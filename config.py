import os
from os.path import join as pjoin
import sys


prefix = os.getenv('PROTEUS_PREFIX')
if not prefix:
    prefix = sys.exec_prefix

PROTEUS_INCLUDE_DIR = pjoin(prefix, 'include')
PROTEUS_LIB_DIR = pjoin(prefix, 'lib')

platform_extra_compile_args = []
platform_extra_link_args = []
platform_blas_h = None
platform_lapack_h = None
platform_lapack_integer = None

if sys.platform == 'darwin':
    platform_extra_link_args = ['-framework', 'Accelerate']
    platform_lapack_integer = '__CLPK_integer'
    platform_blas_h = r'<veclib/cblas.h>'
    platform_lapack_h = r'<veclib/clapack.h>'
elif sys.platform == 'linux2':
    platform_extra_compile_args = ['-DPETSC_INCLUDE_AS_C']
    platform_extra_link_args = ['-Wl,-rpath,' + PROTEUS_LIB_DIR]
    platform_blas_h = r'"proteus_blas.h"'
    platform_lapack_h = r'"proteus_lapack.h"'

PROTEUS_EXTRA_COMPILE_ARGS= ['-Wall',
                             '-DF77_POST_UNDERSCORE',
                             '-DUSE_BLAS',
                             '-DCMRVEC_BOUNDS_CHECK',
                             '-DMV_VECTOR_BOUNDS_CHECK'] + platform_extra_compile_args

<<<<<<< HEAD
PROTEUS_EXTRA_LINK_ARGS=['-L/opt/acml/5.3.1/gfortran64/lib','-lacml'] + platform_extra_link_args
=======
def get_flags(package):
    """ Checks the environment for presence of PACKAGE_DIR

    And either returns PACKAGE_DIR/[include, lib] or the Proteus include flags.
>>>>>>> 4ba902de

    This supports building Proteus using packages provides via environment variables.
    """

    package_dir_env = os.getenv(package.upper() + '_DIR')
    if package_dir_env:
        include_dir = pjoin(package_dir_env, 'include')
        lib_dir = pjoin(package_dir_env, 'lib')
    else:
        include_dir = PROTEUS_INCLUDE_DIR
        lib_dir = PROTEUS_LIB_DIR
    return include_dir, lib_dir

PROTEUS_EXTRA_LINK_ARGS=['-lblas'] + platform_extra_link_args

PROTEUS_EXTRA_FC_COMPILE_ARGS= ['-Wall']
PROTEUS_EXTRA_FC_LINK_ARGS=['-L/opt/acml/5.3.1/gfortran64/lib','-lacml']


PROTEUS_SUPERLU_INCLUDE_DIR, PROTEUS_SUPERLU_LIB_DIR = get_flags('superlu')
PROTEUS_SUPERLU_H   = r'"slu_ddefs.h"'
PROTEUS_SUPERLU_LIB = 'superlu_4.1'

PROTEUS_BLAS_INCLUDE_DIR   = '.'
if platform_blas_h:
    PROTEUS_BLAS_H = platform_blas_h
else:
    PROTEUS_BLAS_H = r'"cblas.h"'
PROTEUS_BLAS_LIB_DIR = '/opt/acml/5.3.1/gfortran64/lib'
PROTEUS_BLAS_LIB   = 'acml'

PROTEUS_LAPACK_INCLUDE_DIR = '.'
if platform_lapack_h:
    PROTEUS_LAPACK_H = platform_lapack_h
else:
    PROTEUS_LAPACK_H   = r'"clapack.h"'
PROTEUS_LAPACK_LIB_DIR = '/opt/acml/5.3.1/gfortran64/lib'
PROTEUS_LAPACK_LIB = 'acml'
if platform_lapack_integer:
    PROTEUS_LAPACK_INTEGER = platform_lapack_integer
else:
    PROTEUS_LAPACK_INTEGER = 'int'


PROTEUS_TRIANGLE_INCLUDE_DIR, PROTEUS_TRIANGLE_LIB_DIR = get_flags('triangle')
PROTEUS_TRIANGLE_H = r'"triangle.h"'
PROTEUS_TRIANGLE_LIB ='tri'

PROTEUS_DAETK_INCLUDE_DIR, PROTEUS_DAETK_LIB_DIR = get_flags('daetk')
PROTEUS_DAETK_LIB ='daetk'
PROTEUS_DAETK_LIB_DIRS = [PROTEUS_DAETK_LIB_DIR]

PROTEUS_MPI_INCLUDE_DIR, PROTEUS_MPI_LIB_DIR = get_flags('mpi')
PROTEUS_MPI_INCLUDE_DIRS = [PROTEUS_MPI_INCLUDE_DIR]
PROTEUS_MPI_LIB_DIRS = [PROTEUS_MPI_LIB_DIR]
PROTEUS_MPI_LIBS =[]

PROTEUS_PETSC_INCLUDE_DIR, PROTEUS_PETSC_LIB_DIR = get_flags('petsc')
PROTEUS_PETSC_LIB_DIRS = [PROTEUS_PETSC_LIB_DIR]
PROTEUS_PETSC_LIBS = []
PROTEUS_PETSC_INCLUDE_DIRS = [PROTEUS_PETSC_INCLUDE_DIR]<|MERGE_RESOLUTION|>--- conflicted
+++ resolved
@@ -33,14 +33,12 @@
                              '-DCMRVEC_BOUNDS_CHECK',
                              '-DMV_VECTOR_BOUNDS_CHECK'] + platform_extra_compile_args
 
-<<<<<<< HEAD
 PROTEUS_EXTRA_LINK_ARGS=['-L/opt/acml/5.3.1/gfortran64/lib','-lacml'] + platform_extra_link_args
-=======
+
 def get_flags(package):
     """ Checks the environment for presence of PACKAGE_DIR
 
     And either returns PACKAGE_DIR/[include, lib] or the Proteus include flags.
->>>>>>> 4ba902de
 
     This supports building Proteus using packages provides via environment variables.
     """
