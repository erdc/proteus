--- conflicted
+++ resolved
@@ -5288,14 +5288,9 @@
     }
   argv[argc] = new char[1];
   argv[argc] = '\0';
-<<<<<<< HEAD
-  //if (isInitialized)
-  //Daetk::Petsc::Sys::initialized=true;
-=======
   //cek need to think more about how to handle petsc4py and daetk. 
 //  if (isInitialized)
   //  Daetk::Petsc::Sys::initialized=true;
->>>>>>> 47dcdf58
   if (petscDatabaseFilename)
     self->petscSys = new Daetk::Petsc::Sys(argc,argv,(char*)("Initializing petsc for Proteus, with options database\n"),
 					   petscDatabaseFilename);
