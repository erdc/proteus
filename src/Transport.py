--- conflicted
+++ resolved
@@ -5442,7 +5442,6 @@
                                                                                                                          name,
                                                                                                                          tCount)
 
-<<<<<<< HEAD
     def initializeMassJacobian(self):
         """
         Setup the storage for the mass jacobian and return as a ```SparseMat``` or ```Mat``` based on self.matType
@@ -5779,8 +5778,6 @@
         return self.getJacobian(jacobian,skipMassTerms=True)
     
 #end Transport definition
-=======
->>>>>>> 995a41cf
 class MultilevelTransport:
     """Nonlinear ADR on a multilevel mesh"""
     def __init__(self,problem,numerics,mlMesh,OneLevelTransportType=OneLevelTransport):
