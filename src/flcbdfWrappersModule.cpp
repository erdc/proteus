--- conflicted
+++ resolved
@@ -2689,22 +2689,17 @@
   using namespace std;
   PetscErrorCode ierr;
   PetscMPIInt size,rank;
-<<<<<<< HEAD
-  ierr = MPI_Comm_size(Py_PETSC_COMM_WORLD,&size);CHKERRQ(ierr);
-  ierr = MPI_Comm_rank(Py_PETSC_COMM_WORLD,&rank);CHKERRQ(ierr);
+
+  if (!ensure_comm()) {
+    return -1;
+  }
+
+  ierr = MPI_Comm_size(PROTEUS_COMM_WORLD,&size);CHKERRQ(ierr);
+  ierr = MPI_Comm_rank(PROTEUS_COMM_WORLD,&rank);CHKERRQ(ierr);
   PetscLogStage partitioning_stage;
   PetscLogStageRegister("Mesh Partition",&partitioning_stage);
   PetscLogStagePush(partitioning_stage);
-=======
-
-  if (!ensure_comm()) {
-    return -1;
-  }
-
-  ierr = MPI_Comm_size(PROTEUS_COMM_WORLD,&size);CHKERRQ(ierr);
-  ierr = MPI_Comm_rank(PROTEUS_COMM_WORLD,&rank);CHKERRQ(ierr);
-
->>>>>>> f7365c5c
+
   /***********************************************************************
     partition domain based on the nodes without reading in the global mesh.
 
@@ -2953,29 +2948,10 @@
   //4. To build subdomain meshes, go through and collect elements containing
   //   the locally owned nodes. Assign processor ownership of elements 
   //  
-<<<<<<< HEAD
-  //MPI_Status status;
-  // PetscBT elementMask;
-  // PetscBTCreate(nElements_global,&elementMask);
-  // //get the owned element information from the preceding processor
-  // if (rank > 0)
-  //   {
-  //     MPI_Recv(elementMask,PetscBTLength(nElements_global),MPI_CHAR,rank-1,0,Py_PETSC_COMM_WORLD,&status);
-  //   }
   PetscLogEventEnd(receive_element_mask_event,0,0,0,0);
   int build_subdomains_reread_elements_event;
   PetscLogEventRegister("Reread eles",0,&build_subdomains_reread_elements_event);
   PetscLogEventBegin(build_subdomains_reread_elements_event,0,0,0,0);
-=======
-  MPI_Status status;
-  PetscBT elementMask;
-  PetscBTCreate(nElements_global,&elementMask);
-  //get the owned element information from the preceding processor
-  if (rank > 0)
-    {
-      MPI_Recv(elementMask,PetscBTLength(nElements_global),MPI_CHAR,rank-1,0,PROTEUS_COMM_WORLD,&status);
-    }
->>>>>>> f7365c5c
   //
   //mark the unmarked elements on this subdomain and store element numbers (in old numbering)
   //
@@ -3090,7 +3066,7 @@
   elementFile2.close();
   int nElements_owned_subdomain(elements_subdomain_owned.size()),
     nElements_owned_new=0;
-  MPI_Allreduce(&nElements_owned_subdomain,&nElements_owned_new,1,MPI_INT,MPI_SUM,Py_PETSC_COMM_WORLD);
+  MPI_Allreduce(&nElements_owned_subdomain,&nElements_owned_new,1,MPI_INT,MPI_SUM,PROTEUS_COMM_WORLD);
   std::cout<<"nElements_owned_new "<<nElements_owned_new
 	   <<'\t'
 	   <<"nElements_global "<<nElements_global<<std::endl;
@@ -3129,40 +3105,10 @@
 	nodeStarArrayNew[offset] = *nN_star;
 	}
     }
-  //now build the set of owned elements by grabbing any untagged element in nodeElements for nodes on this subdomain
-  // for (int nN = 0; nN < nNodes_subdomain_new[rank]; nN++)
-  //   {
-  //     for (int eN_star_offset = nodeElementOffsets[nN]; 
-  // 	   eN_star_offset < nodeElementOffsets[nN+1]; eN_star_offset++)
-  // 	{
-  // 	  int eN_star_old = nodeElementsArray[eN_star_offset];
-  // 	  if (!PetscBTLookupSet(elementMask,eN_star_old))
-  // 	    {
-  // 	      elements_subdomain_owned.insert(eN_star_old);
-  // 	    }
-  // 	}
-  //   }
-
-  //pass off newly marked elements to next rank
-<<<<<<< HEAD
-  // if (rank < size-1)
-  //   MPI_Send(elementMask,PetscBTLength(nElements_global),MPI_CHAR,rank+1,0,Py_PETSC_COMM_WORLD);
-  // ierr = PetscBTDestroy(&elementMask);
-  // if (ierr)
-  //   cerr<<"Error in PetscBTDestroy"<<endl;
-
   PetscLogEventEnd(build_subdomains_send_marked_elements_event,0,0,0,0);
   int build_subdomains_global_numbering_elements_event;
   PetscLogEventRegister("Global ele nmbr",0,&build_subdomains_global_numbering_elements_event);
   PetscLogEventBegin(build_subdomains_global_numbering_elements_event,0,0,0,0);
-=======
-  if (rank < size-1)
-    MPI_Send(elementMask,PetscBTLength(nElements_global),MPI_CHAR,rank+1,0,PROTEUS_COMM_WORLD);
-  ierr = PetscBTDestroy(&elementMask);
-  if (ierr)
-    cerr<<"Error in PetscBTDestroy"<<endl;
-
->>>>>>> f7365c5c
   //
   //5. Generate global element numbering corresponding to new subdomain ownership
   //
@@ -3315,7 +3261,7 @@
   elementBoundaryFile.close();
   int nElementBoundaries_owned_subdomain=elementBoundaries_subdomain_owned.size(),
     nElementBoundaries_owned_new=0;
-  MPI_Allreduce(&nElementBoundaries_owned_subdomain,&nElementBoundaries_owned_new,1,MPI_INT,MPI_SUM,Py_PETSC_COMM_WORLD);
+  MPI_Allreduce(&nElementBoundaries_owned_subdomain,&nElementBoundaries_owned_new,1,MPI_INT,MPI_SUM,PROTEUS_COMM_WORLD);
   std::cout<<nElementBoundaries_owned_new
 	   <<'\t'
 	   <<nElementBoundaries_global<<std::endl;
@@ -3356,55 +3302,6 @@
 	}
     }
 
-  //get tagged elementBoundaries from preceding rank
-<<<<<<< HEAD
-  // MPI_Status status_elementBoundaries;
-  // PetscBT elementBoundaryMask; 
-  // PetscBTCreate(nElementBoundaries_global,&elementBoundaryMask);
-  // if (rank > 0) 
-  //   {
-  //     MPI_Recv(elementBoundaryMask,PetscBTLength(nElementBoundaries_global),MPI_CHAR,rank-1,0,Py_PETSC_COMM_WORLD,&status_elementBoundaries);
-  //   }
-=======
-  MPI_Status status_elementBoundaries;
-  PetscBT elementBoundaryMask; 
-  PetscBTCreate(nElementBoundaries_global,&elementBoundaryMask);
-  if (rank > 0) 
-    {
-      MPI_Recv(elementBoundaryMask,PetscBTLength(nElementBoundaries_global),MPI_CHAR,rank-1,0,PROTEUS_COMM_WORLD,&status_elementBoundaries);
-    }
->>>>>>> f7365c5c
-  //mark the unmarked faces on this subdomain and store the global face numbers
-  //going through owned elements can pick up owned elementBoundaries on "outside" of owned nodes nodeStars 
-  // for (int nN = 0; nN < nNodes_subdomain_new[rank]; nN++)
-  //   {
-  //     for (int offset = nodeElementBoundaryOffsets[nN]; offset < nodeElementBoundaryOffsets[nN+1];offset++)
-  // 	{
-  // 	  int ebN_global_old = nodeElementBoundariesArray[offset];
-  // 	  if (supportedElementBoundaries.count(ebN_global_old)) 
-  // 	    {
-  // 	      if (!PetscBTLookupSet(elementBoundaryMask,ebN_global_old))
-  // 		{
-  // 		  elementBoundaries_subdomain_owned.insert(ebN_global_old);
-  // 		}
-  // 	    }
-  // 	}
-  //   }
-
-  //ship off the mask
-<<<<<<< HEAD
-  // if (rank < size-1)
-  //   MPI_Send(elementBoundaryMask,PetscBTLength(nElementBoundaries_global),MPI_CHAR,rank+1,0,Py_PETSC_COMM_WORLD);
-  // ierr = PetscBTDestroy(&elementBoundaryMask);
-  // if (ierr)
-  //   cerr<<"Error in PetscBTDestroy for elementBoundaries"<<endl;
-=======
-  if (rank < size-1)
-    MPI_Send(elementBoundaryMask,PetscBTLength(nElementBoundaries_global),MPI_CHAR,rank+1,0,PROTEUS_COMM_WORLD);
-  ierr = PetscBTDestroy(&elementBoundaryMask);
-  if (ierr)
-    cerr<<"Error in PetscBTDestroy for elementBoundaries"<<endl;
->>>>>>> f7365c5c
   //get the number of elementBoundaries owned on each processor
   valarray<int> nElementBoundaries_subdomain_new(size),
     elementBoundaryOffsets_new(size+1);
@@ -3529,7 +3426,7 @@
   edgeFile.close();
   int nEdges_owned_subdomain=edges_subdomain_owned.size(),
     nEdges_owned_new=0;
-  MPI_Allreduce(&nEdges_owned_subdomain,&nEdges_owned_new,1,MPI_INT,MPI_SUM,Py_PETSC_COMM_WORLD);
+  MPI_Allreduce(&nEdges_owned_subdomain,&nEdges_owned_new,1,MPI_INT,MPI_SUM,PROTEUS_COMM_WORLD);
   std::cout<<nEdges_owned_new
 	   <<'\t'
 	   <<nEdges_global<<std::endl;
@@ -3573,70 +3470,7 @@
 	  nodeEdgesArray[offset] = *edN_star;
 	}
     }
-  //get edge tags from previous processors
-<<<<<<< HEAD
-  // MPI_Status status_edges;
-  // PetscBT edgeMask; 
-  // PetscBTCreate(nEdges_global,&edgeMask);
-  // if (rank > 0) 
-  //   {
-  //     MPI_Recv(edgeMask,PetscBTLength(nEdges_global),MPI_CHAR,rank-1,0,Py_PETSC_COMM_WORLD,&status_edges);
-  //   }
-  // //mark the unmarked edges on this subdomain and store the global face numbers
-  // set<int> edges_subdomain_owned;
-  // for (int nN = 0; nN < nNodes_subdomain_new[rank]; nN++)
-  //   {
-  //     for (int offset = nodeEdgeOffsets[nN]; offset < nodeEdgeOffsets[nN+1];offset++)
-  // 	{
-  // 	  int edN_global_old = nodeEdgesArray[offset];
-  // 	  if (supportedEdges.count(edN_global_old))
-  // 	    {
-  // 	      if (!PetscBTLookupSet(edgeMask,edN_global_old))
-  // 		{
-  // 		  edges_subdomain_owned.insert(edN_global_old);
-  // 		}
-  // 	    }
-  // 	}
-  //   }
   newMesh.subdomainp->nEdges_global = edgeNodesMap.size();
-  //ship off the mask
-  // if (rank < size-1)
-  //   MPI_Send(edgeMask,PetscBTLength(nEdges_global),MPI_CHAR,rank+1,0,Py_PETSC_COMM_WORLD);
-  // ierr = PetscBTDestroy(&edgeMask);
-  // if (ierr)
-  //   cerr<<"Error in PetscBTDestroy for edges"<<endl;
-=======
-  MPI_Status status_edges;
-  PetscBT edgeMask; 
-  PetscBTCreate(nEdges_global,&edgeMask);
-  if (rank > 0) 
-    {
-      MPI_Recv(edgeMask,PetscBTLength(nEdges_global),MPI_CHAR,rank-1,0,PROTEUS_COMM_WORLD,&status_edges);
-    }
-  //mark the unmarked edges on this subdomain and store the global face numbers
-  set<int> edges_subdomain_owned;
-  for (int nN = 0; nN < nNodes_subdomain_new[rank]; nN++)
-    {
-      for (int offset = nodeEdgeOffsets[nN]; offset < nodeEdgeOffsets[nN+1];offset++)
-	{
-	  int edN_global_old = nodeEdgesArray[offset];
-	  if (supportedEdges.count(edN_global_old))
-	    {
-	      if (!PetscBTLookupSet(edgeMask,edN_global_old))
-		{
-		  edges_subdomain_owned.insert(edN_global_old);
-		}
-	    }
-	}
-    }
-  newMesh.subdomainp->nEdges_global = edgeNodesMap.size();
-  //ship off the mask
-  if (rank < size-1)
-    MPI_Send(edgeMask,PetscBTLength(nEdges_global),MPI_CHAR,rank+1,0,PROTEUS_COMM_WORLD);
-  ierr = PetscBTDestroy(&edgeMask);
-  if (ierr)
-    cerr<<"Error in PetscBTDestroy for edges"<<endl;
->>>>>>> f7365c5c
   //get the number of edges on each processor
   valarray<int> nEdges_subdomain_new(size),
     edgeOffsets_new(size+1);
