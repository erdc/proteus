--- conflicted
+++ resolved
@@ -3,12 +3,9 @@
 """
 import gc
 import inspect
-<<<<<<< HEAD
 import pstats
-=======
 from time import time
 
->>>>>>> 240dee91
 try:
     from cProfile import Profile
 except:
