"""
Tools for high level profiling and event logging
"""
import gc
import inspect
<<<<<<< HEAD
import pstats
=======
from time import time

>>>>>>> caab1b5a
try:
    from cProfile import Profile
except:
    from profile import Profile

global memHardLimit,memLast,memLog,logFile,logLevel,verbose,procID,logAllProcesses,flushBuffer, preInitBuffer

memHardLimit=0.0
memMax=0.0
memLast=0.0
memLog=False
memList=[]
logFile=None
logLevel=0
logAllProcesses=False
verbose=False
procID=None
flushBuffer=False
preInitBuffer=[]
logDir = '.'

startTime = time()

def memProfOn():
    global memLog
    memLog = True

def memHardLimitOn(value):
    global memHardLimit
    if not memLog:
        memProfOn()
    memHardLimit = value*1024.0

#these are so the optparser can turn these on and off
def memProfOn_callback(option,opt,value,parser):
    memProfOn()

def memHardLimitOn_callback(option,opt,value,parser):
    memHardLimitOn(value)

def verboseOn_callback(option,opt,value,parser):
    global verbose
    verbose=True

def openLog(filename,level,logLocation=None):
    global logFile
    global logLevel
    global preInitBuffer
    global logDir
    filename_full = filename
    import os
    if logLocation != None:
        logDir = logLocation
        filename_full = os.path.join(logDir,filename)
    logFile=open(filename_full,'w')
    logLevel = level
    for (string,level,data) in preInitBuffer:
        logEvent(string,level,data)

def closeLog():
    global logFile
    try:
        logFile.close()
    except:
        pass

def logEvent(stringIn, level=1, data=None):
    global logLevel,procID,logAllProcesses,flushBuffer,preInitBuffer
    if procID != None:
        if logAllProcesses or procID==0:
            if level < logLevel:
                if logAllProcesses and procID != None and stringIn != None:
                    string = "Proc %d : " % procID
                    string += stringIn
                else:
                    string = stringIn
                if string!=None:
                    if data:
                        string += repr(data)
                    string +='\n'
                    string = ("[%8d] " % (time() - startTime)) + string
                    global logFile,verbose
                    logFile.write(string)
                    if flushBuffer:
                        logFile.flush()
                    if verbose:
                        import sys
                        sys.stdout.write(string)
                        if flushBuffer:
                            sys.stdout.flush()
    elif procID==None:
        preInitBuffer.append((stringIn,level,data))

def memory(message=None,className='',memSaved=None):
    global memLog
    global memLast
    global memList
    global memMax
    if memLog:
        gc.collect()
        from memory_profiler import memory_usage
        memList = memory_usage(-1)
        if len(memList) < 1:
            memList = memory_usage(-1,timeout=10)
            assert(len(memList) > 0)
        mem = memList[-1]
        if mem > memMax:
            memMax = mem
        if memSaved != None:
            memInc = mem - memSaved
        else:
            memInc = mem-memLast
        memList.append((message,memInc))
        memLast = mem
        caller = inspect.stack()[1][3]
        line = inspect.stack()[1][2]
        filename = inspect.stack()[1][1]
        if className:
            className += '.'
        if memHardLimit:
            if mem > memHardLimit:
                import sys
                from mpi4py import MPI
                if className == None:
                    className = "UnknownClass"
                if caller == None:
                    caller="UnknownCaller"
                if line == None:
                    line = "Unknown Line"
                if message == None:
                    message = ''
                logEvent("PROTEUS ERROR: MEMORY HARDLIMIT REACHED, EXIT From "+filename.split("/")[-1]+", "+className+caller+", line "+`line`+": "+message+", %d MB in routine, %d MB in program, %d MB is hard limit" % (memInc,mem,memHardLimit))
                MPI.COMM_WORLD.Abort(1)
                sys.exit("MPI.COMM_WORLD.Abort(1); exit(1)")
        if message:
            return "In "+filename.split("/")[-1]+", "+className+caller+", line "+`line`+": "+message+", %d MB in routine, %d MB in program" % (memInc,mem)

def memorySummary():
    global memLog
    global memList
    global memMax
    if memLog:
        gc.collect()
        from memory_profile import memory_usage
        mem = memory_usage(-1)[0]
        if mem > 0:
            for pair in memList:
                logEvent(`pair[0]`+"  %"+`100.0*pair[1]/memMax`)


class Dispatcher():
    """
    Profiles function calls.  Must be enabled like so:

    dispatch = Dispatcher(comm, True)

    A non-profiling dispatcher can be created like:

    dispatch = Dispatcher()

    Then, you can execute function calls using the following syntax:

    ret = dispatch(func, args, kwargs)
    """

    def __init__(self, comm=None, on=False):
        self.comm = comm
        self.on = on

    def __call__(self, func, func_args, func_kwargs, profile_name=''):
        if not self.on:
            return func(*func_args, **func_kwargs)
        else:
            return self.profile_function(func, func_args, func_kwargs, profile_name)

    def profile_function(self, func, args, kwargs, profile_name):
        """
        Profile a Proteus function using the call: func(*args, **kwargs)

        Returns the output of the function call.
        """

        comm = self.comm
        if type(comm) is None:
            raise ValueError("The Dispatcher does not have a valid Comm object")

        prof = Profile()
        func_return = prof.runcall(func, *args, **kwargs)
        profile_rank_name = profile_name + str(comm.rank())
        stripped_profile_name = profile_name + '_c' + str(comm.rank())

        prof.dump_stats(profile_rank_name)
        comm.beginSequential()
        stats = pstats.Stats(profile_rank_name)
        stats.strip_dirs()
        stats.dump_stats(stripped_profile_name)
        stats.sort_stats('cumulative')
        if verbose and comm.isMaster():
            stats.print_stats(30)
            stats.sort_stats('time')
            if verbose and comm.isMaster():
                stats.print_stats(30)
        comm.endSequential()

        return func_return<|MERGE_RESOLUTION|>--- conflicted
+++ resolved
@@ -3,12 +3,9 @@
 """
 import gc
 import inspect
-<<<<<<< HEAD
 import pstats
-=======
 from time import time
 
->>>>>>> caab1b5a
 try:
     from cProfile import Profile
 except:
