"""
Tools for n-dimensional linear algebra

Vectors are just numpy arrays, as are dense matrices. Sparse matrices
are CSR matrices. Parallel vector and matrix are built on top of those
representations using PETSc.

\todo LinearAlgebraTools: make better use of numpy.linalg and petsc4py to provide the needed functionality and improve test suite
"""
import numpy
import math
from .superluWrappers import *
from . import flcbdfWrappers
from Profiling import logEvent
#PETSc import, forces comm init if not already done
from petsc4py import PETSc as p4pyPETSc
from . import Comm
Comm.set_isInitialized()
#end PETSc import


class ParVec:
    """
    A parallel vector built on top of daetk's wrappers for petsc
    """
    def __init__(self,array,blockSize,n,N,nghosts=None,subdomain2global=None,blockVecType="simple"):#"block"
        import flcbdfWrappers
        self.dim_proc=n*blockSize
        if nghosts==None:
            if blockVecType=="simple":
                self.cparVec=flcbdfWrappers.ParVec(blockSize,n,N,-1,None,array,0)
            else:
                self.cparVec=flcbdfWrappers.ParVec(blockSize,n,N,-1,None,array,1)
        else:
            assert nghosts >= 0, "The number of ghostnodes must be non-negative"
            assert subdomain2global.shape[0] == (n+nghosts), ("The subdomain2global map is the wrong length n=%i,nghosts=%i,shape=%i \n" % (n,n+nghosts,subdomain2global.shape[0]))
            assert len(array.flat) == (n+nghosts)*blockSize, ("%i  != (%i+%i)*%i \n"%(len(array.flat),  n,nghosts,blockSize))
            if blockVecType=="simple":
                self.cparVec=flcbdfWrappers.ParVec(blockSize,n,N,nghosts,subdomain2global,array,0)
            else:
                self.cparVec=flcbdfWrappers.ParVec(blockSize,n,N,nghosts,subdomain2global,array,1)
        self.nghosts = nghosts
    def scatter_forward_insert(self):
        self.cparVec.scatter_forward_insert()
    def scatter_reverse_add(self):
        self.cparVec.scatter_reverse_add()


class ParVec_petsc4py(p4pyPETSc.Vec):
    """
    Parallel vector using petsc4py's wrappers for PETSc
    """
    def __init__(self,array=None,bs=None,n=None,N=None,nghosts=None,subdomain2global=None,blockVecType="simple"):
        if array == None:
            return#cek hack, don't know why init gets called by PETSc.Vec duplicate function
        p4pyPETSc.Vec.__init__(self)
        blockSize = max(1,bs)
        self.dim_proc = n*blockSize
        self.nghosts = nghosts
        self.blockVecType = blockVecType
        assert self.blockVecType == "simple", "petsc4py wrappers require self.blockVecType=simple"
        self.proteus_array = array
        if nghosts == None:
            if blockVecType == "simple":
                self.createWithArray(array,size=(blockSize*n,blockSize*N),bsize=1)
            else:
                self.createWithArray(array,size=(blockSize*n,blockSize*N),bsize=blockSize)
            self.subdomain2global=subdomain2global
            self.petsc_l2g = None
        else:
            assert nghosts >= 0, "The number of ghostnodes must be non-negative"
            assert subdomain2global.shape[0] == (n+nghosts), ("The subdomain2global map is the wrong length n=%i,nghosts=%i,shape=%i \n" % (n,n+nghosts,subdomain2global.shape[0]))
            assert len(array.flat) == (n+nghosts)*blockSize
            if blockVecType == "simple":
                ghosts = numpy.zeros((blockSize*nghosts),'i')
                for j in range(blockSize):
                    ghosts[j::blockSize]=subdomain2global[n:]*blockSize+j
                self.createGhostWithArray(ghosts,array,size=(blockSize*n,blockSize*N),bsize=1)
                if blockSize > 1: #have to build in block dofs
                    subdomain2globalTotal = numpy.zeros((blockSize*subdomain2global.shape[0],),'i')
                    for j in range(blockSize):
                        subdomain2globalTotal[j::blockSize]=subdomain2global*blockSize+j
                    self.subdomain2global=subdomain2globalTotal
                else:
                    self.subdomain2global=subdomain2global
                self.petsc_l2g = p4pyPETSc.LGMap()
                self.petsc_l2g.create(self.subdomain2global)
                self.setLGMap(self.petsc_l2g)

            else:
                #TODO need to debug
                ghosts = subdomain2global[n:]
                self.createGhostWithArray(ghosts,array,size=(blockSize*n,blockSize*N),bsize=blockSize)
                self.subdomain2global = subdomain2global
                self.petsc_l2g = p4pyPETSc.LGMap()
                self.petsc_l2g.create(self.subdomain2global)
                self.setLGMap(self.petsc_l2g)
        self.setFromOptions()
    def scatter_forward_insert(self):
        self.ghostUpdateBegin(p4pyPETSc.InsertMode.INSERT,p4pyPETSc.ScatterMode.FORWARD)
        self.ghostUpdateEnd(p4pyPETSc.InsertMode.INSERT,p4pyPETSc.ScatterMode.FORWARD)
    def scatter_reverse_add(self):
        self.ghostUpdateBegin(p4pyPETSc.InsertMode.ADD_VALUES,p4pyPETSc.ScatterMode.REVERSE)
        self.ghostUpdateEnd(p4pyPETSc.InsertMode.ADD_VALUES,p4pyPETSc.ScatterMode.REVERSE)


class ParMat_petsc4py(p4pyPETSc.Mat):
    """
    Parallel matrix based on petsc4py's wrappers for PETSc.
    """
    def __init__(self,ghosted_csr_mat,par_bs,par_n,par_N,par_nghost,subdomain2global,blockVecType="simple"):
        p4pyPETSc.Mat.__init__(self)
        self.ghosted_csr_mat=ghosted_csr_mat
        self.blockVecType = blockVecType
        assert self.blockVecType == "simple", "petsc4py wrappers require self.blockVecType=simple"
        self.create(p4pyPETSc.COMM_WORLD)
        blockSize = max(1,par_bs)
        if blockSize >= 1 and blockVecType != "simple":
            ## \todo fix block aij in ParMat_petsc4py
            self.setType('baij')
            self.setSizes([[blockSize*par_n,blockSize*par_N],[blockSize*par_n,blockSize*par_N]],bsize=blockSize)
            self.setBlockSize(blockSize)
            self.subdomain2global = subdomain2global #no need to include extra block dofs?
        else:
            self.setType('aij')
            self.setSizes([[par_n*blockSize,par_N*blockSize],[par_n*blockSize,par_N*blockSize]],bsize=1)
            if blockSize > 1: #have to build in block dofs
                subdomain2globalTotal = numpy.zeros((blockSize*subdomain2global.shape[0],),'i')
                for j in range(blockSize):
                    subdomain2globalTotal[j::blockSize]=subdomain2global*blockSize+j
                self.subdomain2global=subdomain2globalTotal
            else:
                self.subdomain2global=subdomain2global
        import Comm
        comm = Comm.get()
        logEvent("ParMat_petsc4py comm.rank= %s blockSize = %s par_n= %s par_N=%s par_nghost=%s par_jacobian.getSizes()= %s "
                 % (comm.rank(),blockSize,par_n,par_N,par_nghost,self.getSizes()))
        self.csr_rep = ghosted_csr_mat.getCSRrepresentation()
        blockOwned = blockSize*par_n
        self.csr_rep_owned = ghosted_csr_mat.getSubMatCSRrepresentation(0,blockOwned)
        self.petsc_l2g = p4pyPETSc.LGMap()
        self.petsc_l2g.create(self.subdomain2global)
        self.colind_global = self.petsc_l2g.apply(self.csr_rep_owned[1]) #prealloc needs global indices
        self.setPreallocationCSR([self.csr_rep_owned[0],self.colind_global,self.csr_rep_owned[2]])
        self.setUp()
        self.setLGMap(self.petsc_l2g)
        self.setFromOptions()


def Vec(n):
    """
    Build a vector of length n (using numpy)

    For example:
    >>> Vec(3)
    array([ 0.,  0.,  0.])
    """
    return numpy.zeros((n,),'d')


def Mat(m,n):
    """
    Build an m x n matrix (using numpy)

    For example:
    >>> Mat(2,3)
    array([[ 0.,  0.,  0.],
           [ 0.,  0.,  0.]])
    """
    return numpy.zeros((m,n),'d')


def SparseMatFromDict(nr,nc,aDict):
    """
    Build a nr x nc sparse matrix from a dictionary representation
    """
    import superluWrappers
    indeces = aDict.keys()
    indeces.sort()
    nnz     = len(indeces)
    nzval   = numpy.zeros((nnz,),'d')
    rowptr  = numpy.zeros((nr+1,),'i')
    colind  = numpy.zeros((nnz,),'i')
    i=0
    k=0
    rowptr[i]=0
    for ij in indeces:
        nzval[k] = aDict[ij]
        colind[k] = ij[1]
        if ij[0] > i:
            i += 1
            rowptr[i]=k
        k+=1
    rowptr[i+1] = k
    return (SparseMat(nr,nc,nnz,nzval,colind,rowptr),nzval)


def SparseMat(nr,nc,nnz,nzval,colind,rowptr):
    """
    Build a nr x nc sparse matrix from the CSR data structures
    """
    import superluWrappers
    return superluWrappers.SparseMatrix(nr,nc,nnz,nzval,colind,rowptr)

<<<<<<< HEAD
=======

>>>>>>> 995a41cf
class SparseMatShell:
    """
    Build a parallel matrix shell using the subdomain CSR data structures (must have overlapping subdomains)
    """
    def __init__(self,ghosted_csr_mat):
        self.ghosted_csr_mat=ghosted_csr_mat
        self.par_b = None
        self.xGhosted = None
        self.yGhosted = None
    def create(self, A):
        pass
    def mult(self, A, x, y):
        logEvent("Using SparseMatShell in LinearSolver matrix multiply")
        if self.xGhosted == None:
            self.xGhosted = self.par_b.duplicate()
            self.yGhosted = self.par_b.duplicate()
        self.xGhosted.setArray(x.getArray())
        self.xGhosted.ghostUpdateBegin(p4pyPETSc.InsertMode.INSERT,p4pyPETSc.ScatterMode.FORWARD)
        self.xGhosted.ghostUpdateEnd(p4pyPETSc.InsertMode.INSERT,p4pyPETSc.ScatterMode.FORWARD)
        self.yGhosted.zeroEntries()
        with self.xGhosted.localForm() as xlf, self.yGhosted.localForm() as ylf:
            self.ghosted_csr_mat.matvec(xlf,ylf)
        y.setArray(self.yGhosted.getArray())


def l2Norm(x):
    """
    Compute the parallel l_2 norm
    """
    return math.sqrt(flcbdfWrappers.globalSum(numpy.dot(x,x)))


def l1Norm(x):
    """
    Compute the parallel :math:`l_1` norm
    
    The :math:`l_1` norm of a vector :math:`\mathbf{x} \in
    \mathbb{R}^n` is
    
    .. math:: 
    
       \| \mathbf{x} \|_{1} = \sum_{i=0} |x_i|
    
    If Python is running in parallel, then the sum is over all
    dimensions on all processors so that the input must not contain
    "ghost" entries.
    
    This implemtation works for a distributed array with no ghost
    components (each component must be on a single processor).
    
    :param x: numpy array of length n
    :return: float
    """
    return flcbdfWrappers.globalSum(numpy.sum(numpy.abs(x)))


def lInfNorm(x):
    """
    Compute the parallel :math:`l_{\infty}` norm

    The :math:`l_{\infty}` norm of a vector :math:`\mathbf{x} \in
    \mathbb{R}^n` is

    .. math::

       \|x\|_{\infty} = \max_i |x_i|
       
    This implemtation works for a distributed array with no ghost
    components (each component must be on a single processor).
    
    :param x: numpy array of length n
    :return: float
    """
    return flcbdfWrappers.globalMax(numpy.linalg.norm(x,numpy.inf))


def wDot(x,y,h):
    """
    Compute the parallel weighted dot product of vectors x and y using
    weight vector h.
    
    The weighted dot product is defined for a weight vector
    :math:`\mathbf{h}` as

    .. math:: 

       (\mathbf{x},\mathbf{y})_h = \sum_{i} h_{i} x_{i} y_{i}
    
    All weight vector components should be positive.

    :param x,y,h: numpy arrays for vectors and weight 
    :return: the weighted dot product
    """
    return flcbdfWrappers.globalSum(numpy.sum(x*y*h))

def wl2Norm(x,h):
    """
    Compute the parallel weighted l_2 norm with weight h
    """
    return math.sqrt(flcbdfWrappers.globalSum(wDot(x,x,h)))


def wl1Norm(x,h):
    """
    Compute the parallel weighted l_1 norm with weight h
    """
    return flcbdfWrappers.globalSum(numpy.sum(numpy.abs(h*x)))


def wlInfNorm(x,h):
    """
    Compute the parallel weighted l_{\infty} norm with weight h
    """
    return flcbdfWrappers.globalMax(numpy.linalg.norm(h*x,numpy.inf))

def energyDot(x,y,A):
    """
    Compute the "energy" dot product x^t A y (not parallel)
    """
    return numpy.dot(numpy.dot(x,A),y)

def energyNorm(x,A):
    """
    Compute the "energy" norm x^t A x (not parallel)
    """
    return math.sqrt(energyDot(x,x,A))

def l2NormAvg(x):
    """
    Compute the arithmetic averaged l_2 norm (root mean squared norm)
    """
    scale = 1.0/flcbdfWrappers.globalSum(len(x.flat))
    return scale*math.sqrt(flcbdfWrappers.globalSum(numpy.dot(x,x)))


rmsNorm = l2NormAvg


def l2Norm_local(x):
    """
    Compute the l_2 norm for just local (processor) system  (not parallel)
    """
    return math.sqrt(numpy.dot(x,x))


class WeightedNorm:
    """
    Compute the weighted norm for time step control (not currently parallel)
    """
    def __init__(self,shape,atol,rtol):
        self.shape = shape
        self.dim = sum(self.shape)
        self.atol= atol
        self.rtol= rtol
        self.weight = numpy.ones(shape,'d')
        self.tmp    = numpy.ones(shape,'d')
    def setWeight(self,y):
        self.weight[:] = numpy.absolute(y)
        self.weight   *= self.rtol
        self.weight   += self.atol
    def norm(self,y,type):
        self.tmp[:] = y
        self.tmp /= self.weight
        value = numpy.linalg.norm(self.tmp.flat,type)
        return value/self.dim


if __name__ == '__main__':
    import doctest
    doctest.testmod()
    

def test_MGV():
    '''Non-working function (fix imports below)'''
    #    from LinearAlgebraTools import *
    #    import Gnuplot
    #    from Gnuplot import *
    #    from math import *
    #    from RandomArray import *
    gf = Gnuplot.Gnuplot()
    gf("set terminal x11")
    ginit = Gnuplot.Gnuplot()
    ginit("set terminal x11")
    gsol = Gnuplot.Gnuplot()
    gsol("set terminal x11")
    gres = Gnuplot.Gnuplot()
    gres("set terminal x11")
    n=2**8 + 1
    h =1.0/(n-1.0)
    freq=10
    u = uniform(0,1,(n))
    u[0]=0.0
    u[n-1]=0.0
    x = numpy.arange(0,1.0+h,h)
    f = Gnuplot.Gnuplot()
    f("set terminal x11")
    f = (freq*2*pi)**2*numpy.sin(freq*2*pi*x)
    AList=[]
    N=n
    pList=[]
    rList=[]
    resList=[]
    while N >= 3:
        resList.append(Vec(N-2))
        A = SparseMat(N-2,N-2,3*(N-2),sym=True)
        H = 1.0/(N-1.0)
        beginAssembly(A)
        for i in range(N-2):
            A[i,i] = 2.0/H**2
            if i > 0:
                A[i,i-1] = -1.0/H**2
            if i < N-3:
                A[i,i+1] = -1.0/H**2
        endAssembly(A)
        AList.append(A)
        cN = (N - 1)/2 + 1
        r = SparseMat(cN-2,N-2,3*(N-2))
        p = SparseMat(N-2,cN-2,3*(N-2))
        for i in range(cN-2):
            r[i,2*i]   = 1.0/4.0
            r[i,2*i+1] = 2.0/4.0
            r[i,2*i+2] = 1.0/4.0
            p[2*i,i] = 1.0/2.0
            p[2*i+1,i]= 2.0/2.0
            p[2*i+2,i]= 1.0/2.0
        r.to_csr()
        rList.append(r)
        p.to_csr()
        pList.append(p)
        N = cN
    class Jacobi:
        def __init__(self,A):
            self.A=A
            self.n=A.shape[0]
            self.M=Vec(self.n)
            for i in range(self.n):
                self.M[i]=1.0/A[i,i]
            self.res=Vec(self.n)
            self.dx=Vec(self.n)
        def apply(self,w,jits,b,x):
            self.A.matvec(x,self.res)
            self.res-=b
            for it in range(jits):
                self.dx[:] = self.M*self.res
                self.dx*=w
                x -= self.dx
                self.A.matvec(x,self.res)
                self.res -= b
    jacobiList=[]
    for A in AList:
        jacobiList.append(Jacobi(A))
    jits = 3
    w = 2.0/3.0
    class MGV:
        def __init__(self,smootherList,AList,pList,rList,resList):
            self.AList = AList
            self.pList = pList
            self.rList = rList
            self.resList = resList
            self.xList=[]
            self.vList=[]
            self.bList=[]
            self.gpList=[]
            for res in resList:
                self.xList.append(Vec(len(res)))
                self.vList.append(Vec(len(res)))
                self.bList.append(Vec(len(res)))
                self.gpList.append(Gnuplot.Gnuplot(debug=1)("set terminal x11"))
            self.smootherList = smootherList

        def apply(self,w,nsPre,nsPost,level,b,x):
            logEvent("Level = "+`level`)
            if level == len(self.AList)-1:
                self.smootherList[level].apply(1.0,1,b,x)
            else:
                #smooth
                self.smootherList[level].apply(w,nsPre,b,x)
                #restrict the defect
                self.rList[level].matvec(self.smootherList[level].res,self.bList[level+1])
                #V-cycle on the error equation
                self.xList[level+1][:]=0.0
                self.apply(w,nsPre,nsPost,level+1,self.bList[level+1],self.xList[level+1])
                #self.gpList[level].plot(Gnuplot.Data(self.smootherList[level+1].res,title='residual'))
                #prolong
                self.pList[level].matvec(self.xList[level+1],self.vList[level])
                #correct
                x-=self.vList[level]
                #smooth
                self.smootherList[level].apply(w,nsPost,b,x)
                self.resList[level][:]=self.smootherList[level].res
    mgv = MGV(jacobiList,AList,pList,rList,resList)
    rnorm=1.0
    mgits = 0
    while rnorm > 1.0e-10 and mgits < 20:
        mgits +=1
        mgv.apply(w,jits,jits,0,f[1:n-1],u[1:n-1])
        rnorm = l2Norm(resList[0])
    gsol.plot(Gnuplot.Data(x,u,title='numerical solution'),
              Gnuplot.Data(x,numpy.sin(freq*2*pi*x),title='exact solution'))
    #gres.plot(Gnuplot.Data(x[1:n-1],mgv.smootherList[0].res,title='final residual'))
    raw_input('Please press return to continue... \n')<|MERGE_RESOLUTION|>--- conflicted
+++ resolved
@@ -202,10 +202,6 @@
     import superluWrappers
     return superluWrappers.SparseMatrix(nr,nc,nnz,nzval,colind,rowptr)
 
-<<<<<<< HEAD
-=======
-
->>>>>>> 995a41cf
 class SparseMatShell:
     """
     Build a parallel matrix shell using the subdomain CSR data structures (must have overlapping subdomains)
