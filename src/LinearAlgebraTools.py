--- conflicted
+++ resolved
@@ -203,10 +203,6 @@
     import superluWrappers
     return superluWrappers.SparseMatrix(nr,nc,nnz,nzval,colind,rowptr)
 
-<<<<<<< HEAD
-=======
-
->>>>>>> 3ba68755
 class SparseMatShell:
     """
     Build a parallel matrix shell using the subdomain CSR data structures (must have overlapping subdomains)
