--- conflicted
+++ resolved
@@ -2,92 +2,6 @@
 #include <apfSPR.h>
 #include <apfMesh.h>
 
-<<<<<<< HEAD
-using namespace std;
-using namespace apf;
-
-//API To transfer dof arrays from Proteus to PUMI, called from Proteus
-//input Array comes from Proteus along with number of variables and the length of the array
-//It is a numpy array so the memory is layed out nicely
-int MeshAdaptPUMIDrvr::TransferSolutionToPUMI(double* inArray, int nVar, int nN) {
-   
-   int size;
-   PUMI_Part_GetNumEnt(PUMI_Part, PUMI_VERTEX, PUMI_ALLTOPO, &size);
-   assert(size==nN);
-   
-   numVar = nVar;
-   PUMI_Mesh_CreateTag(PUMI_MeshInstance, "Solution", SCUtil_DBL, nVar, SolutionTag);
-   PUMI_Mesh_SetAutoTagMigrOn(PUMI_MeshInstance, SolutionTag, PUMI_ALLTYPE);
-
-   pMeshEnt meshEnt;
-   pPartEntIter EntIt;
-   PUMI_PartEntIter_Init (PUMI_Part, PUMI_VERTEX, PUMI_ALLTOPO, EntIt);
-   int isEnd = 0;
-   while (!isEnd) {
-     PUMI_PartEntIter_GetNext(EntIt, meshEnt);
-     int vtxID = PUMI_MeshEnt_ID(meshEnt);
-     double* sol  = new double[nVar];
-     for(int j=0; j<nVar; j++) {
-       sol[j]=inArray[j*nN+vtxID];
-     }
-     PUMI_MeshEnt_SetDblArrTag(PUMI_MeshInstance, meshEnt, SolutionTag, sol, nVar);
-     delete [] sol;
-     PUMI_PartEntIter_IsEnd(EntIt, &isEnd);
-   }
-   PUMI_PartEntIter_Del(EntIt);
-   printf("Converted Proteus solution to PUMI tags\n");
-//   exportMeshToVTK(PUMI_MeshInstance, "pumi");   
-   return 0;
-}
-
-//API to transfer solution tags to Proteus dof arrays, called from Proteus
-//This is called after adaptation, before starting next solve step to use
-//the interpolated solution as the initial conditions
-//outArray is dof array in Proteus
-int MeshAdaptPUMIDrvr::TransferSolutionToProteus(double* outArray, int nVar, int nN) {
-   
-   pMeshEnt meshEnt;
-   pPartEntIter EntIt;
-   PUMI_PartEntIter_Init (PUMI_Part, PUMI_VERTEX, PUMI_ALLTOPO, EntIt);
-   int isEnd = 0;
-//   outArray = new double[nVar*nN];
-   while (!isEnd) {
-     PUMI_PartEntIter_GetNext(EntIt, meshEnt);
-     int vtxID = PUMI_MeshEnt_ID(meshEnt);
-     double *sol = new double [nVar];
-     int ncount;
-     PUMI_MeshEnt_GetDblArrTag(PUMI_MeshInstance, meshEnt, SolutionTag, &sol, &ncount);
-     for(int j=0; j<ncount; j++) {
-       outArray[j*nN+vtxID] = sol[j];
-     }
-     PUMI_PartEntIter_IsEnd(EntIt, &isEnd);
-     delete [] sol;
-   }
-   PUMI_PartEntIter_Del(EntIt);
-   PUMI_Mesh_SetAutoTagMigrOff(PUMI_MeshInstance, SolutionTag, PUMI_VERTEX);
-   PUMI_Mesh_DelTag (PUMI_MeshInstance, SolutionTag, 1);
-   printf("Converted PUMI tags to Proteus solution\n");
-   return 0;
-}
-
-//Cleaning up Ent IDs
-int MeshAdaptPUMIDrvr::DeleteMeshEntIDs() {
-
-  int partDim;
-  PUMI_Part_GetDim(PUMI_Part, &partDim);
-  for (int type=partDim; type>-1; type--) {
-    int isEnd = 0;
-    int eN = 0;
-    pPartEntIter EntIt;
-    pMeshEnt meshEnt;
-    PUMI_PartEntIter_Init (PUMI_Part, type, PUMI_ALLTOPO, EntIt);
-    while (!isEnd) {
-      PUMI_PartEntIter_GetNext(EntIt, meshEnt);
-      PUMI_MeshEnt_DelID(meshEnt);
-      PUMI_PartEntIter_IsEnd(EntIt, &isEnd);
-    } //region loop
-    PUMI_PartEntIter_Del(EntIt);
-=======
 void MeshAdaptPUMIDrvr::freeField(apf::Field*& f)
 {
   if (f) {
@@ -101,18 +15,11 @@
   if (n) {
     apf::destroyNumbering(n);
     n = 0;
->>>>>>> 47ec3855
   }
   return 0;
 }
 
-<<<<<<< HEAD
-//APF support, will play more role in the future, transfer the solution tags to apf fields
-//we should be using packed fields here
-int MeshAdaptPUMIDrvr::getFieldFromTag(apf::Mesh* mesh, pMeshMdl mesh_pumi, const char* tag_name)
-=======
 int MeshAdaptPUMIDrvr::TransferSolutionToPUMI(double* inArray, int nVar, int nN)
->>>>>>> 47ec3855
 {
   assert(nN == mesh->count(0));
   numVar = nVar;
@@ -131,33 +38,6 @@
   return 0;
 }
 
-<<<<<<< HEAD
-//Set solution tags from the apf field, should use packed fields here as well
-int MeshAdaptPUMIDrvr::getTagFromField(apf::Mesh* mesh, pMeshMdl mesh_pumi, const char* tag_name)
-{
-  pTag tag;
-  PUMI_Mesh_CreateTag(mesh_pumi,tag_name,PUMI_DBL,1,tag);
-  pPart part;
-  PUMI_Mesh_GetPart(mesh_pumi,0,part);
-  for (mPart::iterall it = part->beginall(0);
-      it != part->endall(0); ++it)
-  {
-    pMeshEnt vertex = *it;
-    double pres = getScalar(presf,castEntity(vertex),0);
-//    Vector3 vel = getVector(velf,castEntity(vertex),0);
-    double vof = getScalar(voff,castEntity(vertex),0);
-    double phi = getScalar(phif,castEntity(vertex),0);
-//    double phid = getScalar(phidf,castEntity(vertex),0);
-//    double phiCorr = getScalar(phiCorrf,castEntity(vertex),0);
-    double* v = new double[1];
-    v[0]=pres;
-/*    
-    v[1]=vel[0]; v[2]=vel[1]; v[3]=vel[2];
-    v[4]=vof; v[5]=phi; v[6]=phid; v[7]=phiCorr; 
-*/    
-    PUMI_MeshEnt_SetDblArrTag(mesh_pumi,vertex,tag,v,1);
-    delete [] v;
-=======
 int MeshAdaptPUMIDrvr::TransferSolutionToProteus(double* outArray, int nVar, int nN)
 {
   assert(nN == mesh->count(0));
@@ -170,7 +50,6 @@
     for(int j = 0; j < nVar; j++)
       outArray[j * nN + i] = tmp[j];
     ++i;
->>>>>>> 47ec3855
   }
   m->end(it);
   apf::destroyField(solution);
