--- conflicted
+++ resolved
@@ -9,10 +9,6 @@
 from proteus import Archiver
 from tables import *
 
-<<<<<<< HEAD
-=======
-
->>>>>>> 359105f1
 from petsc4py import PETSc
 #from mpi4py import MPI
 #mpi = CDLL('libmpi.so.0', RTLD_GLOBAL)
@@ -31,7 +27,7 @@
 #cmeshTools.CMesh_FromMesh(mesh)
 
 mesh.buildFromC(mesh.cmesh)
-print "Done reading in mesh" 
+print "Done reading in mesh"
 
 #cmeshTools.write3dmFiles(cmesh,"mesh",1)
 #mesh.printMesh()
@@ -46,4 +42,4 @@
 
 #cmeshTools.cmeshToolsDeleteMeshDataStructures(mesh2.cmesh)
 #from pyadh import vtkViewers as vtkViewers
-#vtkViewers.viewMesh(mesh2)
+#vtkViewers.viewMesh(mesh2)