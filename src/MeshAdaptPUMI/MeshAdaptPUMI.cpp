--- conflicted
+++ resolved
@@ -1,22 +1,3 @@
-<<<<<<< HEAD
-#include "pumi.h"
-#include "pumi_mesh.h"
-#include "pumi_geom.h"
-#include "pumi_geom_geomsim.h"
-#include "MeshAdapt.h"
-#include "MA.h"
-#include "mMeshIO.h"
-#include "apfSPR.h"
-#include "apfMesh.h"
-#include "apfPUMI.h"
-#include "maCallback.h"
-#include "mpi.h"
-#include "MeshAdaptPUMI.h"
-
-//Constructor, which sets default values for some parameters, can be called with arguments
-MeshAdaptPUMIDrvr::MeshAdaptPUMIDrvr(double Hmax, double Hmin, int NumIter) {
-  PUMI_Init(MPI_COMM_WORLD);
-=======
 #include <gmi_mesh.h>
 #include <ma.h>
 #include <apfSPR.h>
@@ -28,7 +9,6 @@
 MeshAdaptPUMIDrvr::MeshAdaptPUMIDrvr(double Hmax, double Hmin, int NumIter)
 {
   PCU_Comm_Init();
->>>>>>> 720e8c36
   numVar=0;
   hmin=Hmin; hmax=Hmax;
   numIter=NumIter;
@@ -43,22 +23,6 @@
   size_frame = 0;
 }
 
-<<<<<<< HEAD
-//Destructor
-MeshAdaptPUMIDrvr::~MeshAdaptPUMIDrvr() {
-  //  PUMI_Mesh_Del(PUMI_MeshInstance);
-}
-
-//not usefule currently
-int MeshAdaptPUMIDrvr::initProteusMesh(Mesh& mesh) {
-  std::cout << "Initializing proteus mesh\n"; 
-  // do PUMI stuff to mesh object here.
-  return 0;
-}
-
-//read the geomsim model, called from Proteus driver python script
-int MeshAdaptPUMIDrvr::readGeomModel(const std::string &geom_sim_file)
-=======
 MeshAdaptPUMIDrvr::~MeshAdaptPUMIDrvr()
 {
   freeField(solution);
@@ -77,43 +41,11 @@
 }
 
 struct Anisotropic : public ma::AnisotropicFunction
->>>>>>> 720e8c36
 {
   Anisotropic(apf::Field* f, apf::Field* s)
   {
-<<<<<<< HEAD
-    std::cerr<<"  saw simmetrix model: "<<geom_sim_file<<"\n";
-    PUMI_Geom_LoadFromFile(PUMI_GModel,geom_sim_file.c_str()); //commented out for erdc team
-    fclose(pFile);
-  }
-  else
-    PUMI_GModel = 0;
-
-  // print geometry info
-  if(PUMI_GModel!=0) { 
-    std::cerr<<"[GFace Info] Total Number of Faces of this Model: "<<GM_numFaces(PUMI_GModel)<<std::endl;
-    std::cerr<<"[GEdge Info] Total Number of Edges of this Model: "<<GM_numEdges(PUMI_GModel)<<std::endl;
-    std::cerr<<"[GVert Info] Total Number of Vertices of this Model: "<<GM_numVertices(PUMI_GModel)<<std::endl;
-  }
-    
-    return 0;
-}
-
-//read pumi mesh, called from proteus python driver
-int MeshAdaptPUMIDrvr::readPUMIMesh(const char* SMS_fileName){
-
-  PUMI_Mesh_Create(PUMI_GModel, PUMI_MeshInstance);
-
-  if(PCU_Comm_Peers()==1) {
-     std::cout << "Reading serial PUMI mesh\n";
-     PUMI_Mesh_LoadFromFile(PUMI_MeshInstance,SMS_fileName,0, "pumi"); //0 for serial for now
-  } else {
-     std::cout << "Reading parallel PUMI mesh\n";
-     PUMI_Mesh_LoadFromFile(PUMI_MeshInstance,SMS_fileName,1, "pumi"); //0 for serial for now
-=======
     frame = f;
     scale = s;
->>>>>>> 720e8c36
   }
   apf::Field* frame;
   apf::Field* scale;
@@ -124,29 +56,6 @@
   }
 };
 
-<<<<<<< HEAD
-  comm_size = SCUTIL_CommSize();
-  comm_rank = SCUTIL_CommRank();
-  return 0;
-}
-
-//main adapt driver
-int MeshAdaptPUMIDrvr::AdaptPUMIMesh() {
-
-  int return_verify;
-
-  PUMI_Mesh_Verify(PUMI_MeshInstance,&return_verify);
-  if(return_verify){ std::cerr << "PUMI verify completed succesfully!\n"; } else { exit(0); }
-  
-  pMAdapt MA_Drvr;
-  MA_NewMeshAdaptDrvr_ModelType(MA_Drvr, PUMI_MeshInstance, Application, 2); // third param (0,1,2 : no snapping, non-parametric, parametric)
-
-  DeleteMeshEntIDs();
-  
-  apf::Mesh* apf_mesh = apf::createMesh(PUMI_Part);
-  getFieldFromTag(apf_mesh, PUMI_MeshInstance,"Solution");
-  ma::FieldCallback(MA_Drvr, apf_mesh);
-=======
 static ma::Input* configureAnisotropic(apf::Mesh2* m,
     apf::Field* frame, apf::Field* scale)
 {
@@ -157,42 +66,10 @@
 int MeshAdaptPUMIDrvr::AdaptPUMIMesh()
 {
   m->verify();
->>>>>>> 720e8c36
   
   CalculateAnisoSizeField();
 
   /// Adapt the mesh
-<<<<<<< HEAD
-  MA_SetNumIt(MA_Drvr, numIter);    // limits the number of iterations of meshMeshAdaptPUMI (splits, collapses, moves...)
-  double beta[3] = {2.0, 2.0, 2.0};
-  MA_AnisoSmooth(MA_Drvr, beta);
-  MA_Adapt(MA_Drvr);  // does the MeshAdaptPUMI
-  MA_Del(MA_Drvr);  // deletes the meshMeshAdaptPUMI object
-  SCUTIL_Sync();
-  
-  PUMI_Mesh_DelTag (PUMI_MeshInstance, SFTag, 1);
-  if(comm_size>1)
-     PUMI_Mesh_DelTag (PUMI_MeshInstance, GlobNumberTag, 1);
-  
-  PUMI_Mesh_Verify(PUMI_MeshInstance,&return_verify);
-
-//  getTagFromField(apf_mesh, PUMI_MeshInstance, "Solution");
-
-  //partition the mesh
-//  PUMI_Mesh_WriteToFile(PUMI_MeshInstance, "Dambreak_debug.sms", 1);
-  PUMI_Mesh_SetNumPart(PUMI_MeshInstance, 1);
-  PUMI_Mesh_SetPtnParam(PUMI_MeshInstance, PUMI_GRAPH, PUMI_REPARTITION, 1.03, 2);
-  PUMI_Mesh_GlobPtn(PUMI_MeshInstance);
-  int err = PUMI_Mesh_GetPart(PUMI_MeshInstance, 0, PUMI_Part);
-
-  exportMeshToVTK(PUMI_MeshInstance, "pumi_adapt.vtk");
-  apf::destroyMesh(apf_mesh);
-  if(return_verify){ 
-    std::cerr << "Adapted PUMI mesh verify completed succesfully!\n"; 
-  } else {
-    exit(1);
-  }
-=======
   ma::Input* in = configureAnisotropic(m, size_frame, size_scale);
   apf::destroyField(size_frame);
   apf::destroyField(size_scale);
@@ -204,7 +81,6 @@
 
   apf::writeVtkFiles("pumi_adapt", m);
 
->>>>>>> 720e8c36
   nAdapt++; //counter for number of adapt steps
   return 0;
 }
