--- conflicted
+++ resolved
@@ -13,15 +13,6 @@
 const int INTERIOR_ELEMENT_BOUNDARY_MATERIAL=0;
 const int EXTERIOR_ELEMENT_BOUNDARY_MATERIAL=1;
 
-<<<<<<< HEAD
-//Construct Proteus mesh from partitioned PUMI mesh
-//Unlike the serial converter, we populate the subdomain data structures for Proteus along
-//with any other global info required
-int MeshAdaptPUMIDrvr::ConstructFromParallelPUMIMesh(Mesh& mesh, Mesh& subdomain_mesh) {
-
-//Current impementation is for serial only. Need to resolve things with Proteus developers for parallel implementation  
-  initializeMesh(mesh);
-=======
 static int countTotal(apf::Mesh* m, int dim)
 {
   int total = apf::countOwned(m, dim);
@@ -31,7 +22,6 @@
 
 int MeshAdaptPUMIDrvr::ConstructFromParallelPUMIMesh(Mesh& mesh, Mesh& subdomain_mesh)
 {
->>>>>>> 720e8c36
   mesh.subdomainp = new Mesh();
   mesh.subdomainp = &subdomain_mesh;
   initializeMesh(subdomain_mesh);
@@ -90,35 +80,6 @@
   ConstructMaterialArrays(*mesh.subdomainp);
   ConstructGlobalStructures(mesh); 
 
-<<<<<<< HEAD
-  PUMI_Mesh_DelTag (PUMI_MeshInstance, GlobNumberTag, 1);
-
-   //chitak: debug
-/*  
-  printf("chitak: node Offset %d %d %d\n", vtx_owned, mesh.nodeOffsets_subdomain_owned[comm_rank], mesh.nodeOffsets_subdomain_owned[comm_rank+1]);
-  printf("chitak: element Offset %d %d %d\n", elms_owned, mesh.elementOffsets_subdomain_owned[comm_rank],mesh.elementOffsets_subdomain_owned[comm_rank+1]);
-
-//debugging and checking
-   for(int i=0; i<mesh.subdomainp->nElements_global; i++) {
-     std::cout << "element, local: " << i << " global: " << mesh.elementNumbering_subdomain2global[i] << "\n";
-   }
-   MPI_Barrier(MPI_COMM_WORLD);
-   for(int i=0; i<mesh.subdomainp->nNodes_global; i++) {
-     std::cout << "nodes, local: " << i << " global: " << mesh.nodeNumbering_subdomain2global[i] << "\n";
-   }
-   for(int i=0; i<comm_size+1; i++) {
-      std::cout << "my rank: " << comm_rank << " element_subdomain_owned: " << mesh.elementOffsets_subdomain_owned[i] << "\n";
-   }
-   for(int i=0; i<comm_size+1; i++) {
-      std::cout << "my rank: " << comm_rank << " node_subdomain_owned: " << mesh.nodeOffsets_subdomain_owned[i] << "\n";
-   }
-*/
-  return 0;
-} 
-
-//Construct global data structures like subdomain2global arrays
-int MeshAdaptPUMIDrvr::ConstructGlobalStructures(Mesh &mesh) {
-=======
   return 0;
 } 
 
@@ -171,7 +132,6 @@
 
   return 0; 
 }
->>>>>>> 720e8c36
 
 int MeshAdaptPUMIDrvr::ConstructGlobalStructures(Mesh &mesh)
 {
@@ -182,233 +142,6 @@
   
   for (int d = 0; d < m->getDimension(); ++d) {
     int* temp_subdomain2global;
-<<<<<<< HEAD
-    if(type==3) temp_subdomain2global = mesh.elementNumbering_subdomain2global;
-    if(type==2) temp_subdomain2global = mesh.elementBoundaryNumbering_subdomain2global;
-    if(type==1) temp_subdomain2global = mesh.edgeNumbering_subdomain2global;
-    if(type==0) temp_subdomain2global = mesh.nodeNumbering_subdomain2global;
-
-    int isEnd = 0;
-    pPartEntIter EntIt;
-    pMeshEnt meshEnt; 
-    PUMI_PartEntIter_Init (PUMI_Part, type, PUMI_ALLTOPO, EntIt);
-    while (!isEnd) {
-      PUMI_PartEntIter_GetNext(EntIt, meshEnt);
-      int globID;
-      PUMI_MeshEnt_GetIntTag(PUMI_MeshInstance, meshEnt, GlobNumberTag, &globID);
-      int entID = PUMI_MeshEnt_ID(meshEnt);
-      temp_subdomain2global[entID] = globID;
-      PUMI_PartEntIter_IsEnd(EntIt, &isEnd);
-    } //region loop
-    PUMI_PartEntIter_Del(EntIt);
-  } //type
-  return 0;
-}
-
-//Since PUMI does not store global numbering, we need to construct it first
-//What we do is that depending on the part ID and local number of the owned entities, we set
-//the global numbering. 0th part will have first N global numbers, 1st part will have N to M 
-//global numbers and so no. The copies inherit the global numbering from their owned entity
-//Also set the offsets array
-int MeshAdaptPUMIDrvr::ConstructGlobalNumbering(Mesh &mesh) {
- 
- PUMI_Mesh_CreateTag(PUMI_MeshInstance, "GlobNumbering", PUMI_INT, 1, GlobNumberTag);
- 
- mesh.elementOffsets_subdomain_owned = new int[comm_size+1];
- mesh.elementBoundaryOffsets_subdomain_owned = new int[comm_size+1];
- mesh.edgeOffsets_subdomain_owned = new int[comm_size+1];
- mesh.nodeOffsets_subdomain_owned = new int[comm_size+1];
- 
- int partDim;
- PUMI_Part_GetDim(PUMI_Part, &partDim);
- for (int type=partDim; type>-1; type--) {
-  
-   int nLocalOwned;
-   if(type==3){ //elements, we own all elements on a part
-     PUMI_Part_GetNumEnt(PUMI_Part, type, PUMI_ALLTOPO, &nLocalOwned); //assuming that we don't have overlapping elements, all elements are owned on a part
-   } else { //for vertices, edges, faces
-     CalculateOwnedEnts(static_cast<PUMI_EntType>(type), nLocalOwned);
-   }
-   int nOwned[comm_size];
-   CommunicateOwnedNumbers(nLocalOwned, nOwned);
-
-   int* numOffset;
-   if(type==3){
-     numOffset = mesh.elementOffsets_subdomain_owned;
-     elms_owned = nLocalOwned;
-   }
-   if(type==2){
-     numOffset = mesh.elementBoundaryOffsets_subdomain_owned;
-     faces_owned = nLocalOwned;
-   }
-   if(type==1){
-     numOffset = mesh.edgeOffsets_subdomain_owned;
-     edges_owned = nLocalOwned;
-   }
-   if(type==0){
-     numOffset = mesh.nodeOffsets_subdomain_owned;
-     vtx_owned = nLocalOwned;
-   }
-
-   numOffset[0]=0;
-   for(int i=1; i<comm_size+1; i++) {
-     numOffset[i] = numOffset[i-1]+nOwned[i-1];
-   }
-/*   
-   for(int i=0; i<comm_size; i++) {
-      std::cout << "my rank: " << comm_rank <<" rank: " << i << " : Entity " << type << ": " << nOwned[i] << "\n";
-   }
-*/ 
-   SetOwnerGlobNumbering(GlobNumberTag, static_cast<PUMI_EntType>(type), numOffset[comm_rank]);
-   if(type!=3) 
-     SetCopyGlobNumbering(GlobNumberTag, type);
-
-   //communicate numOffset to populate mesh.offset_owned etc
-
- } //loop on entity types
-
-/* 
-//debugging and checking :
-  pPartEntIter EntIt;
-  pMeshEnt meshEnt;
-  PUMI_PartEntIter_Init (PUMI_Part, PUMI_VERTEX, PUMI_ALLTOPO, EntIt);
-
-  int isEnd = 0;
-  int eN = 0;
-  while (!isEnd) {
-    PUMI_PartEntIter_GetNext(EntIt, meshEnt);
-
-    int globNum;
-    PUMI_MeshEnt_GetIntTag(PUMI_MeshInstance, meshEnt, GlobNumberTag, &globNum);
-    std::cout << "rank: " << comm_rank << ": local num: " << eN << " Glob num: " << globNum << "\n";
-    PUMI_PartEntIter_IsEnd(EntIt, &isEnd);
-    eN++;
-  }
-
-  PUMI_PartEntIter_Del(EntIt);
-*/
- return 0; 
-}
-
-//Calculate owned entities of a type
-int MeshAdaptPUMIDrvr::CalculateOwnedEnts(PUMI_EntType EntType, int &nOwnedEnt ) {  
-
-  pPartEntIter EntIt;
-  pMeshEnt meshEnt;
-  PUMI_PartEntIter_Init (PUMI_Part, EntType, PUMI_ALLTOPO, EntIt);
-
-  int isEnd = 0;
-  int eN = 0;
-  while (!isEnd) {
-    PUMI_PartEntIter_GetNext(EntIt, meshEnt);
-    int owned;
-    PUMI_MeshEnt_IsOwned(meshEnt, PUMI_Part, &owned);
-    if(owned) {
-       eN++;
-    }
-    PUMI_PartEntIter_IsEnd(EntIt, &isEnd);
-  } 
-  PUMI_PartEntIter_Del(EntIt);
-  nOwnedEnt = eN;
-  return 0;
-}
-
-//Communicate the owned entities to build the offsets array
-int MeshAdaptPUMIDrvr::CommunicateOwnedNumbers(int toSend, int *toReceive) {
-  
-  MPI_Status status;
-
-  MPI_Send(&toSend, 1, MPI_INT, 0, 0, MPI_COMM_WORLD); //send local number of owned to process 0
-  if(comm_rank == 0) {
-    toReceive[0] = toSend;
-    for(int i=1; i<comm_size; i++) {
-      MPI_Recv(&toReceive[i], 1, MPI_INT, i, 0, MPI_COMM_WORLD, &status);
-    }
-  }   
-  MPI_Bcast(&toReceive[0], comm_size, MPI_INT, 0, MPI_COMM_WORLD);
-  return 0;
-}
-
-//Set global numbers for owned entities
-int MeshAdaptPUMIDrvr::SetOwnerGlobNumbering(pTag globNumTag, PUMI_EntType EntType, int numOffset) {
-  
-  pPartEntIter EntIt;
-  pMeshEnt meshEnt;
-  PUMI_PartEntIter_Init(PUMI_Part, EntType, PUMI_ALLTOPO, EntIt);
-
-  int isEnd = 0;
-  int eN = 0;
-  while (!isEnd) {
-    PUMI_PartEntIter_GetNext(EntIt, meshEnt);
-    int owned;
-    PUMI_MeshEnt_IsOwned(meshEnt, PUMI_Part, &owned);
-    if(owned) {
-       PUMI_MeshEnt_SetIntTag(PUMI_MeshInstance, meshEnt, globNumTag, numOffset+eN);
-       eN++;
-    }
-    PUMI_PartEntIter_IsEnd(EntIt, &isEnd);
-  } //region loop
-
-  PUMI_PartEntIter_Del(EntIt);
-  MPI_Barrier(MPI_COMM_WORLD);
-  return 0;
-}
-
-//Set glonbal numbers for copies based on global numbers of owners
-int MeshAdaptPUMIDrvr::SetCopyGlobNumbering(pTag globNumTag, int EntType) {
-
- if (SCUTIL_CommSize() > 1) { //need to do this only for parallel
-
-  pPartEntIter EntIt;
-  pMeshEnt meshEnt;
-  PUMI_PartEntIter_InitPartBdry(PUMI_Part, -1, EntType, PUMI_ALLTOPO, EntIt);
-  int isEnd = 0;
-  int eN = 0;
-
-  PCU_Comm_Start (PCU_GLOBAL_METHOD);
-//  std::pair<pMeshEnt, int>* msg_send = (std::pair<pMeshEnt, int>)malloc(sizeof(std::pair<pMeshEnt, int>));
-  std::pair<pMeshEnt, int>* msg_send = new std::pair<pMeshEnt, int>;
-  size_t msg_size = sizeof(std::pair<pMeshEnt,int>);
-
-  while (!isEnd) {
-    PUMI_PartEntIter_GetNext(EntIt, meshEnt);
-    int owned;
-    PUMI_MeshEnt_IsOwned(meshEnt, PUMI_Part, &owned);
-    if(owned) {
-      int ownGlobNum;
-      PUMI_MeshEnt_GetIntTag(PUMI_MeshInstance, meshEnt, globNumTag, &ownGlobNum);
-      msg_send->second =  ownGlobNum;
-
-      std::vector<std::pair<int, pMeshEnt> > VecRemCpy;
-      PUMI_MeshEnt_GetAllRmt(meshEnt, VecRemCpy);
-      for (int iRC = 0; iRC < VecRemCpy.size(); ++iRC)
-      {
-        msg_send->first = VecRemCpy[iRC].second;
-        PCU_Comm_Write (VecRemCpy[iRC].first, (void*)msg_send, msg_size);
-      }
-    }
-    PUMI_PartEntIter_IsEnd(EntIt, &isEnd);
-    eN++;
-  }
-  PUMI_PartEntIter_Del(EntIt);
-  MPI_Barrier(MPI_COMM_WORLD);
-
-  delete msg_send;
-  PCU_Comm_Send ();
-
-  size_t recv_size;
-  int pid_from;
-  void* msg_recv;
-  while (PCU_Comm_Read (&pid_from,&msg_recv,&recv_size)) {
-     std::pair<pMeshEnt, int>& msg_pair = *(static_cast<std::pair<pMeshEnt, int> *>(msg_recv));
-     pMeshEnt copyEnt = msg_pair.first;
-     PUMI_MeshEnt_SetIntTag(PUMI_MeshInstance, copyEnt, globNumTag, msg_pair.second);
-  }
-
- } //if parallel
-  return 0;
-}
-=======
     if(d==3) temp_subdomain2global = mesh.elementNumbering_subdomain2global;
     if(d==2) temp_subdomain2global = mesh.elementBoundaryNumbering_subdomain2global;
     if(d==1) temp_subdomain2global = mesh.edgeNumbering_subdomain2global;
@@ -425,4 +158,3 @@
 
   return 0;
 }
->>>>>>> 720e8c36
