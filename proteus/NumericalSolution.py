--- conflicted
+++ resolved
@@ -171,33 +171,25 @@
                         nnx = n.nnx
                         nny = n.nny
                     log("Building %i x %i rectangular mesh for %s" % (nnx,nny,p.name))
-<<<<<<< HEAD
-                    mlMesh = MeshTools.MultilevelTriangularMesh(nnx, nny, 1,
-                                                                p.domain.x[0], p.domain.x[1], 0.0,
-                                                                p.domain.L[0], p.domain.L[1], 1.0,
-                                                                refinementLevels=n.nLevels,
-                                                                nLayersOfOverlap=n.nLayersOfOverlapForParallel,
-                                                                parallelPartitioningType=n.parallelPartitioningType)
-=======
 
                     if not hasattr(n,'quad'):
                         n.quad = False
 
                     if (n.quad):
                         mlMesh = MeshTools.MultilevelQuadrilateralMesh(nnx,nny,1,
+                                                                       p.domain.x[0], p.domain.x[1], 0.0,
                                                                        p.domain.L[0],p.domain.L[1],1,
                                                                        refinementLevels=n.nLevels,
                                                                        nLayersOfOverlap=n.nLayersOfOverlapForParallel,
                                                                        parallelPartitioningType=n.parallelPartitioningType)
                     else:
                         mlMesh = MeshTools.MultilevelTriangularMesh(nnx,nny,1,
+                                                                    p.domain.x[0], p.domain.x[1], 0.0,
                                                                     p.domain.L[0],p.domain.L[1],1,
                                                                     refinementLevels=n.nLevels,
                                                                     nLayersOfOverlap=n.nLayersOfOverlapForParallel,
                                                                     parallelPartitioningType=n.parallelPartitioningType)
 
-
->>>>>>> ec80c5f6
                 elif p.domain.nd == 3:
                     if (n.nnx == n.nny == n.nnz ==None):
                         nnx = nny = nnz = n.nn
