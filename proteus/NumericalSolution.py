--- conflicted
+++ resolved
@@ -319,11 +319,7 @@
                                                              nLayersOfOverlap=n.nLayersOfOverlapForParallel,
                                                              parallelPartitioningType=n.parallelPartitioningType)
                 if opts.generatePartitionedMeshFromFiles:
-<<<<<<< HEAD
                     logEvent("Generating partitioned mesh from Tetgen files")
-=======
-                    log("Generating partitioned mesh from Tetgen files")
->>>>>>> a0043ce8
                     mlMesh.generatePartitionedMeshFromTetgenFiles(p.domain.meshfile,nbase,mesh,n.nLevels,
                                                                   nLayersOfOverlap=n.nLayersOfOverlapForParallel,
                                                                   parallelPartitioningType=n.parallelPartitioningType)
