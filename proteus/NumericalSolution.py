"""
A hierarchy of classes for managing comlete numerical solution implementations

.. inheritance-diagram:: proteus.NumericalSolution
   :parts: 1
"""

import os
import numpy
from subprocess import check_call

import LinearSolvers
import NonlinearSolvers
import TriangleTools
import MeshTools
import Profiling
import Transport
import SimTools
import Archiver
import Viewers
from Archiver import ArchiveFlags
import Domain

from .Profiling import logEvent

# Global to control whether the kernel starting is active.
embed_ok = True

class NS_base:  # (HasTraits):
    r"""
    The base class for managing the numerical solution of  PDE's.

    The constructor must build all the objects required by a numerical
    method to approximate the solution over a sequence of time intervals.

    calculateSolution(runName) carries out the numerical solution.

    .. graphviz::

       digraph NumericalSolutionHasA {
       node [shape=record, fontname=Helvetica, fontsize=12];
       NS   [label="NumericalSolution" URL="\ref NumericalSolution", style="filled", fillcolor="gray"];
       mList [label="MultilevelTranportModel [n]" URL="\ref proteus::Transport::MultilevelTransport"];
       nsList [label="NonLinearSolver [n] " URL="\ref proteus::NonLinearSolver"];
       lsList [label="LinearSolver [n] " URL="\ref proteus::LinearSolver"];
       pList [label="Problem Specification [n]" URL="\ref proteus::default_p"];
       nList [label="Numerics Specifiation [n]" URL="\ref proteus::default_n"];
       sList [label="Output Specification [n]" URL="\ref proteus::SimTools"];
       so [label="Coupling Specification " URL="\ref proteus::SO_base"];
       ar [label="Archiver" URL="\ref proteus::AR_base"];
       NS -> pList [arrowhead="normal", style="dashed", color="purple"];
       NS -> nList [arrowhead="normal", style="dashed", color="purple"];
       NS -> so [arrowhead="normal", style="dashed", color="purple"];
       NS -> sList [arrowhead="normal", style="dashed", color="purple"];
       NS -> mList [arrowhead="normal", style="dashed", color="purple"];
       NS -> nsList [arrowhead="normal", style="dashed", color="purple"];
       NS -> lsList [arrowhead="normal", style="dashed", color="purple"];
       NS -> ar [arrowhead="normal", style="dashed", color="purple"];
       }
    """

    def __init__(self,so,pList,nList,sList,opts,simFlagsList=None):
        import Comm
        comm=Comm.get()
        self.comm=comm
        message = "Initializing NumericalSolution for "+so.name+"\n System includes: \n"
        for p in pList:
            message += p.name+"\n"
        logEvent(message)
        self.so=so
        self.pList=pList
        self.nList=nList
        self.opts=opts
        self.simFlagsList=simFlagsList
        self.timeValues={}
        Profiling.memory("Memory used before initializing"+so.name)
        memBase = Profiling.memLast #save current memory usage for later
        if not so.useOneMesh:
            so.useOneArchive=False

        logEvent("Setting Archiver(s)")

        if so.useOneArchive:
            self.femSpaceWritten={}
            tmp  = Archiver.XdmfArchive(opts.dataDir,so.name,useTextArchive=opts.useTextArchive,
                                        gatherAtClose=opts.gatherArchive,hotStart=opts.hotStart,
                                        useGlobalXMF=(not opts.subdomainArchives),
                                        global_sync=opts.global_sync)
            self.ar = dict([(i,tmp) for i in range(len(self.pList))])
        elif len(self.pList) == 1:
            self.ar = {0:Archiver.XdmfArchive(opts.dataDir,so.name,useTextArchive=opts.useTextArchive,
                                              gatherAtClose=opts.gatherArchive,hotStart=opts.hotStart)} #reuse so.name if possible
        else:
            self.ar = dict([(i,Archiver.XdmfArchive(opts.dataDir,p.name,useTextArchive=opts.useTextArchive,
                                                    gatherAtClose=opts.gatherArchive,hotStart=opts.hotStart)) for i,p in enumerate(self.pList)])
        #by default do not save quadrature point info
        self.archive_q                 = dict([(i,False) for i in range(len(self.pList))]);
        self.archive_ebq_global        = dict([(i,False) for i in range(len(self.pList))]);
        self.archive_ebqe              = dict([(i,False) for i in range(len(self.pList))]);
        self.archive_pod_residuals = dict([(i,False) for i in range(len(self.pList))]);
        if simFlagsList != None:
            assert len(simFlagsList) == len(self.pList), "len(simFlagsList) = %s should be %s " % (len(simFlagsList),len(self.pList))
            for index in range(len(self.pList)):
                if simFlagsList[index].has_key('storeQuantities'):
                    for quant in filter(lambda a: a != None,simFlagsList[index]['storeQuantities']):
                        recType = quant.split(':')
                        if len(recType) > 1 and recType[0] == 'q':
                            self.archive_q[index] = True
                        elif len(recType) > 1 and recType[0] == 'ebq_global':
                            self.archive_ebq_global[index] = True
                        elif len(recType) > 1 and recType[0] == 'ebqe':
                            self.archive_ebqe[index] = True
                        #
                        elif recType[0] == 'pod_residuals':
                            self.archive_pod_residuals[index]=True
                        else:
                            logEvent("Warning Numerical Solution storeQuantity = %s not recognized won't archive" % quant)
                    #
                #
            #
        #
        logEvent("Setting up MultilevelMesh")
        mlMesh_nList = []
        if so.useOneMesh:
            logEvent("Building one multilevel mesh for all models")
            nListForMeshGeneration=[nList[0]]
            pListForMeshGeneration=[pList[0]]
        else:
            logEvent("Building seperate meshes for each model")
            nListForMeshGeneration=nList
            pListForMeshGeneration=pList

        for p,n in zip(pListForMeshGeneration,nListForMeshGeneration):
            if opts.hotStart:
                p.genMesh = False
                logEvent("Hotstarting, using existing mesh "+p.name)
            else:
                logEvent("Generating mesh for "+p.name)
            #support for old-style domain input
            if p.domain == None:
                if p.nd == 1:
                    p.domain = Domain.RectangularDomain(L=p.L[:1],
                                                        x=p.x0[:1],
                                                        name=p.name)
                elif p.nd == 2:
                    if p.polyfile != None:
                        p.domain = Domain.PlanarStraightLineGraphDomain(fileprefix=p.polyfile,name=p.polyfile)
                    else:
                        p.domain = Domain.RectangularDomain(L=p.L[:2],
                                                            x=p.x0[:2],
                                                            name=p.name)
                elif p.nd == 3:
                    if p.polyfile != None:
                        p.domain = Domain.PiecewiseLinearComplexDomain(fileprefix=p.polyfile,name=p.polyfile)
                    elif p.meshfile != None:
                        p.domain = Domain.Mesh3DMDomain(p.meshfile)
                    else:
                        p.domain = Domain.RectangularDomain(L=p.L[:3],
                                                            x=p.x0[:3],
                                                            name=p.name)
                else:
                    raise RuntimeError("No support for domains in more than three dimensions")
            #now generate meshes, could move to Domain and use polymorphism or MeshTools
            if isinstance(p.domain,Domain.RectangularDomain):
                if p.domain.nd == 1:
                    mlMesh = MeshTools.MultilevelEdgeMesh(n.nn, 1, 1,
                                                          p.domain.x[0], 0.0, 0.0,
                                                          p.domain.L[0], 1.0, 1.0,
                                                          refinementLevels=n.nLevels,
                                                          nLayersOfOverlap=n.nLayersOfOverlapForParallel,
                                                          parallelPartitioningType=n.parallelPartitioningType)
                elif p.domain.nd == 2:
                    if (n.nnx == n.nny == None):
                        nnx = nny = n.nn
                    else:
                        nnx = n.nnx
                        nny = n.nny
                    logEvent("Building %i x %i rectangular mesh for %s" % (nnx,nny,p.name))

                    if not hasattr(n,'quad'):
                        n.quad = False

                    if (n.quad):
                        mlMesh = MeshTools.MultilevelQuadrilateralMesh(nnx,nny,1,
                                                                       p.domain.x[0], p.domain.x[1], 0.0,
                                                                       p.domain.L[0],p.domain.L[1],1,
                                                                       refinementLevels=n.nLevels,
                                                                       nLayersOfOverlap=n.nLayersOfOverlapForParallel,
                                                                       parallelPartitioningType=n.parallelPartitioningType)
                    else:
                        mlMesh = MeshTools.MultilevelTriangularMesh(nnx,nny,1,
                                                                    p.domain.x[0], p.domain.x[1], 0.0,
                                                                    p.domain.L[0],p.domain.L[1],1,
                                                                    refinementLevels=n.nLevels,
                                                                    nLayersOfOverlap=n.nLayersOfOverlapForParallel,
                                                                    parallelPartitioningType=n.parallelPartitioningType)

                elif p.domain.nd == 3:
                    if (n.nnx == n.nny == n.nnz ==None):
                        nnx = nny = nnz = n.nn
                    else:
                        nnx = n.nnx
                        nny = n.nny
                        nnz = n.nnz
                    logEvent("Building %i x %i x %i rectangular mesh for %s" % (nnx,nny,nnz,p.name))

                    if not hasattr(n,'hex'):
                        n.hex = False

                    if not hasattr(n,'NURBS'):
                        n.NURBS = False

                    if (n.NURBS):
                        mlMesh = MeshTools.MultilevelNURBSMesh(nnx,nny,nnz,
                                                               n.px,n.py,n.pz,
                                                               p.domain.x[0], p.domain.x[1], p.domain.x[2],
                                                               p.domain.L[0], p.domain.L[1], p.domain.L[2],
                                                               refinementLevels=n.nLevels,
                                                               nLayersOfOverlap=n.nLayersOfOverlapForParallel,
                                                               parallelPartitioningType=n.parallelPartitioningType)
                    elif (n.hex):
                        if not hasattr(n,'px'):
                            n.px=0
                            n.py=0
                            n.pz=0
                        mlMesh = MeshTools.MultilevelHexahedralMesh(nnx, nny, nnz,
                                                                    n.px,n.py,n.pz,
                                                                    p.domain.x[0], p.domain.x[1], p.domain.x[2],
                                                                    p.domain.L[0], p.domain.L[1], p.domain.L[2],
                                                                    refinementLevels=n.nLevels,
                                                                    nLayersOfOverlap=n.nLayersOfOverlapForParallel,
                                                                    parallelPartitioningType=n.parallelPartitioningType)
                    else :
                        mlMesh = MeshTools.MultilevelTetrahedralMesh(nnx, nny, nnz,
                                                                     p.domain.x[0], p.domain.x[1], p.domain.x[2],
                                                                     p.L[0], p.L[1], p.L[2],
                                                                     refinementLevels=n.nLevels,
                                                                     nLayersOfOverlap=n.nLayersOfOverlapForParallel,
                                                                     parallelPartitioningType=n.parallelPartitioningType)

            elif isinstance(p.domain,Domain.PlanarStraightLineGraphDomain):
                if p.domain.use_gmsh is True:
                    if comm.isMaster() and (p.genMesh or not (os.path.exists(p.domain.geofile+".ele") and
                                                              os.path.exists(p.domain.geofile+".node") and
                                                              os.path.exists(p.domain.geofile+".edge"))):
                        logEvent("Running gmsh to generate 2D mesh for "+p.name,level=1)
                        gmsh_cmd = "time gmsh {0:s} -v 10 -2 -o {1:s} -format msh".format(p.domain.geofile+".geo", p.domain.geofile+".msh")
                        logEvent("Calling gmsh on rank 0 with command %s" % (gmsh_cmd,))
                        check_call(gmsh_cmd, shell=True)
                        logEvent("Done running gmsh; converting to triangle")
                        MeshTools.msh2simplex(fileprefix=p.domain.geofile, nd=2)

                    comm.barrier()
                    mesh = MeshTools.TriangularMesh()
                    mlMesh = MeshTools.MultilevelTriangularMesh(0,0,0,skipInit=True,
                                                                nLayersOfOverlap=n.nLayersOfOverlapForParallel,
                                                                parallelPartitioningType=n.parallelPartitioningType)
                    logEvent("NAHeader GridRefinements %i" % (n.nLevels) )
                    logEvent("Generating %i-level mesh from coarse Triangle mesh" % (n.nLevels,))
                    logEvent("Generating coarse global mesh from Triangle files")
                    mesh.generateFromTriangleFiles(filebase=p.domain.geofile,base=1)
                    logEvent("Generating partitioned %i-level mesh from coarse global Triangle mesh" % (n.nLevels,))
                    mlMesh.generateFromExistingCoarseMesh(mesh,n.nLevels,
                                                          nLayersOfOverlap=n.nLayersOfOverlapForParallel,
                                                          parallelPartitioningType=n.parallelPartitioningType)
                else:
                    logEvent("Calling Triangle to generate 2D mesh for"+p.name)
                    tmesh = TriangleTools.TriangleBaseMesh(baseFlags=n.triangleOptions,
                                                        nbase=1,
                                                        verbose=10)
                    if comm.isMaster() and p.genMesh:
                        tmesh.readFromPolyFile(p.domain.polyfile)
                        tmesh.writeToFile(p.domain.polyfile)
                        logEvent("Converting to Proteus Mesh")
                        mesh=tmesh.convertToProteusMesh(verbose=1)
                    comm.barrier()
                    if not comm.isMaster() or not p.genMesh:
                        mesh = MeshTools.TriangularMesh()
                        mesh.generateFromTriangleFiles(filebase=p.domain.polyfile,base=1)
                    mlMesh = MeshTools.MultilevelTriangularMesh(0,0,0,skipInit=True,
                                                                nLayersOfOverlap=n.nLayersOfOverlapForParallel,
                                                                parallelPartitioningType=n.parallelPartitioningType)
                    logEvent("Generating %i-level mesh from coarse Triangle mesh" % (n.nLevels,))
                    mlMesh.generateFromExistingCoarseMesh(mesh,n.nLevels,
                                                        nLayersOfOverlap=n.nLayersOfOverlapForParallel,
                                                        parallelPartitioningType=n.parallelPartitioningType)

            elif isinstance(p.domain,Domain.PiecewiseLinearComplexDomain):
                from subprocess import call
                import sys
                if p.domain.use_gmsh is True:
                    fileprefix = p.domain.geofile
                else:
                    fileprefix = p.domain.polyfile
                if comm.rank() == 0 and (p.genMesh or not (os.path.exists(fileprefix+".ele") and
                                                           os.path.exists(fileprefix+".node") and
                                                           os.path.exists(fileprefix+".face"))):
                    if p.domain.use_gmsh is True:
                        logEvent("Running gmsh to generate 3D mesh for "+p.name,level=1)
                        gmsh_cmd = "time gmsh {0:s} -v 10 -3 -o {1:s} -format msh".format(fileprefix+'.geo', p.domain.geofile+'.msh')
                        logEvent("Calling gmsh on rank 0 with command %s" % (gmsh_cmd,))
                        check_call(gmsh_cmd, shell=True)
                        logEvent("Done running gmsh; converting to tetgen")
                        MeshTools.msh2simplex(fileprefix=fileprefix, nd=3)
                        check_call("tetgen -Vfeen {0:s}.ele".format(fileprefix), shell=True)
                    else:
                        logEvent("Running tetgen to generate 3D mesh for "+p.name, level=1)
                        tetcmd = "tetgen -{0} {1}.poly".format(n.triangleOptions, fileprefix)
                        logEvent("Calling tetgen on rank 0 with command %s" % (tetcmd,))
                        check_call(tetcmd, shell=True)
                        logEvent("Done running tetgen")
                    check_call("mv {0:s}.1.ele {0:s}.ele".format(fileprefix), shell=True)
                    check_call("mv {0:s}.1.node {0:s}.node".format(fileprefix), shell=True)
                    check_call("mv {0:s}.1.face {0:s}.face".format(fileprefix), shell=True)
                    try:
                        check_call("mv {0:s}.1.neigh {0:s}.neigh".format(fileprefix), shell=True)
                    except:
                        logEvent("Warning: couldn't move {0:s}.1.neigh".format(fileprefix))
                        pass
                    try:
                        logEvent("Warning: couldn't move {0:s}.1.edge".format(fileprefix))
                        check_call("mv {0:s}.1.edge {0:s}.edge".format(fileprefix), shell=True)
                    except:
                        pass
                comm.barrier()
                logEvent("Initializing mesh and MultilevelMesh")
                nbase = 1
                mesh=MeshTools.TetrahedralMesh()
                mlMesh = MeshTools.MultilevelTetrahedralMesh(0,0,0,skipInit=True,
                                                             nLayersOfOverlap=n.nLayersOfOverlapForParallel,
                                                             parallelPartitioningType=n.parallelPartitioningType)
                if opts.generatePartitionedMeshFromFiles:
                    logEvent("Generating partitioned mesh from Tetgen files")
                    mlMesh.generatePartitionedMeshFromTetgenFiles(fileprefix,nbase,mesh,n.nLevels,
                                                                  nLayersOfOverlap=n.nLayersOfOverlapForParallel,
                                                                  parallelPartitioningType=n.parallelPartitioningType)
                else:
                    logEvent("Generating coarse global mesh from Tetgen files")
                    mesh.generateFromTetgenFiles(fileprefix,nbase,parallel = comm.size() > 1)
                    logEvent("Generating partitioned %i-level mesh from coarse global Tetgen mesh" % (n.nLevels,))
                    mlMesh.generateFromExistingCoarseMesh(mesh,n.nLevels,
                                                          nLayersOfOverlap=n.nLayersOfOverlapForParallel,
                                                          parallelPartitioningType=n.parallelPartitioningType)
            elif isinstance(p.domain,Domain.PUMIDomain):
                #ibaned: PUMI conversion #1
                if p.domain.nd == 3:
                  mesh = MeshTools.TetrahedralMesh()
                else:
                  mesh = MeshTools.TriangularMesh()
                logEvent("Converting PUMI mesh to Proteus")
                mesh.convertFromPUMI(p.domain.PUMIMesh, p.domain.faceList,
                    p.domain.regList,
                    parallel = comm.size() > 1, dim = p.domain.nd)
                if p.domain.nd == 3:
                  mlMesh = MeshTools.MultilevelTetrahedralMesh(
                      0,0,0,skipInit=True,
                      nLayersOfOverlap=n.nLayersOfOverlapForParallel,
                      parallelPartitioningType=n.parallelPartitioningType)
                if p.domain.nd == 2:
                  mlMesh = MeshTools.MultilevelTriangularMesh(
                      0,0,0,skipInit=True,
                      nLayersOfOverlap=n.nLayersOfOverlapForParallel,
                      parallelPartitioningType=n.parallelPartitioningType)
                logEvent("Generating %i-level mesh from PUMI mesh" % (n.nLevels,))
                if comm.size()==1:
                  mlMesh.generateFromExistingCoarseMesh(
                      mesh,n.nLevels,
                      nLayersOfOverlap=n.nLayersOfOverlapForParallel,
                      parallelPartitioningType=n.parallelPartitioningType)
                else:
                  mlMesh.generatePartitionedMeshFromPUMI(
                      mesh,n.nLevels,
                      nLayersOfOverlap=n.nLayersOfOverlapForParallel)
            elif isinstance(p.domain,Domain.MeshTetgenDomain):
                nbase = 1
                mesh=MeshTools.TetrahedralMesh()
                logEvent("Reading coarse mesh from tetgen file")
                mlMesh = MeshTools.MultilevelTetrahedralMesh(0,0,0,skipInit=True,
                                                             nLayersOfOverlap=n.nLayersOfOverlapForParallel,
                                                             parallelPartitioningType=n.parallelPartitioningType)
                if opts.generatePartitionedMeshFromFiles:
                    logEvent("Generating partitioned mesh from Tetgen files")
                    mlMesh.generatePartitionedMeshFromTetgenFiles(p.domain.meshfile,nbase,mesh,n.nLevels,
                                                                  nLayersOfOverlap=n.nLayersOfOverlapForParallel,
                                                                  parallelPartitioningType=n.parallelPartitioningType)
                else:
                    logEvent("Generating coarse global mesh from Tetgen files")
                    mesh.generateFromTetgenFiles(p.domain.polyfile,nbase,parallel = comm.size() > 1)
                    logEvent("Generating partitioned %i-level mesh from coarse global Tetgen mesh" % (n.nLevels,))
                    mlMesh.generateFromExistingCoarseMesh(mesh,n.nLevels,
                                                          nLayersOfOverlap=n.nLayersOfOverlapForParallel,
                                                          parallelPartitioningType=n.parallelPartitioningType)
            elif isinstance(p.domain,Domain.Mesh3DMDomain):
                mesh=MeshTools.TetrahedralMesh()
                logEvent("Reading coarse mesh from 3DM file")
                mesh.generateFrom3DMFile(p.domain.meshfile)
                mlMesh = MeshTools.MultilevelTetrahedralMesh(0,0,0,skipInit=True,
                                                             nLayersOfOverlap=n.nLayersOfOverlapForParallel,
                                                             parallelPartitioningType=n.parallelPartitioningType)
                logEvent("Generating %i-level mesh from coarse 3DM mesh" % (n.nLevels,))
                mlMesh.generateFromExistingCoarseMesh(mesh,n.nLevels,
                                                      nLayersOfOverlap=n.nLayersOfOverlapForParallel,
                                                      parallelPartitioningType=n.parallelPartitioningType)
            elif isinstance(p.domain,Domain.MeshHexDomain):
                mesh=MeshTools.HexahedralMesh()
                logEvent("Reading coarse mesh from file")
                mesh.generateFromHexFile(p.domain.meshfile)
                mlMesh = MeshTools.MultilevelHexahedralMesh(0,0,0,skipInit=True,
                                                             nLayersOfOverlap=n.nLayersOfOverlapForParallel,
                                                             parallelPartitioningType=n.parallelPartitioningType)
                logEvent("Generating %i-level mesh from coarse mesh" % (n.nLevels,))
                mlMesh.generateFromExistingCoarseMesh(mesh,n.nLevels,
                                                      nLayersOfOverlap=n.nLayersOfOverlapForParallel,
                                                      parallelPartitioningType=n.parallelPartitioningType)
            elif isinstance(p.domain,Domain.GMSH_3D_Domain):
                from subprocess import call
                import sys
                if comm.rank() == 0 and (p.genMesh or not (os.path.exists(p.domain.polyfile+".ele") and
                                                           os.path.exists(p.domain.polyfile+".node") and
                                                           os.path.exists(p.domain.polyfile+".face"))):
                    logEvent("Running gmsh to generate 3D mesh for "+p.name,level=1)
                    gmsh_cmd = "time gmsh {0:s} -v 10 -3 -o {1:s}  -format mesh  -clmax {2:f} -clscale {2:f}".format(p.domain.geofile, p.domain.name+".mesh", p.domain.he)

                    logEvent("Calling gmsh on rank 0 with command %s" % (gmsh_cmd,))

                    check_call(gmsh_cmd, shell=True)

                    logEvent("Done running gmsh; converting to tetgen")

                    gmsh2tetgen_cmd = "gmsh2tetgen {0} {1:f} {2:d} {3:d} {4:d}".format(
                        p.domain.name+".mesh",
                        p.domain.length_scale,
                        p.domain.permute_dims[0]+1,
                        p.domain.permute_dims[1]+1,
                        p.domain.permute_dims[2]+1)

                    check_call(gmsh2tetgen_cmd, shell=True)
                    check_call("tetgen -Vfeen %s.ele" % ("mesh",), shell=True)
                    check_call("mv %s.1.ele %s.ele" % ("mesh","mesh"), shell=True)
                    check_call("mv %s.1.node %s.node" % ("mesh","mesh"), shell=True)
                    check_call("mv %s.1.face %s.face" % ("mesh","mesh"), shell=True)
                    check_call("mv %s.1.neigh %s.neigh" % ("mesh","mesh"), shell=True)
                    check_call("mv %s.1.edge %s.edge" % ("mesh","mesh"), shell=True)
                    elefile  = "mesh.ele"
                    nodefile = "mesh.node"
                    facefile = "mesh.face"
                    edgefile = "mesh.edge"
                    assert os.path.exists(elefile), "no mesh.ele"
                    tmp = "%s.ele" % p.domain.polyfile
                    os.rename(elefile,tmp)
                    assert os.path.exists(tmp), "no .ele"
                    assert os.path.exists(nodefile), "no mesh.node"
                    tmp = "%s.node" % p.domain.polyfile
                    os.rename(nodefile,tmp)
                    assert os.path.exists(tmp), "no .node"
                    if os.path.exists(facefile):
                        tmp = "%s.face" % p.domain.polyfile
                        os.rename(facefile,tmp)
                        assert os.path.exists(tmp), "no .face"
                    if os.path.exists(edgefile):
                        tmp = "%s.edge" % p.domain.polyfile
                        os.rename(edgefile,tmp)
                        assert os.path.exists(tmp), "no .edge"
                comm.barrier()
                logEvent("Initializing mesh and MultilevelMesh")
                nbase = 1
                mesh=MeshTools.TetrahedralMesh()
                mlMesh = MeshTools.MultilevelTetrahedralMesh(0,0,0,skipInit=True,
                                                             nLayersOfOverlap=n.nLayersOfOverlapForParallel,
                                                             parallelPartitioningType=n.parallelPartitioningType)
                if opts.generatePartitionedMeshFromFiles:
                    logEvent("Generating partitioned mesh from Tetgen files")
                    mlMesh.generatePartitionedMeshFromTetgenFiles(p.domain.polyfile,nbase,mesh,n.nLevels,
                                                                  nLayersOfOverlap=n.nLayersOfOverlapForParallel,
                                                                  parallelPartitioningType=n.parallelPartitioningType)
                else:
                    logEvent("Generating coarse global mesh from Tetgen files")
                    mesh.generateFromTetgenFiles(p.domain.polyfile,nbase,parallel = comm.size() > 1)
                    logEvent("Generating partitioned %i-level mesh from coarse global Tetgen mesh" % (n.nLevels,))
                    mlMesh.generateFromExistingCoarseMesh(mesh,n.nLevels,
                                                          nLayersOfOverlap=n.nLayersOfOverlapForParallel,
                                                          parallelPartitioningType=n.parallelPartitioningType)


            mlMesh_nList.append(mlMesh)
            if opts.viewMesh:
                logEvent("Attempting to visualize mesh")
                try:
                    from proteusGraphical import vtkViewers
                    vtkViewers.ViewMesh(mlMesh.meshList[0],viewMaterialTypes=True)
                    vtkViewers.ViewBoundaryMesh(mlMesh.meshList[0],viewBoundaryMaterialTypes=True)
                except:
                    logEvent("NumericalSolution ViewMesh failed for coarse mesh")
            for l in range(n.nLevels):
                try:
                    logEvent(mlMesh.meshList[l].meshInfo())
                except:
                    logEvent("meshInfo() method not implemented for this mesh type")
                if opts.viewMesh and opts.viewLevels and l > 0:
                    logEvent("Attempting to visualize mesh")
                    try:
                        from proteusGraphical import vtkViewers
                        vtkViewers.ViewMesh(mlMesh.meshList[l],title="mesh level %s " % l,
                                            viewMaterialTypes=True)
                        vtkViewers.ViewBoundaryMesh(mlMesh.meshList[l],title="boundary mesh level %s " % l,
                                                    viewBoundaryMaterialTypes=True)
                    except:
                        logEvent("NumericalSolution ViewMesh failed for mesh level %s" % l)
        if so.useOneMesh:
            for p in pList[1:]: mlMesh_nList.append(mlMesh)
        Profiling.memory("Mesh")
        from collections import OrderedDict
        self.modelSpinUp = OrderedDict()
        for p in pList:
            p.coefficients.opts = self.opts
            if p.coefficients.sdInfo == {}:
                for ci,ckDict in p.coefficients.diffusion.iteritems():
                    for ck in ckDict.keys():
                        if not p.coefficients.sdInfo.has_key((ci,ck)):
                            p.coefficients.sdInfo[(ci,ck)] = (numpy.arange(start=0,stop=p.nd**2+1,step=p.nd,dtype='i'),
                                                              numpy.array([range(p.nd) for row in range(p.nd)],dtype='i').flatten())
                            logEvent("Numerical Solution Sparse diffusion information key "+`(ci,ck)`+' = '+`p.coefficients.sdInfo[(ci,ck)]`)
        self.sList = sList
        self.mlMesh_nList = mlMesh_nList
        self.allocateModels()
        #collect models to be used for spin up
        for index in so.modelSpinUpList:
            self.modelSpinUp[index] = self.modelList[index]
        logEvent("Finished setting up models and solvers")
        if self.opts.save_dof:
            for m in self.modelList:
                for lm in m.levelModelList:
                    for ci in range(lm.coefficients.nc):
                        lm.u[ci].dof_last = lm.u[ci].dof.copy()
        self.archiveFlag= so.archiveFlag
        logEvent("Setting up SimTools for "+p.name)
        self.simOutputList = []
        self.auxiliaryVariables = {}
        if self.simFlagsList != None:
            for p,n,simFlags,model,index in zip(pList,nList,simFlagsList,self.modelList,range(len(pList))):
                self.simOutputList.append(SimTools.SimulationProcessor(flags=simFlags,nLevels=n.nLevels,
                                                                       pFile=p,nFile=n,
                                                                       analyticalSolution=p.analyticalSolution))
                model.simTools = self.simOutputList[-1]
                self.auxiliaryVariables[model.name]= [av.attachModel(model,self.ar[index]) for av in n.auxiliaryVariables]
        else:
            for p,n,s,model,index in zip(pList,nList,sList,self.modelList,range(len(pList))):
                self.simOutputList.append(SimTools.SimulationProcessor(pFile=p,nFile=n))
                model.simTools = self.simOutputList[-1]
                model.viewer = Viewers.V_base(p,n,s)
                self.auxiliaryVariables[model.name]= [av.attachModel(model,self.ar[index]) for av in n.auxiliaryVariables]
        for avList in self.auxiliaryVariables.values():
            for av in avList:
                av.attachAuxiliaryVariables(self.auxiliaryVariables)
        logEvent(Profiling.memory("NumericalSolution memory",className='NumericalSolution',memSaved=memBase))
        if so.tnList == None:
            logEvent("Building tnList from model = "+pList[0].name+" nDTout = "+`nList[0].nDTout`)
            self.tnList=[float(n)*nList[0].T/float(nList[0].nDTout)
                         for n in range(nList[0].nDTout+1)]
        else:
            logEvent("Using tnList from so = "+so.name)
            self.tnList = so.tnList
        logEvent("Time sequence"+`self.tnList`)
        logEvent("NAHeader Num Time Steps "+`len(self.tnList)-1`)
        logEvent("Setting "+so.name+" systemStepController to object of type "+str(so.systemStepControllerType))
        self.systemStepController = so.systemStepControllerType(self.modelList,stepExact=so.systemStepExact)
        self.systemStepController.setFromOptions(so)
        logEvent("Finished NumericalSolution initialization")

    def allocateModels(self):
        self.modelList=[]
        self.lsList=[]
        self.nlsList=[]
        for p,n,s,mlMesh,index in zip(self.pList,self.nList,self.sList,self.mlMesh_nList,range(len(self.pList))):
            if self.so.needEBQ_GLOBAL:
                n.needEBQ_GLOBAL = True
            if self.so.needEBQ:
                n.needEBQ = True
            ## \todo clean up tolerances: use rtol_u,atol_u and rtol_res, atol_res; allow scaling by mesh diameter
            ## \todo pass in options = (p,n) instead of using monster ctor signature
            tolList=[]
            linTolList=[]
            for l in range(n.nLevels):
                #if mlMesh.meshList[l].hasGeometricInfo != True:
                #    mlMesh.meshList[l].computeGeometricInfo()

                #fac = (mlMesh.meshList[l].h/mlMesh.meshList[0].h)**2
                fac = 1.0
                tolList.append(n.tolFac*fac)
                linTolList.append(n.linTolFac*fac)

            logEvent("Setting up MultilevelTransport for "+p.name)
            model = Transport.MultilevelTransport(p,n,mlMesh,OneLevelTransportType=p.LevelModelType)
            self.modelList.append(model)
            model.name = p.name
            logEvent("Setting "+model.name+" stepController to "+str(n.stepController))
            model.stepController = n.stepController(model,n)
            Profiling.memory("MultilevelTransport for "+p.name)
            logEvent("Setting up MultilevelLinearSolver for"+p.name)
            #allow options database to set model specific parameters?
            linear_solver_options_prefix = None
            if 'linear_solver_options_prefix' in dir(n):
                linear_solver_options_prefix = n.linear_solver_options_prefix

            (multilevelLinearSolver,directSolverFlag) = LinearSolvers.multilevelLinearSolverChooser(
                linearOperatorList = model.jacobianList,
                par_linearOperatorList = model.par_jacobianList,
                multilevelLinearSolverType = n.multilevelLinearSolver,
                computeSolverRates=n.computeLinearSolverRates,
                printSolverInfo=n.printLinearSolverInfo,
                levelLinearSolverType = n.levelLinearSolver,
                computeLevelSolverRates=n.computeLevelLinearSolverRates,
                printLevelSolverInfo=n.printLevelLinearSolverInfo,
                smootherType = n.linearSmoother,
                computeSmootherRates=n.computeLinearSmootherRates,
                printSmootherInfo=n.printLinearSmootherInfo,
                prolongList = model.meshTransfers.prolongList,
                restrictList = model.meshTransfers.restrictList,
                connectivityListList = [model.levelModelList[l].sparsityInfo for l in range(n.nLevels)],
                relativeToleranceList = linTolList,
                absoluteTolerance = n.l_atol_res,
                solverMaxIts = n.linearSolverMaxIts,
                solverConvergenceTest=n.linearSolverConvergenceTest,
                cycles=n.linearWCycles,
                preSmooths=n.linearPreSmooths,
                postSmooths=n.linearPostSmooths,
                ##\todo logic needs to handle element boundary partition too
                parallelUsesFullOverlap=(n.nLayersOfOverlapForParallel > 0 or n.parallelPartitioningType == MeshTools.MeshParallelPartitioningTypes.node),
                par_duList=model.par_duList,
                solver_options_prefix=linear_solver_options_prefix,
                computeEigenvalues = n.computeEigenvalues)
            self.lsList.append(multilevelLinearSolver)
            Profiling.memory("MultilevelLinearSolver for "+p.name)
            logEvent("Setting up MultilevelNonLinearSolver for "+p.name)
            self.nlsList.append(NonlinearSolvers.multilevelNonlinearSolverChooser(
                model.levelModelList,
                model.jacobianList,
                model.par_jacobianList,
                duList=model.duList,
                par_duList=model.par_duList,
                multilevelNonlinearSolverType = n.multilevelNonlinearSolver,
                computeSolverRates=n.computeNonlinearSolverRates,
                solverConvergenceTest=n.nonlinearSolverConvergenceTest,
                levelSolverConvergenceTest=n.levelNonlinearSolverConvergenceTest,
                printSolverInfo=n.printNonlinearSolverInfo,
                relativeToleranceList = tolList,
                absoluteTolerance = n.nl_atol_res,
                levelNonlinearSolverType=n.levelNonlinearSolver,
                computeLevelSolverRates=n.computeNonlinearLevelSolverRates,
                printLevelSolverInfo=n.printNonlinearLevelSolverInfo,
                smootherType = n.nonlinearSmoother,
                computeSmootherRates=n.computeNonlinearSmootherRates,
                printSmootherInfo=n.printNonlinearSmootherInfo,
                preSmooths=n.nonlinearPreSmooths,
                postSmooths=n.nonlinearPostSmooths,
                cycles=n.nonlinearWCycles,
                maxSolverIts=n.maxNonlinearIts,
                prolong_bcList = model.meshTransfers.prolong_bcListDict,
                restrict_bcList = model.meshTransfers.restrict_bcListDict,
                restrict_bcSumList = model.meshTransfers.restrict_bcSumListDict,
                prolongList = model.meshTransfers.prolongList,
                restrictList = model.meshTransfers.restrictList,
                restrictionRowSumList = model.meshTransfers.restrictSumList,
                connectionListList=[model.levelModelList[l].sparsityInfo for l in range(n.nLevels)],
                linearSolverList=multilevelLinearSolver.solverList,
                linearDirectSolverFlag=directSolverFlag,
                solverFullNewtonFlag=n.fullNewtonFlag,
                levelSolverFullNewtonFlag=n.fullNewtonFlag,
                smootherFullNewtonFlag=n.fullNewtonFlag,
                EWtol=n.useEisenstatWalker,
                maxLSits=n.maxLineSearches,
                #\todo need to add logic in multilevel NL solver chooser to account for numerical method's stencil as well
                parallelUsesFullOverlap=(n.nLayersOfOverlapForParallel > 0 or n.parallelPartitioningType == MeshTools.MeshParallelPartitioningTypes.node),
                nonlinearSolverNorm = n.nonlinearSolverNorm))
            model.solver=self.nlsList[-1]
            model.viewer = Viewers.V_base(p,n,s)
            Profiling.memory("MultilevelNonlinearSolver for"+p.name)

    def PUMI2Proteus(self,mesh):
        p0 = self.pList[0] #This can probably be cleaned up somehow
        n0 = self.nList[0]
        logEvent("Generating %i-level mesh from PUMI mesh" % (n0.nLevels,))
        if p0.domain.nd == 3:
          mlMesh = MeshTools.MultilevelTetrahedralMesh(
              0,0,0,skipInit=True,
              nLayersOfOverlap=n0.nLayersOfOverlapForParallel,
              parallelPartitioningType=n0.parallelPartitioningType)
        if p0.domain.nd == 2:
          mlMesh = MeshTools.MultilevelTriangularMesh(
              0,0,0,skipInit=True,
              nLayersOfOverlap=n0.nLayersOfOverlapForParallel,
              parallelPartitioningType=n0.parallelPartitioningType)
        if self.comm.size()==1:
            mlMesh.generateFromExistingCoarseMesh(
                mesh,n0.nLevels,
                nLayersOfOverlap=n0.nLayersOfOverlapForParallel,
                parallelPartitioningType=n0.parallelPartitioningType)
        else:
            mlMesh.generatePartitionedMeshFromPUMI(
                mesh,n0.nLevels,
                nLayersOfOverlap=n0.nLayersOfOverlapForParallel)
        self.mlMesh_nList=[]
        for p in self.pList:
            self.mlMesh_nList.append(mlMesh)
        #may want to trigger garbage collection here
        modelListOld = self.modelList
        logEvent("Allocating models on new mesh")
        self.allocateModels()
        logEvent("Attach auxiliary variables to new models")
        #(cut and pasted from init, need to cleanup)
        self.simOutputList = []
        self.auxiliaryVariables = {}
        if self.simFlagsList != None:
            for p, n, simFlags, model, index in zip(
                    self.pList,
                    self.nList,
                    self.simFlagsList,
                    self.modelList,
                    range(len(self.pList))):
                self.simOutputList.append(
                    SimTools.SimulationProcessor(
                        flags=simFlags,
                        nLevels=n.nLevels,
                        pFile=p,
                        nFile=n,
                        analyticalSolution=p.analyticalSolution))
                model.simTools = self.simOutputList[-1]
                self.auxiliaryVariables[model.name]= [av.attachModel(model,self.ar[index]) for av in n.auxiliaryVariables]
        else:
            for p,n,s,model,index in zip(
                    self.pList,
                    self.nList,
                    self.sList,
                    self.modelList,
                    range(len(self.pList))):
                self.simOutputList.append(SimTools.SimulationProcessor(pFile=p,nFile=n))
                model.simTools = self.simOutputList[-1]
                model.viewer = Viewers.V_base(p,n,s)
                self.auxiliaryVariables[model.name]= [av.attachModel(model,self.ar[index]) for av in n.auxiliaryVariables]
        for avList in self.auxiliaryVariables.values():
            for av in avList:
                av.attachAuxiliaryVariables(self.auxiliaryVariables)
        logEvent("Transfering fields from PUMI to Proteus")
        for m in self.modelList:
          for lm in m.levelModelList:
            coef = lm.coefficients
            if coef.vectorComponents != None:
              vector=numpy.zeros((lm.mesh.nNodes_global,3),'d')
              p0.domain.PUMIMesh.transferFieldToProteus(
                     coef.vectorName, vector)
              for vci in range(len(coef.vectorComponents)):
                lm.u[coef.vectorComponents[vci]].dof[:] = vector[:,vci]
              del vector
            for ci in range(coef.nc):
              if coef.vectorComponents == None or \
                 ci not in coef.vectorComponents:
                scalar=numpy.zeros((lm.mesh.nNodes_global,1),'d')
                p0.domain.PUMIMesh.transferFieldToProteus(
                    coef.variableNames[ci], scalar)
                lm.u[ci].dof[:] = scalar[:,0]
                del scalar
        logEvent("Attaching models on new mesh to each other")
        for m,ptmp,mOld in zip(self.modelList, self.pList, modelListOld):
            for lm, lu, lr, lmOld in zip(m.levelModelList, m.uList, m.rList,mOld.levelModelList):
                save_dof=[]
                for ci in range(lm.coefficients.nc):
                    save_dof.append( lm.u[ci].dof.copy())
                    lm.u[ci].dof_last = lm.u[ci].dof.copy()
                lm.setFreeDOF(lu)
                for ci in range(lm.coefficients.nc):
                    assert((save_dof[ci] == lm.u[ci].dof).all())
                lm.calculateSolutionAtQuadrature()
                lm.timeIntegration.tLast = lmOld.timeIntegration.tLast
                lm.timeIntegration.t = lmOld.timeIntegration.t
                lm.timeIntegration.dt = lmOld.timeIntegration.dt
                assert(lmOld.timeIntegration.tLast == lm.timeIntegration.tLast)
                assert(lmOld.timeIntegration.t == lm.timeIntegration.t)
                assert(lmOld.timeIntegration.dt == lm.timeIntegration.dt)
            m.stepController.dt_model = mOld.stepController.dt_model
            m.stepController.t_model = mOld.stepController.t_model
            m.stepController.t_model_last = mOld.stepController.t_model_last
            m.stepController.substeps = mOld.stepController.substeps
        logEvent("Evaluating residuals and time integration")
        for m,ptmp,mOld in zip(self.modelList, self.pList, modelListOld):
            logEvent("Attaching models to model "+ptmp.name)
            m.attachModels(self.modelList)
            for lm, lu, lr, lmOld in zip(m.levelModelList, m.uList, m.rList, mOld.levelModelList):
                lm.timeTerm=True
                lm.getResidual(lu,lr)
                lm.timeIntegration.initializeTimeHistory(resetFromDOF=True)
                lm.initializeTimeHistory()
                lm.timeIntegration.initializeSpaceHistory()
                lm.getResidual(lu,lr)
                assert(lmOld.timeIntegration.tLast == lm.timeIntegration.tLast)
                assert(lmOld.timeIntegration.t == lm.timeIntegration.t)
                assert(lmOld.timeIntegration.dt == lm.timeIntegration.dt)
                #lm.coefficients.evaluate(self.t_stepSequence,lm.q)
                #lm.coefficients.evaluate(self.t_stepSequence,lm.ebqe)
                #lm.timeIntegration.calculateElementCoefficients(lm.q)
            assert(m.stepController.dt_model == mOld.stepController.dt_model)
            assert(m.stepController.t_model == mOld.stepController.t_model)
            assert(m.stepController.t_model_last == mOld.stepController.t_model_last)
            logEvent("Initializing time history for model step controller")
            m.stepController.initializeTimeHistory()
        p0.domain.initFlag=True #For next step to take initial conditions from solution, only used on restarts
        self.systemStepController.modelList = self.modelList
        self.systemStepController.exitModelStep = {}
        self.systemStepController.controllerList = []
        for model in self.modelList:
            self.systemStepController.exitModelStep[model] = False
            if model.levelModelList[-1].timeIntegration.isAdaptive:
                self.systemStepController.controllerList.append(model)
                self.systemStepController.maxFailures = model.stepController.maxSolverFailures
        self.systemStepController.choose_dt_system()
        for m,ptmp,mOld in zip(self.modelList, self.pList, modelListOld):
            for lm, lu, lr, lmOld in zip(m.levelModelList, m.uList, m.rList, mOld.levelModelList):
                assert(lmOld.timeIntegration.tLast == lm.timeIntegration.tLast)
                assert(lmOld.timeIntegration.t == lm.timeIntegration.t)
                assert(lmOld.timeIntegration.dt == lm.timeIntegration.dt)
            assert(m.stepController.dt_model == mOld.stepController.dt_model)
            assert(m.stepController.t_model == mOld.stepController.t_model)
            assert(m.stepController.t_model_last == mOld.stepController.t_model_last)
        if self.archiveFlag == ArchiveFlags.EVERY_SEQUENCE_STEP:
            #hack for archiving initial solution on adapted mesh
            self.tCount+=1
            for index,model in enumerate(self.modelList):
                self.archiveSolution(
                    model,
                    index,
                    self.systemStepController.t_system_last+1.0e-6)

    def PUMI_estimateError(self):
        """
        Estimate the error using the classical element residual method by
        Ainsworth and Oden and generates a corresponding error field.
        """

        p0 = self.pList[0]
        n0 = self.nList[0]
        adaptMeshNow = False
        #will need to move this to earlier when the mesh is created
        from proteus.MeshAdaptPUMI import MeshAdaptPUMI
        if not hasattr(p0.domain,'PUMIMesh') and not isinstance(p0.domain,Domain.PUMIDomain) and n0.adaptMesh:
            import sys
            if(self.comm.size()>1 and p0.domain.MeshOptions.parallelPartitioningType!=MeshTools.MeshParallelPartitioningTypes.element):
                sys.exit("The mesh must be partitioned by elements and NOT nodes. Do this with: `domain.MeshOptions.setParallelPartitioningType('element')'.")
            p0.domain.PUMIMesh=n0.MeshAdaptMesh
            p0.domain.hasModel = n0.useModel
            numModelEntities = numpy.array([len(p0.domain.vertices),len(p0.domain.segments),len(p0.domain.facets),len(p0.domain.regions)]).astype("i")
            #force initialization of arrays to enable passage through to C++ code
            mesh2Model_v= numpy.asarray([[0,0]]).astype("i")
            mesh2Model_e=numpy.asarray([[0,0]]).astype("i")
            mesh2Model_b=numpy.asarray([[0,0]]).astype("i")

            segmentList = numpy.asarray([[0,0]]).astype("i")
            newFacetList = numpy.asarray([[0,0]]).astype("i")
            #only appropriate for 2D use at the moment
            if p0.domain.vertices and p0.domain.hasModel and p0.domain.nd==2:
              p0.domain.getMesh2ModelClassification(self.modelList[0].levelModelList[0].mesh)
              segmentList = numpy.asarray(p0.domain.segments).astype("i")
              #force initialize the unused arrays for proper cythonization
              import copy
              newFacetList = []
              if(not p0.domain.facets):
                p0.domain.facets = [(-1,-1)]
                newFacetList = copy.deepcopy(p0.domain.facets)
              else:
                facetList = []
                maxFacetLength = 0
                numHoles = len(p0.domain.holes)
                if(numHoles): #if there are holes, there can be multiple lists of facets
                  for i in range(numHoles,len(p0.domain.facets)):
                    for j in range(len(p0.domain.facets[i])):
                      maxFacetLength = max(maxFacetLength,len(p0.domain.facets[i][j]))
                  for i in range(numHoles,len(p0.domain.facets)):
                    facetList.append(list(p0.domain.facets[i][0]))
                    if(len(p0.domain.facets[i][0])<maxFacetLength):
                      initLength = len(p0.domain.facets[i][0])
                      lenDiff = maxFacetLength-initLength
                      for j in range(lenDiff):
                        facetList[i-numHoles].append(-1)
                else:
                  for i in range(len(p0.domain.facets)):
                    maxFacetLength = max(maxFacetLength,len(p0.domain.facets[i]))
                  for i in range(len(p0.domain.facets)):
                    facetList.append(list(p0.domain.facets[i]))
                    if(len(p0.domain.facets[i])<maxFacetLength):
                      initLength = len(p0.domain.facets[i])
                      lenDiff = maxFacetLength-initLength
                      for j in range(lenDiff):
                        facetList[i-numHoles].append(-1)

                #substitute the vertex IDs with segment IDs
                newFacetList = copy.deepcopy(facetList)
                for i in range(len(facetList)):
                  for j in range(maxFacetLength):
                    if(j==maxFacetLength-1 or facetList[i][j+1]==-1):
                      testSegment = [facetList[i][j],facetList[i][0]] 
                    else:
                      testSegment = [facetList[i][j],facetList[i][j+1]]
                    try:
                      edgIdx = p0.domain.segments.index(testSegment)
                    except ValueError:
                      edgIdx = p0.domain.segments.index(list(reversed(testSegment)))
                    newFacetList[i][j] = edgIdx
                    if(j==maxFacetLength-1 or facetList[i][j+1]==-1):
                      break
              newFacetList = numpy.asarray(newFacetList).astype("i")
              mesh2Model_v = numpy.asarray(p0.domain.meshVertex2Model).astype("i")
              mesh2Model_e = numpy.asarray(p0.domain.meshEdge2Model).astype("i")
              mesh2Model_b = numpy.asarray(p0.domain.meshBoundary2Model).astype("i")
            
            p0.domain.PUMIMesh.transferModelInfo(numModelEntities,segmentList,newFacetList,mesh2Model_v,mesh2Model_e,mesh2Model_b)
            p0.domain.PUMIMesh.reconstructFromProteus(self.modelList[0].levelModelList[0].mesh.cmesh,self.modelList[0].levelModelList[0].mesh.globalMesh.cmesh,p0.domain.hasModel)
        if (hasattr(p0.domain, 'PUMIMesh') and
            n0.adaptMesh and
            self.so.useOneMesh and 
            self.nSolveSteps%n0.adaptMesh_nSteps==0):
            logEvent("Copying coordinates to PUMI")
            p0.domain.PUMIMesh.transferFieldToPUMI("coordinates",
                self.modelList[0].levelModelList[0].mesh.nodeArray)
            logEvent("Copying DOF and parameters to PUMI")
            for m in self.modelList:
              for lm in m.levelModelList:
                coef = lm.coefficients
                if coef.vectorComponents != None:
                  vector=numpy.zeros((lm.mesh.nNodes_global,3),'d')
                  for vci in range(len(coef.vectorComponents)):
                    vector[:,vci] = lm.u[coef.vectorComponents[vci]].dof[:]
                  p0.domain.PUMIMesh.transferFieldToPUMI(
                         coef.vectorName, vector)
                  del vector
                for ci in range(coef.nc):
                  if coef.vectorComponents == None or \
                     ci not in coef.vectorComponents:
                    scalar=numpy.zeros((lm.mesh.nNodes_global,1),'d')
                    scalar[:,0] = lm.u[ci].dof[:]
                    p0.domain.PUMIMesh.transferFieldToPUMI(
                        coef.variableNames[ci], scalar)
                    del scalar
            #Get Physical Parameters
            #Can we do this in a problem-independent  way?
            rho = numpy.array([self.pList[0].rho_0,
                               self.pList[0].rho_1])
            nu = numpy.array([self.pList[0].nu_0,
                              self.pList[0].nu_1])
            g = numpy.asarray(self.pList[0].g)
            deltaT = self.tn-self.tn_last
            p0.domain.PUMIMesh.transferPropertiesToPUMI(rho,nu,g)
            del rho, nu, g

            logEvent("Estimate Error")
            sfConfig = p0.domain.PUMIMesh.size_field_config()
            if(sfConfig=="ERM"):
              errorTotal= p0.domain.PUMIMesh.get_local_error()
              
              if(p0.domain.PUMIMesh.willAdapt()):
                adaptMeshNow=True
                logEvent("Need to Adapt")
            elif(sfConfig=='interface' ):
              adaptMeshNow=True
              logEvent("Need to Adapt")
            elif(sfConfig=='meshQuality'):
              minQual = p0.domain.PUMIMesh.getMinimumQuality()
              if(minQual):
                logEvent('The quality is %f ' % minQual)
              adaptMeshNow=True
              logEvent("Need to Adapt")
            else:
              adaptMeshNow=True
              logEvent("Need to Adapt")
        return adaptMeshNow


    def PUMI_adaptMesh(self):
        """
        Uses a computed error field to construct a size field and adapts
        the mesh using SCOREC tools (a.k.a. MeshAdapt)
        """
        ##
        ## zhang-alvin's BC communication for N-S error estimation
        ##
        #  #for idx in range (0, self.modelList[0].levelModelList[0].coefficients.nc):
        #    #if idx>0:
        #    #    diff_flux = self.modelList[0].levelModelList[0].ebqe[('diffusiveFlux_bc',idx,idx)]
        #    #else:
        #    #    diff_flux = numpy.empty([2,2]) #dummy diff flux
        #    #p.domain.PUMIMesh.transferBCtagsToProteus(
        #    #    self.modelList[0].levelModelList[0].numericalFlux.isDOFBoundary[idx],
        #    #    idx,
        #    #    self.modelList[0].levelModelList[0].numericalFlux.mesh.exteriorElementBoundariesArray,
        #    #    self.modelList[0].levelModelList[0].numericalFlux.mesh.elementBoundaryElementsArray,
        #    #    diff_flux)
        #    #p.domain.PUMIMesh.transferBCtagsToProteus(
        #    #    self.modelList[0].levelModelList[0].numericalFlux.isDiffusiveFluxBoundary[idx],
        #    #    idx,
        #    #    self.modelList[0].levelModelList[0].numericalFlux.mesh.exteriorElementBoundariesArray,
        #    #    self.modelList[0].levelModelList[0].numericalFlux.mesh.elementBoundaryElementsArray,
        #    #    diff_flux)
        p0 = self.pList[0]
        n0 = self.nList[0]
        sfConfig = p0.domain.PUMIMesh.size_field_config()
        logEvent("h-adapt mesh by calling AdaptPUMIMesh")
        p0.domain.PUMIMesh.adaptPUMIMesh()

        #code to suggest adapting until error is reduced;
        #not fully baked and can lead to infinite loops of adaptation
        #if(sfConfig=="ERM"):
        #  p0.domain.PUMIMesh.get_local_error() 
        #  while(p0.domain.PUMIMesh.willAdapt()):
        #    p0.domain.PUMIMesh.adaptPUMIMesh()
        #    p0.domain.PUMIMesh.get_local_error()
        
        logEvent("Converting PUMI mesh to Proteus")
        #ibaned: PUMI conversion #2
        #TODO: this code is nearly identical to
        #PUMI conversion #1, they should be merged
        #into a function
        if p0.domain.nd == 3:
          mesh = MeshTools.TetrahedralMesh()
        else:
          mesh = MeshTools.TriangularMesh()
    
        mesh.convertFromPUMI(p0.domain.PUMIMesh,
                             p0.domain.faceList,
                             p0.domain.regList,
                             parallel = self.comm.size() > 1,
                             dim = p0.domain.nd)
        self.PUMI2Proteus(mesh)
      ##chitak end Adapt

    ## compute the solution

    def calculateSolution(self,runName):
        """ Cacluate the PDEs numerical solution.

        Parameters
        ----------
        runName : str
            A name for the calculated solution.
        """
        logEvent("Setting initial conditions",level=0)
        for index,p,n,m,simOutput in zip(range(len(self.modelList)),self.pList,self.nList,self.modelList,self.simOutputList):
            if self.opts.hotStart:
                logEvent("Setting initial conditions from hot start file for "+p.name)
                tCount = int(self.ar[index].tree.getroot()[-1][-1][-1][0].attrib['Name'])
                self.ar[index].n_datasets = tCount+1
                time = float(self.ar[index].tree.getroot()[-1][-1][-1][0].attrib['Value'])
                if len(self.ar[index].tree.getroot()[-1][-1]) > 1:
                    dt = time - float(self.ar[index].tree.getroot()[-1][-1][-2][0].attrib['Value'])
                else:
                    logEvent("Only one step in hot start file, setting dt to 1.0")
                    dt = 1.0
                logEvent("Last time step in hot start file was t = "+`time`)
                for lm,lu,lr in zip(m.levelModelList,m.uList,m.rList):
                    for cj in range(lm.coefficients.nc):
                        lm.u[cj].femSpace.readFunctionXdmf(self.ar[index],lm.u[cj],tCount)
                        lm.setFreeDOF(lu)
                        lm.timeIntegration.tLast = time
                        lm.timeIntegration.t = time
                        lm.timeIntegration.dt = dt
                self.tCount = tCount+1
            elif p.initialConditions != None:
                logEvent("Setting initial conditions for "+p.name)
                m.setInitialConditions(p.initialConditions,self.tnList[0])
                #It's only safe to calculate the solution and solution
                #gradients because the models aren't attached yet
                for lm in m.levelModelList:
                    lm.calculateSolutionAtQuadrature()
            else:
                logEvent("No initial conditions provided for model "+p.name)
        if self.opts.hotStart:
            if time >= self.tnList[-1] - 1.0e-5:
                logEvent("Modifying time interval to be tnList[-1] + tnList since tnList hasn't been modified already")
                ndtout = len(self.tnList)
                dtout = (self.tnList[-1] - self.tnList[0])/float(ndtout-1)
                self.tnList = [time + i*dtout for i in range(ndtout)]
                logEvent("New tnList"+`self.tnList`)
            else:
                tnListNew=[time]
                for n,t in enumerate(self.tnList):
                    if time < t-1.0e-8:
                        tnListNew.append(t)
                self.tnList=tnListNew
                logEvent("Hotstarting, new tnList is"+`self.tnList`)
        else:
            self.tCount=0#time step counter
        logEvent("Attaching models and running spin-up step if requested")
        self.firstStep = True ##\todo get rid of firstStep flag in NumericalSolution if possible?
        spinup = []
        for index,m in self.modelSpinUp.iteritems():
            spinup.append((self.pList[index],self.nList[index],m,self.simOutputList[index]))
        for index,m in enumerate(self.modelList):
            logEvent("Attaching models to model "+p.name)
            m.attachModels(self.modelList)
            if index not in self.modelSpinUp:
                spinup.append((self.pList[index],self.nList[index],m,self.simOutputList[index]))
        for m in self.modelList:
            for lm,lu,lr in zip(m.levelModelList,
                                m.uList,
                                m.rList):
                #calculate the coefficients, any explicit-in-time
                #terms will be wrong
                lm.getResidual(lu,lr)
        for p,n,m,simOutput in spinup:
            logEvent("Attaching models to model "+p.name)
            m.attachModels(self.modelList)
            if m in self.modelSpinUp.values():
                logEvent("Spin-Up Estimating initial time derivative and initializing time history for model "+p.name)
                #now the models are attached so we can calculate the coefficients
                for lm,lu,lr in zip(m.levelModelList,
                                    m.uList,
                                    m.rList):
                    #calculate the coefficients, any explicit-in-time
                    #terms will be wrong
                    lm.getResidual(lu,lr)
                    #post-process velocity
                    #lm.calculateAuxiliaryQuantitiesAfterStep()
                    #load in the initial conditions into time
                    #integration history to get explict terms right
                    lm.initializeTimeHistory()
                    lm.timeIntegration.initializeSpaceHistory()
                    #recalculate coefficients
                    lm.getResidual(lu,lr)
                    #calculate consistent time derivative
                    lm.estimate_mt()
                    #post-process velocity
                    lm.calculateAuxiliaryQuantitiesAfterStep()
                logEvent("Spin-Up Choosing initial time step for model "+p.name)
                m.stepController.initialize_dt_model(self.tnList[0],self.tnList[1])
                #mwf what if user wants spin-up to be over (t_0,t_1)?

                if m.stepController.stepExact and m.stepController.t_model_last != self.tnList[1]:
                    logEvent("Spin-up step exact called for model %s" % (m.name,),level=3)
                    m.stepController.stepExact_model(self.tnList[1])
                logEvent("Spin-Up Initializing time history for model step controller")
                m.stepController.initializeTimeHistory()
                m.stepController.setInitialGuess(m.uList,m.rList)
                solverFailed = m.solver.solveMultilevel(uList=m.uList,
                                                        rList=m.rList,
                                                        par_uList=m.par_uList,
                                                        par_rList=m.par_rList)
                Profiling.memory("solver.solveMultilevel")
                if solverFailed:
                    logEvent("Spin-Up Step Failed t=%12.5e, dt=%12.5e for model %s, CONTINUING ANYWAY!" %  (m.stepController.t_model,
                                                                                                     m.stepController.dt_model,
                                                                                                     m.name))

                else:
                    if n.restrictFineSolutionToAllMeshes:
                        logEvent("Using interpolant of fine mesh an all meshes")
                        self.restrictFromFineMesh(m)
                    self.postStep(m)
                    self.systemStepController.modelStepTaken(m,self.tnList[0])
                    logEvent("Spin-Up Step Taken, Model step t=%12.5e, dt=%12.5e for model %s" % (m.stepController.t_model,
                                                                                             m.stepController.dt_model,
                                                                                             m.name))
        for p,n,m,simOutput,index in zip(self.pList,self.nList,self.modelList,self.simOutputList,range(len(self.pList))):
            if not self.opts.hotStart:
                logEvent("Archiving initial conditions")
                self.archiveInitialSolution(m,index)
            else:
                self.ar[index].domain = self.ar[index].tree.find("Domain")
            self.initializeViewSolution(m)
            logEvent("Estimating initial time derivative and initializing time history for model "+p.name)
            #now the models are attached so we can calculate the coefficients
            for lm,lu,lr in zip(m.levelModelList,
                                m.uList,
                                m.rList):
                if self.opts.save_dof:
                    for ci in range(lm.coefficients.nc):
                        lm.u[ci].dof_last[:] = lm.u[ci].dof
                #calculate the coefficients, any explicit terms will be wrong
                lm.timeTerm=False
                lm.getResidual(lu,lr)
                #post-process velocity
                #lm.calculateAuxiliaryQuantitiesAfterStep()
                #load in the initial conditions into time integration history to get explict terms right
                lm.initializeTimeHistory()
                lm.timeIntegration.initializeSpaceHistory()
                #recalculate  coefficients with the explicit terms correct
                lm.getResidual(lu,lr)
                #post-process velocity
                #lm.calculateAuxiliaryQuantitiesAfterStep()
                lm.timeTerm=True
                #calculate consistent
                lm.estimate_mt()
                #
            logEvent("Choosing initial time step for model "+p.name)
            m.stepController.initialize_dt_model(self.tnList[0],self.tnList[1])
            #recalculate  with all terms ready
            for lm,lu,lr in zip(m.levelModelList,
                                m.uList,
                                m.rList):
                lm.getResidual(lu,lr)
            logEvent("Initializing time history for model step controller")
            m.stepController.initializeTimeHistory()
        self.systemStepController.initialize_dt_system(self.tnList[0],self.tnList[1]) #may reset other dt's
        for m in self.modelList:
            logEvent("Auxiliary variable calculations for model %s" % (m.name,))
            for av in self.auxiliaryVariables[m.name]:
                av.calculate_init()
        logEvent("Starting time stepping",level=0)
        systemStepFailed=False
        stepFailed=False

        #NS_base has a fairly complicated time stepping loop structure
        #to accommodate fairly general split operator approaches. The
        #outer loop is over user defined time intervals for the entire
        #system of models. The next loop is over potentially adaptive
        #steps for the entire system. The next loop is for iterations
        #over the entire system such as for interactive split
        #operator. The next loop is for a sequence of model steps such
        #as for alternating split operator or fractional step
        #schemes. The next loop is for each model to step, potentially
        #adaptively, to the time in the stepSequence. Lastly there is
        #a loop for substeps(stages).

       # for p,n,m,simOutput,index in zip(self.pList,self.nList,self.modelList,self.simOutputList,range(len(self.pList))):
       #   for lm,lu,lr in zip(m.levelModelList,
       #                         m.uList,
       #                         m.rList):
       #     lm.getResidual(lu,lr)
       #     print "Initial Field \n %s" % lu
       #     print "Initial Residual \n %s" % lr
       #     print "Min / Max residual %s / %s" %(lr.min(),lr.max())

        self.nSequenceSteps = 0
        self.nSolveSteps=self.nList[0].adaptMesh_nSteps-1
        for (self.tn_last,self.tn) in zip(self.tnList[:-1],self.tnList[1:]):
            logEvent("==============================================================",level=0)
            logEvent("Solving over interval [%12.5e,%12.5e]" % (self.tn_last,self.tn),level=0)
            logEvent("==============================================================",level=0)
            logEvent("NumericalAnalytics Time Step " + `self.tn`, level=0)
            if self.opts.save_dof:
                for m in self.modelList:
                    for lm in m.levelModelList:
                        for ci in range(lm.coefficients.nc):
                            lm.u[ci].dof_last[:] = lm.u[ci].dof
            if self.systemStepController.stepExact and self.systemStepController.t_system_last != self.tn:
                self.systemStepController.stepExact_system(self.tn)
            while self.systemStepController.t_system_last < self.tn:

                logEvent("System time step t=%12.5e, dt=%12.5e" % (self.systemStepController.t_system,
                                                              self.systemStepController.dt_system),level=3)

                while (not self.systemStepController.converged() and
                       not systemStepFailed):
                    logEvent("Split operator iteration %i" % (self.systemStepController.its,),level=3)
                    self.nSequenceSteps += 1
                    for (self.t_stepSequence,model) in self.systemStepController.stepSequence:

                        logEvent("Model: %s" % (model.name),level=1)
                        logEvent("Fractional step %12.5e for model %s" % (self.t_stepSequence,model.name),level=3)

                        for m in model.levelModelList:
                            if m.movingDomain and m.tLast_mesh != self.systemStepController.t_system_last:
                                m.t_mesh = self.systemStepController.t_system_last
                                m.updateAfterMeshMotion()
                                m.tLast_mesh = m.t_mesh
                        self.preStep(model)
                        self.setWeakDirichletConditions(model)

                        stepFailed = False
                        if model.stepController.stepExact and model.stepController.t_model_last != self.t_stepSequence:
                            logEvent("Step exact called for model %s" % (model.name,),level=3)
                            model.stepController.stepExact_model(self.t_stepSequence)
                        while (model.stepController.t_model_last < self.t_stepSequence and
                               not stepFailed and
                               not self.systemStepController.exitModelStep[model]):

                            logEvent("Model step t=%12.5e, dt=%12.5e for model %s" % (model.stepController.t_model,
                                                                                 model.stepController.dt_model,
                                                                                 model.name),level=3)
                            for self.tSubstep in model.stepController.substeps:

                                logEvent("Model substep t=%12.5e for model %s" % (self.tSubstep,model.name),level=3)
                                #TODO: model.stepController.substeps doesn't seem to be updated after a solver failure unless model.stepController.stepExact is true
                                logEvent("Model substep t=%12.5e for model %s model.timeIntegration.t= %12.5e" % (self.tSubstep,model.name,model.levelModelList[-1].timeIntegration.t),level=3)

                                model.stepController.setInitialGuess(model.uList,model.rList)

                                solverFailed = model.solver.solveMultilevel(uList=model.uList,
                                                                            rList=model.rList,
                                                                            par_uList=model.par_uList,
                                                                            par_rList=model.par_rList)
                                Profiling.memory("solver.solveMultilevel")
                                if self.opts.wait:
                                    raw_input("Hit any key to continue")
                                if solverFailed:
                                    break
                                else:
                                    if n.restrictFineSolutionToAllMeshes:
                                        logEvent("Using interpolant of fine mesh an all meshes")
                                        self.restrictFromFineMesh(model)
                                    model.stepController.updateSubstep()
                            #end model substeps
                            if solverFailed:
                                logEvent("Step failed due to solver failure")
                                stepFailed = not self.systemStepController.retryModelStep_solverFailure(model)
                            elif model.stepController.errorFailure():
                                logEvent("Step failed due to error failure")
                                stepFailed = not self.systemStepController.retryModelStep_errorFailure(model)
                            else:
                                #set up next step
                                self.systemStepController.modelStepTaken(model,self.t_stepSequence)
                                logEvent("Step Taken, t_stepSequence= %s Model step t=%12.5e, dt=%12.5e for model %s" % (self.t_stepSequence,
                                                                                                                    model.stepController.t_model,
                                                                                                                    model.stepController.dt_model,
                                                                                                                    model.name),level=3)
                        #end model step
                        if stepFailed:
                            logEvent("Sequence step failed")
                            if not self.systemStepController.ignoreSequenceStepFailure(model):
                                break
                            else:
                                logEvent("IGNORING STEP FAILURE")
                                self.postStep(model)
                                self.systemStepController.sequenceStepTaken(model)
                        else:
                            self.postStep(model)
                            self.systemStepController.sequenceStepTaken(model)
                    #end model split operator step
                    if stepFailed:
                        systemStepFailed = not self.systemStepController.retrySequence_modelStepFailure()
                        if not systemStepFailed:
                            stepFailed=False
                            logEvent("Retrying sequence")
                        else:
                            logEvent("Sequence failed")
                    else:
                        self.firstStep=False
                        systemStepFailed=False
                        self.systemStepController.sequenceTaken()
                        for index,model in enumerate(self.modelList):
                            self.viewSolution(model,index)
                        if self.archiveFlag == ArchiveFlags.EVERY_MODEL_STEP:
                            self.tCount+=1
                            for index,model in enumerate(self.modelList):
                                self.archiveSolution(model,index,self.systemStepController.t_system)
                #end system split operator sequence
                if systemStepFailed:
                    logEvent("System Step Failed")
                    #go ahead and update as if the time step had succeeded
                    self.postStep(model)
                    self.systemStepController.modelStepTaken(model,self.t_stepSequence)
                    self.systemStepController.sequenceTaken()
                    self.systemStepController.updateTimeHistory()
                    #you're dead if retrySequence didn't work
                    logEvent("Step Failed, Model step t=%12.5e, dt=%12.5e for model %s" % (model.stepController.t_model,
                                                                                      model.stepController.dt_model,
                                                                                      model.name))
                    break
                else:
                    self.systemStepController.updateTimeHistory()
                    self.systemStepController.choose_dt_system()
                    logEvent("Step Taken, System time step t=%12.5e, dt=%12.5e" % (self.systemStepController.t_system,
                                                                              self.systemStepController.dt_system))
                    if self.systemStepController.stepExact and self.systemStepController.t_system_last != self.tn:
                        self.systemStepController.stepExact_system(self.tn)
                    logEvent("Step Taken, Model step t=%12.5e, dt=%12.5e for model %s" % (model.stepController.t_model,
                                                                                     model.stepController.dt_model,
                                                                                     model.name))
                for model in self.modelList:
                    for av in self.auxiliaryVariables[model.name]:
                        av.calculate()
                if self.archiveFlag == ArchiveFlags.EVERY_SEQUENCE_STEP:
                    self.tCount+=1
                    for index,model in enumerate(self.modelList):
                        self.archiveSolution(model,index,self.systemStepController.t_system_last)
                #can only handle PUMIDomain's for now
                self.nSolveSteps += 1
                if(self.PUMI_estimateError()):
                    self.PUMI_adaptMesh()
            #end system step iterations
            if self.archiveFlag == ArchiveFlags.EVERY_USER_STEP:
                self.tCount+=1
                for index,model in enumerate(self.modelList):
                    self.archiveSolution(model,index,self.systemStepController.t_system_last)
            if systemStepFailed:
                break
            #
            #h-adapt mesh, cekees modified from chitak
            #
            #assuming same for all physics and numerics  for now
        
<<<<<<< HEAD
=======
            #can only handle PUMIDomain's for now
            self.nSolveSteps += 1
            if(self.PUMI_estimateError()):
              self.PUMI_adaptMesh()
>>>>>>> fdbed4eb

        logEvent("Finished calculating solution",level=3)

        for index,model in enumerate(self.modelList):
            self.finalizeViewSolution(model)
            self.closeArchive(model,index)

        return systemStepFailed
    #
    #try to make preStep and postStep just manipulate "current values" and let the step controllers manage the history setting
    ##intermodel transfer before a solution step
    def preStep(self,model):
        for level,levelModel in enumerate(model.levelModelList):
            preCopy = levelModel.coefficients.preStep(model.stepController.t_model,firstStep=self.firstStep)
            if (preCopy != None and preCopy.has_key(('copy_uList')) and preCopy['copy_uList'] == True):
                for u_ci_lhs,u_ci_rhs in zip(levelModel.u.values(),self.modelList[preCopy['uList_model']].levelModelList[level].u.values()):
                    u_ci_lhs.dof[:] = u_ci_rhs.dof
                levelModel.setFreeDOF(model.uList[level])
            if preCopy != None and preCopy.has_key(('clear_uList')) and preCopy['clear_uList'] == True:
                for u_ci_lhs in levelModel.u.values():
                    u_ci_lhs.dof[:] = 0.0
                levelModel.setFreeDOF(model.uList[level])
            if preCopy != None and preCopy.has_key(('reset_uList')) and preCopy['reset_uList'] == True:
                levelModel.setFreeDOF(model.uList[level])
                levelModel.getResidual(model.uList[level],model.rList[level])

    ##intermodel transfer after a step
    def postStep(self,model):
        for level,levelModel in enumerate(model.levelModelList):
            postCopy = levelModel.coefficients.postStep(model.stepController.t_model,firstStep=self.firstStep)
            if postCopy != None and postCopy.has_key(('copy_uList')) and postCopy['copy_uList'] == True:
                for u_ci_lhs,u_ci_rhs in zip(self.modelList[postCopy['uList_model']].levelModelList[level].u.values(),model.levelModelList[level].u.values()):
                    u_ci_lhs.dof[:] = u_ci_rhs.dof
                self.modelList[postCopy['uList_model']].levelModelList[level].setFreeDOF(self.modelList[postCopy['uList_model']].uList[level])

    def setWeakDirichletConditions(self,model):
        if model.weakDirichletConditions != None:
            for levelModel in model.levelModelList:
                levelModel.dirichletNodeSetList={}
                levelModel.dirichletGlobalNodeSet={}
                levelModel.dirichletValues={}
            for ci in model.weakDirichletConditions:
                for levelModel in model.levelModelList:
                    model.weakDirichletConditions[ci](levelModel)

    def restrictFromFineMesh(self,model):
        for level in range(len(model.levelModelList)-1,0,-1):
            for cj in range(model.levelModelList[-1].coefficients.nc):
                model.meshTransfers.interp_bcListDict[cj][level].matvec(model.levelModelList[level].u[cj].dof,
                                                                                 model.levelModelList[level-1].u[cj].dof)
            model.levelModelList[level-1].setFreeDOF(model.uList[level-1])
            model.levelModelList[level-1].calculateCoefficients()

    ##save model's initial solution values to archive
    def archiveInitialSolution(self,model,index):
        import xml.etree.ElementTree as ElementTree
        if self.archiveFlag == ArchiveFlags.UNDEFINED:
            return
        logEvent("Writing initial mesh for  model = "+model.name,level=3)
        logEvent("Writing initial conditions for  model = "+model.name,level=3)
        if not self.so.useOneArchive or index==0:
            self.ar[index].domain = ElementTree.SubElement(self.ar[index].tree.getroot(),"Domain")
        if self.so.useOneArchive:
            model.levelModelList[-1].archiveFiniteElementSolutions(self.ar[index],self.tnList[0],self.tCount,initialPhase=True,
                                                                   writeVectors=True,meshChanged=True,femSpaceWritten=self.femSpaceWritten,
                                                                   writeVelocityPostProcessor=self.opts.writeVPP)
        else:
            model.levelModelList[-1].archiveFiniteElementSolutions(self.ar[index],self.tnList[0],self.tCount,initialPhase=True,
                                                                   writeVectors=True,meshChanged=True,
                                                                   writeVelocityPostProcessor=self.opts.writeVPP)
        #could just pull the code and flags out from SimTools rathter than asking it to parse them
        #uses values in simFlags['storeQuantities']
        #q dictionary
        if self.archive_q[index] == True:
            scalarKeys = model.simTools.getScalarElementStorageKeys(model,self.tnList[0])
            vectorKeys = model.simTools.getVectorElementStorageKeys(model,self.tnList[0])
            tensorKeys = model.simTools.getTensorElementStorageKeys(model,self.tnList[0])
            model.levelModelList[-1].archiveElementQuadratureValues(self.ar[index],self.tnList[0],self.tCount,
                                                                    scalarKeys=scalarKeys,vectorKeys=vectorKeys,tensorKeys=tensorKeys,
                                                                    initialPhase=True,meshChanged=True)
        if self.archive_ebq_global[index] == True:
            #ebq_global dictionary
            scalarKeys = model.simTools.getScalarElementBoundaryStorageKeys(model,self.tnList[0])
            vectorKeys = model.simTools.getVectorElementBoundaryStorageKeys(model,self.tnList[0])
            tensorKeys = model.simTools.getTensorElementBoundaryStorageKeys(model,self.tnList[0])
            model.levelModelList[-1].archiveElementBoundaryQuadratureValues(self.ar[index],self.tnList[0],self.tCount,
                                                                                scalarKeys=scalarKeys,vectorKeys=vectorKeys,tensorKeys=tensorKeys,
                                                                                initialPhase=True,meshChanged=True)
        if self.archive_ebqe[index] == True:
            #ebqe dictionary
            scalarKeys = model.simTools.getScalarExteriorElementBoundaryStorageKeys(model,self.tnList[0])
            vectorKeys = model.simTools.getVectorExteriorElementBoundaryStorageKeys(model,self.tnList[0])
            tensorKeys = model.simTools.getTensorExteriorElementBoundaryStorageKeys(model,self.tnList[0])
            model.levelModelList[-1].archiveExteriorElementBoundaryQuadratureValues(self.ar[index],self.tnList[0],self.tCount,
                                                                                    scalarKeys=scalarKeys,vectorKeys=vectorKeys,tensorKeys=tensorKeys,
                                                                                    initialPhase=True,meshChanged=True)

        #for nonlinear POD
        if self.archive_pod_residuals[index] == True:
            res_space = {}; res_mass = {}
            for ci in range(model.levelModelList[-1].coefficients.nc):
                res_space[ci] = numpy.zeros(model.levelModelList[-1].u[ci].dof.shape,'d')
                model.levelModelList[-1].getSpatialResidual(model.levelModelList[-1].u[ci].dof,res_space[ci])
                res_mass[ci] = numpy.zeros(model.levelModelList[-1].u[ci].dof.shape,'d')
                model.levelModelList[-1].getMassResidual(model.levelModelList[-1].u[ci].dof,res_mass[ci])
            model.levelModelList[-1].archiveFiniteElementResiduals(self.ar[index],self.tnList[0],self.tCount,res_space,res_name_base='spatial_residual')
            model.levelModelList[-1].archiveFiniteElementResiduals(self.ar[index],self.tnList[0],self.tCount,res_mass,res_name_base='mass_residual')

        if not self.opts.cacheArchive:
            if not self.so.useOneArchive:
                self.ar[index].sync()
            else:
                if index == len(self.ar) - 1:
                    self.ar[index].sync()
    ##save model's solution values to archive
    def archiveSolution(self,model,index,t=None):
        if self.archiveFlag == ArchiveFlags.UNDEFINED:
            return
        if t == None:
            t = self.systemStepController.t_system

        logEvent("Writing mesh header for  model = "+model.name+" at time t="+str(t),level=3)
        logEvent("Writing solution for  model = "+model.name,level=3)
        if self.so.useOneArchive:
            if index==0:
                self.femSpaceWritten={}
            model.levelModelList[-1].archiveFiniteElementSolutions(self.ar[index],t,self.tCount,
                                                                   initialPhase=False,
                                                                   writeVectors=True,meshChanged=True,femSpaceWritten=self.femSpaceWritten,
                                                                   writeVelocityPostProcessor=self.opts.writeVPP)
        else:
            model.levelModelList[-1].archiveFiniteElementSolutions(self.ar[index],t,self.tCount,
                                                                   initialPhase=False,
                                                                   writeVectors=True,meshChanged=True,
                                                                   writeVelocityPostProcessor=self.opts.writeVPP)
        model.levelModelList[-1].archiveAnalyticalSolutions(self.ar[index],self.pList[index].analyticalSolution,
                                                            t,
                                                            self.tCount)
        #uses values in simFlags['storeQuantities']
        #q dictionary
        if self.archive_q[index] == True:
            scalarKeys = model.simTools.getScalarElementStorageKeys(model,t)
            vectorKeys = model.simTools.getVectorElementStorageKeys(model,t)
            tensorKeys = model.simTools.getTensorElementStorageKeys(model,t)
            model.levelModelList[-1].archiveElementQuadratureValues(self.ar[index],t,self.tCount,
                                                                    scalarKeys=scalarKeys,vectorKeys=vectorKeys,tensorKeys=tensorKeys,
                                                                    initialPhase=False,meshChanged=True)

        #ebq_global dictionary
        if self.archive_ebq_global[index] == True:
            scalarKeys = model.simTools.getScalarElementBoundaryStorageKeys(model,t)
            vectorKeys = model.simTools.getVectorElementBoundaryStorageKeys(model,t)
            tensorKeys = model.simTools.getTensorElementBoundaryStorageKeys(model,t)
            model.levelModelList[-1].archiveElementBoundaryQuadratureValues(self.ar[index],t,self.tCount,
                                                                            scalarKeys=scalarKeys,vectorKeys=vectorKeys,tensorKeys=tensorKeys,
                                                                            initialPhase=False,meshChanged=True)
        if self.archive_ebqe[index] == True:
            #ebqe dictionary
            scalarKeys = model.simTools.getScalarExteriorElementBoundaryStorageKeys(model,t)
            vectorKeys = model.simTools.getVectorExteriorElementBoundaryStorageKeys(model,t)
            tensorKeys = model.simTools.getTensorExteriorElementBoundaryStorageKeys(model,t)
            model.levelModelList[-1].archiveExteriorElementBoundaryQuadratureValues(self.ar[index],t,self.tCount,
                                                                                    scalarKeys=scalarKeys,vectorKeys=vectorKeys,tensorKeys=tensorKeys,
                                                                                    initialPhase=False,meshChanged=True)
        #for nonlinear POD
        if self.archive_pod_residuals[index] == True:
            res_space = {}; res_mass = {}
            for ci in range(model.levelModelList[-1].coefficients.nc):
                res_space[ci] = numpy.zeros(model.levelModelList[-1].u[ci].dof.shape,'d')
                model.levelModelList[-1].getSpatialResidual(model.levelModelList[-1].u[ci].dof,res_space[ci])
                res_mass[ci] = numpy.zeros(model.levelModelList[-1].u[ci].dof.shape,'d')
                model.levelModelList[-1].getMassResidual(model.levelModelList[-1].u[ci].dof,res_mass[ci])
            model.levelModelList[-1].archiveFiniteElementResiduals(self.ar[index],t,self.tCount,res_space,res_name_base='spatial_residual')
            model.levelModelList[-1].archiveFiniteElementResiduals(self.ar[index],t,self.tCount,res_mass,res_name_base='mass_residual')

        if not self.opts.cacheArchive:
            if not self.so.useOneArchive:
                self.ar[index].sync()
            else:
                if index == len(self.ar) - 1:
                    self.ar[index].sync()

    ## clean up archive
    def closeArchive(self,model,index):
        if self.archiveFlag == None:
            return
        if self.so.useOneArchive:
            if index==0:
                logEvent("Closing solution archive for "+self.so.name)
                self.ar[index].close()
        else:
            logEvent("Closing solution archive for "+model.name)
            self.ar[index].close()

    def initializeViewSolution(self,model):
        """
        """
        model.viewer.preprocess(model,model.stepController.t_model_last)
        model.simTools.preprocess(model,model.stepController.t_model_last)

    ## run time visualization for modela
    def viewSolution(self,model,initialCondition=False):
        """

        """
        #mwf looking at last solns
        if (model.viewer.viewerType != 'matlab' or model.stepController.t_model_last <= self.tnList[0] or
            model.stepController.t_model_last >= self.tnList[-1]):
            model.viewer.processTimeLevel(model,model.stepController.t_model_last)
            model.simTools.processTimeLevel(model,model.stepController.t_model_last)


    ## clean up runtime visualization
    def finalizeViewSolution(self,model):
        model.viewer.postprocess(model,model.stepController.t_model_last)
        model.simTools.postprocess(model,model.stepController.t_model_last)<|MERGE_RESOLUTION|>--- conflicted
+++ resolved
@@ -1384,14 +1384,10 @@
             #
             #assuming same for all physics and numerics  for now
         
-<<<<<<< HEAD
-=======
             #can only handle PUMIDomain's for now
             self.nSolveSteps += 1
             if(self.PUMI_estimateError()):
               self.PUMI_adaptMesh()
->>>>>>> fdbed4eb
-
         logEvent("Finished calculating solution",level=3)
 
         for index,model in enumerate(self.modelList):
