"""
A hierarchy of classes for managing comlete numerical solution implementations

.. inheritance-diagram:: proteus.NumericalSolution
   :parts: 1
"""

import os
import numpy
from subprocess import check_call

import LinearSolvers
import NonlinearSolvers
import TriangleTools
import MeshTools
import Profiling
import Transport
import SimTools
import Archiver
import Viewers
from Archiver import ArchiveFlags
import Domain

from .Profiling import logEvent

# Global to control whether the kernel starting is active.
embed_ok = True

class NS_base:  # (HasTraits):
    r"""
    The base class for managing the numerical solution of  PDE's.

    The constructor must build all the objects required by a numerical
    method to approximate the solution over a sequence of time intervals.

    calculateSolution(runName) carries out the numerical solution.

    .. graphviz::

       digraph NumericalSolutionHasA {
       node [shape=record, fontname=Helvetica, fontsize=12];
       NS   [label="NumericalSolution" URL="\ref NumericalSolution", style="filled", fillcolor="gray"];
       mList [label="MultilevelTranportModel [n]" URL="\ref proteus::Transport::MultilevelTransport"];
       nsList [label="NonLinearSolver [n] " URL="\ref proteus::NonLinearSolver"];
       lsList [label="LinearSolver [n] " URL="\ref proteus::LinearSolver"];
       pList [label="Problem Specification [n]" URL="\ref proteus::default_p"];
       nList [label="Numerics Specifiation [n]" URL="\ref proteus::default_n"];
       sList [label="Output Specification [n]" URL="\ref proteus::SimTools"];
       so [label="Coupling Specification " URL="\ref proteus::SO_base"];
       ar [label="Archiver" URL="\ref proteus::AR_base"];
       NS -> pList [arrowhead="normal", style="dashed", color="purple"];
       NS -> nList [arrowhead="normal", style="dashed", color="purple"];
       NS -> so [arrowhead="normal", style="dashed", color="purple"];
       NS -> sList [arrowhead="normal", style="dashed", color="purple"];
       NS -> mList [arrowhead="normal", style="dashed", color="purple"];
       NS -> nsList [arrowhead="normal", style="dashed", color="purple"];
       NS -> lsList [arrowhead="normal", style="dashed", color="purple"];
       NS -> ar [arrowhead="normal", style="dashed", color="purple"];
       }
    """

    def __init__(self,so,pList,nList,sList,opts,simFlagsList=None):
        import Comm
        comm=Comm.get()
        self.comm=comm
        message = "Initializing NumericalSolution for "+so.name+"\n System includes: \n"
        for p in pList:
            message += p.name+"\n"
        logEvent(message)
        #: SplitOperator initialize file
        self.so=so
        #: List of physics initialize files
        self.pList=pList
        #: List of numerics initialize files
        self.nList=nList
        #: Dictionary of command line arguments
        self.opts=opts
        self.simFlagsList=simFlagsList
        self.timeValues={}
        Profiling.memory("Memory used before initializing"+so.name)
        memBase = Profiling.memLast #save current memory usage for later
        if not so.useOneMesh:
            so.useOneArchive=False

        logEvent("Setting Archiver(s)")

        if so.useOneArchive:
            self.femSpaceWritten={}
            tmp  = Archiver.XdmfArchive(opts.dataDir,so.name,useTextArchive=opts.useTextArchive,
                                        gatherAtClose=opts.gatherArchive,hotStart=opts.hotStart,
                                        useGlobalXMF=(not opts.subdomainArchives),
                                        global_sync=opts.global_sync)
            self.ar = dict([(i,tmp) for i in range(len(self.pList))])
        elif len(self.pList) == 1:
            self.ar = {0:Archiver.XdmfArchive(opts.dataDir,so.name,useTextArchive=opts.useTextArchive,
                                              gatherAtClose=opts.gatherArchive,hotStart=opts.hotStart)} #reuse so.name if possible
        else:
            self.ar = dict([(i,Archiver.XdmfArchive(opts.dataDir,p.name,useTextArchive=opts.useTextArchive,
                                                    gatherAtClose=opts.gatherArchive,hotStart=opts.hotStart)) for i,p in enumerate(self.pList)])
        #by default do not save quadrature point info
        self.archive_q                 = dict([(i,False) for i in range(len(self.pList))]);
        self.archive_ebq_global        = dict([(i,False) for i in range(len(self.pList))]);
        self.archive_ebqe              = dict([(i,False) for i in range(len(self.pList))]);
        self.archive_pod_residuals = dict([(i,False) for i in range(len(self.pList))]);
        if simFlagsList is not None:
            assert len(simFlagsList) == len(self.pList), "len(simFlagsList) = %s should be %s " % (len(simFlagsList),len(self.pList))
            for index in range(len(self.pList)):
                if simFlagsList[index].has_key('storeQuantities'):
                    for quant in filter(lambda a: a is not None,simFlagsList[index]['storeQuantities']):
                        recType = quant.split(':')
                        if len(recType) > 1 and recType[0] == 'q':
                            self.archive_q[index] = True
                        elif len(recType) > 1 and recType[0] == 'ebq_global':
                            self.archive_ebq_global[index] = True
                        elif len(recType) > 1 and recType[0] == 'ebqe':
                            self.archive_ebqe[index] = True
                        #
                        elif recType[0] == 'pod_residuals':
                            self.archive_pod_residuals[index]=True
                        else:
                            logEvent("Warning Numerical Solution storeQuantity = %s not recognized won't archive" % quant)
                    #
                #
            #
        #
        logEvent("Setting up MultilevelMesh")
        mlMesh_nList = []
        if so.useOneMesh:
            logEvent("Building one multilevel mesh for all models")
            nListForMeshGeneration=[nList[0]]
            pListForMeshGeneration=[pList[0]]
        else:
            logEvent("Building seperate meshes for each model")
            nListForMeshGeneration=nList
            pListForMeshGeneration=pList

        for p,n in zip(pListForMeshGeneration,nListForMeshGeneration):
            if opts.hotStart:
                p.genMesh = False
                logEvent("Hotstarting, using existing mesh "+p.name)
            else:
                logEvent("Generating mesh for "+p.name)
            #support for old-style domain input
            if p.domain is None:
                if p.nd == 1:
                    p.domain = Domain.RectangularDomain(L=p.L[:1],
                                                        x=p.x0[:1],
                                                        name=p.name)
                elif p.nd == 2:
                    if p.polyfile is not None:
                        p.domain = Domain.PlanarStraightLineGraphDomain(fileprefix=p.polyfile,name=p.polyfile)
                    elif p.meshfile != None:
                        p.domain = Domain.Mesh2DMDomain(p.meshfile)
                    else:
                        p.domain = Domain.RectangularDomain(L=p.L[:2],
                                                            x=p.x0[:2],
                                                            name=p.name)
                elif p.nd == 3:
                    if p.polyfile is not None:
                        p.domain = Domain.PiecewiseLinearComplexDomain(fileprefix=p.polyfile,name=p.polyfile)
                    elif p.meshfile is not None:
                        p.domain = Domain.Mesh3DMDomain(p.meshfile)
                    else:
                        p.domain = Domain.RectangularDomain(L=p.L[:3],
                                                            x=p.x0[:3],
                                                            name=p.name)
                else:
                    raise RuntimeError("No support for domains in more than three dimensions")
            #now generate meshes, could move to Domain and use polymorphism or MeshTools
            if isinstance(p.domain,Domain.RectangularDomain):
                if p.domain.nd == 1:
                    mlMesh = MeshTools.MultilevelEdgeMesh(n.nn, 1, 1,
                                                          p.domain.x[0], 0.0, 0.0,
                                                          p.domain.L[0], 1.0, 1.0,
                                                          refinementLevels=n.nLevels,
                                                          nLayersOfOverlap=n.nLayersOfOverlapForParallel,
                                                          parallelPartitioningType=n.parallelPartitioningType)
                elif p.domain.nd == 2:
                    if (n.nnx == n.nny is None):
                        nnx = nny = n.nn
                    else:
                        nnx = n.nnx
                        nny = n.nny
                    logEvent("Building %i x %i rectangular mesh for %s" % (nnx,nny,p.name))

                    if not hasattr(n,'quad'):
                        n.quad = False

                    if (n.quad):
                        mlMesh = MeshTools.MultilevelQuadrilateralMesh(nnx,nny,1,
                                                                       p.domain.x[0], p.domain.x[1], 0.0,
                                                                       p.domain.L[0],p.domain.L[1],1,
                                                                       refinementLevels=n.nLevels,
                                                                       nLayersOfOverlap=n.nLayersOfOverlapForParallel,
                                                                       parallelPartitioningType=n.parallelPartitioningType)
                    else:
                        mlMesh = MeshTools.MultilevelTriangularMesh(nnx,nny,1,
                                                                    p.domain.x[0], p.domain.x[1], 0.0,
                                                                    p.domain.L[0],p.domain.L[1],1,
                                                                    refinementLevels=n.nLevels,
                                                                    nLayersOfOverlap=n.nLayersOfOverlapForParallel,
                                                                    parallelPartitioningType=n.parallelPartitioningType)

                elif p.domain.nd == 3:
                    if (n.nnx == n.nny == n.nnz  is None):
                        nnx = nny = nnz = n.nn
                    else:
                        nnx = n.nnx
                        nny = n.nny
                        nnz = n.nnz
                    logEvent("Building %i x %i x %i rectangular mesh for %s" % (nnx,nny,nnz,p.name))

                    if not hasattr(n,'hex'):
                        n.hex = False

                    if not hasattr(n,'NURBS'):
                        n.NURBS = False

                    if (n.NURBS):
                        mlMesh = MeshTools.MultilevelNURBSMesh(nnx,nny,nnz,
                                                               n.px,n.py,n.pz,
                                                               p.domain.x[0], p.domain.x[1], p.domain.x[2],
                                                               p.domain.L[0], p.domain.L[1], p.domain.L[2],
                                                               refinementLevels=n.nLevels,
                                                               nLayersOfOverlap=n.nLayersOfOverlapForParallel,
                                                               parallelPartitioningType=n.parallelPartitioningType)
                    elif (n.hex):
                        if not hasattr(n,'px'):
                            n.px=0
                            n.py=0
                            n.pz=0
                        mlMesh = MeshTools.MultilevelHexahedralMesh(nnx, nny, nnz,
                                                                    n.px,n.py,n.pz,
                                                                    p.domain.x[0], p.domain.x[1], p.domain.x[2],
                                                                    p.domain.L[0], p.domain.L[1], p.domain.L[2],
                                                                    refinementLevels=n.nLevels,
                                                                    nLayersOfOverlap=n.nLayersOfOverlapForParallel,
                                                                    parallelPartitioningType=n.parallelPartitioningType)
                    else :
                        mlMesh = MeshTools.MultilevelTetrahedralMesh(nnx, nny, nnz,
                                                                     p.domain.x[0], p.domain.x[1], p.domain.x[2],
                                                                     p.L[0], p.L[1], p.L[2],
                                                                     refinementLevels=n.nLevels,
                                                                     nLayersOfOverlap=n.nLayersOfOverlapForParallel,
                                                                     parallelPartitioningType=n.parallelPartitioningType)

            elif isinstance(p.domain,Domain.PlanarStraightLineGraphDomain):
                if p.domain.use_gmsh is True:
                    if comm.isMaster() and (p.genMesh or not (os.path.exists(p.domain.geofile+".ele") and
                                                              os.path.exists(p.domain.geofile+".node") and
                                                              os.path.exists(p.domain.geofile+".edge"))):
                        logEvent("Running gmsh to generate 2D mesh for "+p.name,level=1)
                        gmsh_cmd = "time gmsh {0:s} -v 10 -2 -o {1:s} -format msh".format(p.domain.geofile+".geo", p.domain.geofile+".msh")
                        logEvent("Calling gmsh on rank 0 with command %s" % (gmsh_cmd,))
                        check_call(gmsh_cmd, shell=True)
                        logEvent("Done running gmsh; converting to triangle")
                        MeshTools.msh2simplex(fileprefix=p.domain.geofile, nd=2)

                    comm.barrier()
                    mesh = MeshTools.TriangularMesh()
                    mlMesh = MeshTools.MultilevelTriangularMesh(0,0,0,skipInit=True,
                                                                nLayersOfOverlap=n.nLayersOfOverlapForParallel,
                                                                parallelPartitioningType=n.parallelPartitioningType)
                    logEvent("NAHeader GridRefinements %i" % (n.nLevels) )
                    logEvent("Generating %i-level mesh from coarse Triangle mesh" % (n.nLevels,))
                    logEvent("Generating coarse global mesh from Triangle files")
                    mesh.generateFromTriangleFiles(filebase=p.domain.geofile,base=1)
                    logEvent("Generating partitioned %i-level mesh from coarse global Triangle mesh" % (n.nLevels,))
                    mlMesh.generateFromExistingCoarseMesh(mesh,n.nLevels,
                                                          nLayersOfOverlap=n.nLayersOfOverlapForParallel,
                                                          parallelPartitioningType=n.parallelPartitioningType)
                else:
                    logEvent("Calling Triangle to generate 2D mesh for"+p.name)
                    tmesh = TriangleTools.TriangleBaseMesh(baseFlags=n.triangleOptions,
                                                           nbase=1,
                                                           verbose=10)
                    if comm.isMaster() and p.genMesh:
                        tmesh.readFromPolyFile(p.domain.polyfile)
                        tmesh.writeToFile(p.domain.polyfile)
                    comm.barrier()

                    mesh = MeshTools.TriangularMesh()
                    mesh.generateFromTriangleFiles(filebase=p.domain.polyfile,base=1)

                    mlMesh = MeshTools.MultilevelTriangularMesh(0,0,0,skipInit=True,
                                                                nLayersOfOverlap=n.nLayersOfOverlapForParallel,
                                                                parallelPartitioningType=n.parallelPartitioningType)
                    logEvent("Generating %i-level mesh from coarse Triangle mesh" % (n.nLevels,))
                    mlMesh.generateFromExistingCoarseMesh(mesh,n.nLevels,
                                                        nLayersOfOverlap=n.nLayersOfOverlapForParallel,
                                                        parallelPartitioningType=n.parallelPartitioningType)

            elif isinstance(p.domain,Domain.PiecewiseLinearComplexDomain):
                from subprocess import call
                import sys
                if p.domain.use_gmsh is True:
                    fileprefix = p.domain.geofile
                else:
                    fileprefix = p.domain.polyfile
                if comm.rank() == 0 and (p.genMesh or not (os.path.exists(fileprefix+".ele") and
                                                           os.path.exists(fileprefix+".node") and
                                                           os.path.exists(fileprefix+".face"))):
                    if p.domain.use_gmsh is True:
                        logEvent("Running gmsh to generate 3D mesh for "+p.name,level=1)
                        gmsh_cmd = "time gmsh {0:s} -v 10 -3 -o {1:s} -format msh".format(fileprefix+'.geo', p.domain.geofile+'.msh')
                        logEvent("Calling gmsh on rank 0 with command %s" % (gmsh_cmd,))
                        check_call(gmsh_cmd, shell=True)
                        logEvent("Done running gmsh; converting to tetgen")
                        MeshTools.msh2simplex(fileprefix=fileprefix, nd=3)
                        check_call("tetgen -Vfeen {0:s}.ele".format(fileprefix), shell=True)
                    else:
                        logEvent("Running tetgen to generate 3D mesh for "+p.name, level=1)
                        tetcmd = "tetgen -{0} {1}.poly".format(n.triangleOptions, fileprefix)
                        logEvent("Calling tetgen on rank 0 with command %s" % (tetcmd,))
                        check_call(tetcmd, shell=True)
                        logEvent("Done running tetgen")
                    check_call("mv {0:s}.1.ele {0:s}.ele".format(fileprefix), shell=True)
                    check_call("mv {0:s}.1.node {0:s}.node".format(fileprefix), shell=True)
                    check_call("mv {0:s}.1.face {0:s}.face".format(fileprefix), shell=True)
                    try:
                        check_call("mv {0:s}.1.neigh {0:s}.neigh".format(fileprefix), shell=True)
                    except:
                        logEvent("Warning: couldn't move {0:s}.1.neigh".format(fileprefix))
                        pass
                    try:
                        check_call("mv {0:s}.1.edge {0:s}.edge".format(fileprefix), shell=True)
                    except:
                        logEvent("Warning: couldn't move {0:s}.1.edge".format(fileprefix))
                        pass
                comm.barrier()
                logEvent("Initializing mesh and MultilevelMesh")
                nbase = 1
                mesh=MeshTools.TetrahedralMesh()
                mlMesh = MeshTools.MultilevelTetrahedralMesh(0,0,0,skipInit=True,
                                                             nLayersOfOverlap=n.nLayersOfOverlapForParallel,
                                                             parallelPartitioningType=n.parallelPartitioningType)
                if opts.generatePartitionedMeshFromFiles:
                    logEvent("Generating partitioned mesh from Tetgen files")
                    if("f" not in n.triangleOptions or "ee" not in n.triangleOptions):
                        sys.exit("ERROR: Remake the mesh with the `f` flag and `ee` flags in triangleOptions.")
                    mlMesh.generatePartitionedMeshFromTetgenFiles(fileprefix,nbase,mesh,n.nLevels,
                                                                  nLayersOfOverlap=n.nLayersOfOverlapForParallel,
                                                                  parallelPartitioningType=n.parallelPartitioningType)
                else:
                    logEvent("Generating coarse global mesh from Tetgen files")
                    mesh.generateFromTetgenFiles(fileprefix,nbase,parallel = comm.size() > 1)
                    logEvent("Generating partitioned %i-level mesh from coarse global Tetgen mesh" % (n.nLevels,))
                    mlMesh.generateFromExistingCoarseMesh(mesh,n.nLevels,
                                                          nLayersOfOverlap=n.nLayersOfOverlapForParallel,
                                                          parallelPartitioningType=n.parallelPartitioningType)
            elif isinstance(p.domain,Domain.PUMIDomain):
                #ibaned: PUMI conversion #1
                if p.domain.nd == 3:
                  mesh = MeshTools.TetrahedralMesh()
                else:
                  mesh = MeshTools.TriangularMesh()
                logEvent("Converting PUMI mesh to Proteus")
                mesh.convertFromPUMI(p.domain.PUMIMesh, p.domain.faceList,
                    p.domain.regList,
                    parallel = comm.size() > 1, dim = p.domain.nd)
                if p.domain.nd == 3:
                  mlMesh = MeshTools.MultilevelTetrahedralMesh(
                      0,0,0,skipInit=True,
                      nLayersOfOverlap=n.nLayersOfOverlapForParallel,
                      parallelPartitioningType=n.parallelPartitioningType)
                if p.domain.nd == 2:
                  mlMesh = MeshTools.MultilevelTriangularMesh(
                      0,0,0,skipInit=True,
                      nLayersOfOverlap=n.nLayersOfOverlapForParallel,
                      parallelPartitioningType=n.parallelPartitioningType)
                logEvent("Generating %i-level mesh from PUMI mesh" % (n.nLevels,))
                if comm.size()==1:
                  mlMesh.generateFromExistingCoarseMesh(
                      mesh,n.nLevels,
                      nLayersOfOverlap=n.nLayersOfOverlapForParallel,
                      parallelPartitioningType=n.parallelPartitioningType)
                else:
                  mlMesh.generatePartitionedMeshFromPUMI(
                      mesh,n.nLevels,
                      nLayersOfOverlap=n.nLayersOfOverlapForParallel)
            elif isinstance(p.domain,Domain.MeshTetgenDomain):
                nbase = 1
                mesh=MeshTools.TetrahedralMesh()
                logEvent("Reading coarse mesh from tetgen file")
                mlMesh = MeshTools.MultilevelTetrahedralMesh(0,0,0,skipInit=True,
                                                             nLayersOfOverlap=n.nLayersOfOverlapForParallel,
                                                             parallelPartitioningType=n.parallelPartitioningType)
                if opts.generatePartitionedMeshFromFiles:
                    logEvent("Generating partitioned mesh from Tetgen files")
                    mlMesh.generatePartitionedMeshFromTetgenFiles(p.domain.meshfile,nbase,mesh,n.nLevels,
                                                                  nLayersOfOverlap=n.nLayersOfOverlapForParallel,
                                                                  parallelPartitioningType=n.parallelPartitioningType)
                else:
                    logEvent("Generating coarse global mesh from Tetgen files")
                    mesh.generateFromTetgenFiles(p.domain.polyfile,nbase,parallel = comm.size() > 1)
                    logEvent("Generating partitioned %i-level mesh from coarse global Tetgen mesh" % (n.nLevels,))
                    mlMesh.generateFromExistingCoarseMesh(mesh,n.nLevels,
                                                          nLayersOfOverlap=n.nLayersOfOverlapForParallel,
                                                          parallelPartitioningType=n.parallelPartitioningType)
            elif isinstance(p.domain,Domain.Mesh3DMDomain):
                mesh=MeshTools.TetrahedralMesh()
                logEvent("Reading coarse mesh from 3DM file")
                mesh.generateFrom3DMFile(p.domain.meshfile)
                mlMesh = MeshTools.MultilevelTetrahedralMesh(0,0,0,skipInit=True,
                                                             nLayersOfOverlap=n.nLayersOfOverlapForParallel,
                                                             parallelPartitioningType=n.parallelPartitioningType)
                logEvent("Generating %i-level mesh from coarse 3DM mesh" % (n.nLevels,))
                mlMesh.generateFromExistingCoarseMesh(mesh,n.nLevels,
                                                      nLayersOfOverlap=n.nLayersOfOverlapForParallel,
                                                      parallelPartitioningType=n.parallelPartitioningType)
            elif isinstance(p.domain,Domain.Mesh2DMDomain):
                mesh=MeshTools.TriangularMesh()
                logEvent("Reading coarse mesh from 2DM file")
                mesh.generateFrom2DMFile(p.domain.meshfile)
                mlMesh = MeshTools.MultilevelTriangularMesh(0,0,0,skipInit=True,
                                                             nLayersOfOverlap=n.nLayersOfOverlapForParallel,
                                                             parallelPartitioningType=n.parallelPartitioningType)
                logEvent("Generating %i-level mesh from coarse 2DM mesh" % (n.nLevels,))
                mlMesh.generateFromExistingCoarseMesh(mesh,n.nLevels,
                                                      nLayersOfOverlap=n.nLayersOfOverlapForParallel,
                                                      parallelPartitioningType=n.parallelPartitioningType)
            elif isinstance(p.domain,Domain.MeshHexDomain):
                mesh=MeshTools.HexahedralMesh()
                logEvent("Reading coarse mesh from file")
                mesh.generateFromHexFile(p.domain.meshfile)
                mlMesh = MeshTools.MultilevelHexahedralMesh(0,0,0,skipInit=True,
                                                             nLayersOfOverlap=n.nLayersOfOverlapForParallel,
                                                             parallelPartitioningType=n.parallelPartitioningType)
                logEvent("Generating %i-level mesh from coarse mesh" % (n.nLevels,))
                mlMesh.generateFromExistingCoarseMesh(mesh,n.nLevels,
                                                      nLayersOfOverlap=n.nLayersOfOverlapForParallel,
                                                      parallelPartitioningType=n.parallelPartitioningType)
            elif isinstance(p.domain,Domain.GMSH_3D_Domain):
                from subprocess import call
                import sys
                if comm.rank() == 0 and (p.genMesh or not (os.path.exists(p.domain.polyfile+".ele") and
                                                           os.path.exists(p.domain.polyfile+".node") and
                                                           os.path.exists(p.domain.polyfile+".face"))):
                    logEvent("Running gmsh to generate 3D mesh for "+p.name,level=1)
                    gmsh_cmd = "time gmsh {0:s} -v 10 -3 -o {1:s}  -format mesh  -clmax {2:f} -clscale {2:f}".format(p.domain.geofile, p.domain.name+".mesh", p.domain.he)

                    logEvent("Calling gmsh on rank 0 with command %s" % (gmsh_cmd,))

                    check_call(gmsh_cmd, shell=True)

                    logEvent("Done running gmsh; converting to tetgen")

                    gmsh2tetgen_cmd = "gmsh2tetgen {0} {1:f} {2:d} {3:d} {4:d}".format(
                        p.domain.name+".mesh",
                        p.domain.length_scale,
                        p.domain.permute_dims[0]+1,
                        p.domain.permute_dims[1]+1,
                        p.domain.permute_dims[2]+1)

                    check_call(gmsh2tetgen_cmd, shell=True)
                    check_call("tetgen -Vfeen %s.ele" % ("mesh",), shell=True)
                    check_call("mv %s.1.ele %s.ele" % ("mesh","mesh"), shell=True)
                    check_call("mv %s.1.node %s.node" % ("mesh","mesh"), shell=True)
                    check_call("mv %s.1.face %s.face" % ("mesh","mesh"), shell=True)
                    check_call("mv %s.1.neigh %s.neigh" % ("mesh","mesh"), shell=True)
                    check_call("mv %s.1.edge %s.edge" % ("mesh","mesh"), shell=True)
                    elefile  = "mesh.ele"
                    nodefile = "mesh.node"
                    facefile = "mesh.face"
                    edgefile = "mesh.edge"
                    assert os.path.exists(elefile), "no mesh.ele"
                    tmp = "%s.ele" % p.domain.polyfile
                    os.rename(elefile,tmp)
                    assert os.path.exists(tmp), "no .ele"
                    assert os.path.exists(nodefile), "no mesh.node"
                    tmp = "%s.node" % p.domain.polyfile
                    os.rename(nodefile,tmp)
                    assert os.path.exists(tmp), "no .node"
                    if os.path.exists(facefile):
                        tmp = "%s.face" % p.domain.polyfile
                        os.rename(facefile,tmp)
                        assert os.path.exists(tmp), "no .face"
                    if os.path.exists(edgefile):
                        tmp = "%s.edge" % p.domain.polyfile
                        os.rename(edgefile,tmp)
                        assert os.path.exists(tmp), "no .edge"
                comm.barrier()
                logEvent("Initializing mesh and MultilevelMesh")
                nbase = 1
                mesh=MeshTools.TetrahedralMesh()
                mlMesh = MeshTools.MultilevelTetrahedralMesh(0,0,0,skipInit=True,
                                                             nLayersOfOverlap=n.nLayersOfOverlapForParallel,
                                                             parallelPartitioningType=n.parallelPartitioningType)
                if opts.generatePartitionedMeshFromFiles:
                    logEvent("Generating partitioned mesh from Tetgen files")
                    mlMesh.generatePartitionedMeshFromTetgenFiles(p.domain.polyfile,nbase,mesh,n.nLevels,
                                                                  nLayersOfOverlap=n.nLayersOfOverlapForParallel,
                                                                  parallelPartitioningType=n.parallelPartitioningType)
                else:
                    logEvent("Generating coarse global mesh from Tetgen files")
                    mesh.generateFromTetgenFiles(p.domain.polyfile,nbase,parallel = comm.size() > 1)
                    logEvent("Generating partitioned %i-level mesh from coarse global Tetgen mesh" % (n.nLevels,))
                    mlMesh.generateFromExistingCoarseMesh(mesh,n.nLevels,
                                                          nLayersOfOverlap=n.nLayersOfOverlapForParallel,
                                                          parallelPartitioningType=n.parallelPartitioningType)
            mlMesh_nList.append(mlMesh)
            if opts.viewMesh:
                logEvent("Attempting to visualize mesh")
                try:
                    from proteusGraphical import vtkViewers
                    vtkViewers.ViewMesh(mlMesh.meshList[0],viewMaterialTypes=True)
                    vtkViewers.ViewBoundaryMesh(mlMesh.meshList[0],viewBoundaryMaterialTypes=True)
                except:
                    logEvent("NumericalSolution ViewMesh failed for coarse mesh")
            for l in range(n.nLevels):
                try:
                    logEvent(mlMesh.meshList[l].meshInfo())
                except:
                    logEvent("meshInfo() method not implemented for this mesh type")
                if opts.viewMesh and opts.viewLevels and l > 0:
                    logEvent("Attempting to visualize mesh")
                    try:
                        from proteusGraphical import vtkViewers
                        vtkViewers.ViewMesh(mlMesh.meshList[l],title="mesh level %s " % l,
                                            viewMaterialTypes=True)
                        vtkViewers.ViewBoundaryMesh(mlMesh.meshList[l],title="boundary mesh level %s " % l,
                                                    viewBoundaryMaterialTypes=True)
                    except:
                        logEvent("NumericalSolution ViewMesh failed for mesh level %s" % l)
        if so.useOneMesh:
            for p in pList[1:]: mlMesh_nList.append(mlMesh)
            try:
                if (nList[0].MeshAdaptMesh.size_field_config() == 'isotropicProteus'):
                    mlMesh.meshList[0].subdomainMesh.size_field = numpy.ones((mlMesh.meshList[0].subdomainMesh.nNodes_global,1),'d')*1.0e-1
                if (nList[0].MeshAdaptMesh.size_field_config() == 'anisotropicProteus'):
                    mlMesh.meshList[0].subdomainMesh.size_scale = numpy.ones((mlMesh.meshList[0].subdomainMesh.nNodes_global,3),'d')
                    mlMesh.meshList[0].subdomainMesh.size_frame = numpy.ones((mlMesh.meshList[0].subdomainMesh.nNodes_global,9),'d')
            except:
                pass
        Profiling.memory("Mesh")
        from collections import OrderedDict
        self.modelSpinUp = OrderedDict()
        for p in pList:
            p.coefficients.opts = self.opts
            if p.coefficients.sdInfo == {}:
                for ci,ckDict in p.coefficients.diffusion.iteritems():
                    for ck in ckDict.keys():
                        if not p.coefficients.sdInfo.has_key((ci,ck)):
                            p.coefficients.sdInfo[(ci,ck)] = (numpy.arange(start=0,stop=p.nd**2+1,step=p.nd,dtype='i'),
                                                              numpy.array([range(p.nd) for row in range(p.nd)],dtype='i').flatten())
                            logEvent("Numerical Solution Sparse diffusion information key "+`(ci,ck)`+' = '+`p.coefficients.sdInfo[(ci,ck)]`)
        self.sList = sList
        self.mlMesh_nList = mlMesh_nList
        self.allocateModels()
        #collect models to be used for spin up
        for index in so.modelSpinUpList:
            self.modelSpinUp[index] = self.modelList[index]
        logEvent("Finished setting up models and solvers")
        if self.opts.save_dof:
            for m in self.modelList:
                for lm in m.levelModelList:
                    for ci in range(lm.coefficients.nc):
                        lm.u[ci].dof_last = lm.u[ci].dof.copy()
        self.archiveFlag= so.archiveFlag
        logEvent("Setting up SimTools for "+p.name)
        self.simOutputList = []
        self.auxiliaryVariables = {}
        if self.simFlagsList is not None:
            for p,n,simFlags,model,index in zip(pList,nList,simFlagsList,self.modelList,range(len(pList))):
                self.simOutputList.append(SimTools.SimulationProcessor(flags=simFlags,nLevels=n.nLevels,
                                                                       pFile=p,nFile=n,
                                                                       analyticalSolution=p.analyticalSolution))
                model.simTools = self.simOutputList[-1]
                self.auxiliaryVariables[model.name]= [av.attachModel(model,self.ar[index]) for av in n.auxiliaryVariables]
        else:
            for p,n,s,model,index in zip(pList,nList,sList,self.modelList,range(len(pList))):
                self.simOutputList.append(SimTools.SimulationProcessor(pFile=p,nFile=n))
                model.simTools = self.simOutputList[-1]
                model.viewer = Viewers.V_base(p,n,s)
                self.auxiliaryVariables[model.name]= [av.attachModel(model,self.ar[index]) for av in n.auxiliaryVariables]
        for avList in self.auxiliaryVariables.values():
            for av in avList:
                av.attachAuxiliaryVariables(self.auxiliaryVariables)
        logEvent(Profiling.memory("NumericalSolution memory",className='NumericalSolution',memSaved=memBase))
        if so.tnList is None:
            logEvent("Building tnList from model = "+pList[0].name+" nDTout = "+`nList[0].nDTout`)
            self.tnList=[float(n)*nList[0].T/float(nList[0].nDTout)
                         for n in range(nList[0].nDTout+1)]
        else:
            logEvent("Using tnList from so = "+so.name)
            self.tnList = so.tnList
        logEvent("Time sequence"+`self.tnList`)
        logEvent("NAHeader Num Time Steps "+`len(self.tnList)-1`)
        logEvent("Setting "+so.name+" systemStepController to object of type "+str(so.systemStepControllerType))
        self.systemStepController = so.systemStepControllerType(self.modelList,stepExact=so.systemStepExact)
        self.systemStepController.setFromOptions(so)
        logEvent("Finished NumericalSolution initialization")

    def allocateModels(self):
        self.modelList=[]
        self.lsList=[]
        self.nlsList=[]
<<<<<<< HEAD
        
=======

>>>>>>> f32736e7
        for p,n,s,mlMesh,index \
            in zip(self.pList,self.nList,self.sList,self.mlMesh_nList,range(len(self.pList))):

            if self.so.needEBQ_GLOBAL:
                n.needEBQ_GLOBAL = True

            if self.so.needEBQ:
                n.needEBQ = True
            ## \todo clean up tolerances: use rtol_u,atol_u and rtol_res, atol_res; allow scaling by mesh diameter
            ## \todo pass in options = (p,n) instead of using monster ctor signature
            tolList=[]
            linTolList=[]
            for l in range(n.nLevels):
                #if mlMesh.meshList[l].hasGeometricInfo != True:
                #    mlMesh.meshList[l].computeGeometricInfo()

                #fac = (mlMesh.meshList[l].h/mlMesh.meshList[0].h)**2
                fac = 1.0
                tolList.append(n.tolFac*fac)
                linTolList.append(n.linTolFac*fac)

            logEvent("Setting up MultilevelTransport for "+p.name)

            model \
                = Transport.MultilevelTransport(p,
                                                n,
                                                mlMesh,
                                                OneLevelTransportType=p.LevelModelType)
            self.modelList.append(model)

            model.name = p.name
            logEvent("Setting "+model.name+" stepController to "+str(n.stepController))
            model.stepController = n.stepController(model,n)

            Profiling.memory("MultilevelTransport for "+p.name)
            logEvent("Setting up MultilevelLinearSolver for"+p.name)

            #allow options database to set model specific parameters?
            linear_solver_options_prefix = None
            if 'linear_solver_options_prefix' in dir(n):
                linear_solver_options_prefix = n.linear_solver_options_prefix

            (multilevelLinearSolver,directSolverFlag) = LinearSolvers.multilevelLinearSolverChooser(
                linearOperatorList = model.jacobianList,
                par_linearOperatorList = model.par_jacobianList,
                multilevelLinearSolverType = n.multilevelLinearSolver,
                computeSolverRates=n.computeLinearSolverRates,
                printSolverInfo=n.printLinearSolverInfo,
                levelLinearSolverType = n.levelLinearSolver,
                computeLevelSolverRates=n.computeLevelLinearSolverRates,
                printLevelSolverInfo=n.printLevelLinearSolverInfo,
                smootherType = n.linearSmoother,
                computeSmootherRates=n.computeLinearSmootherRates,
                printSmootherInfo=n.printLinearSmootherInfo,
                prolongList = model.meshTransfers.prolongList,
                restrictList = model.meshTransfers.restrictList,
                connectivityListList = [model.levelModelList[l].sparsityInfo for l in range(n.nLevels)],
                relativeToleranceList = linTolList,
                absoluteTolerance = n.l_atol_res,
                solverMaxIts = n.linearSolverMaxIts,
                solverConvergenceTest=n.linearSolverConvergenceTest,
                cycles=n.linearWCycles,
                preSmooths=n.linearPreSmooths,
                postSmooths=n.linearPostSmooths,
                ##\todo logic needs to handle element boundary partition too
                parallelUsesFullOverlap=(n.nLayersOfOverlapForParallel > 0 or n.parallelPartitioningType == MeshTools.MeshParallelPartitioningTypes.node),
                par_duList=model.par_duList,
                solver_options_prefix=linear_solver_options_prefix,
                computeEigenvalues = n.computeEigenvalues,
                linearSmootherOptions = n.linearSmootherOptions)
            self.lsList.append(multilevelLinearSolver)
            Profiling.memory("MultilevelLinearSolver for "+p.name)
            logEvent("Setting up MultilevelNonLinearSolver for "+p.name)
            self.nlsList.append(NonlinearSolvers.multilevelNonlinearSolverChooser(
                model.levelModelList,
                model.jacobianList,
                model.par_jacobianList,
                duList=model.duList,
                par_duList=model.par_duList,
                multilevelNonlinearSolverType = n.multilevelNonlinearSolver,
                computeSolverRates=n.computeNonlinearSolverRates,
                solverConvergenceTest=n.nonlinearSolverConvergenceTest,
                levelSolverConvergenceTest=n.levelNonlinearSolverConvergenceTest,
                printSolverInfo=n.printNonlinearSolverInfo,
                relativeToleranceList = tolList,
                absoluteTolerance = n.nl_atol_res,
                levelNonlinearSolverType=n.levelNonlinearSolver,
                computeLevelSolverRates=n.computeNonlinearLevelSolverRates,
                printLevelSolverInfo=n.printNonlinearLevelSolverInfo,
                smootherType = n.nonlinearSmoother,
                computeSmootherRates=n.computeNonlinearSmootherRates,
                printSmootherInfo=n.printNonlinearSmootherInfo,
                preSmooths=n.nonlinearPreSmooths,
                postSmooths=n.nonlinearPostSmooths,
                cycles=n.nonlinearWCycles,
                maxSolverIts=n.maxNonlinearIts,
                prolong_bcList = model.meshTransfers.prolong_bcListDict,
                restrict_bcList = model.meshTransfers.restrict_bcListDict,
                restrict_bcSumList = model.meshTransfers.restrict_bcSumListDict,
                prolongList = model.meshTransfers.prolongList,
                restrictList = model.meshTransfers.restrictList,
                restrictionRowSumList = model.meshTransfers.restrictSumList,
                connectionListList=[model.levelModelList[l].sparsityInfo for l in range(n.nLevels)],
                linearSolverList=multilevelLinearSolver.solverList,
                linearDirectSolverFlag=directSolverFlag,
                solverFullNewtonFlag=n.fullNewtonFlag,
                levelSolverFullNewtonFlag=n.fullNewtonFlag,
                smootherFullNewtonFlag=n.fullNewtonFlag,
                EWtol=n.useEisenstatWalker,
                maxLSits=n.maxLineSearches,
                #\todo need to add logic in multilevel NL solver chooser to account for numerical method's stencil as well
                parallelUsesFullOverlap=(n.nLayersOfOverlapForParallel > 0 or n.parallelPartitioningType == MeshTools.MeshParallelPartitioningTypes.node),
                nonlinearSolverNorm = n.nonlinearSolverNorm))
            model.solver=self.nlsList[-1]
            model.viewer = Viewers.V_base(p,n,s)
            Profiling.memory("MultilevelNonlinearSolver for"+p.name)

    def PUMI2Proteus(self,mesh):
        p0 = self.pList[0] #This can probably be cleaned up somehow
        n0 = self.nList[0]
        logEvent("Generating %i-level mesh from PUMI mesh" % (n0.nLevels,))
        if p0.domain.nd == 3:
          mlMesh = MeshTools.MultilevelTetrahedralMesh(
              0,0,0,skipInit=True,
              nLayersOfOverlap=n0.nLayersOfOverlapForParallel,
              parallelPartitioningType=n0.parallelPartitioningType)
        if p0.domain.nd == 2:
          mlMesh = MeshTools.MultilevelTriangularMesh(
              0,0,0,skipInit=True,
              nLayersOfOverlap=n0.nLayersOfOverlapForParallel,
              parallelPartitioningType=n0.parallelPartitioningType)
        if self.comm.size()==1:
            mlMesh.generateFromExistingCoarseMesh(
                mesh,n0.nLevels,
                nLayersOfOverlap=n0.nLayersOfOverlapForParallel,
                parallelPartitioningType=n0.parallelPartitioningType)
        else:
            mlMesh.generatePartitionedMeshFromPUMI(
                mesh,n0.nLevels,
                nLayersOfOverlap=n0.nLayersOfOverlapForParallel)
        self.mlMesh_nList=[]
        for p in self.pList:
            self.mlMesh_nList.append(mlMesh)
        if (p0.domain.PUMIMesh.size_field_config() == "isotropicProteus"):
            mlMesh.meshList[0].subdomainMesh.size_field = numpy.ones((mlMesh.meshList[0].subdomainMesh.nNodes_global,1),'d')*1.0e-1
        if (p0.domain.PUMIMesh.size_field_config() == 'anisotropicProteus'):
            mlMesh.meshList[0].subdomainMesh.size_scale = numpy.ones((mlMesh.meshList[0].subdomainMesh.nNodes_global,3),'d')
            mlMesh.meshList[0].subdomainMesh.size_frame = numpy.ones((mlMesh.meshList[0].subdomainMesh.nNodes_global,9),'d')

        #may want to trigger garbage collection here
        modelListOld = self.modelList
        logEvent("Allocating models on new mesh")
        self.allocateModels()
        logEvent("Attach auxiliary variables to new models")
        #(cut and pasted from init, need to cleanup)
        self.simOutputList = []
        self.auxiliaryVariables = {}
        self.newAuxiliaryVariables = {}
        if self.simFlagsList is not None:
            for p, n, simFlags, model, index in zip(
                    self.pList,
                    self.nList,
                    self.simFlagsList,
                    self.modelList,
                    range(len(self.pList))):
                self.simOutputList.append(
                    SimTools.SimulationProcessor(
                        flags=simFlags,
                        nLevels=n.nLevels,
                        pFile=p,
                        nFile=n,
                        analyticalSolution=p.analyticalSolution))
                model.simTools = self.simOutputList[-1]

                #Code to refresh attached gauges. The goal is to first purge
                #existing point gauge node associations as that may have changed
                #If there is a line gauge, then all the points must be deleted
                #and remade.
                from collections import OrderedDict
                for av in n.auxiliaryVariables:
                  if hasattr(av,'adapted'):
                    av.adapted=True
                    for point, l_d in av.points.iteritems():
                      if 'nearest_node' in l_d:
                        l_d.pop('nearest_node')
                    if(av.isLineGauge or av.isLineIntegralGauge): #if line gauges, need to remove all points
                      av.points = OrderedDict()
                    if(av.isGaugeOwner):
                      if(self.comm.rank()==0 and not av.file.closed):
                        av.file.close()
                      for item in av.pointGaugeVecs:
                        item.destroy()
                      for item in av.pointGaugeMats:
                        item.destroy()
                      for item in av.dofsVecs:
                        item.destroy()

                      av.pointGaugeVecs = []
                      av.pointGaugeMats = []
                      av.dofsVecs = []
                      av.field_ids=[]
                      av.isGaugeOwner=False
                ##reinitialize auxiliaryVariables
                self.auxiliaryVariables[model.name]= [av.attachModel(model,self.ar[index]) for av in n.auxiliaryVariables]
        else:
            for p,n,s,model,index in zip(
                    self.pList,
                    self.nList,
                    self.sList,
                    self.modelList,
                    range(len(self.pList))):
                self.simOutputList.append(SimTools.SimulationProcessor(pFile=p,nFile=n))
                model.simTools = self.simOutputList[-1]
                model.viewer = Viewers.V_base(p,n,s)
                self.auxiliaryVariables[model.name]= [av.attachModel(model,self.ar[index]) for av in n.auxiliaryVariables]
        for avList in self.auxiliaryVariables.values():
            for av in avList:
                av.attachAuxiliaryVariables(self.auxiliaryVariables)
        logEvent("Transfering fields from PUMI to Proteus")
        for m in self.modelList:
          for lm in m.levelModelList:
            coef = lm.coefficients
            if coef.vectorComponents is not None:
              vector=numpy.zeros((lm.mesh.nNodes_global,3),'d')
              p0.domain.PUMIMesh.transferFieldToProteus(
                     coef.vectorName, vector)
              for vci in range(len(coef.vectorComponents)):
                lm.u[coef.vectorComponents[vci]].dof[:] = vector[:,vci]
              del vector
            for ci in range(coef.nc):
              if coef.vectorComponents is None or \
                 ci not in coef.vectorComponents:
                scalar=numpy.zeros((lm.mesh.nNodes_global,1),'d')
                p0.domain.PUMIMesh.transferFieldToProteus(
                    coef.variableNames[ci], scalar)
                lm.u[ci].dof[:] = scalar[:,0]
                del scalar
        logEvent("Attaching models on new mesh to each other")
        for m,ptmp,mOld in zip(self.modelList, self.pList, modelListOld):
            for lm, lu, lr, lmOld in zip(m.levelModelList, m.uList, m.rList,mOld.levelModelList):
                save_dof=[]
                for ci in range(lm.coefficients.nc):
                    save_dof.append( lm.u[ci].dof.copy())
                    lm.u[ci].dof_last = lm.u[ci].dof.copy()
                lm.setFreeDOF(lu)
                for ci in range(lm.coefficients.nc):
                    assert((save_dof[ci] == lm.u[ci].dof).all())
                lm.calculateSolutionAtQuadrature()
                lm.timeIntegration.tLast = lmOld.timeIntegration.tLast
                lm.timeIntegration.t = lmOld.timeIntegration.t
                lm.timeIntegration.dt = lmOld.timeIntegration.dt
                assert(lmOld.timeIntegration.tLast == lm.timeIntegration.tLast)
                assert(lmOld.timeIntegration.t == lm.timeIntegration.t)
                assert(lmOld.timeIntegration.dt == lm.timeIntegration.dt)
            m.stepController.dt_model = mOld.stepController.dt_model
            m.stepController.t_model = mOld.stepController.t_model
            m.stepController.t_model_last = mOld.stepController.t_model_last
            m.stepController.substeps = mOld.stepController.substeps
<<<<<<< HEAD
=======
        # logEvent("Evaluating residuals and time integration")
>>>>>>> f32736e7
        for m,ptmp,mOld in zip(self.modelList, self.pList, modelListOld):
            logEvent("Attaching models to model "+ptmp.name)
            m.attachModels(self.modelList)
        logEvent("Evaluating residuals and time integration")
        for m,ptmp,mOld in zip(self.modelList, self.pList, modelListOld):
            for lm, lu, lr, lmOld in zip(m.levelModelList, m.uList, m.rList, mOld.levelModelList):
                lm.timeTerm=True
                lm.getResidual(lu,lr)
                lm.timeIntegration.initializeTimeHistory(resetFromDOF=True)
                lm.initializeTimeHistory()
                lm.timeIntegration.initializeSpaceHistory()
                lm.getResidual(lu,lr)
<<<<<<< HEAD
                #import pdb
                #pdb.set_trace()
                #assert(lmOld.timeIntegration.tLast == lm.timeIntegration.tLast)
                #assert(lmOld.timeIntegration.t == lm.timeIntegration.t)
                #assert(lmOld.timeIntegration.dt == lm.timeIntegration.dt)
=======
                # assert(lmOld.timeIntegration.tLast == lm.timeIntegration.tLast)
                # assert(lmOld.timeIntegration.t == lm.timeIntegration.t)
                # assert(lmOld.timeIntegration.dt == lm.timeIntegration.dt)
>>>>>>> f32736e7
                #lm.coefficients.evaluate(self.t_stepSequence,lm.q)
                #lm.coefficients.evaluate(self.t_stepSequence,lm.ebqe)
                #lm.timeIntegration.calculateElementCoefficients(lm.q)
            assert(m.stepController.dt_model == mOld.stepController.dt_model)
            assert(m.stepController.t_model == mOld.stepController.t_model)
            assert(m.stepController.t_model_last == mOld.stepController.t_model_last)
            logEvent("Initializing time history for model step controller")
            m.stepController.initializeTimeHistory()
        p0.domain.initFlag=True #For next step to take initial conditions from solution, only used on restarts
        self.systemStepController.modelList = self.modelList
        self.systemStepController.exitModelStep = {}
        self.systemStepController.controllerList = []
        for model in self.modelList:
            self.systemStepController.exitModelStep[model] = False
            if model.levelModelList[-1].timeIntegration.isAdaptive:
                self.systemStepController.controllerList.append(model)
                self.systemStepController.maxFailures = model.stepController.maxSolverFailures
        self.systemStepController.choose_dt_system()
        # for m,ptmp,mOld in zip(self.modelList, self.pList, modelListOld):
        #     for lm, lu, lr, lmOld in zip(m.levelModelList, m.uList, m.rList, mOld.levelModelList):
        #         assert(lmOld.timeIntegration.tLast == lm.timeIntegration.tLast)
        #         assert(lmOld.timeIntegration.t == lm.timeIntegration.t)
        #         assert(lmOld.timeIntegration.dt == lm.timeIntegration.dt)
        #     assert(m.stepController.dt_model == mOld.stepController.dt_model)
        #     assert(m.stepController.t_model == mOld.stepController.t_model)
        #     assert(m.stepController.t_model_last == mOld.stepController.t_model_last)
        if self.archiveFlag == ArchiveFlags.EVERY_SEQUENCE_STEP:
            #hack for archiving initial solution on adapted mesh
            self.tCount+=1
            for index,model in enumerate(self.modelList):
                self.archiveSolution(
                    model,
                    index,
                    self.systemStepController.t_system_last+1.0e-6)

    def PUMI_estimateError(self):
        """
        Estimate the error using the classical element residual method by
        Ainsworth and Oden and generates a corresponding error field.
        """

        p0 = self.pList[0]
        n0 = self.nList[0]
        adaptMeshNow = False
        #will need to move this to earlier when the mesh is created
        #from proteus.MeshAdaptPUMI import MeshAdaptPUMI
        if not hasattr(p0.domain,'PUMIMesh') and not isinstance(p0.domain,Domain.PUMIDomain) and n0.adaptMesh:
            import sys
            if(self.comm.size()>1 and p0.domain.MeshOptions.parallelPartitioningType!=MeshTools.MeshParallelPartitioningTypes.element):
                sys.exit("The mesh must be partitioned by elements and NOT nodes for adaptivity functionality. Do this with: `domain.MeshOptions.setParallelPartitioningType('element')'.")
            p0.domain.PUMIMesh=n0.MeshAdaptMesh
            p0.domain.hasModel = n0.useModel
            numModelEntities = numpy.array([len(p0.domain.vertices),len(p0.domain.segments),len(p0.domain.facets),len(p0.domain.regions)]).astype("i")
            #force initialization of arrays to enable passage through to C++ code
            mesh2Model_v= numpy.asarray([[0,0]]).astype("i")
            mesh2Model_e=numpy.asarray([[0,0]]).astype("i")
            mesh2Model_b=numpy.asarray([[0,0]]).astype("i")

            segmentList = numpy.asarray([[0,0]]).astype("i")
            newFacetList = numpy.asarray([[0,0]]).astype("i")
            #only appropriate for 2D use at the moment
            if p0.domain.vertices and p0.domain.hasModel and p0.domain.nd==2:
              p0.domain.getMesh2ModelClassification(self.modelList[0].levelModelList[0].mesh)
              segmentList = numpy.asarray(p0.domain.segments).astype("i")
              #force initialize the unused arrays for proper cythonization
              import copy
              newFacetList = []
              if(not p0.domain.facets):
                p0.domain.facets = [(-1,-1)]
                newFacetList = copy.deepcopy(p0.domain.facets)
              else:
                facetList = []
                maxFacetLength = 0
                numHoles = len(p0.domain.holes)
                if(numHoles): #if there are holes, there can be multiple lists of facets
                  for i in range(numHoles,len(p0.domain.facets)):
                    for j in range(len(p0.domain.facets[i])):
                      maxFacetLength = max(maxFacetLength,len(p0.domain.facets[i][j]))
                  for i in range(numHoles,len(p0.domain.facets)):
                    facetList.append(list(p0.domain.facets[i][0]))
                    if(len(p0.domain.facets[i][0])<maxFacetLength):
                      initLength = len(p0.domain.facets[i][0])
                      lenDiff = maxFacetLength-initLength
                      for j in range(lenDiff):
                        facetList[i-numHoles].append(-1)
                else:
                  for i in range(len(p0.domain.facets)):
                    maxFacetLength = max(maxFacetLength,len(p0.domain.facets[i]))
                  for i in range(len(p0.domain.facets)):
                    facetList.append(list(p0.domain.facets[i]))
                    if(len(p0.domain.facets[i])<maxFacetLength):
                      initLength = len(p0.domain.facets[i])
                      lenDiff = maxFacetLength-initLength
                      for j in range(lenDiff):
                        facetList[i-numHoles].append(-1)

                #substitute the vertex IDs with segment IDs
                newFacetList = copy.deepcopy(facetList)
                for i in range(len(facetList)):
                  for j in range(maxFacetLength):
                    if(j==maxFacetLength-1 or facetList[i][j+1]==-1):
                      testSegment = [facetList[i][j],facetList[i][0]]
                    else:
                      testSegment = [facetList[i][j],facetList[i][j+1]]
                    try:
                      edgIdx = p0.domain.segments.index(testSegment)
                    except ValueError:
                      edgIdx = p0.domain.segments.index(list(reversed(testSegment)))
                    newFacetList[i][j] = edgIdx
                    if(j==maxFacetLength-1 or facetList[i][j+1]==-1):
                      break
              newFacetList = numpy.asarray(newFacetList).astype("i")
              mesh2Model_v = numpy.asarray(p0.domain.meshVertex2Model).astype("i")
              mesh2Model_e = numpy.asarray(p0.domain.meshEdge2Model).astype("i")
              mesh2Model_b = numpy.asarray(p0.domain.meshBoundary2Model).astype("i")

            p0.domain.PUMIMesh.transferModelInfo(numModelEntities,segmentList,newFacetList,mesh2Model_v,mesh2Model_e,mesh2Model_b)
            p0.domain.PUMIMesh.reconstructFromProteus(self.modelList[0].levelModelList[0].mesh.cmesh,self.modelList[0].levelModelList[0].mesh.globalMesh.cmesh,p0.domain.hasModel)
        if (hasattr(p0.domain, 'PUMIMesh') and
            n0.adaptMesh and
            self.so.useOneMesh and
            self.nSolveSteps%n0.adaptMesh_nSteps==0):
            logEvent("Copying coordinates to PUMI")
            p0.domain.PUMIMesh.transferFieldToPUMI("coordinates",
                self.modelList[0].levelModelList[0].mesh.nodeArray)
            if (p0.domain.PUMIMesh.size_field_config() == "isotropicProteus"):
                p0.domain.PUMIMesh.transferFieldToPUMI("proteus_size",
                                                       self.modelList[0].levelModelList[0].mesh.size_field)
            if (p0.domain.PUMIMesh.size_field_config() == 'anisotropicProteus'):
                #Insert a function to define the size_scale/size_frame fields here.
                #For a given vertex, the i-th size_scale is roughly the desired edge length along the i-th direction specified by the size_frame
                for i in range(len(self.modelList[0].levelModelList[0].mesh.size_scale)):
                  self.modelList[0].levelModelList[0].mesh.size_scale[i,0] =  1e-1
                  self.modelList[0].levelModelList[0].mesh.size_scale[i,1] =  (self.modelList[0].levelModelList[0].mesh.nodeArray[i,1]/0.584)*1e-1
                  for j in range(3):
                    for k in range(3):
                      if(j==k):
                        self.modelList[0].levelModelList[0].mesh.size_frame[i,3*j+k] = 1.0
                      else:
                        self.modelList[0].levelModelList[0].mesh.size_frame[i,3*j+k] = 0.0
                self.modelList[0].levelModelList[0].mesh.size_scale
                p0.domain.PUMIMesh.transferFieldToPUMI("proteus_sizeScale", self.modelList[0].levelModelList[0].mesh.size_scale)
                p0.domain.PUMIMesh.transferFieldToPUMI("proteus_sizeFrame", self.modelList[0].levelModelList[0].mesh.size_frame)
            p0.domain.PUMIMesh.transferFieldToPUMI("coordinates",
                self.modelList[0].levelModelList[0].mesh.nodeArray)
            logEvent("Copying DOF and parameters to PUMI")
            for m in self.modelList:
              for lm in m.levelModelList:
                coef = lm.coefficients
                if coef.vectorComponents is not None:
                  vector=numpy.zeros((lm.mesh.nNodes_global,3),'d')
                  for vci in range(len(coef.vectorComponents)):
                    vector[:,vci] = lm.u[coef.vectorComponents[vci]].dof[:]
                  p0.domain.PUMIMesh.transferFieldToPUMI(
                         coef.vectorName, vector)
                  del vector
                for ci in range(coef.nc):
                  if coef.vectorComponents is None or \
                     ci not in coef.vectorComponents:
                    scalar=numpy.zeros((lm.mesh.nNodes_global,1),'d')
                    scalar[:,0] = lm.u[ci].dof[:]
                    p0.domain.PUMIMesh.transferFieldToPUMI(
                        coef.variableNames[ci], scalar)
                    del scalar

            scalar=numpy.zeros((lm.mesh.nNodes_global,1),'d')
<<<<<<< HEAD
            # scalar[:,0] = self.modelList[0].levelModelList[0].velocityErrorNodal           
            # p0.domain.PUMIMesh.transferFieldToPUMI(
            #     'velocityError', scalar)

            scalar[:,0] = self.modelList[4].levelModelList[0].phisErrorNodal[:]
            p0.domain.PUMIMesh.transferFieldToPUMI(
                'phisError', scalar)
=======
            # scalar[:,0] = self.modelList[0].levelModelList[0].velocityErrorNodal
            # p0.domain.PUMIMesh.transferFieldToPUMI(
            #     'velocityError', scalar)

            # This is hardcoded for the RANS3PF to be the 4th model
            scalar[:,0] = self.modelList[4].levelModelList[0].coefficients.phi_s
            p0.domain.PUMIMesh.transferFieldToPUMI(
                'phi_s', scalar)
>>>>>>> f32736e7

            del scalar
            #Get Physical Parameters
            #Can we do this in a problem-independent  way?
            rho = numpy.array([self.pList[0].rho_0,
                               self.pList[0].rho_1])
            nu = numpy.array([self.pList[0].nu_0,
                              self.pList[0].nu_1])
            g = numpy.asarray(self.pList[0].g)
            deltaT = self.tn-self.tn_last
            p0.domain.PUMIMesh.transferPropertiesToPUMI(rho,nu,g)
            del rho, nu, g

            logEvent("Estimate Error")
            sfConfig = p0.domain.PUMIMesh.size_field_config()
            if(sfConfig=="ERM"):
              errorTotal= p0.domain.PUMIMesh.get_local_error()

              if(p0.domain.PUMIMesh.willAdapt()):
                adaptMeshNow=True
                logEvent("Need to Adapt")
            elif(sfConfig=='interface' ):
              adaptMeshNow=True
              logEvent("Need to Adapt")
            elif(sfConfig=='meshQuality'):
              minQual = p0.domain.PUMIMesh.getMinimumQuality()
              if(minQual):
                logEvent('The quality is %f ' % minQual)
              adaptMeshNow=True
              logEvent("Need to Adapt")
            else:
              adaptMeshNow=True
              logEvent("Need to Adapt")
        return adaptMeshNow


    def PUMI_adaptMesh(self):
        """
        Uses a computed error field to construct a size field and adapts
        the mesh using SCOREC tools (a.k.a. MeshAdapt)
        """
        ##
        ## zhang-alvin's BC communication for N-S error estimation
        ##
        #  #for idx in range (0, self.modelList[0].levelModelList[0].coefficients.nc):
        #    #if idx>0:
        #    #    diff_flux = self.modelList[0].levelModelList[0].ebqe[('diffusiveFlux_bc',idx,idx)]
        #    #else:
        #    #    diff_flux = numpy.empty([2,2]) #dummy diff flux
        #    #p.domain.PUMIMesh.transferBCtagsToProteus(
        #    #    self.modelList[0].levelModelList[0].numericalFlux.isDOFBoundary[idx],
        #    #    idx,
        #    #    self.modelList[0].levelModelList[0].numericalFlux.mesh.exteriorElementBoundariesArray,
        #    #    self.modelList[0].levelModelList[0].numericalFlux.mesh.elementBoundaryElementsArray,
        #    #    diff_flux)
        #    #p.domain.PUMIMesh.transferBCtagsToProteus(
        #    #    self.modelList[0].levelModelList[0].numericalFlux.isDiffusiveFluxBoundary[idx],
        #    #    idx,
        #    #    self.modelList[0].levelModelList[0].numericalFlux.mesh.exteriorElementBoundariesArray,
        #    #    self.modelList[0].levelModelList[0].numericalFlux.mesh.elementBoundaryElementsArray,
        #    #    diff_flux)
        p0 = self.pList[0]
        n0 = self.nList[0]
        sfConfig = p0.domain.PUMIMesh.size_field_config()
        logEvent("h-adapt mesh by calling AdaptPUMIMesh")
        p0.domain.PUMIMesh.adaptPUMIMesh()

        #code to suggest adapting until error is reduced;
        #not fully baked and can lead to infinite loops of adaptation
        #if(sfConfig=="ERM"):
        #  p0.domain.PUMIMesh.get_local_error()
        #  while(p0.domain.PUMIMesh.willAdapt()):
        #    p0.domain.PUMIMesh.adaptPUMIMesh()
        #    p0.domain.PUMIMesh.get_local_error()

        logEvent("Converting PUMI mesh to Proteus")
        #ibaned: PUMI conversion #2
        #TODO: this code is nearly identical to
        #PUMI conversion #1, they should be merged
        #into a function
        if p0.domain.nd == 3:
          mesh = MeshTools.TetrahedralMesh()
        else:
          mesh = MeshTools.TriangularMesh()

        mesh.convertFromPUMI(p0.domain.PUMIMesh,
                             p0.domain.faceList,
                             p0.domain.regList,
                             parallel = self.comm.size() > 1,
                             dim = p0.domain.nd)
        self.PUMI2Proteus(mesh)
      ##chitak end Adapt

    ## compute the solution

    def calculateSolution(self,runName):
        """ Cacluate the PDEs numerical solution.

        Parameters
        ----------
        runName : str
            A name for the calculated solution.
        """
        logEvent("Setting initial conditions",level=0)
        for index,p,n,m,simOutput in zip(range(len(self.modelList)),self.pList,self.nList,self.modelList,self.simOutputList):
            if self.opts.hotStart:
                logEvent("Setting initial conditions from hot start file for "+p.name)
                tCount = int(self.ar[index].tree.getroot()[-1][-1][-1][0].attrib['Name'])
                offset=0
                while tCount > 0:
                    time = float(self.ar[index].tree.getroot()[-1][-1][-1-offset][0].attrib['Value'])
                    if time < self.opts.hotStartTime:
                        break
                    else:
                        tCount -=1
                        offset +=1
                self.ar[index].n_datasets = tCount + 1
                if len(self.ar[index].tree.getroot()[-1][-1]) - offset - 1 > 0:
                    dt = time - float(self.ar[index].tree.getroot()[-1][-1][-1-offset-1][0].attrib['Value'])
                else:
                    logEvent("Not enough steps in hot start file set set dt, setting dt to 1.0")
                    dt = 1.0
                logEvent("Hot starting from time step t = "+`time`)
                for lm,lu,lr in zip(m.levelModelList,m.uList,m.rList):
                    for cj in range(lm.coefficients.nc):
                        lm.u[cj].femSpace.readFunctionXdmf(self.ar[index],lm.u[cj],tCount)
                        lm.setFreeDOF(lu)
                        lm.timeIntegration.tLast = time
                        lm.timeIntegration.t = time
                        lm.timeIntegration.dt = dt
                self.tCount = tCount
            elif p.initialConditions is not None:
                logEvent("Setting initial conditions for "+p.name)
                m.setInitialConditions(p.initialConditions,self.tnList[0])
                #It's only safe to calculate the solution and solution
                #gradients because the models aren't attached yet
                for lm in m.levelModelList:
                    lm.calculateSolutionAtQuadrature()
            else:
                logEvent("No initial conditions provided for model "+p.name)
        if self.opts.hotStart:
            if time >= self.tnList[-1] - 1.0e-5:
                logEvent("Modifying time interval to be tnList[-1] + tnList since tnList hasn't been modified already")
                ndtout = len(self.tnList)
                dtout = (self.tnList[-1] - self.tnList[0])/float(ndtout-1)
                self.tnList = [time + i*dtout for i in range(ndtout)]
                logEvent("New tnList"+`self.tnList`)
            else:
                tnListNew=[time]
                for n,t in enumerate(self.tnList):
                    if time < t-1.0e-8:
                        tnListNew.append(t)
                self.tnList=tnListNew
                logEvent("Hotstarting, new tnList is"+`self.tnList`)
        else:
            self.tCount=0#time step counter
        logEvent("Attaching models and running spin-up step if requested")
        self.firstStep = True ##\todo get rid of firstStep flag in NumericalSolution if possible?
        spinup = []
        for index,m in self.modelSpinUp.iteritems():
            spinup.append((self.pList[index],self.nList[index],m,self.simOutputList[index]))
        for index,m in enumerate(self.modelList):
            logEvent("Attaching models to model "+p.name)
            m.attachModels(self.modelList)
            if index not in self.modelSpinUp:
                spinup.append((self.pList[index],self.nList[index],m,self.simOutputList[index]))
        for m in self.modelList:
            for lm,lu,lr in zip(m.levelModelList,
                                m.uList,
                                m.rList):
                #calculate the coefficients, any explicit-in-time
                #terms will be wrong
                lm.getResidual(lu,lr)
        for p,n,m,simOutput in spinup:
            logEvent("Attaching models to model "+p.name)
            m.attachModels(self.modelList)
            if m in self.modelSpinUp.values():
                logEvent("Spin-Up Estimating initial time derivative and initializing time history for model "+p.name)
                #now the models are attached so we can calculate the coefficients
                for lm,lu,lr in zip(m.levelModelList,
                                    m.uList,
                                    m.rList):
                    #calculate the coefficients, any explicit-in-time
                    #terms will be wrong
                    lm.getResidual(lu,lr)
                    #post-process velocity
                    #lm.calculateAuxiliaryQuantitiesAfterStep()
                    #load in the initial conditions into time
                    #integration history to get explict terms right
                    lm.initializeTimeHistory()
                    lm.timeIntegration.initializeSpaceHistory()
                    #recalculate coefficients
                    lm.getResidual(lu,lr)
                    #calculate consistent time derivative
                    lm.estimate_mt()
                    #post-process velocity
                    lm.calculateAuxiliaryQuantitiesAfterStep()
                logEvent("Spin-Up Choosing initial time step for model "+p.name)
                m.stepController.initialize_dt_model(self.tnList[0],self.tnList[1])
                #mwf what if user wants spin-up to be over (t_0,t_1)?

                if m.stepController.stepExact and m.stepController.t_model_last != self.tnList[1]:
                    logEvent("Spin-up step exact called for model %s" % (m.name,),level=3)
                    m.stepController.stepExact_model(self.tnList[1])
                logEvent("Spin-Up Initializing time history for model step controller")
                m.stepController.initializeTimeHistory()
                m.stepController.setInitialGuess(m.uList,m.rList)
                solverFailed = m.solver.solveMultilevel(uList=m.uList,
                                                        rList=m.rList,
                                                        par_uList=m.par_uList,
                                                        par_rList=m.par_rList)
                Profiling.memory("solver.solveMultilevel")
                if solverFailed:
                    logEvent("Spin-Up Step Failed t=%12.5e, dt=%12.5e for model %s, CONTINUING ANYWAY!" %  (m.stepController.t_model,
                                                                                                     m.stepController.dt_model,
                                                                                                     m.name))

                else:
                    if n.restrictFineSolutionToAllMeshes:
                        logEvent("Using interpolant of fine mesh an all meshes")
                        self.restrictFromFineMesh(m)
                    self.postStep(m)
                    self.systemStepController.modelStepTaken(m,self.tnList[0])
                    logEvent("Spin-Up Step Taken, Model step t=%12.5e, dt=%12.5e for model %s" % (m.stepController.t_model,
                                                                                             m.stepController.dt_model,
                                                                                             m.name))
        for p,n,m,simOutput,index in zip(self.pList,self.nList,self.modelList,self.simOutputList,range(len(self.pList))):
            if not self.opts.hotStart:
                logEvent("Archiving initial conditions")
                self.archiveInitialSolution(m,index)
            else:
                self.ar[index].domain = self.ar[index].tree.find("Domain")
            self.initializeViewSolution(m)
            logEvent("Estimating initial time derivative and initializing time history for model "+p.name)
            #now the models are attached so we can calculate the coefficients
            for lm,lu,lr in zip(m.levelModelList,
                                m.uList,
                                m.rList):
                if self.opts.save_dof:
                    for ci in range(lm.coefficients.nc):
                        lm.u[ci].dof_last[:] = lm.u[ci].dof
                #calculate the coefficients, any explicit terms will be wrong
                lm.timeTerm=False
                lm.getResidual(lu,lr)
                #post-process velocity
                #lm.calculateAuxiliaryQuantitiesAfterStep()
                #load in the initial conditions into time integration history to get explict terms right
                lm.initializeTimeHistory()
                lm.timeIntegration.initializeSpaceHistory()
                #recalculate  coefficients with the explicit terms correct
                lm.getResidual(lu,lr)
                #post-process velocity
                #lm.calculateAuxiliaryQuantitiesAfterStep()
                lm.timeTerm=True
                #calculate consistent
                lm.estimate_mt()
                #
            logEvent("Choosing initial time step for model "+p.name)
            m.stepController.initialize_dt_model(self.tnList[0],self.tnList[1])
            #recalculate  with all terms ready
            for lm,lu,lr in zip(m.levelModelList,
                                m.uList,
                                m.rList):
                lm.getResidual(lu,lr)
            logEvent("Initializing time history for model step controller")
            m.stepController.initializeTimeHistory()
        self.systemStepController.initialize_dt_system(self.tnList[0],self.tnList[1]) #may reset other dt's
        for m in self.modelList:
            logEvent("Auxiliary variable calculations for model %s" % (m.name,))
            for av in self.auxiliaryVariables[m.name]:
                av.calculate_init()
        logEvent("Starting time stepping",level=0)
        systemStepFailed=False
        stepFailed=False

        #NS_base has a fairly complicated time stepping loop structure
        #to accommodate fairly general split operator approaches. The
        #outer loop is over user defined time intervals for the entire
        #system of models. The next loop is over potentially adaptive
        #steps for the entire system. The next loop is for iterations
        #over the entire system such as for interactive split
        #operator. The next loop is for a sequence of model steps such
        #as for alternating split operator or fractional step
        #schemes. The next loop is for each model to step, potentially
        #adaptively, to the time in the stepSequence. Lastly there is
        #a loop for substeps(stages).

       # for p,n,m,simOutput,index in zip(self.pList,self.nList,self.modelList,self.simOutputList,range(len(self.pList))):
       #   for lm,lu,lr in zip(m.levelModelList,
       #                         m.uList,
       #                         m.rList):
       #     lm.getResidual(lu,lr)
       #     print "Initial Field \n %s" % lu
       #     print "Initial Residual \n %s" % lr
       #     print "Min / Max residual %s / %s" %(lr.min(),lr.max())

        self.nSequenceSteps = 0
        self.nSolveSteps=self.nList[0].adaptMesh_nSteps-1
        for (self.tn_last,self.tn) in zip(self.tnList[:-1],self.tnList[1:]):
            logEvent("==============================================================",level=0)
            logEvent("Solving over interval [%12.5e,%12.5e]" % (self.tn_last,self.tn),level=0)
            logEvent("==============================================================",level=0)
#            logEvent("NumericalAnalytics Time Step " + `self.tn`, level=0)
            if self.opts.save_dof:
                for m in self.modelList:
                    for lm in m.levelModelList:
                        for ci in range(lm.coefficients.nc):
                            lm.u[ci].dof_last[:] = lm.u[ci].dof
            if self.systemStepController.stepExact and self.systemStepController.t_system_last != self.tn:
                self.systemStepController.stepExact_system(self.tn)
            while self.systemStepController.t_system_last < self.tn:
                logEvent("System time step t=%12.5e, dt=%12.5e" % (self.systemStepController.t_system,
                                                              self.systemStepController.dt_system),level=3)

                while (not self.systemStepController.converged() and
                       not systemStepFailed):
                    logEvent("Split operator iteration %i" % (self.systemStepController.its,),level=3)
                    self.nSequenceSteps += 1
                    for (self.t_stepSequence,model) in self.systemStepController.stepSequence:
                        logEvent("NumericalAnalytics Model %s " % (model.name), level=0)
                        logEvent("Model: %s" % (model.name),level=1)
                        logEvent("NumericalAnalytics Time Step " + `self.t_stepSequence`, level=0)
                        logEvent("Fractional step %12.5e for model %s" % (self.t_stepSequence,model.name),level=3)
                        for m in model.levelModelList:
                            if m.movingDomain and m.tLast_mesh != self.systemStepController.t_system_last:
                                m.t_mesh = self.systemStepController.t_system_last
                                m.updateAfterMeshMotion()
                                m.tLast_mesh = m.t_mesh
                        self.preStep(model)
                        self.setWeakDirichletConditions(model)

                        stepFailed = False
                        if model.stepController.stepExact and model.stepController.t_model_last != self.t_stepSequence:
                            logEvent("Step exact called for model %s" % (model.name,),level=3)
                            model.stepController.stepExact_model(self.t_stepSequence)
                        while (model.stepController.t_model_last < self.t_stepSequence and
                               not stepFailed and
                               not self.systemStepController.exitModelStep[model]):
                            logEvent("Model step t=%12.5e, dt=%12.5e for model %s" % (model.stepController.t_model,
                                                                                 model.stepController.dt_model,
                                                                                 model.name),level=3)
                            for self.tSubstep in model.stepController.substeps:

                                logEvent("Model substep t=%12.5e for model %s" % (self.tSubstep,model.name),level=3)
                                #TODO: model.stepController.substeps doesn't seem to be updated after a solver failure unless model.stepController.stepExact is true
                                logEvent("Model substep t=%12.5e for model %s model.timeIntegration.t= %12.5e" % (self.tSubstep,model.name,model.levelModelList[-1].timeIntegration.t),level=3)

                                model.stepController.setInitialGuess(model.uList,model.rList)

                                solverFailed = model.solver.solveMultilevel(uList=model.uList,
                                                                            rList=model.rList,
                                                                            par_uList=model.par_uList,
                                                                            par_rList=model.par_rList)
                                Profiling.memory("solver.solveMultilevel")
                                if self.opts.wait:
                                    raw_input("Hit any key to continue")
                                if solverFailed:
                                    break
                                else:
                                    if n.restrictFineSolutionToAllMeshes:
                                        logEvent("Using interpolant of fine mesh an all meshes")
                                        self.restrictFromFineMesh(model)
                                    model.stepController.updateSubstep()
                            #end model substeps
                            if solverFailed:
                                logEvent("Step failed due to solver failure")
                                stepFailed = not self.systemStepController.retryModelStep_solverFailure(model)
                            elif model.stepController.errorFailure():
                                logEvent("Step failed due to error failure")
                                stepFailed = not self.systemStepController.retryModelStep_errorFailure(model)
                            else:
                                #set up next step
                                self.systemStepController.modelStepTaken(model,self.t_stepSequence)
                                logEvent("Step Taken, t_stepSequence= %s Model step t=%12.5e, dt=%12.5e for model %s" % (self.t_stepSequence,
                                                                                                                         model.stepController.t_model,
                                                                                                                         model.stepController.dt_model,
                                                                                                                         model.name),level=3)
                        #end model step
                        if stepFailed:
                            logEvent("Sequence step failed")
                            if not self.systemStepController.ignoreSequenceStepFailure(model):
                                break
                            else:
                                logEvent("IGNORING STEP FAILURE")
                                self.postStep(model)
                                self.systemStepController.sequenceStepTaken(model)
                        else:
                            self.postStep(model)
                            self.systemStepController.sequenceStepTaken(model)
                    #end model split operator step
                    if stepFailed:
                        systemStepFailed = not self.systemStepController.retrySequence_modelStepFailure()
                        if not systemStepFailed:
                            stepFailed=False
                            logEvent("Retrying sequence")
                        else:
                            logEvent("Sequence failed")
                    else:
                        self.firstStep=False
                        systemStepFailed=False
                        logEvent("Step Taken, Model step t=%12.5e, dt=%12.5e for model %s" % (model.stepController.t_model,
                                                                                              model.stepController.dt_model,
                                                                                              model.name))
                        self.systemStepController.sequenceTaken()
                        for index,model in enumerate(self.modelList):
                            self.viewSolution(model,index)
                        if self.archiveFlag == ArchiveFlags.EVERY_MODEL_STEP:
                            self.tCount+=1
                            for index,model in enumerate(self.modelList):
                                self.archiveSolution(model,index,self.systemStepController.t_system)
                #end system split operator sequence
                if systemStepFailed:
                    logEvent("System Step Failed")
                    #go ahead and update as if the time step had succeeded
                    self.postStep(model)
                    self.systemStepController.modelStepTaken(model,self.t_stepSequence)
                    self.systemStepController.sequenceTaken()
                    self.systemStepController.updateTimeHistory()
                    #you're dead if retrySequence didn't work
                    logEvent("Step Failed, Model step t=%12.5e, dt=%12.5e for model %s" % (model.stepController.t_model,
                                                                                           model.stepController.dt_model,
                                                                                           model.name))
                    break
                else:
                    self.systemStepController.updateTimeHistory()
                    logEvent("Step Taken, System time step t=%12.5e, dt=%12.5e" % (self.systemStepController.t_system,
                                                                                   self.systemStepController.dt_system))
                    self.systemStepController.choose_dt_system()
                    logEvent("Potential System time step t=%12.5e, dt=%12.5e for next step" % (self.systemStepController.t_system,
                                                                                               self.systemStepController.dt_system))
                    if self.systemStepController.stepExact and self.systemStepController.t_system_last != self.tn:
                        self.systemStepController.stepExact_system(self.tn)
                for model in self.modelList:
                    for av in self.auxiliaryVariables[model.name]:
                        av.calculate()
                if self.archiveFlag == ArchiveFlags.EVERY_SEQUENCE_STEP:
                    self.tCount+=1
                    for index,model in enumerate(self.modelList):
                        self.archiveSolution(model,index,self.systemStepController.t_system_last)
                #can only handle PUMIDomain's for now
                self.nSolveSteps += 1
                if(self.PUMI_estimateError()):
                    self.PUMI_adaptMesh()
            #end system step iterations
            if self.archiveFlag == ArchiveFlags.EVERY_USER_STEP:
                self.tCount+=1
                for index,model in enumerate(self.modelList):
                    self.archiveSolution(model,index,self.systemStepController.t_system_last)
            if systemStepFailed:
                break
            #
            #h-adapt mesh, cekees modified from chitak
            #
            #assuming same for all physics and numerics  for now

            #can only handle PUMIDomain's for now
            self.nSolveSteps += 1
            if(self.PUMI_estimateError()):
              self.PUMI_adaptMesh()
        logEvent("Finished calculating solution",level=3)

        for index,model in enumerate(self.modelList):
            self.finalizeViewSolution(model)
            self.closeArchive(model,index)

        return systemStepFailed
    #
    #try to make preStep and postStep just manipulate "current values" and let the step controllers manage the history setting
    ##intermodel transfer before a solution step
    def preStep(self,model):
        for level,levelModel in enumerate(model.levelModelList):
            preCopy = levelModel.coefficients.preStep(model.stepController.t_model,firstStep=self.firstStep)
            if (preCopy is not None and preCopy.has_key(('copy_uList')) and preCopy['copy_uList'] == True):
                for u_ci_lhs,u_ci_rhs in zip(levelModel.u.values(),self.modelList[preCopy['uList_model']].levelModelList[level].u.values()):
                    u_ci_lhs.dof[:] = u_ci_rhs.dof
                levelModel.setFreeDOF(model.uList[level])
            if preCopy is not None and preCopy.has_key(('clear_uList')) and preCopy['clear_uList'] == True:
                for u_ci_lhs in levelModel.u.values():
                    u_ci_lhs.dof[:] = 0.0
                levelModel.setFreeDOF(model.uList[level])
            if preCopy is not None and preCopy.has_key(('reset_uList')) and preCopy['reset_uList'] == True:
                levelModel.setFreeDOF(model.uList[level])
                levelModel.getResidual(model.uList[level],model.rList[level])

    ##intermodel transfer after a step
    def postStep(self,model):
        for level,levelModel in enumerate(model.levelModelList):
            postCopy = levelModel.coefficients.postStep(model.stepController.t_model,firstStep=self.firstStep)
            if postCopy is not None and postCopy.has_key(('copy_uList')) and postCopy['copy_uList'] == True:
                for u_ci_lhs,u_ci_rhs in zip(self.modelList[postCopy['uList_model']].levelModelList[level].u.values(),model.levelModelList[level].u.values()):
                    u_ci_lhs.dof[:] = u_ci_rhs.dof
                self.modelList[postCopy['uList_model']].levelModelList[level].setFreeDOF(self.modelList[postCopy['uList_model']].uList[level])

    def setWeakDirichletConditions(self,model):
        if model.weakDirichletConditions is not None:
            for levelModel in model.levelModelList:
                levelModel.dirichletNodeSetList={}
                levelModel.dirichletGlobalNodeSet={}
                levelModel.dirichletValues={}
            for ci in model.weakDirichletConditions:
                for levelModel in model.levelModelList:
                    model.weakDirichletConditions[ci](levelModel)

    def restrictFromFineMesh(self,model):
        for level in range(len(model.levelModelList)-1,0,-1):
            for cj in range(model.levelModelList[-1].coefficients.nc):
                model.meshTransfers.interp_bcListDict[cj][level].matvec(model.levelModelList[level].u[cj].dof,
                                                                                 model.levelModelList[level-1].u[cj].dof)
            model.levelModelList[level-1].setFreeDOF(model.uList[level-1])
            model.levelModelList[level-1].calculateCoefficients()

    ##save model's initial solution values to archive
    def archiveInitialSolution(self,model,index):
        import xml.etree.ElementTree as ElementTree
        if self.archiveFlag == ArchiveFlags.UNDEFINED:
            return
        logEvent("Writing initial mesh for  model = "+model.name,level=3)
        logEvent("Writing initial conditions for  model = "+model.name,level=3)
        if not self.so.useOneArchive or index==0:
            self.ar[index].domain = ElementTree.SubElement(self.ar[index].tree.getroot(),"Domain")
        if self.so.useOneArchive:
            model.levelModelList[-1].archiveFiniteElementSolutions(self.ar[index],self.tnList[0],self.tCount,initialPhase=True,
                                                                   writeVectors=True,meshChanged=True,femSpaceWritten=self.femSpaceWritten,
                                                                   writeVelocityPostProcessor=self.opts.writeVPP)
        else:
            model.levelModelList[-1].archiveFiniteElementSolutions(self.ar[index],self.tnList[0],self.tCount,initialPhase=True,
                                                                   writeVectors=True,meshChanged=True,
                                                                   writeVelocityPostProcessor=self.opts.writeVPP)
        #could just pull the code and flags out from SimTools rathter than asking it to parse them
        #uses values in simFlags['storeQuantities']
        #q dictionary
        if self.archive_q[index] == True:
            scalarKeys = model.simTools.getScalarElementStorageKeys(model,self.tnList[0])
            vectorKeys = model.simTools.getVectorElementStorageKeys(model,self.tnList[0])
            tensorKeys = model.simTools.getTensorElementStorageKeys(model,self.tnList[0])
            model.levelModelList[-1].archiveElementQuadratureValues(self.ar[index],self.tnList[0],self.tCount,
                                                                    scalarKeys=scalarKeys,vectorKeys=vectorKeys,tensorKeys=tensorKeys,
                                                                    initialPhase=True,meshChanged=True)
        if self.archive_ebq_global[index] == True:
            #ebq_global dictionary
            scalarKeys = model.simTools.getScalarElementBoundaryStorageKeys(model,self.tnList[0])
            vectorKeys = model.simTools.getVectorElementBoundaryStorageKeys(model,self.tnList[0])
            tensorKeys = model.simTools.getTensorElementBoundaryStorageKeys(model,self.tnList[0])
            model.levelModelList[-1].archiveElementBoundaryQuadratureValues(self.ar[index],self.tnList[0],self.tCount,
                                                                                scalarKeys=scalarKeys,vectorKeys=vectorKeys,tensorKeys=tensorKeys,
                                                                                initialPhase=True,meshChanged=True)
        if self.archive_ebqe[index] == True:
            #ebqe dictionary
            scalarKeys = model.simTools.getScalarExteriorElementBoundaryStorageKeys(model,self.tnList[0])
            vectorKeys = model.simTools.getVectorExteriorElementBoundaryStorageKeys(model,self.tnList[0])
            tensorKeys = model.simTools.getTensorExteriorElementBoundaryStorageKeys(model,self.tnList[0])
            model.levelModelList[-1].archiveExteriorElementBoundaryQuadratureValues(self.ar[index],self.tnList[0],self.tCount,
                                                                                    scalarKeys=scalarKeys,vectorKeys=vectorKeys,tensorKeys=tensorKeys,
                                                                                    initialPhase=True,meshChanged=True)
        try:
            phi_s = {}
            phi_s[0] = model.levelModelList[-1].coefficients.phi_s
            model.levelModelList[-1].archiveFiniteElementResiduals(self.ar[index],
                                                                   self.tnList[0],
                                                                   self.tCount,
                                                                   phi_s,
                                                                   res_name_base='phi_s')
            logEvent("Writing initial phi_s at DOFs for = "+model.name+" at time t="+str(t),level=3)
        except:
            pass

        #For aux quantity of interest (MQL)
        try:
            if model.levelModelList[-1].coefficients.outputQuantDOFs==True:
                quantDOFs = {}
                quantDOFs[0] = model.levelModelList[-1].quantDOFs
                model.levelModelList[-1].archiveFiniteElementResiduals(self.ar[index],
                                                                       self.tnList[0],
                                                                       self.tCount,
                                                                       quantDOFs,
                                                                       res_name_base='quantDOFs_for_'+model.name)
                logEvent("Writing initial quantity of interest at DOFs for = "+model.name+" at time t="+str(t),level=3)
        except:
            pass

        #Write bathymetry for Shallow water equations (MQL)
        try:
            bathymetry = {}
            bathymetry[0] = model.levelModelList[-1].coefficients.b.dof
            model.levelModelList[-1].archiveFiniteElementResiduals(self.ar[index],
                                                                   self.tnList[0],
                                                                   self.tCount,
                                                                   bathymetry,
                                                                   res_name_base='bathymetry')
            logEvent("Writing bathymetry for = "+model.name,level=3)
        except:
            pass
        #write eta=h+bathymetry for SWEs (MQL)
        try:
            eta = {}
            eta[0] = model.levelModelList[-1].coefficients.b.dof+model.levelModelList[-1].u[0].dof
            model.levelModelList[-1].archiveFiniteElementResiduals(self.ar[index],
                                                                   self.tnList[0],
                                                                   self.tCount,
                                                                   eta,
                                                                   res_name_base='eta')
            logEvent("Writing bathymetry for = "+model.name,level=3)
        except:
            pass

        #for nonlinear POD
        if self.archive_pod_residuals[index] == True:
            res_space = {}; res_mass = {}
            for ci in range(model.levelModelList[-1].coefficients.nc):
                res_space[ci] = numpy.zeros(model.levelModelList[-1].u[ci].dof.shape,'d')
                model.levelModelList[-1].getSpatialResidual(model.levelModelList[-1].u[ci].dof,res_space[ci])
                res_mass[ci] = numpy.zeros(model.levelModelList[-1].u[ci].dof.shape,'d')
                model.levelModelList[-1].getMassResidual(model.levelModelList[-1].u[ci].dof,res_mass[ci])
            model.levelModelList[-1].archiveFiniteElementResiduals(self.ar[index],self.tnList[0],self.tCount,res_space,res_name_base='spatial_residual')
            model.levelModelList[-1].archiveFiniteElementResiduals(self.ar[index],self.tnList[0],self.tCount,res_mass,res_name_base='mass_residual')

        if not self.opts.cacheArchive:
            if not self.so.useOneArchive:
                self.ar[index].sync()
            else:
                if index == len(self.ar) - 1:
                    self.ar[index].sync()
    ##save model's solution values to archive
    def archiveSolution(self,model,index,t=None):
        if self.archiveFlag == ArchiveFlags.UNDEFINED:
            return
        if t is None:
            t = self.systemStepController.t_system

        logEvent("Writing mesh header for  model = "+model.name+" at time t="+str(t),level=3)
        logEvent("Writing solution for  model = "+model.name,level=3)
        if self.so.useOneArchive:
            if index==0:
                self.femSpaceWritten={}
            model.levelModelList[-1].archiveFiniteElementSolutions(self.ar[index],t,self.tCount,
                                                                   initialPhase=False,
                                                                   writeVectors=True,meshChanged=True,femSpaceWritten=self.femSpaceWritten,
                                                                   writeVelocityPostProcessor=self.opts.writeVPP)
        else:
            model.levelModelList[-1].archiveFiniteElementSolutions(self.ar[index],t,self.tCount,
                                                                   initialPhase=False,
                                                                   writeVectors=True,meshChanged=True,
                                                                   writeVelocityPostProcessor=self.opts.writeVPP)
        model.levelModelList[-1].archiveAnalyticalSolutions(self.ar[index],self.pList[index].analyticalSolution,
                                                            t,
                                                            self.tCount)
        #uses values in simFlags['storeQuantities']
        #q dictionary
        if self.archive_q[index] == True:
            scalarKeys = model.simTools.getScalarElementStorageKeys(model,t)
            vectorKeys = model.simTools.getVectorElementStorageKeys(model,t)
            tensorKeys = model.simTools.getTensorElementStorageKeys(model,t)
            model.levelModelList[-1].archiveElementQuadratureValues(self.ar[index],t,self.tCount,
                                                                    scalarKeys=scalarKeys,vectorKeys=vectorKeys,tensorKeys=tensorKeys,
                                                                    initialPhase=False,meshChanged=True)

        #ebq_global dictionary
        if self.archive_ebq_global[index] == True:
            scalarKeys = model.simTools.getScalarElementBoundaryStorageKeys(model,t)
            vectorKeys = model.simTools.getVectorElementBoundaryStorageKeys(model,t)
            tensorKeys = model.simTools.getTensorElementBoundaryStorageKeys(model,t)
            model.levelModelList[-1].archiveElementBoundaryQuadratureValues(self.ar[index],t,self.tCount,
                                                                            scalarKeys=scalarKeys,vectorKeys=vectorKeys,tensorKeys=tensorKeys,
                                                                            initialPhase=False,meshChanged=True)
        if self.archive_ebqe[index] == True:
            #ebqe dictionary
            scalarKeys = model.simTools.getScalarExteriorElementBoundaryStorageKeys(model,t)
            vectorKeys = model.simTools.getVectorExteriorElementBoundaryStorageKeys(model,t)
            tensorKeys = model.simTools.getTensorExteriorElementBoundaryStorageKeys(model,t)
            model.levelModelList[-1].archiveExteriorElementBoundaryQuadratureValues(self.ar[index],t,self.tCount,
                                                                                    scalarKeys=scalarKeys,vectorKeys=vectorKeys,tensorKeys=tensorKeys,
                                                                                    initialPhase=False,meshChanged=True)

        try:
            phi_s = {}
            phi_s[0] = model.levelModelList[-1].coefficients.phi_s
            model.levelModelList[-1].archiveFiniteElementResiduals(self.ar[index],
                                                                   self.tnList[0],
                                                                   self.tCount,
                                                                   phi_s,
                                                                   res_name_base='phi_s')
            logEvent("Writing phi_s at DOFs for = "+model.name+" at time t="+str(t),level=3)
        except:
            pass

        try:
            if model.levelModelList[-1].coefficients.outputQuantDOFs==True:
                quantDOFs = {}
                quantDOFs[0] = model.levelModelList[-1].quantDOFs
                model.levelModelList[-1].archiveFiniteElementResiduals(self.ar[index],
                                                                       self.tnList[0],
                                                                       self.tCount,
                                                                       quantDOFs,
                                                                       res_name_base='quantDOFs_for_'+model.name)
                logEvent("Writing quantity of interest at DOFs for = "+model.name+" at time t="+str(t),level=3)
        except:
            pass

        #Write bathymetry for Shallow water equations (MQL)
        try:
            bathymetry = {}
            bathymetry[0] = model.levelModelList[-1].coefficients.b.dof
            model.levelModelList[-1].archiveFiniteElementResiduals(self.ar[index],
                                                                   self.tnList[0],
                                                                   self.tCount,
                                                                   bathymetry,
                                                                   res_name_base='bathymetry')
            logEvent("Writing bathymetry for = "+model.name,level=3)
        except:
            pass
        #write eta=h+bathymetry for SWEs (MQL)
        try:
            eta = {}
            eta[0] = model.levelModelList[-1].coefficients.b.dof+model.levelModelList[-1].u[0].dof
            model.levelModelList[-1].archiveFiniteElementResiduals(self.ar[index],
                                                                   self.tnList[0],
                                                                   self.tCount,
                                                                   eta,
                                                                   res_name_base='eta')
            logEvent("Writing bathymetry for = "+model.name,level=3)
        except:
            pass

        #for nonlinear POD
        if self.archive_pod_residuals[index] == True:
            res_space = {}; res_mass = {}
            for ci in range(model.levelModelList[-1].coefficients.nc):
                res_space[ci] = numpy.zeros(model.levelModelList[-1].u[ci].dof.shape,'d')
                model.levelModelList[-1].getSpatialResidual(model.levelModelList[-1].u[ci].dof,res_space[ci])
                res_mass[ci] = numpy.zeros(model.levelModelList[-1].u[ci].dof.shape,'d')
                model.levelModelList[-1].getMassResidual(model.levelModelList[-1].u[ci].dof,res_mass[ci])
            model.levelModelList[-1].archiveFiniteElementResiduals(self.ar[index],t,self.tCount,res_space,res_name_base='spatial_residual')
            model.levelModelList[-1].archiveFiniteElementResiduals(self.ar[index],t,self.tCount,res_mass,res_name_base='mass_residual')

        if not self.opts.cacheArchive:
            if not self.so.useOneArchive:
                self.ar[index].sync()
            else:
                if index == len(self.ar) - 1:
                    self.ar[index].sync()

    ## clean up archive
    def closeArchive(self,model,index):
        if self.archiveFlag is None:
            return
        if self.so.useOneArchive:
            if index==0:
                logEvent("Closing solution archive for "+self.so.name)
                self.ar[index].close()
        else:
            logEvent("Closing solution archive for "+model.name)
            self.ar[index].close()

    def initializeViewSolution(self,model):
        """
        """
        model.viewer.preprocess(model,model.stepController.t_model_last)
        model.simTools.preprocess(model,model.stepController.t_model_last)

    ## run time visualization for modela
    def viewSolution(self,model,initialCondition=False):
        """

        """
        #mwf looking at last solns
        if (model.viewer.viewerType != 'matlab' or model.stepController.t_model_last <= self.tnList[0] or
            model.stepController.t_model_last >= self.tnList[-1]):
            model.viewer.processTimeLevel(model,model.stepController.t_model_last)
            model.simTools.processTimeLevel(model,model.stepController.t_model_last)


    ## clean up runtime visualization
    def finalizeViewSolution(self,model):
        model.viewer.postprocess(model,model.stepController.t_model_last)
        model.simTools.postprocess(model,model.stepController.t_model_last)<|MERGE_RESOLUTION|>--- conflicted
+++ resolved
@@ -595,11 +595,7 @@
         self.modelList=[]
         self.lsList=[]
         self.nlsList=[]
-<<<<<<< HEAD
-        
-=======
-
->>>>>>> f32736e7
+
         for p,n,s,mlMesh,index \
             in zip(self.pList,self.nList,self.sList,self.mlMesh_nList,range(len(self.pList))):
 
@@ -858,10 +854,7 @@
             m.stepController.t_model = mOld.stepController.t_model
             m.stepController.t_model_last = mOld.stepController.t_model_last
             m.stepController.substeps = mOld.stepController.substeps
-<<<<<<< HEAD
-=======
         # logEvent("Evaluating residuals and time integration")
->>>>>>> f32736e7
         for m,ptmp,mOld in zip(self.modelList, self.pList, modelListOld):
             logEvent("Attaching models to model "+ptmp.name)
             m.attachModels(self.modelList)
@@ -874,17 +867,9 @@
                 lm.initializeTimeHistory()
                 lm.timeIntegration.initializeSpaceHistory()
                 lm.getResidual(lu,lr)
-<<<<<<< HEAD
-                #import pdb
-                #pdb.set_trace()
-                #assert(lmOld.timeIntegration.tLast == lm.timeIntegration.tLast)
-                #assert(lmOld.timeIntegration.t == lm.timeIntegration.t)
-                #assert(lmOld.timeIntegration.dt == lm.timeIntegration.dt)
-=======
                 # assert(lmOld.timeIntegration.tLast == lm.timeIntegration.tLast)
                 # assert(lmOld.timeIntegration.t == lm.timeIntegration.t)
                 # assert(lmOld.timeIntegration.dt == lm.timeIntegration.dt)
->>>>>>> f32736e7
                 #lm.coefficients.evaluate(self.t_stepSequence,lm.q)
                 #lm.coefficients.evaluate(self.t_stepSequence,lm.ebqe)
                 #lm.timeIntegration.calculateElementCoefficients(lm.q)
@@ -1051,15 +1036,6 @@
                     del scalar
 
             scalar=numpy.zeros((lm.mesh.nNodes_global,1),'d')
-<<<<<<< HEAD
-            # scalar[:,0] = self.modelList[0].levelModelList[0].velocityErrorNodal           
-            # p0.domain.PUMIMesh.transferFieldToPUMI(
-            #     'velocityError', scalar)
-
-            scalar[:,0] = self.modelList[4].levelModelList[0].phisErrorNodal[:]
-            p0.domain.PUMIMesh.transferFieldToPUMI(
-                'phisError', scalar)
-=======
             # scalar[:,0] = self.modelList[0].levelModelList[0].velocityErrorNodal
             # p0.domain.PUMIMesh.transferFieldToPUMI(
             #     'velocityError', scalar)
@@ -1068,7 +1044,6 @@
             scalar[:,0] = self.modelList[4].levelModelList[0].coefficients.phi_s
             p0.domain.PUMIMesh.transferFieldToPUMI(
                 'phi_s', scalar)
->>>>>>> f32736e7
 
             del scalar
             #Get Physical Parameters
