"""
A hierarchy of classes for managing comlete numerical solution implementations
"""

import os
import numpy
from subprocess import check_call

import LinearSolvers
import NonlinearSolvers
import TriangleTools
import MeshTools
import Profiling
import Transport
import SimTools
import Archiver
import Viewers
from Archiver import ArchiveFlags
import Domain

log = Profiling.logEvent

# Global to control whether the kernel starting is active.
embed_ok = True

class NS_base:  # (HasTraits):
    r"""
    The base class for managing the numerical solution of  PDE's.

    The constructor must build all the objects required by a numerical
    method to approximate the solution over a sequence of time intervals.

    calculateSolution(runName) carries out the numerical solution.

    .. graphviz::
       digraph NumericalSolutionHasA {
       node [shape=record, fontname=Helvetica, fontsize=12];
       NS   [label="NumericalSolution" URL="\ref NumericalSolution", style="filled", fillcolor="gray"];
       mList [label="MultilevelTranportModel [n]" URL="\ref proteus::Transport::MultilevelTransport"];
       nsList [label="NonLinearSolver [n] " URL="\ref proteus::NonLinearSolver"];
       lsList [label="LinearSolver [n] " URL="\ref proteus::LinearSolver"];
       pList [label="Problem Specification [n]" URL="\ref proteus::default_p"];
       nList [label="Numerics Specifiation [n]" URL="\ref proteus::default_n"];
       sList [label="Output Specification [n]" URL="\ref proteus::SimTools"];
       so [label="Coupling Specification " URL="\ref proteus::SO_base"];
       ar [label="Archiver" URL="\ref proteus::AR_base"];
       NS -> pList [arrowhead="normal", style="dashed", color="purple"];
       NS -> nList [arrowhead="normal", style="dashed", color="purple"];
       NS -> so [arrowhead="normal", style="dashed", color="purple"];
       NS -> sList [arrowhead="normal", style="dashed", color="purple"];
       NS -> mList [arrowhead="normal", style="dashed", color="purple"];
       NS -> nsList [arrowhead="normal", style="dashed", color="purple"];
       NS -> lsList [arrowhead="normal", style="dashed", color="purple"];
       NS -> ar [arrowhead="normal", style="dashed", color="purple"];
       }
    """

    def __init__(self, so,pList,nList,sList,opts,simFlagsList=None):
        import Comm
        comm=Comm.get()
        self.comm=comm
        message = "Initializing NumericalSolution for "+so.name+"\n System includes: \n"
        for p in pList:
            message += p.name+"\n"
        log(message)
        self.so=so
        self.pList=pList
        self.nList=nList
        self.opts=opts
        self.simFlagsList=simFlagsList
        self.timeValues={}
        Profiling.memory("Memory used before initializing"+so.name)
        memBase = Profiling.memLast #save current memory usage for later
        if not so.useOneMesh:
            so.useOneArchive=False

        log("Setting Archiver(s)")

        if so.useOneArchive:
            self.femSpaceWritten={}
            tmp  = Archiver.XdmfArchive(opts.dataDir,so.name,useTextArchive=opts.useTextArchive,
                                        gatherAtClose=opts.gatherArchive,hotStart=opts.hotStart,
                                        useGlobalXMF=(not opts.subdomainArchives))
            self.ar = dict([(i,tmp) for i in range(len(self.pList))])
        elif len(self.pList) == 1:
            self.ar = {0:Archiver.XdmfArchive(opts.dataDir,so.name,useTextArchive=opts.useTextArchive,
                                              gatherAtClose=opts.gatherArchive,hotStart=opts.hotStart)} #reuse so.name if possible
        else:
            self.ar = dict([(i,Archiver.XdmfArchive(opts.dataDir,p.name,useTextArchive=opts.useTextArchive,
                                                    gatherAtClose=opts.gatherArchive,hotStart=opts.hotStart)) for i,p in enumerate(self.pList)])
        #by default do not save quadrature point info
        self.archive_q                 = dict([(i,False) for i in range(len(self.pList))]);
        self.archive_ebq_global        = dict([(i,False) for i in range(len(self.pList))]);
        self.archive_ebqe              = dict([(i,False) for i in range(len(self.pList))]);
        self.archive_pod_residuals = dict([(i,False) for i in range(len(self.pList))]);
        if simFlagsList != None:
            assert len(simFlagsList) == len(self.pList), "len(simFlagsList) = %s should be %s " % (len(simFlagsList),len(self.pList))
            for index in range(len(self.pList)):
                if simFlagsList[index].has_key('storeQuantities'):
                    for quant in filter(lambda a: a != None,simFlagsList[index]['storeQuantities']):
                        recType = quant.split(':')
                        if len(recType) > 1 and recType[0] == 'q':
                            self.archive_q[index] = True
                        elif len(recType) > 1 and recType[0] == 'ebq_global':
                            self.archive_ebq_global[index] = True
                        elif len(recType) > 1 and recType[0] == 'ebqe':
                            self.archive_ebqe[index] = True
                        #
                        elif recType[0] == 'pod_residuals':
                            self.archive_pod_residuals[index]=True
                        else:
                            log("Warning Numerical Solution storeQuantity = %s not recognized won't archive" % quant)
                    #
                #
            #
        #
        log("Setting up MultilevelMesh")
        mlMesh_nList = []
        if so.useOneMesh:
            log("Building one multilevel mesh for all models")
            nListForMeshGeneration=[nList[0]]
            pListForMeshGeneration=[pList[0]]
        else:
            log("Building seperate meshes for each model")
            nListForMeshGeneration=nList
            pListForMeshGeneration=pList

        for p,n in zip(pListForMeshGeneration,nListForMeshGeneration):
            if opts.hotStart:
                p.genMesh = False
                log("Hotstarting, using existing mesh "+p.name)
            else:
                log("Generating mesh for "+p.name)
            #support for old-style domain input
            if p.domain == None:
                if p.nd == 1:
                    p.domain = Domain.RectangularDomain(L=p.L[:1],name=p.name)
                elif p.nd == 2:
                    if p.polyfile != None:
                        p.domain = Domain.PlanarStraightLineGraphDomain(fileprefix=p.polyfile,name=p.polyfile)
                    else:
                        p.domain = Domain.RectangularDomain(L=p.L[:2],name=p.name)
                elif p.nd == 3:
                    if p.polyfile != None:
                        p.domain = Domain.PiecewiseLinearComplexDomain(fileprefix=p.polyfile,name=p.polyfile)
                    elif p.meshfile != None:
                        p.domain = Domain.Mesh3DMDomain(p.meshfile)
                    else:
                        p.domain = Domain.RectangularDomain(L=p.L[:3],name=p.name)
                else:
                    raise RuntimeError("No support for domains in more than three dimensions")
            #now generate meshes, could move to Domain and use polymorphism or MeshTools
            if isinstance(p.domain,Domain.RectangularDomain):
                if p.domain.nd == 1:
                    mlMesh = MeshTools.MultilevelEdgeMesh(n.nn,1,1,
                                                          p.domain.L[0],1,1,
                                                          refinementLevels=n.nLevels,
                                                          nLayersOfOverlap=n.nLayersOfOverlapForParallel,
                                                          parallelPartitioningType=n.parallelPartitioningType)
                elif p.domain.nd == 2:
                    if (n.nnx == n.nny == None):
                        nnx = nny = n.nn
                    else:
                        nnx = n.nnx
                        nny = n.nny
                    log("Building %i x %i rectangular mesh for %s" % (nnx,nny,p.name))
                    mlMesh = MeshTools.MultilevelTriangularMesh(nnx,nny,1,
                                                                p.domain.L[0],p.domain.L[1],1,
                                                                refinementLevels=n.nLevels,
                                                                nLayersOfOverlap=n.nLayersOfOverlapForParallel,
                                                                parallelPartitioningType=n.parallelPartitioningType)
                elif p.domain.nd == 3:
                    if (n.nnx == n.nny == n.nnz ==None):
                        nnx = nny = nnz = n.nn
                    else:
                        nnx = n.nnx
                        nny = n.nny
                        nnz = n.nnz
                    log("Building %i x %i x %i rectangular mesh for %s" % (nnx,nny,nnz,p.name))

                    if not hasattr(n,'hex'):
                        n.hex = False

                    if not hasattr(n,'NURBS'):
                        n.NURBS = False

                    if (n.NURBS):
                        mlMesh = MeshTools.MultilevelNURBSMesh(nnx,nny,nnz,
                                                               n.px,n.py,n.pz,
                                                                   p.L[0],p.L[1],p.L[2],
                                                                   refinementLevels=n.nLevels,
                                                                   nLayersOfOverlap=n.nLayersOfOverlapForParallel,
                                                                   parallelPartitioningType=n.parallelPartitioningType)
                    elif (n.hex):
                        if not hasattr(n,'px'):
                            n.px=0
                            n.py=0
                            n.pz=0
                        mlMesh = MeshTools.MultilevelHexahedralMesh(nnx,nny,nnz,
                                                                   n.px,n.py,n.pz,
                                                                   p.L[0],p.L[1],p.L[2],
                                                                   refinementLevels=n.nLevels,
                                                                   nLayersOfOverlap=n.nLayersOfOverlapForParallel,
                                                                   parallelPartitioningType=n.parallelPartitioningType)
                    else :
                        mlMesh = MeshTools.MultilevelTetrahedralMesh(nnx,nny,nnz,
                                                                   p.L[0],p.L[1],p.L[2],
                                                                   refinementLevels=n.nLevels,
                                                                   nLayersOfOverlap=n.nLayersOfOverlapForParallel,
                                                                   parallelPartitioningType=n.parallelPartitioningType)

            elif isinstance(p.domain,Domain.PlanarStraightLineGraphDomain):
                log("Calling Triangle to generate 2D mesh for"+p.name)
                tmesh = TriangleTools.TriangleBaseMesh(baseFlags=n.triangleOptions,
                                                       nbase=1,
                                                       verbose=10)
                if comm.isMaster() and p.genMesh:
                    tmesh.readFromPolyFile(p.domain.polyfile)
                    tmesh.writeToFile(p.domain.polyfile)
                    log("Converting to Proteus Mesh")
                    mesh=tmesh.convertToProteusMesh(verbose=1)
                comm.barrier()
                if not comm.isMaster() or not p.genMesh:
                    mesh = MeshTools.TriangularMesh()
                    mesh.generateFromTriangleFiles(filebase=p.domain.polyfile,base=1)
                mlMesh = MeshTools.MultilevelTriangularMesh(0,0,0,skipInit=True,
                                                            nLayersOfOverlap=n.nLayersOfOverlapForParallel,
                                                            parallelPartitioningType=n.parallelPartitioningType)
                log("Generating %i-level mesh from coarse Triangle mesh" % (n.nLevels,))
                mlMesh.generateFromExistingCoarseMesh(mesh,n.nLevels,
                                                      nLayersOfOverlap=n.nLayersOfOverlapForParallel,
                                                      parallelPartitioningType=n.parallelPartitioningType)
            elif isinstance(p.domain,Domain.PiecewiseLinearComplexDomain):
                from subprocess import call
                import sys
                if comm.rank() == 0 and (p.genMesh or not (os.path.exists(p.domain.polyfile+".ele") and
                                                           os.path.exists(p.domain.polyfile+".node") and
                                                           os.path.exists(p.domain.polyfile+".face"))):
                    log("Running tetgen to generate 3D mesh for "+p.name,level=1)
                    tetcmd = "tetgen -%s %s.poly" % (n.triangleOptions,p.domain.polyfile)
                    log("Calling tetgen on rank 0 with command %s" % (tetcmd,))

                    check_call(tetcmd, shell=True)

                    log("Done running tetgen")
                    elefile  = "%s.1.ele" % p.domain.polyfile
                    nodefile = "%s.1.node" % p.domain.polyfile
                    facefile = "%s.1.face" % p.domain.polyfile
                    edgefile = "%s.1.edge" % p.domain.polyfile
                    assert os.path.exists(elefile), "no 1.ele"
                    tmp = "%s.ele" % p.domain.polyfile
                    os.rename(elefile,tmp)
                    assert os.path.exists(tmp), "no .ele"
                    assert os.path.exists(nodefile), "no 1.node"
                    tmp = "%s.node" % p.domain.polyfile
                    os.rename(nodefile,tmp)
                    assert os.path.exists(tmp), "no .node"
                    if os.path.exists(facefile):
                        tmp = "%s.face" % p.domain.polyfile
                        os.rename(facefile,tmp)
                        assert os.path.exists(tmp), "no .face"
                    if os.path.exists(edgefile):
                        tmp = "%s.edge" % p.domain.polyfile
                        os.rename(edgefile,tmp)
                        assert os.path.exists(tmp), "no .edge"
                comm.barrier()
                log("Initializing mesh and MultilevelMesh")
                nbase = 1
                mesh=MeshTools.TetrahedralMesh()
                mlMesh = MeshTools.MultilevelTetrahedralMesh(0,0,0,skipInit=True,
                                                             nLayersOfOverlap=n.nLayersOfOverlapForParallel,
                                                             parallelPartitioningType=n.parallelPartitioningType)
                if opts.generatePartitionedMeshFromFiles:
                    log("Generating partitioned mesh from Tetgen files")
                    mlMesh.generatePartitionedMeshFromTetgenFiles(p.domain.polyfile,nbase,mesh,n.nLevels,
                                                                  nLayersOfOverlap=n.nLayersOfOverlapForParallel,
                                                                  parallelPartitioningType=n.parallelPartitioningType)
                else:
                    log("Generating coarse global mesh from Tetgen files")
                    mesh.generateFromTetgenFiles(p.domain.polyfile,nbase,parallel = comm.size() > 1)
                    log("Generating partitioned %i-level mesh from coarse global Tetgen mesh" % (n.nLevels,))
                    mlMesh.generateFromExistingCoarseMesh(mesh,n.nLevels,
                                                          nLayersOfOverlap=n.nLayersOfOverlapForParallel,
                                                          parallelPartitioningType=n.parallelPartitioningType)
            elif isinstance(p.domain,Domain.PUMIDomain):
                #The mesh is read in from the driver python file
                mesh=MeshTools.TetrahedralMesh()
                log("Converting PUMI mesh to Proteus")
                mesh.convertFromPUMI(p.domain.PUMIMesh, p.domain.numBC, p.domain.faceList, parallel = comm.size() > 1)
                mlMesh = MeshTools.MultilevelTetrahedralMesh(0,0,0,skipInit=True,
                                                             nLayersOfOverlap=n.nLayersOfOverlapForParallel,
                                                             parallelPartitioningType=n.parallelPartitioningType)
                log("Generating %i-level mesh from PUMI mesh" % (n.nLevels,))
                if comm.size()==1:
                  mlMesh.generateFromExistingCoarseMesh(mesh,n.nLevels,
                                                      nLayersOfOverlap=n.nLayersOfOverlapForParallel,
                                                      parallelPartitioningType=n.parallelPartitioningType)
                else:
                  mlMesh.generatePartitionedMeshFromPUMI(mesh,n.nLevels,nLayersOfOverlap=n.nLayersOfOverlapForParallel)

            elif isinstance(p.domain,Domain.MeshTetgenDomain):
                mesh=MeshTools.TetrahedralMesh()
                log("Reading coarse mesh from tetgen file")
                mesh.generateFromTetgenFiles(p.domain.meshfile,1)
                mlMesh = MeshTools.MultilevelTetrahedralMesh(0,0,0,skipInit=True,
                                                             nLayersOfOverlap=n.nLayersOfOverlapForParallel,
                                                             parallelPartitioningType=n.parallelPartitioningType)
                log("Generating %i-level mesh from coarse Tetgen mesh" % (n.nLevels,))
                mlMesh.generateFromExistingCoarseMesh(mesh,n.nLevels,
                                                      nLayersOfOverlap=n.nLayersOfOverlapForParallel,
                                                      parallelPartitioningType=n.parallelPartitioningType)
            elif isinstance(p.domain,Domain.Mesh3DMDomain):
                mesh=MeshTools.TetrahedralMesh()
                log("Reading coarse mesh from 3DM file")
                mesh.generateFrom3DMFile(p.domain.meshfile)
                mlMesh = MeshTools.MultilevelTetrahedralMesh(0,0,0,skipInit=True,
                                                             nLayersOfOverlap=n.nLayersOfOverlapForParallel,
                                                             parallelPartitioningType=n.parallelPartitioningType)
                log("Generating %i-level mesh from coarse 3DM mesh" % (n.nLevels,))
                mlMesh.generateFromExistingCoarseMesh(mesh,n.nLevels,
                                                      nLayersOfOverlap=n.nLayersOfOverlapForParallel,
                                                      parallelPartitioningType=n.parallelPartitioningType)
            elif isinstance(p.domain,Domain.MeshHexDomain):
                mesh=MeshTools.HexahedralMesh()
                log("Reading coarse mesh from file")
                mesh.generateFromHexFile(p.domain.meshfile)
                mlMesh = MeshTools.MultilevelHexahedralMesh(0,0,0,skipInit=True,
                                                             nLayersOfOverlap=n.nLayersOfOverlapForParallel,
                                                             parallelPartitioningType=n.parallelPartitioningType)
                log("Generating %i-level mesh from coarse mesh" % (n.nLevels,))
                mlMesh.generateFromExistingCoarseMesh(mesh,n.nLevels,
                                                      nLayersOfOverlap=n.nLayersOfOverlapForParallel,
                                                      parallelPartitioningType=n.parallelPartitioningType)
            mlMesh_nList.append(mlMesh)
            if opts.viewMesh:
                log("Attempting to visualize mesh")
                try:
                    from proteusGraphical import vtkViewers
                    vtkViewers.ViewMesh(mlMesh.meshList[0],viewMaterialTypes=True)
                    vtkViewers.ViewBoundaryMesh(mlMesh.meshList[0],viewBoundaryMaterialTypes=True)
                except:
                    log("NumericalSolution ViewMesh failed for coarse mesh")
            for l in range(n.nLevels):
                try:
                    log(mlMesh.meshList[l].meshInfo())
                except:
                    log("meshInfo() method not implemented for this mesh type")
                if opts.viewMesh and opts.viewLevels and l > 0:
                    log("Attempting to visualize mesh")
                    try:
                        from proteusGraphical import vtkViewers
                        vtkViewers.ViewMesh(mlMesh.meshList[l],title="mesh level %s " % l,
                                            viewMaterialTypes=True)
                        vtkViewers.ViewBoundaryMesh(mlMesh.meshList[l],title="boundary mesh level %s " % l,
                                                    viewBoundaryMaterialTypes=True)
                    except:
                        log("NumericalSolution ViewMesh failed for mesh level %s" % l)
        if so.useOneMesh:
            for p in pList[1:]: mlMesh_nList.append(mlMesh)
        Profiling.memory("Mesh")
        self.modelList=[]
        self.lsList=[]
        self.nlsList=[]
        from collections import OrderedDict
        self.modelSpinUp = OrderedDict()
        #
        for p in pList:
            p.coefficients.opts = self.opts
            if p.coefficients.sdInfo == {}:
                for ci,ckDict in p.coefficients.diffusion.iteritems():
                    for ck in ckDict.keys():
                        if not p.coefficients.sdInfo.has_key((ci,ck)):
                            p.coefficients.sdInfo[(ci,ck)] = (numpy.arange(start=0,stop=p.nd**2+1,step=p.nd,dtype='i'),
                                                              numpy.array([range(p.nd) for row in range(p.nd)],dtype='i').flatten())
                            log("Numerical Solution Sparse diffusion information key "+`(ci,ck)`+' = '+`p.coefficients.sdInfo[(ci,ck)]`)

        for p,n,s,mlMesh,index in zip(pList,nList,sList,mlMesh_nList,range(len(pList))):
            if so.needEBQ_GLOBAL:
                n.needEBQ_GLOBAL = True
            if so.needEBQ:
                n.needEBQ = True
            ## \todo clean up tolerances: use rtol_u,atol_u and rtol_res, atol_res; allow scaling by mesh diameter
            ## \todo pass in options = (p,n) instead of using monster ctor signature
            tolList=[]
            linTolList=[]
            for l in range(n.nLevels):
                #if mlMesh.meshList[l].hasGeometricInfo != True:
                #    mlMesh.meshList[l].computeGeometricInfo()

                #fac = (mlMesh.meshList[l].h/mlMesh.meshList[0].h)**2
                fac = 1.0
                tolList.append(n.tolFac*fac)
                linTolList.append(n.linTolFac*fac)

            log("Setting up MultilevelTransport for "+p.name)

            model = Transport.MultilevelTransport(p,n,mlMesh,OneLevelTransportType=p.LevelModelType)
            self.modelList.append(model)
            model.name = p.name
            log("Setting "+model.name+" stepController to "+str(n.stepController))
            model.stepController = n.stepController(model,n)
            Profiling.memory("MultilevelTransport for"+p.name)
            log("Setting up MultilevelLinearSolver for"+p.name)
            #allow options database to set model specific parameters?
            linear_solver_options_prefix = None
            if 'linear_solver_options_prefix' in dir(n):
                linear_solver_options_prefix = n.linear_solver_options_prefix

            (multilevelLinearSolver,directSolverFlag) = LinearSolvers.multilevelLinearSolverChooser(
                linearOperatorList = model.jacobianList,
                par_linearOperatorList = model.par_jacobianList,
                multilevelLinearSolverType = n.multilevelLinearSolver,
                computeSolverRates=n.computeLinearSolverRates,
                printSolverInfo=n.printLinearSolverInfo,
                levelLinearSolverType = n.levelLinearSolver,
                computeLevelSolverRates=n.computeLevelLinearSolverRates,
                printLevelSolverInfo=n.printLevelLinearSolverInfo,
                smootherType = n.linearSmoother,
                computeSmootherRates=n.computeLinearSmootherRates,
                printSmootherInfo=n.printLinearSmootherInfo,
                prolongList = model.meshTransfers.prolongList,
                restrictList = model.meshTransfers.restrictList,
                connectivityListList = [model.levelModelList[l].sparsityInfo for l in range(n.nLevels)],
                relativeToleranceList = linTolList,
                absoluteTolerance = n.l_atol_res,
                solverMaxIts = n.linearSolverMaxIts,
                solverConvergenceTest=n.linearSolverConvergenceTest,
                cycles=n.linearWCycles,
                preSmooths=n.linearPreSmooths,
                postSmooths=n.linearPostSmooths,
                ##\todo logic needs to handle element boundary partition too
                parallelUsesFullOverlap=(n.nLayersOfOverlapForParallel > 0 or n.parallelPartitioningType == MeshTools.MeshParallelPartitioningTypes.node),
                par_duList=model.par_duList,
                solver_options_prefix=linear_solver_options_prefix,
                computeEigenvalues = n.computeEigenvalues)
            self.lsList.append(multilevelLinearSolver)
            Profiling.memory("MultilevelLinearSolver for "+p.name)
            log("Setting up MultilevelNonLinearSolver for "+p.name)
            self.nlsList.append(NonlinearSolvers.multilevelNonlinearSolverChooser(
                model.levelModelList,
                model.jacobianList,
                model.par_jacobianList,
                duList=model.duList,
                par_duList=model.par_duList,
                multilevelNonlinearSolverType = n.multilevelNonlinearSolver,
                computeSolverRates=n.computeNonlinearSolverRates,
                solverConvergenceTest=n.nonlinearSolverConvergenceTest,
                levelSolverConvergenceTest=n.levelNonlinearSolverConvergenceTest,
                printSolverInfo=n.printNonlinearSolverInfo,
                relativeToleranceList = tolList,
                absoluteTolerance = n.nl_atol_res,
                levelNonlinearSolverType=n.levelNonlinearSolver,
                computeLevelSolverRates=n.computeNonlinearLevelSolverRates,
                printLevelSolverInfo=n.printNonlinearLevelSolverInfo,
                smootherType = n.nonlinearSmoother,
                computeSmootherRates=n.computeNonlinearSmootherRates,
                printSmootherInfo=n.printNonlinearSmootherInfo,
                preSmooths=n.nonlinearPreSmooths,
                postSmooths=n.nonlinearPostSmooths,
                cycles=n.nonlinearWCycles,
                maxSolverIts=n.maxNonlinearIts,
                prolong_bcList = model.meshTransfers.prolong_bcListDict,
                restrict_bcList = model.meshTransfers.restrict_bcListDict,
                restrict_bcSumList = model.meshTransfers.restrict_bcSumListDict,
                prolongList = model.meshTransfers.prolongList,
                restrictList = model.meshTransfers.restrictList,
                restrictionRowSumList = model.meshTransfers.restrictSumList,
                connectionListList=[model.levelModelList[l].sparsityInfo for l in range(n.nLevels)],
                linearSolverList=multilevelLinearSolver.solverList,
                linearDirectSolverFlag=directSolverFlag,
                solverFullNewtonFlag=n.fullNewtonFlag,
                levelSolverFullNewtonFlag=n.fullNewtonFlag,
                smootherFullNewtonFlag=n.fullNewtonFlag,
                EWtol=n.useEisenstatWalker,
                maxLSits=n.maxLineSearches,
                #\todo need to add logic in multilevel NL solver chooser to account for numerical method's stencil as well
                parallelUsesFullOverlap=(n.nLayersOfOverlapForParallel > 0 or n.parallelPartitioningType == MeshTools.MeshParallelPartitioningTypes.node),
                nonlinearSolverNorm = n.nonlinearSolverNorm))
            model.solver=self.nlsList[-1]
            model.viewer = Viewers.V_base(p,n,s)
            Profiling.memory("MultilevelNonlinearSolver for"+p.name)
            #collect models to be used for spin up
        for index in so.modelSpinUpList:
            self.modelSpinUp[index] = self.modelList[index]
        log("Finished setting up models and solvers")
        if self.opts.save_dof:
            for m in self.modelList:
                for lm in m.levelModelList:
                    for ci in range(lm.coefficients.nc):
                        lm.u[ci].dof_last = lm.u[ci].dof.copy()
        self.archiveFlag= so.archiveFlag
        log("Setting up SimTools for "+p.name)
        self.simOutputList = []
        self.auxiliaryVariables = {}
        if self.simFlagsList != None:
            for p,n,simFlags,model,index in zip(pList,nList,simFlagsList,self.modelList,range(len(pList))):
                self.simOutputList.append(SimTools.SimulationProcessor(flags=simFlags,nLevels=n.nLevels,
                                                                       pFile=p,nFile=n,
                                                                       analyticalSolution=p.analyticalSolution))
                model.simTools = self.simOutputList[-1]
                self.auxiliaryVariables[model.name]= [av.attachModel(model,self.ar[index]) for av in n.auxiliaryVariables]
        else:
            for p,n,s,model,index in zip(pList,nList,sList,self.modelList,range(len(pList))):
                self.simOutputList.append(SimTools.SimulationProcessor(pFile=p,nFile=n))
                model.simTools = self.simOutputList[-1]
                model.viewer = Viewers.V_base(p,n,s)
                self.auxiliaryVariables[model.name]= [av.attachModel(model,self.ar[index]) for av in n.auxiliaryVariables]
        for avList in self.auxiliaryVariables.values():
            for av in avList:
                av.attachAuxiliaryVariables(self.auxiliaryVariables)
        log(Profiling.memory("NumericalSolution memory",className='NumericalSolution',memSaved=memBase))
        if so.tnList == None:
            log("Building tnList from model = "+pList[0].name+" nDTout = "+`nList[0].nDTout`)
            self.tnList=[float(n)*nList[0].T/float(nList[0].nDTout)
                         for n in range(nList[0].nDTout+1)]
        else:
            log("Using tnList from so = "+so.name)
            self.tnList = so.tnList
        log("Time sequence"+`self.tnList`)
        log("Setting "+so.name+" systemStepController to object of type "+str(so.systemStepControllerType))
        self.systemStepController = so.systemStepControllerType(self.modelList,stepExact=so.systemStepExact)
        self.systemStepController.setFromOptions(so)
        log("Finished NumericalSolution initialization")

    ## compute the solution
    def calculateSolution(self,runName):
        log("Setting initial conditions",level=0)
        for index,p,n,m,simOutput in zip(range(len(self.modelList)),self.pList,self.nList,self.modelList,self.simOutputList):
            if self.opts.hotStart:
                log("Setting initial conditions from hot start file for "+p.name)
                tCount = int(self.ar[index].tree.getroot()[-1][-1][-1][0].attrib['Name'])
                self.ar[index].n_datasets = tCount+1
                time = float(self.ar[index].tree.getroot()[-1][-1][-1][0].attrib['Value'])
                if len(self.ar[index].tree.getroot()[-1][-1]) > 1:
                    dt = time - float(self.ar[index].tree.getroot()[-1][-1][-2][0].attrib['Value'])
                else:
                    log("Only one step in hot start file, setting dt to 1.0")
                    dt = 1.0
                log("Last time step in hot start file was t = "+`time`)
                for lm,lu,lr in zip(m.levelModelList,m.uList,m.rList):
                    for cj in range(lm.coefficients.nc):
                        lm.u[cj].femSpace.readFunctionXdmf(self.ar[index],lm.u[cj],tCount)
                        lm.setFreeDOF(lu)
                        lm.timeIntegration.tLast = time
                        lm.timeIntegration.t = time
                        lm.timeIntegration.dt = dt
                self.tCount = tCount+1
            elif p.initialConditions != None:
                log("Setting initial conditions for "+p.name)
                m.setInitialConditions(p.initialConditions,self.tnList[0])
                #It's only safe to calculate the solution and solution
                #gradients because the models aren't attached yet
                for lm in m.levelModelList:
                    lm.calculateSolutionAtQuadrature()
            else:
                log("No initial conditions provided for model "+p.name)
        if self.opts.hotStart:
            if time >= self.tnList[-1] - 1.0e-5:
                log("Modifying time interval to be tnList[-1] + tnList since tnList hasn't been modified already")
                ndtout = len(self.tnList)
                dtout = (self.tnList[-1] - self.tnList[0])/float(ndtout-1)
                self.tnList = [time + i*dtout for i in range(ndtout)]
                log("New tnList"+`self.tnList`)
            else:
                tnListNew=[time]
                for n,t in enumerate(self.tnList):
                    if time < t-1.0e-8:
                        tnListNew.append(t)
                self.tnList=tnListNew
                log("Hotstarting, new tnList is"+`self.tnList`)
        else:
            self.tCount=0#time step counter
        log("Attaching models and running spin-up step if requested")
<<<<<<< HEAD
#>>>>>>> proteus-master:proteus/NumericalSolution.py


#<<<<<<< HEAD:src/NumericalSolution.py
#               pass
        
        #chitak, override the initial conditions
        if (isinstance(p.domain, Domain.PUMIDomain) and p.domain.initFlag==True):
          log("Setting initial conditions from PUMI interpolated solution")
          ivar=0;
          for m in self.modelList:
            for lm in m.levelModelList:
               for ci in range(lm.coefficients.nc):                        
                       ivar=ivar+1
          tot_var=ivar
          soldof=numpy.zeros((tot_var,lm.mesh.nNodes_global))
          p.domain.PUMIMesh.TransferSolutionToProteus(soldof)
          ivar=-1
          for m in self.modelList:
            for lm in m.levelModelList:
               for ci in range(lm.coefficients.nc):                       
                 ivar=ivar+1
                 for nN in range(lm.mesh.nNodes_global):
                    lm.u[ci].dof[nN]=soldof[ivar,nN]
               lm.setFreeDOF(m.uList[0])     
               lm.calculateSolutionAtQuadrature()
          del soldof     
        
        #log("Attaching models and running spin-up step if requested",level=3)
#=======
        for p,n,m,simOutput in zip(self.pList,self.nList,self.modelList,self.simOutputList):
=======
        self.firstStep = True ##\todo get rid of firstStep flag in NumericalSolution if possible?
        spinup = []
        for index,m in self.modelSpinUp.iteritems():
            spinup.append((self.pList[index],self.nList[index],m,self.simOutputList[index]))
        for index,m in enumerate(self.modelList):
            if index not in self.modelSpinUp:
                spinup.append((self.pList[index],self.nList[index],m,self.simOutputList[index]))
        for p,n,m,simOutput in spinup:
            log("Attaching models to model "+p.name)
>>>>>>> 0ea63924
            m.attachModels(self.modelList)
            if m in self.modelSpinUp.values():
                log("Spin-Up Estimating initial time derivative and initializing time history for model "+p.name)
                #now the models are attached so we can calculate the coefficients
                for lm,lu,lr in zip(m.levelModelList,
                                    m.uList,
                                    m.rList):
                    #calculate the coefficients, any explicit-in-time
                    #terms will be wrong
                    lm.getResidual(lu,lr)
                    #post-process velocity
                    #lm.calculateAuxiliaryQuantitiesAfterStep()
                    #load in the initial conditions into time
                    #integration history to get explict terms right
                    lm.initializeTimeHistory()
                    lm.timeIntegration.initializeSpaceHistory()
                    #recalculate coefficients
                    lm.getResidual(lu,lr)
                    #calculate consistent time derivative
                    lm.estimate_mt()
                    #post-process velocity
                    lm.calculateAuxiliaryQuantitiesAfterStep()
                log("Spin-Up Choosing initial time step for model "+p.name)
                m.stepController.initialize_dt_model(self.tnList[0],self.tnList[1])
                #mwf what if user wants spin-up to be over (t_0,t_1)?

                if m.stepController.stepExact and m.stepController.t_model_last != self.tnList[1]:
                    log("Spin-up step exact called for model %s" % (m.name,),level=3)
                    m.stepController.stepExact_model(self.tnList[1])
                log("Spin-Up Initializing time history for model step controller")
                m.stepController.initializeTimeHistory()
                m.stepController.setInitialGuess(m.uList,m.rList)
                solverFailed = m.solver.solveMultilevel(uList=m.uList,
                                                        rList=m.rList,
                                                        par_uList=m.par_uList,
                                                        par_rList=m.par_rList)
                Profiling.memory("solver.solveMultilevel")
                if solverFailed:
                    log("Spin-Up Step Failed t=%12.5e, dt=%12.5e for model %s, CONTINUING ANYWAY!" %  (m.stepController.t_model,
                                                                                                     m.stepController.dt_model,
                                                                                                     m.name))

                else:
                    if n.restrictFineSolutionToAllMeshes:
                        log("Using interpolant of fine mesh an all meshes")
                        self.restrictFromFineMesh(m)
                    self.postStep(m)
                    self.systemStepController.modelStepTaken(m,self.tnList[0])
                    log("Spin-Up Step Taken, Model step t=%12.5e, dt=%12.5e for model %s" % (m.stepController.t_model,
                                                                                             m.stepController.dt_model,
                                                                                             m.name))
        for p,n,m,simOutput,index in zip(self.pList,self.nList,self.modelList,self.simOutputList,range(len(self.pList))):
            if not self.opts.hotStart:
                log("Archiving initial conditions")
                self.archiveInitialSolution(m,index)
            else:
                self.ar[index].domain = self.ar[index].tree.find("Domain")
            self.initializeViewSolution(m)
            log("Estimating initial time derivative and initializing time history for model "+p.name)
            #now the models are attached so we can calculate the coefficients
            for lm,lu,lr in zip(m.levelModelList,
                                m.uList,
                                m.rList):
                if self.opts.save_dof:
                    for ci in range(lm.coefficients.nc):
                        lm.u[ci].dof_last[:] = lm.u[ci].dof
                #calculate the coefficients, any explicit terms will be wrong
                lm.timeTerm=False
                lm.getResidual(lu,lr)
                #post-process velocity
                #lm.calculateAuxiliaryQuantitiesAfterStep()
                #load in the initial conditions into time integration history to get explict terms right
                lm.initializeTimeHistory()
                lm.timeIntegration.initializeSpaceHistory()
                #recalculate  coefficients with the explicit terms correct
                lm.getResidual(lu,lr)
                #post-process velocity
                #lm.calculateAuxiliaryQuantitiesAfterStep()
                lm.timeTerm=True
                #calculate consistent
                lm.estimate_mt()
                #
            log("Choosing initial time step for model "+p.name)
            m.stepController.initialize_dt_model(self.tnList[0],self.tnList[1])
            #recalculate  with all terms ready
            for lm,lu,lr in zip(m.levelModelList,
                                m.uList,
                                m.rList):
                lm.getResidual(lu,lr)
            log("Initializing time history for model step controller")
            m.stepController.initializeTimeHistory()
        self.systemStepController.initialize_dt_system(self.tnList[0],self.tnList[1]) #may reset other dt's
        for m in self.modelList:
            log("Auxiliary variable calculations for model %s" % (m.name,))
            for av in self.auxiliaryVariables[m.name]:
                av.calculate_init()
        log("Starting time stepping",level=0)
        systemStepFailed=False
        stepFailed=False

        #NS_base has a fairly complicated time stepping loop structure
        #to accommodate fairly general split operator approaches. The
        #outer loop is over user defined time intervals for the entire
        #system of models. The next loop is over potentially adaptive
        #steps for the entire system. The next loop is for iterations
        #over the entire system such as for interactive split
        #operator. The next loop is for a sequence of model steps such
        #as for alternating split operator or fractional step
        #schemes. The next loop is for each model to step, potentially
        #adaptively, to the time in the stepSequence. Lastly there is
        #a loop for substeps(stages).

        for (self.tn_last,self.tn) in zip(self.tnList[:-1],self.tnList[1:]):
            log("==============================================================",level=0)
            log("Solving over interval [%12.5e,%12.5e]" % (self.tn_last,self.tn),level=0)
            log("==============================================================",level=0)
            if self.opts.save_dof:
                for m in self.modelList:
                    for lm in m.levelModelList:
                        for ci in range(lm.coefficients.nc):
                            lm.u[ci].dof_last[:] = lm.u[ci].dof
            if self.systemStepController.stepExact and self.systemStepController.t_system_last != self.tn:
                self.systemStepController.stepExact_system(self.tn)
            while self.systemStepController.t_system_last < self.tn:

                log("System time step t=%12.5e, dt=%12.5e" % (self.systemStepController.t_system,
                                                              self.systemStepController.dt_system),level=3)

                while (not self.systemStepController.converged() and
                       not systemStepFailed):
                    log("Split operator iteration %i" % (self.systemStepController.its,),level=3)

                    for (self.t_stepSequence,model) in self.systemStepController.stepSequence:

                        log("Model: %s" % (model.name),level=1)
                        log("Fractional step %12.5e for model %s" % (self.t_stepSequence,model.name),level=3)

                        for m in model.levelModelList:
                            if m.movingDomain and m.tLast_mesh != self.systemStepController.t_system_last:
                                m.t_mesh = self.systemStepController.t_system_last
                                m.updateAfterMeshMotion()
                                m.tLast_mesh = m.t_mesh
                        self.preStep(model)
                        self.setWeakDirichletConditions(model)

                        stepFailed = False
                        if model.stepController.stepExact and model.stepController.t_model_last != self.t_stepSequence:
                            log("Step exact called for model %s" % (model.name,),level=3)
                            model.stepController.stepExact_model(self.t_stepSequence)
                        while (model.stepController.t_model_last < self.t_stepSequence and
                               not stepFailed and
                               not self.systemStepController.exitModelStep[model]):

                            log("Model step t=%12.5e, dt=%12.5e for model %s" % (model.stepController.t_model,
                                                                                 model.stepController.dt_model,
                                                                                 model.name),level=3)

                            for self.tSubstep in model.stepController.substeps:

                                log("Model substep t=%12.5e for model %s" % (self.tSubstep,model.name),level=3)
                                #TODO: model.stepController.substeps doesn't seem to be updated after a solver failure unless model.stepController.stepExact is true
                                log("Model substep t=%12.5e for model %s model.timeIntegration.t= %12.5e" % (self.tSubstep,model.name,model.levelModelList[-1].timeIntegration.t),level=3)

                                model.stepController.setInitialGuess(model.uList,model.rList)

                                solverFailed = model.solver.solveMultilevel(uList=model.uList,
                                                                            rList=model.rList,
                                                                            par_uList=model.par_uList,
                                                                            par_rList=model.par_rList)
                                Profiling.memory("solver.solveMultilevel")
                                if self.opts.wait:
                                    raw_input("Hit any key to continue")
                                if solverFailed:
                                    break
                                else:
                                    if n.restrictFineSolutionToAllMeshes:
                                        log("Using interpolant of fine mesh an all meshes")
                                        self.restrictFromFineMesh(model)
                                    model.stepController.updateSubstep()
                            #end model substeps
                            if solverFailed:
                                log("Step failed due to solver failure")
                                stepFailed = not self.systemStepController.retryModelStep_solverFailure(model)
                            elif model.stepController.errorFailure():
                                log("Step failed due to error failure")
                                stepFailed = not self.systemStepController.retryModelStep_errorFailure(model)
                            else:
                                #set up next step
                                self.systemStepController.modelStepTaken(model,self.t_stepSequence)
                                log("Step Taken, t_stepSequence= %s Model step t=%12.5e, dt=%12.5e for model %s" % (self.t_stepSequence,
                                                                                                                    model.stepController.t_model,
                                                                                                                    model.stepController.dt_model,
                                                                                                                    model.name),level=3)
                        #end model step
                        if stepFailed:
                            log("Sequence step failed")
                            if not self.systemStepController.ignoreSequenceStepFailure(model):
                                break
                            else:
                                log("IGNORING STEP FAILURE")
                                self.postStep(model)
                                self.systemStepController.sequenceStepTaken(model)
                        else:
                            self.postStep(model)
                            self.systemStepController.sequenceStepTaken(model)
                    #end model split operator step
                    if stepFailed:
                        systemStepFailed = not self.systemStepController.retrySequence_modelStepFailure()
                        if not systemStepFailed:
                            stepFailed=False
                            log("Retrying sequence")
                        else:
                            log("Sequence failed")
                    else:
                        self.firstStep=False
                        systemStepFailed=False
                        self.systemStepController.sequenceTaken()
                        for index,model in enumerate(self.modelList):
                            self.viewSolution(model,index)
                        if self.archiveFlag == ArchiveFlags.EVERY_MODEL_STEP:
                            self.tCount+=1
                            for index,model in enumerate(self.modelList):
                                self.archiveSolution(model,index,self.systemStepController.t_system)
                #end system split operator sequence
                if systemStepFailed:
                    log("System Step Failed")
                    #go ahead and update as if the time step had succeeded
                    self.postStep(model)
                    self.systemStepController.modelStepTaken(model,self.t_stepSequence)
                    self.systemStepController.sequenceTaken()
                    self.systemStepController.updateTimeHistory()
                    #you're dead if retrySequence didn't work
                    log("Step Failed, Model step t=%12.5e, dt=%12.5e for model %s" % (model.stepController.t_model,
                                                                                      model.stepController.dt_model,
                                                                                      model.name))
                    break
                else:
                    self.systemStepController.updateTimeHistory()
                    self.systemStepController.choose_dt_system()
                    log("Step Taken, System time step t=%12.5e, dt=%12.5e" % (self.systemStepController.t_system,
                                                                              self.systemStepController.dt_system))
                    if self.systemStepController.stepExact and self.systemStepController.t_system_last != self.tn:
                        self.systemStepController.stepExact_system(self.tn)
                    log("Step Taken, Model step t=%12.5e, dt=%12.5e for model %s" % (model.stepController.t_model,
                                                                                     model.stepController.dt_model,
                                                                                     model.name))
                for model in self.modelList:
                    for av in self.auxiliaryVariables[model.name]:
                        av.calculate()
                if self.archiveFlag == ArchiveFlags.EVERY_SEQUENCE_STEP:
                    self.tCount+=1
                    for index,model in enumerate(self.modelList):
                        self.archiveSolution(model,index,self.systemStepController.t_system_last)
#<<<<<<< HEAD:src/NumericalSolution.py
                    if not self.opts.cacheArchive:
                        self.ar[index].sync()

                        
#=======
#>>>>>>> proteus-master:proteus/NumericalSolution.py
            #end system step iterations
            if self.archiveFlag == ArchiveFlags.EVERY_USER_STEP:
                self.tCount+=1
                for index,model in enumerate(self.modelList):
                    self.archiveSolution(model,index,self.systemStepController.t_system_last)
            if systemStepFailed:
                break
        log("Finished calculating solution",level=3)

        #chitak Adapt the mesh and transfer the solution
        if isinstance(p.domain, Domain.PUMIDomain):
          ivar=0;
          for m in self.modelList:
             for lm in m.levelModelList:
                  for ci in range(lm.coefficients.nc):                        
                          ivar=ivar+1
          tot_var=ivar
          soldof=numpy.zeros((ivar,lm.mesh.nNodes_global))
          ivar=-1
          for m in self.modelList:
             for lm in m.levelModelList:
                  for ci in range(lm.coefficients.nc):                        
                          ivar=ivar+1
                          for nN in range(lm.mesh.nNodes_global):
                                soldof[ivar][nN]=lm.u[ci].dof[nN]

          p.domain.PUMIMesh.TransferSolutionToPUMI(soldof)
          del soldof
          p.domain.PUMIMesh.AdaptPUMIMesh()
          p.domain.initFlag=True #For next step to take initial conditions from solution
          ##chitak end Adapt

        for index,model in enumerate(self.modelList):
            self.finalizeViewSolution(model)
            self.closeArchive(model,index)
          
        #Destroy the mesh data structures in C because garbage collection doesnt take care of it
        #import cmeshTools
        #m = self.modelList[0]
        #lm = m.levelModelList[0]
        #cmeshTools.deleteMeshDataStructures(lm.mesh.cmesh)
        return systemStepFailed
    #
    #try to make preStep and postStep just manipulate "current values" and let the step controllers manage the history setting
    ##intermodel transfer before a solution step
    def preStep(self,model):
        for level,levelModel in enumerate(model.levelModelList):
            preCopy = levelModel.coefficients.preStep(model.stepController.t_model,firstStep=self.firstStep)
            if (preCopy != None and preCopy.has_key(('copy_uList')) and preCopy['copy_uList'] == True):
                for u_ci_lhs,u_ci_rhs in zip(levelModel.u.values(),self.modelList[preCopy['uList_model']].levelModelList[level].u.values()):
                    u_ci_lhs.dof[:] = u_ci_rhs.dof
                levelModel.setFreeDOF(model.uList[level])
            if preCopy != None and preCopy.has_key(('clear_uList')) and preCopy['clear_uList'] == True:
                for u_ci_lhs in levelModel.u.values():
                    u_ci_lhs.dof[:] = 0.0
                levelModel.setFreeDOF(model.uList[level])
            if preCopy != None and preCopy.has_key(('reset_uList')) and preCopy['reset_uList'] == True:
                levelModel.setFreeDOF(model.uList[level])
                levelModel.getResidual(model.uList[level],model.rList[level])

    ##intermodel transfer after a step
    def postStep(self,model):
        for level,levelModel in enumerate(model.levelModelList):
            postCopy = levelModel.coefficients.postStep(model.stepController.t_model,firstStep=self.firstStep)
            if postCopy != None and postCopy.has_key(('copy_uList')) and postCopy['copy_uList'] == True:
                for u_ci_lhs,u_ci_rhs in zip(self.modelList[postCopy['uList_model']].levelModelList[level].u.values(),model.levelModelList[level].u.values()):
                    u_ci_lhs.dof[:] = u_ci_rhs.dof
                self.modelList[postCopy['uList_model']].levelModelList[level].setFreeDOF(self.modelList[postCopy['uList_model']].uList[level])

    def setWeakDirichletConditions(self,model):
        if model.weakDirichletConditions != None:
            for levelModel in model.levelModelList:
                levelModel.dirichletNodeSetList={}
                levelModel.dirichletGlobalNodeSet={}
                levelModel.dirichletValues={}
            for ci in model.weakDirichletConditions:
                for levelModel in model.levelModelList:
                    model.weakDirichletConditions[ci](levelModel)

    def restrictFromFineMesh(self,model):
        for level in range(len(model.levelModelList)-1,0,-1):
            for cj in range(model.levelModelList[-1].coefficients.nc):
                model.meshTransfers.interp_bcListDict[cj][level].matvec(model.levelModelList[level].u[cj].dof,
                                                                                 model.levelModelList[level-1].u[cj].dof)
            model.levelModelList[level-1].setFreeDOF(model.uList[level-1])
            model.levelModelList[level-1].calculateCoefficients()

    ##save model's initial solution values to archive
    def archiveInitialSolution(self,model,index):
        import xml.etree.ElementTree as ElementTree
        if self.archiveFlag == ArchiveFlags.UNDEFINED:
            return
        log("Writing initial mesh for  model = "+model.name,level=3)
        log("Writing initial conditions for  model = "+model.name,level=3)
        if not self.so.useOneArchive or index==0:
            self.ar[index].domain = ElementTree.SubElement(self.ar[index].tree.getroot(),"Domain")
        if self.so.useOneArchive:
            model.levelModelList[-1].archiveFiniteElementSolutions(self.ar[index],self.tnList[0],self.tCount,initialPhase=True,
                                                                   writeVectors=True,meshChanged=True,femSpaceWritten=self.femSpaceWritten,
                                                                   writeVelocityPostProcessor=self.opts.writeVPP)
        else:
            model.levelModelList[-1].archiveFiniteElementSolutions(self.ar[index],self.tnList[0],self.tCount,initialPhase=True,
                                                                   writeVectors=True,meshChanged=True,
                                                                   writeVelocityPostProcessor=self.opts.writeVPP)
        #could just pull the code and flags out from SimTools rathter than asking it to parse them
        #uses values in simFlags['storeQuantities']
        #q dictionary
        if self.archive_q[index] == True:
            scalarKeys = model.simTools.getScalarElementStorageKeys(model,self.tnList[0])
            vectorKeys = model.simTools.getVectorElementStorageKeys(model,self.tnList[0])
            tensorKeys = model.simTools.getTensorElementStorageKeys(model,self.tnList[0])
            model.levelModelList[-1].archiveElementQuadratureValues(self.ar[index],self.tnList[0],self.tCount,
                                                                    scalarKeys=scalarKeys,vectorKeys=vectorKeys,tensorKeys=tensorKeys,
                                                                    initialPhase=True,meshChanged=True)
        if self.archive_ebq_global[index] == True:
            #ebq_global dictionary
            scalarKeys = model.simTools.getScalarElementBoundaryStorageKeys(model,self.tnList[0])
            vectorKeys = model.simTools.getVectorElementBoundaryStorageKeys(model,self.tnList[0])
            tensorKeys = model.simTools.getTensorElementBoundaryStorageKeys(model,self.tnList[0])
            model.levelModelList[-1].archiveElementBoundaryQuadratureValues(self.ar[index],self.tnList[0],self.tCount,
                                                                                scalarKeys=scalarKeys,vectorKeys=vectorKeys,tensorKeys=tensorKeys,
                                                                                initialPhase=True,meshChanged=True)
        if self.archive_ebqe[index] == True:
            #ebqe dictionary
            scalarKeys = model.simTools.getScalarExteriorElementBoundaryStorageKeys(model,self.tnList[0])
            vectorKeys = model.simTools.getVectorExteriorElementBoundaryStorageKeys(model,self.tnList[0])
            tensorKeys = model.simTools.getTensorExteriorElementBoundaryStorageKeys(model,self.tnList[0])
            model.levelModelList[-1].archiveExteriorElementBoundaryQuadratureValues(self.ar[index],self.tnList[0],self.tCount,
                                                                                    scalarKeys=scalarKeys,vectorKeys=vectorKeys,tensorKeys=tensorKeys,
                                                                                    initialPhase=True,meshChanged=True)

        #for nonlinear POD
        if self.archive_pod_residuals[index] == True:
            res_space = {}; res_mass = {}
            for ci in range(model.levelModelList[-1].coefficients.nc):
                res_space[ci] = numpy.zeros(model.levelModelList[-1].u[ci].dof.shape,'d')
                model.levelModelList[-1].getSpatialResidual(model.levelModelList[-1].u[ci].dof,res_space[ci])
                res_mass[ci] = numpy.zeros(model.levelModelList[-1].u[ci].dof.shape,'d')
                model.levelModelList[-1].getMassResidual(model.levelModelList[-1].u[ci].dof,res_space[ci])
            model.levelModelList[-1].archiveFiniteElementResiduals(self.ar[index],self.tnList[0],self.tCount,res_space,res_name_base='spatial_residual')
            model.levelModelList[-1].archiveFiniteElementResiduals(self.ar[index],self.tnList[0],self.tCount,res_mass,res_name_base='mass_residual')

        if not self.opts.cacheArchive:
            if not self.so.useOneArchive:
                self.ar[index].sync()
            else:
                if index == len(self.ar) - 1:
                    self.ar[index].sync()
    ##save model's solution values to archive
    def archiveSolution(self,model,index,t=None):
        if self.archiveFlag == ArchiveFlags.UNDEFINED:
            return
        if t == None:
            t = self.systemStepController.t_system

        log("Writing mesh header for  model = "+model.name+" at time t="+str(t),level=3)
        log("Writing solution for  model = "+model.name,level=3)
        if self.so.useOneArchive:
            if index==0:
                self.femSpaceWritten={}
            model.levelModelList[-1].archiveFiniteElementSolutions(self.ar[index],t,self.tCount,
                                                                   initialPhase=False,
                                                                   writeVectors=True,meshChanged=True,femSpaceWritten=self.femSpaceWritten,
                                                                   writeVelocityPostProcessor=self.opts.writeVPP)
        else:
            model.levelModelList[-1].archiveFiniteElementSolutions(self.ar[index],t,self.tCount,
                                                                   initialPhase=False,
                                                                   writeVectors=True,meshChanged=True,
                                                                   writeVelocityPostProcessor=self.opts.writeVPP)
        model.levelModelList[-1].archiveAnalyticalSolutions(self.ar[index],self.pList[index].analyticalSolution,
                                                            t,
                                                            self.tCount)
        #uses values in simFlags['storeQuantities']
        #q dictionary
        if self.archive_q[index] == True:
            scalarKeys = model.simTools.getScalarElementStorageKeys(model,t)
            vectorKeys = model.simTools.getVectorElementStorageKeys(model,t)
            tensorKeys = model.simTools.getTensorElementStorageKeys(model,t)
            model.levelModelList[-1].archiveElementQuadratureValues(self.ar[index],t,self.tCount,
                                                                    scalarKeys=scalarKeys,vectorKeys=vectorKeys,tensorKeys=tensorKeys,
                                                                    initialPhase=False,meshChanged=True)

        #ebq_global dictionary
        if self.archive_ebq_global[index] == True:
            scalarKeys = model.simTools.getScalarElementBoundaryStorageKeys(model,t)
            vectorKeys = model.simTools.getVectorElementBoundaryStorageKeys(model,t)
            tensorKeys = model.simTools.getTensorElementBoundaryStorageKeys(model,t)
            model.levelModelList[-1].archiveElementBoundaryQuadratureValues(self.ar[index],t,self.tCount,
                                                                            scalarKeys=scalarKeys,vectorKeys=vectorKeys,tensorKeys=tensorKeys,
                                                                            initialPhase=False,meshChanged=True)
        if self.archive_ebqe[index] == True:
            #ebqe dictionary
            scalarKeys = model.simTools.getScalarExteriorElementBoundaryStorageKeys(model,t)
            vectorKeys = model.simTools.getVectorExteriorElementBoundaryStorageKeys(model,t)
            tensorKeys = model.simTools.getTensorExteriorElementBoundaryStorageKeys(model,t)
            model.levelModelList[-1].archiveExteriorElementBoundaryQuadratureValues(self.ar[index],t,self.tCount,
                                                                                    scalarKeys=scalarKeys,vectorKeys=vectorKeys,tensorKeys=tensorKeys,
                                                                                    initialPhase=False,meshChanged=True)
        #for nonlinear POD
        if self.archive_pod_residuals[index] == True:
            res_space = {}; res_mass = {}
            for ci in range(model.levelModelList[-1].coefficients.nc):
                res_space[ci] = numpy.zeros(model.levelModelList[-1].u[ci].dof.shape,'d')
                model.levelModelList[-1].getSpatialResidual(model.levelModelList[-1].u[ci].dof,res_space[ci])
                res_mass[ci] = numpy.zeros(model.levelModelList[-1].u[ci].dof.shape,'d')
                model.levelModelList[-1].getMassResidual(model.levelModelList[-1].u[ci].dof,res_mass[ci])
            model.levelModelList[-1].archiveFiniteElementResiduals(self.ar[index],t,self.tCount,res_space,res_name_base='spatial_residual')
            model.levelModelList[-1].archiveFiniteElementResiduals(self.ar[index],t,self.tCount,res_mass,res_name_base='mass_residual')

        if not self.opts.cacheArchive:
            if not self.so.useOneArchive:
                self.ar[index].sync()
            else:
                if index == len(self.ar) - 1:
                    self.ar[index].sync()

    ## clean up archive
    def closeArchive(self,model,index):
        if self.archiveFlag == None:
            return
        if self.so.useOneArchive:
            if index==0:
                log("Closing solution archive for "+self.so.name)
                self.ar[index].close()
        else:
            log("Closing solution archive for "+model.name)
            self.ar[index].close()

    def initializeViewSolution(self,model):
        """
        """
        model.viewer.preprocess(model,model.stepController.t_model_last)
        model.simTools.preprocess(model,model.stepController.t_model_last)

    ## run time visualization for modela
    def viewSolution(self,model,initialCondition=False):
        """

        """
        #mwf looking at last solns
        if (model.viewer.viewerType != 'matlab' or model.stepController.t_model_last <= self.tnList[0] or
            model.stepController.t_model_last >= self.tnList[-1]):
            model.viewer.processTimeLevel(model,model.stepController.t_model_last)
            model.simTools.processTimeLevel(model,model.stepController.t_model_last)


    ## clean up runtime visualization
    def finalizeViewSolution(self,model):
        model.viewer.postprocess(model,model.stepController.t_model_last)
        model.simTools.postprocess(model,model.stepController.t_model_last)<|MERGE_RESOLUTION|>--- conflicted
+++ resolved
@@ -571,20 +571,14 @@
         else:
             self.tCount=0#time step counter
         log("Attaching models and running spin-up step if requested")
-<<<<<<< HEAD
-#>>>>>>> proteus-master:proteus/NumericalSolution.py
-
-
-#<<<<<<< HEAD:src/NumericalSolution.py
-#               pass
-        
+
         #chitak, override the initial conditions
         if (isinstance(p.domain, Domain.PUMIDomain) and p.domain.initFlag==True):
           log("Setting initial conditions from PUMI interpolated solution")
           ivar=0;
           for m in self.modelList:
             for lm in m.levelModelList:
-               for ci in range(lm.coefficients.nc):                        
+               for ci in range(lm.coefficients.nc):
                        ivar=ivar+1
           tot_var=ivar
           soldof=numpy.zeros((tot_var,lm.mesh.nNodes_global))
@@ -592,18 +586,14 @@
           ivar=-1
           for m in self.modelList:
             for lm in m.levelModelList:
-               for ci in range(lm.coefficients.nc):                       
+               for ci in range(lm.coefficients.nc):
                  ivar=ivar+1
                  for nN in range(lm.mesh.nNodes_global):
                     lm.u[ci].dof[nN]=soldof[ivar,nN]
-               lm.setFreeDOF(m.uList[0])     
+               lm.setFreeDOF(m.uList[0])
                lm.calculateSolutionAtQuadrature()
-          del soldof     
-        
-        #log("Attaching models and running spin-up step if requested",level=3)
-#=======
-        for p,n,m,simOutput in zip(self.pList,self.nList,self.modelList,self.simOutputList):
-=======
+          del soldof
+
         self.firstStep = True ##\todo get rid of firstStep flag in NumericalSolution if possible?
         spinup = []
         for index,m in self.modelSpinUp.iteritems():
@@ -613,7 +603,6 @@
                 spinup.append((self.pList[index],self.nList[index],m,self.simOutputList[index]))
         for p,n,m,simOutput in spinup:
             log("Attaching models to model "+p.name)
->>>>>>> 0ea63924
             m.attachModels(self.modelList)
             if m in self.modelSpinUp.values():
                 log("Spin-Up Estimating initial time derivative and initializing time history for model "+p.name)
@@ -867,13 +856,9 @@
                     self.tCount+=1
                     for index,model in enumerate(self.modelList):
                         self.archiveSolution(model,index,self.systemStepController.t_system_last)
-#<<<<<<< HEAD:src/NumericalSolution.py
                     if not self.opts.cacheArchive:
                         self.ar[index].sync()
 
-                        
-#=======
-#>>>>>>> proteus-master:proteus/NumericalSolution.py
             #end system step iterations
             if self.archiveFlag == ArchiveFlags.EVERY_USER_STEP:
                 self.tCount+=1
@@ -888,14 +873,14 @@
           ivar=0;
           for m in self.modelList:
              for lm in m.levelModelList:
-                  for ci in range(lm.coefficients.nc):                        
+                  for ci in range(lm.coefficients.nc):
                           ivar=ivar+1
           tot_var=ivar
           soldof=numpy.zeros((ivar,lm.mesh.nNodes_global))
           ivar=-1
           for m in self.modelList:
              for lm in m.levelModelList:
-                  for ci in range(lm.coefficients.nc):                        
+                  for ci in range(lm.coefficients.nc):
                           ivar=ivar+1
                           for nN in range(lm.mesh.nNodes_global):
                                 soldof[ivar][nN]=lm.u[ci].dof[nN]
@@ -909,7 +894,7 @@
         for index,model in enumerate(self.modelList):
             self.finalizeViewSolution(model)
             self.closeArchive(model,index)
-          
+
         #Destroy the mesh data structures in C because garbage collection doesnt take care of it
         #import cmeshTools
         #m = self.modelList[0]
