--- conflicted
+++ resolved
@@ -1498,10 +1498,7 @@
                                                                                     scalarKeys=scalarKeys,vectorKeys=vectorKeys,tensorKeys=tensorKeys,
                                                                                     initialPhase=True,meshChanged=True)
 
-<<<<<<< HEAD
-=======
         #For aux quantity of interest (MQL)        
->>>>>>> 7d83942f
         try:
             quantDOFs = {}
             quantDOFs[0] = model.levelModelList[-1].quantDOFs
@@ -1510,7 +1507,6 @@
                                                                    self.tCount,
                                                                    quantDOFs,
                                                                    res_name_base='quantDOFs_for_'+model.name)
-<<<<<<< HEAD
             logEvent("Writing initial quantity of interest at DOFs for = "+model.name+" at time t="+str(t),level=3)
         except:
             pass   
@@ -1537,9 +1533,6 @@
                                                                    eta,
                                                                    res_name_base='eta')
             logEvent("Writing bathymetry for = "+model.name,level=3)
-=======
-            logEvent("Writing initial quantity of interest at DOFs for = "+model.name,level=3)
->>>>>>> 7d83942f
         except:
             pass
 
@@ -1621,7 +1614,6 @@
                                                                    res_name_base='quantDOFs_for_'+model.name)
             logEvent("Writing initial quantity of interest at DOFs for = "+model.name+" at time t="+str(t),level=3)
         except:
-<<<<<<< HEAD
             pass  
 
         #Write bathymetry for Shallow water equations (MQL)
@@ -1648,11 +1640,7 @@
             logEvent("Writing bathymetry for = "+model.name,level=3)
         except:
             pass
-        
-=======
-            pass
-
->>>>>>> 7d83942f
+
         #for nonlinear POD
         if self.archive_pod_residuals[index] == True:
             res_space = {}; res_mass = {}
