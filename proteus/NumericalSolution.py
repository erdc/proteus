"""
A hierarchy of classes for managing comlete numerical solution implementations

.. inheritance-diagram:: proteus.NumericalSolution
   :parts: 1
"""

import os
import numpy
from subprocess import check_call

import LinearSolvers
import NonlinearSolvers
import TriangleTools
import MeshTools
import Profiling
import Transport
import SimTools
import Archiver
import Viewers
from Archiver import ArchiveFlags
import Domain

from .Profiling import logEvent

# Global to control whether the kernel starting is active.
embed_ok = True

class NS_base:  # (HasTraits):
    r"""
    The base class for managing the numerical solution of  PDE's.

    The constructor must build all the objects required by a numerical
    method to approximate the solution over a sequence of time intervals.

    calculateSolution(runName) carries out the numerical solution.

    .. graphviz::

       digraph NumericalSolutionHasA {
       node [shape=record, fontname=Helvetica, fontsize=12];
       NS   [label="NumericalSolution" URL="\ref NumericalSolution", style="filled", fillcolor="gray"];
       mList [label="MultilevelTranportModel [n]" URL="\ref proteus::Transport::MultilevelTransport"];
       nsList [label="NonLinearSolver [n] " URL="\ref proteus::NonLinearSolver"];
       lsList [label="LinearSolver [n] " URL="\ref proteus::LinearSolver"];
       pList [label="Problem Specification [n]" URL="\ref proteus::default_p"];
       nList [label="Numerics Specifiation [n]" URL="\ref proteus::default_n"];
       sList [label="Output Specification [n]" URL="\ref proteus::SimTools"];
       so [label="Coupling Specification " URL="\ref proteus::SO_base"];
       ar [label="Archiver" URL="\ref proteus::AR_base"];
       NS -> pList [arrowhead="normal", style="dashed", color="purple"];
       NS -> nList [arrowhead="normal", style="dashed", color="purple"];
       NS -> so [arrowhead="normal", style="dashed", color="purple"];
       NS -> sList [arrowhead="normal", style="dashed", color="purple"];
       NS -> mList [arrowhead="normal", style="dashed", color="purple"];
       NS -> nsList [arrowhead="normal", style="dashed", color="purple"];
       NS -> lsList [arrowhead="normal", style="dashed", color="purple"];
       NS -> ar [arrowhead="normal", style="dashed", color="purple"];
       }
    """

    def __init__(self, so,pList,nList,sList,opts,simFlagsList=None):
        import Comm
        comm=Comm.get()
        self.comm=comm
        message = "Initializing NumericalSolution for "+so.name+"\n System includes: \n"
        for p in pList:
            message += p.name+"\n"
        logEvent(message)
        self.so=so
        self.pList=pList
        self.nList=nList
        self.opts=opts
        self.simFlagsList=simFlagsList
        self.timeValues={}
        Profiling.memory("Memory used before initializing"+so.name)
        memBase = Profiling.memLast #save current memory usage for later
        if not so.useOneMesh:
            so.useOneArchive=False

        logEvent("Setting Archiver(s)")

        if so.useOneArchive:
            self.femSpaceWritten={}
            tmp  = Archiver.XdmfArchive(opts.dataDir,so.name,useTextArchive=opts.useTextArchive,
                                        gatherAtClose=opts.gatherArchive,hotStart=opts.hotStart,
                                        useGlobalXMF=(not opts.subdomainArchives),
                                        global_sync=opts.global_sync)
            self.ar = dict([(i,tmp) for i in range(len(self.pList))])
        elif len(self.pList) == 1:
            self.ar = {0:Archiver.XdmfArchive(opts.dataDir,so.name,useTextArchive=opts.useTextArchive,
                                              gatherAtClose=opts.gatherArchive,hotStart=opts.hotStart)} #reuse so.name if possible
        else:
            self.ar = dict([(i,Archiver.XdmfArchive(opts.dataDir,p.name,useTextArchive=opts.useTextArchive,
                                                    gatherAtClose=opts.gatherArchive,hotStart=opts.hotStart)) for i,p in enumerate(self.pList)])
        #by default do not save quadrature point info
        self.archive_q                 = dict([(i,False) for i in range(len(self.pList))]);
        self.archive_ebq_global        = dict([(i,False) for i in range(len(self.pList))]);
        self.archive_ebqe              = dict([(i,False) for i in range(len(self.pList))]);
        self.archive_pod_residuals = dict([(i,False) for i in range(len(self.pList))]);
        if simFlagsList != None:
            assert len(simFlagsList) == len(self.pList), "len(simFlagsList) = %s should be %s " % (len(simFlagsList),len(self.pList))
            for index in range(len(self.pList)):
                if simFlagsList[index].has_key('storeQuantities'):
                    for quant in filter(lambda a: a != None,simFlagsList[index]['storeQuantities']):
                        recType = quant.split(':')
                        if len(recType) > 1 and recType[0] == 'q':
                            self.archive_q[index] = True
                        elif len(recType) > 1 and recType[0] == 'ebq_global':
                            self.archive_ebq_global[index] = True
                        elif len(recType) > 1 and recType[0] == 'ebqe':
                            self.archive_ebqe[index] = True
                        #
                        elif recType[0] == 'pod_residuals':
                            self.archive_pod_residuals[index]=True
                        else:
                            logEvent("Warning Numerical Solution storeQuantity = %s not recognized won't archive" % quant)
                    #
                #
            #
        #
        logEvent("Setting up MultilevelMesh")
        mlMesh_nList = []
        if so.useOneMesh:
            logEvent("Building one multilevel mesh for all models")
            nListForMeshGeneration=[nList[0]]
            pListForMeshGeneration=[pList[0]]
        else:
            logEvent("Building seperate meshes for each model")
            nListForMeshGeneration=nList
            pListForMeshGeneration=pList

        for p,n in zip(pListForMeshGeneration,nListForMeshGeneration):
            if opts.hotStart:
                p.genMesh = False
                logEvent("Hotstarting, using existing mesh "+p.name)
            else:
                logEvent("Generating mesh for "+p.name)
            #support for old-style domain input
            if p.domain == None:
                if p.nd == 1:
                    p.domain = Domain.RectangularDomain(L=p.L[:1],
                                                        x=p.x0[:1],
                                                        name=p.name)
                elif p.nd == 2:
                    if p.polyfile != None:
                        p.domain = Domain.PlanarStraightLineGraphDomain(fileprefix=p.polyfile,name=p.polyfile)
                    else:
                        p.domain = Domain.RectangularDomain(L=p.L[:2],
                                                            x=p.x0[:2],
                                                            name=p.name)
                elif p.nd == 3:
                    if p.polyfile != None:
                        p.domain = Domain.PiecewiseLinearComplexDomain(fileprefix=p.polyfile,name=p.polyfile)
                    elif p.meshfile != None:
                        p.domain = Domain.Mesh3DMDomain(p.meshfile)
                    else:
                        p.domain = Domain.RectangularDomain(L=p.L[:3],
                                                            x=p.x0[:3],
                                                            name=p.name)
                else:
                    raise RuntimeError("No support for domains in more than three dimensions")
            #now generate meshes, could move to Domain and use polymorphism or MeshTools
            if isinstance(p.domain,Domain.RectangularDomain):
                if p.domain.nd == 1:
                    mlMesh = MeshTools.MultilevelEdgeMesh(n.nn, 1, 1,
                                                          p.domain.x[0], 0.0, 0.0,
                                                          p.domain.L[0], 1.0, 1.0,
                                                          refinementLevels=n.nLevels,
                                                          nLayersOfOverlap=n.nLayersOfOverlapForParallel,
                                                          parallelPartitioningType=n.parallelPartitioningType)
                elif p.domain.nd == 2:
                    if (n.nnx == n.nny == None):
                        nnx = nny = n.nn
                    else:
                        nnx = n.nnx
                        nny = n.nny
                    logEvent("Building %i x %i rectangular mesh for %s" % (nnx,nny,p.name))

                    if not hasattr(n,'quad'):
                        n.quad = False

                    if (n.quad):
                        mlMesh = MeshTools.MultilevelQuadrilateralMesh(nnx,nny,1,
                                                                       p.domain.x[0], p.domain.x[1], 0.0,
                                                                       p.domain.L[0],p.domain.L[1],1,
                                                                       refinementLevels=n.nLevels,
                                                                       nLayersOfOverlap=n.nLayersOfOverlapForParallel,
                                                                       parallelPartitioningType=n.parallelPartitioningType)
                    else:
                        mlMesh = MeshTools.MultilevelTriangularMesh(nnx,nny,1,
                                                                    p.domain.x[0], p.domain.x[1], 0.0,
                                                                    p.domain.L[0],p.domain.L[1],1,
                                                                    refinementLevels=n.nLevels,
                                                                    nLayersOfOverlap=n.nLayersOfOverlapForParallel,
                                                                    parallelPartitioningType=n.parallelPartitioningType)

                elif p.domain.nd == 3:
                    if (n.nnx == n.nny == n.nnz ==None):
                        nnx = nny = nnz = n.nn
                    else:
                        nnx = n.nnx
                        nny = n.nny
                        nnz = n.nnz
                    logEvent("Building %i x %i x %i rectangular mesh for %s" % (nnx,nny,nnz,p.name))

                    if not hasattr(n,'hex'):
                        n.hex = False

                    if not hasattr(n,'NURBS'):
                        n.NURBS = False

                    if (n.NURBS):
                        mlMesh = MeshTools.MultilevelNURBSMesh(nnx,nny,nnz,
                                                               n.px,n.py,n.pz,
                                                               p.domain.x[0], p.domain.x[1], p.domain.x[2],
                                                               p.domain.L[0], p.domain.L[1], p.domain.L[2],
                                                               refinementLevels=n.nLevels,
                                                               nLayersOfOverlap=n.nLayersOfOverlapForParallel,
                                                               parallelPartitioningType=n.parallelPartitioningType)
                    elif (n.hex):
                        if not hasattr(n,'px'):
                            n.px=0
                            n.py=0
                            n.pz=0
                        mlMesh = MeshTools.MultilevelHexahedralMesh(nnx, nny, nnz,
                                                                    n.px,n.py,n.pz,
                                                                    p.domain.x[0], p.domain.x[1], p.domain.x[2],
                                                                    p.domain.L[0], p.domain.L[1], p.domain.L[2],
                                                                    refinementLevels=n.nLevels,
                                                                    nLayersOfOverlap=n.nLayersOfOverlapForParallel,
                                                                    parallelPartitioningType=n.parallelPartitioningType)
                    else :
                        mlMesh = MeshTools.MultilevelTetrahedralMesh(nnx, nny, nnz,
                                                                     p.domain.x[0], p.domain.x[1], p.domain.x[2],
                                                                     p.L[0], p.L[1], p.L[2],
                                                                     refinementLevels=n.nLevels,
                                                                     nLayersOfOverlap=n.nLayersOfOverlapForParallel,
                                                                     parallelPartitioningType=n.parallelPartitioningType)

            elif isinstance(p.domain,Domain.PlanarStraightLineGraphDomain):
                logEvent("Calling Triangle to generate 2D mesh for"+p.name)
                tmesh = TriangleTools.TriangleBaseMesh(baseFlags=n.triangleOptions,
                                                       nbase=1,
                                                       verbose=10)
                if comm.isMaster() and p.genMesh:
                    tmesh.readFromPolyFile(p.domain.polyfile)
                    tmesh.writeToFile(p.domain.polyfile)
                    logEvent("Converting to Proteus Mesh")
                    mesh=tmesh.convertToProteusMesh(verbose=1)
                comm.barrier()
                if not comm.isMaster() or not p.genMesh:
                    mesh = MeshTools.TriangularMesh()
                    mesh.generateFromTriangleFiles(filebase=p.domain.polyfile,base=1)
                mlMesh = MeshTools.MultilevelTriangularMesh(0,0,0,skipInit=True,
                                                            nLayersOfOverlap=n.nLayersOfOverlapForParallel,
                                                            parallelPartitioningType=n.parallelPartitioningType)
                logEvent("Generating %i-level mesh from coarse Triangle mesh" % (n.nLevels,))
                mlMesh.generateFromExistingCoarseMesh(mesh,n.nLevels,
                                                      nLayersOfOverlap=n.nLayersOfOverlapForParallel,
                                                      parallelPartitioningType=n.parallelPartitioningType)
            elif isinstance(p.domain,Domain.PiecewiseLinearComplexDomain):
                from subprocess import call
                import sys
                if comm.rank() == 0 and (p.genMesh or not (os.path.exists(p.domain.polyfile+".ele") and
                                                           os.path.exists(p.domain.polyfile+".node") and
                                                           os.path.exists(p.domain.polyfile+".face"))):
                    logEvent("Running tetgen to generate 3D mesh for "+p.name,level=1)
                    tetcmd = "tetgen -%s %s.poly" % (n.triangleOptions,p.domain.polyfile)
                    logEvent("Calling tetgen on rank 0 with command %s" % (tetcmd,))

                    check_call(tetcmd, shell=True)

                    logEvent("Done running tetgen")
                    elefile  = "%s.1.ele" % p.domain.polyfile
                    nodefile = "%s.1.node" % p.domain.polyfile
                    facefile = "%s.1.face" % p.domain.polyfile
                    edgefile = "%s.1.edge" % p.domain.polyfile
                    assert os.path.exists(elefile), "no 1.ele"
                    tmp = "%s.ele" % p.domain.polyfile
                    os.rename(elefile,tmp)
                    assert os.path.exists(tmp), "no .ele"
                    assert os.path.exists(nodefile), "no 1.node"
                    tmp = "%s.node" % p.domain.polyfile
                    os.rename(nodefile,tmp)
                    assert os.path.exists(tmp), "no .node"
                    if os.path.exists(facefile):
                        tmp = "%s.face" % p.domain.polyfile
                        os.rename(facefile,tmp)
                        assert os.path.exists(tmp), "no .face"
                    if os.path.exists(edgefile):
                        tmp = "%s.edge" % p.domain.polyfile
                        os.rename(edgefile,tmp)
                        assert os.path.exists(tmp), "no .edge"
                comm.barrier()
                logEvent("Initializing mesh and MultilevelMesh")
                nbase = 1
                mesh=MeshTools.TetrahedralMesh()
                mlMesh = MeshTools.MultilevelTetrahedralMesh(0,0,0,skipInit=True,
                                                             nLayersOfOverlap=n.nLayersOfOverlapForParallel,
                                                             parallelPartitioningType=n.parallelPartitioningType)
                if opts.generatePartitionedMeshFromFiles:
                    logEvent("Generating partitioned mesh from Tetgen files")
                    mlMesh.generatePartitionedMeshFromTetgenFiles(p.domain.polyfile,nbase,mesh,n.nLevels,
                                                                  nLayersOfOverlap=n.nLayersOfOverlapForParallel,
                                                                  parallelPartitioningType=n.parallelPartitioningType)
                else:
                    logEvent("Generating coarse global mesh from Tetgen files")
                    mesh.generateFromTetgenFiles(p.domain.polyfile,nbase,parallel = comm.size() > 1)
                    logEvent("Generating partitioned %i-level mesh from coarse global Tetgen mesh" % (n.nLevels,))
                    mlMesh.generateFromExistingCoarseMesh(mesh,n.nLevels,
                                                          nLayersOfOverlap=n.nLayersOfOverlapForParallel,
                                                          parallelPartitioningType=n.parallelPartitioningType)
            elif isinstance(p.domain,Domain.MeshTetgenDomain):
                mesh=MeshTools.TetrahedralMesh()
                logEvent("Reading coarse mesh from tetgen file")
                mesh.generateFromTetgenFiles(p.domain.meshfile,1)
                mlMesh = MeshTools.MultilevelTetrahedralMesh(0,0,0,skipInit=True,
                                                             nLayersOfOverlap=n.nLayersOfOverlapForParallel,
                                                             parallelPartitioningType=n.parallelPartitioningType)
                logEvent("Generating %i-level mesh from coarse Tetgen mesh" % (n.nLevels,))
                mlMesh.generateFromExistingCoarseMesh(mesh,n.nLevels,
                                                      nLayersOfOverlap=n.nLayersOfOverlapForParallel,
                                                      parallelPartitioningType=n.parallelPartitioningType)
            elif isinstance(p.domain,Domain.Mesh3DMDomain):
                mesh=MeshTools.TetrahedralMesh()
                logEvent("Reading coarse mesh from 3DM file")
                mesh.generateFrom3DMFile(p.domain.meshfile)
                mlMesh = MeshTools.MultilevelTetrahedralMesh(0,0,0,skipInit=True,
                                                             nLayersOfOverlap=n.nLayersOfOverlapForParallel,
                                                             parallelPartitioningType=n.parallelPartitioningType)
                logEvent("Generating %i-level mesh from coarse 3DM mesh" % (n.nLevels,))
                mlMesh.generateFromExistingCoarseMesh(mesh,n.nLevels,
                                                      nLayersOfOverlap=n.nLayersOfOverlapForParallel,
                                                      parallelPartitioningType=n.parallelPartitioningType)
            elif isinstance(p.domain,Domain.MeshHexDomain):
                mesh=MeshTools.HexahedralMesh()
                logEvent("Reading coarse mesh from file")
                mesh.generateFromHexFile(p.domain.meshfile)
                mlMesh = MeshTools.MultilevelHexahedralMesh(0,0,0,skipInit=True,
                                                             nLayersOfOverlap=n.nLayersOfOverlapForParallel,
                                                             parallelPartitioningType=n.parallelPartitioningType)
                logEvent("Generating %i-level mesh from coarse mesh" % (n.nLevels,))
                mlMesh.generateFromExistingCoarseMesh(mesh,n.nLevels,
                                                      nLayersOfOverlap=n.nLayersOfOverlapForParallel,
                                                      parallelPartitioningType=n.parallelPartitioningType)
            mlMesh_nList.append(mlMesh)
            if opts.viewMesh:
                logEvent("Attempting to visualize mesh")
                try:
                    from proteusGraphical import vtkViewers
                    vtkViewers.ViewMesh(mlMesh.meshList[0],viewMaterialTypes=True)
                    vtkViewers.ViewBoundaryMesh(mlMesh.meshList[0],viewBoundaryMaterialTypes=True)
                except:
                    logEvent("NumericalSolution ViewMesh failed for coarse mesh")
            for l in range(n.nLevels):
                try:
                    logEvent(mlMesh.meshList[l].meshInfo())
                except:
                    logEvent("meshInfo() method not implemented for this mesh type")
                if opts.viewMesh and opts.viewLevels and l > 0:
                    logEvent("Attempting to visualize mesh")
                    try:
                        from proteusGraphical import vtkViewers
                        vtkViewers.ViewMesh(mlMesh.meshList[l],title="mesh level %s " % l,
                                            viewMaterialTypes=True)
                        vtkViewers.ViewBoundaryMesh(mlMesh.meshList[l],title="boundary mesh level %s " % l,
                                                    viewBoundaryMaterialTypes=True)
                    except:
                        logEvent("NumericalSolution ViewMesh failed for mesh level %s" % l)
        if so.useOneMesh:
            for p in pList[1:]: mlMesh_nList.append(mlMesh)
        Profiling.memory("Mesh")
        self.modelList=[]
        self.lsList=[]
        self.nlsList=[]
        from collections import OrderedDict
        self.modelSpinUp = OrderedDict()
        #
        for p in pList:
            p.coefficients.opts = self.opts
            if p.coefficients.sdInfo == {}:
                for ci,ckDict in p.coefficients.diffusion.iteritems():
                    for ck in ckDict.keys():
                        if not p.coefficients.sdInfo.has_key((ci,ck)):
                            p.coefficients.sdInfo[(ci,ck)] = (numpy.arange(start=0,stop=p.nd**2+1,step=p.nd,dtype='i'),
                                                              numpy.array([range(p.nd) for row in range(p.nd)],dtype='i').flatten())
                            logEvent("Numerical Solution Sparse diffusion information key "+`(ci,ck)`+' = '+`p.coefficients.sdInfo[(ci,ck)]`)

        for p,n,s,mlMesh,index in zip(pList,nList,sList,mlMesh_nList,range(len(pList))):
            if so.needEBQ_GLOBAL:
                n.needEBQ_GLOBAL = True
            if so.needEBQ:
                n.needEBQ = True
            ## \todo clean up tolerances: use rtol_u,atol_u and rtol_res, atol_res; allow scaling by mesh diameter
            ## \todo pass in options = (p,n) instead of using monster ctor signature
            tolList=[]
            linTolList=[]
            for l in range(n.nLevels):
                #if mlMesh.meshList[l].hasGeometricInfo != True:
                #    mlMesh.meshList[l].computeGeometricInfo()

                #fac = (mlMesh.meshList[l].h/mlMesh.meshList[0].h)**2
                fac = 1.0
                tolList.append(n.tolFac*fac)
                linTolList.append(n.linTolFac*fac)

            logEvent("Setting up MultilevelTransport for "+p.name)
            model = Transport.MultilevelTransport(p,n,mlMesh,OneLevelTransportType=p.LevelModelType)
            self.modelList.append(model)
            model.name = p.name
            logEvent("Setting "+model.name+" stepController to "+str(n.stepController))
            model.stepController = n.stepController(model,n)
            Profiling.memory("MultilevelTransport for"+p.name)
            logEvent("Setting up MultilevelLinearSolver for"+p.name)
            #allow options database to set model specific parameters?
            linear_solver_options_prefix = None
            if 'linear_solver_options_prefix' in dir(n):
                linear_solver_options_prefix = n.linear_solver_options_prefix

            (multilevelLinearSolver,directSolverFlag) = LinearSolvers.multilevelLinearSolverChooser(
                linearOperatorList = model.jacobianList,
                par_linearOperatorList = model.par_jacobianList,
                multilevelLinearSolverType = n.multilevelLinearSolver,
                computeSolverRates=n.computeLinearSolverRates,
                printSolverInfo=n.printLinearSolverInfo,
                levelLinearSolverType = n.levelLinearSolver,
                computeLevelSolverRates=n.computeLevelLinearSolverRates,
                printLevelSolverInfo=n.printLevelLinearSolverInfo,
                smootherType = n.linearSmoother,
                computeSmootherRates=n.computeLinearSmootherRates,
                printSmootherInfo=n.printLinearSmootherInfo,
                prolongList = model.meshTransfers.prolongList,
                restrictList = model.meshTransfers.restrictList,
                connectivityListList = [model.levelModelList[l].sparsityInfo for l in range(n.nLevels)],
                relativeToleranceList = linTolList,
                absoluteTolerance = n.l_atol_res,
                solverMaxIts = n.linearSolverMaxIts,
                solverConvergenceTest=n.linearSolverConvergenceTest,
                cycles=n.linearWCycles,
                preSmooths=n.linearPreSmooths,
                postSmooths=n.linearPostSmooths,
                ##\todo logic needs to handle element boundary partition too
                parallelUsesFullOverlap=(n.nLayersOfOverlapForParallel > 0 or n.parallelPartitioningType == MeshTools.MeshParallelPartitioningTypes.node),
                par_duList=model.par_duList,
                solver_options_prefix=linear_solver_options_prefix,
                computeEigenvalues = n.computeEigenvalues)
            self.lsList.append(multilevelLinearSolver)
            Profiling.memory("MultilevelLinearSolver for "+p.name)
            logEvent("Setting up MultilevelNonLinearSolver for "+p.name)
            self.nlsList.append(NonlinearSolvers.multilevelNonlinearSolverChooser(
                model.levelModelList,
                model.jacobianList,
                model.par_jacobianList,
                duList=model.duList,
                par_duList=model.par_duList,
                multilevelNonlinearSolverType = n.multilevelNonlinearSolver,
                computeSolverRates=n.computeNonlinearSolverRates,
                solverConvergenceTest=n.nonlinearSolverConvergenceTest,
                levelSolverConvergenceTest=n.levelNonlinearSolverConvergenceTest,
                printSolverInfo=n.printNonlinearSolverInfo,
                relativeToleranceList = tolList,
                absoluteTolerance = n.nl_atol_res,
                levelNonlinearSolverType=n.levelNonlinearSolver,
                computeLevelSolverRates=n.computeNonlinearLevelSolverRates,
                printLevelSolverInfo=n.printNonlinearLevelSolverInfo,
                smootherType = n.nonlinearSmoother,
                computeSmootherRates=n.computeNonlinearSmootherRates,
                printSmootherInfo=n.printNonlinearSmootherInfo,
                preSmooths=n.nonlinearPreSmooths,
                postSmooths=n.nonlinearPostSmooths,
                cycles=n.nonlinearWCycles,
                maxSolverIts=n.maxNonlinearIts,
                prolong_bcList = model.meshTransfers.prolong_bcListDict,
                restrict_bcList = model.meshTransfers.restrict_bcListDict,
                restrict_bcSumList = model.meshTransfers.restrict_bcSumListDict,
                prolongList = model.meshTransfers.prolongList,
                restrictList = model.meshTransfers.restrictList,
                restrictionRowSumList = model.meshTransfers.restrictSumList,
                connectionListList=[model.levelModelList[l].sparsityInfo for l in range(n.nLevels)],
                linearSolverList=multilevelLinearSolver.solverList,
                linearDirectSolverFlag=directSolverFlag,
                solverFullNewtonFlag=n.fullNewtonFlag,
                levelSolverFullNewtonFlag=n.fullNewtonFlag,
                smootherFullNewtonFlag=n.fullNewtonFlag,
                EWtol=n.useEisenstatWalker,
                maxLSits=n.maxLineSearches,
                #\todo need to add logic in multilevel NL solver chooser to account for numerical method's stencil as well
                parallelUsesFullOverlap=(n.nLayersOfOverlapForParallel > 0 or n.parallelPartitioningType == MeshTools.MeshParallelPartitioningTypes.node),
                nonlinearSolverNorm = n.nonlinearSolverNorm))
            model.solver=self.nlsList[-1]
            model.viewer = Viewers.V_base(p,n,s)
            Profiling.memory("MultilevelNonlinearSolver for"+p.name)
            #collect models to be used for spin up
        for index in so.modelSpinUpList:
            self.modelSpinUp[index] = self.modelList[index]
        logEvent("Finished setting up models and solvers")
        if self.opts.save_dof:
            for m in self.modelList:
                for lm in m.levelModelList:
                    for ci in range(lm.coefficients.nc):
                        lm.u[ci].dof_last = lm.u[ci].dof.copy()
        self.archiveFlag= so.archiveFlag
        logEvent("Setting up SimTools for "+p.name)
        self.simOutputList = []
        self.auxiliaryVariables = {}
        if self.simFlagsList != None:
            for p,n,simFlags,model,index in zip(pList,nList,simFlagsList,self.modelList,range(len(pList))):
                self.simOutputList.append(SimTools.SimulationProcessor(flags=simFlags,nLevels=n.nLevels,
                                                                       pFile=p,nFile=n,
                                                                       analyticalSolution=p.analyticalSolution))
                model.simTools = self.simOutputList[-1]
                self.auxiliaryVariables[model.name]= [av.attachModel(model,self.ar[index]) for av in n.auxiliaryVariables]
        else:
            for p,n,s,model,index in zip(pList,nList,sList,self.modelList,range(len(pList))):
                self.simOutputList.append(SimTools.SimulationProcessor(pFile=p,nFile=n))
                model.simTools = self.simOutputList[-1]
                model.viewer = Viewers.V_base(p,n,s)
                self.auxiliaryVariables[model.name]= [av.attachModel(model,self.ar[index]) for av in n.auxiliaryVariables]
        for avList in self.auxiliaryVariables.values():
            for av in avList:
                av.attachAuxiliaryVariables(self.auxiliaryVariables)
        logEvent(Profiling.memory("NumericalSolution memory",className='NumericalSolution',memSaved=memBase))
        if so.tnList == None:
            logEvent("Building tnList from model = "+pList[0].name+" nDTout = "+`nList[0].nDTout`)
            self.tnList=[float(n)*nList[0].T/float(nList[0].nDTout)
                         for n in range(nList[0].nDTout+1)]
        else:
            logEvent("Using tnList from so = "+so.name)
            self.tnList = so.tnList
        logEvent("Time sequence"+`self.tnList`)
        logEvent("Setting "+so.name+" systemStepController to object of type "+str(so.systemStepControllerType))
        self.systemStepController = so.systemStepControllerType(self.modelList,stepExact=so.systemStepExact)
        self.systemStepController.setFromOptions(so)
        logEvent("Finished NumericalSolution initialization")

    ## compute the solution
    def calculateSolution(self,runName):
        """ Cacluate the PDEs numerical solution.

        Parameters
        ----------
        runName : str
            A name for the calculated solution.
        """
        logEvent("Setting initial conditions",level=0)
        for index,p,n,m,simOutput in zip(range(len(self.modelList)),self.pList,self.nList,self.modelList,self.simOutputList):
            if self.opts.hotStart:
                logEvent("Setting initial conditions from hot start file for "+p.name)
                tCount = int(self.ar[index].tree.getroot()[-1][-1][-1][0].attrib['Name'])
                self.ar[index].n_datasets = tCount+1
                time = float(self.ar[index].tree.getroot()[-1][-1][-1][0].attrib['Value'])
                if len(self.ar[index].tree.getroot()[-1][-1]) > 1:
                    dt = time - float(self.ar[index].tree.getroot()[-1][-1][-2][0].attrib['Value'])
                else:
                    logEvent("Only one step in hot start file, setting dt to 1.0")
                    dt = 1.0
                logEvent("Last time step in hot start file was t = "+`time`)
                for lm,lu,lr in zip(m.levelModelList,m.uList,m.rList):
                    for cj in range(lm.coefficients.nc):
                        lm.u[cj].femSpace.readFunctionXdmf(self.ar[index],lm.u[cj],tCount)
                        lm.setFreeDOF(lu)
                        lm.timeIntegration.tLast = time
                        lm.timeIntegration.t = time
                        lm.timeIntegration.dt = dt
                self.tCount = tCount+1
            elif p.initialConditions != None:
                logEvent("Setting initial conditions for "+p.name)
                m.setInitialConditions(p.initialConditions,self.tnList[0])
                #It's only safe to calculate the solution and solution
                #gradients because the models aren't attached yet
                for lm in m.levelModelList:
                    lm.calculateSolutionAtQuadrature()
            else:
                logEvent("No initial conditions provided for model "+p.name)
        if self.opts.hotStart:
            if time >= self.tnList[-1] - 1.0e-5:
                logEvent("Modifying time interval to be tnList[-1] + tnList since tnList hasn't been modified already")
                ndtout = len(self.tnList)
                dtout = (self.tnList[-1] - self.tnList[0])/float(ndtout-1)
                self.tnList = [time + i*dtout for i in range(ndtout)]
                logEvent("New tnList"+`self.tnList`)
            else:
                tnListNew=[time]
                for n,t in enumerate(self.tnList):
                    if time < t-1.0e-8:
                        tnListNew.append(t)
                self.tnList=tnListNew
                logEvent("Hotstarting, new tnList is"+`self.tnList`)
        else:
            self.tCount=0#time step counter
        logEvent("Attaching models and running spin-up step if requested")
        self.firstStep = True ##\todo get rid of firstStep flag in NumericalSolution if possible?
        spinup = []
        for index,m in self.modelSpinUp.iteritems():
            spinup.append((self.pList[index],self.nList[index],m,self.simOutputList[index]))
        for index,m in enumerate(self.modelList):
            log("Attaching models to model "+p.name)
            m.attachModels(self.modelList)
            if index not in self.modelSpinUp:
                spinup.append((self.pList[index],self.nList[index],m,self.simOutputList[index]))
        for m in self.modelList:
            for lm,lu,lr in zip(m.levelModelList,
                                m.uList,
                                m.rList):
                #calculate the coefficients, any explicit-in-time
                #terms will be wrong
                lm.getResidual(lu,lr)
        for p,n,m,simOutput in spinup:
<<<<<<< HEAD
=======
            logEvent("Attaching models to model "+p.name)
            m.attachModels(self.modelList)
>>>>>>> 82975c11
            if m in self.modelSpinUp.values():
                logEvent("Spin-Up Estimating initial time derivative and initializing time history for model "+p.name)
                #now the models are attached so we can calculate the coefficients
                for lm,lu,lr in zip(m.levelModelList,
                                    m.uList,
                                    m.rList):
                    #calculate the coefficients, any explicit-in-time
                    #terms will be wrong
                    lm.getResidual(lu,lr)
                    #post-process velocity
                    #lm.calculateAuxiliaryQuantitiesAfterStep()
                    #load in the initial conditions into time
                    #integration history to get explict terms right
                    lm.initializeTimeHistory()
                    lm.timeIntegration.initializeSpaceHistory()
                    #recalculate coefficients
                    lm.getResidual(lu,lr)
                    #calculate consistent time derivative
                    lm.estimate_mt()
                    #post-process velocity
                    lm.calculateAuxiliaryQuantitiesAfterStep()
                logEvent("Spin-Up Choosing initial time step for model "+p.name)
                m.stepController.initialize_dt_model(self.tnList[0],self.tnList[1])
                #mwf what if user wants spin-up to be over (t_0,t_1)?

                if m.stepController.stepExact and m.stepController.t_model_last != self.tnList[1]:
                    logEvent("Spin-up step exact called for model %s" % (m.name,),level=3)
                    m.stepController.stepExact_model(self.tnList[1])
                logEvent("Spin-Up Initializing time history for model step controller")
                m.stepController.initializeTimeHistory()
                m.stepController.setInitialGuess(m.uList,m.rList)
                solverFailed = m.solver.solveMultilevel(uList=m.uList,
                                                        rList=m.rList,
                                                        par_uList=m.par_uList,
                                                        par_rList=m.par_rList)
                Profiling.memory("solver.solveMultilevel")
                if solverFailed:
                    logEvent("Spin-Up Step Failed t=%12.5e, dt=%12.5e for model %s, CONTINUING ANYWAY!" %  (m.stepController.t_model,
                                                                                                     m.stepController.dt_model,
                                                                                                     m.name))

                else:
                    if n.restrictFineSolutionToAllMeshes:
                        logEvent("Using interpolant of fine mesh an all meshes")
                        self.restrictFromFineMesh(m)
                    self.postStep(m)
                    self.systemStepController.modelStepTaken(m,self.tnList[0])
                    logEvent("Spin-Up Step Taken, Model step t=%12.5e, dt=%12.5e for model %s" % (m.stepController.t_model,
                                                                                             m.stepController.dt_model,
                                                                                             m.name))
        for p,n,m,simOutput,index in zip(self.pList,self.nList,self.modelList,self.simOutputList,range(len(self.pList))):
            if not self.opts.hotStart:
                logEvent("Archiving initial conditions")
                self.archiveInitialSolution(m,index)
            else:
                self.ar[index].domain = self.ar[index].tree.find("Domain")
            self.initializeViewSolution(m)
            logEvent("Estimating initial time derivative and initializing time history for model "+p.name)
            #now the models are attached so we can calculate the coefficients
            for lm,lu,lr in zip(m.levelModelList,
                                m.uList,
                                m.rList):
                if self.opts.save_dof:
                    for ci in range(lm.coefficients.nc):
                        lm.u[ci].dof_last[:] = lm.u[ci].dof
                #calculate the coefficients, any explicit terms will be wrong
                lm.timeTerm=False
                lm.getResidual(lu,lr)
                #post-process velocity
                #lm.calculateAuxiliaryQuantitiesAfterStep()
                #load in the initial conditions into time integration history to get explict terms right
                lm.initializeTimeHistory()
                lm.timeIntegration.initializeSpaceHistory()
                #recalculate  coefficients with the explicit terms correct
                lm.getResidual(lu,lr)
                #post-process velocity
                #lm.calculateAuxiliaryQuantitiesAfterStep()
                lm.timeTerm=True
                #calculate consistent
                lm.estimate_mt()
                #
            logEvent("Choosing initial time step for model "+p.name)
            m.stepController.initialize_dt_model(self.tnList[0],self.tnList[1])
            #recalculate  with all terms ready
            for lm,lu,lr in zip(m.levelModelList,
                                m.uList,
                                m.rList):
                lm.getResidual(lu,lr)
            logEvent("Initializing time history for model step controller")
            m.stepController.initializeTimeHistory()
        self.systemStepController.initialize_dt_system(self.tnList[0],self.tnList[1]) #may reset other dt's
        for m in self.modelList:
            logEvent("Auxiliary variable calculations for model %s" % (m.name,))
            for av in self.auxiliaryVariables[m.name]:
                av.calculate_init()
        logEvent("Starting time stepping",level=0)
        systemStepFailed=False
        stepFailed=False

        #NS_base has a fairly complicated time stepping loop structure
        #to accommodate fairly general split operator approaches. The
        #outer loop is over user defined time intervals for the entire
        #system of models. The next loop is over potentially adaptive
        #steps for the entire system. The next loop is for iterations
        #over the entire system such as for interactive split
        #operator. The next loop is for a sequence of model steps such
        #as for alternating split operator or fractional step
        #schemes. The next loop is for each model to step, potentially
        #adaptively, to the time in the stepSequence. Lastly there is
        #a loop for substeps(stages).

        for (self.tn_last,self.tn) in zip(self.tnList[:-1],self.tnList[1:]):
            logEvent("==============================================================",level=0)
            logEvent("Solving over interval [%12.5e,%12.5e]" % (self.tn_last,self.tn),level=0)
            logEvent("==============================================================",level=0)
            if self.opts.save_dof:
                for m in self.modelList:
                    for lm in m.levelModelList:
                        for ci in range(lm.coefficients.nc):
                            lm.u[ci].dof_last[:] = lm.u[ci].dof
            if self.systemStepController.stepExact and self.systemStepController.t_system_last != self.tn:
                self.systemStepController.stepExact_system(self.tn)
            while self.systemStepController.t_system_last < self.tn:

                logEvent("System time step t=%12.5e, dt=%12.5e" % (self.systemStepController.t_system,
                                                              self.systemStepController.dt_system),level=3)

                while (not self.systemStepController.converged() and
                       not systemStepFailed):
                    logEvent("Split operator iteration %i" % (self.systemStepController.its,),level=3)

                    for (self.t_stepSequence,model) in self.systemStepController.stepSequence:

                        logEvent("Model: %s" % (model.name),level=1)
                        logEvent("Fractional step %12.5e for model %s" % (self.t_stepSequence,model.name),level=3)

                        for m in model.levelModelList:
                            if m.movingDomain and m.tLast_mesh != self.systemStepController.t_system_last:
                                m.t_mesh = self.systemStepController.t_system_last
                                m.updateAfterMeshMotion()
                                m.tLast_mesh = m.t_mesh
                        self.preStep(model)
                        self.setWeakDirichletConditions(model)

                        stepFailed = False
                        if model.stepController.stepExact and model.stepController.t_model_last != self.t_stepSequence:
                            logEvent("Step exact called for model %s" % (model.name,),level=3)
                            model.stepController.stepExact_model(self.t_stepSequence)
                        while (model.stepController.t_model_last < self.t_stepSequence and
                               not stepFailed and
                               not self.systemStepController.exitModelStep[model]):

                            logEvent("Model step t=%12.5e, dt=%12.5e for model %s" % (model.stepController.t_model,
                                                                                 model.stepController.dt_model,
                                                                                 model.name),level=3)

                            for self.tSubstep in model.stepController.substeps:

                                logEvent("Model substep t=%12.5e for model %s" % (self.tSubstep,model.name),level=3)
                                #TODO: model.stepController.substeps doesn't seem to be updated after a solver failure unless model.stepController.stepExact is true
                                logEvent("Model substep t=%12.5e for model %s model.timeIntegration.t= %12.5e" % (self.tSubstep,model.name,model.levelModelList[-1].timeIntegration.t),level=3)

                                model.stepController.setInitialGuess(model.uList,model.rList)

                                solverFailed = model.solver.solveMultilevel(uList=model.uList,
                                                                            rList=model.rList,
                                                                            par_uList=model.par_uList,
                                                                            par_rList=model.par_rList)
                                Profiling.memory("solver.solveMultilevel")
                                if self.opts.wait:
                                    raw_input("Hit any key to continue")
                                if solverFailed:
                                    break
                                else:
                                    if n.restrictFineSolutionToAllMeshes:
                                        logEvent("Using interpolant of fine mesh an all meshes")
                                        self.restrictFromFineMesh(model)
                                    model.stepController.updateSubstep()
                            #end model substeps
                            if solverFailed:
                                logEvent("Step failed due to solver failure")
                                stepFailed = not self.systemStepController.retryModelStep_solverFailure(model)
                            elif model.stepController.errorFailure():
                                logEvent("Step failed due to error failure")
                                stepFailed = not self.systemStepController.retryModelStep_errorFailure(model)
                            else:
                                #set up next step
                                self.systemStepController.modelStepTaken(model,self.t_stepSequence)
                                logEvent("Step Taken, t_stepSequence= %s Model step t=%12.5e, dt=%12.5e for model %s" % (self.t_stepSequence,
                                                                                                                    model.stepController.t_model,
                                                                                                                    model.stepController.dt_model,
                                                                                                                    model.name),level=3)
                        #end model step
                        if stepFailed:
                            logEvent("Sequence step failed")
                            if not self.systemStepController.ignoreSequenceStepFailure(model):
                                break
                            else:
                                logEvent("IGNORING STEP FAILURE")
                                self.postStep(model)
                                self.systemStepController.sequenceStepTaken(model)
                        else:
                            self.postStep(model)
                            self.systemStepController.sequenceStepTaken(model)
                    #end model split operator step
                    if stepFailed:
                        systemStepFailed = not self.systemStepController.retrySequence_modelStepFailure()
                        if not systemStepFailed:
                            stepFailed=False
                            logEvent("Retrying sequence")
                        else:
                            logEvent("Sequence failed")
                    else:
                        self.firstStep=False
                        systemStepFailed=False
                        self.systemStepController.sequenceTaken()
                        for index,model in enumerate(self.modelList):
                            self.viewSolution(model,index)
                        if self.archiveFlag == ArchiveFlags.EVERY_MODEL_STEP:
                            self.tCount+=1
                            for index,model in enumerate(self.modelList):
                                self.archiveSolution(model,index,self.systemStepController.t_system)
                #end system split operator sequence
                if systemStepFailed:
                    logEvent("System Step Failed")
                    #go ahead and update as if the time step had succeeded
                    self.postStep(model)
                    self.systemStepController.modelStepTaken(model,self.t_stepSequence)
                    self.systemStepController.sequenceTaken()
                    self.systemStepController.updateTimeHistory()
                    #you're dead if retrySequence didn't work
                    logEvent("Step Failed, Model step t=%12.5e, dt=%12.5e for model %s" % (model.stepController.t_model,
                                                                                      model.stepController.dt_model,
                                                                                      model.name))
                    break
                else:
                    self.systemStepController.updateTimeHistory()
                    self.systemStepController.choose_dt_system()
                    logEvent("Step Taken, System time step t=%12.5e, dt=%12.5e" % (self.systemStepController.t_system,
                                                                              self.systemStepController.dt_system))
                    if self.systemStepController.stepExact and self.systemStepController.t_system_last != self.tn:
                        self.systemStepController.stepExact_system(self.tn)
                    logEvent("Step Taken, Model step t=%12.5e, dt=%12.5e for model %s" % (model.stepController.t_model,
                                                                                     model.stepController.dt_model,
                                                                                     model.name))
                for model in self.modelList:
                    for av in self.auxiliaryVariables[model.name]:
                        av.calculate()
                if self.archiveFlag == ArchiveFlags.EVERY_SEQUENCE_STEP:
                    self.tCount+=1
                    for index,model in enumerate(self.modelList):
                        self.archiveSolution(model,index,self.systemStepController.t_system_last)
            #end system step iterations
            if self.archiveFlag == ArchiveFlags.EVERY_USER_STEP:
                self.tCount+=1
                for index,model in enumerate(self.modelList):
                    self.archiveSolution(model,index,self.systemStepController.t_system_last)
            if systemStepFailed:
                break
        logEvent("Finished calculating solution",level=3)
        for index,model in enumerate(self.modelList):
            self.finalizeViewSolution(model)
            self.closeArchive(model,index)
        return systemStepFailed
    #
    #try to make preStep and postStep just manipulate "current values" and let the step controllers manage the history setting
    ##intermodel transfer before a solution step
    def preStep(self,model):
        for level,levelModel in enumerate(model.levelModelList):
            preCopy = levelModel.coefficients.preStep(model.stepController.t_model,firstStep=self.firstStep)
            if (preCopy != None and preCopy.has_key(('copy_uList')) and preCopy['copy_uList'] == True):
                for u_ci_lhs,u_ci_rhs in zip(levelModel.u.values(),self.modelList[preCopy['uList_model']].levelModelList[level].u.values()):
                    u_ci_lhs.dof[:] = u_ci_rhs.dof
                levelModel.setFreeDOF(model.uList[level])
            if preCopy != None and preCopy.has_key(('clear_uList')) and preCopy['clear_uList'] == True:
                for u_ci_lhs in levelModel.u.values():
                    u_ci_lhs.dof[:] = 0.0
                levelModel.setFreeDOF(model.uList[level])
            if preCopy != None and preCopy.has_key(('reset_uList')) and preCopy['reset_uList'] == True:
                levelModel.setFreeDOF(model.uList[level])
                levelModel.getResidual(model.uList[level],model.rList[level])

    ##intermodel transfer after a step
    def postStep(self,model):
        for level,levelModel in enumerate(model.levelModelList):
            postCopy = levelModel.coefficients.postStep(model.stepController.t_model,firstStep=self.firstStep)
            if postCopy != None and postCopy.has_key(('copy_uList')) and postCopy['copy_uList'] == True:
                for u_ci_lhs,u_ci_rhs in zip(self.modelList[postCopy['uList_model']].levelModelList[level].u.values(),model.levelModelList[level].u.values()):
                    u_ci_lhs.dof[:] = u_ci_rhs.dof
                self.modelList[postCopy['uList_model']].levelModelList[level].setFreeDOF(self.modelList[postCopy['uList_model']].uList[level])

    def setWeakDirichletConditions(self,model):
        if model.weakDirichletConditions != None:
            for levelModel in model.levelModelList:
                levelModel.dirichletNodeSetList={}
                levelModel.dirichletGlobalNodeSet={}
                levelModel.dirichletValues={}
            for ci in model.weakDirichletConditions:
                for levelModel in model.levelModelList:
                    model.weakDirichletConditions[ci](levelModel)

    def restrictFromFineMesh(self,model):
        for level in range(len(model.levelModelList)-1,0,-1):
            for cj in range(model.levelModelList[-1].coefficients.nc):
                model.meshTransfers.interp_bcListDict[cj][level].matvec(model.levelModelList[level].u[cj].dof,
                                                                                 model.levelModelList[level-1].u[cj].dof)
            model.levelModelList[level-1].setFreeDOF(model.uList[level-1])
            model.levelModelList[level-1].calculateCoefficients()

    ##save model's initial solution values to archive
    def archiveInitialSolution(self,model,index):
        import xml.etree.ElementTree as ElementTree
        if self.archiveFlag == ArchiveFlags.UNDEFINED:
            return
        logEvent("Writing initial mesh for  model = "+model.name,level=3)
        logEvent("Writing initial conditions for  model = "+model.name,level=3)
        if not self.so.useOneArchive or index==0:
            self.ar[index].domain = ElementTree.SubElement(self.ar[index].tree.getroot(),"Domain")
        if self.so.useOneArchive:
            model.levelModelList[-1].archiveFiniteElementSolutions(self.ar[index],self.tnList[0],self.tCount,initialPhase=True,
                                                                   writeVectors=True,meshChanged=True,femSpaceWritten=self.femSpaceWritten,
                                                                   writeVelocityPostProcessor=self.opts.writeVPP)
        else:
            model.levelModelList[-1].archiveFiniteElementSolutions(self.ar[index],self.tnList[0],self.tCount,initialPhase=True,
                                                                   writeVectors=True,meshChanged=True,
                                                                   writeVelocityPostProcessor=self.opts.writeVPP)
        #could just pull the code and flags out from SimTools rathter than asking it to parse them
        #uses values in simFlags['storeQuantities']
        #q dictionary
        if self.archive_q[index] == True:
            scalarKeys = model.simTools.getScalarElementStorageKeys(model,self.tnList[0])
            vectorKeys = model.simTools.getVectorElementStorageKeys(model,self.tnList[0])
            tensorKeys = model.simTools.getTensorElementStorageKeys(model,self.tnList[0])
            model.levelModelList[-1].archiveElementQuadratureValues(self.ar[index],self.tnList[0],self.tCount,
                                                                    scalarKeys=scalarKeys,vectorKeys=vectorKeys,tensorKeys=tensorKeys,
                                                                    initialPhase=True,meshChanged=True)
        if self.archive_ebq_global[index] == True:
            #ebq_global dictionary
            scalarKeys = model.simTools.getScalarElementBoundaryStorageKeys(model,self.tnList[0])
            vectorKeys = model.simTools.getVectorElementBoundaryStorageKeys(model,self.tnList[0])
            tensorKeys = model.simTools.getTensorElementBoundaryStorageKeys(model,self.tnList[0])
            model.levelModelList[-1].archiveElementBoundaryQuadratureValues(self.ar[index],self.tnList[0],self.tCount,
                                                                                scalarKeys=scalarKeys,vectorKeys=vectorKeys,tensorKeys=tensorKeys,
                                                                                initialPhase=True,meshChanged=True)
        if self.archive_ebqe[index] == True:
            #ebqe dictionary
            scalarKeys = model.simTools.getScalarExteriorElementBoundaryStorageKeys(model,self.tnList[0])
            vectorKeys = model.simTools.getVectorExteriorElementBoundaryStorageKeys(model,self.tnList[0])
            tensorKeys = model.simTools.getTensorExteriorElementBoundaryStorageKeys(model,self.tnList[0])
            model.levelModelList[-1].archiveExteriorElementBoundaryQuadratureValues(self.ar[index],self.tnList[0],self.tCount,
                                                                                    scalarKeys=scalarKeys,vectorKeys=vectorKeys,tensorKeys=tensorKeys,
                                                                                    initialPhase=True,meshChanged=True)

        #for nonlinear POD
        if self.archive_pod_residuals[index] == True:
            res_space = {}; res_mass = {}
            for ci in range(model.levelModelList[-1].coefficients.nc):
                res_space[ci] = numpy.zeros(model.levelModelList[-1].u[ci].dof.shape,'d')
                model.levelModelList[-1].getSpatialResidual(model.levelModelList[-1].u[ci].dof,res_space[ci])
                res_mass[ci] = numpy.zeros(model.levelModelList[-1].u[ci].dof.shape,'d')
                model.levelModelList[-1].getMassResidual(model.levelModelList[-1].u[ci].dof,res_mass[ci])
            model.levelModelList[-1].archiveFiniteElementResiduals(self.ar[index],self.tnList[0],self.tCount,res_space,res_name_base='spatial_residual')
            model.levelModelList[-1].archiveFiniteElementResiduals(self.ar[index],self.tnList[0],self.tCount,res_mass,res_name_base='mass_residual')

        if not self.opts.cacheArchive:
            if not self.so.useOneArchive:
                self.ar[index].sync()
            else:
                if index == len(self.ar) - 1:
                    self.ar[index].sync()
    ##save model's solution values to archive
    def archiveSolution(self,model,index,t=None):
        if self.archiveFlag == ArchiveFlags.UNDEFINED:
            return
        if t == None:
            t = self.systemStepController.t_system

        logEvent("Writing mesh header for  model = "+model.name+" at time t="+str(t),level=3)
        logEvent("Writing solution for  model = "+model.name,level=3)
        if self.so.useOneArchive:
            if index==0:
                self.femSpaceWritten={}
            model.levelModelList[-1].archiveFiniteElementSolutions(self.ar[index],t,self.tCount,
                                                                   initialPhase=False,
                                                                   writeVectors=True,meshChanged=True,femSpaceWritten=self.femSpaceWritten,
                                                                   writeVelocityPostProcessor=self.opts.writeVPP)
        else:
            model.levelModelList[-1].archiveFiniteElementSolutions(self.ar[index],t,self.tCount,
                                                                   initialPhase=False,
                                                                   writeVectors=True,meshChanged=True,
                                                                   writeVelocityPostProcessor=self.opts.writeVPP)
        model.levelModelList[-1].archiveAnalyticalSolutions(self.ar[index],self.pList[index].analyticalSolution,
                                                            t,
                                                            self.tCount)
        #uses values in simFlags['storeQuantities']
        #q dictionary
        if self.archive_q[index] == True:
            scalarKeys = model.simTools.getScalarElementStorageKeys(model,t)
            vectorKeys = model.simTools.getVectorElementStorageKeys(model,t)
            tensorKeys = model.simTools.getTensorElementStorageKeys(model,t)
            model.levelModelList[-1].archiveElementQuadratureValues(self.ar[index],t,self.tCount,
                                                                    scalarKeys=scalarKeys,vectorKeys=vectorKeys,tensorKeys=tensorKeys,
                                                                    initialPhase=False,meshChanged=True)

        #ebq_global dictionary
        if self.archive_ebq_global[index] == True:
            scalarKeys = model.simTools.getScalarElementBoundaryStorageKeys(model,t)
            vectorKeys = model.simTools.getVectorElementBoundaryStorageKeys(model,t)
            tensorKeys = model.simTools.getTensorElementBoundaryStorageKeys(model,t)
            model.levelModelList[-1].archiveElementBoundaryQuadratureValues(self.ar[index],t,self.tCount,
                                                                            scalarKeys=scalarKeys,vectorKeys=vectorKeys,tensorKeys=tensorKeys,
                                                                            initialPhase=False,meshChanged=True)
        if self.archive_ebqe[index] == True:
            #ebqe dictionary
            scalarKeys = model.simTools.getScalarExteriorElementBoundaryStorageKeys(model,t)
            vectorKeys = model.simTools.getVectorExteriorElementBoundaryStorageKeys(model,t)
            tensorKeys = model.simTools.getTensorExteriorElementBoundaryStorageKeys(model,t)
            model.levelModelList[-1].archiveExteriorElementBoundaryQuadratureValues(self.ar[index],t,self.tCount,
                                                                                    scalarKeys=scalarKeys,vectorKeys=vectorKeys,tensorKeys=tensorKeys,
                                                                                    initialPhase=False,meshChanged=True)
        #for nonlinear POD
        if self.archive_pod_residuals[index] == True:
            res_space = {}; res_mass = {}
            for ci in range(model.levelModelList[-1].coefficients.nc):
                res_space[ci] = numpy.zeros(model.levelModelList[-1].u[ci].dof.shape,'d')
                model.levelModelList[-1].getSpatialResidual(model.levelModelList[-1].u[ci].dof,res_space[ci])
                res_mass[ci] = numpy.zeros(model.levelModelList[-1].u[ci].dof.shape,'d')
                model.levelModelList[-1].getMassResidual(model.levelModelList[-1].u[ci].dof,res_mass[ci])
            model.levelModelList[-1].archiveFiniteElementResiduals(self.ar[index],t,self.tCount,res_space,res_name_base='spatial_residual')
            model.levelModelList[-1].archiveFiniteElementResiduals(self.ar[index],t,self.tCount,res_mass,res_name_base='mass_residual')

        if not self.opts.cacheArchive:
            if not self.so.useOneArchive:
                self.ar[index].sync()
            else:
                if index == len(self.ar) - 1:
                    self.ar[index].sync()

    ## clean up archive
    def closeArchive(self,model,index):
        if self.archiveFlag == None:
            return
        if self.so.useOneArchive:
            if index==0:
                logEvent("Closing solution archive for "+self.so.name)
                self.ar[index].close()
        else:
            logEvent("Closing solution archive for "+model.name)
            self.ar[index].close()

    def initializeViewSolution(self,model):
        """
        """
        model.viewer.preprocess(model,model.stepController.t_model_last)
        model.simTools.preprocess(model,model.stepController.t_model_last)

    ## run time visualization for modela
    def viewSolution(self,model,initialCondition=False):
        """

        """
        #mwf looking at last solns
        if (model.viewer.viewerType != 'matlab' or model.stepController.t_model_last <= self.tnList[0] or
            model.stepController.t_model_last >= self.tnList[-1]):
            model.viewer.processTimeLevel(model,model.stepController.t_model_last)
            model.simTools.processTimeLevel(model,model.stepController.t_model_last)


    ## clean up runtime visualization
    def finalizeViewSolution(self,model):
        model.viewer.postprocess(model,model.stepController.t_model_last)
        model.simTools.postprocess(model,model.stepController.t_model_last)<|MERGE_RESOLUTION|>--- conflicted
+++ resolved
@@ -607,11 +607,8 @@
                 #terms will be wrong
                 lm.getResidual(lu,lr)
         for p,n,m,simOutput in spinup:
-<<<<<<< HEAD
-=======
             logEvent("Attaching models to model "+p.name)
             m.attachModels(self.modelList)
->>>>>>> 82975c11
             if m in self.modelSpinUp.values():
                 logEvent("Spin-Up Estimating initial time derivative and initializing time history for model "+p.name)
                 #now the models are attached so we can calculate the coefficients
