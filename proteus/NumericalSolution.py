"""
A hierarchy of classes for managing comlete numerical solution implementations

.. inheritance-diagram:: proteus.NumericalSolution
   :parts: 1
"""

import os
import numpy
from subprocess import check_call

import LinearSolvers
import NonlinearSolvers
import TriangleTools
import MeshTools
import Profiling
import Transport
import SimTools
import Archiver
import Viewers
from Archiver import ArchiveFlags
import Domain

from .Profiling import logEvent

# Global to control whether the kernel starting is active.
embed_ok = True

class NS_base:  # (HasTraits):
    r"""
    The base class for managing the numerical solution of  PDE's.

    The constructor must build all the objects required by a numerical
    method to approximate the solution over a sequence of time intervals.

    calculateSolution(runName) carries out the numerical solution.

    .. graphviz::

       digraph NumericalSolutionHasA {
       node [shape=record, fontname=Helvetica, fontsize=12];
       NS   [label="NumericalSolution" URL="\ref NumericalSolution", style="filled", fillcolor="gray"];
       mList [label="MultilevelTranportModel [n]" URL="\ref proteus::Transport::MultilevelTransport"];
       nsList [label="NonLinearSolver [n] " URL="\ref proteus::NonLinearSolver"];
       lsList [label="LinearSolver [n] " URL="\ref proteus::LinearSolver"];
       pList [label="Problem Specification [n]" URL="\ref proteus::default_p"];
       nList [label="Numerics Specifiation [n]" URL="\ref proteus::default_n"];
       sList [label="Output Specification [n]" URL="\ref proteus::SimTools"];
       so [label="Coupling Specification " URL="\ref proteus::SO_base"];
       ar [label="Archiver" URL="\ref proteus::AR_base"];
       NS -> pList [arrowhead="normal", style="dashed", color="purple"];
       NS -> nList [arrowhead="normal", style="dashed", color="purple"];
       NS -> so [arrowhead="normal", style="dashed", color="purple"];
       NS -> sList [arrowhead="normal", style="dashed", color="purple"];
       NS -> mList [arrowhead="normal", style="dashed", color="purple"];
       NS -> nsList [arrowhead="normal", style="dashed", color="purple"];
       NS -> lsList [arrowhead="normal", style="dashed", color="purple"];
       NS -> ar [arrowhead="normal", style="dashed", color="purple"];
       }
    """

    def __init__(self,so,pList,nList,sList,opts,simFlagsList=None):
        import Comm
        comm=Comm.get()
        self.comm=comm
        message = "Initializing NumericalSolution for "+so.name+"\n System includes: \n"
        for p in pList:
            message += p.name+"\n"
        logEvent(message)
        self.so=so
        self.pList=pList
        self.nList=nList
        self.opts=opts
        self.simFlagsList=simFlagsList
        self.timeValues={}
        Profiling.memory("Memory used before initializing"+so.name)
        memBase = Profiling.memLast #save current memory usage for later
        if not so.useOneMesh:
            so.useOneArchive=False

        logEvent("Setting Archiver(s)")

        if so.useOneArchive:
            self.femSpaceWritten={}
            tmp  = Archiver.XdmfArchive(opts.dataDir,so.name,useTextArchive=opts.useTextArchive,
                                        gatherAtClose=opts.gatherArchive,hotStart=opts.hotStart,
                                        useGlobalXMF=(not opts.subdomainArchives),
                                        global_sync=opts.global_sync)
            self.ar = dict([(i,tmp) for i in range(len(self.pList))])
        elif len(self.pList) == 1:
            self.ar = {0:Archiver.XdmfArchive(opts.dataDir,so.name,useTextArchive=opts.useTextArchive,
                                              gatherAtClose=opts.gatherArchive,hotStart=opts.hotStart)} #reuse so.name if possible
        else:
            self.ar = dict([(i,Archiver.XdmfArchive(opts.dataDir,p.name,useTextArchive=opts.useTextArchive,
                                                    gatherAtClose=opts.gatherArchive,hotStart=opts.hotStart)) for i,p in enumerate(self.pList)])
        #by default do not save quadrature point info
        self.archive_q                 = dict([(i,False) for i in range(len(self.pList))]);
        self.archive_ebq_global        = dict([(i,False) for i in range(len(self.pList))]);
        self.archive_ebqe              = dict([(i,False) for i in range(len(self.pList))]);
        self.archive_pod_residuals = dict([(i,False) for i in range(len(self.pList))]);
        if simFlagsList is not None:
            assert len(simFlagsList) == len(self.pList), "len(simFlagsList) = %s should be %s " % (len(simFlagsList),len(self.pList))
            for index in range(len(self.pList)):
                if simFlagsList[index].has_key('storeQuantities'):
                    for quant in filter(lambda a: a is not None,simFlagsList[index]['storeQuantities']):
                        recType = quant.split(':')
                        if len(recType) > 1 and recType[0] == 'q':
                            self.archive_q[index] = True
                        elif len(recType) > 1 and recType[0] == 'ebq_global':
                            self.archive_ebq_global[index] = True
                        elif len(recType) > 1 and recType[0] == 'ebqe':
                            self.archive_ebqe[index] = True
                        #
                        elif recType[0] == 'pod_residuals':
                            self.archive_pod_residuals[index]=True
                        else:
                            logEvent("Warning Numerical Solution storeQuantity = %s not recognized won't archive" % quant)
                    #
                #
            #
        #
        logEvent("Setting up MultilevelMesh")
        mlMesh_nList = []
        if so.useOneMesh:
            logEvent("Building one multilevel mesh for all models")
            nListForMeshGeneration=[nList[0]]
            pListForMeshGeneration=[pList[0]]
        else:
            logEvent("Building seperate meshes for each model")
            nListForMeshGeneration=nList
            pListForMeshGeneration=pList

        for p,n in zip(pListForMeshGeneration,nListForMeshGeneration):
            if opts.hotStart:
                p.genMesh = False
                logEvent("Hotstarting, using existing mesh "+p.name)
            else:
                logEvent("Generating mesh for "+p.name)
            #support for old-style domain input
            if p.domain is None:
                if p.nd == 1:
                    p.domain = Domain.RectangularDomain(L=p.L[:1],
                                                        x=p.x0[:1],
                                                        name=p.name)
                elif p.nd == 2:
                    if p.polyfile is not None:
                        p.domain = Domain.PlanarStraightLineGraphDomain(fileprefix=p.polyfile,name=p.polyfile)
                    elif p.meshfile != None:
                        p.domain = Domain.Mesh2DMDomain(p.meshfile)
                    else:
                        p.domain = Domain.RectangularDomain(L=p.L[:2],
                                                            x=p.x0[:2],
                                                            name=p.name)
                elif p.nd == 3:
                    if p.polyfile is not None:
                        p.domain = Domain.PiecewiseLinearComplexDomain(fileprefix=p.polyfile,name=p.polyfile)
                    elif p.meshfile is not None:
                        p.domain = Domain.Mesh3DMDomain(p.meshfile)
                    else:
                        p.domain = Domain.RectangularDomain(L=p.L[:3],
                                                            x=p.x0[:3],
                                                            name=p.name)
                else:
                    raise RuntimeError("No support for domains in more than three dimensions")
            #now generate meshes, could move to Domain and use polymorphism or MeshTools
            if isinstance(p.domain,Domain.RectangularDomain):
                if p.domain.nd == 1:
                    mlMesh = MeshTools.MultilevelEdgeMesh(n.nn, 1, 1,
                                                          p.domain.x[0], 0.0, 0.0,
                                                          p.domain.L[0], 1.0, 1.0,
                                                          refinementLevels=n.nLevels,
                                                          nLayersOfOverlap=n.nLayersOfOverlapForParallel,
                                                          parallelPartitioningType=n.parallelPartitioningType)
                elif p.domain.nd == 2:
                    if (n.nnx == n.nny is None):
                        nnx = nny = n.nn
                    else:
                        nnx = n.nnx
                        nny = n.nny
                    logEvent("Building %i x %i rectangular mesh for %s" % (nnx,nny,p.name))

                    if not hasattr(n,'quad'):
                        n.quad = False

                    if (n.quad):
                        mlMesh = MeshTools.MultilevelQuadrilateralMesh(nnx,nny,1,
                                                                       p.domain.x[0], p.domain.x[1], 0.0,
                                                                       p.domain.L[0],p.domain.L[1],1,
                                                                       refinementLevels=n.nLevels,
                                                                       nLayersOfOverlap=n.nLayersOfOverlapForParallel,
                                                                       parallelPartitioningType=n.parallelPartitioningType)
                    else:
                        mlMesh = MeshTools.MultilevelTriangularMesh(nnx,nny,1,
                                                                    p.domain.x[0], p.domain.x[1], 0.0,
                                                                    p.domain.L[0],p.domain.L[1],1,
                                                                    refinementLevels=n.nLevels,
                                                                    nLayersOfOverlap=n.nLayersOfOverlapForParallel,
                                                                    parallelPartitioningType=n.parallelPartitioningType)

                elif p.domain.nd == 3:
                    if (n.nnx == n.nny == n.nnz  is None):
                        nnx = nny = nnz = n.nn
                    else:
                        nnx = n.nnx
                        nny = n.nny
                        nnz = n.nnz
                    logEvent("Building %i x %i x %i rectangular mesh for %s" % (nnx,nny,nnz,p.name))

                    if not hasattr(n,'hex'):
                        n.hex = False

                    if not hasattr(n,'NURBS'):
                        n.NURBS = False

                    if (n.NURBS):
                        mlMesh = MeshTools.MultilevelNURBSMesh(nnx,nny,nnz,
                                                               n.px,n.py,n.pz,
                                                               p.domain.x[0], p.domain.x[1], p.domain.x[2],
                                                               p.domain.L[0], p.domain.L[1], p.domain.L[2],
                                                               refinementLevels=n.nLevels,
                                                               nLayersOfOverlap=n.nLayersOfOverlapForParallel,
                                                               parallelPartitioningType=n.parallelPartitioningType)
                    elif (n.hex):
                        if not hasattr(n,'px'):
                            n.px=0
                            n.py=0
                            n.pz=0
                        mlMesh = MeshTools.MultilevelHexahedralMesh(nnx, nny, nnz,
                                                                    n.px,n.py,n.pz,
                                                                    p.domain.x[0], p.domain.x[1], p.domain.x[2],
                                                                    p.domain.L[0], p.domain.L[1], p.domain.L[2],
                                                                    refinementLevels=n.nLevels,
                                                                    nLayersOfOverlap=n.nLayersOfOverlapForParallel,
                                                                    parallelPartitioningType=n.parallelPartitioningType)
                    else :
                        mlMesh = MeshTools.MultilevelTetrahedralMesh(nnx, nny, nnz,
                                                                     p.domain.x[0], p.domain.x[1], p.domain.x[2],
                                                                     p.L[0], p.L[1], p.L[2],
                                                                     refinementLevels=n.nLevels,
                                                                     nLayersOfOverlap=n.nLayersOfOverlapForParallel,
                                                                     parallelPartitioningType=n.parallelPartitioningType)

            elif isinstance(p.domain,Domain.PlanarStraightLineGraphDomain):
                if p.domain.use_gmsh is True:
                    if comm.isMaster() and (p.genMesh or not (os.path.exists(p.domain.geofile+".ele") and
                                                              os.path.exists(p.domain.geofile+".node") and
                                                              os.path.exists(p.domain.geofile+".edge"))):
                        logEvent("Running gmsh to generate 2D mesh for "+p.name,level=1)
                        gmsh_cmd = "time gmsh {0:s} -v 10 -2 -o {1:s} -format msh".format(p.domain.geofile+".geo", p.domain.geofile+".msh")
                        logEvent("Calling gmsh on rank 0 with command %s" % (gmsh_cmd,))
                        check_call(gmsh_cmd, shell=True)
                        logEvent("Done running gmsh; converting to triangle")
                        MeshTools.msh2simplex(fileprefix=p.domain.geofile, nd=2)

                    comm.barrier()
                    mesh = MeshTools.TriangularMesh()
                    mlMesh = MeshTools.MultilevelTriangularMesh(0,0,0,skipInit=True,
                                                                nLayersOfOverlap=n.nLayersOfOverlapForParallel,
                                                                parallelPartitioningType=n.parallelPartitioningType)
                    logEvent("NAHeader GridRefinements %i" % (n.nLevels) )
                    logEvent("Generating %i-level mesh from coarse Triangle mesh" % (n.nLevels,))
                    logEvent("Generating coarse global mesh from Triangle files")
                    mesh.generateFromTriangleFiles(filebase=p.domain.geofile,base=1)
                    logEvent("Generating partitioned %i-level mesh from coarse global Triangle mesh" % (n.nLevels,))
                    mlMesh.generateFromExistingCoarseMesh(mesh,n.nLevels,
                                                          nLayersOfOverlap=n.nLayersOfOverlapForParallel,
                                                          parallelPartitioningType=n.parallelPartitioningType)
                else:
                    logEvent("Calling Triangle to generate 2D mesh for"+p.name)
                    tmesh = TriangleTools.TriangleBaseMesh(baseFlags=n.triangleOptions,
                                                        nbase=1,
                                                        verbose=10)
                    if comm.isMaster() and p.genMesh:
                        tmesh.readFromPolyFile(p.domain.polyfile)
                        tmesh.writeToFile(p.domain.polyfile)
                        logEvent("Converting to Proteus Mesh")
                        mesh=tmesh.convertToProteusMesh(verbose=1)
                    comm.barrier()
                    if not comm.isMaster() or not p.genMesh:
                        mesh = MeshTools.TriangularMesh()
                        mesh.generateFromTriangleFiles(filebase=p.domain.polyfile,base=1)
                    mlMesh = MeshTools.MultilevelTriangularMesh(0,0,0,skipInit=True,
                                                                nLayersOfOverlap=n.nLayersOfOverlapForParallel,
                                                                parallelPartitioningType=n.parallelPartitioningType)
                    logEvent("Generating %i-level mesh from coarse Triangle mesh" % (n.nLevels,))
                    mlMesh.generateFromExistingCoarseMesh(mesh,n.nLevels,
                                                        nLayersOfOverlap=n.nLayersOfOverlapForParallel,
                                                        parallelPartitioningType=n.parallelPartitioningType)

            elif isinstance(p.domain,Domain.PiecewiseLinearComplexDomain):
                from subprocess import call
                import sys
                if p.domain.use_gmsh is True:
                    fileprefix = p.domain.geofile
                else:
                    fileprefix = p.domain.polyfile
                if comm.rank() == 0 and (p.genMesh or not (os.path.exists(fileprefix+".ele") and
                                                           os.path.exists(fileprefix+".node") and
                                                           os.path.exists(fileprefix+".face"))):
                    if p.domain.use_gmsh is True:
                        logEvent("Running gmsh to generate 3D mesh for "+p.name,level=1)
                        gmsh_cmd = "time gmsh {0:s} -v 10 -3 -o {1:s} -format msh".format(fileprefix+'.geo', p.domain.geofile+'.msh')
                        logEvent("Calling gmsh on rank 0 with command %s" % (gmsh_cmd,))
                        check_call(gmsh_cmd, shell=True)
                        logEvent("Done running gmsh; converting to tetgen")
                        MeshTools.msh2simplex(fileprefix=fileprefix, nd=3)
                        check_call("tetgen -Vfeen {0:s}.ele".format(fileprefix), shell=True)
                    else:
                        logEvent("Running tetgen to generate 3D mesh for "+p.name, level=1)
                        tetcmd = "tetgen -{0} {1}.poly".format(n.triangleOptions, fileprefix)
                        logEvent("Calling tetgen on rank 0 with command %s" % (tetcmd,))
                        check_call(tetcmd, shell=True)
                        logEvent("Done running tetgen")
                    check_call("mv {0:s}.1.ele {0:s}.ele".format(fileprefix), shell=True)
                    check_call("mv {0:s}.1.node {0:s}.node".format(fileprefix), shell=True)
                    check_call("mv {0:s}.1.face {0:s}.face".format(fileprefix), shell=True)
                    try:
                        check_call("mv {0:s}.1.neigh {0:s}.neigh".format(fileprefix), shell=True)
                    except:
                        logEvent("Warning: couldn't move {0:s}.1.neigh".format(fileprefix))
                        pass
                    try:
                        logEvent("Warning: couldn't move {0:s}.1.edge".format(fileprefix))
                        check_call("mv {0:s}.1.edge {0:s}.edge".format(fileprefix), shell=True)
                    except:
                        pass
                comm.barrier()
                logEvent("Initializing mesh and MultilevelMesh")
                nbase = 1
                mesh=MeshTools.TetrahedralMesh()
                mlMesh = MeshTools.MultilevelTetrahedralMesh(0,0,0,skipInit=True,
                                                             nLayersOfOverlap=n.nLayersOfOverlapForParallel,
                                                             parallelPartitioningType=n.parallelPartitioningType)
                if opts.generatePartitionedMeshFromFiles:
                    logEvent("Generating partitioned mesh from Tetgen files")
                    mlMesh.generatePartitionedMeshFromTetgenFiles(fileprefix,nbase,mesh,n.nLevels,
                                                                  nLayersOfOverlap=n.nLayersOfOverlapForParallel,
                                                                  parallelPartitioningType=n.parallelPartitioningType)
                else:
                    logEvent("Generating coarse global mesh from Tetgen files")
                    mesh.generateFromTetgenFiles(fileprefix,nbase,parallel = comm.size() > 1)
                    logEvent("Generating partitioned %i-level mesh from coarse global Tetgen mesh" % (n.nLevels,))
                    mlMesh.generateFromExistingCoarseMesh(mesh,n.nLevels,
                                                          nLayersOfOverlap=n.nLayersOfOverlapForParallel,
                                                          parallelPartitioningType=n.parallelPartitioningType)
            elif isinstance(p.domain,Domain.PUMIDomain):
                #ibaned: PUMI conversion #1
                if p.domain.nd == 3:
                  mesh = MeshTools.TetrahedralMesh()
                else:
                  mesh = MeshTools.TriangularMesh()
                logEvent("Converting PUMI mesh to Proteus")
                mesh.convertFromPUMI(p.domain.PUMIMesh, p.domain.faceList,
                    p.domain.regList,
                    parallel = comm.size() > 1, dim = p.domain.nd)
                if p.domain.nd == 3:
                  mlMesh = MeshTools.MultilevelTetrahedralMesh(
                      0,0,0,skipInit=True,
                      nLayersOfOverlap=n.nLayersOfOverlapForParallel,
                      parallelPartitioningType=n.parallelPartitioningType)
                if p.domain.nd == 2:
                  mlMesh = MeshTools.MultilevelTriangularMesh(
                      0,0,0,skipInit=True,
                      nLayersOfOverlap=n.nLayersOfOverlapForParallel,
                      parallelPartitioningType=n.parallelPartitioningType)
                logEvent("Generating %i-level mesh from PUMI mesh" % (n.nLevels,))
                if comm.size()==1:
                  mlMesh.generateFromExistingCoarseMesh(
                      mesh,n.nLevels,
                      nLayersOfOverlap=n.nLayersOfOverlapForParallel,
                      parallelPartitioningType=n.parallelPartitioningType)
                else:
                  mlMesh.generatePartitionedMeshFromPUMI(
                      mesh,n.nLevels,
                      nLayersOfOverlap=n.nLayersOfOverlapForParallel)
            elif isinstance(p.domain,Domain.MeshTetgenDomain):
                nbase = 1
                mesh=MeshTools.TetrahedralMesh()
                logEvent("Reading coarse mesh from tetgen file")
                mlMesh = MeshTools.MultilevelTetrahedralMesh(0,0,0,skipInit=True,
                                                             nLayersOfOverlap=n.nLayersOfOverlapForParallel,
                                                             parallelPartitioningType=n.parallelPartitioningType)
                if opts.generatePartitionedMeshFromFiles:
                    logEvent("Generating partitioned mesh from Tetgen files")
                    mlMesh.generatePartitionedMeshFromTetgenFiles(p.domain.meshfile,nbase,mesh,n.nLevels,
                                                                  nLayersOfOverlap=n.nLayersOfOverlapForParallel,
                                                                  parallelPartitioningType=n.parallelPartitioningType)
                else:
                    logEvent("Generating coarse global mesh from Tetgen files")
                    mesh.generateFromTetgenFiles(p.domain.polyfile,nbase,parallel = comm.size() > 1)
                    logEvent("Generating partitioned %i-level mesh from coarse global Tetgen mesh" % (n.nLevels,))
                    mlMesh.generateFromExistingCoarseMesh(mesh,n.nLevels,
                                                          nLayersOfOverlap=n.nLayersOfOverlapForParallel,
                                                          parallelPartitioningType=n.parallelPartitioningType)
            elif isinstance(p.domain,Domain.Mesh3DMDomain):
                mesh=MeshTools.TetrahedralMesh()
                logEvent("Reading coarse mesh from 3DM file")
                mesh.generateFrom3DMFile(p.domain.meshfile)
                mlMesh = MeshTools.MultilevelTetrahedralMesh(0,0,0,skipInit=True,
                                                             nLayersOfOverlap=n.nLayersOfOverlapForParallel,
                                                             parallelPartitioningType=n.parallelPartitioningType)
                logEvent("Generating %i-level mesh from coarse 3DM mesh" % (n.nLevels,))
                mlMesh.generateFromExistingCoarseMesh(mesh,n.nLevels,
                                                      nLayersOfOverlap=n.nLayersOfOverlapForParallel,
                                                      parallelPartitioningType=n.parallelPartitioningType)
            elif isinstance(p.domain,Domain.Mesh2DMDomain):
                mesh=MeshTools.TriangularMesh()
                logEvent("Reading coarse mesh from 2DM file")
                mesh.generateFrom2DMFile(p.domain.meshfile)
                mlMesh = MeshTools.MultilevelTriangularMesh(0,0,0,skipInit=True,
                                                             nLayersOfOverlap=n.nLayersOfOverlapForParallel,
                                                             parallelPartitioningType=n.parallelPartitioningType)
                logEvent("Generating %i-level mesh from coarse 2DM mesh" % (n.nLevels,))
                mlMesh.generateFromExistingCoarseMesh(mesh,n.nLevels,
                                                      nLayersOfOverlap=n.nLayersOfOverlapForParallel,
                                                      parallelPartitioningType=n.parallelPartitioningType)
            elif isinstance(p.domain,Domain.MeshHexDomain):
                mesh=MeshTools.HexahedralMesh()
                logEvent("Reading coarse mesh from file")
                mesh.generateFromHexFile(p.domain.meshfile)
                mlMesh = MeshTools.MultilevelHexahedralMesh(0,0,0,skipInit=True,
                                                             nLayersOfOverlap=n.nLayersOfOverlapForParallel,
                                                             parallelPartitioningType=n.parallelPartitioningType)
                logEvent("Generating %i-level mesh from coarse mesh" % (n.nLevels,))
                mlMesh.generateFromExistingCoarseMesh(mesh,n.nLevels,
                                                      nLayersOfOverlap=n.nLayersOfOverlapForParallel,
                                                      parallelPartitioningType=n.parallelPartitioningType)
            elif isinstance(p.domain,Domain.GMSH_3D_Domain):
                from subprocess import call
                import sys
                if comm.rank() == 0 and (p.genMesh or not (os.path.exists(p.domain.polyfile+".ele") and
                                                           os.path.exists(p.domain.polyfile+".node") and
                                                           os.path.exists(p.domain.polyfile+".face"))):
                    logEvent("Running gmsh to generate 3D mesh for "+p.name,level=1)
                    gmsh_cmd = "time gmsh {0:s} -v 10 -3 -o {1:s}  -format mesh  -clmax {2:f} -clscale {2:f}".format(p.domain.geofile, p.domain.name+".mesh", p.domain.he)

                    logEvent("Calling gmsh on rank 0 with command %s" % (gmsh_cmd,))

                    check_call(gmsh_cmd, shell=True)

                    logEvent("Done running gmsh; converting to tetgen")

                    gmsh2tetgen_cmd = "gmsh2tetgen {0} {1:f} {2:d} {3:d} {4:d}".format(
                        p.domain.name+".mesh",
                        p.domain.length_scale,
                        p.domain.permute_dims[0]+1,
                        p.domain.permute_dims[1]+1,
                        p.domain.permute_dims[2]+1)

                    check_call(gmsh2tetgen_cmd, shell=True)
                    check_call("tetgen -Vfeen %s.ele" % ("mesh",), shell=True)
                    check_call("mv %s.1.ele %s.ele" % ("mesh","mesh"), shell=True)
                    check_call("mv %s.1.node %s.node" % ("mesh","mesh"), shell=True)
                    check_call("mv %s.1.face %s.face" % ("mesh","mesh"), shell=True)
                    check_call("mv %s.1.neigh %s.neigh" % ("mesh","mesh"), shell=True)
                    check_call("mv %s.1.edge %s.edge" % ("mesh","mesh"), shell=True)
                    elefile  = "mesh.ele"
                    nodefile = "mesh.node"
                    facefile = "mesh.face"
                    edgefile = "mesh.edge"
                    assert os.path.exists(elefile), "no mesh.ele"
                    tmp = "%s.ele" % p.domain.polyfile
                    os.rename(elefile,tmp)
                    assert os.path.exists(tmp), "no .ele"
                    assert os.path.exists(nodefile), "no mesh.node"
                    tmp = "%s.node" % p.domain.polyfile
                    os.rename(nodefile,tmp)
                    assert os.path.exists(tmp), "no .node"
                    if os.path.exists(facefile):
                        tmp = "%s.face" % p.domain.polyfile
                        os.rename(facefile,tmp)
                        assert os.path.exists(tmp), "no .face"
                    if os.path.exists(edgefile):
                        tmp = "%s.edge" % p.domain.polyfile
                        os.rename(edgefile,tmp)
                        assert os.path.exists(tmp), "no .edge"
                comm.barrier()
                logEvent("Initializing mesh and MultilevelMesh")
                nbase = 1
                mesh=MeshTools.TetrahedralMesh()
                mlMesh = MeshTools.MultilevelTetrahedralMesh(0,0,0,skipInit=True,
                                                             nLayersOfOverlap=n.nLayersOfOverlapForParallel,
                                                             parallelPartitioningType=n.parallelPartitioningType)
                if opts.generatePartitionedMeshFromFiles:
                    logEvent("Generating partitioned mesh from Tetgen files")
                    mlMesh.generatePartitionedMeshFromTetgenFiles(p.domain.polyfile,nbase,mesh,n.nLevels,
                                                                  nLayersOfOverlap=n.nLayersOfOverlapForParallel,
                                                                  parallelPartitioningType=n.parallelPartitioningType)
                else:
                    logEvent("Generating coarse global mesh from Tetgen files")
                    mesh.generateFromTetgenFiles(p.domain.polyfile,nbase,parallel = comm.size() > 1)
                    logEvent("Generating partitioned %i-level mesh from coarse global Tetgen mesh" % (n.nLevels,))
                    mlMesh.generateFromExistingCoarseMesh(mesh,n.nLevels,
                                                          nLayersOfOverlap=n.nLayersOfOverlapForParallel,
                                                          parallelPartitioningType=n.parallelPartitioningType)
            mlMesh_nList.append(mlMesh)
            if opts.viewMesh:
                logEvent("Attempting to visualize mesh")
                try:
                    from proteusGraphical import vtkViewers
                    vtkViewers.ViewMesh(mlMesh.meshList[0],viewMaterialTypes=True)
                    vtkViewers.ViewBoundaryMesh(mlMesh.meshList[0],viewBoundaryMaterialTypes=True)
                except:
                    logEvent("NumericalSolution ViewMesh failed for coarse mesh")
            for l in range(n.nLevels):
                try:
                    logEvent(mlMesh.meshList[l].meshInfo())
                except:
                    logEvent("meshInfo() method not implemented for this mesh type")
                if opts.viewMesh and opts.viewLevels and l > 0:
                    logEvent("Attempting to visualize mesh")
                    try:
                        from proteusGraphical import vtkViewers
                        vtkViewers.ViewMesh(mlMesh.meshList[l],title="mesh level %s " % l,
                                            viewMaterialTypes=True)
                        vtkViewers.ViewBoundaryMesh(mlMesh.meshList[l],title="boundary mesh level %s " % l,
                                                    viewBoundaryMaterialTypes=True)
                    except:
                        logEvent("NumericalSolution ViewMesh failed for mesh level %s" % l)
        if so.useOneMesh:
            for p in pList[1:]: mlMesh_nList.append(mlMesh)
            try:
                if (nList[0].MeshAdaptMesh.size_field_config() == 'isotropicProteus'):
                    mlMesh.meshList[0].subdomainMesh.size_field = numpy.ones((mlMesh.meshList[0].subdomainMesh.nNodes_global,1),'d')*1.0e-1
                if (nList[0].MeshAdaptMesh.size_field_config() == 'anisotropicProteus'):
                    mlMesh.meshList[0].subdomainMesh.size_scale = numpy.ones((mlMesh.meshList[0].subdomainMesh.nNodes_global,3),'d')
                    mlMesh.meshList[0].subdomainMesh.size_frame = numpy.ones((mlMesh.meshList[0].subdomainMesh.nNodes_global,9),'d')
            except:
                pass
        Profiling.memory("Mesh")
        from collections import OrderedDict
        self.modelSpinUp = OrderedDict()
        for p in pList:
            p.coefficients.opts = self.opts
            if p.coefficients.sdInfo == {}:
                for ci,ckDict in p.coefficients.diffusion.iteritems():
                    for ck in ckDict.keys():
                        if not p.coefficients.sdInfo.has_key((ci,ck)):
                            p.coefficients.sdInfo[(ci,ck)] = (numpy.arange(start=0,stop=p.nd**2+1,step=p.nd,dtype='i'),
                                                              numpy.array([range(p.nd) for row in range(p.nd)],dtype='i').flatten())
                            logEvent("Numerical Solution Sparse diffusion information key "+`(ci,ck)`+' = '+`p.coefficients.sdInfo[(ci,ck)]`)
        self.sList = sList
        self.mlMesh_nList = mlMesh_nList
        self.allocateModels()
        #collect models to be used for spin up
        for index in so.modelSpinUpList:
            self.modelSpinUp[index] = self.modelList[index]
        logEvent("Finished setting up models and solvers")
        if self.opts.save_dof:
            for m in self.modelList:
                for lm in m.levelModelList:
                    for ci in range(lm.coefficients.nc):
                        lm.u[ci].dof_last = lm.u[ci].dof.copy()
        self.archiveFlag= so.archiveFlag
        logEvent("Setting up SimTools for "+p.name)
        self.simOutputList = []
        self.auxiliaryVariables = {}
        if self.simFlagsList is not None:
            for p,n,simFlags,model,index in zip(pList,nList,simFlagsList,self.modelList,range(len(pList))):
                self.simOutputList.append(SimTools.SimulationProcessor(flags=simFlags,nLevels=n.nLevels,
                                                                       pFile=p,nFile=n,
                                                                       analyticalSolution=p.analyticalSolution))
                model.simTools = self.simOutputList[-1]
                self.auxiliaryVariables[model.name]= [av.attachModel(model,self.ar[index]) for av in n.auxiliaryVariables]
        else:
            for p,n,s,model,index in zip(pList,nList,sList,self.modelList,range(len(pList))):
                self.simOutputList.append(SimTools.SimulationProcessor(pFile=p,nFile=n))
                model.simTools = self.simOutputList[-1]
                model.viewer = Viewers.V_base(p,n,s)
                self.auxiliaryVariables[model.name]= [av.attachModel(model,self.ar[index]) for av in n.auxiliaryVariables]
        for avList in self.auxiliaryVariables.values():
            for av in avList:
                av.attachAuxiliaryVariables(self.auxiliaryVariables)
        logEvent(Profiling.memory("NumericalSolution memory",className='NumericalSolution',memSaved=memBase))
        if so.tnList is None:
            logEvent("Building tnList from model = "+pList[0].name+" nDTout = "+`nList[0].nDTout`)
            self.tnList=[float(n)*nList[0].T/float(nList[0].nDTout)
                         for n in range(nList[0].nDTout+1)]
        else:
            logEvent("Using tnList from so = "+so.name)
            self.tnList = so.tnList
        logEvent("Time sequence"+`self.tnList`)
        logEvent("NAHeader Num Time Steps "+`len(self.tnList)-1`)
        logEvent("Setting "+so.name+" systemStepController to object of type "+str(so.systemStepControllerType))
        self.systemStepController = so.systemStepControllerType(self.modelList,stepExact=so.systemStepExact)
        self.systemStepController.setFromOptions(so)
        logEvent("Finished NumericalSolution initialization")

    def allocateModels(self):
        self.modelList=[]
        self.lsList=[]
        self.nlsList=[]
        
        for p,n,s,mlMesh,index \
            in zip(self.pList,self.nList,self.sList,self.mlMesh_nList,range(len(self.pList))):

            if self.so.needEBQ_GLOBAL:
                n.needEBQ_GLOBAL = True

            if self.so.needEBQ:
                n.needEBQ = True
            ## \todo clean up tolerances: use rtol_u,atol_u and rtol_res, atol_res; allow scaling by mesh diameter
            ## \todo pass in options = (p,n) instead of using monster ctor signature
            tolList=[]
            linTolList=[]
            for l in range(n.nLevels):
                #if mlMesh.meshList[l].hasGeometricInfo != True:
                #    mlMesh.meshList[l].computeGeometricInfo()

                #fac = (mlMesh.meshList[l].h/mlMesh.meshList[0].h)**2
                fac = 1.0
                tolList.append(n.tolFac*fac)
                linTolList.append(n.linTolFac*fac)

            logEvent("Setting up MultilevelTransport for "+p.name)

            model \
                = Transport.MultilevelTransport(p,
                                                n,
                                                mlMesh,
                                                OneLevelTransportType=p.LevelModelType)
            self.modelList.append(model)

            model.name = p.name
            logEvent("Setting "+model.name+" stepController to "+str(n.stepController))
            model.stepController = n.stepController(model,n)

            Profiling.memory("MultilevelTransport for "+p.name)
            logEvent("Setting up MultilevelLinearSolver for"+p.name)

            #allow options database to set model specific parameters?
            linear_solver_options_prefix = None
            if 'linear_solver_options_prefix' in dir(n):
                linear_solver_options_prefix = n.linear_solver_options_prefix

            (multilevelLinearSolver,directSolverFlag) = LinearSolvers.multilevelLinearSolverChooser(
                linearOperatorList = model.jacobianList,
                par_linearOperatorList = model.par_jacobianList,
                multilevelLinearSolverType = n.multilevelLinearSolver,
                computeSolverRates=n.computeLinearSolverRates,
                printSolverInfo=n.printLinearSolverInfo,
                levelLinearSolverType = n.levelLinearSolver,
                computeLevelSolverRates=n.computeLevelLinearSolverRates,
                printLevelSolverInfo=n.printLevelLinearSolverInfo,
                smootherType = n.linearSmoother,
                computeSmootherRates=n.computeLinearSmootherRates,
                printSmootherInfo=n.printLinearSmootherInfo,
                prolongList = model.meshTransfers.prolongList,
                restrictList = model.meshTransfers.restrictList,
                connectivityListList = [model.levelModelList[l].sparsityInfo for l in range(n.nLevels)],
                relativeToleranceList = linTolList,
                absoluteTolerance = n.l_atol_res,
                solverMaxIts = n.linearSolverMaxIts,
                solverConvergenceTest=n.linearSolverConvergenceTest,
                cycles=n.linearWCycles,
                preSmooths=n.linearPreSmooths,
                postSmooths=n.linearPostSmooths,
                ##\todo logic needs to handle element boundary partition too
                parallelUsesFullOverlap=(n.nLayersOfOverlapForParallel > 0 or n.parallelPartitioningType == MeshTools.MeshParallelPartitioningTypes.node),
                par_duList=model.par_duList,
                solver_options_prefix=linear_solver_options_prefix,
                computeEigenvalues = n.computeEigenvalues)
            self.lsList.append(multilevelLinearSolver)
            Profiling.memory("MultilevelLinearSolver for "+p.name)
            logEvent("Setting up MultilevelNonLinearSolver for "+p.name)
            self.nlsList.append(NonlinearSolvers.multilevelNonlinearSolverChooser(
                model.levelModelList,
                model.jacobianList,
                model.par_jacobianList,
                duList=model.duList,
                par_duList=model.par_duList,
                multilevelNonlinearSolverType = n.multilevelNonlinearSolver,
                computeSolverRates=n.computeNonlinearSolverRates,
                solverConvergenceTest=n.nonlinearSolverConvergenceTest,
                levelSolverConvergenceTest=n.levelNonlinearSolverConvergenceTest,
                printSolverInfo=n.printNonlinearSolverInfo,
                relativeToleranceList = tolList,
                absoluteTolerance = n.nl_atol_res,
                levelNonlinearSolverType=n.levelNonlinearSolver,
                computeLevelSolverRates=n.computeNonlinearLevelSolverRates,
                printLevelSolverInfo=n.printNonlinearLevelSolverInfo,
                smootherType = n.nonlinearSmoother,
                computeSmootherRates=n.computeNonlinearSmootherRates,
                printSmootherInfo=n.printNonlinearSmootherInfo,
                preSmooths=n.nonlinearPreSmooths,
                postSmooths=n.nonlinearPostSmooths,
                cycles=n.nonlinearWCycles,
                maxSolverIts=n.maxNonlinearIts,
                prolong_bcList = model.meshTransfers.prolong_bcListDict,
                restrict_bcList = model.meshTransfers.restrict_bcListDict,
                restrict_bcSumList = model.meshTransfers.restrict_bcSumListDict,
                prolongList = model.meshTransfers.prolongList,
                restrictList = model.meshTransfers.restrictList,
                restrictionRowSumList = model.meshTransfers.restrictSumList,
                connectionListList=[model.levelModelList[l].sparsityInfo for l in range(n.nLevels)],
                linearSolverList=multilevelLinearSolver.solverList,
                linearDirectSolverFlag=directSolverFlag,
                solverFullNewtonFlag=n.fullNewtonFlag,
                levelSolverFullNewtonFlag=n.fullNewtonFlag,
                smootherFullNewtonFlag=n.fullNewtonFlag,
                EWtol=n.useEisenstatWalker,
                maxLSits=n.maxLineSearches,
                #\todo need to add logic in multilevel NL solver chooser to account for numerical method's stencil as well
                parallelUsesFullOverlap=(n.nLayersOfOverlapForParallel > 0 or n.parallelPartitioningType == MeshTools.MeshParallelPartitioningTypes.node),
                nonlinearSolverNorm = n.nonlinearSolverNorm))
            model.solver=self.nlsList[-1]
            model.viewer = Viewers.V_base(p,n,s)
            Profiling.memory("MultilevelNonlinearSolver for"+p.name)

    def PUMI2Proteus(self,mesh):
        p0 = self.pList[0] #This can probably be cleaned up somehow
        n0 = self.nList[0]
        logEvent("Generating %i-level mesh from PUMI mesh" % (n0.nLevels,))
        if p0.domain.nd == 3:
          mlMesh = MeshTools.MultilevelTetrahedralMesh(
              0,0,0,skipInit=True,
              nLayersOfOverlap=n0.nLayersOfOverlapForParallel,
              parallelPartitioningType=n0.parallelPartitioningType)
        if p0.domain.nd == 2:
          mlMesh = MeshTools.MultilevelTriangularMesh(
              0,0,0,skipInit=True,
              nLayersOfOverlap=n0.nLayersOfOverlapForParallel,
              parallelPartitioningType=n0.parallelPartitioningType)
        if self.comm.size()==1:
            mlMesh.generateFromExistingCoarseMesh(
                mesh,n0.nLevels,
                nLayersOfOverlap=n0.nLayersOfOverlapForParallel,
                parallelPartitioningType=n0.parallelPartitioningType)
        else:
            mlMesh.generatePartitionedMeshFromPUMI(
                mesh,n0.nLevels,
                nLayersOfOverlap=n0.nLayersOfOverlapForParallel)
        self.mlMesh_nList=[]
        for p in self.pList:
            self.mlMesh_nList.append(mlMesh)
        if (p0.domain.PUMIMesh.size_field_config() == "isotropicProteus"):
            mlMesh.meshList[0].subdomainMesh.size_field = numpy.ones((mlMesh.meshList[0].subdomainMesh.nNodes_global,1),'d')*1.0e-1
        if (p0.domain.PUMIMesh.size_field_config() == 'anisotropicProteus'):
            mlMesh.meshList[0].subdomainMesh.size_scale = numpy.ones((mlMesh.meshList[0].subdomainMesh.nNodes_global,3),'d')
            mlMesh.meshList[0].subdomainMesh.size_frame = numpy.ones((mlMesh.meshList[0].subdomainMesh.nNodes_global,9),'d')

        #may want to trigger garbage collection here
        modelListOld = self.modelList
        logEvent("Allocating models on new mesh")
        self.allocateModels()
        logEvent("Attach auxiliary variables to new models")
        #(cut and pasted from init, need to cleanup)
        self.simOutputList = []
        self.auxiliaryVariables = {}
        if self.simFlagsList is not None:
            for p, n, simFlags, model, index in zip(
                    self.pList,
                    self.nList,
                    self.simFlagsList,
                    self.modelList,
                    range(len(self.pList))):
                self.simOutputList.append(
                    SimTools.SimulationProcessor(
                        flags=simFlags,
                        nLevels=n.nLevels,
                        pFile=p,
                        nFile=n,
                        analyticalSolution=p.analyticalSolution))
                model.simTools = self.simOutputList[-1]
                self.auxiliaryVariables[model.name]= [av.attachModel(model,self.ar[index]) for av in n.auxiliaryVariables]
        else:
            for p,n,s,model,index in zip(
                    self.pList,
                    self.nList,
                    self.sList,
                    self.modelList,
                    range(len(self.pList))):
                self.simOutputList.append(SimTools.SimulationProcessor(pFile=p,nFile=n))
                model.simTools = self.simOutputList[-1]
                model.viewer = Viewers.V_base(p,n,s)
                self.auxiliaryVariables[model.name]= [av.attachModel(model,self.ar[index]) for av in n.auxiliaryVariables]
        for avList in self.auxiliaryVariables.values():
            for av in avList:
                av.attachAuxiliaryVariables(self.auxiliaryVariables)
        logEvent("Transfering fields from PUMI to Proteus")
        for m in self.modelList:
          for lm in m.levelModelList:
            coef = lm.coefficients
            if coef.vectorComponents is not None:
              vector=numpy.zeros((lm.mesh.nNodes_global,3),'d')
              p0.domain.PUMIMesh.transferFieldToProteus(
                     coef.vectorName, vector)
              for vci in range(len(coef.vectorComponents)):
                lm.u[coef.vectorComponents[vci]].dof[:] = vector[:,vci]
              del vector
            for ci in range(coef.nc):
              if coef.vectorComponents is None or \
                 ci not in coef.vectorComponents:
                scalar=numpy.zeros((lm.mesh.nNodes_global,1),'d')
                p0.domain.PUMIMesh.transferFieldToProteus(
                    coef.variableNames[ci], scalar)
                lm.u[ci].dof[:] = scalar[:,0]
                del scalar
        logEvent("Attaching models on new mesh to each other")
        for m,ptmp,mOld in zip(self.modelList, self.pList, modelListOld):
            for lm, lu, lr, lmOld in zip(m.levelModelList, m.uList, m.rList,mOld.levelModelList):
                save_dof=[]
                for ci in range(lm.coefficients.nc):
                    save_dof.append( lm.u[ci].dof.copy())
                    lm.u[ci].dof_last = lm.u[ci].dof.copy()
                lm.setFreeDOF(lu)
                for ci in range(lm.coefficients.nc):
                    assert((save_dof[ci] == lm.u[ci].dof).all())
                lm.calculateSolutionAtQuadrature()
                lm.timeIntegration.tLast = lmOld.timeIntegration.tLast
                lm.timeIntegration.t = lmOld.timeIntegration.t
                lm.timeIntegration.dt = lmOld.timeIntegration.dt
                assert(lmOld.timeIntegration.tLast == lm.timeIntegration.tLast)
                assert(lmOld.timeIntegration.t == lm.timeIntegration.t)
                assert(lmOld.timeIntegration.dt == lm.timeIntegration.dt)
            m.stepController.dt_model = mOld.stepController.dt_model
            m.stepController.t_model = mOld.stepController.t_model
            m.stepController.t_model_last = mOld.stepController.t_model_last
            m.stepController.substeps = mOld.stepController.substeps
        # logEvent("Evaluating residuals and time integration")
        for m,ptmp,mOld in zip(self.modelList, self.pList, modelListOld):
            logEvent("Attaching models to model "+ptmp.name)
            m.attachModels(self.modelList)
        logEvent("Evaluating residuals and time integration")
        for m,ptmp,mOld in zip(self.modelList, self.pList, modelListOld):
            for lm, lu, lr, lmOld in zip(m.levelModelList, m.uList, m.rList, mOld.levelModelList):
                lm.timeTerm=True
                lm.getResidual(lu,lr)
                lm.timeIntegration.initializeTimeHistory(resetFromDOF=True)
                lm.initializeTimeHistory()
                lm.timeIntegration.initializeSpaceHistory()
                lm.getResidual(lu,lr)
                # assert(lmOld.timeIntegration.tLast == lm.timeIntegration.tLast)
                # assert(lmOld.timeIntegration.t == lm.timeIntegration.t)
                # assert(lmOld.timeIntegration.dt == lm.timeIntegration.dt)
                #lm.coefficients.evaluate(self.t_stepSequence,lm.q)
                #lm.coefficients.evaluate(self.t_stepSequence,lm.ebqe)
                #lm.timeIntegration.calculateElementCoefficients(lm.q)
            assert(m.stepController.dt_model == mOld.stepController.dt_model)
            assert(m.stepController.t_model == mOld.stepController.t_model)
            assert(m.stepController.t_model_last == mOld.stepController.t_model_last)
            logEvent("Initializing time history for model step controller")
            m.stepController.initializeTimeHistory()
        p0.domain.initFlag=True #For next step to take initial conditions from solution, only used on restarts
        self.systemStepController.modelList = self.modelList
        self.systemStepController.exitModelStep = {}
        self.systemStepController.controllerList = []
        for model in self.modelList:
            self.systemStepController.exitModelStep[model] = False
            if model.levelModelList[-1].timeIntegration.isAdaptive:
                self.systemStepController.controllerList.append(model)
                self.systemStepController.maxFailures = model.stepController.maxSolverFailures
        self.systemStepController.choose_dt_system()
        # for m,ptmp,mOld in zip(self.modelList, self.pList, modelListOld):
        #     for lm, lu, lr, lmOld in zip(m.levelModelList, m.uList, m.rList, mOld.levelModelList):
        #         assert(lmOld.timeIntegration.tLast == lm.timeIntegration.tLast)
        #         assert(lmOld.timeIntegration.t == lm.timeIntegration.t)
        #         assert(lmOld.timeIntegration.dt == lm.timeIntegration.dt)
        #     assert(m.stepController.dt_model == mOld.stepController.dt_model)
        #     assert(m.stepController.t_model == mOld.stepController.t_model)
        #     assert(m.stepController.t_model_last == mOld.stepController.t_model_last)
        if self.archiveFlag == ArchiveFlags.EVERY_SEQUENCE_STEP:
            #hack for archiving initial solution on adapted mesh
            self.tCount+=1
            for index,model in enumerate(self.modelList):
                self.archiveSolution(
                    model,
                    index,
                    self.systemStepController.t_system_last+1.0e-6)

    def PUMI_estimateError(self):
        """
        Estimate the error using the classical element residual method by
        Ainsworth and Oden and generates a corresponding error field.
        """

        p0 = self.pList[0]
        n0 = self.nList[0]
        adaptMeshNow = False
        #will need to move this to earlier when the mesh is created
        from proteus.MeshAdaptPUMI import MeshAdaptPUMI
        if not hasattr(p0.domain,'PUMIMesh') and not isinstance(p0.domain,Domain.PUMIDomain) and n0.adaptMesh:
            import sys
            if(self.comm.size()>1 and p0.domain.MeshOptions.parallelPartitioningType!=MeshTools.MeshParallelPartitioningTypes.element):
                sys.exit("The mesh must be partitioned by elements and NOT nodes. Do this with: `domain.MeshOptions.setParallelPartitioningType('element')'.")
            p0.domain.PUMIMesh=n0.MeshAdaptMesh
            p0.domain.hasModel = n0.useModel
            numModelEntities = numpy.array([len(p0.domain.vertices),len(p0.domain.segments),len(p0.domain.facets),len(p0.domain.regions)]).astype("i")
            #force initialization of arrays to enable passage through to C++ code
            mesh2Model_v= numpy.asarray([[0,0]]).astype("i")
            mesh2Model_e=numpy.asarray([[0,0]]).astype("i")
            mesh2Model_b=numpy.asarray([[0,0]]).astype("i")

            segmentList = numpy.asarray([[0,0]]).astype("i")
            newFacetList = numpy.asarray([[0,0]]).astype("i")
            #only appropriate for 2D use at the moment
            if p0.domain.vertices and p0.domain.hasModel and p0.domain.nd==2:
              p0.domain.getMesh2ModelClassification(self.modelList[0].levelModelList[0].mesh)
              segmentList = numpy.asarray(p0.domain.segments).astype("i")
              #force initialize the unused arrays for proper cythonization
              import copy
              newFacetList = []
              if(not p0.domain.facets):
                p0.domain.facets = [(-1,-1)]
                newFacetList = copy.deepcopy(p0.domain.facets)
              else:
                facetList = []
                maxFacetLength = 0
                numHoles = len(p0.domain.holes)
                if(numHoles): #if there are holes, there can be multiple lists of facets
                  for i in range(numHoles,len(p0.domain.facets)):
                    for j in range(len(p0.domain.facets[i])):
                      maxFacetLength = max(maxFacetLength,len(p0.domain.facets[i][j]))
                  for i in range(numHoles,len(p0.domain.facets)):
                    facetList.append(list(p0.domain.facets[i][0]))
                    if(len(p0.domain.facets[i][0])<maxFacetLength):
                      initLength = len(p0.domain.facets[i][0])
                      lenDiff = maxFacetLength-initLength
                      for j in range(lenDiff):
                        facetList[i-numHoles].append(-1)
                else:
                  for i in range(len(p0.domain.facets)):
                    maxFacetLength = max(maxFacetLength,len(p0.domain.facets[i]))
                  for i in range(len(p0.domain.facets)):
                    facetList.append(list(p0.domain.facets[i]))
                    if(len(p0.domain.facets[i])<maxFacetLength):
                      initLength = len(p0.domain.facets[i])
                      lenDiff = maxFacetLength-initLength
                      for j in range(lenDiff):
                        facetList[i-numHoles].append(-1)

                #substitute the vertex IDs with segment IDs
                newFacetList = copy.deepcopy(facetList)
                for i in range(len(facetList)):
                  for j in range(maxFacetLength):
                    if(j==maxFacetLength-1 or facetList[i][j+1]==-1):
                      testSegment = [facetList[i][j],facetList[i][0]] 
                    else:
                      testSegment = [facetList[i][j],facetList[i][j+1]]
                    try:
                      edgIdx = p0.domain.segments.index(testSegment)
                    except ValueError:
                      edgIdx = p0.domain.segments.index(list(reversed(testSegment)))
                    newFacetList[i][j] = edgIdx
                    if(j==maxFacetLength-1 or facetList[i][j+1]==-1):
                      break
              newFacetList = numpy.asarray(newFacetList).astype("i")
              mesh2Model_v = numpy.asarray(p0.domain.meshVertex2Model).astype("i")
              mesh2Model_e = numpy.asarray(p0.domain.meshEdge2Model).astype("i")
              mesh2Model_b = numpy.asarray(p0.domain.meshBoundary2Model).astype("i")
            
            p0.domain.PUMIMesh.transferModelInfo(numModelEntities,segmentList,newFacetList,mesh2Model_v,mesh2Model_e,mesh2Model_b)
            p0.domain.PUMIMesh.reconstructFromProteus(self.modelList[0].levelModelList[0].mesh.cmesh,self.modelList[0].levelModelList[0].mesh.globalMesh.cmesh,p0.domain.hasModel)
        if (hasattr(p0.domain, 'PUMIMesh') and
            n0.adaptMesh and
            self.so.useOneMesh and 
            self.nSolveSteps%n0.adaptMesh_nSteps==0):
            logEvent("Copying coordinates to PUMI")
            p0.domain.PUMIMesh.transferFieldToPUMI("coordinates",
                self.modelList[0].levelModelList[0].mesh.nodeArray)
            if (p0.domain.PUMIMesh.size_field_config() == "isotropicProteus"):
                p0.domain.PUMIMesh.transferFieldToPUMI("proteus_size",
                                                       self.modelList[0].levelModelList[0].mesh.size_field)
            if (p0.domain.PUMIMesh.size_field_config() == 'anisotropicProteus'):
                #Insert a function to define the size_scale/size_frame fields here.
                #For a given vertex, the i-th size_scale is roughly the desired edge length along the i-th direction specified by the size_frame
                for i in range(len(self.modelList[0].levelModelList[0].mesh.size_scale)):
                  self.modelList[0].levelModelList[0].mesh.size_scale[i,0] =  1e-1
                  self.modelList[0].levelModelList[0].mesh.size_scale[i,1] =  (self.modelList[0].levelModelList[0].mesh.nodeArray[i,1]/0.584)*1e-1
                  for j in range(3):
                    for k in range(3):
                      if(j==k):
                        self.modelList[0].levelModelList[0].mesh.size_frame[i,3*j+k] = 1.0
                      else:
                        self.modelList[0].levelModelList[0].mesh.size_frame[i,3*j+k] = 0.0
                self.modelList[0].levelModelList[0].mesh.size_scale
                p0.domain.PUMIMesh.transferFieldToPUMI("proteus_sizeScale", self.modelList[0].levelModelList[0].mesh.size_scale)
                p0.domain.PUMIMesh.transferFieldToPUMI("proteus_sizeFrame", self.modelList[0].levelModelList[0].mesh.size_frame)
            p0.domain.PUMIMesh.transferFieldToPUMI("coordinates",
                self.modelList[0].levelModelList[0].mesh.nodeArray)
            logEvent("Copying DOF and parameters to PUMI")
            for m in self.modelList:
              for lm in m.levelModelList:
                coef = lm.coefficients
                if coef.vectorComponents is not None:
                  vector=numpy.zeros((lm.mesh.nNodes_global,3),'d')
                  for vci in range(len(coef.vectorComponents)):
                    vector[:,vci] = lm.u[coef.vectorComponents[vci]].dof[:]
                  p0.domain.PUMIMesh.transferFieldToPUMI(
                         coef.vectorName, vector)
                  del vector
                for ci in range(coef.nc):
                  if coef.vectorComponents is None or \
                     ci not in coef.vectorComponents:
                    scalar=numpy.zeros((lm.mesh.nNodes_global,1),'d')
                    scalar[:,0] = lm.u[ci].dof[:]
                    p0.domain.PUMIMesh.transferFieldToPUMI(
                        coef.variableNames[ci], scalar)
                    del scalar

            scalar=numpy.zeros((lm.mesh.nNodes_global,1),'d')
            # scalar[:,0] = self.modelList[0].levelModelList[0].velocityErrorNodal           
            # p0.domain.PUMIMesh.transferFieldToPUMI(
            #     'velocityError', scalar)

            # This is hardcoded for the RANS3PF to be the 4th model
            scalar[:,0] = self.modelList[4].levelModelList[0].coefficients.phi_s
            p0.domain.PUMIMesh.transferFieldToPUMI(
<<<<<<< HEAD
                'phisError', scalar)
=======
                'phi_s', scalar)
>>>>>>> 2daac715

            del scalar
            #Get Physical Parameters
            #Can we do this in a problem-independent  way?
            rho = numpy.array([self.pList[0].rho_0,
                               self.pList[0].rho_1])
            nu = numpy.array([self.pList[0].nu_0,
                              self.pList[0].nu_1])
            g = numpy.asarray(self.pList[0].g)
            deltaT = self.tn-self.tn_last
            p0.domain.PUMIMesh.transferPropertiesToPUMI(rho,nu,g)
            del rho, nu, g

            logEvent("Estimate Error")
            sfConfig = p0.domain.PUMIMesh.size_field_config()
            if(sfConfig=="ERM"):
              errorTotal= p0.domain.PUMIMesh.get_local_error()
              
              if(p0.domain.PUMIMesh.willAdapt()):
                adaptMeshNow=True
                logEvent("Need to Adapt")
            elif(sfConfig=='interface' ):
              adaptMeshNow=True
              logEvent("Need to Adapt")
            elif(sfConfig=='meshQuality'):
              minQual = p0.domain.PUMIMesh.getMinimumQuality()
              if(minQual):
                logEvent('The quality is %f ' % minQual)
              adaptMeshNow=True
              logEvent("Need to Adapt")
            else:
              adaptMeshNow=True
              logEvent("Need to Adapt")
        return adaptMeshNow


    def PUMI_adaptMesh(self):
        """
        Uses a computed error field to construct a size field and adapts
        the mesh using SCOREC tools (a.k.a. MeshAdapt)
        """
        ##
        ## zhang-alvin's BC communication for N-S error estimation
        ##
        #  #for idx in range (0, self.modelList[0].levelModelList[0].coefficients.nc):
        #    #if idx>0:
        #    #    diff_flux = self.modelList[0].levelModelList[0].ebqe[('diffusiveFlux_bc',idx,idx)]
        #    #else:
        #    #    diff_flux = numpy.empty([2,2]) #dummy diff flux
        #    #p.domain.PUMIMesh.transferBCtagsToProteus(
        #    #    self.modelList[0].levelModelList[0].numericalFlux.isDOFBoundary[idx],
        #    #    idx,
        #    #    self.modelList[0].levelModelList[0].numericalFlux.mesh.exteriorElementBoundariesArray,
        #    #    self.modelList[0].levelModelList[0].numericalFlux.mesh.elementBoundaryElementsArray,
        #    #    diff_flux)
        #    #p.domain.PUMIMesh.transferBCtagsToProteus(
        #    #    self.modelList[0].levelModelList[0].numericalFlux.isDiffusiveFluxBoundary[idx],
        #    #    idx,
        #    #    self.modelList[0].levelModelList[0].numericalFlux.mesh.exteriorElementBoundariesArray,
        #    #    self.modelList[0].levelModelList[0].numericalFlux.mesh.elementBoundaryElementsArray,
        #    #    diff_flux)
        p0 = self.pList[0]
        n0 = self.nList[0]
        sfConfig = p0.domain.PUMIMesh.size_field_config()
        logEvent("h-adapt mesh by calling AdaptPUMIMesh")
        p0.domain.PUMIMesh.adaptPUMIMesh()

        #code to suggest adapting until error is reduced;
        #not fully baked and can lead to infinite loops of adaptation
        #if(sfConfig=="ERM"):
        #  p0.domain.PUMIMesh.get_local_error() 
        #  while(p0.domain.PUMIMesh.willAdapt()):
        #    p0.domain.PUMIMesh.adaptPUMIMesh()
        #    p0.domain.PUMIMesh.get_local_error()
        
        logEvent("Converting PUMI mesh to Proteus")
        #ibaned: PUMI conversion #2
        #TODO: this code is nearly identical to
        #PUMI conversion #1, they should be merged
        #into a function
        if p0.domain.nd == 3:
          mesh = MeshTools.TetrahedralMesh()
        else:
          mesh = MeshTools.TriangularMesh()
    
        mesh.convertFromPUMI(p0.domain.PUMIMesh,
                             p0.domain.faceList,
                             p0.domain.regList,
                             parallel = self.comm.size() > 1,
                             dim = p0.domain.nd)
        self.PUMI2Proteus(mesh)
      ##chitak end Adapt

    ## compute the solution

    def calculateSolution(self,runName):
        """ Cacluate the PDEs numerical solution.

        Parameters
        ----------
        runName : str
            A name for the calculated solution.
        """
        logEvent("Setting initial conditions",level=0)
        for index,p,n,m,simOutput in zip(range(len(self.modelList)),self.pList,self.nList,self.modelList,self.simOutputList):
            if self.opts.hotStart:
                logEvent("Setting initial conditions from hot start file for "+p.name)
                tCount = int(self.ar[index].tree.getroot()[-1][-1][-1][0].attrib['Name'])
                self.ar[index].n_datasets = tCount+1
                time = float(self.ar[index].tree.getroot()[-1][-1][-1][0].attrib['Value'])
                if len(self.ar[index].tree.getroot()[-1][-1]) > 1:
                    dt = time - float(self.ar[index].tree.getroot()[-1][-1][-2][0].attrib['Value'])
                else:
                    logEvent("Only one step in hot start file, setting dt to 1.0")
                    dt = 1.0
                logEvent("Last time step in hot start file was t = "+`time`)
                for lm,lu,lr in zip(m.levelModelList,m.uList,m.rList):
                    for cj in range(lm.coefficients.nc):
                        lm.u[cj].femSpace.readFunctionXdmf(self.ar[index],lm.u[cj],tCount)
                        lm.setFreeDOF(lu)
                        lm.timeIntegration.tLast = time
                        lm.timeIntegration.t = time
                        lm.timeIntegration.dt = dt
                self.tCount = tCount+1
            elif p.initialConditions is not None:
                logEvent("Setting initial conditions for "+p.name)
                m.setInitialConditions(p.initialConditions,self.tnList[0])
                #It's only safe to calculate the solution and solution
                #gradients because the models aren't attached yet
                for lm in m.levelModelList:
                    lm.calculateSolutionAtQuadrature()
            else:
                logEvent("No initial conditions provided for model "+p.name)
        if self.opts.hotStart:
            if time >= self.tnList[-1] - 1.0e-5:
                logEvent("Modifying time interval to be tnList[-1] + tnList since tnList hasn't been modified already")
                ndtout = len(self.tnList)
                dtout = (self.tnList[-1] - self.tnList[0])/float(ndtout-1)
                self.tnList = [time + i*dtout for i in range(ndtout)]
                logEvent("New tnList"+`self.tnList`)
            else:
                tnListNew=[time]
                for n,t in enumerate(self.tnList):
                    if time < t-1.0e-8:
                        tnListNew.append(t)
                self.tnList=tnListNew
                logEvent("Hotstarting, new tnList is"+`self.tnList`)
        else:
            self.tCount=0#time step counter
        logEvent("Attaching models and running spin-up step if requested")
        self.firstStep = True ##\todo get rid of firstStep flag in NumericalSolution if possible?
        spinup = []
        for index,m in self.modelSpinUp.iteritems():
            spinup.append((self.pList[index],self.nList[index],m,self.simOutputList[index]))
        for index,m in enumerate(self.modelList):
            logEvent("Attaching models to model "+p.name)
            m.attachModels(self.modelList)
            if index not in self.modelSpinUp:
                spinup.append((self.pList[index],self.nList[index],m,self.simOutputList[index]))
        for m in self.modelList:
            for lm,lu,lr in zip(m.levelModelList,
                                m.uList,
                                m.rList):
                #calculate the coefficients, any explicit-in-time
                #terms will be wrong
                lm.getResidual(lu,lr)
        for p,n,m,simOutput in spinup:
            logEvent("Attaching models to model "+p.name)
            m.attachModels(self.modelList)
            if m in self.modelSpinUp.values():
                logEvent("Spin-Up Estimating initial time derivative and initializing time history for model "+p.name)
                #now the models are attached so we can calculate the coefficients
                for lm,lu,lr in zip(m.levelModelList,
                                    m.uList,
                                    m.rList):
                    #calculate the coefficients, any explicit-in-time
                    #terms will be wrong
                    lm.getResidual(lu,lr)
                    #post-process velocity
                    #lm.calculateAuxiliaryQuantitiesAfterStep()
                    #load in the initial conditions into time
                    #integration history to get explict terms right
                    lm.initializeTimeHistory()
                    lm.timeIntegration.initializeSpaceHistory()
                    #recalculate coefficients
                    lm.getResidual(lu,lr)
                    #calculate consistent time derivative
                    lm.estimate_mt()
                    #post-process velocity
                    lm.calculateAuxiliaryQuantitiesAfterStep()
                logEvent("Spin-Up Choosing initial time step for model "+p.name)
                m.stepController.initialize_dt_model(self.tnList[0],self.tnList[1])
                #mwf what if user wants spin-up to be over (t_0,t_1)?

                if m.stepController.stepExact and m.stepController.t_model_last != self.tnList[1]:
                    logEvent("Spin-up step exact called for model %s" % (m.name,),level=3)
                    m.stepController.stepExact_model(self.tnList[1])
                logEvent("Spin-Up Initializing time history for model step controller")
                m.stepController.initializeTimeHistory()
                m.stepController.setInitialGuess(m.uList,m.rList)
                solverFailed = m.solver.solveMultilevel(uList=m.uList,
                                                        rList=m.rList,
                                                        par_uList=m.par_uList,
                                                        par_rList=m.par_rList)
                Profiling.memory("solver.solveMultilevel")
                if solverFailed:
                    logEvent("Spin-Up Step Failed t=%12.5e, dt=%12.5e for model %s, CONTINUING ANYWAY!" %  (m.stepController.t_model,
                                                                                                     m.stepController.dt_model,
                                                                                                     m.name))

                else:
                    if n.restrictFineSolutionToAllMeshes:
                        logEvent("Using interpolant of fine mesh an all meshes")
                        self.restrictFromFineMesh(m)
                    self.postStep(m)
                    self.systemStepController.modelStepTaken(m,self.tnList[0])
                    logEvent("Spin-Up Step Taken, Model step t=%12.5e, dt=%12.5e for model %s" % (m.stepController.t_model,
                                                                                             m.stepController.dt_model,
                                                                                             m.name))
        for p,n,m,simOutput,index in zip(self.pList,self.nList,self.modelList,self.simOutputList,range(len(self.pList))):
            if not self.opts.hotStart:
                logEvent("Archiving initial conditions")
                self.archiveInitialSolution(m,index)
            else:
                self.ar[index].domain = self.ar[index].tree.find("Domain")
            self.initializeViewSolution(m)
            logEvent("Estimating initial time derivative and initializing time history for model "+p.name)
            #now the models are attached so we can calculate the coefficients
            for lm,lu,lr in zip(m.levelModelList,
                                m.uList,
                                m.rList):
                if self.opts.save_dof:
                    for ci in range(lm.coefficients.nc):
                        lm.u[ci].dof_last[:] = lm.u[ci].dof
                #calculate the coefficients, any explicit terms will be wrong
                lm.timeTerm=False
                lm.getResidual(lu,lr)
                #post-process velocity
                #lm.calculateAuxiliaryQuantitiesAfterStep()
                #load in the initial conditions into time integration history to get explict terms right
                lm.initializeTimeHistory()
                lm.timeIntegration.initializeSpaceHistory()
                #recalculate  coefficients with the explicit terms correct
                lm.getResidual(lu,lr)
                #post-process velocity
                #lm.calculateAuxiliaryQuantitiesAfterStep()
                lm.timeTerm=True
                #calculate consistent
                lm.estimate_mt()
                #
            logEvent("Choosing initial time step for model "+p.name)
            m.stepController.initialize_dt_model(self.tnList[0],self.tnList[1])
            #recalculate  with all terms ready
            for lm,lu,lr in zip(m.levelModelList,
                                m.uList,
                                m.rList):
                lm.getResidual(lu,lr)
            logEvent("Initializing time history for model step controller")
            m.stepController.initializeTimeHistory()
        self.systemStepController.initialize_dt_system(self.tnList[0],self.tnList[1]) #may reset other dt's
        for m in self.modelList:
            logEvent("Auxiliary variable calculations for model %s" % (m.name,))
            for av in self.auxiliaryVariables[m.name]:
                av.calculate_init()
        logEvent("Starting time stepping",level=0)
        systemStepFailed=False
        stepFailed=False

        #NS_base has a fairly complicated time stepping loop structure
        #to accommodate fairly general split operator approaches. The
        #outer loop is over user defined time intervals for the entire
        #system of models. The next loop is over potentially adaptive
        #steps for the entire system. The next loop is for iterations
        #over the entire system such as for interactive split
        #operator. The next loop is for a sequence of model steps such
        #as for alternating split operator or fractional step
        #schemes. The next loop is for each model to step, potentially
        #adaptively, to the time in the stepSequence. Lastly there is
        #a loop for substeps(stages).

       # for p,n,m,simOutput,index in zip(self.pList,self.nList,self.modelList,self.simOutputList,range(len(self.pList))):
       #   for lm,lu,lr in zip(m.levelModelList,
       #                         m.uList,
       #                         m.rList):
       #     lm.getResidual(lu,lr)
       #     print "Initial Field \n %s" % lu
       #     print "Initial Residual \n %s" % lr
       #     print "Min / Max residual %s / %s" %(lr.min(),lr.max())

        self.nSequenceSteps = 0
        self.nSolveSteps=self.nList[0].adaptMesh_nSteps-1
        for (self.tn_last,self.tn) in zip(self.tnList[:-1],self.tnList[1:]):
            logEvent("==============================================================",level=0)
            logEvent("Solving over interval [%12.5e,%12.5e]" % (self.tn_last,self.tn),level=0)
            logEvent("==============================================================",level=0)
            logEvent("NumericalAnalytics Time Step " + `self.tn`, level=0)
            if self.opts.save_dof:
                for m in self.modelList:
                    for lm in m.levelModelList:
                        for ci in range(lm.coefficients.nc):
                            lm.u[ci].dof_last[:] = lm.u[ci].dof
            if self.systemStepController.stepExact and self.systemStepController.t_system_last != self.tn:
                self.systemStepController.stepExact_system(self.tn)
            while self.systemStepController.t_system_last < self.tn:

                logEvent("System time step t=%12.5e, dt=%12.5e" % (self.systemStepController.t_system,
                                                              self.systemStepController.dt_system),level=3)

                while (not self.systemStepController.converged() and
                       not systemStepFailed):
                    logEvent("Split operator iteration %i" % (self.systemStepController.its,),level=3)
                    self.nSequenceSteps += 1
                    for (self.t_stepSequence,model) in self.systemStepController.stepSequence:

                        logEvent("Model: %s" % (model.name),level=1)
                        logEvent("Fractional step %12.5e for model %s" % (self.t_stepSequence,model.name),level=3)

                        for m in model.levelModelList:
                            if m.movingDomain and m.tLast_mesh != self.systemStepController.t_system_last:
                                m.t_mesh = self.systemStepController.t_system_last
                                m.updateAfterMeshMotion()
                                m.tLast_mesh = m.t_mesh
                        self.preStep(model)
                        self.setWeakDirichletConditions(model)

                        stepFailed = False
                        if model.stepController.stepExact and model.stepController.t_model_last != self.t_stepSequence:
                            logEvent("Step exact called for model %s" % (model.name,),level=3)
                            model.stepController.stepExact_model(self.t_stepSequence)
                        while (model.stepController.t_model_last < self.t_stepSequence and
                               not stepFailed and
                               not self.systemStepController.exitModelStep[model]):

                            logEvent("Model step t=%12.5e, dt=%12.5e for model %s" % (model.stepController.t_model,
                                                                                 model.stepController.dt_model,
                                                                                 model.name),level=3)
                            for self.tSubstep in model.stepController.substeps:

                                logEvent("Model substep t=%12.5e for model %s" % (self.tSubstep,model.name),level=3)
                                #TODO: model.stepController.substeps doesn't seem to be updated after a solver failure unless model.stepController.stepExact is true
                                logEvent("Model substep t=%12.5e for model %s model.timeIntegration.t= %12.5e" % (self.tSubstep,model.name,model.levelModelList[-1].timeIntegration.t),level=3)

                                model.stepController.setInitialGuess(model.uList,model.rList)

                                solverFailed = model.solver.solveMultilevel(uList=model.uList,
                                                                            rList=model.rList,
                                                                            par_uList=model.par_uList,
                                                                            par_rList=model.par_rList)
                                Profiling.memory("solver.solveMultilevel")
                                if self.opts.wait:
                                    raw_input("Hit any key to continue")
                                if solverFailed:
                                    break
                                else:
                                    if n.restrictFineSolutionToAllMeshes:
                                        logEvent("Using interpolant of fine mesh an all meshes")
                                        self.restrictFromFineMesh(model)
                                    model.stepController.updateSubstep()
                            #end model substeps
                            if solverFailed:
                                logEvent("Step failed due to solver failure")
                                stepFailed = not self.systemStepController.retryModelStep_solverFailure(model)
                            elif model.stepController.errorFailure():
                                logEvent("Step failed due to error failure")
                                stepFailed = not self.systemStepController.retryModelStep_errorFailure(model)
                            else:
                                #set up next step
                                self.systemStepController.modelStepTaken(model,self.t_stepSequence)
                                logEvent("Step Taken, t_stepSequence= %s Model step t=%12.5e, dt=%12.5e for model %s" % (self.t_stepSequence,
                                                                                                                    model.stepController.t_model,
                                                                                                                    model.stepController.dt_model,
                                                                                                                    model.name),level=3)
                        #end model step
                        if stepFailed:
                            logEvent("Sequence step failed")
                            if not self.systemStepController.ignoreSequenceStepFailure(model):
                                break
                            else:
                                logEvent("IGNORING STEP FAILURE")
                                self.postStep(model)
                                self.systemStepController.sequenceStepTaken(model)
                        else:
                            self.postStep(model)
                            self.systemStepController.sequenceStepTaken(model)
                    #end model split operator step
                    if stepFailed:
                        systemStepFailed = not self.systemStepController.retrySequence_modelStepFailure()
                        if not systemStepFailed:
                            stepFailed=False
                            logEvent("Retrying sequence")
                        else:
                            logEvent("Sequence failed")
                    else:
                        self.firstStep=False
                        systemStepFailed=False
                        self.systemStepController.sequenceTaken()
                        for index,model in enumerate(self.modelList):
                            self.viewSolution(model,index)
                        if self.archiveFlag == ArchiveFlags.EVERY_MODEL_STEP:
                            self.tCount+=1
                            for index,model in enumerate(self.modelList):
                                self.archiveSolution(model,index,self.systemStepController.t_system)
                #end system split operator sequence
                if systemStepFailed:
                    logEvent("System Step Failed")
                    #go ahead and update as if the time step had succeeded
                    self.postStep(model)
                    self.systemStepController.modelStepTaken(model,self.t_stepSequence)
                    self.systemStepController.sequenceTaken()
                    self.systemStepController.updateTimeHistory()
                    #you're dead if retrySequence didn't work
                    logEvent("Step Failed, Model step t=%12.5e, dt=%12.5e for model %s" % (model.stepController.t_model,
                                                                                      model.stepController.dt_model,
                                                                                      model.name))
                    break
                else:
                    self.systemStepController.updateTimeHistory()
                    self.systemStepController.choose_dt_system()
                    logEvent("Step Taken, System time step t=%12.5e, dt=%12.5e" % (self.systemStepController.t_system,
                                                                              self.systemStepController.dt_system))
                    if self.systemStepController.stepExact and self.systemStepController.t_system_last != self.tn:
                        self.systemStepController.stepExact_system(self.tn)
                    logEvent("Step Taken, Model step t=%12.5e, dt=%12.5e for model %s" % (model.stepController.t_model,
                                                                                     model.stepController.dt_model,
                                                                                     model.name))
                for model in self.modelList:
                    for av in self.auxiliaryVariables[model.name]:
                        av.calculate()
                if self.archiveFlag == ArchiveFlags.EVERY_SEQUENCE_STEP:
                    self.tCount+=1
                    for index,model in enumerate(self.modelList):
                        self.archiveSolution(model,index,self.systemStepController.t_system_last)
                #can only handle PUMIDomain's for now
                self.nSolveSteps += 1
                if(self.PUMI_estimateError()):
                    self.PUMI_adaptMesh()
            #end system step iterations
            if self.archiveFlag == ArchiveFlags.EVERY_USER_STEP:
                self.tCount+=1
                for index,model in enumerate(self.modelList):
                    self.archiveSolution(model,index,self.systemStepController.t_system_last)
            if systemStepFailed:
                break
            #
            #h-adapt mesh, cekees modified from chitak
            #
            #assuming same for all physics and numerics  for now
        
            #can only handle PUMIDomain's for now
            self.nSolveSteps += 1
            if(self.PUMI_estimateError()):
              self.PUMI_adaptMesh()
        logEvent("Finished calculating solution",level=3)

        for index,model in enumerate(self.modelList):
            self.finalizeViewSolution(model)
            self.closeArchive(model,index)

        return systemStepFailed
    #
    #try to make preStep and postStep just manipulate "current values" and let the step controllers manage the history setting
    ##intermodel transfer before a solution step
    def preStep(self,model):
        for level,levelModel in enumerate(model.levelModelList):
            preCopy = levelModel.coefficients.preStep(model.stepController.t_model,firstStep=self.firstStep)
            if (preCopy is not None and preCopy.has_key(('copy_uList')) and preCopy['copy_uList'] == True):
                for u_ci_lhs,u_ci_rhs in zip(levelModel.u.values(),self.modelList[preCopy['uList_model']].levelModelList[level].u.values()):
                    u_ci_lhs.dof[:] = u_ci_rhs.dof
                levelModel.setFreeDOF(model.uList[level])
            if preCopy is not None and preCopy.has_key(('clear_uList')) and preCopy['clear_uList'] == True:
                for u_ci_lhs in levelModel.u.values():
                    u_ci_lhs.dof[:] = 0.0
                levelModel.setFreeDOF(model.uList[level])
            if preCopy is not None and preCopy.has_key(('reset_uList')) and preCopy['reset_uList'] == True:
                levelModel.setFreeDOF(model.uList[level])
                levelModel.getResidual(model.uList[level],model.rList[level])

    ##intermodel transfer after a step
    def postStep(self,model):
        for level,levelModel in enumerate(model.levelModelList):
            postCopy = levelModel.coefficients.postStep(model.stepController.t_model,firstStep=self.firstStep)
            if postCopy is not None and postCopy.has_key(('copy_uList')) and postCopy['copy_uList'] == True:
                for u_ci_lhs,u_ci_rhs in zip(self.modelList[postCopy['uList_model']].levelModelList[level].u.values(),model.levelModelList[level].u.values()):
                    u_ci_lhs.dof[:] = u_ci_rhs.dof
                self.modelList[postCopy['uList_model']].levelModelList[level].setFreeDOF(self.modelList[postCopy['uList_model']].uList[level])

    def setWeakDirichletConditions(self,model):
        if model.weakDirichletConditions is not None:
            for levelModel in model.levelModelList:
                levelModel.dirichletNodeSetList={}
                levelModel.dirichletGlobalNodeSet={}
                levelModel.dirichletValues={}
            for ci in model.weakDirichletConditions:
                for levelModel in model.levelModelList:
                    model.weakDirichletConditions[ci](levelModel)

    def restrictFromFineMesh(self,model):
        for level in range(len(model.levelModelList)-1,0,-1):
            for cj in range(model.levelModelList[-1].coefficients.nc):
                model.meshTransfers.interp_bcListDict[cj][level].matvec(model.levelModelList[level].u[cj].dof,
                                                                                 model.levelModelList[level-1].u[cj].dof)
            model.levelModelList[level-1].setFreeDOF(model.uList[level-1])
            model.levelModelList[level-1].calculateCoefficients()

    ##save model's initial solution values to archive
    def archiveInitialSolution(self,model,index):
        import xml.etree.ElementTree as ElementTree
        if self.archiveFlag == ArchiveFlags.UNDEFINED:
            return
        logEvent("Writing initial mesh for  model = "+model.name,level=3)
        logEvent("Writing initial conditions for  model = "+model.name,level=3)
        if not self.so.useOneArchive or index==0:
            self.ar[index].domain = ElementTree.SubElement(self.ar[index].tree.getroot(),"Domain")
        if self.so.useOneArchive:
            model.levelModelList[-1].archiveFiniteElementSolutions(self.ar[index],self.tnList[0],self.tCount,initialPhase=True,
                                                                   writeVectors=True,meshChanged=True,femSpaceWritten=self.femSpaceWritten,
                                                                   writeVelocityPostProcessor=self.opts.writeVPP)
        else:
            model.levelModelList[-1].archiveFiniteElementSolutions(self.ar[index],self.tnList[0],self.tCount,initialPhase=True,
                                                                   writeVectors=True,meshChanged=True,
                                                                   writeVelocityPostProcessor=self.opts.writeVPP)
        #could just pull the code and flags out from SimTools rathter than asking it to parse them
        #uses values in simFlags['storeQuantities']
        #q dictionary
        if self.archive_q[index] == True:
            scalarKeys = model.simTools.getScalarElementStorageKeys(model,self.tnList[0])
            vectorKeys = model.simTools.getVectorElementStorageKeys(model,self.tnList[0])
            tensorKeys = model.simTools.getTensorElementStorageKeys(model,self.tnList[0])
            model.levelModelList[-1].archiveElementQuadratureValues(self.ar[index],self.tnList[0],self.tCount,
                                                                    scalarKeys=scalarKeys,vectorKeys=vectorKeys,tensorKeys=tensorKeys,
                                                                    initialPhase=True,meshChanged=True)
        if self.archive_ebq_global[index] == True:
            #ebq_global dictionary
            scalarKeys = model.simTools.getScalarElementBoundaryStorageKeys(model,self.tnList[0])
            vectorKeys = model.simTools.getVectorElementBoundaryStorageKeys(model,self.tnList[0])
            tensorKeys = model.simTools.getTensorElementBoundaryStorageKeys(model,self.tnList[0])
            model.levelModelList[-1].archiveElementBoundaryQuadratureValues(self.ar[index],self.tnList[0],self.tCount,
                                                                                scalarKeys=scalarKeys,vectorKeys=vectorKeys,tensorKeys=tensorKeys,
                                                                                initialPhase=True,meshChanged=True)
        if self.archive_ebqe[index] == True:
            #ebqe dictionary
            scalarKeys = model.simTools.getScalarExteriorElementBoundaryStorageKeys(model,self.tnList[0])
            vectorKeys = model.simTools.getVectorExteriorElementBoundaryStorageKeys(model,self.tnList[0])
            tensorKeys = model.simTools.getTensorExteriorElementBoundaryStorageKeys(model,self.tnList[0])
            model.levelModelList[-1].archiveExteriorElementBoundaryQuadratureValues(self.ar[index],self.tnList[0],self.tCount,
                                                                                    scalarKeys=scalarKeys,vectorKeys=vectorKeys,tensorKeys=tensorKeys,
                                                                                    initialPhase=True,meshChanged=True)
        try:
            quantDOFs = {}
            quantDOFs[0] = model.levelModelList[-1].coefficients.phi_s
            model.levelModelList[-1].archiveFiniteElementResiduals(self.ar[index],
                                                                   self.tnList[0],
                                                                   self.tCount,
                                                                   quantDOFs,
                                                                   res_name_base='phi_s')
            logEvent("Writing initial quantity of interest at DOFs for = "+model.name+" at time t="+str(t),level=3)
        except:
            pass  

        #for nonlinear POD
        if self.archive_pod_residuals[index] == True:
            res_space = {}; res_mass = {}
            for ci in range(model.levelModelList[-1].coefficients.nc):
                res_space[ci] = numpy.zeros(model.levelModelList[-1].u[ci].dof.shape,'d')
                model.levelModelList[-1].getSpatialResidual(model.levelModelList[-1].u[ci].dof,res_space[ci])
                res_mass[ci] = numpy.zeros(model.levelModelList[-1].u[ci].dof.shape,'d')
                model.levelModelList[-1].getMassResidual(model.levelModelList[-1].u[ci].dof,res_mass[ci])
            model.levelModelList[-1].archiveFiniteElementResiduals(self.ar[index],self.tnList[0],self.tCount,res_space,res_name_base='spatial_residual')
            model.levelModelList[-1].archiveFiniteElementResiduals(self.ar[index],self.tnList[0],self.tCount,res_mass,res_name_base='mass_residual')

        if not self.opts.cacheArchive:
            if not self.so.useOneArchive:
                self.ar[index].sync()
            else:
                if index == len(self.ar) - 1:
                    self.ar[index].sync()
    ##save model's solution values to archive
    def archiveSolution(self,model,index,t=None):
        if self.archiveFlag == ArchiveFlags.UNDEFINED:
            return
        if t is None:
            t = self.systemStepController.t_system

        logEvent("Writing mesh header for  model = "+model.name+" at time t="+str(t),level=3)
        logEvent("Writing solution for  model = "+model.name,level=3)
        if self.so.useOneArchive:
            if index==0:
                self.femSpaceWritten={}
            model.levelModelList[-1].archiveFiniteElementSolutions(self.ar[index],t,self.tCount,
                                                                   initialPhase=False,
                                                                   writeVectors=True,meshChanged=True,femSpaceWritten=self.femSpaceWritten,
                                                                   writeVelocityPostProcessor=self.opts.writeVPP)
        else:
            model.levelModelList[-1].archiveFiniteElementSolutions(self.ar[index],t,self.tCount,
                                                                   initialPhase=False,
                                                                   writeVectors=True,meshChanged=True,
                                                                   writeVelocityPostProcessor=self.opts.writeVPP)
        model.levelModelList[-1].archiveAnalyticalSolutions(self.ar[index],self.pList[index].analyticalSolution,
                                                            t,
                                                            self.tCount)
        #uses values in simFlags['storeQuantities']
        #q dictionary
        if self.archive_q[index] == True:
            scalarKeys = model.simTools.getScalarElementStorageKeys(model,t)
            vectorKeys = model.simTools.getVectorElementStorageKeys(model,t)
            tensorKeys = model.simTools.getTensorElementStorageKeys(model,t)
            model.levelModelList[-1].archiveElementQuadratureValues(self.ar[index],t,self.tCount,
                                                                    scalarKeys=scalarKeys,vectorKeys=vectorKeys,tensorKeys=tensorKeys,
                                                                    initialPhase=False,meshChanged=True)

        #ebq_global dictionary
        if self.archive_ebq_global[index] == True:
            scalarKeys = model.simTools.getScalarElementBoundaryStorageKeys(model,t)
            vectorKeys = model.simTools.getVectorElementBoundaryStorageKeys(model,t)
            tensorKeys = model.simTools.getTensorElementBoundaryStorageKeys(model,t)
            model.levelModelList[-1].archiveElementBoundaryQuadratureValues(self.ar[index],t,self.tCount,
                                                                            scalarKeys=scalarKeys,vectorKeys=vectorKeys,tensorKeys=tensorKeys,
                                                                            initialPhase=False,meshChanged=True)
        if self.archive_ebqe[index] == True:
            #ebqe dictionary
            scalarKeys = model.simTools.getScalarExteriorElementBoundaryStorageKeys(model,t)
            vectorKeys = model.simTools.getVectorExteriorElementBoundaryStorageKeys(model,t)
            tensorKeys = model.simTools.getTensorExteriorElementBoundaryStorageKeys(model,t)
            model.levelModelList[-1].archiveExteriorElementBoundaryQuadratureValues(self.ar[index],t,self.tCount,
                                                                                    scalarKeys=scalarKeys,vectorKeys=vectorKeys,tensorKeys=tensorKeys,
                                                                                    initialPhase=False,meshChanged=True)

        try:
            quantDOFs = {}
            quantDOFs[0] = model.levelModelList[-1].coefficients.phi_s
            model.levelModelList[-1].archiveFiniteElementResiduals(self.ar[index],
                                                                   self.tnList[0],
                                                                   self.tCount,
                                                                   quantDOFs,
                                                                   res_name_base='phi_s')
            logEvent("Writing initial quantity of interest at DOFs for = "+model.name+" at time t="+str(t),level=3)
        except:
            pass 
        #for nonlinear POD
        if self.archive_pod_residuals[index] == True:
            res_space = {}; res_mass = {}
            for ci in range(model.levelModelList[-1].coefficients.nc):
                res_space[ci] = numpy.zeros(model.levelModelList[-1].u[ci].dof.shape,'d')
                model.levelModelList[-1].getSpatialResidual(model.levelModelList[-1].u[ci].dof,res_space[ci])
                res_mass[ci] = numpy.zeros(model.levelModelList[-1].u[ci].dof.shape,'d')
                model.levelModelList[-1].getMassResidual(model.levelModelList[-1].u[ci].dof,res_mass[ci])
            model.levelModelList[-1].archiveFiniteElementResiduals(self.ar[index],t,self.tCount,res_space,res_name_base='spatial_residual')
            model.levelModelList[-1].archiveFiniteElementResiduals(self.ar[index],t,self.tCount,res_mass,res_name_base='mass_residual')

        if not self.opts.cacheArchive:
            if not self.so.useOneArchive:
                self.ar[index].sync()
            else:
                if index == len(self.ar) - 1:
                    self.ar[index].sync()

    ## clean up archive
    def closeArchive(self,model,index):
        if self.archiveFlag is None:
            return
        if self.so.useOneArchive:
            if index==0:
                logEvent("Closing solution archive for "+self.so.name)
                self.ar[index].close()
        else:
            logEvent("Closing solution archive for "+model.name)
            self.ar[index].close()

    def initializeViewSolution(self,model):
        """
        """
        model.viewer.preprocess(model,model.stepController.t_model_last)
        model.simTools.preprocess(model,model.stepController.t_model_last)

    ## run time visualization for modela
    def viewSolution(self,model,initialCondition=False):
        """

        """
        #mwf looking at last solns
        if (model.viewer.viewerType != 'matlab' or model.stepController.t_model_last <= self.tnList[0] or
            model.stepController.t_model_last >= self.tnList[-1]):
            model.viewer.processTimeLevel(model,model.stepController.t_model_last)
            model.simTools.processTimeLevel(model,model.stepController.t_model_last)


    ## clean up runtime visualization
    def finalizeViewSolution(self,model):
        model.viewer.postprocess(model,model.stepController.t_model_last)
        model.simTools.postprocess(model,model.stepController.t_model_last)<|MERGE_RESOLUTION|>--- conflicted
+++ resolved
@@ -1006,11 +1006,7 @@
             # This is hardcoded for the RANS3PF to be the 4th model
             scalar[:,0] = self.modelList[4].levelModelList[0].coefficients.phi_s
             p0.domain.PUMIMesh.transferFieldToPUMI(
-<<<<<<< HEAD
-                'phisError', scalar)
-=======
                 'phi_s', scalar)
->>>>>>> 2daac715
 
             del scalar
             #Get Physical Parameters
