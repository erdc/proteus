"""
A hierarchy of classes for managing comlete numerical solution implementations

.. inheritance-diagram:: proteus.NumericalSolution
   :parts: 1
"""

import os
import numpy
from subprocess import check_call

import LinearSolvers
import NonlinearSolvers
import TriangleTools
import MeshTools
import Profiling
import Transport
import SimTools
import Archiver
import Viewers
from Archiver import ArchiveFlags
import Domain

from .Profiling import logEvent

# Global to control whether the kernel starting is active.
embed_ok = True

class NS_base:  # (HasTraits):
    r"""
    The base class for managing the numerical solution of  PDE's.

    The constructor must build all the objects required by a numerical
    method to approximate the solution over a sequence of time intervals.

    calculateSolution(runName) carries out the numerical solution.

    .. graphviz::

       digraph NumericalSolutionHasA {
       node [shape=record, fontname=Helvetica, fontsize=12];
       NS   [label="NumericalSolution" URL="\ref NumericalSolution", style="filled", fillcolor="gray"];
       mList [label="MultilevelTranportModel [n]" URL="\ref proteus::Transport::MultilevelTransport"];
       nsList [label="NonLinearSolver [n] " URL="\ref proteus::NonLinearSolver"];
       lsList [label="LinearSolver [n] " URL="\ref proteus::LinearSolver"];
       pList [label="Problem Specification [n]" URL="\ref proteus::default_p"];
       nList [label="Numerics Specifiation [n]" URL="\ref proteus::default_n"];
       sList [label="Output Specification [n]" URL="\ref proteus::SimTools"];
       so [label="Coupling Specification " URL="\ref proteus::SO_base"];
       ar [label="Archiver" URL="\ref proteus::AR_base"];
       NS -> pList [arrowhead="normal", style="dashed", color="purple"];
       NS -> nList [arrowhead="normal", style="dashed", color="purple"];
       NS -> so [arrowhead="normal", style="dashed", color="purple"];
       NS -> sList [arrowhead="normal", style="dashed", color="purple"];
       NS -> mList [arrowhead="normal", style="dashed", color="purple"];
       NS -> nsList [arrowhead="normal", style="dashed", color="purple"];
       NS -> lsList [arrowhead="normal", style="dashed", color="purple"];
       NS -> ar [arrowhead="normal", style="dashed", color="purple"];
       }
    """

    def __init__(self, so,pList,nList,sList,opts,simFlagsList=None):
        import Comm
        comm=Comm.get()
        self.comm=comm
        message = "Initializing NumericalSolution for "+so.name+"\n System includes: \n"
        for p in pList:
            message += p.name+"\n"
        logEvent(message)
        self.so=so
        self.pList=pList
        self.nList=nList
        self.opts=opts
        self.simFlagsList=simFlagsList
        self.timeValues={}
        Profiling.memory("Memory used before initializing"+so.name)
        memBase = Profiling.memLast #save current memory usage for later
        if not so.useOneMesh:
            so.useOneArchive=False

        logEvent("Setting Archiver(s)")

        if so.useOneArchive:
            self.femSpaceWritten={}
            tmp  = Archiver.XdmfArchive(opts.dataDir,so.name,useTextArchive=opts.useTextArchive,
                                        gatherAtClose=opts.gatherArchive,hotStart=opts.hotStart,
                                        useGlobalXMF=(not opts.subdomainArchives),
                                        global_sync=opts.global_sync)
            self.ar = dict([(i,tmp) for i in range(len(self.pList))])
        elif len(self.pList) == 1:
            self.ar = {0:Archiver.XdmfArchive(opts.dataDir,so.name,useTextArchive=opts.useTextArchive,
                                              gatherAtClose=opts.gatherArchive,hotStart=opts.hotStart)} #reuse so.name if possible
        else:
            self.ar = dict([(i,Archiver.XdmfArchive(opts.dataDir,p.name,useTextArchive=opts.useTextArchive,
                                                    gatherAtClose=opts.gatherArchive,hotStart=opts.hotStart)) for i,p in enumerate(self.pList)])
        #by default do not save quadrature point info
        self.archive_q                 = dict([(i,False) for i in range(len(self.pList))]);
        self.archive_ebq_global        = dict([(i,False) for i in range(len(self.pList))]);
        self.archive_ebqe              = dict([(i,False) for i in range(len(self.pList))]);
        self.archive_pod_residuals = dict([(i,False) for i in range(len(self.pList))]);
        if simFlagsList != None:
            assert len(simFlagsList) == len(self.pList), "len(simFlagsList) = %s should be %s " % (len(simFlagsList),len(self.pList))
            for index in range(len(self.pList)):
                if simFlagsList[index].has_key('storeQuantities'):
                    for quant in filter(lambda a: a != None,simFlagsList[index]['storeQuantities']):
                        recType = quant.split(':')
                        if len(recType) > 1 and recType[0] == 'q':
                            self.archive_q[index] = True
                        elif len(recType) > 1 and recType[0] == 'ebq_global':
                            self.archive_ebq_global[index] = True
                        elif len(recType) > 1 and recType[0] == 'ebqe':
                            self.archive_ebqe[index] = True
                        #
                        elif recType[0] == 'pod_residuals':
                            self.archive_pod_residuals[index]=True
                        else:
                            logEvent("Warning Numerical Solution storeQuantity = %s not recognized won't archive" % quant)
                    #
                #
            #
        #
        logEvent("Setting up MultilevelMesh")
        mlMesh_nList = []
        if so.useOneMesh:
            logEvent("Building one multilevel mesh for all models")
            nListForMeshGeneration=[nList[0]]
            pListForMeshGeneration=[pList[0]]
        else:
            logEvent("Building seperate meshes for each model")
            nListForMeshGeneration=nList
            pListForMeshGeneration=pList

        for p,n in zip(pListForMeshGeneration,nListForMeshGeneration):
            if opts.hotStart:
                p.genMesh = False
                logEvent("Hotstarting, using existing mesh "+p.name)
            else:
                logEvent("Generating mesh for "+p.name)
            #support for old-style domain input
            if p.domain == None:
                if p.nd == 1:
                    p.domain = Domain.RectangularDomain(L=p.L[:1],
                                                        x=p.x0[:1],
                                                        name=p.name)
                elif p.nd == 2:
                    if p.polyfile != None:
                        p.domain = Domain.PlanarStraightLineGraphDomain(fileprefix=p.polyfile,name=p.polyfile)
                    else:
                        p.domain = Domain.RectangularDomain(L=p.L[:2],
                                                            x=p.x0[:2],
                                                            name=p.name)
                elif p.nd == 3:
                    if p.polyfile != None:
                        p.domain = Domain.PiecewiseLinearComplexDomain(fileprefix=p.polyfile,name=p.polyfile)
                    elif p.meshfile != None:
                        p.domain = Domain.Mesh3DMDomain(p.meshfile)
                    else:
                        p.domain = Domain.RectangularDomain(L=p.L[:3],
                                                            x=p.x0[:3],
                                                            name=p.name)
                else:
                    raise RuntimeError("No support for domains in more than three dimensions")
            #now generate meshes, could move to Domain and use polymorphism or MeshTools
            if isinstance(p.domain,Domain.RectangularDomain):
                if p.domain.nd == 1:
                    mlMesh = MeshTools.MultilevelEdgeMesh(n.nn, 1, 1,
                                                          p.domain.x[0], 0.0, 0.0,
                                                          p.domain.L[0], 1.0, 1.0,
                                                          refinementLevels=n.nLevels,
                                                          nLayersOfOverlap=n.nLayersOfOverlapForParallel,
                                                          parallelPartitioningType=n.parallelPartitioningType)
                elif p.domain.nd == 2:
                    if (n.nnx == n.nny == None):
                        nnx = nny = n.nn
                    else:
                        nnx = n.nnx
                        nny = n.nny
                    logEvent("Building %i x %i rectangular mesh for %s" % (nnx,nny,p.name))

                    if not hasattr(n,'quad'):
                        n.quad = False

                    if (n.quad):
                        mlMesh = MeshTools.MultilevelQuadrilateralMesh(nnx,nny,1,
                                                                       p.domain.x[0], p.domain.x[1], 0.0,
                                                                       p.domain.L[0],p.domain.L[1],1,
                                                                       refinementLevels=n.nLevels,
                                                                       nLayersOfOverlap=n.nLayersOfOverlapForParallel,
                                                                       parallelPartitioningType=n.parallelPartitioningType)
                    else:
                        mlMesh = MeshTools.MultilevelTriangularMesh(nnx,nny,1,
                                                                    p.domain.x[0], p.domain.x[1], 0.0,
                                                                    p.domain.L[0],p.domain.L[1],1,
                                                                    refinementLevels=n.nLevels,
                                                                    nLayersOfOverlap=n.nLayersOfOverlapForParallel,
                                                                    parallelPartitioningType=n.parallelPartitioningType)

                elif p.domain.nd == 3:
                    if (n.nnx == n.nny == n.nnz ==None):
                        nnx = nny = nnz = n.nn
                    else:
                        nnx = n.nnx
                        nny = n.nny
                        nnz = n.nnz
                    logEvent("Building %i x %i x %i rectangular mesh for %s" % (nnx,nny,nnz,p.name))

                    if not hasattr(n,'hex'):
                        n.hex = False

                    if not hasattr(n,'NURBS'):
                        n.NURBS = False

                    if (n.NURBS):
                        mlMesh = MeshTools.MultilevelNURBSMesh(nnx,nny,nnz,
                                                               n.px,n.py,n.pz,
                                                               p.domain.x[0], p.domain.x[1], p.domain.x[2],
                                                               p.domain.L[0], p.domain.L[1], p.domain.L[2],
                                                               refinementLevels=n.nLevels,
                                                               nLayersOfOverlap=n.nLayersOfOverlapForParallel,
                                                               parallelPartitioningType=n.parallelPartitioningType)
                    elif (n.hex):
                        if not hasattr(n,'px'):
                            n.px=0
                            n.py=0
                            n.pz=0
                        mlMesh = MeshTools.MultilevelHexahedralMesh(nnx, nny, nnz,
                                                                    n.px,n.py,n.pz,
                                                                    p.domain.x[0], p.domain.x[1], p.domain.x[2],
                                                                    p.domain.L[0], p.domain.L[1], p.domain.L[2],
                                                                    refinementLevels=n.nLevels,
                                                                    nLayersOfOverlap=n.nLayersOfOverlapForParallel,
                                                                    parallelPartitioningType=n.parallelPartitioningType)
                    else :
                        mlMesh = MeshTools.MultilevelTetrahedralMesh(nnx, nny, nnz,
                                                                     p.domain.x[0], p.domain.x[1], p.domain.x[2],
                                                                     p.L[0], p.L[1], p.L[2],
                                                                     refinementLevels=n.nLevels,
                                                                     nLayersOfOverlap=n.nLayersOfOverlapForParallel,
                                                                     parallelPartitioningType=n.parallelPartitioningType)

            elif isinstance(p.domain,Domain.PlanarStraightLineGraphDomain):
                logEvent("Calling Triangle to generate 2D mesh for"+p.name)
                tmesh = TriangleTools.TriangleBaseMesh(baseFlags=n.triangleOptions,
                                                       nbase=1,
                                                       verbose=10)
                if comm.isMaster() and p.genMesh:
                    tmesh.readFromPolyFile(p.domain.polyfile)
                    tmesh.writeToFile(p.domain.polyfile)
                    logEvent("Converting to Proteus Mesh")
                    mesh=tmesh.convertToProteusMesh(verbose=1)
                comm.barrier()
                if not comm.isMaster() or not p.genMesh:
                    mesh = MeshTools.TriangularMesh()
                    mesh.generateFromTriangleFiles(filebase=p.domain.polyfile,base=1)
                mlMesh = MeshTools.MultilevelTriangularMesh(0,0,0,skipInit=True,
                                                            nLayersOfOverlap=n.nLayersOfOverlapForParallel,
                                                            parallelPartitioningType=n.parallelPartitioningType)
                logEvent("Generating %i-level mesh from coarse Triangle mesh" % (n.nLevels,))
                mlMesh.generateFromExistingCoarseMesh(mesh,n.nLevels,
                                                      nLayersOfOverlap=n.nLayersOfOverlapForParallel,
                                                      parallelPartitioningType=n.parallelPartitioningType)
            elif isinstance(p.domain,Domain.PiecewiseLinearComplexDomain):
                from subprocess import call
                import sys
                if comm.rank() == 0 and (p.genMesh or not (os.path.exists(p.domain.polyfile+".ele") and
                                                           os.path.exists(p.domain.polyfile+".node") and
                                                           os.path.exists(p.domain.polyfile+".face"))):
                    logEvent("Running tetgen to generate 3D mesh for "+p.name,level=1)
                    tetcmd = "tetgen -%s %s.poly" % (n.triangleOptions,p.domain.polyfile)
                    logEvent("Calling tetgen on rank 0 with command %s" % (tetcmd,))

                    check_call(tetcmd, shell=True)

                    logEvent("Done running tetgen")
                    elefile  = "%s.1.ele" % p.domain.polyfile
                    nodefile = "%s.1.node" % p.domain.polyfile
                    facefile = "%s.1.face" % p.domain.polyfile
                    edgefile = "%s.1.edge" % p.domain.polyfile
                    assert os.path.exists(elefile), "no 1.ele"
                    tmp = "%s.ele" % p.domain.polyfile
                    os.rename(elefile,tmp)
                    assert os.path.exists(tmp), "no .ele"
                    assert os.path.exists(nodefile), "no 1.node"
                    tmp = "%s.node" % p.domain.polyfile
                    os.rename(nodefile,tmp)
                    assert os.path.exists(tmp), "no .node"
                    if os.path.exists(facefile):
                        tmp = "%s.face" % p.domain.polyfile
                        os.rename(facefile,tmp)
                        assert os.path.exists(tmp), "no .face"
                    if os.path.exists(edgefile):
                        tmp = "%s.edge" % p.domain.polyfile
                        os.rename(edgefile,tmp)
                        assert os.path.exists(tmp), "no .edge"
                comm.barrier()
                logEvent("Initializing mesh and MultilevelMesh")
                nbase = 1
                mesh=MeshTools.TetrahedralMesh()
                mlMesh = MeshTools.MultilevelTetrahedralMesh(0,0,0,skipInit=True,
                                                             nLayersOfOverlap=n.nLayersOfOverlapForParallel,
                                                             parallelPartitioningType=n.parallelPartitioningType)
                if opts.generatePartitionedMeshFromFiles:
                    logEvent("Generating partitioned mesh from Tetgen files")
                    mlMesh.generatePartitionedMeshFromTetgenFiles(p.domain.polyfile,nbase,mesh,n.nLevels,
                                                                  nLayersOfOverlap=n.nLayersOfOverlapForParallel,
                                                                  parallelPartitioningType=n.parallelPartitioningType)
                else:
                    logEvent("Generating coarse global mesh from Tetgen files")
                    mesh.generateFromTetgenFiles(p.domain.polyfile,nbase,parallel = comm.size() > 1)
                    logEvent("Generating partitioned %i-level mesh from coarse global Tetgen mesh" % (n.nLevels,))
                    mlMesh.generateFromExistingCoarseMesh(mesh,n.nLevels,
                                                          nLayersOfOverlap=n.nLayersOfOverlapForParallel,
                                                          parallelPartitioningType=n.parallelPartitioningType)
            elif isinstance(p.domain,Domain.MeshTetgenDomain):
                nbase = 1
                mesh=MeshTools.TetrahedralMesh()
<<<<<<< HEAD
                log("Reading coarse mesh from tetgen file")
=======
                logEvent("Reading coarse mesh from tetgen file")
>>>>>>> 92efd253
                mlMesh = MeshTools.MultilevelTetrahedralMesh(0,0,0,skipInit=True,
                                                             nLayersOfOverlap=n.nLayersOfOverlapForParallel,
                                                             parallelPartitioningType=n.parallelPartitioningType)
                if opts.generatePartitionedMeshFromFiles:
                    log("Generating partitioned mesh from Tetgen files")
                    mlMesh.generatePartitionedMeshFromTetgenFiles(p.domain.meshfile,nbase,mesh,n.nLevels,
                                                                  nLayersOfOverlap=n.nLayersOfOverlapForParallel,
                                                                  parallelPartitioningType=n.parallelPartitioningType)
                else:
<<<<<<< HEAD
                    log("Generating coarse global mesh from Tetgen files")
                    mesh.generateFromTetgenFiles(p.domain.polyfile,nbase,parallel = comm.size() > 1)
                    log("Generating partitioned %i-level mesh from coarse global Tetgen mesh" % (n.nLevels,))
=======
                    logEvent("Generating coarse global mesh from Tetgen files")
                    mesh.generateFromTetgenFiles(p.domain.polyfile,nbase,parallel = comm.size() > 1)
                    logEvent("Generating partitioned %i-level mesh from coarse global Tetgen mesh" % (n.nLevels,))
>>>>>>> 92efd253
                    mlMesh.generateFromExistingCoarseMesh(mesh,n.nLevels,
                                                          nLayersOfOverlap=n.nLayersOfOverlapForParallel,
                                                          parallelPartitioningType=n.parallelPartitioningType)
            elif isinstance(p.domain,Domain.Mesh3DMDomain):
                mesh=MeshTools.TetrahedralMesh()
                logEvent("Reading coarse mesh from 3DM file")
                mesh.generateFrom3DMFile(p.domain.meshfile)
                mlMesh = MeshTools.MultilevelTetrahedralMesh(0,0,0,skipInit=True,
                                                             nLayersOfOverlap=n.nLayersOfOverlapForParallel,
                                                             parallelPartitioningType=n.parallelPartitioningType)
                logEvent("Generating %i-level mesh from coarse 3DM mesh" % (n.nLevels,))
                mlMesh.generateFromExistingCoarseMesh(mesh,n.nLevels,
                                                      nLayersOfOverlap=n.nLayersOfOverlapForParallel,
                                                      parallelPartitioningType=n.parallelPartitioningType)
            elif isinstance(p.domain,Domain.MeshHexDomain):
                mesh=MeshTools.HexahedralMesh()
                logEvent("Reading coarse mesh from file")
                mesh.generateFromHexFile(p.domain.meshfile)
                mlMesh = MeshTools.MultilevelHexahedralMesh(0,0,0,skipInit=True,
                                                             nLayersOfOverlap=n.nLayersOfOverlapForParallel,
                                                             parallelPartitioningType=n.parallelPartitioningType)
                logEvent("Generating %i-level mesh from coarse mesh" % (n.nLevels,))
                mlMesh.generateFromExistingCoarseMesh(mesh,n.nLevels,
                                                      nLayersOfOverlap=n.nLayersOfOverlapForParallel,
                                                      parallelPartitioningType=n.parallelPartitioningType)
            elif isinstance(p.domain,Domain.GMSH_3D_Domain):
                from subprocess import call
                import sys
                if comm.rank() == 0 and (p.genMesh or not (os.path.exists(p.domain.polyfile+".ele") and
                                                           os.path.exists(p.domain.polyfile+".node") and
                                                           os.path.exists(p.domain.polyfile+".face"))):
                    logEvent("Running gmsh to generate 3D mesh for "+p.name,level=1)
                    gmsh_cmd = "time gmsh {0:s} -v 10 -3 -o {1:s}  -format mesh  -clmax {2:f} -clscale {2:f}".format(p.domain.geofile, p.domain.name+".mesh", p.domain.he)

                    logEvent("Calling gmsh on rank 0 with command %s" % (gmsh_cmd,))

                    check_call(gmsh_cmd, shell=True)

                    logEvent("Done running gmsh; converting to tetgen")

                    gmsh2tetgen_cmd = "gmsh2tetgen {0} {1:f} {2:d} {3:d} {4:d}".format(
                        p.domain.name+".mesh",
                        p.domain.length_scale,
                        p.domain.permute_dims[0]+1,
                        p.domain.permute_dims[1]+1,
                        p.domain.permute_dims[2]+1)

                    check_call(gmsh2tetgen_cmd, shell=True)
                    check_call("tetgen -Vfeen %s.ele" % ("mesh",), shell=True)
                    check_call("mv %s.1.ele %s.ele" % ("mesh","mesh"), shell=True)
                    check_call("mv %s.1.node %s.node" % ("mesh","mesh"), shell=True)
                    check_call("mv %s.1.face %s.face" % ("mesh","mesh"), shell=True)
                    check_call("mv %s.1.neigh %s.neigh" % ("mesh","mesh"), shell=True)
                    check_call("mv %s.1.edge %s.edge" % ("mesh","mesh"), shell=True)
                    elefile  = "mesh.ele"
                    nodefile = "mesh.node"
                    facefile = "mesh.face"
                    edgefile = "mesh.edge"
                    assert os.path.exists(elefile), "no mesh.ele"
                    tmp = "%s.ele" % p.domain.polyfile
                    os.rename(elefile,tmp)
                    assert os.path.exists(tmp), "no .ele"
                    assert os.path.exists(nodefile), "no mesh.node"
                    tmp = "%s.node" % p.domain.polyfile
                    os.rename(nodefile,tmp)
                    assert os.path.exists(tmp), "no .node"
                    if os.path.exists(facefile):
                        tmp = "%s.face" % p.domain.polyfile
                        os.rename(facefile,tmp)
                        assert os.path.exists(tmp), "no .face"
                    if os.path.exists(edgefile):
                        tmp = "%s.edge" % p.domain.polyfile
                        os.rename(edgefile,tmp)
                        assert os.path.exists(tmp), "no .edge"
                comm.barrier()
                logEvent("Initializing mesh and MultilevelMesh")
                nbase = 1
                mesh=MeshTools.TetrahedralMesh()
                mlMesh = MeshTools.MultilevelTetrahedralMesh(0,0,0,skipInit=True,
                                                             nLayersOfOverlap=n.nLayersOfOverlapForParallel,
                                                             parallelPartitioningType=n.parallelPartitioningType)
                if opts.generatePartitionedMeshFromFiles:
                    logEvent("Generating partitioned mesh from Tetgen files")
                    mlMesh.generatePartitionedMeshFromTetgenFiles(p.domain.polyfile,nbase,mesh,n.nLevels,
                                                                  nLayersOfOverlap=n.nLayersOfOverlapForParallel,
                                                                  parallelPartitioningType=n.parallelPartitioningType)
                else:
                    logEvent("Generating coarse global mesh from Tetgen files")
                    mesh.generateFromTetgenFiles(p.domain.polyfile,nbase,parallel = comm.size() > 1)
                    logEvent("Generating partitioned %i-level mesh from coarse global Tetgen mesh" % (n.nLevels,))
                    mlMesh.generateFromExistingCoarseMesh(mesh,n.nLevels,
                                                          nLayersOfOverlap=n.nLayersOfOverlapForParallel,
                                                          parallelPartitioningType=n.parallelPartitioningType)
            mlMesh_nList.append(mlMesh)
            if opts.viewMesh:
                logEvent("Attempting to visualize mesh")
                try:
                    from proteusGraphical import vtkViewers
                    vtkViewers.ViewMesh(mlMesh.meshList[0],viewMaterialTypes=True)
                    vtkViewers.ViewBoundaryMesh(mlMesh.meshList[0],viewBoundaryMaterialTypes=True)
                except:
                    logEvent("NumericalSolution ViewMesh failed for coarse mesh")
            for l in range(n.nLevels):
                try:
                    logEvent(mlMesh.meshList[l].meshInfo())
                except:
                    logEvent("meshInfo() method not implemented for this mesh type")
                if opts.viewMesh and opts.viewLevels and l > 0:
                    logEvent("Attempting to visualize mesh")
                    try:
                        from proteusGraphical import vtkViewers
                        vtkViewers.ViewMesh(mlMesh.meshList[l],title="mesh level %s " % l,
                                            viewMaterialTypes=True)
                        vtkViewers.ViewBoundaryMesh(mlMesh.meshList[l],title="boundary mesh level %s " % l,
                                                    viewBoundaryMaterialTypes=True)
                    except:
                        logEvent("NumericalSolution ViewMesh failed for mesh level %s" % l)
        if so.useOneMesh:
            for p in pList[1:]: mlMesh_nList.append(mlMesh)
        Profiling.memory("Mesh")
        self.modelList=[]
        self.lsList=[]
        self.nlsList=[]
        from collections import OrderedDict
        self.modelSpinUp = OrderedDict()
        #
        for p in pList:
            p.coefficients.opts = self.opts
            if p.coefficients.sdInfo == {}:
                for ci,ckDict in p.coefficients.diffusion.iteritems():
                    for ck in ckDict.keys():
                        if not p.coefficients.sdInfo.has_key((ci,ck)):
                            p.coefficients.sdInfo[(ci,ck)] = (numpy.arange(start=0,stop=p.nd**2+1,step=p.nd,dtype='i'),
                                                              numpy.array([range(p.nd) for row in range(p.nd)],dtype='i').flatten())
                            logEvent("Numerical Solution Sparse diffusion information key "+`(ci,ck)`+' = '+`p.coefficients.sdInfo[(ci,ck)]`)

        for p,n,s,mlMesh,index in zip(pList,nList,sList,mlMesh_nList,range(len(pList))):
            if so.needEBQ_GLOBAL:
                n.needEBQ_GLOBAL = True
            if so.needEBQ:
                n.needEBQ = True
            ## \todo clean up tolerances: use rtol_u,atol_u and rtol_res, atol_res; allow scaling by mesh diameter
            ## \todo pass in options = (p,n) instead of using monster ctor signature
            tolList=[]
            linTolList=[]
            for l in range(n.nLevels):
                #if mlMesh.meshList[l].hasGeometricInfo != True:
                #    mlMesh.meshList[l].computeGeometricInfo()

                #fac = (mlMesh.meshList[l].h/mlMesh.meshList[0].h)**2
                fac = 1.0
                tolList.append(n.tolFac*fac)
                linTolList.append(n.linTolFac*fac)

            logEvent("Setting up MultilevelTransport for "+p.name)
            model = Transport.MultilevelTransport(p,n,mlMesh,OneLevelTransportType=p.LevelModelType)
            self.modelList.append(model)
            model.name = p.name
            logEvent("Setting "+model.name+" stepController to "+str(n.stepController))
            model.stepController = n.stepController(model,n)
            Profiling.memory("MultilevelTransport for"+p.name)
            logEvent("Setting up MultilevelLinearSolver for"+p.name)
            #allow options database to set model specific parameters?
            linear_solver_options_prefix = None
            if 'linear_solver_options_prefix' in dir(n):
                linear_solver_options_prefix = n.linear_solver_options_prefix

            (multilevelLinearSolver,directSolverFlag) = LinearSolvers.multilevelLinearSolverChooser(
                linearOperatorList = model.jacobianList,
                par_linearOperatorList = model.par_jacobianList,
                multilevelLinearSolverType = n.multilevelLinearSolver,
                computeSolverRates=n.computeLinearSolverRates,
                printSolverInfo=n.printLinearSolverInfo,
                levelLinearSolverType = n.levelLinearSolver,
                computeLevelSolverRates=n.computeLevelLinearSolverRates,
                printLevelSolverInfo=n.printLevelLinearSolverInfo,
                smootherType = n.linearSmoother,
                computeSmootherRates=n.computeLinearSmootherRates,
                printSmootherInfo=n.printLinearSmootherInfo,
                prolongList = model.meshTransfers.prolongList,
                restrictList = model.meshTransfers.restrictList,
                connectivityListList = [model.levelModelList[l].sparsityInfo for l in range(n.nLevels)],
                relativeToleranceList = linTolList,
                absoluteTolerance = n.l_atol_res,
                solverMaxIts = n.linearSolverMaxIts,
                solverConvergenceTest=n.linearSolverConvergenceTest,
                cycles=n.linearWCycles,
                preSmooths=n.linearPreSmooths,
                postSmooths=n.linearPostSmooths,
                ##\todo logic needs to handle element boundary partition too
                parallelUsesFullOverlap=(n.nLayersOfOverlapForParallel > 0 or n.parallelPartitioningType == MeshTools.MeshParallelPartitioningTypes.node),
                par_duList=model.par_duList,
                solver_options_prefix=linear_solver_options_prefix,
                computeEigenvalues = n.computeEigenvalues)
            self.lsList.append(multilevelLinearSolver)
            Profiling.memory("MultilevelLinearSolver for "+p.name)
            logEvent("Setting up MultilevelNonLinearSolver for "+p.name)
            self.nlsList.append(NonlinearSolvers.multilevelNonlinearSolverChooser(
                model.levelModelList,
                model.jacobianList,
                model.par_jacobianList,
                duList=model.duList,
                par_duList=model.par_duList,
                multilevelNonlinearSolverType = n.multilevelNonlinearSolver,
                computeSolverRates=n.computeNonlinearSolverRates,
                solverConvergenceTest=n.nonlinearSolverConvergenceTest,
                levelSolverConvergenceTest=n.levelNonlinearSolverConvergenceTest,
                printSolverInfo=n.printNonlinearSolverInfo,
                relativeToleranceList = tolList,
                absoluteTolerance = n.nl_atol_res,
                levelNonlinearSolverType=n.levelNonlinearSolver,
                computeLevelSolverRates=n.computeNonlinearLevelSolverRates,
                printLevelSolverInfo=n.printNonlinearLevelSolverInfo,
                smootherType = n.nonlinearSmoother,
                computeSmootherRates=n.computeNonlinearSmootherRates,
                printSmootherInfo=n.printNonlinearSmootherInfo,
                preSmooths=n.nonlinearPreSmooths,
                postSmooths=n.nonlinearPostSmooths,
                cycles=n.nonlinearWCycles,
                maxSolverIts=n.maxNonlinearIts,
                prolong_bcList = model.meshTransfers.prolong_bcListDict,
                restrict_bcList = model.meshTransfers.restrict_bcListDict,
                restrict_bcSumList = model.meshTransfers.restrict_bcSumListDict,
                prolongList = model.meshTransfers.prolongList,
                restrictList = model.meshTransfers.restrictList,
                restrictionRowSumList = model.meshTransfers.restrictSumList,
                connectionListList=[model.levelModelList[l].sparsityInfo for l in range(n.nLevels)],
                linearSolverList=multilevelLinearSolver.solverList,
                linearDirectSolverFlag=directSolverFlag,
                solverFullNewtonFlag=n.fullNewtonFlag,
                levelSolverFullNewtonFlag=n.fullNewtonFlag,
                smootherFullNewtonFlag=n.fullNewtonFlag,
                EWtol=n.useEisenstatWalker,
                maxLSits=n.maxLineSearches,
                #\todo need to add logic in multilevel NL solver chooser to account for numerical method's stencil as well
                parallelUsesFullOverlap=(n.nLayersOfOverlapForParallel > 0 or n.parallelPartitioningType == MeshTools.MeshParallelPartitioningTypes.node),
                nonlinearSolverNorm = n.nonlinearSolverNorm))
            model.solver=self.nlsList[-1]
            model.viewer = Viewers.V_base(p,n,s)
            Profiling.memory("MultilevelNonlinearSolver for"+p.name)
            #collect models to be used for spin up
        for index in so.modelSpinUpList:
            self.modelSpinUp[index] = self.modelList[index]
        logEvent("Finished setting up models and solvers")
        if self.opts.save_dof:
            for m in self.modelList:
                for lm in m.levelModelList:
                    for ci in range(lm.coefficients.nc):
                        lm.u[ci].dof_last = lm.u[ci].dof.copy()
        self.archiveFlag= so.archiveFlag
        logEvent("Setting up SimTools for "+p.name)
        self.simOutputList = []
        self.auxiliaryVariables = {}
        if self.simFlagsList != None:
            for p,n,simFlags,model,index in zip(pList,nList,simFlagsList,self.modelList,range(len(pList))):
                self.simOutputList.append(SimTools.SimulationProcessor(flags=simFlags,nLevels=n.nLevels,
                                                                       pFile=p,nFile=n,
                                                                       analyticalSolution=p.analyticalSolution))
                model.simTools = self.simOutputList[-1]
                self.auxiliaryVariables[model.name]= [av.attachModel(model,self.ar[index]) for av in n.auxiliaryVariables]
        else:
            for p,n,s,model,index in zip(pList,nList,sList,self.modelList,range(len(pList))):
                self.simOutputList.append(SimTools.SimulationProcessor(pFile=p,nFile=n))
                model.simTools = self.simOutputList[-1]
                model.viewer = Viewers.V_base(p,n,s)
                self.auxiliaryVariables[model.name]= [av.attachModel(model,self.ar[index]) for av in n.auxiliaryVariables]
        for avList in self.auxiliaryVariables.values():
            for av in avList:
                av.attachAuxiliaryVariables(self.auxiliaryVariables)
        logEvent(Profiling.memory("NumericalSolution memory",className='NumericalSolution',memSaved=memBase))
        if so.tnList == None:
            logEvent("Building tnList from model = "+pList[0].name+" nDTout = "+`nList[0].nDTout`)
            self.tnList=[float(n)*nList[0].T/float(nList[0].nDTout)
                         for n in range(nList[0].nDTout+1)]
        else:
            logEvent("Using tnList from so = "+so.name)
            self.tnList = so.tnList
        logEvent("Time sequence"+`self.tnList`)
        logEvent("Setting "+so.name+" systemStepController to object of type "+str(so.systemStepControllerType))
        self.systemStepController = so.systemStepControllerType(self.modelList,stepExact=so.systemStepExact)
        self.systemStepController.setFromOptions(so)
        logEvent("Finished NumericalSolution initialization")

    ## compute the solution
    def calculateSolution(self,runName):
        """ Cacluate the PDEs numerical solution.

        Parameters
        ----------
        runName : str
            A name for the calculated solution.
        """
        logEvent("Setting initial conditions",level=0)
        for index,p,n,m,simOutput in zip(range(len(self.modelList)),self.pList,self.nList,self.modelList,self.simOutputList):
            if self.opts.hotStart:
                logEvent("Setting initial conditions from hot start file for "+p.name)
                tCount = int(self.ar[index].tree.getroot()[-1][-1][-1][0].attrib['Name'])
                self.ar[index].n_datasets = tCount+1
                time = float(self.ar[index].tree.getroot()[-1][-1][-1][0].attrib['Value'])
                if len(self.ar[index].tree.getroot()[-1][-1]) > 1:
                    dt = time - float(self.ar[index].tree.getroot()[-1][-1][-2][0].attrib['Value'])
                else:
                    logEvent("Only one step in hot start file, setting dt to 1.0")
                    dt = 1.0
                logEvent("Last time step in hot start file was t = "+`time`)
                for lm,lu,lr in zip(m.levelModelList,m.uList,m.rList):
                    for cj in range(lm.coefficients.nc):
                        lm.u[cj].femSpace.readFunctionXdmf(self.ar[index],lm.u[cj],tCount)
                        lm.setFreeDOF(lu)
                        lm.timeIntegration.tLast = time
                        lm.timeIntegration.t = time
                        lm.timeIntegration.dt = dt
                self.tCount = tCount+1
            elif p.initialConditions != None:
                logEvent("Setting initial conditions for "+p.name)
                m.setInitialConditions(p.initialConditions,self.tnList[0])
                #It's only safe to calculate the solution and solution
                #gradients because the models aren't attached yet
                for lm in m.levelModelList:
                    lm.calculateSolutionAtQuadrature()
            else:
                logEvent("No initial conditions provided for model "+p.name)
        if self.opts.hotStart:
            if time >= self.tnList[-1] - 1.0e-5:
                logEvent("Modifying time interval to be tnList[-1] + tnList since tnList hasn't been modified already")
                ndtout = len(self.tnList)
                dtout = (self.tnList[-1] - self.tnList[0])/float(ndtout-1)
                self.tnList = [time + i*dtout for i in range(ndtout)]
                logEvent("New tnList"+`self.tnList`)
            else:
                tnListNew=[time]
                for n,t in enumerate(self.tnList):
                    if time < t-1.0e-8:
                        tnListNew.append(t)
                self.tnList=tnListNew
                logEvent("Hotstarting, new tnList is"+`self.tnList`)
        else:
            self.tCount=0#time step counter
        logEvent("Attaching models and running spin-up step if requested")
        self.firstStep = True ##\todo get rid of firstStep flag in NumericalSolution if possible?
        spinup = []
        for index,m in self.modelSpinUp.iteritems():
            spinup.append((self.pList[index],self.nList[index],m,self.simOutputList[index]))
        for index,m in enumerate(self.modelList):
            if index not in self.modelSpinUp:
                spinup.append((self.pList[index],self.nList[index],m,self.simOutputList[index]))
        for p,n,m,simOutput in spinup:
            logEvent("Attaching models to model "+p.name)
            m.attachModels(self.modelList)
            if m in self.modelSpinUp.values():
                logEvent("Spin-Up Estimating initial time derivative and initializing time history for model "+p.name)
                #now the models are attached so we can calculate the coefficients
                for lm,lu,lr in zip(m.levelModelList,
                                    m.uList,
                                    m.rList):
                    #calculate the coefficients, any explicit-in-time
                    #terms will be wrong
                    lm.getResidual(lu,lr)
                    #post-process velocity
                    #lm.calculateAuxiliaryQuantitiesAfterStep()
                    #load in the initial conditions into time
                    #integration history to get explict terms right
                    lm.initializeTimeHistory()
                    lm.timeIntegration.initializeSpaceHistory()
                    #recalculate coefficients
                    lm.getResidual(lu,lr)
                    #calculate consistent time derivative
                    lm.estimate_mt()
                    #post-process velocity
                    lm.calculateAuxiliaryQuantitiesAfterStep()
                logEvent("Spin-Up Choosing initial time step for model "+p.name)
                m.stepController.initialize_dt_model(self.tnList[0],self.tnList[1])
                #mwf what if user wants spin-up to be over (t_0,t_1)?

                if m.stepController.stepExact and m.stepController.t_model_last != self.tnList[1]:
                    logEvent("Spin-up step exact called for model %s" % (m.name,),level=3)
                    m.stepController.stepExact_model(self.tnList[1])
                logEvent("Spin-Up Initializing time history for model step controller")
                m.stepController.initializeTimeHistory()
                m.stepController.setInitialGuess(m.uList,m.rList)
                solverFailed = m.solver.solveMultilevel(uList=m.uList,
                                                        rList=m.rList,
                                                        par_uList=m.par_uList,
                                                        par_rList=m.par_rList)
                Profiling.memory("solver.solveMultilevel")
                if solverFailed:
                    logEvent("Spin-Up Step Failed t=%12.5e, dt=%12.5e for model %s, CONTINUING ANYWAY!" %  (m.stepController.t_model,
                                                                                                     m.stepController.dt_model,
                                                                                                     m.name))

                else:
                    if n.restrictFineSolutionToAllMeshes:
                        logEvent("Using interpolant of fine mesh an all meshes")
                        self.restrictFromFineMesh(m)
                    self.postStep(m)
                    self.systemStepController.modelStepTaken(m,self.tnList[0])
                    logEvent("Spin-Up Step Taken, Model step t=%12.5e, dt=%12.5e for model %s" % (m.stepController.t_model,
                                                                                             m.stepController.dt_model,
                                                                                             m.name))
        for p,n,m,simOutput,index in zip(self.pList,self.nList,self.modelList,self.simOutputList,range(len(self.pList))):
            if not self.opts.hotStart:
                logEvent("Archiving initial conditions")
                self.archiveInitialSolution(m,index)
            else:
                self.ar[index].domain = self.ar[index].tree.find("Domain")
            self.initializeViewSolution(m)
            logEvent("Estimating initial time derivative and initializing time history for model "+p.name)
            #now the models are attached so we can calculate the coefficients
            for lm,lu,lr in zip(m.levelModelList,
                                m.uList,
                                m.rList):
                if self.opts.save_dof:
                    for ci in range(lm.coefficients.nc):
                        lm.u[ci].dof_last[:] = lm.u[ci].dof
                #calculate the coefficients, any explicit terms will be wrong
                lm.timeTerm=False
                lm.getResidual(lu,lr)
                #post-process velocity
                #lm.calculateAuxiliaryQuantitiesAfterStep()
                #load in the initial conditions into time integration history to get explict terms right
                lm.initializeTimeHistory()
                lm.timeIntegration.initializeSpaceHistory()
                #recalculate  coefficients with the explicit terms correct
                lm.getResidual(lu,lr)
                #post-process velocity
                #lm.calculateAuxiliaryQuantitiesAfterStep()
                lm.timeTerm=True
                #calculate consistent
                lm.estimate_mt()
                #
            logEvent("Choosing initial time step for model "+p.name)
            m.stepController.initialize_dt_model(self.tnList[0],self.tnList[1])
            #recalculate  with all terms ready
            for lm,lu,lr in zip(m.levelModelList,
                                m.uList,
                                m.rList):
                lm.getResidual(lu,lr)
            logEvent("Initializing time history for model step controller")
            m.stepController.initializeTimeHistory()
        self.systemStepController.initialize_dt_system(self.tnList[0],self.tnList[1]) #may reset other dt's
        for m in self.modelList:
            logEvent("Auxiliary variable calculations for model %s" % (m.name,))
            for av in self.auxiliaryVariables[m.name]:
                av.calculate_init()
        logEvent("Starting time stepping",level=0)
        systemStepFailed=False
        stepFailed=False

        #NS_base has a fairly complicated time stepping loop structure
        #to accommodate fairly general split operator approaches. The
        #outer loop is over user defined time intervals for the entire
        #system of models. The next loop is over potentially adaptive
        #steps for the entire system. The next loop is for iterations
        #over the entire system such as for interactive split
        #operator. The next loop is for a sequence of model steps such
        #as for alternating split operator or fractional step
        #schemes. The next loop is for each model to step, potentially
        #adaptively, to the time in the stepSequence. Lastly there is
        #a loop for substeps(stages).

        for (self.tn_last,self.tn) in zip(self.tnList[:-1],self.tnList[1:]):
            logEvent("==============================================================",level=0)
            logEvent("Solving over interval [%12.5e,%12.5e]" % (self.tn_last,self.tn),level=0)
            logEvent("==============================================================",level=0)
            if self.opts.save_dof:
                for m in self.modelList:
                    for lm in m.levelModelList:
                        for ci in range(lm.coefficients.nc):
                            lm.u[ci].dof_last[:] = lm.u[ci].dof
            if self.systemStepController.stepExact and self.systemStepController.t_system_last != self.tn:
                self.systemStepController.stepExact_system(self.tn)
            while self.systemStepController.t_system_last < self.tn:

                logEvent("System time step t=%12.5e, dt=%12.5e" % (self.systemStepController.t_system,
                                                              self.systemStepController.dt_system),level=3)

                while (not self.systemStepController.converged() and
                       not systemStepFailed):
                    logEvent("Split operator iteration %i" % (self.systemStepController.its,),level=3)

                    for (self.t_stepSequence,model) in self.systemStepController.stepSequence:

                        logEvent("Model: %s" % (model.name),level=1)
                        logEvent("Fractional step %12.5e for model %s" % (self.t_stepSequence,model.name),level=3)

                        for m in model.levelModelList:
                            if m.movingDomain and m.tLast_mesh != self.systemStepController.t_system_last:
                                m.t_mesh = self.systemStepController.t_system_last
                                m.updateAfterMeshMotion()
                                m.tLast_mesh = m.t_mesh
                        self.preStep(model)
                        self.setWeakDirichletConditions(model)

                        stepFailed = False
                        if model.stepController.stepExact and model.stepController.t_model_last != self.t_stepSequence:
                            logEvent("Step exact called for model %s" % (model.name,),level=3)
                            model.stepController.stepExact_model(self.t_stepSequence)
                        while (model.stepController.t_model_last < self.t_stepSequence and
                               not stepFailed and
                               not self.systemStepController.exitModelStep[model]):

                            logEvent("Model step t=%12.5e, dt=%12.5e for model %s" % (model.stepController.t_model,
                                                                                 model.stepController.dt_model,
                                                                                 model.name),level=3)

                            for self.tSubstep in model.stepController.substeps:

                                logEvent("Model substep t=%12.5e for model %s" % (self.tSubstep,model.name),level=3)
                                #TODO: model.stepController.substeps doesn't seem to be updated after a solver failure unless model.stepController.stepExact is true
                                logEvent("Model substep t=%12.5e for model %s model.timeIntegration.t= %12.5e" % (self.tSubstep,model.name,model.levelModelList[-1].timeIntegration.t),level=3)

                                model.stepController.setInitialGuess(model.uList,model.rList)

                                solverFailed = model.solver.solveMultilevel(uList=model.uList,
                                                                            rList=model.rList,
                                                                            par_uList=model.par_uList,
                                                                            par_rList=model.par_rList)
                                Profiling.memory("solver.solveMultilevel")
                                if self.opts.wait:
                                    raw_input("Hit any key to continue")
                                if solverFailed:
                                    break
                                else:
                                    if n.restrictFineSolutionToAllMeshes:
                                        logEvent("Using interpolant of fine mesh an all meshes")
                                        self.restrictFromFineMesh(model)
                                    model.stepController.updateSubstep()
                            #end model substeps
                            if solverFailed:
                                logEvent("Step failed due to solver failure")
                                stepFailed = not self.systemStepController.retryModelStep_solverFailure(model)
                            elif model.stepController.errorFailure():
                                logEvent("Step failed due to error failure")
                                stepFailed = not self.systemStepController.retryModelStep_errorFailure(model)
                            else:
                                #set up next step
                                self.systemStepController.modelStepTaken(model,self.t_stepSequence)
                                logEvent("Step Taken, t_stepSequence= %s Model step t=%12.5e, dt=%12.5e for model %s" % (self.t_stepSequence,
                                                                                                                    model.stepController.t_model,
                                                                                                                    model.stepController.dt_model,
                                                                                                                    model.name),level=3)
                        #end model step
                        if stepFailed:
                            logEvent("Sequence step failed")
                            if not self.systemStepController.ignoreSequenceStepFailure(model):
                                break
                            else:
                                logEvent("IGNORING STEP FAILURE")
                                self.postStep(model)
                                self.systemStepController.sequenceStepTaken(model)
                        else:
                            self.postStep(model)
                            self.systemStepController.sequenceStepTaken(model)
                    #end model split operator step
                    if stepFailed:
                        systemStepFailed = not self.systemStepController.retrySequence_modelStepFailure()
                        if not systemStepFailed:
                            stepFailed=False
                            logEvent("Retrying sequence")
                        else:
                            logEvent("Sequence failed")
                    else:
                        self.firstStep=False
                        systemStepFailed=False
                        self.systemStepController.sequenceTaken()
                        for index,model in enumerate(self.modelList):
                            self.viewSolution(model,index)
                        if self.archiveFlag == ArchiveFlags.EVERY_MODEL_STEP:
                            self.tCount+=1
                            for index,model in enumerate(self.modelList):
                                self.archiveSolution(model,index,self.systemStepController.t_system)
                #end system split operator sequence
                if systemStepFailed:
                    logEvent("System Step Failed")
                    #go ahead and update as if the time step had succeeded
                    self.postStep(model)
                    self.systemStepController.modelStepTaken(model,self.t_stepSequence)
                    self.systemStepController.sequenceTaken()
                    self.systemStepController.updateTimeHistory()
                    #you're dead if retrySequence didn't work
                    logEvent("Step Failed, Model step t=%12.5e, dt=%12.5e for model %s" % (model.stepController.t_model,
                                                                                      model.stepController.dt_model,
                                                                                      model.name))
                    break
                else:
                    self.systemStepController.updateTimeHistory()
                    self.systemStepController.choose_dt_system()
                    logEvent("Step Taken, System time step t=%12.5e, dt=%12.5e" % (self.systemStepController.t_system,
                                                                              self.systemStepController.dt_system))
                    if self.systemStepController.stepExact and self.systemStepController.t_system_last != self.tn:
                        self.systemStepController.stepExact_system(self.tn)
                    logEvent("Step Taken, Model step t=%12.5e, dt=%12.5e for model %s" % (model.stepController.t_model,
                                                                                     model.stepController.dt_model,
                                                                                     model.name))
                for model in self.modelList:
                    for av in self.auxiliaryVariables[model.name]:
                        av.calculate()
                if self.archiveFlag == ArchiveFlags.EVERY_SEQUENCE_STEP:
                    self.tCount+=1
                    for index,model in enumerate(self.modelList):
                        self.archiveSolution(model,index,self.systemStepController.t_system_last)
            #end system step iterations
            if self.archiveFlag == ArchiveFlags.EVERY_USER_STEP:
                self.tCount+=1
                for index,model in enumerate(self.modelList):
                    self.archiveSolution(model,index,self.systemStepController.t_system_last)
            if systemStepFailed:
                break
        logEvent("Finished calculating solution",level=3)
        for index,model in enumerate(self.modelList):
            self.finalizeViewSolution(model)
            self.closeArchive(model,index)
        return systemStepFailed
    #
    #try to make preStep and postStep just manipulate "current values" and let the step controllers manage the history setting
    ##intermodel transfer before a solution step
    def preStep(self,model):
        for level,levelModel in enumerate(model.levelModelList):
            preCopy = levelModel.coefficients.preStep(model.stepController.t_model,firstStep=self.firstStep)
            if (preCopy != None and preCopy.has_key(('copy_uList')) and preCopy['copy_uList'] == True):
                for u_ci_lhs,u_ci_rhs in zip(levelModel.u.values(),self.modelList[preCopy['uList_model']].levelModelList[level].u.values()):
                    u_ci_lhs.dof[:] = u_ci_rhs.dof
                levelModel.setFreeDOF(model.uList[level])
            if preCopy != None and preCopy.has_key(('clear_uList')) and preCopy['clear_uList'] == True:
                for u_ci_lhs in levelModel.u.values():
                    u_ci_lhs.dof[:] = 0.0
                levelModel.setFreeDOF(model.uList[level])
            if preCopy != None and preCopy.has_key(('reset_uList')) and preCopy['reset_uList'] == True:
                levelModel.setFreeDOF(model.uList[level])
                levelModel.getResidual(model.uList[level],model.rList[level])

    ##intermodel transfer after a step
    def postStep(self,model):
        for level,levelModel in enumerate(model.levelModelList):
            postCopy = levelModel.coefficients.postStep(model.stepController.t_model,firstStep=self.firstStep)
            if postCopy != None and postCopy.has_key(('copy_uList')) and postCopy['copy_uList'] == True:
                for u_ci_lhs,u_ci_rhs in zip(self.modelList[postCopy['uList_model']].levelModelList[level].u.values(),model.levelModelList[level].u.values()):
                    u_ci_lhs.dof[:] = u_ci_rhs.dof
                self.modelList[postCopy['uList_model']].levelModelList[level].setFreeDOF(self.modelList[postCopy['uList_model']].uList[level])

    def setWeakDirichletConditions(self,model):
        if model.weakDirichletConditions != None:
            for levelModel in model.levelModelList:
                levelModel.dirichletNodeSetList={}
                levelModel.dirichletGlobalNodeSet={}
                levelModel.dirichletValues={}
            for ci in model.weakDirichletConditions:
                for levelModel in model.levelModelList:
                    model.weakDirichletConditions[ci](levelModel)

    def restrictFromFineMesh(self,model):
        for level in range(len(model.levelModelList)-1,0,-1):
            for cj in range(model.levelModelList[-1].coefficients.nc):
                model.meshTransfers.interp_bcListDict[cj][level].matvec(model.levelModelList[level].u[cj].dof,
                                                                                 model.levelModelList[level-1].u[cj].dof)
            model.levelModelList[level-1].setFreeDOF(model.uList[level-1])
            model.levelModelList[level-1].calculateCoefficients()

    ##save model's initial solution values to archive
    def archiveInitialSolution(self,model,index):
        import xml.etree.ElementTree as ElementTree
        if self.archiveFlag == ArchiveFlags.UNDEFINED:
            return
        logEvent("Writing initial mesh for  model = "+model.name,level=3)
        logEvent("Writing initial conditions for  model = "+model.name,level=3)
        if not self.so.useOneArchive or index==0:
            self.ar[index].domain = ElementTree.SubElement(self.ar[index].tree.getroot(),"Domain")
        if self.so.useOneArchive:
            model.levelModelList[-1].archiveFiniteElementSolutions(self.ar[index],self.tnList[0],self.tCount,initialPhase=True,
                                                                   writeVectors=True,meshChanged=True,femSpaceWritten=self.femSpaceWritten,
                                                                   writeVelocityPostProcessor=self.opts.writeVPP)
        else:
            model.levelModelList[-1].archiveFiniteElementSolutions(self.ar[index],self.tnList[0],self.tCount,initialPhase=True,
                                                                   writeVectors=True,meshChanged=True,
                                                                   writeVelocityPostProcessor=self.opts.writeVPP)
        #could just pull the code and flags out from SimTools rathter than asking it to parse them
        #uses values in simFlags['storeQuantities']
        #q dictionary
        if self.archive_q[index] == True:
            scalarKeys = model.simTools.getScalarElementStorageKeys(model,self.tnList[0])
            vectorKeys = model.simTools.getVectorElementStorageKeys(model,self.tnList[0])
            tensorKeys = model.simTools.getTensorElementStorageKeys(model,self.tnList[0])
            model.levelModelList[-1].archiveElementQuadratureValues(self.ar[index],self.tnList[0],self.tCount,
                                                                    scalarKeys=scalarKeys,vectorKeys=vectorKeys,tensorKeys=tensorKeys,
                                                                    initialPhase=True,meshChanged=True)
        if self.archive_ebq_global[index] == True:
            #ebq_global dictionary
            scalarKeys = model.simTools.getScalarElementBoundaryStorageKeys(model,self.tnList[0])
            vectorKeys = model.simTools.getVectorElementBoundaryStorageKeys(model,self.tnList[0])
            tensorKeys = model.simTools.getTensorElementBoundaryStorageKeys(model,self.tnList[0])
            model.levelModelList[-1].archiveElementBoundaryQuadratureValues(self.ar[index],self.tnList[0],self.tCount,
                                                                                scalarKeys=scalarKeys,vectorKeys=vectorKeys,tensorKeys=tensorKeys,
                                                                                initialPhase=True,meshChanged=True)
        if self.archive_ebqe[index] == True:
            #ebqe dictionary
            scalarKeys = model.simTools.getScalarExteriorElementBoundaryStorageKeys(model,self.tnList[0])
            vectorKeys = model.simTools.getVectorExteriorElementBoundaryStorageKeys(model,self.tnList[0])
            tensorKeys = model.simTools.getTensorExteriorElementBoundaryStorageKeys(model,self.tnList[0])
            model.levelModelList[-1].archiveExteriorElementBoundaryQuadratureValues(self.ar[index],self.tnList[0],self.tCount,
                                                                                    scalarKeys=scalarKeys,vectorKeys=vectorKeys,tensorKeys=tensorKeys,
                                                                                    initialPhase=True,meshChanged=True)

        #for nonlinear POD
        if self.archive_pod_residuals[index] == True:
            res_space = {}; res_mass = {}
            for ci in range(model.levelModelList[-1].coefficients.nc):
                res_space[ci] = numpy.zeros(model.levelModelList[-1].u[ci].dof.shape,'d')
                model.levelModelList[-1].getSpatialResidual(model.levelModelList[-1].u[ci].dof,res_space[ci])
                res_mass[ci] = numpy.zeros(model.levelModelList[-1].u[ci].dof.shape,'d')
                model.levelModelList[-1].getMassResidual(model.levelModelList[-1].u[ci].dof,res_mass[ci])
            model.levelModelList[-1].archiveFiniteElementResiduals(self.ar[index],self.tnList[0],self.tCount,res_space,res_name_base='spatial_residual')
            model.levelModelList[-1].archiveFiniteElementResiduals(self.ar[index],self.tnList[0],self.tCount,res_mass,res_name_base='mass_residual')

        if not self.opts.cacheArchive:
            if not self.so.useOneArchive:
                self.ar[index].sync()
            else:
                if index == len(self.ar) - 1:
                    self.ar[index].sync()
    ##save model's solution values to archive
    def archiveSolution(self,model,index,t=None):
        if self.archiveFlag == ArchiveFlags.UNDEFINED:
            return
        if t == None:
            t = self.systemStepController.t_system

        logEvent("Writing mesh header for  model = "+model.name+" at time t="+str(t),level=3)
        logEvent("Writing solution for  model = "+model.name,level=3)
        if self.so.useOneArchive:
            if index==0:
                self.femSpaceWritten={}
            model.levelModelList[-1].archiveFiniteElementSolutions(self.ar[index],t,self.tCount,
                                                                   initialPhase=False,
                                                                   writeVectors=True,meshChanged=True,femSpaceWritten=self.femSpaceWritten,
                                                                   writeVelocityPostProcessor=self.opts.writeVPP)
        else:
            model.levelModelList[-1].archiveFiniteElementSolutions(self.ar[index],t,self.tCount,
                                                                   initialPhase=False,
                                                                   writeVectors=True,meshChanged=True,
                                                                   writeVelocityPostProcessor=self.opts.writeVPP)
        model.levelModelList[-1].archiveAnalyticalSolutions(self.ar[index],self.pList[index].analyticalSolution,
                                                            t,
                                                            self.tCount)
        #uses values in simFlags['storeQuantities']
        #q dictionary
        if self.archive_q[index] == True:
            scalarKeys = model.simTools.getScalarElementStorageKeys(model,t)
            vectorKeys = model.simTools.getVectorElementStorageKeys(model,t)
            tensorKeys = model.simTools.getTensorElementStorageKeys(model,t)
            model.levelModelList[-1].archiveElementQuadratureValues(self.ar[index],t,self.tCount,
                                                                    scalarKeys=scalarKeys,vectorKeys=vectorKeys,tensorKeys=tensorKeys,
                                                                    initialPhase=False,meshChanged=True)

        #ebq_global dictionary
        if self.archive_ebq_global[index] == True:
            scalarKeys = model.simTools.getScalarElementBoundaryStorageKeys(model,t)
            vectorKeys = model.simTools.getVectorElementBoundaryStorageKeys(model,t)
            tensorKeys = model.simTools.getTensorElementBoundaryStorageKeys(model,t)
            model.levelModelList[-1].archiveElementBoundaryQuadratureValues(self.ar[index],t,self.tCount,
                                                                            scalarKeys=scalarKeys,vectorKeys=vectorKeys,tensorKeys=tensorKeys,
                                                                            initialPhase=False,meshChanged=True)
        if self.archive_ebqe[index] == True:
            #ebqe dictionary
            scalarKeys = model.simTools.getScalarExteriorElementBoundaryStorageKeys(model,t)
            vectorKeys = model.simTools.getVectorExteriorElementBoundaryStorageKeys(model,t)
            tensorKeys = model.simTools.getTensorExteriorElementBoundaryStorageKeys(model,t)
            model.levelModelList[-1].archiveExteriorElementBoundaryQuadratureValues(self.ar[index],t,self.tCount,
                                                                                    scalarKeys=scalarKeys,vectorKeys=vectorKeys,tensorKeys=tensorKeys,
                                                                                    initialPhase=False,meshChanged=True)
        #for nonlinear POD
        if self.archive_pod_residuals[index] == True:
            res_space = {}; res_mass = {}
            for ci in range(model.levelModelList[-1].coefficients.nc):
                res_space[ci] = numpy.zeros(model.levelModelList[-1].u[ci].dof.shape,'d')
                model.levelModelList[-1].getSpatialResidual(model.levelModelList[-1].u[ci].dof,res_space[ci])
                res_mass[ci] = numpy.zeros(model.levelModelList[-1].u[ci].dof.shape,'d')
                model.levelModelList[-1].getMassResidual(model.levelModelList[-1].u[ci].dof,res_mass[ci])
            model.levelModelList[-1].archiveFiniteElementResiduals(self.ar[index],t,self.tCount,res_space,res_name_base='spatial_residual')
            model.levelModelList[-1].archiveFiniteElementResiduals(self.ar[index],t,self.tCount,res_mass,res_name_base='mass_residual')

        if not self.opts.cacheArchive:
            if not self.so.useOneArchive:
                self.ar[index].sync()
            else:
                if index == len(self.ar) - 1:
                    self.ar[index].sync()

    ## clean up archive
    def closeArchive(self,model,index):
        if self.archiveFlag == None:
            return
        if self.so.useOneArchive:
            if index==0:
                logEvent("Closing solution archive for "+self.so.name)
                self.ar[index].close()
        else:
            logEvent("Closing solution archive for "+model.name)
            self.ar[index].close()

    def initializeViewSolution(self,model):
        """
        """
        model.viewer.preprocess(model,model.stepController.t_model_last)
        model.simTools.preprocess(model,model.stepController.t_model_last)

    ## run time visualization for modela
    def viewSolution(self,model,initialCondition=False):
        """

        """
        #mwf looking at last solns
        if (model.viewer.viewerType != 'matlab' or model.stepController.t_model_last <= self.tnList[0] or
            model.stepController.t_model_last >= self.tnList[-1]):
            model.viewer.processTimeLevel(model,model.stepController.t_model_last)
            model.simTools.processTimeLevel(model,model.stepController.t_model_last)


    ## clean up runtime visualization
    def finalizeViewSolution(self,model):
        model.viewer.postprocess(model,model.stepController.t_model_last)
        model.simTools.postprocess(model,model.stepController.t_model_last)<|MERGE_RESOLUTION|>--- conflicted
+++ resolved
@@ -314,11 +314,7 @@
             elif isinstance(p.domain,Domain.MeshTetgenDomain):
                 nbase = 1
                 mesh=MeshTools.TetrahedralMesh()
-<<<<<<< HEAD
-                log("Reading coarse mesh from tetgen file")
-=======
                 logEvent("Reading coarse mesh from tetgen file")
->>>>>>> 92efd253
                 mlMesh = MeshTools.MultilevelTetrahedralMesh(0,0,0,skipInit=True,
                                                              nLayersOfOverlap=n.nLayersOfOverlapForParallel,
                                                              parallelPartitioningType=n.parallelPartitioningType)
@@ -328,15 +324,9 @@
                                                                   nLayersOfOverlap=n.nLayersOfOverlapForParallel,
                                                                   parallelPartitioningType=n.parallelPartitioningType)
                 else:
-<<<<<<< HEAD
-                    log("Generating coarse global mesh from Tetgen files")
-                    mesh.generateFromTetgenFiles(p.domain.polyfile,nbase,parallel = comm.size() > 1)
-                    log("Generating partitioned %i-level mesh from coarse global Tetgen mesh" % (n.nLevels,))
-=======
                     logEvent("Generating coarse global mesh from Tetgen files")
                     mesh.generateFromTetgenFiles(p.domain.polyfile,nbase,parallel = comm.size() > 1)
                     logEvent("Generating partitioned %i-level mesh from coarse global Tetgen mesh" % (n.nLevels,))
->>>>>>> 92efd253
                     mlMesh.generateFromExistingCoarseMesh(mesh,n.nLevels,
                                                           nLayersOfOverlap=n.nLayersOfOverlapForParallel,
                                                           parallelPartitioningType=n.parallelPartitioningType)
