"""
A hierarchy of classes for managing comlete numerical solution implementations

.. inheritance-diagram:: proteus.NumericalSolution
   :parts: 1
"""

import os
import numpy
from subprocess import check_call

import LinearSolvers
import NonlinearSolvers
import TriangleTools
import MeshTools
import Profiling
import Transport
import SimTools
import Archiver
import Viewers
from Archiver import ArchiveFlags
import Domain

from .Profiling import logEvent

# Global to control whether the kernel starting is active.
embed_ok = True

class NS_base:  # (HasTraits):
    r"""
    The base class for managing the numerical solution of  PDE's.

    The constructor must build all the objects required by a numerical
    method to approximate the solution over a sequence of time intervals.

    calculateSolution(runName) carries out the numerical solution.

    .. graphviz::

       digraph NumericalSolutionHasA {
       node [shape=record, fontname=Helvetica, fontsize=12];
       NS   [label="NumericalSolution" URL="\ref NumericalSolution", style="filled", fillcolor="gray"];
       mList [label="MultilevelTranportModel [n]" URL="\ref proteus::Transport::MultilevelTransport"];
       nsList [label="NonLinearSolver [n] " URL="\ref proteus::NonLinearSolver"];
       lsList [label="LinearSolver [n] " URL="\ref proteus::LinearSolver"];
       pList [label="Problem Specification [n]" URL="\ref proteus::default_p"];
       nList [label="Numerics Specifiation [n]" URL="\ref proteus::default_n"];
       sList [label="Output Specification [n]" URL="\ref proteus::SimTools"];
       so [label="Coupling Specification " URL="\ref proteus::SO_base"];
       ar [label="Archiver" URL="\ref proteus::AR_base"];
       NS -> pList [arrowhead="normal", style="dashed", color="purple"];
       NS -> nList [arrowhead="normal", style="dashed", color="purple"];
       NS -> so [arrowhead="normal", style="dashed", color="purple"];
       NS -> sList [arrowhead="normal", style="dashed", color="purple"];
       NS -> mList [arrowhead="normal", style="dashed", color="purple"];
       NS -> nsList [arrowhead="normal", style="dashed", color="purple"];
       NS -> lsList [arrowhead="normal", style="dashed", color="purple"];
       NS -> ar [arrowhead="normal", style="dashed", color="purple"];
       }
    """

    def __init__(self, so,pList,nList,sList,opts,simFlagsList=None):
        import Comm
        comm=Comm.get()
        self.comm=comm
        message = "Initializing NumericalSolution for "+so.name+"\n System includes: \n"
        for p in pList:
            message += p.name+"\n"
        logEvent(message)
        self.so=so
        self.pList=pList
        self.nList=nList
        self.opts=opts
        self.simFlagsList=simFlagsList
        self.timeValues={}
        Profiling.memory("Memory used before initializing"+so.name)
        memBase = Profiling.memLast #save current memory usage for later
        if not so.useOneMesh:
            so.useOneArchive=False

        logEvent("Setting Archiver(s)")

        if so.useOneArchive:
            self.femSpaceWritten={}
            tmp  = Archiver.XdmfArchive(opts.dataDir,so.name,useTextArchive=opts.useTextArchive,
                                        gatherAtClose=opts.gatherArchive,hotStart=opts.hotStart,
                                        useGlobalXMF=(not opts.subdomainArchives),
                                        global_sync=opts.global_sync)
            self.ar = dict([(i,tmp) for i in range(len(self.pList))])
        elif len(self.pList) == 1:
            self.ar = {0:Archiver.XdmfArchive(opts.dataDir,so.name,useTextArchive=opts.useTextArchive,
                                              gatherAtClose=opts.gatherArchive,hotStart=opts.hotStart)} #reuse so.name if possible
        else:
            self.ar = dict([(i,Archiver.XdmfArchive(opts.dataDir,p.name,useTextArchive=opts.useTextArchive,
                                                    gatherAtClose=opts.gatherArchive,hotStart=opts.hotStart)) for i,p in enumerate(self.pList)])
        #by default do not save quadrature point info
        self.archive_q                 = dict([(i,False) for i in range(len(self.pList))]);
        self.archive_ebq_global        = dict([(i,False) for i in range(len(self.pList))]);
        self.archive_ebqe              = dict([(i,False) for i in range(len(self.pList))]);
        self.archive_pod_residuals = dict([(i,False) for i in range(len(self.pList))]);
        if simFlagsList != None:
            assert len(simFlagsList) == len(self.pList), "len(simFlagsList) = %s should be %s " % (len(simFlagsList),len(self.pList))
            for index in range(len(self.pList)):
                if simFlagsList[index].has_key('storeQuantities'):
                    for quant in filter(lambda a: a != None,simFlagsList[index]['storeQuantities']):
                        recType = quant.split(':')
                        if len(recType) > 1 and recType[0] == 'q':
                            self.archive_q[index] = True
                        elif len(recType) > 1 and recType[0] == 'ebq_global':
                            self.archive_ebq_global[index] = True
                        elif len(recType) > 1 and recType[0] == 'ebqe':
                            self.archive_ebqe[index] = True
                        #
                        elif recType[0] == 'pod_residuals':
                            self.archive_pod_residuals[index]=True
                        else:
                            logEvent("Warning Numerical Solution storeQuantity = %s not recognized won't archive" % quant)
                    #
                #
            #
        #
        logEvent("Setting up MultilevelMesh")
        mlMesh_nList = []
        if so.useOneMesh:
            logEvent("Building one multilevel mesh for all models")
            nListForMeshGeneration=[nList[0]]
            pListForMeshGeneration=[pList[0]]
        else:
            logEvent("Building seperate meshes for each model")
            nListForMeshGeneration=nList
            pListForMeshGeneration=pList

        for p,n in zip(pListForMeshGeneration,nListForMeshGeneration):
            if opts.hotStart:
                p.genMesh = False
                logEvent("Hotstarting, using existing mesh "+p.name)
            else:
                logEvent("Generating mesh for "+p.name)
            #support for old-style domain input
            if p.domain == None:
                if p.nd == 1:
                    p.domain = Domain.RectangularDomain(L=p.L[:1],
                                                        x=p.x0[:1],
                                                        name=p.name)
                elif p.nd == 2:
                    if p.polyfile != None:
                        p.domain = Domain.PlanarStraightLineGraphDomain(fileprefix=p.polyfile,name=p.polyfile)
                    else:
                        p.domain = Domain.RectangularDomain(L=p.L[:2],
                                                            x=p.x0[:2],
                                                            name=p.name)
                elif p.nd == 3:
                    if p.polyfile != None:
                        p.domain = Domain.PiecewiseLinearComplexDomain(fileprefix=p.polyfile,name=p.polyfile)
                    elif p.meshfile != None:
                        p.domain = Domain.Mesh3DMDomain(p.meshfile)
                    else:
                        p.domain = Domain.RectangularDomain(L=p.L[:3],
                                                            x=p.x0[:3],
                                                            name=p.name)
                else:
                    raise RuntimeError("No support for domains in more than three dimensions")
            #now generate meshes, could move to Domain and use polymorphism or MeshTools
            if isinstance(p.domain,Domain.RectangularDomain):
                if p.domain.nd == 1:
                    mlMesh = MeshTools.MultilevelEdgeMesh(n.nn, 1, 1,
                                                          p.domain.x[0], 0.0, 0.0,
                                                          p.domain.L[0], 1.0, 1.0,
                                                          refinementLevels=n.nLevels,
                                                          nLayersOfOverlap=n.nLayersOfOverlapForParallel,
                                                          parallelPartitioningType=n.parallelPartitioningType)
                elif p.domain.nd == 2:
                    if (n.nnx == n.nny == None):
                        nnx = nny = n.nn
                    else:
                        nnx = n.nnx
                        nny = n.nny
                    logEvent("Building %i x %i rectangular mesh for %s" % (nnx,nny,p.name))

                    if not hasattr(n,'quad'):
                        n.quad = False

                    if (n.quad):
                        mlMesh = MeshTools.MultilevelQuadrilateralMesh(nnx,nny,1,
                                                                       p.domain.x[0], p.domain.x[1], 0.0,
                                                                       p.domain.L[0],p.domain.L[1],1,
                                                                       refinementLevels=n.nLevels,
                                                                       nLayersOfOverlap=n.nLayersOfOverlapForParallel,
                                                                       parallelPartitioningType=n.parallelPartitioningType)
                    else:
                        mlMesh = MeshTools.MultilevelTriangularMesh(nnx,nny,1,
                                                                    p.domain.x[0], p.domain.x[1], 0.0,
                                                                    p.domain.L[0],p.domain.L[1],1,
                                                                    refinementLevels=n.nLevels,
                                                                    nLayersOfOverlap=n.nLayersOfOverlapForParallel,
                                                                    parallelPartitioningType=n.parallelPartitioningType)

                elif p.domain.nd == 3:
                    if (n.nnx == n.nny == n.nnz ==None):
                        nnx = nny = nnz = n.nn
                    else:
                        nnx = n.nnx
                        nny = n.nny
                        nnz = n.nnz
                    logEvent("Building %i x %i x %i rectangular mesh for %s" % (nnx,nny,nnz,p.name))

                    if not hasattr(n,'hex'):
                        n.hex = False

                    if not hasattr(n,'NURBS'):
                        n.NURBS = False

                    if (n.NURBS):
                        mlMesh = MeshTools.MultilevelNURBSMesh(nnx,nny,nnz,
                                                               n.px,n.py,n.pz,
                                                               p.domain.x[0], p.domain.x[1], p.domain.x[2],
                                                               p.domain.L[0], p.domain.L[1], p.domain.L[2],
                                                               refinementLevels=n.nLevels,
                                                               nLayersOfOverlap=n.nLayersOfOverlapForParallel,
                                                               parallelPartitioningType=n.parallelPartitioningType)
                    elif (n.hex):
                        if not hasattr(n,'px'):
                            n.px=0
                            n.py=0
                            n.pz=0
                        mlMesh = MeshTools.MultilevelHexahedralMesh(nnx, nny, nnz,
                                                                    n.px,n.py,n.pz,
                                                                    p.domain.x[0], p.domain.x[1], p.domain.x[2],
                                                                    p.domain.L[0], p.domain.L[1], p.domain.L[2],
                                                                    refinementLevels=n.nLevels,
                                                                    nLayersOfOverlap=n.nLayersOfOverlapForParallel,
                                                                    parallelPartitioningType=n.parallelPartitioningType)
                    else :
                        mlMesh = MeshTools.MultilevelTetrahedralMesh(nnx, nny, nnz,
                                                                     p.domain.x[0], p.domain.x[1], p.domain.x[2],
                                                                     p.L[0], p.L[1], p.L[2],
                                                                     refinementLevels=n.nLevels,
                                                                     nLayersOfOverlap=n.nLayersOfOverlapForParallel,
                                                                     parallelPartitioningType=n.parallelPartitioningType)

            elif isinstance(p.domain,Domain.PlanarStraightLineGraphDomain):
                logEvent("Calling Triangle to generate 2D mesh for"+p.name)
                tmesh = TriangleTools.TriangleBaseMesh(baseFlags=n.triangleOptions,
                                                       nbase=1,
                                                       verbose=10)
                if comm.isMaster() and p.genMesh:
                    tmesh.readFromPolyFile(p.domain.polyfile)
                    tmesh.writeToFile(p.domain.polyfile)
                    logEvent("Converting to Proteus Mesh")
                    mesh=tmesh.convertToProteusMesh(verbose=1)
                comm.barrier()
                if not comm.isMaster() or not p.genMesh:
                    mesh = MeshTools.TriangularMesh()
                    mesh.generateFromTriangleFiles(filebase=p.domain.polyfile,base=1)
                mlMesh = MeshTools.MultilevelTriangularMesh(0,0,0,skipInit=True,
                                                            nLayersOfOverlap=n.nLayersOfOverlapForParallel,
                                                            parallelPartitioningType=n.parallelPartitioningType)
                logEvent("Generating %i-level mesh from coarse Triangle mesh" % (n.nLevels,))
                mlMesh.generateFromExistingCoarseMesh(mesh,n.nLevels,
                                                      nLayersOfOverlap=n.nLayersOfOverlapForParallel,
                                                      parallelPartitioningType=n.parallelPartitioningType)
            elif isinstance(p.domain,Domain.PiecewiseLinearComplexDomain):
                from subprocess import call
                import sys
                if comm.rank() == 0 and (p.genMesh or not (os.path.exists(p.domain.polyfile+".ele") and
                                                           os.path.exists(p.domain.polyfile+".node") and
                                                           os.path.exists(p.domain.polyfile+".face"))):
                    logEvent("Running tetgen to generate 3D mesh for "+p.name,level=1)
                    tetcmd = "tetgen -%s %s.poly" % (n.triangleOptions,p.domain.polyfile)
                    logEvent("Calling tetgen on rank 0 with command %s" % (tetcmd,))

                    check_call(tetcmd, shell=True)

                    logEvent("Done running tetgen")
                    elefile  = "%s.1.ele" % p.domain.polyfile
                    nodefile = "%s.1.node" % p.domain.polyfile
                    facefile = "%s.1.face" % p.domain.polyfile
                    edgefile = "%s.1.edge" % p.domain.polyfile
                    assert os.path.exists(elefile), "no 1.ele"
                    tmp = "%s.ele" % p.domain.polyfile
                    os.rename(elefile,tmp)
                    assert os.path.exists(tmp), "no .ele"
                    assert os.path.exists(nodefile), "no 1.node"
                    tmp = "%s.node" % p.domain.polyfile
                    os.rename(nodefile,tmp)
                    assert os.path.exists(tmp), "no .node"
                    if os.path.exists(facefile):
                        tmp = "%s.face" % p.domain.polyfile
                        os.rename(facefile,tmp)
                        assert os.path.exists(tmp), "no .face"
                    if os.path.exists(edgefile):
                        tmp = "%s.edge" % p.domain.polyfile
                        os.rename(edgefile,tmp)
                        assert os.path.exists(tmp), "no .edge"
                comm.barrier()
                logEvent("Initializing mesh and MultilevelMesh")
                nbase = 1
                mesh=MeshTools.TetrahedralMesh()
                mlMesh = MeshTools.MultilevelTetrahedralMesh(0,0,0,skipInit=True,
                                                             nLayersOfOverlap=n.nLayersOfOverlapForParallel,
                                                             parallelPartitioningType=n.parallelPartitioningType)
                if opts.generatePartitionedMeshFromFiles:
                    logEvent("Generating partitioned mesh from Tetgen files")
                    mlMesh.generatePartitionedMeshFromTetgenFiles(p.domain.polyfile,nbase,mesh,n.nLevels,
                                                                  nLayersOfOverlap=n.nLayersOfOverlapForParallel,
                                                                  parallelPartitioningType=n.parallelPartitioningType)
                else:
                    logEvent("Generating coarse global mesh from Tetgen files")
                    mesh.generateFromTetgenFiles(p.domain.polyfile,nbase,parallel = comm.size() > 1)
                    logEvent("Generating partitioned %i-level mesh from coarse global Tetgen mesh" % (n.nLevels,))
                    mlMesh.generateFromExistingCoarseMesh(mesh,n.nLevels,
                                                          nLayersOfOverlap=n.nLayersOfOverlapForParallel,
                                                          parallelPartitioningType=n.parallelPartitioningType)
            elif isinstance(p.domain,Domain.MeshTetgenDomain):
                mesh=MeshTools.TetrahedralMesh()
                logEvent("Reading coarse mesh from tetgen file")
                mesh.generateFromTetgenFiles(p.domain.meshfile,1)
                mlMesh = MeshTools.MultilevelTetrahedralMesh(0,0,0,skipInit=True,
                                                             nLayersOfOverlap=n.nLayersOfOverlapForParallel,
                                                             parallelPartitioningType=n.parallelPartitioningType)
                logEvent("Generating %i-level mesh from coarse Tetgen mesh" % (n.nLevels,))
                mlMesh.generateFromExistingCoarseMesh(mesh,n.nLevels,
                                                      nLayersOfOverlap=n.nLayersOfOverlapForParallel,
                                                      parallelPartitioningType=n.parallelPartitioningType)
            elif isinstance(p.domain,Domain.Mesh3DMDomain):
                mesh=MeshTools.TetrahedralMesh()
                logEvent("Reading coarse mesh from 3DM file")
                mesh.generateFrom3DMFile(p.domain.meshfile)
                mlMesh = MeshTools.MultilevelTetrahedralMesh(0,0,0,skipInit=True,
                                                             nLayersOfOverlap=n.nLayersOfOverlapForParallel,
                                                             parallelPartitioningType=n.parallelPartitioningType)
                logEvent("Generating %i-level mesh from coarse 3DM mesh" % (n.nLevels,))
                mlMesh.generateFromExistingCoarseMesh(mesh,n.nLevels,
                                                      nLayersOfOverlap=n.nLayersOfOverlapForParallel,
                                                      parallelPartitioningType=n.parallelPartitioningType)
            elif isinstance(p.domain,Domain.MeshHexDomain):
                mesh=MeshTools.HexahedralMesh()
                logEvent("Reading coarse mesh from file")
                mesh.generateFromHexFile(p.domain.meshfile)
                mlMesh = MeshTools.MultilevelHexahedralMesh(0,0,0,skipInit=True,
                                                             nLayersOfOverlap=n.nLayersOfOverlapForParallel,
                                                             parallelPartitioningType=n.parallelPartitioningType)
                logEvent("Generating %i-level mesh from coarse mesh" % (n.nLevels,))
                mlMesh.generateFromExistingCoarseMesh(mesh,n.nLevels,
                                                      nLayersOfOverlap=n.nLayersOfOverlapForParallel,
                                                      parallelPartitioningType=n.parallelPartitioningType)
            mlMesh_nList.append(mlMesh)
            if opts.viewMesh:
                logEvent("Attempting to visualize mesh")
                try:
                    from proteusGraphical import vtkViewers
                    vtkViewers.ViewMesh(mlMesh.meshList[0],viewMaterialTypes=True)
                    vtkViewers.ViewBoundaryMesh(mlMesh.meshList[0],viewBoundaryMaterialTypes=True)
                except:
                    logEvent("NumericalSolution ViewMesh failed for coarse mesh")
            for l in range(n.nLevels):
                try:
                    logEvent(mlMesh.meshList[l].meshInfo())
                except:
                    logEvent("meshInfo() method not implemented for this mesh type")
                if opts.viewMesh and opts.viewLevels and l > 0:
                    logEvent("Attempting to visualize mesh")
                    try:
                        from proteusGraphical import vtkViewers
                        vtkViewers.ViewMesh(mlMesh.meshList[l],title="mesh level %s " % l,
                                            viewMaterialTypes=True)
                        vtkViewers.ViewBoundaryMesh(mlMesh.meshList[l],title="boundary mesh level %s " % l,
                                                    viewBoundaryMaterialTypes=True)
                    except:
                        logEvent("NumericalSolution ViewMesh failed for mesh level %s" % l)
        if so.useOneMesh:
            for p in pList[1:]: mlMesh_nList.append(mlMesh)
        Profiling.memory("Mesh")
        self.modelList=[]
        self.lsList=[]
        self.nlsList=[]
        from collections import OrderedDict
        self.modelSpinUp = OrderedDict()
        #
        for p in pList:
            p.coefficients.opts = self.opts
            if p.coefficients.sdInfo == {}:
                for ci,ckDict in p.coefficients.diffusion.iteritems():
                    for ck in ckDict.keys():
                        if not p.coefficients.sdInfo.has_key((ci,ck)):
                            p.coefficients.sdInfo[(ci,ck)] = (numpy.arange(start=0,stop=p.nd**2+1,step=p.nd,dtype='i'),
                                                              numpy.array([range(p.nd) for row in range(p.nd)],dtype='i').flatten())
                            logEvent("Numerical Solution Sparse diffusion information key "+`(ci,ck)`+' = '+`p.coefficients.sdInfo[(ci,ck)]`)

        for p,n,s,mlMesh,index in zip(pList,nList,sList,mlMesh_nList,range(len(pList))):
            if so.needEBQ_GLOBAL:
                n.needEBQ_GLOBAL = True
            if so.needEBQ:
                n.needEBQ = True
            ## \todo clean up tolerances: use rtol_u,atol_u and rtol_res, atol_res; allow scaling by mesh diameter
            ## \todo pass in options = (p,n) instead of using monster ctor signature
            tolList=[]
            linTolList=[]
            for l in range(n.nLevels):
                #if mlMesh.meshList[l].hasGeometricInfo != True:
                #    mlMesh.meshList[l].computeGeometricInfo()

                #fac = (mlMesh.meshList[l].h/mlMesh.meshList[0].h)**2
                fac = 1.0
                tolList.append(n.tolFac*fac)
                linTolList.append(n.linTolFac*fac)

            logEvent("Setting up MultilevelTransport for "+p.name)
            model = Transport.MultilevelTransport(p,n,mlMesh,OneLevelTransportType=p.LevelModelType)
            self.modelList.append(model)
            model.name = p.name
            logEvent("Setting "+model.name+" stepController to "+str(n.stepController))
            model.stepController = n.stepController(model,n)
            Profiling.memory("MultilevelTransport for"+p.name)
            logEvent("Setting up MultilevelLinearSolver for"+p.name)
            #allow options database to set model specific parameters?
            linear_solver_options_prefix = None
            if 'linear_solver_options_prefix' in dir(n):
                linear_solver_options_prefix = n.linear_solver_options_prefix

            (multilevelLinearSolver,directSolverFlag) = LinearSolvers.multilevelLinearSolverChooser(
                linearOperatorList = model.jacobianList,
                par_linearOperatorList = model.par_jacobianList,
                multilevelLinearSolverType = n.multilevelLinearSolver,
                computeSolverRates=n.computeLinearSolverRates,
                printSolverInfo=n.printLinearSolverInfo,
                levelLinearSolverType = n.levelLinearSolver,
                computeLevelSolverRates=n.computeLevelLinearSolverRates,
                printLevelSolverInfo=n.printLevelLinearSolverInfo,
                smootherType = n.linearSmoother,
                computeSmootherRates=n.computeLinearSmootherRates,
                printSmootherInfo=n.printLinearSmootherInfo,
                prolongList = model.meshTransfers.prolongList,
                restrictList = model.meshTransfers.restrictList,
                connectivityListList = [model.levelModelList[l].sparsityInfo for l in range(n.nLevels)],
                relativeToleranceList = linTolList,
                absoluteTolerance = n.l_atol_res,
                solverMaxIts = n.linearSolverMaxIts,
                solverConvergenceTest=n.linearSolverConvergenceTest,
                cycles=n.linearWCycles,
                preSmooths=n.linearPreSmooths,
                postSmooths=n.linearPostSmooths,
                ##\todo logic needs to handle element boundary partition too
                parallelUsesFullOverlap=(n.nLayersOfOverlapForParallel > 0 or n.parallelPartitioningType == MeshTools.MeshParallelPartitioningTypes.node),
                par_duList=model.par_duList,
                solver_options_prefix=linear_solver_options_prefix,
                computeEigenvalues = n.computeEigenvalues)
            self.lsList.append(multilevelLinearSolver)
            Profiling.memory("MultilevelLinearSolver for "+p.name)
            logEvent("Setting up MultilevelNonLinearSolver for "+p.name)
            self.nlsList.append(NonlinearSolvers.multilevelNonlinearSolverChooser(
                model.levelModelList,
                model.jacobianList,
                model.par_jacobianList,
                duList=model.duList,
                par_duList=model.par_duList,
                multilevelNonlinearSolverType = n.multilevelNonlinearSolver,
                computeSolverRates=n.computeNonlinearSolverRates,
                solverConvergenceTest=n.nonlinearSolverConvergenceTest,
                levelSolverConvergenceTest=n.levelNonlinearSolverConvergenceTest,
                printSolverInfo=n.printNonlinearSolverInfo,
                relativeToleranceList = tolList,
                absoluteTolerance = n.nl_atol_res,
                levelNonlinearSolverType=n.levelNonlinearSolver,
                computeLevelSolverRates=n.computeNonlinearLevelSolverRates,
                printLevelSolverInfo=n.printNonlinearLevelSolverInfo,
                smootherType = n.nonlinearSmoother,
                computeSmootherRates=n.computeNonlinearSmootherRates,
                printSmootherInfo=n.printNonlinearSmootherInfo,
                preSmooths=n.nonlinearPreSmooths,
                postSmooths=n.nonlinearPostSmooths,
                cycles=n.nonlinearWCycles,
                maxSolverIts=n.maxNonlinearIts,
                prolong_bcList = model.meshTransfers.prolong_bcListDict,
                restrict_bcList = model.meshTransfers.restrict_bcListDict,
                restrict_bcSumList = model.meshTransfers.restrict_bcSumListDict,
                prolongList = model.meshTransfers.prolongList,
                restrictList = model.meshTransfers.restrictList,
                restrictionRowSumList = model.meshTransfers.restrictSumList,
                connectionListList=[model.levelModelList[l].sparsityInfo for l in range(n.nLevels)],
                linearSolverList=multilevelLinearSolver.solverList,
                linearDirectSolverFlag=directSolverFlag,
                solverFullNewtonFlag=n.fullNewtonFlag,
                levelSolverFullNewtonFlag=n.fullNewtonFlag,
                smootherFullNewtonFlag=n.fullNewtonFlag,
                EWtol=n.useEisenstatWalker,
                maxLSits=n.maxLineSearches,
                #\todo need to add logic in multilevel NL solver chooser to account for numerical method's stencil as well
                parallelUsesFullOverlap=(n.nLayersOfOverlapForParallel > 0 or n.parallelPartitioningType == MeshTools.MeshParallelPartitioningTypes.node),
                nonlinearSolverNorm = n.nonlinearSolverNorm))
            model.solver=self.nlsList[-1]
            model.viewer = Viewers.V_base(p,n,s)
            Profiling.memory("MultilevelNonlinearSolver for"+p.name)
            #collect models to be used for spin up
        for index in so.modelSpinUpList:
            self.modelSpinUp[index] = self.modelList[index]
        logEvent("Finished setting up models and solvers")
        if self.opts.save_dof:
            for m in self.modelList:
                for lm in m.levelModelList:
                    for ci in range(lm.coefficients.nc):
                        lm.u[ci].dof_last = lm.u[ci].dof.copy()
        self.archiveFlag= so.archiveFlag
        logEvent("Setting up SimTools for "+p.name)
        self.simOutputList = []
        self.auxiliaryVariables = {}
        if self.simFlagsList != None:
            for p,n,simFlags,model,index in zip(pList,nList,simFlagsList,self.modelList,range(len(pList))):
                self.simOutputList.append(SimTools.SimulationProcessor(flags=simFlags,nLevels=n.nLevels,
                                                                       pFile=p,nFile=n,
                                                                       analyticalSolution=p.analyticalSolution))
                model.simTools = self.simOutputList[-1]
                self.auxiliaryVariables[model.name]= [av.attachModel(model,self.ar[index]) for av in n.auxiliaryVariables]
        else:
            for p,n,s,model,index in zip(pList,nList,sList,self.modelList,range(len(pList))):
                self.simOutputList.append(SimTools.SimulationProcessor(pFile=p,nFile=n))
                model.simTools = self.simOutputList[-1]
                model.viewer = Viewers.V_base(p,n,s)
                self.auxiliaryVariables[model.name]= [av.attachModel(model,self.ar[index]) for av in n.auxiliaryVariables]
        for avList in self.auxiliaryVariables.values():
            for av in avList:
                av.attachAuxiliaryVariables(self.auxiliaryVariables)
        logEvent(Profiling.memory("NumericalSolution memory",className='NumericalSolution',memSaved=memBase))
        if so.tnList == None:
            logEvent("Building tnList from model = "+pList[0].name+" nDTout = "+`nList[0].nDTout`)
            self.tnList=[float(n)*nList[0].T/float(nList[0].nDTout)
                         for n in range(nList[0].nDTout+1)]
        else:
            logEvent("Using tnList from so = "+so.name)
            self.tnList = so.tnList
        logEvent("Time sequence"+`self.tnList`)
        logEvent("Setting "+so.name+" systemStepController to object of type "+str(so.systemStepControllerType))
        self.systemStepController = so.systemStepControllerType(self.modelList,stepExact=so.systemStepExact)
        self.systemStepController.setFromOptions(so)
        logEvent("Finished NumericalSolution initialization")

    ## compute the solution
    def calculateSolution(self,runName):
<<<<<<< HEAD
        """ Cacluate the PDEs numerical solution.
        
        Parameters
        ----------
        runName : str
            A name for the calculated solution.
        """
        log("Setting initial conditions",level=0)
=======
        logEvent("Setting initial conditions",level=0)
>>>>>>> d7790ca1
        for index,p,n,m,simOutput in zip(range(len(self.modelList)),self.pList,self.nList,self.modelList,self.simOutputList):
            if self.opts.hotStart:
                logEvent("Setting initial conditions from hot start file for "+p.name)
                tCount = int(self.ar[index].tree.getroot()[-1][-1][-1][0].attrib['Name'])
                self.ar[index].n_datasets = tCount+1
                time = float(self.ar[index].tree.getroot()[-1][-1][-1][0].attrib['Value'])
                if len(self.ar[index].tree.getroot()[-1][-1]) > 1:
                    dt = time - float(self.ar[index].tree.getroot()[-1][-1][-2][0].attrib['Value'])
                else:
                    logEvent("Only one step in hot start file, setting dt to 1.0")
                    dt = 1.0
                logEvent("Last time step in hot start file was t = "+`time`)
                for lm,lu,lr in zip(m.levelModelList,m.uList,m.rList):
                    for cj in range(lm.coefficients.nc):
                        lm.u[cj].femSpace.readFunctionXdmf(self.ar[index],lm.u[cj],tCount)
                        lm.setFreeDOF(lu)
                        lm.timeIntegration.tLast = time
                        lm.timeIntegration.t = time
                        lm.timeIntegration.dt = dt
                self.tCount = tCount+1
            elif p.initialConditions != None:
                logEvent("Setting initial conditions for "+p.name)
                m.setInitialConditions(p.initialConditions,self.tnList[0])
                #It's only safe to calculate the solution and solution
                #gradients because the models aren't attached yet
                for lm in m.levelModelList:
                    lm.calculateSolutionAtQuadrature()
            else:
                logEvent("No initial conditions provided for model "+p.name)
        if self.opts.hotStart:
            if time >= self.tnList[-1] - 1.0e-5:
                logEvent("Modifying time interval to be tnList[-1] + tnList since tnList hasn't been modified already")
                ndtout = len(self.tnList)
                dtout = (self.tnList[-1] - self.tnList[0])/float(ndtout-1)
                self.tnList = [time + i*dtout for i in range(ndtout)]
                logEvent("New tnList"+`self.tnList`)
            else:
                tnListNew=[time]
                for n,t in enumerate(self.tnList):
                    if time < t-1.0e-8:
                        tnListNew.append(t)
                self.tnList=tnListNew
                logEvent("Hotstarting, new tnList is"+`self.tnList`)
        else:
            self.tCount=0#time step counter
        logEvent("Attaching models and running spin-up step if requested")
        self.firstStep = True ##\todo get rid of firstStep flag in NumericalSolution if possible?
        spinup = []
        for index,m in self.modelSpinUp.iteritems():
            spinup.append((self.pList[index],self.nList[index],m,self.simOutputList[index]))
        for index,m in enumerate(self.modelList):
            if index not in self.modelSpinUp:
                spinup.append((self.pList[index],self.nList[index],m,self.simOutputList[index]))
        for p,n,m,simOutput in spinup:
            logEvent("Attaching models to model "+p.name)
            m.attachModels(self.modelList)
            if m in self.modelSpinUp.values():
                logEvent("Spin-Up Estimating initial time derivative and initializing time history for model "+p.name)
                #now the models are attached so we can calculate the coefficients
                for lm,lu,lr in zip(m.levelModelList,
                                    m.uList,
                                    m.rList):
                    #calculate the coefficients, any explicit-in-time
                    #terms will be wrong
                    lm.getResidual(lu,lr)
                    #post-process velocity
                    #lm.calculateAuxiliaryQuantitiesAfterStep()
                    #load in the initial conditions into time
                    #integration history to get explict terms right
                    lm.initializeTimeHistory()
                    lm.timeIntegration.initializeSpaceHistory()
                    #recalculate coefficients
                    lm.getResidual(lu,lr)
                    #calculate consistent time derivative
                    lm.estimate_mt()
                    #post-process velocity
                    lm.calculateAuxiliaryQuantitiesAfterStep()
                logEvent("Spin-Up Choosing initial time step for model "+p.name)
                m.stepController.initialize_dt_model(self.tnList[0],self.tnList[1])
                #mwf what if user wants spin-up to be over (t_0,t_1)?

                if m.stepController.stepExact and m.stepController.t_model_last != self.tnList[1]:
                    logEvent("Spin-up step exact called for model %s" % (m.name,),level=3)
                    m.stepController.stepExact_model(self.tnList[1])
                logEvent("Spin-Up Initializing time history for model step controller")
                m.stepController.initializeTimeHistory()
                m.stepController.setInitialGuess(m.uList,m.rList)
                solverFailed = m.solver.solveMultilevel(uList=m.uList,
                                                        rList=m.rList,
                                                        par_uList=m.par_uList,
                                                        par_rList=m.par_rList)
                Profiling.memory("solver.solveMultilevel")
                if solverFailed:
                    logEvent("Spin-Up Step Failed t=%12.5e, dt=%12.5e for model %s, CONTINUING ANYWAY!" %  (m.stepController.t_model,
                                                                                                     m.stepController.dt_model,
                                                                                                     m.name))

                else:
                    if n.restrictFineSolutionToAllMeshes:
                        logEvent("Using interpolant of fine mesh an all meshes")
                        self.restrictFromFineMesh(m)
                    self.postStep(m)
                    self.systemStepController.modelStepTaken(m,self.tnList[0])
                    logEvent("Spin-Up Step Taken, Model step t=%12.5e, dt=%12.5e for model %s" % (m.stepController.t_model,
                                                                                             m.stepController.dt_model,
                                                                                             m.name))
        for p,n,m,simOutput,index in zip(self.pList,self.nList,self.modelList,self.simOutputList,range(len(self.pList))):
            if not self.opts.hotStart:
                logEvent("Archiving initial conditions")
                self.archiveInitialSolution(m,index)
            else:
                self.ar[index].domain = self.ar[index].tree.find("Domain")
            self.initializeViewSolution(m)
            logEvent("Estimating initial time derivative and initializing time history for model "+p.name)
            #now the models are attached so we can calculate the coefficients
            for lm,lu,lr in zip(m.levelModelList,
                                m.uList,
                                m.rList):
                if self.opts.save_dof:
                    for ci in range(lm.coefficients.nc):
                        lm.u[ci].dof_last[:] = lm.u[ci].dof
                #calculate the coefficients, any explicit terms will be wrong
                lm.timeTerm=False
                lm.getResidual(lu,lr)
                #post-process velocity
                #lm.calculateAuxiliaryQuantitiesAfterStep()
                #load in the initial conditions into time integration history to get explict terms right
                lm.initializeTimeHistory()
                lm.timeIntegration.initializeSpaceHistory()
                #recalculate  coefficients with the explicit terms correct
                lm.getResidual(lu,lr)
                #post-process velocity
                #lm.calculateAuxiliaryQuantitiesAfterStep()
                lm.timeTerm=True
                #calculate consistent
                lm.estimate_mt()
                #
            logEvent("Choosing initial time step for model "+p.name)
            m.stepController.initialize_dt_model(self.tnList[0],self.tnList[1])
            #recalculate  with all terms ready
            for lm,lu,lr in zip(m.levelModelList,
                                m.uList,
                                m.rList):
                lm.getResidual(lu,lr)
            logEvent("Initializing time history for model step controller")
            m.stepController.initializeTimeHistory()
        self.systemStepController.initialize_dt_system(self.tnList[0],self.tnList[1]) #may reset other dt's
        for m in self.modelList:
            logEvent("Auxiliary variable calculations for model %s" % (m.name,))
            for av in self.auxiliaryVariables[m.name]:
                av.calculate_init()
        logEvent("Starting time stepping",level=0)
        systemStepFailed=False
        stepFailed=False

        #NS_base has a fairly complicated time stepping loop structure
        #to accommodate fairly general split operator approaches. The
        #outer loop is over user defined time intervals for the entire
        #system of models. The next loop is over potentially adaptive
        #steps for the entire system. The next loop is for iterations
        #over the entire system such as for interactive split
        #operator. The next loop is for a sequence of model steps such
        #as for alternating split operator or fractional step
        #schemes. The next loop is for each model to step, potentially
        #adaptively, to the time in the stepSequence. Lastly there is
        #a loop for substeps(stages).

        for (self.tn_last,self.tn) in zip(self.tnList[:-1],self.tnList[1:]):
            logEvent("==============================================================",level=0)
            logEvent("Solving over interval [%12.5e,%12.5e]" % (self.tn_last,self.tn),level=0)
            logEvent("==============================================================",level=0)
            if self.opts.save_dof:
                for m in self.modelList:
                    for lm in m.levelModelList:
                        for ci in range(lm.coefficients.nc):
                            lm.u[ci].dof_last[:] = lm.u[ci].dof
            if self.systemStepController.stepExact and self.systemStepController.t_system_last != self.tn:
                self.systemStepController.stepExact_system(self.tn)
            while self.systemStepController.t_system_last < self.tn:

                logEvent("System time step t=%12.5e, dt=%12.5e" % (self.systemStepController.t_system,
                                                              self.systemStepController.dt_system),level=3)

                while (not self.systemStepController.converged() and
                       not systemStepFailed):
                    logEvent("Split operator iteration %i" % (self.systemStepController.its,),level=3)

                    for (self.t_stepSequence,model) in self.systemStepController.stepSequence:

                        logEvent("Model: %s" % (model.name),level=1)
                        logEvent("Fractional step %12.5e for model %s" % (self.t_stepSequence,model.name),level=3)

                        for m in model.levelModelList:
                            if m.movingDomain and m.tLast_mesh != self.systemStepController.t_system_last:
                                m.t_mesh = self.systemStepController.t_system_last
                                m.updateAfterMeshMotion()
                                m.tLast_mesh = m.t_mesh
                        self.preStep(model)
                        self.setWeakDirichletConditions(model)

                        stepFailed = False
                        if model.stepController.stepExact and model.stepController.t_model_last != self.t_stepSequence:
                            logEvent("Step exact called for model %s" % (model.name,),level=3)
                            model.stepController.stepExact_model(self.t_stepSequence)
                        while (model.stepController.t_model_last < self.t_stepSequence and
                               not stepFailed and
                               not self.systemStepController.exitModelStep[model]):

                            logEvent("Model step t=%12.5e, dt=%12.5e for model %s" % (model.stepController.t_model,
                                                                                 model.stepController.dt_model,
                                                                                 model.name),level=3)

                            for self.tSubstep in model.stepController.substeps:

                                logEvent("Model substep t=%12.5e for model %s" % (self.tSubstep,model.name),level=3)
                                #TODO: model.stepController.substeps doesn't seem to be updated after a solver failure unless model.stepController.stepExact is true
                                logEvent("Model substep t=%12.5e for model %s model.timeIntegration.t= %12.5e" % (self.tSubstep,model.name,model.levelModelList[-1].timeIntegration.t),level=3)

                                model.stepController.setInitialGuess(model.uList,model.rList)

                                solverFailed = model.solver.solveMultilevel(uList=model.uList,
                                                                            rList=model.rList,
                                                                            par_uList=model.par_uList,
                                                                            par_rList=model.par_rList)
                                Profiling.memory("solver.solveMultilevel")
                                if self.opts.wait:
                                    raw_input("Hit any key to continue")
                                if solverFailed:
                                    break
                                else:
                                    if n.restrictFineSolutionToAllMeshes:
                                        logEvent("Using interpolant of fine mesh an all meshes")
                                        self.restrictFromFineMesh(model)
                                    model.stepController.updateSubstep()
                            #end model substeps
                            if solverFailed:
                                logEvent("Step failed due to solver failure")
                                stepFailed = not self.systemStepController.retryModelStep_solverFailure(model)
                            elif model.stepController.errorFailure():
                                logEvent("Step failed due to error failure")
                                stepFailed = not self.systemStepController.retryModelStep_errorFailure(model)
                            else:
                                #set up next step
                                self.systemStepController.modelStepTaken(model,self.t_stepSequence)
                                logEvent("Step Taken, t_stepSequence= %s Model step t=%12.5e, dt=%12.5e for model %s" % (self.t_stepSequence,
                                                                                                                    model.stepController.t_model,
                                                                                                                    model.stepController.dt_model,
                                                                                                                    model.name),level=3)
                        #end model step
                        if stepFailed:
                            logEvent("Sequence step failed")
                            if not self.systemStepController.ignoreSequenceStepFailure(model):
                                break
                            else:
                                logEvent("IGNORING STEP FAILURE")
                                self.postStep(model)
                                self.systemStepController.sequenceStepTaken(model)
                        else:
                            self.postStep(model)
                            self.systemStepController.sequenceStepTaken(model)
                    #end model split operator step
                    if stepFailed:
                        systemStepFailed = not self.systemStepController.retrySequence_modelStepFailure()
                        if not systemStepFailed:
                            stepFailed=False
                            logEvent("Retrying sequence")
                        else:
                            logEvent("Sequence failed")
                    else:
                        self.firstStep=False
                        systemStepFailed=False
                        self.systemStepController.sequenceTaken()
                        for index,model in enumerate(self.modelList):
                            self.viewSolution(model,index)
                        if self.archiveFlag == ArchiveFlags.EVERY_MODEL_STEP:
                            self.tCount+=1
                            for index,model in enumerate(self.modelList):
                                self.archiveSolution(model,index,self.systemStepController.t_system)
                #end system split operator sequence
                if systemStepFailed:
                    logEvent("System Step Failed")
                    #go ahead and update as if the time step had succeeded
                    self.postStep(model)
                    self.systemStepController.modelStepTaken(model,self.t_stepSequence)
                    self.systemStepController.sequenceTaken()
                    self.systemStepController.updateTimeHistory()
                    #you're dead if retrySequence didn't work
                    logEvent("Step Failed, Model step t=%12.5e, dt=%12.5e for model %s" % (model.stepController.t_model,
                                                                                      model.stepController.dt_model,
                                                                                      model.name))
                    break
                else:
                    self.systemStepController.updateTimeHistory()
                    self.systemStepController.choose_dt_system()
                    logEvent("Step Taken, System time step t=%12.5e, dt=%12.5e" % (self.systemStepController.t_system,
                                                                              self.systemStepController.dt_system))
                    if self.systemStepController.stepExact and self.systemStepController.t_system_last != self.tn:
                        self.systemStepController.stepExact_system(self.tn)
                    logEvent("Step Taken, Model step t=%12.5e, dt=%12.5e for model %s" % (model.stepController.t_model,
                                                                                     model.stepController.dt_model,
                                                                                     model.name))
                for model in self.modelList:
                    for av in self.auxiliaryVariables[model.name]:
                        av.calculate()
                if self.archiveFlag == ArchiveFlags.EVERY_SEQUENCE_STEP:
                    self.tCount+=1
                    for index,model in enumerate(self.modelList):
                        self.archiveSolution(model,index,self.systemStepController.t_system_last)
            #end system step iterations
            if self.archiveFlag == ArchiveFlags.EVERY_USER_STEP:
                self.tCount+=1
                for index,model in enumerate(self.modelList):
                    self.archiveSolution(model,index,self.systemStepController.t_system_last)
            if systemStepFailed:
                break
        logEvent("Finished calculating solution",level=3)
        for index,model in enumerate(self.modelList):
            self.finalizeViewSolution(model)
            self.closeArchive(model,index)
        return systemStepFailed
    #
    #try to make preStep and postStep just manipulate "current values" and let the step controllers manage the history setting
    ##intermodel transfer before a solution step
    def preStep(self,model):
        for level,levelModel in enumerate(model.levelModelList):
            preCopy = levelModel.coefficients.preStep(model.stepController.t_model,firstStep=self.firstStep)
            if (preCopy != None and preCopy.has_key(('copy_uList')) and preCopy['copy_uList'] == True):
                for u_ci_lhs,u_ci_rhs in zip(levelModel.u.values(),self.modelList[preCopy['uList_model']].levelModelList[level].u.values()):
                    u_ci_lhs.dof[:] = u_ci_rhs.dof
                levelModel.setFreeDOF(model.uList[level])
            if preCopy != None and preCopy.has_key(('clear_uList')) and preCopy['clear_uList'] == True:
                for u_ci_lhs in levelModel.u.values():
                    u_ci_lhs.dof[:] = 0.0
                levelModel.setFreeDOF(model.uList[level])
            if preCopy != None and preCopy.has_key(('reset_uList')) and preCopy['reset_uList'] == True:
                levelModel.setFreeDOF(model.uList[level])
                levelModel.getResidual(model.uList[level],model.rList[level])

    ##intermodel transfer after a step
    def postStep(self,model):
        for level,levelModel in enumerate(model.levelModelList):
            postCopy = levelModel.coefficients.postStep(model.stepController.t_model,firstStep=self.firstStep)
            if postCopy != None and postCopy.has_key(('copy_uList')) and postCopy['copy_uList'] == True:
                for u_ci_lhs,u_ci_rhs in zip(self.modelList[postCopy['uList_model']].levelModelList[level].u.values(),model.levelModelList[level].u.values()):
                    u_ci_lhs.dof[:] = u_ci_rhs.dof
                self.modelList[postCopy['uList_model']].levelModelList[level].setFreeDOF(self.modelList[postCopy['uList_model']].uList[level])

    def setWeakDirichletConditions(self,model):
        if model.weakDirichletConditions != None:
            for levelModel in model.levelModelList:
                levelModel.dirichletNodeSetList={}
                levelModel.dirichletGlobalNodeSet={}
                levelModel.dirichletValues={}
            for ci in model.weakDirichletConditions:
                for levelModel in model.levelModelList:
                    model.weakDirichletConditions[ci](levelModel)

    def restrictFromFineMesh(self,model):
        for level in range(len(model.levelModelList)-1,0,-1):
            for cj in range(model.levelModelList[-1].coefficients.nc):
                model.meshTransfers.interp_bcListDict[cj][level].matvec(model.levelModelList[level].u[cj].dof,
                                                                                 model.levelModelList[level-1].u[cj].dof)
            model.levelModelList[level-1].setFreeDOF(model.uList[level-1])
            model.levelModelList[level-1].calculateCoefficients()

    ##save model's initial solution values to archive
    def archiveInitialSolution(self,model,index):
        import xml.etree.ElementTree as ElementTree
        if self.archiveFlag == ArchiveFlags.UNDEFINED:
            return
        logEvent("Writing initial mesh for  model = "+model.name,level=3)
        logEvent("Writing initial conditions for  model = "+model.name,level=3)
        if not self.so.useOneArchive or index==0:
            self.ar[index].domain = ElementTree.SubElement(self.ar[index].tree.getroot(),"Domain")
        if self.so.useOneArchive:
            model.levelModelList[-1].archiveFiniteElementSolutions(self.ar[index],self.tnList[0],self.tCount,initialPhase=True,
                                                                   writeVectors=True,meshChanged=True,femSpaceWritten=self.femSpaceWritten,
                                                                   writeVelocityPostProcessor=self.opts.writeVPP)
        else:
            model.levelModelList[-1].archiveFiniteElementSolutions(self.ar[index],self.tnList[0],self.tCount,initialPhase=True,
                                                                   writeVectors=True,meshChanged=True,
                                                                   writeVelocityPostProcessor=self.opts.writeVPP)
        #could just pull the code and flags out from SimTools rathter than asking it to parse them
        #uses values in simFlags['storeQuantities']
        #q dictionary
        if self.archive_q[index] == True:
            scalarKeys = model.simTools.getScalarElementStorageKeys(model,self.tnList[0])
            vectorKeys = model.simTools.getVectorElementStorageKeys(model,self.tnList[0])
            tensorKeys = model.simTools.getTensorElementStorageKeys(model,self.tnList[0])
            model.levelModelList[-1].archiveElementQuadratureValues(self.ar[index],self.tnList[0],self.tCount,
                                                                    scalarKeys=scalarKeys,vectorKeys=vectorKeys,tensorKeys=tensorKeys,
                                                                    initialPhase=True,meshChanged=True)
        if self.archive_ebq_global[index] == True:
            #ebq_global dictionary
            scalarKeys = model.simTools.getScalarElementBoundaryStorageKeys(model,self.tnList[0])
            vectorKeys = model.simTools.getVectorElementBoundaryStorageKeys(model,self.tnList[0])
            tensorKeys = model.simTools.getTensorElementBoundaryStorageKeys(model,self.tnList[0])
            model.levelModelList[-1].archiveElementBoundaryQuadratureValues(self.ar[index],self.tnList[0],self.tCount,
                                                                                scalarKeys=scalarKeys,vectorKeys=vectorKeys,tensorKeys=tensorKeys,
                                                                                initialPhase=True,meshChanged=True)
        if self.archive_ebqe[index] == True:
            #ebqe dictionary
            scalarKeys = model.simTools.getScalarExteriorElementBoundaryStorageKeys(model,self.tnList[0])
            vectorKeys = model.simTools.getVectorExteriorElementBoundaryStorageKeys(model,self.tnList[0])
            tensorKeys = model.simTools.getTensorExteriorElementBoundaryStorageKeys(model,self.tnList[0])
            model.levelModelList[-1].archiveExteriorElementBoundaryQuadratureValues(self.ar[index],self.tnList[0],self.tCount,
                                                                                    scalarKeys=scalarKeys,vectorKeys=vectorKeys,tensorKeys=tensorKeys,
                                                                                    initialPhase=True,meshChanged=True)

        #for nonlinear POD
        if self.archive_pod_residuals[index] == True:
            res_space = {}; res_mass = {}
            for ci in range(model.levelModelList[-1].coefficients.nc):
                res_space[ci] = numpy.zeros(model.levelModelList[-1].u[ci].dof.shape,'d')
                model.levelModelList[-1].getSpatialResidual(model.levelModelList[-1].u[ci].dof,res_space[ci])
                res_mass[ci] = numpy.zeros(model.levelModelList[-1].u[ci].dof.shape,'d')
                model.levelModelList[-1].getMassResidual(model.levelModelList[-1].u[ci].dof,res_mass[ci])
            model.levelModelList[-1].archiveFiniteElementResiduals(self.ar[index],self.tnList[0],self.tCount,res_space,res_name_base='spatial_residual')
            model.levelModelList[-1].archiveFiniteElementResiduals(self.ar[index],self.tnList[0],self.tCount,res_mass,res_name_base='mass_residual')

        if not self.opts.cacheArchive:
            if not self.so.useOneArchive:
                self.ar[index].sync()
            else:
                if index == len(self.ar) - 1:
                    self.ar[index].sync()
    ##save model's solution values to archive
    def archiveSolution(self,model,index,t=None):
        if self.archiveFlag == ArchiveFlags.UNDEFINED:
            return
        if t == None:
            t = self.systemStepController.t_system

        logEvent("Writing mesh header for  model = "+model.name+" at time t="+str(t),level=3)
        logEvent("Writing solution for  model = "+model.name,level=3)
        if self.so.useOneArchive:
            if index==0:
                self.femSpaceWritten={}
            model.levelModelList[-1].archiveFiniteElementSolutions(self.ar[index],t,self.tCount,
                                                                   initialPhase=False,
                                                                   writeVectors=True,meshChanged=True,femSpaceWritten=self.femSpaceWritten,
                                                                   writeVelocityPostProcessor=self.opts.writeVPP)
        else:
            model.levelModelList[-1].archiveFiniteElementSolutions(self.ar[index],t,self.tCount,
                                                                   initialPhase=False,
                                                                   writeVectors=True,meshChanged=True,
                                                                   writeVelocityPostProcessor=self.opts.writeVPP)
        model.levelModelList[-1].archiveAnalyticalSolutions(self.ar[index],self.pList[index].analyticalSolution,
                                                            t,
                                                            self.tCount)
        #uses values in simFlags['storeQuantities']
        #q dictionary
        if self.archive_q[index] == True:
            scalarKeys = model.simTools.getScalarElementStorageKeys(model,t)
            vectorKeys = model.simTools.getVectorElementStorageKeys(model,t)
            tensorKeys = model.simTools.getTensorElementStorageKeys(model,t)
            model.levelModelList[-1].archiveElementQuadratureValues(self.ar[index],t,self.tCount,
                                                                    scalarKeys=scalarKeys,vectorKeys=vectorKeys,tensorKeys=tensorKeys,
                                                                    initialPhase=False,meshChanged=True)

        #ebq_global dictionary
        if self.archive_ebq_global[index] == True:
            scalarKeys = model.simTools.getScalarElementBoundaryStorageKeys(model,t)
            vectorKeys = model.simTools.getVectorElementBoundaryStorageKeys(model,t)
            tensorKeys = model.simTools.getTensorElementBoundaryStorageKeys(model,t)
            model.levelModelList[-1].archiveElementBoundaryQuadratureValues(self.ar[index],t,self.tCount,
                                                                            scalarKeys=scalarKeys,vectorKeys=vectorKeys,tensorKeys=tensorKeys,
                                                                            initialPhase=False,meshChanged=True)
        if self.archive_ebqe[index] == True:
            #ebqe dictionary
            scalarKeys = model.simTools.getScalarExteriorElementBoundaryStorageKeys(model,t)
            vectorKeys = model.simTools.getVectorExteriorElementBoundaryStorageKeys(model,t)
            tensorKeys = model.simTools.getTensorExteriorElementBoundaryStorageKeys(model,t)
            model.levelModelList[-1].archiveExteriorElementBoundaryQuadratureValues(self.ar[index],t,self.tCount,
                                                                                    scalarKeys=scalarKeys,vectorKeys=vectorKeys,tensorKeys=tensorKeys,
                                                                                    initialPhase=False,meshChanged=True)
        #for nonlinear POD
        if self.archive_pod_residuals[index] == True:
            res_space = {}; res_mass = {}
            for ci in range(model.levelModelList[-1].coefficients.nc):
                res_space[ci] = numpy.zeros(model.levelModelList[-1].u[ci].dof.shape,'d')
                model.levelModelList[-1].getSpatialResidual(model.levelModelList[-1].u[ci].dof,res_space[ci])
                res_mass[ci] = numpy.zeros(model.levelModelList[-1].u[ci].dof.shape,'d')
                model.levelModelList[-1].getMassResidual(model.levelModelList[-1].u[ci].dof,res_mass[ci])
            model.levelModelList[-1].archiveFiniteElementResiduals(self.ar[index],t,self.tCount,res_space,res_name_base='spatial_residual')
            model.levelModelList[-1].archiveFiniteElementResiduals(self.ar[index],t,self.tCount,res_mass,res_name_base='mass_residual')

        if not self.opts.cacheArchive:
            if not self.so.useOneArchive:
                self.ar[index].sync()
            else:
                if index == len(self.ar) - 1:
                    self.ar[index].sync()

    ## clean up archive
    def closeArchive(self,model,index):
        if self.archiveFlag == None:
            return
        if self.so.useOneArchive:
            if index==0:
                logEvent("Closing solution archive for "+self.so.name)
                self.ar[index].close()
        else:
            logEvent("Closing solution archive for "+model.name)
            self.ar[index].close()

    def initializeViewSolution(self,model):
        """
        """
        model.viewer.preprocess(model,model.stepController.t_model_last)
        model.simTools.preprocess(model,model.stepController.t_model_last)

    ## run time visualization for modela
    def viewSolution(self,model,initialCondition=False):
        """

        """
        #mwf looking at last solns
        if (model.viewer.viewerType != 'matlab' or model.stepController.t_model_last <= self.tnList[0] or
            model.stepController.t_model_last >= self.tnList[-1]):
            model.viewer.processTimeLevel(model,model.stepController.t_model_last)
            model.simTools.processTimeLevel(model,model.stepController.t_model_last)


    ## clean up runtime visualization
    def finalizeViewSolution(self,model):
        model.viewer.postprocess(model,model.stepController.t_model_last)
        model.simTools.postprocess(model,model.stepController.t_model_last)<|MERGE_RESOLUTION|>--- conflicted
+++ resolved
@@ -536,18 +536,14 @@
 
     ## compute the solution
     def calculateSolution(self,runName):
-<<<<<<< HEAD
         """ Cacluate the PDEs numerical solution.
-        
+
         Parameters
         ----------
         runName : str
             A name for the calculated solution.
         """
-        log("Setting initial conditions",level=0)
-=======
         logEvent("Setting initial conditions",level=0)
->>>>>>> d7790ca1
         for index,p,n,m,simOutput in zip(range(len(self.modelList)),self.pList,self.nList,self.modelList,self.simOutputList):
             if self.opts.hotStart:
                 logEvent("Setting initial conditions from hot start file for "+p.name)
