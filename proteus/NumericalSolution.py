--- conflicted
+++ resolved
@@ -1370,17 +1370,10 @@
                     logEvent("Step Taken, System time step t=%12.5e, dt=%12.5e" % (self.systemStepController.t_system,
                                                                                    self.systemStepController.dt_system))
                     self.systemStepController.choose_dt_system()
-<<<<<<< HEAD
-                    logEvent("Potential System time step t=%12.5e, dt=%12.5e for next for next step" % (self.systemStepController.t_system,
-                                                                                                        self.systemStepController.dt_system))
+                    logEvent("Potential System time step t=%12.5e, dt=%12.5e for next step" % (self.systemStepController.t_system,
+                                                                                               self.systemStepController.dt_system))
                     if self.systemStepController.stepExact and self.systemStepController.t_system_last != self.tn:
                         self.systemStepController.stepExact_system(self.tn)
-=======
-                    if self.systemStepController.stepExact and self.systemStepController.t_system_last != self.tn:
-                        self.systemStepController.stepExact_system(self.tn)
-                    logEvent("Potential System time step t=%12.5e, dt=%12.5e for next time step" % (self.systemStepController.t_system,
-                                                                                                    self.systemStepController.dt_system))
->>>>>>> d8634061
                 for model in self.modelList:
                     for av in self.auxiliaryVariables[model.name]:
                         av.calculate()
@@ -1388,13 +1381,10 @@
                     self.tCount+=1
                     for index,model in enumerate(self.modelList):
                         self.archiveSolution(model,index,self.systemStepController.t_system_last)
-<<<<<<< HEAD
-=======
                 #can only handle PUMIDomain's for now
                 self.nSolveSteps += 1
                 if(self.PUMI_estimateError()):
                     self.PUMI_adaptMesh()
->>>>>>> d8634061
             #end system step iterations
             if self.archiveFlag == ArchiveFlags.EVERY_USER_STEP:
                 self.tCount+=1
