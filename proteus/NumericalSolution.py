--- conflicted
+++ resolved
@@ -1360,12 +1360,8 @@
         if self.TwoPhaseFlow:
             domain = p0.myTpFlowProblem.domain
         else:
-<<<<<<< HEAD
             domain = p0.domain
-=======
-	        domain = p0.domain
-
->>>>>>> f5509e7f
+
         if (hasattr(domain, 'PUMIMesh') and
             domain.PUMIMesh.adaptMesh() and
             self.so.useOneMesh): #and
