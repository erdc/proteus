--- conflicted
+++ resolved
@@ -412,22 +412,21 @@
                         if not p.coefficients.sdInfo.has_key((ci,ck)):
                             p.coefficients.sdInfo[(ci,ck)] = (numpy.arange(start=0,stop=p.nd**2+1,step=p.nd,dtype='i'),
                                                               numpy.array([range(p.nd) for row in range(p.nd)],dtype='i').flatten())
-<<<<<<< HEAD
-                            log("Numerical Solution Sparse diffusion information key "+`(ci,ck)`+' = '+`p.coefficients.sdInfo[(ci,ck)]`)
+                            logEvent("Numerical Solution Sparse diffusion information key "+`(ci,ck)`+' = '+`p.coefficients.sdInfo[(ci,ck)]`)
         self.sList = sList
         self.mlMesh_nList = mlMesh_nList
         self.allocateModels()
         #collect models to be used for spin up
         for index in so.modelSpinUpList:
             self.modelSpinUp[index] = self.modelList[index]
-        log("Finished setting up models and solvers")
+        logEvent("Finished setting up models and solvers")
         if self.opts.save_dof:
             for m in self.modelList:
                 for lm in m.levelModelList:
                     for ci in range(lm.coefficients.nc):
                         lm.u[ci].dof_last = lm.u[ci].dof.copy()
         self.archiveFlag= so.archiveFlag
-        log("Setting up SimTools for "+p.name)
+        logEvent("Setting up SimTools for "+p.name)
         self.simOutputList = []
         self.auxiliaryVariables = {}
         if self.simFlagsList != None:
@@ -446,22 +445,19 @@
         for avList in self.auxiliaryVariables.values():
             for av in avList:
                 av.attachAuxiliaryVariables(self.auxiliaryVariables)
-        log(Profiling.memory("NumericalSolution memory",className='NumericalSolution',memSaved=memBase))
+        logEvent(Profiling.memory("NumericalSolution memory",className='NumericalSolution',memSaved=memBase))
         if so.tnList == None:
-            log("Building tnList from model = "+pList[0].name+" nDTout = "+`nList[0].nDTout`)
+            logEvent("Building tnList from model = "+pList[0].name+" nDTout = "+`nList[0].nDTout`)
             self.tnList=[float(n)*nList[0].T/float(nList[0].nDTout)
                          for n in range(nList[0].nDTout+1)]
         else:
-            log("Using tnList from so = "+so.name)
+            logEvent("Using tnList from so = "+so.name)
             self.tnList = so.tnList
-        log("Time sequence"+`self.tnList`)
-        log("Setting "+so.name+" systemStepController to object of type "+str(so.systemStepControllerType))
+        logEvent("Time sequence"+`self.tnList`)
+        logEvent("Setting "+so.name+" systemStepController to object of type "+str(so.systemStepControllerType))
         self.systemStepController = so.systemStepControllerType(self.modelList,stepExact=so.systemStepExact)
         self.systemStepController.setFromOptions(so)
-        log("Finished NumericalSolution initialization")
-=======
-                            logEvent("Numerical Solution Sparse diffusion information key "+`(ci,ck)`+' = '+`p.coefficients.sdInfo[(ci,ck)]`)
->>>>>>> 2a348c55
+        logEvent("Finished NumericalSolution initialization")
 
     def allocateModels(self):
         self.modelList=[]
@@ -491,13 +487,8 @@
             model.name = p.name
             logEvent("Setting "+model.name+" stepController to "+str(n.stepController))
             model.stepController = n.stepController(model,n)
-<<<<<<< HEAD
             Profiling.memory("MultilevelTransport for "+p.name)
-            log("Setting up MultilevelLinearSolver for "+p.name)
-=======
-            Profiling.memory("MultilevelTransport for"+p.name)
             logEvent("Setting up MultilevelLinearSolver for"+p.name)
->>>>>>> 2a348c55
             #allow options database to set model specific parameters?
             linear_solver_options_prefix = None
             if 'linear_solver_options_prefix' in dir(n):
@@ -576,52 +567,7 @@
             model.solver=self.nlsList[-1]
             model.viewer = Viewers.V_base(p,n,s)
             Profiling.memory("MultilevelNonlinearSolver for"+p.name)
-<<<<<<< HEAD
-=======
-            #collect models to be used for spin up
-        for index in so.modelSpinUpList:
-            self.modelSpinUp[index] = self.modelList[index]
-        logEvent("Finished setting up models and solvers")
-        if self.opts.save_dof:
-            for m in self.modelList:
-                for lm in m.levelModelList:
-                    for ci in range(lm.coefficients.nc):
-                        lm.u[ci].dof_last = lm.u[ci].dof.copy()
-        self.archiveFlag= so.archiveFlag
-        logEvent("Setting up SimTools for "+p.name)
-        self.simOutputList = []
-        self.auxiliaryVariables = {}
-        if self.simFlagsList != None:
-            for p,n,simFlags,model,index in zip(pList,nList,simFlagsList,self.modelList,range(len(pList))):
-                self.simOutputList.append(SimTools.SimulationProcessor(flags=simFlags,nLevels=n.nLevels,
-                                                                       pFile=p,nFile=n,
-                                                                       analyticalSolution=p.analyticalSolution))
-                model.simTools = self.simOutputList[-1]
-                self.auxiliaryVariables[model.name]= [av.attachModel(model,self.ar[index]) for av in n.auxiliaryVariables]
-        else:
-            for p,n,s,model,index in zip(pList,nList,sList,self.modelList,range(len(pList))):
-                self.simOutputList.append(SimTools.SimulationProcessor(pFile=p,nFile=n))
-                model.simTools = self.simOutputList[-1]
-                model.viewer = Viewers.V_base(p,n,s)
-                self.auxiliaryVariables[model.name]= [av.attachModel(model,self.ar[index]) for av in n.auxiliaryVariables]
-        for avList in self.auxiliaryVariables.values():
-            for av in avList:
-                av.attachAuxiliaryVariables(self.auxiliaryVariables)
-        logEvent(Profiling.memory("NumericalSolution memory",className='NumericalSolution',memSaved=memBase))
-        if so.tnList == None:
-            logEvent("Building tnList from model = "+pList[0].name+" nDTout = "+`nList[0].nDTout`)
-            self.tnList=[float(n)*nList[0].T/float(nList[0].nDTout)
-                         for n in range(nList[0].nDTout+1)]
-        else:
-            logEvent("Using tnList from so = "+so.name)
-            self.tnList = so.tnList
-        logEvent("Time sequence"+`self.tnList`)
-        logEvent("Setting "+so.name+" systemStepController to object of type "+str(so.systemStepControllerType))
-        self.systemStepController = so.systemStepControllerType(self.modelList,stepExact=so.systemStepExact)
-        self.systemStepController.setFromOptions(so)
-        logEvent("Finished NumericalSolution initialization")
-
->>>>>>> 2a348c55
+
     ## compute the solution
     def calculateSolution(self,runName):
         """ Cacluate the PDEs numerical solution.
@@ -677,12 +623,7 @@
                 logEvent("Hotstarting, new tnList is"+`self.tnList`)
         else:
             self.tCount=0#time step counter
-<<<<<<< HEAD
-        log("Attaching models and running spin-up step if requested")
-
-=======
         logEvent("Attaching models and running spin-up step if requested")
->>>>>>> 2a348c55
         self.firstStep = True ##\todo get rid of firstStep flag in NumericalSolution if possible?
         spinup = []
         for index,m in self.modelSpinUp.iteritems():
@@ -832,20 +773,12 @@
 
                 while (not self.systemStepController.converged() and
                        not systemStepFailed):
-<<<<<<< HEAD
-                    log("Split operator iteration %i" % (self.systemStepController.its,),level=3)
+                    logEvent("Split operator iteration %i" % (self.systemStepController.its,),level=3)
                     self.nSequenceSteps += 1
                     for (self.t_stepSequence,model) in self.systemStepController.stepSequence:
-                        log("Model: %s" % (model.name),level=1)
-                        log("Fractional step %12.5e for model %s" % (self.t_stepSequence,model.name),level=3)
-=======
-                    logEvent("Split operator iteration %i" % (self.systemStepController.its,),level=3)
-
-                    for (self.t_stepSequence,model) in self.systemStepController.stepSequence:
 
                         logEvent("Model: %s" % (model.name),level=1)
                         logEvent("Fractional step %12.5e for model %s" % (self.t_stepSequence,model.name),level=3)
->>>>>>> 2a348c55
 
                         for m in model.levelModelList:
                             if m.movingDomain and m.tLast_mesh != self.systemStepController.t_system_last:
@@ -1202,12 +1135,7 @@
                     self.archiveSolution(model,index,self.systemStepController.t_system_last)
             if systemStepFailed:
                 break
-<<<<<<< HEAD
-        log("Finished calculating solution",level=3)
-
-=======
         logEvent("Finished calculating solution",level=3)
->>>>>>> 2a348c55
         for index,model in enumerate(self.modelList):
             self.finalizeViewSolution(model)
             self.closeArchive(model,index)
