"""
A hierarchy of classes for managing comlete numerical solution implementations

.. inheritance-diagram:: proteus.NumericalSolution
   :parts: 1
"""

import os
import numpy
from subprocess import check_call

import LinearSolvers
import NonlinearSolvers
import TriangleTools
import MeshTools
import Profiling
import Transport
import SimTools
import Archiver
import Viewers
from Archiver import ArchiveFlags
import Domain

<<<<<<< HEAD
from Profiling import logEvent

log = Profiling.logEvent
=======
from .Profiling import logEvent
>>>>>>> 4747f2c0

# Global to control whether the kernel starting is active.
embed_ok = True

class NS_base:  # (HasTraits):
    r"""
    The base class for managing the numerical solution of  PDE's.

    The constructor must build all the objects required by a numerical
    method to approximate the solution over a sequence of time intervals.

    calculateSolution(runName) carries out the numerical solution.

    .. graphviz::

       digraph NumericalSolutionHasA {
       node [shape=record, fontname=Helvetica, fontsize=12];
       NS   [label="NumericalSolution" URL="\ref NumericalSolution", style="filled", fillcolor="gray"];
       mList [label="MultilevelTranportModel [n]" URL="\ref proteus::Transport::MultilevelTransport"];
       nsList [label="NonLinearSolver [n] " URL="\ref proteus::NonLinearSolver"];
       lsList [label="LinearSolver [n] " URL="\ref proteus::LinearSolver"];
       pList [label="Problem Specification [n]" URL="\ref proteus::default_p"];
       nList [label="Numerics Specifiation [n]" URL="\ref proteus::default_n"];
       sList [label="Output Specification [n]" URL="\ref proteus::SimTools"];
       so [label="Coupling Specification " URL="\ref proteus::SO_base"];
       ar [label="Archiver" URL="\ref proteus::AR_base"];
       NS -> pList [arrowhead="normal", style="dashed", color="purple"];
       NS -> nList [arrowhead="normal", style="dashed", color="purple"];
       NS -> so [arrowhead="normal", style="dashed", color="purple"];
       NS -> sList [arrowhead="normal", style="dashed", color="purple"];
       NS -> mList [arrowhead="normal", style="dashed", color="purple"];
       NS -> nsList [arrowhead="normal", style="dashed", color="purple"];
       NS -> lsList [arrowhead="normal", style="dashed", color="purple"];
       NS -> ar [arrowhead="normal", style="dashed", color="purple"];
       }
    """

    def __init__(self, so,pList,nList,sList,opts,simFlagsList=None):
        import Comm
        comm=Comm.get()
        self.comm=comm
        message = "Initializing NumericalSolution for "+so.name+"\n System includes: \n"
        for p in pList:
            message += p.name+"\n"
        logEvent(message)
        self.so=so
        self.pList=pList
        self.nList=nList
        self.opts=opts
        self.simFlagsList=simFlagsList
        self.timeValues={}
        Profiling.memory("Memory used before initializing"+so.name)
        memBase = Profiling.memLast #save current memory usage for later
        if not so.useOneMesh:
            so.useOneArchive=False

        logEvent("Setting Archiver(s)")

        if so.useOneArchive:
            self.femSpaceWritten={}
            tmp  = Archiver.XdmfArchive(opts.dataDir,so.name,useTextArchive=opts.useTextArchive,
                                        gatherAtClose=opts.gatherArchive,hotStart=opts.hotStart,
                                        useGlobalXMF=(not opts.subdomainArchives),
                                        global_sync=opts.global_sync)
            self.ar = dict([(i,tmp) for i in range(len(self.pList))])
        elif len(self.pList) == 1:
            self.ar = {0:Archiver.XdmfArchive(opts.dataDir,so.name,useTextArchive=opts.useTextArchive,
                                              gatherAtClose=opts.gatherArchive,hotStart=opts.hotStart)} #reuse so.name if possible
        else:
            self.ar = dict([(i,Archiver.XdmfArchive(opts.dataDir,p.name,useTextArchive=opts.useTextArchive,
                                                    gatherAtClose=opts.gatherArchive,hotStart=opts.hotStart)) for i,p in enumerate(self.pList)])
        #by default do not save quadrature point info
        self.archive_q                 = dict([(i,False) for i in range(len(self.pList))]);
        self.archive_ebq_global        = dict([(i,False) for i in range(len(self.pList))]);
        self.archive_ebqe              = dict([(i,False) for i in range(len(self.pList))]);
        self.archive_pod_residuals = dict([(i,False) for i in range(len(self.pList))]);
        if simFlagsList != None:
            assert len(simFlagsList) == len(self.pList), "len(simFlagsList) = %s should be %s " % (len(simFlagsList),len(self.pList))
            for index in range(len(self.pList)):
                if simFlagsList[index].has_key('storeQuantities'):
                    for quant in filter(lambda a: a != None,simFlagsList[index]['storeQuantities']):
                        recType = quant.split(':')
                        if len(recType) > 1 and recType[0] == 'q':
                            self.archive_q[index] = True
                        elif len(recType) > 1 and recType[0] == 'ebq_global':
                            self.archive_ebq_global[index] = True
                        elif len(recType) > 1 and recType[0] == 'ebqe':
                            self.archive_ebqe[index] = True
                        #
                        elif recType[0] == 'pod_residuals':
                            self.archive_pod_residuals[index]=True
                        else:
                            logEvent("Warning Numerical Solution storeQuantity = %s not recognized won't archive" % quant)
                    #
                #
            #
        #
        logEvent("Setting up MultilevelMesh")
        mlMesh_nList = []
        if so.useOneMesh:
            logEvent("Building one multilevel mesh for all models")
            nListForMeshGeneration=[nList[0]]
            pListForMeshGeneration=[pList[0]]
        else:
            logEvent("Building seperate meshes for each model")
            nListForMeshGeneration=nList
            pListForMeshGeneration=pList

        for p,n in zip(pListForMeshGeneration,nListForMeshGeneration):
            if opts.hotStart:
                p.genMesh = False
                logEvent("Hotstarting, using existing mesh "+p.name)
            else:
                logEvent("Generating mesh for "+p.name)
            #support for old-style domain input
            if p.domain == None:
                if p.nd == 1:
                    p.domain = Domain.RectangularDomain(L=p.L[:1],
                                                        x=p.x0[:1],
                                                        name=p.name)
                elif p.nd == 2:
                    if p.polyfile != None:
                        p.domain = Domain.PlanarStraightLineGraphDomain(fileprefix=p.polyfile,name=p.polyfile)
                    else:
                        p.domain = Domain.RectangularDomain(L=p.L[:2],
                                                            x=p.x0[:2],
                                                            name=p.name)
                elif p.nd == 3:
                    if p.polyfile != None:
                        p.domain = Domain.PiecewiseLinearComplexDomain(fileprefix=p.polyfile,name=p.polyfile)
                    elif p.meshfile != None:
                        p.domain = Domain.Mesh3DMDomain(p.meshfile)
                    else:
                        p.domain = Domain.RectangularDomain(L=p.L[:3],
                                                            x=p.x0[:3],
                                                            name=p.name)
                else:
                    raise RuntimeError("No support for domains in more than three dimensions")
            #now generate meshes, could move to Domain and use polymorphism or MeshTools
            if isinstance(p.domain,Domain.RectangularDomain):
                if p.domain.nd == 1:
                    mlMesh = MeshTools.MultilevelEdgeMesh(n.nn, 1, 1,
                                                          p.domain.x[0], 0.0, 0.0,
                                                          p.domain.L[0], 1.0, 1.0,
                                                          refinementLevels=n.nLevels,
                                                          nLayersOfOverlap=n.nLayersOfOverlapForParallel,
                                                          parallelPartitioningType=n.parallelPartitioningType)
                elif p.domain.nd == 2:
                    if (n.nnx == n.nny == None):
                        nnx = nny = n.nn
                    else:
                        nnx = n.nnx
                        nny = n.nny
                    logEvent("Building %i x %i rectangular mesh for %s" % (nnx,nny,p.name))

                    if not hasattr(n,'quad'):
                        n.quad = False

                    if (n.quad):
                        mlMesh = MeshTools.MultilevelQuadrilateralMesh(nnx,nny,1,
                                                                       p.domain.x[0], p.domain.x[1], 0.0,
                                                                       p.domain.L[0],p.domain.L[1],1,
                                                                       refinementLevels=n.nLevels,
                                                                       nLayersOfOverlap=n.nLayersOfOverlapForParallel,
                                                                       parallelPartitioningType=n.parallelPartitioningType)
                    else:
                        mlMesh = MeshTools.MultilevelTriangularMesh(nnx,nny,1,
                                                                    p.domain.x[0], p.domain.x[1], 0.0,
                                                                    p.domain.L[0],p.domain.L[1],1,
                                                                    refinementLevels=n.nLevels,
                                                                    nLayersOfOverlap=n.nLayersOfOverlapForParallel,
                                                                    parallelPartitioningType=n.parallelPartitioningType)

                elif p.domain.nd == 3:
                    if (n.nnx == n.nny == n.nnz ==None):
                        nnx = nny = nnz = n.nn
                    else:
                        nnx = n.nnx
                        nny = n.nny
                        nnz = n.nnz
                    logEvent("Building %i x %i x %i rectangular mesh for %s" % (nnx,nny,nnz,p.name))

                    if not hasattr(n,'hex'):
                        n.hex = False

                    if not hasattr(n,'NURBS'):
                        n.NURBS = False

                    if (n.NURBS):
                        mlMesh = MeshTools.MultilevelNURBSMesh(nnx,nny,nnz,
                                                               n.px,n.py,n.pz,
                                                               p.domain.x[0], p.domain.x[1], p.domain.x[2],
                                                               p.domain.L[0], p.domain.L[1], p.domain.L[2],
                                                               refinementLevels=n.nLevels,
                                                               nLayersOfOverlap=n.nLayersOfOverlapForParallel,
                                                               parallelPartitioningType=n.parallelPartitioningType)
                    elif (n.hex):
                        if not hasattr(n,'px'):
                            n.px=0
                            n.py=0
                            n.pz=0
                        mlMesh = MeshTools.MultilevelHexahedralMesh(nnx, nny, nnz,
                                                                    n.px,n.py,n.pz,
                                                                    p.domain.x[0], p.domain.x[1], p.domain.x[2],
                                                                    p.domain.L[0], p.domain.L[1], p.domain.L[2],
                                                                    refinementLevels=n.nLevels,
                                                                    nLayersOfOverlap=n.nLayersOfOverlapForParallel,
                                                                    parallelPartitioningType=n.parallelPartitioningType)
                    else :
                        mlMesh = MeshTools.MultilevelTetrahedralMesh(nnx, nny, nnz,
                                                                     p.domain.x[0], p.domain.x[1], p.domain.x[2],
                                                                     p.L[0], p.L[1], p.L[2],
                                                                     refinementLevels=n.nLevels,
                                                                     nLayersOfOverlap=n.nLayersOfOverlapForParallel,
                                                                     parallelPartitioningType=n.parallelPartitioningType)

            elif isinstance(p.domain,Domain.PlanarStraightLineGraphDomain):
                logEvent("Calling Triangle to generate 2D mesh for"+p.name)
                tmesh = TriangleTools.TriangleBaseMesh(baseFlags=n.triangleOptions,
                                                       nbase=1,
                                                       verbose=10)
                if comm.isMaster() and p.genMesh:
                    tmesh.readFromPolyFile(p.domain.polyfile)
                    tmesh.writeToFile(p.domain.polyfile)
                    logEvent("Converting to Proteus Mesh")
                    mesh=tmesh.convertToProteusMesh(verbose=1)
                comm.barrier()
                if not comm.isMaster() or not p.genMesh:
                    mesh = MeshTools.TriangularMesh()
                    mesh.generateFromTriangleFiles(filebase=p.domain.polyfile,base=1)
                mlMesh = MeshTools.MultilevelTriangularMesh(0,0,0,skipInit=True,
                                                            nLayersOfOverlap=n.nLayersOfOverlapForParallel,
                                                            parallelPartitioningType=n.parallelPartitioningType)
<<<<<<< HEAD
                logEvent("NAHeader GridRefinements %i" % (n.nLevels) )
                log("Generating %i-level mesh from coarse Triangle mesh" % (n.nLevels,))
=======
                logEvent("Generating %i-level mesh from coarse Triangle mesh" % (n.nLevels,))
>>>>>>> 4747f2c0
                mlMesh.generateFromExistingCoarseMesh(mesh,n.nLevels,
                                                      nLayersOfOverlap=n.nLayersOfOverlapForParallel,
                                                      parallelPartitioningType=n.parallelPartitioningType)
            elif isinstance(p.domain,Domain.PiecewiseLinearComplexDomain):
                from subprocess import call
                import sys
                if comm.rank() == 0 and (p.genMesh or not (os.path.exists(p.domain.polyfile+".ele") and
                                                           os.path.exists(p.domain.polyfile+".node") and
                                                           os.path.exists(p.domain.polyfile+".face"))):
                    logEvent("Running tetgen to generate 3D mesh for "+p.name,level=1)
                    tetcmd = "tetgen -%s %s.poly" % (n.triangleOptions,p.domain.polyfile)
                    logEvent("Calling tetgen on rank 0 with command %s" % (tetcmd,))

                    check_call(tetcmd, shell=True)

                    logEvent("Done running tetgen")
                    elefile  = "%s.1.ele" % p.domain.polyfile
                    nodefile = "%s.1.node" % p.domain.polyfile
                    facefile = "%s.1.face" % p.domain.polyfile
                    edgefile = "%s.1.edge" % p.domain.polyfile
                    assert os.path.exists(elefile), "no 1.ele"
                    tmp = "%s.ele" % p.domain.polyfile
                    os.rename(elefile,tmp)
                    assert os.path.exists(tmp), "no .ele"
                    assert os.path.exists(nodefile), "no 1.node"
                    tmp = "%s.node" % p.domain.polyfile
                    os.rename(nodefile,tmp)
                    assert os.path.exists(tmp), "no .node"
                    if os.path.exists(facefile):
                        tmp = "%s.face" % p.domain.polyfile
                        os.rename(facefile,tmp)
                        assert os.path.exists(tmp), "no .face"
                    if os.path.exists(edgefile):
                        tmp = "%s.edge" % p.domain.polyfile
                        os.rename(edgefile,tmp)
                        assert os.path.exists(tmp), "no .edge"
                comm.barrier()
                logEvent("Initializing mesh and MultilevelMesh")
                nbase = 1
                mesh=MeshTools.TetrahedralMesh()
                mlMesh = MeshTools.MultilevelTetrahedralMesh(0,0,0,skipInit=True,
                                                             nLayersOfOverlap=n.nLayersOfOverlapForParallel,
                                                             parallelPartitioningType=n.parallelPartitioningType)
                if opts.generatePartitionedMeshFromFiles:
                    logEvent("Generating partitioned mesh from Tetgen files")
                    mlMesh.generatePartitionedMeshFromTetgenFiles(p.domain.polyfile,nbase,mesh,n.nLevels,
                                                                  nLayersOfOverlap=n.nLayersOfOverlapForParallel,
                                                                  parallelPartitioningType=n.parallelPartitioningType)
                else:
                    logEvent("Generating coarse global mesh from Tetgen files")
                    mesh.generateFromTetgenFiles(p.domain.polyfile,nbase,parallel = comm.size() > 1)
                    logEvent("Generating partitioned %i-level mesh from coarse global Tetgen mesh" % (n.nLevels,))
                    mlMesh.generateFromExistingCoarseMesh(mesh,n.nLevels,
                                                          nLayersOfOverlap=n.nLayersOfOverlapForParallel,
                                                          parallelPartitioningType=n.parallelPartitioningType)
            elif isinstance(p.domain,Domain.MeshTetgenDomain):
                mesh=MeshTools.TetrahedralMesh()
                logEvent("Reading coarse mesh from tetgen file")
                mesh.generateFromTetgenFiles(p.domain.meshfile,1)
                mlMesh = MeshTools.MultilevelTetrahedralMesh(0,0,0,skipInit=True,
                                                             nLayersOfOverlap=n.nLayersOfOverlapForParallel,
                                                             parallelPartitioningType=n.parallelPartitioningType)
                logEvent("Generating %i-level mesh from coarse Tetgen mesh" % (n.nLevels,))
                mlMesh.generateFromExistingCoarseMesh(mesh,n.nLevels,
                                                      nLayersOfOverlap=n.nLayersOfOverlapForParallel,
                                                      parallelPartitioningType=n.parallelPartitioningType)
            elif isinstance(p.domain,Domain.Mesh3DMDomain):
                mesh=MeshTools.TetrahedralMesh()
                logEvent("Reading coarse mesh from 3DM file")
                mesh.generateFrom3DMFile(p.domain.meshfile)
                mlMesh = MeshTools.MultilevelTetrahedralMesh(0,0,0,skipInit=True,
                                                             nLayersOfOverlap=n.nLayersOfOverlapForParallel,
                                                             parallelPartitioningType=n.parallelPartitioningType)
                logEvent("Generating %i-level mesh from coarse 3DM mesh" % (n.nLevels,))
                mlMesh.generateFromExistingCoarseMesh(mesh,n.nLevels,
                                                      nLayersOfOverlap=n.nLayersOfOverlapForParallel,
                                                      parallelPartitioningType=n.parallelPartitioningType)
            elif isinstance(p.domain,Domain.MeshHexDomain):
                mesh=MeshTools.HexahedralMesh()
                logEvent("Reading coarse mesh from file")
                mesh.generateFromHexFile(p.domain.meshfile)
                mlMesh = MeshTools.MultilevelHexahedralMesh(0,0,0,skipInit=True,
                                                             nLayersOfOverlap=n.nLayersOfOverlapForParallel,
                                                             parallelPartitioningType=n.parallelPartitioningType)
                logEvent("Generating %i-level mesh from coarse mesh" % (n.nLevels,))
                mlMesh.generateFromExistingCoarseMesh(mesh,n.nLevels,
                                                      nLayersOfOverlap=n.nLayersOfOverlapForParallel,
                                                      parallelPartitioningType=n.parallelPartitioningType)
            mlMesh_nList.append(mlMesh)
            if opts.viewMesh:
                logEvent("Attempting to visualize mesh")
                try:
                    from proteusGraphical import vtkViewers
                    vtkViewers.ViewMesh(mlMesh.meshList[0],viewMaterialTypes=True)
                    vtkViewers.ViewBoundaryMesh(mlMesh.meshList[0],viewBoundaryMaterialTypes=True)
                except:
                    logEvent("NumericalSolution ViewMesh failed for coarse mesh")
            for l in range(n.nLevels):
                try:
                    logEvent(mlMesh.meshList[l].meshInfo())
                except:
                    logEvent("meshInfo() method not implemented for this mesh type")
                if opts.viewMesh and opts.viewLevels and l > 0:
                    logEvent("Attempting to visualize mesh")
                    try:
                        from proteusGraphical import vtkViewers
                        vtkViewers.ViewMesh(mlMesh.meshList[l],title="mesh level %s " % l,
                                            viewMaterialTypes=True)
                        vtkViewers.ViewBoundaryMesh(mlMesh.meshList[l],title="boundary mesh level %s " % l,
                                                    viewBoundaryMaterialTypes=True)
                    except:
                        logEvent("NumericalSolution ViewMesh failed for mesh level %s" % l)
        if so.useOneMesh:
            for p in pList[1:]: mlMesh_nList.append(mlMesh)
        Profiling.memory("Mesh")
        self.modelList=[]
        self.lsList=[]
        self.nlsList=[]
        from collections import OrderedDict
        self.modelSpinUp = OrderedDict()
        #
        for p in pList:
            p.coefficients.opts = self.opts
            if p.coefficients.sdInfo == {}:
                for ci,ckDict in p.coefficients.diffusion.iteritems():
                    for ck in ckDict.keys():
                        if not p.coefficients.sdInfo.has_key((ci,ck)):
                            p.coefficients.sdInfo[(ci,ck)] = (numpy.arange(start=0,stop=p.nd**2+1,step=p.nd,dtype='i'),
                                                              numpy.array([range(p.nd) for row in range(p.nd)],dtype='i').flatten())
                            logEvent("Numerical Solution Sparse diffusion information key "+`(ci,ck)`+' = '+`p.coefficients.sdInfo[(ci,ck)]`)

        for p,n,s,mlMesh,index in zip(pList,nList,sList,mlMesh_nList,range(len(pList))):
            if so.needEBQ_GLOBAL:
                n.needEBQ_GLOBAL = True
            if so.needEBQ:
                n.needEBQ = True
            ## \todo clean up tolerances: use rtol_u,atol_u and rtol_res, atol_res; allow scaling by mesh diameter
            ## \todo pass in options = (p,n) instead of using monster ctor signature
            tolList=[]
            linTolList=[]
            for l in range(n.nLevels):
                #if mlMesh.meshList[l].hasGeometricInfo != True:
                #    mlMesh.meshList[l].computeGeometricInfo()

                #fac = (mlMesh.meshList[l].h/mlMesh.meshList[0].h)**2
                fac = 1.0
                tolList.append(n.tolFac*fac)
                linTolList.append(n.linTolFac*fac)

            logEvent("Setting up MultilevelTransport for "+p.name)
            model = Transport.MultilevelTransport(p,n,mlMesh,OneLevelTransportType=p.LevelModelType)
            self.modelList.append(model)
            model.name = p.name
            logEvent("Setting "+model.name+" stepController to "+str(n.stepController))
            model.stepController = n.stepController(model,n)
            Profiling.memory("MultilevelTransport for"+p.name)
            logEvent("Setting up MultilevelLinearSolver for"+p.name)
            #allow options database to set model specific parameters?
            linear_solver_options_prefix = None
            if 'linear_solver_options_prefix' in dir(n):
                linear_solver_options_prefix = n.linear_solver_options_prefix
            (multilevelLinearSolver,directSolverFlag) = LinearSolvers.multilevelLinearSolverChooser(
                linearOperatorList = model.jacobianList,
                par_linearOperatorList = model.par_jacobianList,
                multilevelLinearSolverType = n.multilevelLinearSolver,
                computeSolverRates=n.computeLinearSolverRates,
                printSolverInfo=n.printLinearSolverInfo,
                levelLinearSolverType = n.levelLinearSolver,
                computeLevelSolverRates=n.computeLevelLinearSolverRates,
                printLevelSolverInfo=n.printLevelLinearSolverInfo,
                smootherType = n.linearSmoother,
                boundaryNullSpace = n.boundaryCreatesNullSpace,
                computeSmootherRates=n.computeLinearSmootherRates,
                printSmootherInfo=n.printLinearSmootherInfo,
                prolongList = model.meshTransfers.prolongList,
                restrictList = model.meshTransfers.restrictList,
                connectivityListList = [model.levelModelList[l].sparsityInfo for l in range(n.nLevels)],
                relativeToleranceList = linTolList,
                absoluteTolerance = n.l_atol_res,
                solverMaxIts = n.linearSolverMaxIts,
                solverConvergenceTest=n.linearSolverConvergenceTest,
                cycles=n.linearWCycles,
                preSmooths=n.linearPreSmooths,
                postSmooths=n.linearPostSmooths,
                ##\todo logic needs to handle element boundary partition too
                parallelUsesFullOverlap=(n.nLayersOfOverlapForParallel > 0 or n.parallelPartitioningType == MeshTools.MeshParallelPartitioningTypes.node),
                par_duList=model.par_duList,
                solver_options_prefix=linear_solver_options_prefix,
                computeEigenvalues = n.computeEigenvalues)
            self.lsList.append(multilevelLinearSolver)
            Profiling.memory("MultilevelLinearSolver for "+p.name)
            logEvent("Setting up MultilevelNonLinearSolver for "+p.name)
            self.nlsList.append(NonlinearSolvers.multilevelNonlinearSolverChooser(
                model.levelModelList,
                model.jacobianList,
                model.par_jacobianList,
                duList=model.duList,
                par_duList=model.par_duList,
                multilevelNonlinearSolverType = n.multilevelNonlinearSolver,
                computeSolverRates=n.computeNonlinearSolverRates,
                solverConvergenceTest=n.nonlinearSolverConvergenceTest,
                levelSolverConvergenceTest=n.levelNonlinearSolverConvergenceTest,
                printSolverInfo=n.printNonlinearSolverInfo,
                relativeToleranceList = tolList,
                absoluteTolerance = n.nl_atol_res,
                levelNonlinearSolverType=n.levelNonlinearSolver,
                computeLevelSolverRates=n.computeNonlinearLevelSolverRates,
                printLevelSolverInfo=n.printNonlinearLevelSolverInfo,
                smootherType = n.nonlinearSmoother,
                computeSmootherRates=n.computeNonlinearSmootherRates,
                printSmootherInfo=n.printNonlinearSmootherInfo,
                preSmooths=n.nonlinearPreSmooths,
                postSmooths=n.nonlinearPostSmooths,
                cycles=n.nonlinearWCycles,
                maxSolverIts=n.maxNonlinearIts,
                prolong_bcList = model.meshTransfers.prolong_bcListDict,
                restrict_bcList = model.meshTransfers.restrict_bcListDict,
                restrict_bcSumList = model.meshTransfers.restrict_bcSumListDict,
                prolongList = model.meshTransfers.prolongList,
                restrictList = model.meshTransfers.restrictList,
                restrictionRowSumList = model.meshTransfers.restrictSumList,
                connectionListList=[model.levelModelList[l].sparsityInfo for l in range(n.nLevels)],
                linearSolverList=multilevelLinearSolver.solverList,
                linearDirectSolverFlag=directSolverFlag,
                solverFullNewtonFlag=n.fullNewtonFlag,
                levelSolverFullNewtonFlag=n.fullNewtonFlag,
                smootherFullNewtonFlag=n.fullNewtonFlag,
                EWtol=n.useEisenstatWalker,
                maxLSits=n.maxLineSearches,
                #\todo need to add logic in multilevel NL solver chooser to account for numerical method's stencil as well
                parallelUsesFullOverlap=(n.nLayersOfOverlapForParallel > 0 or n.parallelPartitioningType == MeshTools.MeshParallelPartitioningTypes.node),
                nonlinearSolverNorm = n.nonlinearSolverNorm))
            model.solver=self.nlsList[-1]
            model.viewer = Viewers.V_base(p,n,s)
            Profiling.memory("MultilevelNonlinearSolver for"+p.name)
            #collect models to be used for spin up
        for index in so.modelSpinUpList:
            self.modelSpinUp[index] = self.modelList[index]
        logEvent("Finished setting up models and solvers")
        if self.opts.save_dof:
            for m in self.modelList:
                for lm in m.levelModelList:
                    for ci in range(lm.coefficients.nc):
                        lm.u[ci].dof_last = lm.u[ci].dof.copy()
        self.archiveFlag= so.archiveFlag
        logEvent("Setting up SimTools for "+p.name)
        self.simOutputList = []
        self.auxiliaryVariables = {}
        if self.simFlagsList != None:
            for p,n,simFlags,model,index in zip(pList,nList,simFlagsList,self.modelList,range(len(pList))):
                self.simOutputList.append(SimTools.SimulationProcessor(flags=simFlags,nLevels=n.nLevels,
                                                                       pFile=p,nFile=n,
                                                                       analyticalSolution=p.analyticalSolution))
                model.simTools = self.simOutputList[-1]
                self.auxiliaryVariables[model.name]= [av.attachModel(model,self.ar[index]) for av in n.auxiliaryVariables]
        else:
            for p,n,s,model,index in zip(pList,nList,sList,self.modelList,range(len(pList))):
                self.simOutputList.append(SimTools.SimulationProcessor(pFile=p,nFile=n))
                model.simTools = self.simOutputList[-1]
                model.viewer = Viewers.V_base(p,n,s)
                self.auxiliaryVariables[model.name]= [av.attachModel(model,self.ar[index]) for av in n.auxiliaryVariables]
        for avList in self.auxiliaryVariables.values():
            for av in avList:
                av.attachAuxiliaryVariables(self.auxiliaryVariables)
        logEvent(Profiling.memory("NumericalSolution memory",className='NumericalSolution',memSaved=memBase))
        if so.tnList == None:
            logEvent("Building tnList from model = "+pList[0].name+" nDTout = "+`nList[0].nDTout`)
            self.tnList=[float(n)*nList[0].T/float(nList[0].nDTout)
                         for n in range(nList[0].nDTout+1)]
        else:
            logEvent("Using tnList from so = "+so.name)
            self.tnList = so.tnList
<<<<<<< HEAD
        log("Time sequence"+`self.tnList`)
        logEvent("NAHeader Num Time Steps "+`len(self.tnList)-1`)
        log("Setting "+so.name+" systemStepController to object of type "+str(so.systemStepControllerType))
=======
        logEvent("Time sequence"+`self.tnList`)
        logEvent("Setting "+so.name+" systemStepController to object of type "+str(so.systemStepControllerType))
>>>>>>> 4747f2c0
        self.systemStepController = so.systemStepControllerType(self.modelList,stepExact=so.systemStepExact)
        self.systemStepController.setFromOptions(so)
        logEvent("Finished NumericalSolution initialization")

    ## compute the solution
    def calculateSolution(self,runName):
        """ Cacluate the PDEs numerical solution.
<<<<<<< HEAD
        
=======

>>>>>>> 4747f2c0
        Parameters
        ----------
        runName : str
            A name for the calculated solution.
        """
<<<<<<< HEAD
        log("Setting initial conditions",level=0)
=======
        logEvent("Setting initial conditions",level=0)
>>>>>>> 4747f2c0
        for index,p,n,m,simOutput in zip(range(len(self.modelList)),self.pList,self.nList,self.modelList,self.simOutputList):
            if self.opts.hotStart:
                logEvent("Setting initial conditions from hot start file for "+p.name)
                tCount = int(self.ar[index].tree.getroot()[-1][-1][-1][0].attrib['Name'])
                self.ar[index].n_datasets = tCount+1
                time = float(self.ar[index].tree.getroot()[-1][-1][-1][0].attrib['Value'])
                if len(self.ar[index].tree.getroot()[-1][-1]) > 1:
                    dt = time - float(self.ar[index].tree.getroot()[-1][-1][-2][0].attrib['Value'])
                else:
                    logEvent("Only one step in hot start file, setting dt to 1.0")
                    dt = 1.0
                logEvent("Last time step in hot start file was t = "+`time`)
                for lm,lu,lr in zip(m.levelModelList,m.uList,m.rList):
                    for cj in range(lm.coefficients.nc):
                        lm.u[cj].femSpace.readFunctionXdmf(self.ar[index],lm.u[cj],tCount)
                        lm.setFreeDOF(lu)
                        lm.timeIntegration.tLast = time
                        lm.timeIntegration.t = time
                        lm.timeIntegration.dt = dt
                self.tCount = tCount+1
            elif p.initialConditions != None:
                logEvent("Setting initial conditions for "+p.name)
                m.setInitialConditions(p.initialConditions,self.tnList[0])
                #It's only safe to calculate the solution and solution
                #gradients because the models aren't attached yet
                for lm in m.levelModelList:
                    lm.calculateSolutionAtQuadrature()
            else:
                logEvent("No initial conditions provided for model "+p.name)
        if self.opts.hotStart:
            if time >= self.tnList[-1] - 1.0e-5:
                logEvent("Modifying time interval to be tnList[-1] + tnList since tnList hasn't been modified already")
                ndtout = len(self.tnList)
                dtout = (self.tnList[-1] - self.tnList[0])/float(ndtout-1)
                self.tnList = [time + i*dtout for i in range(ndtout)]
                logEvent("New tnList"+`self.tnList`)
            else:
                tnListNew=[time]
                for n,t in enumerate(self.tnList):
                    if time < t-1.0e-8:
                        tnListNew.append(t)
                self.tnList=tnListNew
                logEvent("Hotstarting, new tnList is"+`self.tnList`)
        else:
            self.tCount=0#time step counter
        logEvent("Attaching models and running spin-up step if requested")
        self.firstStep = True ##\todo get rid of firstStep flag in NumericalSolution if possible?
        spinup = []
        for index,m in self.modelSpinUp.iteritems():
            spinup.append((self.pList[index],self.nList[index],m,self.simOutputList[index]))
        for index,m in enumerate(self.modelList):
            if index not in self.modelSpinUp:
                spinup.append((self.pList[index],self.nList[index],m,self.simOutputList[index]))
        for p,n,m,simOutput in spinup:
            logEvent("Attaching models to model "+p.name)
            m.attachModels(self.modelList)
            if m in self.modelSpinUp.values():
                logEvent("Spin-Up Estimating initial time derivative and initializing time history for model "+p.name)
                #now the models are attached so we can calculate the coefficients
                for lm,lu,lr in zip(m.levelModelList,
                                    m.uList,
                                    m.rList):
                    #calculate the coefficients, any explicit-in-time
                    #terms will be wrong
                    lm.getResidual(lu,lr)
                    #post-process velocity
                    #lm.calculateAuxiliaryQuantitiesAfterStep()
                    #load in the initial conditions into time
                    #integration history to get explict terms right
                    lm.initializeTimeHistory()
                    lm.timeIntegration.initializeSpaceHistory()
                    #recalculate coefficients
                    lm.getResidual(lu,lr)
                    #calculate consistent time derivative
                    lm.estimate_mt()
                    #post-process velocity
                    lm.calculateAuxiliaryQuantitiesAfterStep()
                logEvent("Spin-Up Choosing initial time step for model "+p.name)
                m.stepController.initialize_dt_model(self.tnList[0],self.tnList[1])
                #mwf what if user wants spin-up to be over (t_0,t_1)?

                if m.stepController.stepExact and m.stepController.t_model_last != self.tnList[1]:
                    logEvent("Spin-up step exact called for model %s" % (m.name,),level=3)
                    m.stepController.stepExact_model(self.tnList[1])
                logEvent("Spin-Up Initializing time history for model step controller")
                m.stepController.initializeTimeHistory()
                m.stepController.setInitialGuess(m.uList,m.rList)
                solverFailed = m.solver.solveMultilevel(uList=m.uList,
                                                        rList=m.rList,
                                                        par_uList=m.par_uList,
                                                        par_rList=m.par_rList)
                Profiling.memory("solver.solveMultilevel")
                if solverFailed:
                    logEvent("Spin-Up Step Failed t=%12.5e, dt=%12.5e for model %s, CONTINUING ANYWAY!" %  (m.stepController.t_model,
                                                                                                     m.stepController.dt_model,
                                                                                                     m.name))

                else:
                    if n.restrictFineSolutionToAllMeshes:
                        logEvent("Using interpolant of fine mesh an all meshes")
                        self.restrictFromFineMesh(m)
                    self.postStep(m)
                    self.systemStepController.modelStepTaken(m,self.tnList[0])
                    logEvent("Spin-Up Step Taken, Model step t=%12.5e, dt=%12.5e for model %s" % (m.stepController.t_model,
                                                                                             m.stepController.dt_model,
                                                                                             m.name))
        for p,n,m,simOutput,index in zip(self.pList,self.nList,self.modelList,self.simOutputList,range(len(self.pList))):
            if not self.opts.hotStart:
                logEvent("Archiving initial conditions")
                self.archiveInitialSolution(m,index)
            else:
                self.ar[index].domain = self.ar[index].tree.find("Domain")
            self.initializeViewSolution(m)
            logEvent("Estimating initial time derivative and initializing time history for model "+p.name)
            #now the models are attached so we can calculate the coefficients
            for lm,lu,lr in zip(m.levelModelList,
                                m.uList,
                                m.rList):
                if self.opts.save_dof:
                    for ci in range(lm.coefficients.nc):
                        lm.u[ci].dof_last[:] = lm.u[ci].dof
                #calculate the coefficients, any explicit terms will be wrong
                lm.timeTerm=False
                lm.getResidual(lu,lr)
                #post-process velocity
                #lm.calculateAuxiliaryQuantitiesAfterStep()
                #load in the initial conditions into time integration history to get explict terms right
                lm.initializeTimeHistory()
                lm.timeIntegration.initializeSpaceHistory()
                #recalculate  coefficients with the explicit terms correct
                lm.getResidual(lu,lr)
                #post-process velocity
                #lm.calculateAuxiliaryQuantitiesAfterStep()
                lm.timeTerm=True
                #calculate consistent
                lm.estimate_mt()
                #
            logEvent("Choosing initial time step for model "+p.name)
            m.stepController.initialize_dt_model(self.tnList[0],self.tnList[1])
            #recalculate  with all terms ready
            for lm,lu,lr in zip(m.levelModelList,
                                m.uList,
                                m.rList):
                lm.getResidual(lu,lr)
            logEvent("Initializing time history for model step controller")
            m.stepController.initializeTimeHistory()
        self.systemStepController.initialize_dt_system(self.tnList[0],self.tnList[1]) #may reset other dt's
        for m in self.modelList:
            logEvent("Auxiliary variable calculations for model %s" % (m.name,))
            for av in self.auxiliaryVariables[m.name]:
                av.calculate_init()
        logEvent("Starting time stepping",level=0)
        systemStepFailed=False
        stepFailed=False

        #NS_base has a fairly complicated time stepping loop structure
        #to accommodate fairly general split operator approaches. The
        #outer loop is over user defined time intervals for the entire
        #system of models. The next loop is over potentially adaptive
        #steps for the entire system. The next loop is for iterations
        #over the entire system such as for interactive split
        #operator. The next loop is for a sequence of model steps such
        #as for alternating split operator or fractional step
        #schemes. The next loop is for each model to step, potentially
        #adaptively, to the time in the stepSequence. Lastly there is
        #a loop for substeps(stages).

        for (self.tn_last,self.tn) in zip(self.tnList[:-1],self.tnList[1:]):
<<<<<<< HEAD
            log("==============================================================",level=0)
            log("Solving over interval [%12.5e,%12.5e]" % (self.tn_last,self.tn),level=0)
            log("==============================================================",level=0)
            log("NumericalAnalytics Time Step " + `self.tn`,level=0)
=======
            logEvent("==============================================================",level=0)
            logEvent("Solving over interval [%12.5e,%12.5e]" % (self.tn_last,self.tn),level=0)
            logEvent("==============================================================",level=0)
>>>>>>> 4747f2c0
            if self.opts.save_dof:
                for m in self.modelList:
                    for lm in m.levelModelList:
                        for ci in range(lm.coefficients.nc):
                            lm.u[ci].dof_last[:] = lm.u[ci].dof
            if self.systemStepController.stepExact and self.systemStepController.t_system_last != self.tn:
                self.systemStepController.stepExact_system(self.tn)
            while self.systemStepController.t_system_last < self.tn:

                logEvent("System time step t=%12.5e, dt=%12.5e" % (self.systemStepController.t_system,
                                                              self.systemStepController.dt_system),level=3)

                while (not self.systemStepController.converged() and
                       not systemStepFailed):
                    logEvent("Split operator iteration %i" % (self.systemStepController.its,),level=3)

                    for (self.t_stepSequence,model) in self.systemStepController.stepSequence:

                        logEvent("Model: %s" % (model.name),level=1)
                        logEvent("Fractional step %12.5e for model %s" % (self.t_stepSequence,model.name),level=3)

                        for m in model.levelModelList:
                            if m.movingDomain and m.tLast_mesh != self.systemStepController.t_system_last:
                                m.t_mesh = self.systemStepController.t_system_last
                                m.updateAfterMeshMotion()
                                m.tLast_mesh = m.t_mesh
                        self.preStep(model)
                        self.setWeakDirichletConditions(model)

                        stepFailed = False
                        if model.stepController.stepExact and model.stepController.t_model_last != self.t_stepSequence:
                            logEvent("Step exact called for model %s" % (model.name,),level=3)
                            model.stepController.stepExact_model(self.t_stepSequence)
                        while (model.stepController.t_model_last < self.t_stepSequence and
                               not stepFailed and
                               not self.systemStepController.exitModelStep[model]):

                            logEvent("Model step t=%12.5e, dt=%12.5e for model %s" % (model.stepController.t_model,
                                                                                 model.stepController.dt_model,
                                                                                 model.name),level=3)

                            for self.tSubstep in model.stepController.substeps:

                                logEvent("Model substep t=%12.5e for model %s" % (self.tSubstep,model.name),level=3)
                                #TODO: model.stepController.substeps doesn't seem to be updated after a solver failure unless model.stepController.stepExact is true
                                logEvent("Model substep t=%12.5e for model %s model.timeIntegration.t= %12.5e" % (self.tSubstep,model.name,model.levelModelList[-1].timeIntegration.t),level=3)

                                model.stepController.setInitialGuess(model.uList,model.rList)
                                solverFailed = model.solver.solveMultilevel(uList=model.uList,
                                                                            rList=model.rList,
                                                                            par_uList=model.par_uList,
                                                                            par_rList=model.par_rList)
                                Profiling.memory("solver.solveMultilevel")
                                if self.opts.wait:
                                    raw_input("Hit any key to continue")
                                if solverFailed:
                                    break
                                else:
                                    if n.restrictFineSolutionToAllMeshes:
                                        logEvent("Using interpolant of fine mesh an all meshes")
                                        self.restrictFromFineMesh(model)
                                    model.stepController.updateSubstep()
                            #end model substeps
                            if solverFailed:
                                logEvent("Step failed due to solver failure")
                                stepFailed = not self.systemStepController.retryModelStep_solverFailure(model)
                            elif model.stepController.errorFailure():
                                logEvent("Step failed due to error failure")
                                stepFailed = not self.systemStepController.retryModelStep_errorFailure(model)
                            else:
                                #set up next step
                                self.systemStepController.modelStepTaken(model,self.t_stepSequence)
                                logEvent("Step Taken, t_stepSequence= %s Model step t=%12.5e, dt=%12.5e for model %s" % (self.t_stepSequence,
                                                                                                                    model.stepController.t_model,
                                                                                                                    model.stepController.dt_model,
                                                                                                                    model.name),level=3)
                        #end model step
                        if stepFailed:
                            logEvent("Sequence step failed")
                            if not self.systemStepController.ignoreSequenceStepFailure(model):
                                break
                            else:
                                logEvent("IGNORING STEP FAILURE")
                                self.postStep(model)
                                self.systemStepController.sequenceStepTaken(model)
                        else:
                            self.postStep(model)
                            self.systemStepController.sequenceStepTaken(model)
                    #end model split operator step
                    if stepFailed:
                        systemStepFailed = not self.systemStepController.retrySequence_modelStepFailure()
                        if not systemStepFailed:
                            stepFailed=False
                            logEvent("Retrying sequence")
                        else:
                            logEvent("Sequence failed")
                    else:
                        self.firstStep=False
                        systemStepFailed=False
                        self.systemStepController.sequenceTaken()
                        for index,model in enumerate(self.modelList):
                            self.viewSolution(model,index)
                        if self.archiveFlag == ArchiveFlags.EVERY_MODEL_STEP:
                            self.tCount+=1
                            for index,model in enumerate(self.modelList):
                                self.archiveSolution(model,index,self.systemStepController.t_system)
                #end system split operator sequence
                if systemStepFailed:
                    logEvent("System Step Failed")
                    #go ahead and update as if the time step had succeeded
                    self.postStep(model)
                    self.systemStepController.modelStepTaken(model,self.t_stepSequence)
                    self.systemStepController.sequenceTaken()
                    self.systemStepController.updateTimeHistory()
                    #you're dead if retrySequence didn't work
                    logEvent("Step Failed, Model step t=%12.5e, dt=%12.5e for model %s" % (model.stepController.t_model,
                                                                                      model.stepController.dt_model,
                                                                                      model.name))
                    break
                else:
                    self.systemStepController.updateTimeHistory()
                    self.systemStepController.choose_dt_system()
                    logEvent("Step Taken, System time step t=%12.5e, dt=%12.5e" % (self.systemStepController.t_system,
                                                                              self.systemStepController.dt_system))
                    if self.systemStepController.stepExact and self.systemStepController.t_system_last != self.tn:
                        self.systemStepController.stepExact_system(self.tn)
                    logEvent("Step Taken, Model step t=%12.5e, dt=%12.5e for model %s" % (model.stepController.t_model,
                                                                                     model.stepController.dt_model,
                                                                                     model.name))
                for model in self.modelList:
                    for av in self.auxiliaryVariables[model.name]:
                        av.calculate()
                if self.archiveFlag == ArchiveFlags.EVERY_SEQUENCE_STEP:
                    self.tCount+=1
                    for index,model in enumerate(self.modelList):
                        self.archiveSolution(model,index,self.systemStepController.t_system_last)
            #end system step iterations
            if self.archiveFlag == ArchiveFlags.EVERY_USER_STEP:
                self.tCount+=1
                for index,model in enumerate(self.modelList):
                    self.archiveSolution(model,index,self.systemStepController.t_system_last)
            if systemStepFailed:
                break
        logEvent("Finished calculating solution",level=3)
        for index,model in enumerate(self.modelList):
            self.finalizeViewSolution(model)
            self.closeArchive(model,index)
        return systemStepFailed
    #
    #try to make preStep and postStep just manipulate "current values" and let the step controllers manage the history setting
    ##intermodel transfer before a solution step
    def preStep(self,model):
        for level,levelModel in enumerate(model.levelModelList):
            preCopy = levelModel.coefficients.preStep(model.stepController.t_model,firstStep=self.firstStep)
            if (preCopy != None and preCopy.has_key(('copy_uList')) and preCopy['copy_uList'] == True):
                for u_ci_lhs,u_ci_rhs in zip(levelModel.u.values(),self.modelList[preCopy['uList_model']].levelModelList[level].u.values()):
                    u_ci_lhs.dof[:] = u_ci_rhs.dof
                levelModel.setFreeDOF(model.uList[level])
            if preCopy != None and preCopy.has_key(('clear_uList')) and preCopy['clear_uList'] == True:
                for u_ci_lhs in levelModel.u.values():
                    u_ci_lhs.dof[:] = 0.0
                levelModel.setFreeDOF(model.uList[level])
            if preCopy != None and preCopy.has_key(('reset_uList')) and preCopy['reset_uList'] == True:
                levelModel.setFreeDOF(model.uList[level])
                levelModel.getResidual(model.uList[level],model.rList[level])

    ##intermodel transfer after a step
    def postStep(self,model):
        for level,levelModel in enumerate(model.levelModelList):
            postCopy = levelModel.coefficients.postStep(model.stepController.t_model,firstStep=self.firstStep)
            if postCopy != None and postCopy.has_key(('copy_uList')) and postCopy['copy_uList'] == True:
                for u_ci_lhs,u_ci_rhs in zip(self.modelList[postCopy['uList_model']].levelModelList[level].u.values(),model.levelModelList[level].u.values()):
                    u_ci_lhs.dof[:] = u_ci_rhs.dof
                self.modelList[postCopy['uList_model']].levelModelList[level].setFreeDOF(self.modelList[postCopy['uList_model']].uList[level])

    def setWeakDirichletConditions(self,model):
        if model.weakDirichletConditions != None:
            for levelModel in model.levelModelList:
                levelModel.dirichletNodeSetList={}
                levelModel.dirichletGlobalNodeSet={}
                levelModel.dirichletValues={}
            for ci in model.weakDirichletConditions:
                for levelModel in model.levelModelList:
                    model.weakDirichletConditions[ci](levelModel)

    def restrictFromFineMesh(self,model):
        for level in range(len(model.levelModelList)-1,0,-1):
            for cj in range(model.levelModelList[-1].coefficients.nc):
                model.meshTransfers.interp_bcListDict[cj][level].matvec(model.levelModelList[level].u[cj].dof,
                                                                                 model.levelModelList[level-1].u[cj].dof)
            model.levelModelList[level-1].setFreeDOF(model.uList[level-1])
            model.levelModelList[level-1].calculateCoefficients()

    ##save model's initial solution values to archive
    def archiveInitialSolution(self,model,index):
        import xml.etree.ElementTree as ElementTree
        if self.archiveFlag == ArchiveFlags.UNDEFINED:
            return
        logEvent("Writing initial mesh for  model = "+model.name,level=3)
        logEvent("Writing initial conditions for  model = "+model.name,level=3)
        if not self.so.useOneArchive or index==0:
            self.ar[index].domain = ElementTree.SubElement(self.ar[index].tree.getroot(),"Domain")
        if self.so.useOneArchive:
            model.levelModelList[-1].archiveFiniteElementSolutions(self.ar[index],self.tnList[0],self.tCount,initialPhase=True,
                                                                   writeVectors=True,meshChanged=True,femSpaceWritten=self.femSpaceWritten,
                                                                   writeVelocityPostProcessor=self.opts.writeVPP)
        else:
            model.levelModelList[-1].archiveFiniteElementSolutions(self.ar[index],self.tnList[0],self.tCount,initialPhase=True,
                                                                   writeVectors=True,meshChanged=True,
                                                                   writeVelocityPostProcessor=self.opts.writeVPP)
        #could just pull the code and flags out from SimTools rathter than asking it to parse them
        #uses values in simFlags['storeQuantities']
        #q dictionary
        if self.archive_q[index] == True:
            scalarKeys = model.simTools.getScalarElementStorageKeys(model,self.tnList[0])
            vectorKeys = model.simTools.getVectorElementStorageKeys(model,self.tnList[0])
            tensorKeys = model.simTools.getTensorElementStorageKeys(model,self.tnList[0])
            model.levelModelList[-1].archiveElementQuadratureValues(self.ar[index],self.tnList[0],self.tCount,
                                                                    scalarKeys=scalarKeys,vectorKeys=vectorKeys,tensorKeys=tensorKeys,
                                                                    initialPhase=True,meshChanged=True)
        if self.archive_ebq_global[index] == True:
            #ebq_global dictionary
            scalarKeys = model.simTools.getScalarElementBoundaryStorageKeys(model,self.tnList[0])
            vectorKeys = model.simTools.getVectorElementBoundaryStorageKeys(model,self.tnList[0])
            tensorKeys = model.simTools.getTensorElementBoundaryStorageKeys(model,self.tnList[0])
            model.levelModelList[-1].archiveElementBoundaryQuadratureValues(self.ar[index],self.tnList[0],self.tCount,
                                                                                scalarKeys=scalarKeys,vectorKeys=vectorKeys,tensorKeys=tensorKeys,
                                                                                initialPhase=True,meshChanged=True)
        if self.archive_ebqe[index] == True:
            #ebqe dictionary
            scalarKeys = model.simTools.getScalarExteriorElementBoundaryStorageKeys(model,self.tnList[0])
            vectorKeys = model.simTools.getVectorExteriorElementBoundaryStorageKeys(model,self.tnList[0])
            tensorKeys = model.simTools.getTensorExteriorElementBoundaryStorageKeys(model,self.tnList[0])
            model.levelModelList[-1].archiveExteriorElementBoundaryQuadratureValues(self.ar[index],self.tnList[0],self.tCount,
                                                                                    scalarKeys=scalarKeys,vectorKeys=vectorKeys,tensorKeys=tensorKeys,
                                                                                    initialPhase=True,meshChanged=True)

        #for nonlinear POD
        if self.archive_pod_residuals[index] == True:
            res_space = {}; res_mass = {}
            for ci in range(model.levelModelList[-1].coefficients.nc):
                res_space[ci] = numpy.zeros(model.levelModelList[-1].u[ci].dof.shape,'d')
                model.levelModelList[-1].getSpatialResidual(model.levelModelList[-1].u[ci].dof,res_space[ci])
                res_mass[ci] = numpy.zeros(model.levelModelList[-1].u[ci].dof.shape,'d')
                model.levelModelList[-1].getMassResidual(model.levelModelList[-1].u[ci].dof,res_mass[ci])
            model.levelModelList[-1].archiveFiniteElementResiduals(self.ar[index],self.tnList[0],self.tCount,res_space,res_name_base='spatial_residual')
            model.levelModelList[-1].archiveFiniteElementResiduals(self.ar[index],self.tnList[0],self.tCount,res_mass,res_name_base='mass_residual')

        if not self.opts.cacheArchive:
            if not self.so.useOneArchive:
                self.ar[index].sync()
            else:
                if index == len(self.ar) - 1:
                    self.ar[index].sync()
    ##save model's solution values to archive
    def archiveSolution(self,model,index,t=None):
        if self.archiveFlag == ArchiveFlags.UNDEFINED:
            return
        if t == None:
            t = self.systemStepController.t_system

        logEvent("Writing mesh header for  model = "+model.name+" at time t="+str(t),level=3)
        logEvent("Writing solution for  model = "+model.name,level=3)
        if self.so.useOneArchive:
            if index==0:
                self.femSpaceWritten={}
            model.levelModelList[-1].archiveFiniteElementSolutions(self.ar[index],t,self.tCount,
                                                                   initialPhase=False,
                                                                   writeVectors=True,meshChanged=True,femSpaceWritten=self.femSpaceWritten,
                                                                   writeVelocityPostProcessor=self.opts.writeVPP)
        else:
            model.levelModelList[-1].archiveFiniteElementSolutions(self.ar[index],t,self.tCount,
                                                                   initialPhase=False,
                                                                   writeVectors=True,meshChanged=True,
                                                                   writeVelocityPostProcessor=self.opts.writeVPP)
        model.levelModelList[-1].archiveAnalyticalSolutions(self.ar[index],self.pList[index].analyticalSolution,
                                                            t,
                                                            self.tCount)
        #uses values in simFlags['storeQuantities']
        #q dictionary
        if self.archive_q[index] == True:
            scalarKeys = model.simTools.getScalarElementStorageKeys(model,t)
            vectorKeys = model.simTools.getVectorElementStorageKeys(model,t)
            tensorKeys = model.simTools.getTensorElementStorageKeys(model,t)
            model.levelModelList[-1].archiveElementQuadratureValues(self.ar[index],t,self.tCount,
                                                                    scalarKeys=scalarKeys,vectorKeys=vectorKeys,tensorKeys=tensorKeys,
                                                                    initialPhase=False,meshChanged=True)

        #ebq_global dictionary
        if self.archive_ebq_global[index] == True:
            scalarKeys = model.simTools.getScalarElementBoundaryStorageKeys(model,t)
            vectorKeys = model.simTools.getVectorElementBoundaryStorageKeys(model,t)
            tensorKeys = model.simTools.getTensorElementBoundaryStorageKeys(model,t)
            model.levelModelList[-1].archiveElementBoundaryQuadratureValues(self.ar[index],t,self.tCount,
                                                                            scalarKeys=scalarKeys,vectorKeys=vectorKeys,tensorKeys=tensorKeys,
                                                                            initialPhase=False,meshChanged=True)
        if self.archive_ebqe[index] == True:
            #ebqe dictionary
            scalarKeys = model.simTools.getScalarExteriorElementBoundaryStorageKeys(model,t)
            vectorKeys = model.simTools.getVectorExteriorElementBoundaryStorageKeys(model,t)
            tensorKeys = model.simTools.getTensorExteriorElementBoundaryStorageKeys(model,t)
            model.levelModelList[-1].archiveExteriorElementBoundaryQuadratureValues(self.ar[index],t,self.tCount,
                                                                                    scalarKeys=scalarKeys,vectorKeys=vectorKeys,tensorKeys=tensorKeys,
                                                                                    initialPhase=False,meshChanged=True)
        #for nonlinear POD
        if self.archive_pod_residuals[index] == True:
            res_space = {}; res_mass = {}
            for ci in range(model.levelModelList[-1].coefficients.nc):
                res_space[ci] = numpy.zeros(model.levelModelList[-1].u[ci].dof.shape,'d')
                model.levelModelList[-1].getSpatialResidual(model.levelModelList[-1].u[ci].dof,res_space[ci])
                res_mass[ci] = numpy.zeros(model.levelModelList[-1].u[ci].dof.shape,'d')
                model.levelModelList[-1].getMassResidual(model.levelModelList[-1].u[ci].dof,res_mass[ci])
            model.levelModelList[-1].archiveFiniteElementResiduals(self.ar[index],t,self.tCount,res_space,res_name_base='spatial_residual')
            model.levelModelList[-1].archiveFiniteElementResiduals(self.ar[index],t,self.tCount,res_mass,res_name_base='mass_residual')

        if not self.opts.cacheArchive:
            if not self.so.useOneArchive:
                self.ar[index].sync()
            else:
                if index == len(self.ar) - 1:
                    self.ar[index].sync()

    ## clean up archive
    def closeArchive(self,model,index):
        if self.archiveFlag == None:
            return
        if self.so.useOneArchive:
            if index==0:
                logEvent("Closing solution archive for "+self.so.name)
                self.ar[index].close()
        else:
            logEvent("Closing solution archive for "+model.name)
            self.ar[index].close()

    def initializeViewSolution(self,model):
        """
        """
        model.viewer.preprocess(model,model.stepController.t_model_last)
        model.simTools.preprocess(model,model.stepController.t_model_last)

    ## run time visualization for modela
    def viewSolution(self,model,initialCondition=False):
        """

        """
        #mwf looking at last solns
        if (model.viewer.viewerType != 'matlab' or model.stepController.t_model_last <= self.tnList[0] or
            model.stepController.t_model_last >= self.tnList[-1]):
            model.viewer.processTimeLevel(model,model.stepController.t_model_last)
            model.simTools.processTimeLevel(model,model.stepController.t_model_last)


    ## clean up runtime visualization
    def finalizeViewSolution(self,model):
        model.viewer.postprocess(model,model.stepController.t_model_last)
        model.simTools.postprocess(model,model.stepController.t_model_last)<|MERGE_RESOLUTION|>--- conflicted
+++ resolved
@@ -21,13 +21,7 @@
 from Archiver import ArchiveFlags
 import Domain
 
-<<<<<<< HEAD
-from Profiling import logEvent
-
-log = Profiling.logEvent
-=======
 from .Profiling import logEvent
->>>>>>> 4747f2c0
 
 # Global to control whether the kernel starting is active.
 embed_ok = True
@@ -261,12 +255,8 @@
                 mlMesh = MeshTools.MultilevelTriangularMesh(0,0,0,skipInit=True,
                                                             nLayersOfOverlap=n.nLayersOfOverlapForParallel,
                                                             parallelPartitioningType=n.parallelPartitioningType)
-<<<<<<< HEAD
                 logEvent("NAHeader GridRefinements %i" % (n.nLevels) )
-                log("Generating %i-level mesh from coarse Triangle mesh" % (n.nLevels,))
-=======
                 logEvent("Generating %i-level mesh from coarse Triangle mesh" % (n.nLevels,))
->>>>>>> 4747f2c0
                 mlMesh.generateFromExistingCoarseMesh(mesh,n.nLevels,
                                                       nLayersOfOverlap=n.nLayersOfOverlapForParallel,
                                                       parallelPartitioningType=n.parallelPartitioningType)
@@ -539,14 +529,9 @@
         else:
             logEvent("Using tnList from so = "+so.name)
             self.tnList = so.tnList
-<<<<<<< HEAD
-        log("Time sequence"+`self.tnList`)
+        logEvent("Time sequence"+`self.tnList`)
         logEvent("NAHeader Num Time Steps "+`len(self.tnList)-1`)
-        log("Setting "+so.name+" systemStepController to object of type "+str(so.systemStepControllerType))
-=======
-        logEvent("Time sequence"+`self.tnList`)
         logEvent("Setting "+so.name+" systemStepController to object of type "+str(so.systemStepControllerType))
->>>>>>> 4747f2c0
         self.systemStepController = so.systemStepControllerType(self.modelList,stepExact=so.systemStepExact)
         self.systemStepController.setFromOptions(so)
         logEvent("Finished NumericalSolution initialization")
@@ -554,21 +539,13 @@
     ## compute the solution
     def calculateSolution(self,runName):
         """ Cacluate the PDEs numerical solution.
-<<<<<<< HEAD
-        
-=======
-
->>>>>>> 4747f2c0
+
         Parameters
         ----------
         runName : str
             A name for the calculated solution.
         """
-<<<<<<< HEAD
-        log("Setting initial conditions",level=0)
-=======
         logEvent("Setting initial conditions",level=0)
->>>>>>> 4747f2c0
         for index,p,n,m,simOutput in zip(range(len(self.modelList)),self.pList,self.nList,self.modelList,self.simOutputList):
             if self.opts.hotStart:
                 logEvent("Setting initial conditions from hot start file for "+p.name)
@@ -737,16 +714,10 @@
         #a loop for substeps(stages).
 
         for (self.tn_last,self.tn) in zip(self.tnList[:-1],self.tnList[1:]):
-<<<<<<< HEAD
-            log("==============================================================",level=0)
-            log("Solving over interval [%12.5e,%12.5e]" % (self.tn_last,self.tn),level=0)
-            log("==============================================================",level=0)
-            log("NumericalAnalytics Time Step " + `self.tn`,level=0)
-=======
             logEvent("==============================================================",level=0)
             logEvent("Solving over interval [%12.5e,%12.5e]" % (self.tn_last,self.tn),level=0)
             logEvent("==============================================================",level=0)
->>>>>>> 4747f2c0
+            logEvent("NumericalAnalytics Time Step " + `self.tn`,level=0)
             if self.opts.save_dof:
                 for m in self.modelList:
                     for lm in m.levelModelList:
