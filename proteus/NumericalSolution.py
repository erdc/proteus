--- conflicted
+++ resolved
@@ -444,12 +444,9 @@
                     mlMesh.generateFromExistingCoarseMesh(mesh,n.nLevels,
                                                           nLayersOfOverlap=n.nLayersOfOverlapForParallel,
                                                           parallelPartitioningType=n.parallelPartitioningType)
-<<<<<<< HEAD
 
 
             
-=======
->>>>>>> ce4a1ecb
             mlMesh_nList.append(mlMesh)
             if opts.viewMesh:
                 logEvent("Attempting to visualize mesh")
