"""
A hierarchy of classes for managing comlete numerical solution implementations

.. inheritance-diagram:: proteus.NumericalSolution
   :parts: 1
"""

import os
import numpy
from subprocess import check_call

import LinearSolvers
import NonlinearSolvers
import TriangleTools
import MeshTools
import Profiling
import Transport
import SimTools
import Archiver
import Viewers
from Archiver import ArchiveFlags
import Domain

log = Profiling.logEvent

# Global to control whether the kernel starting is active.
embed_ok = True

class NS_base:  # (HasTraits):
    r"""
    The base class for managing the numerical solution of  PDE's.

    The constructor must build all the objects required by a numerical
    method to approximate the solution over a sequence of time intervals.

    calculateSolution(runName) carries out the numerical solution.

    .. graphviz::

       digraph NumericalSolutionHasA {
       node [shape=record, fontname=Helvetica, fontsize=12];
       NS   [label="NumericalSolution" URL="\ref NumericalSolution", style="filled", fillcolor="gray"];
       mList [label="MultilevelTranportModel [n]" URL="\ref proteus::Transport::MultilevelTransport"];
       nsList [label="NonLinearSolver [n] " URL="\ref proteus::NonLinearSolver"];
       lsList [label="LinearSolver [n] " URL="\ref proteus::LinearSolver"];
       pList [label="Problem Specification [n]" URL="\ref proteus::default_p"];
       nList [label="Numerics Specifiation [n]" URL="\ref proteus::default_n"];
       sList [label="Output Specification [n]" URL="\ref proteus::SimTools"];
       so [label="Coupling Specification " URL="\ref proteus::SO_base"];
       ar [label="Archiver" URL="\ref proteus::AR_base"];
       NS -> pList [arrowhead="normal", style="dashed", color="purple"];
       NS -> nList [arrowhead="normal", style="dashed", color="purple"];
       NS -> so [arrowhead="normal", style="dashed", color="purple"];
       NS -> sList [arrowhead="normal", style="dashed", color="purple"];
       NS -> mList [arrowhead="normal", style="dashed", color="purple"];
       NS -> nsList [arrowhead="normal", style="dashed", color="purple"];
       NS -> lsList [arrowhead="normal", style="dashed", color="purple"];
       NS -> ar [arrowhead="normal", style="dashed", color="purple"];
       }
    """

    def __init__(self, so,pList,nList,sList,opts,simFlagsList=None):
        import Comm
        comm=Comm.get()
        self.comm=comm
        message = "Initializing NumericalSolution for "+so.name+"\n System includes: \n"
        for p in pList:
            message += p.name+"\n"
        log(message)
        self.so=so
        self.pList=pList
        self.nList=nList
        self.opts=opts
        self.simFlagsList=simFlagsList
        self.timeValues={}
        Profiling.memory("Memory used before initializing"+so.name)
        memBase = Profiling.memLast #save current memory usage for later
        if not so.useOneMesh:
            so.useOneArchive=False

        log("Setting Archiver(s)")

        if so.useOneArchive:
            self.femSpaceWritten={}
            tmp  = Archiver.XdmfArchive(opts.dataDir,so.name,useTextArchive=opts.useTextArchive,
                                        gatherAtClose=opts.gatherArchive,hotStart=opts.hotStart,
                                        useGlobalXMF=(not opts.subdomainArchives),
                                        global_sync=opts.global_sync)
            self.ar = dict([(i,tmp) for i in range(len(self.pList))])
        elif len(self.pList) == 1:
            self.ar = {0:Archiver.XdmfArchive(opts.dataDir,so.name,useTextArchive=opts.useTextArchive,
                                              gatherAtClose=opts.gatherArchive,hotStart=opts.hotStart)} #reuse so.name if possible
        else:
            self.ar = dict([(i,Archiver.XdmfArchive(opts.dataDir,p.name,useTextArchive=opts.useTextArchive,
                                                    gatherAtClose=opts.gatherArchive,hotStart=opts.hotStart)) for i,p in enumerate(self.pList)])
        #by default do not save quadrature point info
        self.archive_q                 = dict([(i,False) for i in range(len(self.pList))]);
        self.archive_ebq_global        = dict([(i,False) for i in range(len(self.pList))]);
        self.archive_ebqe              = dict([(i,False) for i in range(len(self.pList))]);
        self.archive_pod_residuals = dict([(i,False) for i in range(len(self.pList))]);
        if simFlagsList != None:
            assert len(simFlagsList) == len(self.pList), "len(simFlagsList) = %s should be %s " % (len(simFlagsList),len(self.pList))
            for index in range(len(self.pList)):
                if simFlagsList[index].has_key('storeQuantities'):
                    for quant in filter(lambda a: a != None,simFlagsList[index]['storeQuantities']):
                        recType = quant.split(':')
                        if len(recType) > 1 and recType[0] == 'q':
                            self.archive_q[index] = True
                        elif len(recType) > 1 and recType[0] == 'ebq_global':
                            self.archive_ebq_global[index] = True
                        elif len(recType) > 1 and recType[0] == 'ebqe':
                            self.archive_ebqe[index] = True
                        #
                        elif recType[0] == 'pod_residuals':
                            self.archive_pod_residuals[index]=True
                        else:
                            log("Warning Numerical Solution storeQuantity = %s not recognized won't archive" % quant)
                    #
                #
            #
        #
        log("Setting up MultilevelMesh")
        mlMesh_nList = []
        if so.useOneMesh:
            log("Building one multilevel mesh for all models")
            nListForMeshGeneration=[nList[0]]
            pListForMeshGeneration=[pList[0]]
        else:
            log("Building seperate meshes for each model")
            nListForMeshGeneration=nList
            pListForMeshGeneration=pList

        for p,n in zip(pListForMeshGeneration,nListForMeshGeneration):
            if opts.hotStart:
                p.genMesh = False
                log("Hotstarting, using existing mesh "+p.name)
            else:
                log("Generating mesh for "+p.name)
            #support for old-style domain input
            if p.domain == None:
                if p.nd == 1:
                    p.domain = Domain.RectangularDomain(L=p.L[:1],
                                                        x=p.x0[:1],
                                                        name=p.name)
                elif p.nd == 2:
                    if p.polyfile != None:
                        p.domain = Domain.PlanarStraightLineGraphDomain(fileprefix=p.polyfile,name=p.polyfile)
                    else:
                        p.domain = Domain.RectangularDomain(L=p.L[:2],
                                                            x=p.x0[:2],
                                                            name=p.name)
                elif p.nd == 3:
                    if p.polyfile != None:
                        p.domain = Domain.PiecewiseLinearComplexDomain(fileprefix=p.polyfile,name=p.polyfile)
                    elif p.meshfile != None:
                        p.domain = Domain.Mesh3DMDomain(p.meshfile)
                    else:
                        p.domain = Domain.RectangularDomain(L=p.L[:3],
                                                            x=p.x0[:3],
                                                            name=p.name)
                else:
                    raise RuntimeError("No support for domains in more than three dimensions")
            #now generate meshes, could move to Domain and use polymorphism or MeshTools
            if isinstance(p.domain,Domain.RectangularDomain):
                if p.domain.nd == 1:
                    mlMesh = MeshTools.MultilevelEdgeMesh(n.nn, 1, 1,
                                                          p.domain.x[0], 0.0, 0.0,
                                                          p.domain.L[0], 1.0, 1.0,
                                                          refinementLevels=n.nLevels,
                                                          nLayersOfOverlap=n.nLayersOfOverlapForParallel,
                                                          parallelPartitioningType=n.parallelPartitioningType)
                elif p.domain.nd == 2:
                    if (n.nnx == n.nny == None):
                        nnx = nny = n.nn
                    else:
                        nnx = n.nnx
                        nny = n.nny
                    log("Building %i x %i rectangular mesh for %s" % (nnx,nny,p.name))

                    if not hasattr(n,'quad'):
                        n.quad = False

                    if (n.quad):
                        mlMesh = MeshTools.MultilevelQuadrilateralMesh(nnx,nny,1,
                                                                       p.domain.x[0], p.domain.x[1], 0.0,
                                                                       p.domain.L[0],p.domain.L[1],1,
                                                                       refinementLevels=n.nLevels,
                                                                       nLayersOfOverlap=n.nLayersOfOverlapForParallel,
                                                                       parallelPartitioningType=n.parallelPartitioningType)
                    else:
                        mlMesh = MeshTools.MultilevelTriangularMesh(nnx,nny,1,
                                                                    p.domain.x[0], p.domain.x[1], 0.0,
                                                                    p.domain.L[0],p.domain.L[1],1,
                                                                    refinementLevels=n.nLevels,
                                                                    nLayersOfOverlap=n.nLayersOfOverlapForParallel,
                                                                    parallelPartitioningType=n.parallelPartitioningType)

                elif p.domain.nd == 3:
                    if (n.nnx == n.nny == n.nnz ==None):
                        nnx = nny = nnz = n.nn
                    else:
                        nnx = n.nnx
                        nny = n.nny
                        nnz = n.nnz
                    log("Building %i x %i x %i rectangular mesh for %s" % (nnx,nny,nnz,p.name))

                    if not hasattr(n,'hex'):
                        n.hex = False

                    if not hasattr(n,'NURBS'):
                        n.NURBS = False

                    if (n.NURBS):
                        mlMesh = MeshTools.MultilevelNURBSMesh(nnx,nny,nnz,
                                                               n.px,n.py,n.pz,
                                                               p.domain.x[0], p.domain.x[1], p.domain.x[2],
                                                               p.domain.L[0], p.domain.L[1], p.domain.L[2],
                                                               refinementLevels=n.nLevels,
                                                               nLayersOfOverlap=n.nLayersOfOverlapForParallel,
                                                               parallelPartitioningType=n.parallelPartitioningType)
                    elif (n.hex):
                        if not hasattr(n,'px'):
                            n.px=0
                            n.py=0
                            n.pz=0
                        mlMesh = MeshTools.MultilevelHexahedralMesh(nnx, nny, nnz,
                                                                    n.px,n.py,n.pz,
                                                                    p.domain.x[0], p.domain.x[1], p.domain.x[2],
                                                                    p.domain.L[0], p.domain.L[1], p.domain.L[2],
                                                                    refinementLevels=n.nLevels,
                                                                    nLayersOfOverlap=n.nLayersOfOverlapForParallel,
                                                                    parallelPartitioningType=n.parallelPartitioningType)
                    else :
                        mlMesh = MeshTools.MultilevelTetrahedralMesh(nnx, nny, nnz,
                                                                     p.domain.x[0], p.domain.x[1], p.domain.x[2],
                                                                     p.L[0], p.L[1], p.L[2],
                                                                     refinementLevels=n.nLevels,
                                                                     nLayersOfOverlap=n.nLayersOfOverlapForParallel,
                                                                     parallelPartitioningType=n.parallelPartitioningType)

            elif isinstance(p.domain,Domain.PlanarStraightLineGraphDomain):
                log("Calling Triangle to generate 2D mesh for"+p.name)
                tmesh = TriangleTools.TriangleBaseMesh(baseFlags=n.triangleOptions,
                                                       nbase=1,
                                                       verbose=10)
                if comm.isMaster() and p.genMesh:
                    tmesh.readFromPolyFile(p.domain.polyfile)
                    tmesh.writeToFile(p.domain.polyfile)
                    log("Converting to Proteus Mesh")
                    mesh=tmesh.convertToProteusMesh(verbose=1)
                comm.barrier()
                if not comm.isMaster() or not p.genMesh:
                    mesh = MeshTools.TriangularMesh()
                    mesh.generateFromTriangleFiles(filebase=p.domain.polyfile,base=1)
                mlMesh = MeshTools.MultilevelTriangularMesh(0,0,0,skipInit=True,
                                                            nLayersOfOverlap=n.nLayersOfOverlapForParallel,
                                                            parallelPartitioningType=n.parallelPartitioningType)
                log("Generating %i-level mesh from coarse Triangle mesh" % (n.nLevels,))
                mlMesh.generateFromExistingCoarseMesh(mesh,n.nLevels,
                                                      nLayersOfOverlap=n.nLayersOfOverlapForParallel,
                                                      parallelPartitioningType=n.parallelPartitioningType)
            elif isinstance(p.domain,Domain.PiecewiseLinearComplexDomain):
                from subprocess import call
                import sys
                if comm.rank() == 0 and (p.genMesh or not (os.path.exists(p.domain.polyfile+".ele") and
                                                           os.path.exists(p.domain.polyfile+".node") and
                                                           os.path.exists(p.domain.polyfile+".face"))):
                    log("Running tetgen to generate 3D mesh for "+p.name,level=1)
                    tetcmd = "tetgen -%s %s.poly" % (n.triangleOptions,p.domain.polyfile)
                    log("Calling tetgen on rank 0 with command %s" % (tetcmd,))

                    check_call(tetcmd, shell=True)

                    log("Done running tetgen")
                    elefile  = "%s.1.ele" % p.domain.polyfile
                    nodefile = "%s.1.node" % p.domain.polyfile
                    facefile = "%s.1.face" % p.domain.polyfile
                    edgefile = "%s.1.edge" % p.domain.polyfile
                    assert os.path.exists(elefile), "no 1.ele"
                    tmp = "%s.ele" % p.domain.polyfile
                    os.rename(elefile,tmp)
                    assert os.path.exists(tmp), "no .ele"
                    assert os.path.exists(nodefile), "no 1.node"
                    tmp = "%s.node" % p.domain.polyfile
                    os.rename(nodefile,tmp)
                    assert os.path.exists(tmp), "no .node"
                    if os.path.exists(facefile):
                        tmp = "%s.face" % p.domain.polyfile
                        os.rename(facefile,tmp)
                        assert os.path.exists(tmp), "no .face"
                    if os.path.exists(edgefile):
                        tmp = "%s.edge" % p.domain.polyfile
                        os.rename(edgefile,tmp)
                        assert os.path.exists(tmp), "no .edge"
                comm.barrier()
                log("Initializing mesh and MultilevelMesh")
                nbase = 1
                mesh=MeshTools.TetrahedralMesh()
                mlMesh = MeshTools.MultilevelTetrahedralMesh(0,0,0,skipInit=True,
                                                             nLayersOfOverlap=n.nLayersOfOverlapForParallel,
                                                             parallelPartitioningType=n.parallelPartitioningType)
                if opts.generatePartitionedMeshFromFiles:
                    log("Generating partitioned mesh from Tetgen files")
                    mlMesh.generatePartitionedMeshFromTetgenFiles(p.domain.polyfile,nbase,mesh,n.nLevels,
                                                                  nLayersOfOverlap=n.nLayersOfOverlapForParallel,
                                                                  parallelPartitioningType=n.parallelPartitioningType)
                else:
                    log("Generating coarse global mesh from Tetgen files")
                    mesh.generateFromTetgenFiles(p.domain.polyfile,nbase,parallel = comm.size() > 1)
                    log("Generating partitioned %i-level mesh from coarse global Tetgen mesh" % (n.nLevels,))
                    mlMesh.generateFromExistingCoarseMesh(mesh,n.nLevels,
                                                          nLayersOfOverlap=n.nLayersOfOverlapForParallel,
                                                          parallelPartitioningType=n.parallelPartitioningType)
            elif isinstance(p.domain,Domain.MeshTetgenDomain):
                mesh=MeshTools.TetrahedralMesh()
                log("Reading coarse mesh from tetgen file")
                mesh.generateFromTetgenFiles(p.domain.meshfile,1)
                mlMesh = MeshTools.MultilevelTetrahedralMesh(0,0,0,skipInit=True,
                                                             nLayersOfOverlap=n.nLayersOfOverlapForParallel,
                                                             parallelPartitioningType=n.parallelPartitioningType)
                log("Generating %i-level mesh from coarse Tetgen mesh" % (n.nLevels,))
                mlMesh.generateFromExistingCoarseMesh(mesh,n.nLevels,
                                                      nLayersOfOverlap=n.nLayersOfOverlapForParallel,
                                                      parallelPartitioningType=n.parallelPartitioningType)
            elif isinstance(p.domain,Domain.Mesh3DMDomain):
                mesh=MeshTools.TetrahedralMesh()
                log("Reading coarse mesh from 3DM file")
                mesh.generateFrom3DMFile(p.domain.meshfile)
                mlMesh = MeshTools.MultilevelTetrahedralMesh(0,0,0,skipInit=True,
                                                             nLayersOfOverlap=n.nLayersOfOverlapForParallel,
                                                             parallelPartitioningType=n.parallelPartitioningType)
                log("Generating %i-level mesh from coarse 3DM mesh" % (n.nLevels,))
                mlMesh.generateFromExistingCoarseMesh(mesh,n.nLevels,
                                                      nLayersOfOverlap=n.nLayersOfOverlapForParallel,
                                                      parallelPartitioningType=n.parallelPartitioningType)
            elif isinstance(p.domain,Domain.MeshHexDomain):
                mesh=MeshTools.HexahedralMesh()
                log("Reading coarse mesh from file")
                mesh.generateFromHexFile(p.domain.meshfile)
                mlMesh = MeshTools.MultilevelHexahedralMesh(0,0,0,skipInit=True,
                                                             nLayersOfOverlap=n.nLayersOfOverlapForParallel,
                                                             parallelPartitioningType=n.parallelPartitioningType)
                log("Generating %i-level mesh from coarse mesh" % (n.nLevels,))
                mlMesh.generateFromExistingCoarseMesh(mesh,n.nLevels,
                                                      nLayersOfOverlap=n.nLayersOfOverlapForParallel,
                                                      parallelPartitioningType=n.parallelPartitioningType)
            mlMesh_nList.append(mlMesh)
            if opts.viewMesh:
                log("Attempting to visualize mesh")
                try:
                    from proteusGraphical import vtkViewers
                    vtkViewers.ViewMesh(mlMesh.meshList[0],viewMaterialTypes=True)
                    vtkViewers.ViewBoundaryMesh(mlMesh.meshList[0],viewBoundaryMaterialTypes=True)
                except:
                    log("NumericalSolution ViewMesh failed for coarse mesh")
            for l in range(n.nLevels):
                try:
                    log(mlMesh.meshList[l].meshInfo())
                except:
                    log("meshInfo() method not implemented for this mesh type")
                if opts.viewMesh and opts.viewLevels and l > 0:
                    log("Attempting to visualize mesh")
                    try:
                        from proteusGraphical import vtkViewers
                        vtkViewers.ViewMesh(mlMesh.meshList[l],title="mesh level %s " % l,
                                            viewMaterialTypes=True)
                        vtkViewers.ViewBoundaryMesh(mlMesh.meshList[l],title="boundary mesh level %s " % l,
                                                    viewBoundaryMaterialTypes=True)
                    except:
                        log("NumericalSolution ViewMesh failed for mesh level %s" % l)
        if so.useOneMesh:
            for p in pList[1:]: mlMesh_nList.append(mlMesh)
        Profiling.memory("Mesh")
        self.modelList=[]
        self.lsList=[]
        self.nlsList=[]
        from collections import OrderedDict
        self.modelSpinUp = OrderedDict()
        #
        for p in pList:
            p.coefficients.opts = self.opts
            if p.coefficients.sdInfo == {}:
                for ci,ckDict in p.coefficients.diffusion.iteritems():
                    for ck in ckDict.keys():
                        if not p.coefficients.sdInfo.has_key((ci,ck)):
                            p.coefficients.sdInfo[(ci,ck)] = (numpy.arange(start=0,stop=p.nd**2+1,step=p.nd,dtype='i'),
                                                              numpy.array([range(p.nd) for row in range(p.nd)],dtype='i').flatten())
                            log("Numerical Solution Sparse diffusion information key "+`(ci,ck)`+' = '+`p.coefficients.sdInfo[(ci,ck)]`)

        for p,n,s,mlMesh,index in zip(pList,nList,sList,mlMesh_nList,range(len(pList))):
            if so.needEBQ_GLOBAL:
                n.needEBQ_GLOBAL = True
            if so.needEBQ:
                n.needEBQ = True
            ## \todo clean up tolerances: use rtol_u,atol_u and rtol_res, atol_res; allow scaling by mesh diameter
            ## \todo pass in options = (p,n) instead of using monster ctor signature
            tolList=[]
            linTolList=[]
            for l in range(n.nLevels):
                #if mlMesh.meshList[l].hasGeometricInfo != True:
                #    mlMesh.meshList[l].computeGeometricInfo()

                #fac = (mlMesh.meshList[l].h/mlMesh.meshList[0].h)**2
                fac = 1.0
                tolList.append(n.tolFac*fac)
                linTolList.append(n.linTolFac*fac)

            log("Setting up MultilevelTransport for "+p.name)
            model = Transport.MultilevelTransport(p,n,mlMesh,OneLevelTransportType=p.LevelModelType)
            self.modelList.append(model)
            model.name = p.name
            log("Setting "+model.name+" stepController to "+str(n.stepController))
            model.stepController = n.stepController(model,n)
            Profiling.memory("MultilevelTransport for"+p.name)
            log("Setting up MultilevelLinearSolver for"+p.name)
            #allow options database to set model specific parameters?
            linear_solver_options_prefix = None
            if 'linear_solver_options_prefix' in dir(n):
                linear_solver_options_prefix = n.linear_solver_options_prefix

            (multilevelLinearSolver,directSolverFlag) = LinearSolvers.multilevelLinearSolverChooser(
                linearOperatorList = model.jacobianList,
                par_linearOperatorList = model.par_jacobianList,
                multilevelLinearSolverType = n.multilevelLinearSolver,
                computeSolverRates=n.computeLinearSolverRates,
                printSolverInfo=n.printLinearSolverInfo,
                levelLinearSolverType = n.levelLinearSolver,
                computeLevelSolverRates=n.computeLevelLinearSolverRates,
                printLevelSolverInfo=n.printLevelLinearSolverInfo,
                smootherType = n.linearSmoother,
                computeSmootherRates=n.computeLinearSmootherRates,
                printSmootherInfo=n.printLinearSmootherInfo,
                prolongList = model.meshTransfers.prolongList,
                restrictList = model.meshTransfers.restrictList,
                connectivityListList = [model.levelModelList[l].sparsityInfo for l in range(n.nLevels)],
                relativeToleranceList = linTolList,
                absoluteTolerance = n.l_atol_res,
                solverMaxIts = n.linearSolverMaxIts,
                solverConvergenceTest=n.linearSolverConvergenceTest,
                cycles=n.linearWCycles,
                preSmooths=n.linearPreSmooths,
                postSmooths=n.linearPostSmooths,
                ##\todo logic needs to handle element boundary partition too
                parallelUsesFullOverlap=(n.nLayersOfOverlapForParallel > 0 or n.parallelPartitioningType == MeshTools.MeshParallelPartitioningTypes.node),
                par_duList=model.par_duList,
                solver_options_prefix=linear_solver_options_prefix,
                computeEigenvalues = n.computeEigenvalues)
            self.lsList.append(multilevelLinearSolver)
            Profiling.memory("MultilevelLinearSolver for "+p.name)
            log("Setting up MultilevelNonLinearSolver for "+p.name)
            self.nlsList.append(NonlinearSolvers.multilevelNonlinearSolverChooser(
                model.levelModelList,
                model.jacobianList,
                model.par_jacobianList,
                duList=model.duList,
                par_duList=model.par_duList,
                multilevelNonlinearSolverType = n.multilevelNonlinearSolver,
                computeSolverRates=n.computeNonlinearSolverRates,
                solverConvergenceTest=n.nonlinearSolverConvergenceTest,
                levelSolverConvergenceTest=n.levelNonlinearSolverConvergenceTest,
                printSolverInfo=n.printNonlinearSolverInfo,
                relativeToleranceList = tolList,
                absoluteTolerance = n.nl_atol_res,
                levelNonlinearSolverType=n.levelNonlinearSolver,
                computeLevelSolverRates=n.computeNonlinearLevelSolverRates,
                printLevelSolverInfo=n.printNonlinearLevelSolverInfo,
                smootherType = n.nonlinearSmoother,
                computeSmootherRates=n.computeNonlinearSmootherRates,
                printSmootherInfo=n.printNonlinearSmootherInfo,
                preSmooths=n.nonlinearPreSmooths,
                postSmooths=n.nonlinearPostSmooths,
                cycles=n.nonlinearWCycles,
                maxSolverIts=n.maxNonlinearIts,
                prolong_bcList = model.meshTransfers.prolong_bcListDict,
                restrict_bcList = model.meshTransfers.restrict_bcListDict,
                restrict_bcSumList = model.meshTransfers.restrict_bcSumListDict,
                prolongList = model.meshTransfers.prolongList,
                restrictList = model.meshTransfers.restrictList,
                restrictionRowSumList = model.meshTransfers.restrictSumList,
                connectionListList=[model.levelModelList[l].sparsityInfo for l in range(n.nLevels)],
                linearSolverList=multilevelLinearSolver.solverList,
                linearDirectSolverFlag=directSolverFlag,
                solverFullNewtonFlag=n.fullNewtonFlag,
                levelSolverFullNewtonFlag=n.fullNewtonFlag,
                smootherFullNewtonFlag=n.fullNewtonFlag,
                EWtol=n.useEisenstatWalker,
                maxLSits=n.maxLineSearches,
                #\todo need to add logic in multilevel NL solver chooser to account for numerical method's stencil as well
                parallelUsesFullOverlap=(n.nLayersOfOverlapForParallel > 0 or n.parallelPartitioningType == MeshTools.MeshParallelPartitioningTypes.node),
                nonlinearSolverNorm = n.nonlinearSolverNorm))
            model.solver=self.nlsList[-1]
            model.viewer = Viewers.V_base(p,n,s)
            Profiling.memory("MultilevelNonlinearSolver for"+p.name)
            #collect models to be used for spin up
        for index in so.modelSpinUpList:
            self.modelSpinUp[index] = self.modelList[index]
        log("Finished setting up models and solvers")
        if self.opts.save_dof:
            for m in self.modelList:
                for lm in m.levelModelList:
                    for ci in range(lm.coefficients.nc):
                        lm.u[ci].dof_last = lm.u[ci].dof.copy()
        self.archiveFlag= so.archiveFlag
        log("Setting up SimTools for "+p.name)
        self.simOutputList = []
        self.auxiliaryVariables = {}
        if self.simFlagsList != None:
            for p,n,simFlags,model,index in zip(pList,nList,simFlagsList,self.modelList,range(len(pList))):
                self.simOutputList.append(SimTools.SimulationProcessor(flags=simFlags,nLevels=n.nLevels,
                                                                       pFile=p,nFile=n,
                                                                       analyticalSolution=p.analyticalSolution))
                model.simTools = self.simOutputList[-1]
                self.auxiliaryVariables[model.name]= [av.attachModel(model,self.ar[index]) for av in n.auxiliaryVariables]
        else:
            for p,n,s,model,index in zip(pList,nList,sList,self.modelList,range(len(pList))):
                self.simOutputList.append(SimTools.SimulationProcessor(pFile=p,nFile=n))
                model.simTools = self.simOutputList[-1]
                model.viewer = Viewers.V_base(p,n,s)
                self.auxiliaryVariables[model.name]= [av.attachModel(model,self.ar[index]) for av in n.auxiliaryVariables]
        for avList in self.auxiliaryVariables.values():
            for av in avList:
                av.attachAuxiliaryVariables(self.auxiliaryVariables)
        log(Profiling.memory("NumericalSolution memory",className='NumericalSolution',memSaved=memBase))
        if so.tnList == None:
            log("Building tnList from model = "+pList[0].name+" nDTout = "+`nList[0].nDTout`)
            self.tnList=[float(n)*nList[0].T/float(nList[0].nDTout)
                         for n in range(nList[0].nDTout+1)]
        else:
            log("Using tnList from so = "+so.name)
            self.tnList = so.tnList
        log("Time sequence"+`self.tnList`)
        log("Setting "+so.name+" systemStepController to object of type "+str(so.systemStepControllerType))
        self.systemStepController = so.systemStepControllerType(self.modelList,stepExact=so.systemStepExact)
        self.systemStepController.setFromOptions(so)
        log("Finished NumericalSolution initialization")

    ## compute the solution
    def calculateSolution(self,runName):
        """ Cacluate the PDEs numerical solution.
        
        Parameters
        ----------
        runName : str
<<<<<<< HEAD
            Provides the solution's name.
=======
            A name for the calculated solution.
>>>>>>> 92fa2790
        """
        log("Setting initial conditions",level=0)
        for index,p,n,m,simOutput in zip(range(len(self.modelList)),self.pList,self.nList,self.modelList,self.simOutputList):
            if self.opts.hotStart:
                log("Setting initial conditions from hot start file for "+p.name)
                tCount = int(self.ar[index].tree.getroot()[-1][-1][-1][0].attrib['Name'])
                self.ar[index].n_datasets = tCount+1
                time = float(self.ar[index].tree.getroot()[-1][-1][-1][0].attrib['Value'])
                if len(self.ar[index].tree.getroot()[-1][-1]) > 1:
                    dt = time - float(self.ar[index].tree.getroot()[-1][-1][-2][0].attrib['Value'])
                else:
                    log("Only one step in hot start file, setting dt to 1.0")
                    dt = 1.0
                log("Last time step in hot start file was t = "+`time`)
                for lm,lu,lr in zip(m.levelModelList,m.uList,m.rList):
                    for cj in range(lm.coefficients.nc):
                        lm.u[cj].femSpace.readFunctionXdmf(self.ar[index],lm.u[cj],tCount)
                        lm.setFreeDOF(lu)
                        lm.timeIntegration.tLast = time
                        lm.timeIntegration.t = time
                        lm.timeIntegration.dt = dt
                self.tCount = tCount+1
            elif p.initialConditions != None:
                log("Setting initial conditions for "+p.name)
                m.setInitialConditions(p.initialConditions,self.tnList[0])
                #It's only safe to calculate the solution and solution
                #gradients because the models aren't attached yet
                for lm in m.levelModelList:
                    lm.calculateSolutionAtQuadrature()
            else:
                log("No initial conditions provided for model "+p.name)
        if self.opts.hotStart:
            if time >= self.tnList[-1] - 1.0e-5:
                log("Modifying time interval to be tnList[-1] + tnList since tnList hasn't been modified already")
                ndtout = len(self.tnList)
                dtout = (self.tnList[-1] - self.tnList[0])/float(ndtout-1)
                self.tnList = [time + i*dtout for i in range(ndtout)]
                log("New tnList"+`self.tnList`)
            else:
                tnListNew=[time]
                for n,t in enumerate(self.tnList):
                    if time < t-1.0e-8:
                        tnListNew.append(t)
                self.tnList=tnListNew
                log("Hotstarting, new tnList is"+`self.tnList`)
        else:
            self.tCount=0#time step counter
        log("Attaching models and running spin-up step if requested")
        self.firstStep = True ##\todo get rid of firstStep flag in NumericalSolution if possible?
        spinup = []
        for index,m in self.modelSpinUp.iteritems():
            spinup.append((self.pList[index],self.nList[index],m,self.simOutputList[index]))
        for index,m in enumerate(self.modelList):
            if index not in self.modelSpinUp:
                spinup.append((self.pList[index],self.nList[index],m,self.simOutputList[index]))
        for p,n,m,simOutput in spinup:
            log("Attaching models to model "+p.name)
            m.attachModels(self.modelList)
            if m in self.modelSpinUp.values():
                log("Spin-Up Estimating initial time derivative and initializing time history for model "+p.name)
                #now the models are attached so we can calculate the coefficients
                for lm,lu,lr in zip(m.levelModelList,
                                    m.uList,
                                    m.rList):
                    #calculate the coefficients, any explicit-in-time
                    #terms will be wrong
                    lm.getResidual(lu,lr)
                    #post-process velocity
                    #lm.calculateAuxiliaryQuantitiesAfterStep()
                    #load in the initial conditions into time
                    #integration history to get explict terms right
                    lm.initializeTimeHistory()
                    lm.timeIntegration.initializeSpaceHistory()
                    #recalculate coefficients
                    lm.getResidual(lu,lr)
                    #calculate consistent time derivative
                    lm.estimate_mt()
                    #post-process velocity
                    lm.calculateAuxiliaryQuantitiesAfterStep()
                log("Spin-Up Choosing initial time step for model "+p.name)
                m.stepController.initialize_dt_model(self.tnList[0],self.tnList[1])
                #mwf what if user wants spin-up to be over (t_0,t_1)?

                if m.stepController.stepExact and m.stepController.t_model_last != self.tnList[1]:
                    log("Spin-up step exact called for model %s" % (m.name,),level=3)
                    m.stepController.stepExact_model(self.tnList[1])
                log("Spin-Up Initializing time history for model step controller")
                m.stepController.initializeTimeHistory()
                m.stepController.setInitialGuess(m.uList,m.rList)
                solverFailed = m.solver.solveMultilevel(uList=m.uList,
                                                        rList=m.rList,
                                                        par_uList=m.par_uList,
                                                        par_rList=m.par_rList)
                Profiling.memory("solver.solveMultilevel")
                if solverFailed:
                    log("Spin-Up Step Failed t=%12.5e, dt=%12.5e for model %s, CONTINUING ANYWAY!" %  (m.stepController.t_model,
                                                                                                     m.stepController.dt_model,
                                                                                                     m.name))

                else:
                    if n.restrictFineSolutionToAllMeshes:
                        log("Using interpolant of fine mesh an all meshes")
                        self.restrictFromFineMesh(m)
                    self.postStep(m)
                    self.systemStepController.modelStepTaken(m,self.tnList[0])
                    log("Spin-Up Step Taken, Model step t=%12.5e, dt=%12.5e for model %s" % (m.stepController.t_model,
                                                                                             m.stepController.dt_model,
                                                                                             m.name))
        for p,n,m,simOutput,index in zip(self.pList,self.nList,self.modelList,self.simOutputList,range(len(self.pList))):
            if not self.opts.hotStart:
                log("Archiving initial conditions")
                self.archiveInitialSolution(m,index)
            else:
                self.ar[index].domain = self.ar[index].tree.find("Domain")
            self.initializeViewSolution(m)
            log("Estimating initial time derivative and initializing time history for model "+p.name)
            #now the models are attached so we can calculate the coefficients
            for lm,lu,lr in zip(m.levelModelList,
                                m.uList,
                                m.rList):
                if self.opts.save_dof:
                    for ci in range(lm.coefficients.nc):
                        lm.u[ci].dof_last[:] = lm.u[ci].dof
                #calculate the coefficients, any explicit terms will be wrong
                lm.timeTerm=False
                lm.getResidual(lu,lr)
                #post-process velocity
                #lm.calculateAuxiliaryQuantitiesAfterStep()
                #load in the initial conditions into time integration history to get explict terms right
                lm.initializeTimeHistory()
                lm.timeIntegration.initializeSpaceHistory()
                #recalculate  coefficients with the explicit terms correct
                lm.getResidual(lu,lr)
                #post-process velocity
                #lm.calculateAuxiliaryQuantitiesAfterStep()
                lm.timeTerm=True
                #calculate consistent
                lm.estimate_mt()
                #
            log("Choosing initial time step for model "+p.name)
            m.stepController.initialize_dt_model(self.tnList[0],self.tnList[1])
            #recalculate  with all terms ready
            for lm,lu,lr in zip(m.levelModelList,
                                m.uList,
                                m.rList):
                lm.getResidual(lu,lr)
            log("Initializing time history for model step controller")
            m.stepController.initializeTimeHistory()
        self.systemStepController.initialize_dt_system(self.tnList[0],self.tnList[1]) #may reset other dt's
        for m in self.modelList:
            log("Auxiliary variable calculations for model %s" % (m.name,))
            for av in self.auxiliaryVariables[m.name]:
                av.calculate_init()
        log("Starting time stepping",level=0)
        systemStepFailed=False
        stepFailed=False

        #NS_base has a fairly complicated time stepping loop structure
        #to accommodate fairly general split operator approaches. The
        #outer loop is over user defined time intervals for the entire
        #system of models. The next loop is over potentially adaptive
        #steps for the entire system. The next loop is for iterations
        #over the entire system such as for interactive split
        #operator. The next loop is for a sequence of model steps such
        #as for alternating split operator or fractional step
        #schemes. The next loop is for each model to step, potentially
        #adaptively, to the time in the stepSequence. Lastly there is
        #a loop for substeps(stages).

        for (self.tn_last,self.tn) in zip(self.tnList[:-1],self.tnList[1:]):
            log("==============================================================",level=0)
            log("Solving over interval [%12.5e,%12.5e]" % (self.tn_last,self.tn),level=0)
            log("==============================================================",level=0)
            if self.opts.save_dof:
                for m in self.modelList:
                    for lm in m.levelModelList:
                        for ci in range(lm.coefficients.nc):
                            lm.u[ci].dof_last[:] = lm.u[ci].dof
            if self.systemStepController.stepExact and self.systemStepController.t_system_last != self.tn:
                self.systemStepController.stepExact_system(self.tn)
            while self.systemStepController.t_system_last < self.tn:

                log("System time step t=%12.5e, dt=%12.5e" % (self.systemStepController.t_system,
                                                              self.systemStepController.dt_system),level=3)

                while (not self.systemStepController.converged() and
                       not systemStepFailed):
                    log("Split operator iteration %i" % (self.systemStepController.its,),level=3)

                    for (self.t_stepSequence,model) in self.systemStepController.stepSequence:

                        log("Model: %s" % (model.name),level=1)
                        log("Fractional step %12.5e for model %s" % (self.t_stepSequence,model.name),level=3)

                        for m in model.levelModelList:
                            if m.movingDomain and m.tLast_mesh != self.systemStepController.t_system_last:
                                m.t_mesh = self.systemStepController.t_system_last
                                m.updateAfterMeshMotion()
                                m.tLast_mesh = m.t_mesh
                        self.preStep(model)
                        self.setWeakDirichletConditions(model)

                        stepFailed = False
                        if model.stepController.stepExact and model.stepController.t_model_last != self.t_stepSequence:
                            log("Step exact called for model %s" % (model.name,),level=3)
                            model.stepController.stepExact_model(self.t_stepSequence)
                        while (model.stepController.t_model_last < self.t_stepSequence and
                               not stepFailed and
                               not self.systemStepController.exitModelStep[model]):

                            log("Model step t=%12.5e, dt=%12.5e for model %s" % (model.stepController.t_model,
                                                                                 model.stepController.dt_model,
                                                                                 model.name),level=3)

                            for self.tSubstep in model.stepController.substeps:

                                log("Model substep t=%12.5e for model %s" % (self.tSubstep,model.name),level=3)
                                #TODO: model.stepController.substeps doesn't seem to be updated after a solver failure unless model.stepController.stepExact is true
                                log("Model substep t=%12.5e for model %s model.timeIntegration.t= %12.5e" % (self.tSubstep,model.name,model.levelModelList[-1].timeIntegration.t),level=3)

                                model.stepController.setInitialGuess(model.uList,model.rList)
                                solverFailed = model.solver.solveMultilevel(uList=model.uList,
                                                                            rList=model.rList,
                                                                            par_uList=model.par_uList,
                                                                            par_rList=model.par_rList)
                                Profiling.memory("solver.solveMultilevel")
                                if self.opts.wait:
                                    raw_input("Hit any key to continue")
                                if solverFailed:
                                    break
                                else:
                                    if n.restrictFineSolutionToAllMeshes:
                                        log("Using interpolant of fine mesh an all meshes")
                                        self.restrictFromFineMesh(model)
                                    model.stepController.updateSubstep()
                            #end model substeps
                            if solverFailed:
                                log("Step failed due to solver failure")
                                stepFailed = not self.systemStepController.retryModelStep_solverFailure(model)
                            elif model.stepController.errorFailure():
                                log("Step failed due to error failure")
                                stepFailed = not self.systemStepController.retryModelStep_errorFailure(model)
                            else:
                                #set up next step
                                self.systemStepController.modelStepTaken(model,self.t_stepSequence)
                                log("Step Taken, t_stepSequence= %s Model step t=%12.5e, dt=%12.5e for model %s" % (self.t_stepSequence,
                                                                                                                    model.stepController.t_model,
                                                                                                                    model.stepController.dt_model,
                                                                                                                    model.name),level=3)
                        #end model step
                        if stepFailed:
                            log("Sequence step failed")
                            if not self.systemStepController.ignoreSequenceStepFailure(model):
                                break
                            else:
                                log("IGNORING STEP FAILURE")
                                self.postStep(model)
                                self.systemStepController.sequenceStepTaken(model)
                        else:
                            self.postStep(model)
                            self.systemStepController.sequenceStepTaken(model)
                    #end model split operator step
                    if stepFailed:
                        systemStepFailed = not self.systemStepController.retrySequence_modelStepFailure()
                        if not systemStepFailed:
                            stepFailed=False
                            log("Retrying sequence")
                        else:
                            log("Sequence failed")
                    else:
                        self.firstStep=False
                        systemStepFailed=False
                        self.systemStepController.sequenceTaken()
                        for index,model in enumerate(self.modelList):
                            self.viewSolution(model,index)
                        if self.archiveFlag == ArchiveFlags.EVERY_MODEL_STEP:
                            self.tCount+=1
                            for index,model in enumerate(self.modelList):
                                self.archiveSolution(model,index,self.systemStepController.t_system)
                #end system split operator sequence
                if systemStepFailed:
                    log("System Step Failed")
                    #go ahead and update as if the time step had succeeded
                    self.postStep(model)
                    self.systemStepController.modelStepTaken(model,self.t_stepSequence)
                    self.systemStepController.sequenceTaken()
                    self.systemStepController.updateTimeHistory()
                    #you're dead if retrySequence didn't work
                    log("Step Failed, Model step t=%12.5e, dt=%12.5e for model %s" % (model.stepController.t_model,
                                                                                      model.stepController.dt_model,
                                                                                      model.name))
                    break
                else:
                    self.systemStepController.updateTimeHistory()
                    self.systemStepController.choose_dt_system()
                    log("Step Taken, System time step t=%12.5e, dt=%12.5e" % (self.systemStepController.t_system,
                                                                              self.systemStepController.dt_system))
                    if self.systemStepController.stepExact and self.systemStepController.t_system_last != self.tn:
                        self.systemStepController.stepExact_system(self.tn)
                    log("Step Taken, Model step t=%12.5e, dt=%12.5e for model %s" % (model.stepController.t_model,
                                                                                     model.stepController.dt_model,
                                                                                     model.name))
                for model in self.modelList:
                    for av in self.auxiliaryVariables[model.name]:
                        av.calculate()
                if self.archiveFlag == ArchiveFlags.EVERY_SEQUENCE_STEP:
                    self.tCount+=1
                    for index,model in enumerate(self.modelList):
                        self.archiveSolution(model,index,self.systemStepController.t_system_last)
            #end system step iterations
            if self.archiveFlag == ArchiveFlags.EVERY_USER_STEP:
                self.tCount+=1
                for index,model in enumerate(self.modelList):
                    self.archiveSolution(model,index,self.systemStepController.t_system_last)
            if systemStepFailed:
                break
        log("Finished calculating solution",level=3)
        for index,model in enumerate(self.modelList):
            self.finalizeViewSolution(model)
            self.closeArchive(model,index)
        return systemStepFailed
    #
    #try to make preStep and postStep just manipulate "current values" and let the step controllers manage the history setting
    ##intermodel transfer before a solution step
    def preStep(self,model):
        for level,levelModel in enumerate(model.levelModelList):
            preCopy = levelModel.coefficients.preStep(model.stepController.t_model,firstStep=self.firstStep)
            if (preCopy != None and preCopy.has_key(('copy_uList')) and preCopy['copy_uList'] == True):
                for u_ci_lhs,u_ci_rhs in zip(levelModel.u.values(),self.modelList[preCopy['uList_model']].levelModelList[level].u.values()):
                    u_ci_lhs.dof[:] = u_ci_rhs.dof
                levelModel.setFreeDOF(model.uList[level])
            if preCopy != None and preCopy.has_key(('clear_uList')) and preCopy['clear_uList'] == True:
                for u_ci_lhs in levelModel.u.values():
                    u_ci_lhs.dof[:] = 0.0
                levelModel.setFreeDOF(model.uList[level])
            if preCopy != None and preCopy.has_key(('reset_uList')) and preCopy['reset_uList'] == True:
                levelModel.setFreeDOF(model.uList[level])
                levelModel.getResidual(model.uList[level],model.rList[level])

    ##intermodel transfer after a step
    def postStep(self,model):
        for level,levelModel in enumerate(model.levelModelList):
            postCopy = levelModel.coefficients.postStep(model.stepController.t_model,firstStep=self.firstStep)
            if postCopy != None and postCopy.has_key(('copy_uList')) and postCopy['copy_uList'] == True:
                for u_ci_lhs,u_ci_rhs in zip(self.modelList[postCopy['uList_model']].levelModelList[level].u.values(),model.levelModelList[level].u.values()):
                    u_ci_lhs.dof[:] = u_ci_rhs.dof
                self.modelList[postCopy['uList_model']].levelModelList[level].setFreeDOF(self.modelList[postCopy['uList_model']].uList[level])

    def setWeakDirichletConditions(self,model):
        if model.weakDirichletConditions != None:
            for levelModel in model.levelModelList:
                levelModel.dirichletNodeSetList={}
                levelModel.dirichletGlobalNodeSet={}
                levelModel.dirichletValues={}
            for ci in model.weakDirichletConditions:
                for levelModel in model.levelModelList:
                    model.weakDirichletConditions[ci](levelModel)

    def restrictFromFineMesh(self,model):
        for level in range(len(model.levelModelList)-1,0,-1):
            for cj in range(model.levelModelList[-1].coefficients.nc):
                model.meshTransfers.interp_bcListDict[cj][level].matvec(model.levelModelList[level].u[cj].dof,
                                                                                 model.levelModelList[level-1].u[cj].dof)
            model.levelModelList[level-1].setFreeDOF(model.uList[level-1])
            model.levelModelList[level-1].calculateCoefficients()

    ##save model's initial solution values to archive
    def archiveInitialSolution(self,model,index):
        import xml.etree.ElementTree as ElementTree
        if self.archiveFlag == ArchiveFlags.UNDEFINED:
            return
        log("Writing initial mesh for  model = "+model.name,level=3)
        log("Writing initial conditions for  model = "+model.name,level=3)
        if not self.so.useOneArchive or index==0:
            self.ar[index].domain = ElementTree.SubElement(self.ar[index].tree.getroot(),"Domain")
        if self.so.useOneArchive:
            model.levelModelList[-1].archiveFiniteElementSolutions(self.ar[index],self.tnList[0],self.tCount,initialPhase=True,
                                                                   writeVectors=True,meshChanged=True,femSpaceWritten=self.femSpaceWritten,
                                                                   writeVelocityPostProcessor=self.opts.writeVPP)
        else:
            model.levelModelList[-1].archiveFiniteElementSolutions(self.ar[index],self.tnList[0],self.tCount,initialPhase=True,
                                                                   writeVectors=True,meshChanged=True,
                                                                   writeVelocityPostProcessor=self.opts.writeVPP)
        #could just pull the code and flags out from SimTools rathter than asking it to parse them
        #uses values in simFlags['storeQuantities']
        #q dictionary
        if self.archive_q[index] == True:
            scalarKeys = model.simTools.getScalarElementStorageKeys(model,self.tnList[0])
            vectorKeys = model.simTools.getVectorElementStorageKeys(model,self.tnList[0])
            tensorKeys = model.simTools.getTensorElementStorageKeys(model,self.tnList[0])
            model.levelModelList[-1].archiveElementQuadratureValues(self.ar[index],self.tnList[0],self.tCount,
                                                                    scalarKeys=scalarKeys,vectorKeys=vectorKeys,tensorKeys=tensorKeys,
                                                                    initialPhase=True,meshChanged=True)
        if self.archive_ebq_global[index] == True:
            #ebq_global dictionary
            scalarKeys = model.simTools.getScalarElementBoundaryStorageKeys(model,self.tnList[0])
            vectorKeys = model.simTools.getVectorElementBoundaryStorageKeys(model,self.tnList[0])
            tensorKeys = model.simTools.getTensorElementBoundaryStorageKeys(model,self.tnList[0])
            model.levelModelList[-1].archiveElementBoundaryQuadratureValues(self.ar[index],self.tnList[0],self.tCount,
                                                                                scalarKeys=scalarKeys,vectorKeys=vectorKeys,tensorKeys=tensorKeys,
                                                                                initialPhase=True,meshChanged=True)
        if self.archive_ebqe[index] == True:
            #ebqe dictionary
            scalarKeys = model.simTools.getScalarExteriorElementBoundaryStorageKeys(model,self.tnList[0])
            vectorKeys = model.simTools.getVectorExteriorElementBoundaryStorageKeys(model,self.tnList[0])
            tensorKeys = model.simTools.getTensorExteriorElementBoundaryStorageKeys(model,self.tnList[0])
            model.levelModelList[-1].archiveExteriorElementBoundaryQuadratureValues(self.ar[index],self.tnList[0],self.tCount,
                                                                                    scalarKeys=scalarKeys,vectorKeys=vectorKeys,tensorKeys=tensorKeys,
                                                                                    initialPhase=True,meshChanged=True)

        #for nonlinear POD
        if self.archive_pod_residuals[index] == True:
            res_space = {}; res_mass = {}
            for ci in range(model.levelModelList[-1].coefficients.nc):
                res_space[ci] = numpy.zeros(model.levelModelList[-1].u[ci].dof.shape,'d')
                model.levelModelList[-1].getSpatialResidual(model.levelModelList[-1].u[ci].dof,res_space[ci])
                res_mass[ci] = numpy.zeros(model.levelModelList[-1].u[ci].dof.shape,'d')
                model.levelModelList[-1].getMassResidual(model.levelModelList[-1].u[ci].dof,res_mass[ci])
            model.levelModelList[-1].archiveFiniteElementResiduals(self.ar[index],self.tnList[0],self.tCount,res_space,res_name_base='spatial_residual')
            model.levelModelList[-1].archiveFiniteElementResiduals(self.ar[index],self.tnList[0],self.tCount,res_mass,res_name_base='mass_residual')

        if not self.opts.cacheArchive:
            if not self.so.useOneArchive:
                self.ar[index].sync()
            else:
                if index == len(self.ar) - 1:
                    self.ar[index].sync()
    ##save model's solution values to archive
    def archiveSolution(self,model,index,t=None):
        if self.archiveFlag == ArchiveFlags.UNDEFINED:
            return
        if t == None:
            t = self.systemStepController.t_system

        log("Writing mesh header for  model = "+model.name+" at time t="+str(t),level=3)
        log("Writing solution for  model = "+model.name,level=3)
        if self.so.useOneArchive:
            if index==0:
                self.femSpaceWritten={}
            model.levelModelList[-1].archiveFiniteElementSolutions(self.ar[index],t,self.tCount,
                                                                   initialPhase=False,
                                                                   writeVectors=True,meshChanged=True,femSpaceWritten=self.femSpaceWritten,
                                                                   writeVelocityPostProcessor=self.opts.writeVPP)
        else:
            model.levelModelList[-1].archiveFiniteElementSolutions(self.ar[index],t,self.tCount,
                                                                   initialPhase=False,
                                                                   writeVectors=True,meshChanged=True,
                                                                   writeVelocityPostProcessor=self.opts.writeVPP)
        model.levelModelList[-1].archiveAnalyticalSolutions(self.ar[index],self.pList[index].analyticalSolution,
                                                            t,
                                                            self.tCount)
        #uses values in simFlags['storeQuantities']
        #q dictionary
        if self.archive_q[index] == True:
            scalarKeys = model.simTools.getScalarElementStorageKeys(model,t)
            vectorKeys = model.simTools.getVectorElementStorageKeys(model,t)
            tensorKeys = model.simTools.getTensorElementStorageKeys(model,t)
            model.levelModelList[-1].archiveElementQuadratureValues(self.ar[index],t,self.tCount,
                                                                    scalarKeys=scalarKeys,vectorKeys=vectorKeys,tensorKeys=tensorKeys,
                                                                    initialPhase=False,meshChanged=True)

        #ebq_global dictionary
        if self.archive_ebq_global[index] == True:
            scalarKeys = model.simTools.getScalarElementBoundaryStorageKeys(model,t)
            vectorKeys = model.simTools.getVectorElementBoundaryStorageKeys(model,t)
            tensorKeys = model.simTools.getTensorElementBoundaryStorageKeys(model,t)
            model.levelModelList[-1].archiveElementBoundaryQuadratureValues(self.ar[index],t,self.tCount,
                                                                            scalarKeys=scalarKeys,vectorKeys=vectorKeys,tensorKeys=tensorKeys,
                                                                            initialPhase=False,meshChanged=True)
        if self.archive_ebqe[index] == True:
            #ebqe dictionary
            scalarKeys = model.simTools.getScalarExteriorElementBoundaryStorageKeys(model,t)
            vectorKeys = model.simTools.getVectorExteriorElementBoundaryStorageKeys(model,t)
            tensorKeys = model.simTools.getTensorExteriorElementBoundaryStorageKeys(model,t)
            model.levelModelList[-1].archiveExteriorElementBoundaryQuadratureValues(self.ar[index],t,self.tCount,
                                                                                    scalarKeys=scalarKeys,vectorKeys=vectorKeys,tensorKeys=tensorKeys,
                                                                                    initialPhase=False,meshChanged=True)
        #for nonlinear POD
        if self.archive_pod_residuals[index] == True:
            res_space = {}; res_mass = {}
            for ci in range(model.levelModelList[-1].coefficients.nc):
                res_space[ci] = numpy.zeros(model.levelModelList[-1].u[ci].dof.shape,'d')
                model.levelModelList[-1].getSpatialResidual(model.levelModelList[-1].u[ci].dof,res_space[ci])
                res_mass[ci] = numpy.zeros(model.levelModelList[-1].u[ci].dof.shape,'d')
                model.levelModelList[-1].getMassResidual(model.levelModelList[-1].u[ci].dof,res_mass[ci])
            model.levelModelList[-1].archiveFiniteElementResiduals(self.ar[index],t,self.tCount,res_space,res_name_base='spatial_residual')
            model.levelModelList[-1].archiveFiniteElementResiduals(self.ar[index],t,self.tCount,res_mass,res_name_base='mass_residual')

        if not self.opts.cacheArchive:
            if not self.so.useOneArchive:
                self.ar[index].sync()
            else:
                if index == len(self.ar) - 1:
                    self.ar[index].sync()

    ## clean up archive
    def closeArchive(self,model,index):
        if self.archiveFlag == None:
            return
        if self.so.useOneArchive:
            if index==0:
                log("Closing solution archive for "+self.so.name)
                self.ar[index].close()
        else:
            log("Closing solution archive for "+model.name)
            self.ar[index].close()

    def initializeViewSolution(self,model):
        """
        """
        model.viewer.preprocess(model,model.stepController.t_model_last)
        model.simTools.preprocess(model,model.stepController.t_model_last)

    ## run time visualization for modela
    def viewSolution(self,model,initialCondition=False):
        """

        """
        #mwf looking at last solns
        if (model.viewer.viewerType != 'matlab' or model.stepController.t_model_last <= self.tnList[0] or
            model.stepController.t_model_last >= self.tnList[-1]):
            model.viewer.processTimeLevel(model,model.stepController.t_model_last)
            model.simTools.processTimeLevel(model,model.stepController.t_model_last)


    ## clean up runtime visualization
    def finalizeViewSolution(self,model):
        model.viewer.postprocess(model,model.stepController.t_model_last)
        model.simTools.postprocess(model,model.stepController.t_model_last)<|MERGE_RESOLUTION|>--- conflicted
+++ resolved
@@ -541,11 +541,7 @@
         Parameters
         ----------
         runName : str
-<<<<<<< HEAD
-            Provides the solution's name.
-=======
             A name for the calculated solution.
->>>>>>> 92fa2790
         """
         log("Setting initial conditions",level=0)
         for index,p,n,m,simOutput in zip(range(len(self.modelList)),self.pList,self.nList,self.modelList,self.simOutputList):
