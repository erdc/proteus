"""Module creating predifined or custom shapes. Each shape needs a
Domain as argument (from proteus.Domain). A Domain can contain any
number of shapes.  Boundary conditions objects are automatically
created for each facet (3D) or segment (2D) defining the shape.

Classes:

  * Shape: super class, regroups functions common to all shapes
  * Cuboid: creates a 3D cuboid
  * Rectangle: creates a 2D rectangle
  * Custom: creates a custom shape from a given set vertices, facets, etc.


Example::

  from proteus import Domain
  from proteus import SpatialTools as st
  import numpy as np
  domain = Domain.PlanarStraightLineGraphDomain()
  shape1 = st.Rectangle(domain, dim=[0.5, 0.5], coords=[1., 1.])
  shape2 = st.Rectangle(domain. dim=[0.3, 0.2], coords=[3., 3.])
  shape2.rotate(np.pi/3.)
  shape2.BC_dict["left"].uOfXT = lambda x, t: 0.

  st.assembleDomain(domain)

.. inheritance-diagram:: proteus.SpatialTools
   :parts: 1

"""

from math import cos, sin, sqrt
import math
import sys
import numpy as np
from proteus import BoundaryConditions as bc
from .Profiling import logEvent
from subprocess import check_call
from proteus import Comm
from copy import deepcopy


class Shape(object):
    """
    Base/super class of all shapes.

    Parameters
    ----------
    domain: proteus.Domain.D_base
        Domain class instance that hold all the geometrical informations and
        boundary conditions of the shape.
    nd: Optional[int]
        Number of dimensions of the shape. If not set, will take the number of
        dimensions of the domain.
    BC_class: Optional[proteus.BoundaryConditions.BC_Base]
        Class to use for boundary conditions (e.g.
        proteus.BoundaryConditions.BC_Base or
        proteus.BoundaryConditions.mprans.BC_RANS).
    """

    def __init__(self, domain, nd=None, BC_class=None):
        if nd != domain.nd:
            logEvent('Shape ('+`nd`+'D) and Domain ('+`domain.nd`+'D)' \
                ' have different dimensions!')
            sys.exit()
        self.Domain = domain
        domain.shape_list.append(self)
        self.nd = nd
        self.BC_class = BC_class or bc.BC_Base
        self.vertices = None
        self.vertexFlags = None
        self.segments = None
        self.segmentFlags = None
        self.facets = None
        self.facetFlags = None
        self.regions = None
        self.volumes = None
        self.regionFlags = None
        self.holes = None
        self.holes_ind = None
        self.barycenter = np.zeros(3)
        self.coords = None  # Only used for predefined shapes
                            # (can be different from barycenter)
        self.coords_system = np.eye(nd)
        self.boundaryTags = None
        self.b_or = None  # boundary orientation
        self.volume = None
        self.children = {}
        self.BC_list = []

    def _checkFlags(self, flagSet):
        """
        Checks if flags are set correctly

        Parameters
        ----------
        flagSet: list
            List of flags.
        """
        flagSet = set(flagSet)
        checkFlag = min(flagSet)
        assert checkFlag == 1, 'Minimum boundary/region tag/flag must be 1'
        for flag in flagSet:
            assert flag == checkFlag, 'Boundary/region tags/flags must be'
            'defined as a suite of numbers with no gap!'
            checkFlag += 1

    def _checkListOfLists(self, list_of_lists):
        """
        Checks if the list of lists has the right dimension

        Parameters
        ----------
        list_of_lists: list
        """
        assert len(list_of_lists[0]) == self.nd, 'must have be a list of: ' \
            'lists of length ' + self.nd

    def _checkNd(self, array):
        """
        Checks if an array is of the same dimension of the Shape instance or
        is of dimension 3

        Parameters
        ----------
        array: array_like
        """
        assert len(array) == self.nd or len(array) == 3, 'wrong dimension'

    def setPosition(self, coords):
        """
        Set position with coords of the barycenter

        Parameters
        ----------
        coords: array_like
            New set of coordinates for barycenter (list/array).
        """
        old_coords = np.array(self.barycenter)
        if self.Domain.nd == 2 and len(old_coords) == 3:
            trans = coords - old_coords[:2]
        else:
            trans = coords - old_coords
        self.translate(trans)

    def setBarycenter(self, barycenter):
        """
        Set barycenter (center of mass) of the shape
        (!) this function does not move the shape

        Parameters
        ----------
        barycenter: array_like
            Global coordinates of barycenter (list/array).
        """
        if self.Domain.nd == 2 and len(barycenter) == 2:
            self.barycenter[:2] = barycenter
        else:
            self.barycenter[:] = barycenter

    def setRegions(self, regions, regionFlags=None):
        """
        Sets new regions for the Shape

        Parameters
        ----------
        regions: array_like
            Array of coordinates of regions.
        regionFlags: Optional[array_like]
            Array of flags.
        """
        self._checkListOfLists(regions)
        if regionFlags is not None:
            self._checkFlags(regionFlags)
        else:
            regionFLags = self.regionFlags
        assert len(regions) == len(regionFlags), 'regions and regionFLags'\
            'must have the same length'
        self.regions = np.array(regions)
        self.regionFlags = np.array(regionFlags)

    def setChildShape(self, shape, ind=0):
        """
        Indicates that a shape is contained in this shape
        (this function or setParentShape is necessary for gmsh)

        Parameters
        ----------
        shape: proteus.SpatialTools.Shape
            child of this shape
        ind: int
            parent (current) shape's local index of volume (3D) or facet (2D)
            containing the child shape
        """
        if self.children.has_key(ind):
            self.children[ind] += [shape]
        else:
            self.children[ind] = [shape]

    def setParentShape(self, shape, ind=0):
        """
        Indicates that this shape is within another shape
        (this function or setChildShape is necessary for gmsh)
        Sets the shape within 

        Parameters
        ----------
        shape: proteus.SpatialTools.Shape
            the parent of this shape
        ind: int
            parent shape's local index of volume (3D) or facet (2D) containing
            the child (current) shape
        """
        if shape.children.has_key(ind):
            shape.children[ind] += [self]
        else:
            shape.children[ind] = [self]

    def setHoles(self, holes):
        """
        Sets a 'hole' in the mesh. The region where the hole is defined will
        not be meshed.

        Parameters
        ----------
        holes: array_like
            Array of coordinates of holes (list/array).
        """
        self._checkListOfLists(holes)
        self.holes = np.array(holes)

    def rotate(self, rot, axis=(0, 0, 1), pivot=None):
        """
        Function to rotate Shape

        Parameters
        ----------
        rot: float
            Angle of rotation (in radians).
        axis: Optional[array_like]
            Vector used for rotation. Not necessary for rotation in 2D.
        pivot: Optional[array_list]
            Point around which the shape will rotate. If not set, the
            barycenter will be the center of rotation.

        Notes
        -----
        Rotated attributes:
        - vertices
        - holes
        - regions
        - local coordinate system
        - boundary orientations
        - coords (if not None)
        - barycenter
        """
        # This function and rotate2D/rotate3D could be optimized
        rot = float(rot)
        nd = self.nd
        if pivot is None:
            pivot = self.barycenter
        if nd == 2:
            pivot = pivot[:2]
            self.vertices[:] = rotation2D(self.vertices, rot, pivot)
            if self.holes is not None:
                self.holes[:] = rotation2D(self.holes, rot, pivot)
            if self.regions is not None:
                self.regions[:] = rotation2D(self.regions, rot, pivot)
            self.barycenter[:2] = rotation2D(self.barycenter[:nd], rot, pivot)
            self.coords_system[:] = rotation2D(self.coords_system, rot,
                                               (0., 0.))
            if self.b_or is not None:
                self.b_or[:] = rotation2D(self.b_or, rot, (0., 0.))
            if self.coords is not None:
                self.coords[:] = rotation2D(self.coords, rot, pivot)
        elif nd == 3:
            self.vertices[:] = rotation3D(self.vertices, rot, axis, pivot)
            if self.holes is not None:
                self.holes[:] = rotation3D(self.holes, rot, axis, pivot)
            if self.regions is not None:
                self.regions[:] = rotation3D(self.regions, rot, axis, pivot)
            self.barycenter[:] = rotation3D(self.barycenter, rot, axis, pivot)
            self.coords_system[:] = rotation3D(self.coords_system, rot, axis,
                                               (0., 0., 0.))
            if self.b_or is not None:
                self.b_or[:] = rotation3D(self.b_or, rot, axis, (0., 0., 0.))
            if self.coords is not None:
                self.coords[:] = rotation3D(self.coords, rot, axis, pivot)

    def translate(self, trans):
        """
        Function to translate Shape

        Parameters
        ----------
        trans: array_like
            Translation values.

        Notes
        -----
        Translated attributes:
        - vertices
        - regions
        - coords (if not None)
        - barycenters
        - holes
        """
        self.vertices += trans
        if self.regions is not None:
            self.regions += trans
        if self.coords is not None:
            self.coords += trans
        if self.Domain.nd == 2:
            trans2 = (trans[0], trans[1], 0.)
            self.barycenter += trans2
        else:
            self.barycenter += trans
        if self.holes is not None:
            self.holes += trans

    def getPosition(self):
        """
        Returns
        -------
        barycenter: array_like
            Current position of barycenter.
        """
        return self.barycenter

    def getRotation(self):
        """
        Returns
        -------
        coords_system: array_like
            Local coordinate system relative to global coordinate system.
        """
        return self.coords_system


class Cuboid(Shape):
    """
    Class to create a 3D cuboid

    Parameters
    ----------
    domain: proteus.Domain.D_base
        Domain class instance that hold all the geometrical informations and
        boundary conditions of the shape.
    dim: Optional[array_like]
        Dimensions of the cuboid.
    coords: Optional[array_like]
        Coordinates of the centroid of the shape.
    barycenter: Optional[array_like]
        Coordinates of the barycenter.
    """
    count = 0

    def __init__(self, domain, dim=(0., 0., 0.), coords=(0., 0., 0.),
                 barycenter=None):
        super(Cuboid, self).__init__(domain, nd=3)
        self.__class__.count += 1
        self.name = "cuboid" + str(self.__class__.count)
        self.dim = L, W, H = dim  # length, width height
        self.volume = L*W*H
        self.coords = x, y, z = np.array(coords)
        self.vertices = np.array([[x-0.5*L, y-0.5*W, z-0.5*H],
                                  [x-0.5*L, y+0.5*W, z-0.5*H],
                                  [x+0.5*L, y+0.5*W, z-0.5*H],
                                  [x+0.5*L, y-0.5*W, z-0.5*H],
                                  [x-0.5*L, y-0.5*W, z+0.5*H],
                                  [x-0.5*L, y+0.5*W, z+0.5*H],
                                  [x+0.5*L, y+0.5*W, z+0.5*H],
                                  [x+0.5*L, y-0.5*W, z+0.5*H]])
        if self.Domain.nd == 2:
            self.vertices = np.array([[x-0.5*L, y-0.5*H],
                                      [x+0.5*L, y-0.5*H],
                                      [x+0.5*L, y+0.5*H],
                                      [x-0.5*L, y+0.5*H]])
        self.facets = np.array([[[0, 1, 2, 3]],  # z-
                                [[1, 2, 6, 5]],  # y+
                                [[2, 3, 7, 6]],  # x+
                                [[3, 0, 4, 7]],  # y-
                                [[0, 1, 5, 4]],  # x-
                                [[4, 5, 6, 7]]])  # z+
        self.b_or = np.array([[0.,  0., -1.],
                              [0.,  1.,  0.],
                              [1.,  0.,  0.],
                              [0., -1.,  0.],
                              [-1., 0.,  0.],
                              [0.,  0.,  1.]])
        self.regions = np.array([[x, y, z]])
        self.volumes = np.array([[[0, 1, 2, 3, 4, 5]]])
        # defining flags for boundary conditions
        self.boundaryTags = bt = {'z-': 1,
                                  'y+': 2,
                                  'x+': 3,
                                  'y-': 4,
                                  'x-': 5,
                                  'z+': 6}
        self.facetFlags = np.array([bt['z-'], bt['y+'], bt['x+'],
                                    bt['y-'], bt['x-'], bt['z+']])
        self.vertexFlags = np.array([bt['z-'], bt['z-'], bt['z-'],
                                     bt['z-'], bt['z+'], bt['z+'],
                                     bt['z+'], bt['z+']])
        self.regionFlags = np.array([1])
        # Initialize (empty) boundary conditions
        self.BC = {'z-': self.BC_class(shape=self, name='z-',
                                       b_or=self.b_or, b_i=0),
                   'y+': self.BC_class(shape=self, name='y+',
                                       b_or=self.b_or, b_i=1),
                   'x+': self.BC_class(shape=self, name='x+',
                                       b_or=self.b_or, b_i=2),
                   'y-': self.BC_class(shape=self, name='y-',
                                       b_or=self.b_or, b_i=3),
                   'x-': self.BC_class(shape=self, name='x-',
                                       b_or=self.b_or, b_i=4),
                   'z+': self.BC_class(shape=self, name='z+',
                                       b_or=self.b_or, b_i=5)}
        self.BC_list = [self.BC['z-'],
                        self.BC['y+'],
                        self.BC['x+'],
                        self.BC['y-'],
                        self.BC['x-'],
                        self.BC['z+']]
        # self.BC = BCContainer(self.BC_dict)
        self.barycenter = np.array(barycenter) or np.array(coords)
        self.It = np.array([[(W**2.+H**2.)/12., 0, 0],
                            [0, (L**2.+H**2.)/12., 0],
                            [0, 0, (W**2.+L**2.)/12.]])

    def setDimensions(self, dim):
        """
        Sets dimensions of the shape.

        Parameters
        ----------

        dim: array_like
            New dimensions of the shape.
        """
        self.dim = dim
        L, W, H = dim
        x, y, z = self.coords
        self.vertices[:] = [[x-0.5*L, y-0.5*W, z-0.5*H],
                            [x-0.5*L, y+0.5*W, z-0.5*H],
                            [x+0.5*L, y+0.5*W, z-0.5*H],
                            [x+0.5*L, y-0.5*W, z-0.5*H],
                            [x-0.5*L, y-0.5*W, z+0.5*H],
                            [x-0.5*L, y+0.5*W, z+0.5*H],
                            [x+0.5*L, y+0.5*W, z+0.5*H],
                            [x+0.5*L, y-0.5*W, z+0.5*H]]
        self.volume = L*W*H




class Sphere(Shape):
    """
    Class to create a 3D cuboid

    Parameters
    ----------
    domain: proteus.Domain.D_base
        Domain class instance that hold all the geometrical informations and
        boundary conditions of the shape.
    dim: Optional[array_like]
        Dimensions of the cuboid.
    coords: Optional[array_like]
        Coordinates of the centroid of the shape.
    barycenter: Optional[array_like]
        Coordinates of the barycenter.
    """
    count = 0

    def __init__(self, domain, radius, coords=(0.,0.,0.), barycenter=None,
                 nSectors=10):
        super(Sphere, self).__init__(domain, nd=3)
        self.__class__.count += 1
        self.name = "sphere" + str(self.__class__.count)
        self.radius = radius
        self.coords = np.array(coords)
        self.nSectors = nSectors
        self.constructShape()
        self.volumes = np.array([[[i for i in range(len(self.facets))]]])
        # defining flags for boundary conditions
        self.boundaryTags = bt = {'sphere': 1}
        self.BC = {'sphere': self.BC_class(shape=self, name='sphere')}
        self.BC_list = [self.BC['sphere']]
        # self.BC = BCContainer(self.BC_dict)
        if barycenter is None:
            self.barycenter = np.array(coords)
        else:
            self.barycenter = np.array(barycenter)

    def constructShape(self):
        """
        regualar nx,ny,nz cube packing with padding to boundary
        returns domain size and boundary flags
        """
        coords=(0.,0.,0.)
        n_domain_vertices = 8
        radius = self.radius
        coords = self.coords
        nSectors = self.nSectors
        diameter=2.0*radius
        grain_centers  = {}
        north_poles = {}
        right_poles = {}
        back_poles = {}
        south_poles = {}
        left_poles = {}
        front_poles = {}

        pad= -radius
        noff= 0.
        #cube boundary vertices
        nN=0
        nF=0
        vertices=[]
        facets=[]


        nN = 0
        #cube boundary facets
        # sphereTag = 10
        # boundaries = ['bottom','front','left','right','back','top']
        # boundaryTags=dict([(key,i+1) for (i,key) in enumerate(boundaries)])
        # boundaryTags['sphere']=sphereTag

        nF = 0
        #adding poles of grains to make sure those nodes are unique

        #build sphere
        grain_center = (noff*diameter, noff*diameter, noff*diameter)
        north_pole = nN
        vertices.append([coords[0]+noff*diameter,
                        coords[1]+noff*diameter,
                        coords[2]+noff*diameter+radius])
        nN+=1
        back_pole = nN
        vertices.append([coords[0]+noff*diameter,
                        coords[1]+noff*diameter+radius,
                        coords[2]+noff*diameter])
        nN+=1
        right_pole = nN
        vertices.append([coords[0]+noff*diameter+radius,
                        coords[1]+noff*diameter,
                        coords[2]+noff*diameter])
        nN+=1
        south_pole = nN
        vertices.append([coords[0]+noff*diameter,
                        coords[1]+noff*diameter,
                        coords[2]+noff*diameter-radius])
        nN+=1
        front_pole = nN
        vertices.append([coords[0]+noff*diameter,
                        coords[1]+noff*diameter-radius,
                        coords[2]+noff*diameter])
        nN+=1

        left_pole = nN
        vertices.append([coords[0]+noff*diameter-radius,
                        coords[1]+noff*diameter,
                        coords[2]+noff*diameter])
        nN+=1


        hxi = radius/(math.sqrt(2.0)*float(nSectors));
        heta = radius/(math.sqrt(2.0)*float(nSectors));
    #now loop over grains
        #top half  sphere nodes
        top_nodes = {}
        for ii in range(2*nSectors+1):
            for jj in range(2*nSectors+1):
                if (ii,jj) == (0,0):
                    top_nodes[(ii,jj)] = left_pole
                elif (ii,jj) == (2*nSectors,0):
                    top_nodes[(ii,jj)] = back_pole
                elif (ii,jj) == (2*nSectors,2*nSectors):
                    top_nodes[(ii,jj)] = right_pole
                elif (ii,jj) == (0,2*nSectors):
                    top_nodes[(ii,jj)] = front_pole
                elif (ii,jj) == (nSectors,nSectors):
                    top_nodes[(ii,jj)] = north_pole
                else:
                    top_nodes[(ii,jj)] = nN
                    #rotate  corners of ref square to line up with poles
                    x0s = (jj-nSectors)*hxi
                    y0s = (ii-nSectors)*heta
                    r0s = math.sqrt(x0s**2 + y0s**2)
                    theta0s = math.atan2(y0s,x0s)
                    theta1s = theta0s - math.pi/4.0
                    r1s = r0s
                    x1s = r1s*math.cos(theta1s)
                    y1s = r1s*math.sin(theta1s)
                    #do each quadrant
                    if x1s >= 0.0  and y1s >=0.0:
                        rc = x1s + y1s
                        thetac = theta1s
                    elif x1s < 0.0 and y1s >=0.0:
                        rc = y1s - x1s
                        thetac = theta1s
                    elif x1s <= 0.0 and y1s < 0.0:
                        rc = -(x1s+y1s)
                        thetac = theta1s
                    else:
                        rc = x1s - y1s
                        thetac = theta1s
                    eta = 0.5*math.pi*(radius-rc)/radius
    #                         xc = rc*math.cos(thetac)
    #                         yc = rc*math.sin(thetac)
    #                         zc = math.sqrt(math.fabs(radius**2 - xc**2 - yc**2))
                    xc = radius*math.cos(thetac)*math.cos(eta)
                    yc = radius*math.sin(thetac)*math.cos(eta)
                    zc = radius*math.sin(eta)
                    #zc = math.sqrt(math.fabs(radius**2 - xc**2 - yc**2))
                    #print xc,yc,zc,rc,radius**2 - xc**2 - yc**2
                    #physical coordinates
                    vertices.append([xc+grain_center[0],
                                    yc+grain_center[1],
                                    zc+grain_center[2]])
                    nN+=1
        #bottom half sphere nodes
        bottom_nodes = {}
        for ii in range(2*nSectors+1):
            for jj in range(2*nSectors+1):
                if (ii,jj) == (0,0):
                    bottom_nodes[(ii,jj)] = left_pole
                elif (ii,jj) == (2*nSectors,0):
                    bottom_nodes[(ii,jj)] = back_pole
                elif (ii,jj) == (2*nSectors,2*nSectors):
                    bottom_nodes[(ii,jj)] = right_pole
                elif (ii,jj) == (0,2*nSectors):
                    bottom_nodes[(ii,jj)] = front_pole
                elif (ii,jj) == (nSectors,nSectors):
                    bottom_nodes[(ii,jj)] = south_pole
                elif (ii in [0,2*nSectors] or
                    jj in [0,2*nSectors]):#equator
                    bottom_nodes[(ii,jj)] = top_nodes[(ii,jj)]
                else:
                    bottom_nodes[(ii,jj)] = nN
                    #rotate  corners of ref square to line up with poles
                    x0s = (jj-nSectors)*hxi
                    y0s = (ii-nSectors)*heta
                    r0s = math.sqrt(x0s**2 + y0s**2)
                    theta0s = math.atan2(y0s,x0s)
                    theta1s = theta0s - math.pi/4.0
                    r1s = r0s
                    x1s = r1s*math.cos(theta1s)
                    y1s = r1s*math.sin(theta1s)
                    #do each quadrant
                    if x1s >= 0.0  and y1s >=0.0:
                        rc = x1s + y1s
                        thetac = theta1s
                    elif x1s < 0.0 and y1s >=0.0:
                        rc = y1s - x1s
                        thetac = theta1s
                    elif x1s <= 0.0 and y1s < 0.0:
                        rc = -(x1s+y1s)
                        thetac = theta1s
                    else:
                        rc = x1s - y1s
                        thetac = theta1s
                    eta = 0.5*math.pi*(radius-rc)/radius
    #                         xc = rc*math.cos(thetac)
    #                         yc = rc*math.sin(thetac)
    #                         zc = -math.sqrt(math.fabs(radius**2 - xc**2 - yc**2))
                    xc = radius*math.cos(thetac)*math.cos(eta)
                    yc = radius*math.sin(thetac)*math.cos(eta)
                    zc = -radius*math.sin(eta)
                    #print xc,yc,zc
                    #physical coordinates
                    vertices.append([xc+grain_center[0],
                                    yc+grain_center[1],
                                    zc+grain_center[2]])
                    nN+=1
        for ii in range(2*nSectors):
            for jj in range(2*nSectors):
                if ((ii < nSectors and jj < nSectors) or
                    (ii>=nSectors and  jj>=nSectors)):
                    #top
                    facets.append([[ top_nodes[(ii,jj)],top_nodes[(ii+1,jj)],top_nodes[(ii+1,jj+1)]] ])
                    facets.append([[top_nodes[(ii,jj)],top_nodes[(ii+1,jj+1)],top_nodes[(ii,jj+1)]]])
                    nF+=2
                    #bottom
                    facets.append([[ bottom_nodes[(ii,jj)],bottom_nodes[(ii+1,jj)],bottom_nodes[(ii+1,jj+1)]] ])
                    facets.append([[ bottom_nodes[(ii,jj)],bottom_nodes[(ii+1,jj+1)],bottom_nodes[(ii,jj+1)] ]])
                    nF+=2
                else:
                    #top
                    facets.append([[ top_nodes[(ii,jj)],top_nodes[(ii+1,jj)],top_nodes[(ii,jj+1)] ]])
                    facets.append([[ top_nodes[(ii+1,jj)],top_nodes[(ii+1,jj+1)],top_nodes[(ii,jj+1)] ]])
                    nF+=2
                    #bottom
                    facets.append([[ bottom_nodes[(ii,jj)],bottom_nodes[(ii+1,jj)],bottom_nodes[(ii,jj+1)] ]])
                    facets.append([[ bottom_nodes[(ii+1,jj)],bottom_nodes[(ii+1,jj+1)],bottom_nodes[(ii,jj+1)] ]])
                    nF+=2
        self.vertices = np.array(vertices)

        self.vertexFlags = np.array([1]*len(vertices))
        self.facets = np.array(facets)
        self.facetFlags = np.array([1]*len(facets))
        self.regions = np.array([self.coords])
        self.regionFlags = np.array([1])


class Rectangle(Shape):
    """
    Class to create a rectangle

    Parameters
    ----------
    domain: proteus.Domain.D_base
        Domain class instance that hold all the geometrical informations and
        boundary conditions of the shape.
    dim: Optional[array_like]
        Dimensions of the cuboid.
    coords: Optional[array_like]
        Coordinates of the centroid of the shape.
    barycenter: Optional[array_like]
        Coordinates of the barycenter.
    """
    count = 0

    def __init__(self, domain, dim=(0., 0.), coords=(0., 0.), barycenter=None):
        super(Rectangle, self).__init__(domain, nd=2)
        self.__class__.count += 1
        self.name = "rectangle" + str(self.__class__.count)
        self.dim = L, H = dim  # length, height
        self.coords = x, y = np.array(coords)
        self.vertices = np.array([[x-0.5*L, y-0.5*H],
                                  [x+0.5*L, y-0.5*H],
                                  [x+0.5*L, y+0.5*H],
                                  [x-0.5*L, y+0.5*H]])
        self.segments = np.array([[0, 1], [1, 2], [2, 3], [3, 0]])
        self.barycenter = np.zeros(3)
        if barycenter is not None:
            self.barycenter[0:2] = barycenter[0:2]
        else:
            self.barycenter[0:2] = coords[0:2]
        self.b_or = np.array([[0., -1.],
                              [1., 0.],
                              [0., 1.],
                              [-1., 0.]])
        self.regions = np.array([[x, y]])
        self.facets = np.array([[[0, 1, 2, 3]]])
        self.boundaryTags = bt = {'y-': 1,
                                  'x+': 2,
                                  'y+': 3,
                                  'x-': 4}
        self.segmentFlags = np.array([bt['y-'], bt['x+'], bt['y+'],
                                      bt['x-']])  # y-, x+, y+, x-
        self.vertexFlags = np.array([bt['y-'], bt['y-'], bt['y+'],
                                     bt['y+']])  # y-, y-, y+, y+
        self.regionFlags = np.array([1])
        self.facetFlags = self.regionFlags
        self.BC = {'y-': self.BC_class(shape=self, name='y-',
                                       b_or=self.b_or, b_i=0),
                   'x+': self.BC_class(shape=self, name='x+',
                                       b_or=self.b_or, b_i=1),
                   'y+': self.BC_class(shape=self, name='y+',
                                       b_or=self.b_or, b_i=2),
                   'x-': self.BC_class(shape=self, name='x-',
                                       b_or=self.b_or, b_i=3)}
        self.BC_list = [self.BC['y-'],
                        self.BC['x+'],
                        self.BC['y+'],
                        self.BC['x-']]
        # self.BC = BCContainer(self.BC_dict)
        self.It = L**2+H**2/12

    def setDimensions(self, dim):
        """
        Set dimensions of the shape

        :param dim: new dimensions (list/array)
        """
        self.dim = dim
        L, H = dim
        x, y = self.coords
        self.vertices[:] = [[x-0.5*L, y-0.5*H],
                            [x+0.5*L, y-0.5*H],
                            [x+0.5*L, y+0.5*H],
                            [x-0.5*L, y+0.5*H]]
        self.volume = L*H


class CustomShape(Shape):
    """
    Class to create a custom 2D or 3D shape

    Parameters
    ----------
    domain: proteus.Domain.D_base
        Domain class instance that hold all the geometrical informations and
        boundary conditions of the shape.
    barycenter: Optional[array_like]
        Coordinates of the barycenter.
    vertices: array_like
        Array of vertex coordinates.
    vertexFlags: array_like
        Array of vertex flags (used for boundary conditions)
    segments: array_like
        Array of segments (each defined by indice of 2 vertex).
    segmentFlags: array_like
        Array of segment flags (used for boundary conditions)
    facetss: array_like
        Array of facets (defined by clockwise or counterclockwise loop of
        vertices).
    facetFlags: array_like
        Array of facet flags (used for boundary conditions)
    vertices: array_like
        Array of region coordinates.
    regionFlags: array_like
        Array of region flags (used for boundary conditions)
    volumes: array_like
        Surface loops describing volumes (used for gmsh)
    holes: array_like
        Array of holes coordinates (unmeshed regions)
    boundaryTags: dict
        Dictionary of flags (int) as keys, and tags (e.g. string) for BC.
    boundaryOrientations: Optional[array_like]
        Array of orientation of boundaries. Can be used for BC.
    """
    count = 0

    def __init__(self, domain, barycenter=None, vertices=None,
                 vertexFlags=None, segments=None, segmentFlags=None,
                 facets=None, facetFlags=None, holes=None, regions=None,
                 regionFlags=None, volumes=None, boundaryTags=None,
                 boundaryOrientations=None):
        super(CustomShape, self).__init__(domain, nd=len(vertices[0]))
        self.__class__.count += 1
        self.name = "custom" + str(self.__class__.count)
        self._checkFlags(boundaryTags.values())
        self.boundaryTags = boundaryTags
        self.vertices = np.array(vertices)
        self.vertexFlags = np.array(vertexFlags)
        if segments:
            self.segments = np.array(segments)
            self.segmentFlags = np.array(segmentFlags)
        if facets:
            self.facets = np.array(facets)
            self.facetFlags = np.array(facetFlags)
        if holes is not None:
            self.holes = np.array(holes)
        if volumes is not None:
            self.volumes = np.array(volumes)
        if regions is not None:
            self._checkFlags(regionFlags)
            self.regions = np.array(regions)
            self.regionFlags = np.array(regionFlags)
        self.BC = {}
        self.BC_list = [None]*len(boundaryTags)
        b_or = [None]*len(boundaryTags)
        self.b_or = b_or
        for tag, flag in boundaryTags.iteritems():
            b_i = flag-1  # start at index 0
            if boundaryOrientations is not None:
                b_or[b_i] = boundaryOrientations[tag]
            self.BC[tag] = self.BC_class(shape=self, name=tag, b_or=b_or, b_i=b_i)
            self.BC_list[b_i] = self.BC[tag]
        # self.BC = BCContainer(self.BC_dict)
        if barycenter is not None:
            self.barycenter = np.array(barycenter)


class ShapeSTL(Shape):
    """
    Class to extract geometrical information from STL file

    Parameters
    ----------
    domain: proteus.Domain.D_base
        Domain class instance that hold all the geometrical informations and
        boundary conditions of the shape.
    filename: string
        Name of the stl file.
    """

    def __init__(self, domain, filename):
        super(ShapeSTL, self).__init__(domain, nd=3)
        self.filename = filename
        self.vertices, self.facets, self.facetnormals = getInfoFromSTL(self.filename)
        self.facetFlags = np.ones(len(self.facets))
        self.vertexFlags = np.ones(len(self.vertices))
        self.volumes = np.array([[[i for i in range(len(self.facets))]]])
        self.boundaryTags = {'stl': 1}
        self.BC = {'stl': self.BC_class(shape=self, name='stl')}
        self.BC_list = [self.BC['stl']]
        # self.BC = BCContainer(self.BC_dict)


def getInfoFromSTL(filename):
    """
    Extracts information from STL file and converts it to a Proteus friendly
    format. Duplicate vertices and segments are removed during the process,
    so the shape is ready for meshing.

    Parameters
    ----------
    filename: name of STL file

    Returns
    -------
    vertices: array_like
        Array of vertices that define STL shape (duplicates removed)
    facets: array_like
        Array of facets (loops of 3 vertices)
    facetnormals: array_like
        normal vertors of each facet
    """
    file = open(filename, 'r')
    facetnormals = []
    facet = []
    facets = []
    vertices = []
    vFlag = 0
    for line in file:
        if "vertex" in line:
            word_list = line.split()
            vertex = (word_list[1], word_list[2], word_list[3])
            vertices += [vertex]
            facet += [vFlag]
            vFlag += 1
        if "facet normal" in line:
            word_list = line.split()
            facetnormals += [[word_list[2], word_list[3], word_list[4]]]
        elif "endfacet" in line:
            facets += [[facet]]
            facet = []
        elif "endsolid" in line:
            pass
        elif "solid" in line:
            word_list = line.split()
            name = word_list[1]
    file.close()
    # vertices_u, inverse = np.unique(vertices, return_inverse=True)
    vertices = np.array(vertices).astype(float)
    facets = np.array(facets).astype(int)
    vertices, inverse = unique_rows(vertices)
    facets = inverse[facets]
    facetnormals = np.array(facetnormals).astype(float)
    return vertices, facets, facetnormals

def unique_rows(arr):
    arr = np.array(arr)
    ca = np.ascontiguousarray(arr).view([('', arr.dtype)] * arr.shape[1])
    unique, indices, inverse = np.unique(ca, return_index=True, return_inverse=True)
    # counts = np.bincount(inverse)
    # sort_indices = np.argsort(counts)[::-1]
    # sorted_arr = arr[indices[sort_indices]]
    # sorted_count = counts[sort_indices]
    return (arr[indices], inverse)

class BCContainer(object):
    """
    Creates a class from a dictionary (keys become class variable names)
    """
    def __init__(self, BC_dict):
        self.__dict__ = BC_dict


# --------------------------------------------------------------------------- #
# -------------------------SPATIAL TOOLS FOR SHAPES-------------------------- #
# --------------------------------------------------------------------------- #

def rotation2D(points, rot, pivot=(0., 0.)):
    """
    Rotates a set of points/vertices/vectors around a pivotal point in 2D.

    Parameters
    ----------
    points: array_like
        Array of point coordinates to rotate.
    rot: float
        Angle of rotation.
    pivot: array_like
        Pivotal point around which the set of points will be rotated.

    Returns
    -------
    points_rot: array_like
        Rotated set of points.
    """
    # function could be optimized
    points = np.array(points)
    rot = float(rot)
    # get coordinates for translation
    x, y = pivot
    # translation matrix
    T = np.array([[1,   0,    0],
                  [0,   1,    0],
                  [-x,  -y,   1]])
    # rotation matrices
    R = np.array([[cos(rot),  sin(rot),  0],
                  [-sin(rot), cos(rot),  0],
                  [0,         0,         1]])
    # full transformation matrix
    M = reduce(np.dot, [T, R, np.linalg.inv(T)])
    # transform points (check also if it is only a 1D array or 2D)
    if points.ndim > 1:
        points_rot = np.ones((len(points), 3))
        points_rot[:, :-1] = points
        points_rot = np.dot(points_rot, M)  # matrix dot product on each vector
        points_rot = points_rot[:, :-1]
    else:
        points_rot = np.ones(3)
        points_rot[:-1] = points
        points_rot = np.dot(points_rot, M)  # matrix dot product on each vector
        points_rot = points_rot[:-1]
    return points_rot


def rotation3D(points, rot, axis=(0., 0., 1.), pivot=(0., 0., 0.)):
    """
    Rotates a set of points/vertices/vectors around a pivotal point in 3D.

    Parameters
    ----------
    points: array_like
        Array of point coordinates to rotate.
    rot: float
        Angle of rotation.
    axis: array_like
        Axis of rotation.
    pivot: array_like
        Pivotal point around which the set of points will be rotated.

    Returns
    -------
    points_rot: array_like
        Rotated set of points.
    """
    # function could be optimized
    points = np.array(points)
    rot = float(rot)
    # get coordinates for translation
    x, y, z = pivot
    # make axis a unity vector
    axis = np.array(axis)
    r = np.linalg.norm(axis)
    axis = axis/r
    # get values for rotation matrix
    cx, cy, cz = axis
    d = sqrt(cy**2+cz**2)
    # rotation matrices
    if d != 0:
        Rx = np.array([[1,         0,        0,    0],
                       [0,         cz/d,     cy/d, 0],
                       [0,         -cy/d,    cz/d, 0],
                       [0,         0,        0,    1]])
    else:  # special case: rotation axis aligned with x axis
        Rx = np.array([[1,         0,        0,    0],
                       [0,         1,        0,    0],
                       [0,         0,        1,    0],
                       [0,         0,        0,    1]])
    Ry = np.array([[d,         0,        cx, 0],
                   [0,         1,        0,   0],
                   [-cx,       0,        d,   0],
                   [0,         0,        0,   1]])
    Rz = np.array([[cos(rot),  sin(rot), 0,   0],
                   [-sin(rot), cos(rot), 0,   0],
                   [0,         0,        1,   0],
                   [0,         0,        0,   1]])
    # translation matrix
    T = np.array([[1,  0,  0,  0],
                  [0,  1,  0,  0],
                  [0,  0,  1,  0],
                  [-x, -y, -z, 1]])
    # full transformation matrix
    inv = np.linalg.inv
    M = reduce(np.dot, [T, Rx, Ry, Rz, inv(Ry), inv(Rx), inv(T)])
    if points.ndim > 1:
        points_rot = np.ones((len(points), 4))
        points_rot[:, :-1] = points
        points_rot = np.dot(points_rot, M)  # matrix dot product on each vector
        points_rot = points_rot[:, :-1]
    else:
        points_rot = np.ones(4)
        points_rot[:-1] = points
        points_rot = np.dot(points_rot, M)  # matrix dot product on each vector
        points_rot = points_rot[:-1]
    return points_rot


def assembleDomain(domain):
    """
    This function sets up everything needed for the domain, meshing, and
    AuxiliaryVariables calculations (if any).
    It should always be called after defining and manipulating all the shapes
    to be attached to the domain.

    Parameters
    ----------
    domain: proteus.Domain.D_base
        Domain class instance that hold all the geometrical informations and
        boundary conditions of the shape.
    """
    # reinitialize geometry of domain
    _assembleGeometry(domain, BC_class=bc.BC_Base)
    _generateMesh(domain)

def _assembleGeometry(domain, BC_class):
    """
    Assembles all the geometrical informations of the shapes attached to a
    domain.

    Parameters
    ----------
    domain: proteus.Domain.D_base
        Domain class instance that hold all the geometrical informations and
        boundary conditions of the shape.
    """
    # reinitialize geometry of domain
    domain.vertices = []
    domain.vertexFlags = []
    domain.segments = []
    domain.segmentFlags = []
    domain.facets = []
    domain.facetFlags = []
    domain.holes = []
    domain.regions = []
    domain.regionFlags = []
    domain.volumes = []
    domain.boundaryTags = {}
    domain.reversed_boundaryTags = {}
    # BC at flag 0
    domain.bc = [BC_class(nd=domain.nd)]
    # domain.bc[0].setNonMaterial()
    # barycenter at flag 0
    domain.barycenters = np.array([[0., 0., 0.]])
    start_flag = 0
    start_vertex = 0
    for shape in domain.shape_list:
        # --------------------------- #
        # ----- DOMAIN GEOMETRY ----- #
        # --------------------------- #
        start_flag = shape.start_flag = len(domain.bc)-1
        start_vertex = shape.start_vertex = len(domain.vertices)
        start_segment = shape.start_segment = len(domain.segments)
        start_facet = shape.start_facet = len(domain.facets)
        if shape.boundaryTags:
            for tag, value in shape.boundaryTags.iteritems():
                new_tag = shape.name+'_'+str(tag)
                new_flag = value+start_flag
                domain.boundaryTags[new_tag] = new_flag
                domain.reversed_boundaryTags[new_flag] = new_tag
                domain.BCbyFlag[new_flag] = shape.BC[tag]
                domain.BC[new_tag] = shape.BC[tag]
        if domain.regionFlags:
            start_rflag = max(domain.regionFlags)
        else:
            start_rflag = 0
        domain.bc += shape.BC_list
        # making copies of shape properties before operations/modifications
        vertices = shape.vertices.copy()
        vertexFlags = shape.vertexFlags.copy()
        if shape.segments is not None:
            segments = shape.segments.copy()
        if shape.facets is not None:
            facets = shape.facets.copy()
        # deleting duplicate vertices and updating segment/facets accordingly
        del_v = 0
        for i_s, vertex in enumerate(shape.vertices):
            if vertex.tolist() in domain.vertices:
                vertices = np.delete(vertices, i_s-del_v, axis=0)
                verticesFlags = np.delete(vertexFlags, i_s-del_v)
                i_s -= del_v
                del_v += 1
                i_d = domain.vertices.index(vertex.tolist())
                if shape.segments is not None:
                    for i in np.nditer(segments, op_flags=['readwrite']):
                        if i > i_s:
                            i[...] -= 1
                        elif i == i_s:
                            i[...] = i_d-start_vertex
                if shape.facets is not None:
                    for i in np.nditer(facets, op_flags=['readwrite']):
                        if i > i_s:
                            i[...] -= 1
                        elif i == i_s:
                            i[...] = i_d-start_vertex
        # adding shape geometry to domain
        domain.vertices += vertices.tolist()
        domain.vertexFlags += (vertexFlags+start_flag).tolist()
        barycenters = np.array([shape.barycenter for bco in shape.BC_list])
        domain.barycenters = np.append(domain.barycenters, barycenters, axis=0)
        if shape.segments is not None:
            domain.segments += (segments+start_vertex).tolist()
            domain.segmentFlags += (shape.segmentFlags+start_flag).tolist()
        if shape.regions is not None:
            domain.regions += (shape.regions).tolist()
            domain.regionFlags += (shape.regionFlags+start_rflag).tolist()
        if shape.facets is not None:
            facets = deepcopy(shape.facets.tolist())
            for i, facet in enumerate(facets):
                for j, subf in enumerate(facet):
                    for k, v_nb in enumerate(subf):
                        facets[i][j][k] = v_nb+shape.start_vertex
            domain.facets += facets
            if shape.nd == 2:  # facet flags are actually region flags if 2D
                domain.facetFlags += (shape.regionFlags+start_rflag).tolist()
            elif shape.nd == 3:
              domain.facetFlags += (shape.facetFlags+start_flag).tolist()
        if shape.holes is not None:
            domain.holes += (shape.holes).tolist()
    
    domain.holes_ind = []
    if domain.nd == 2 and shape.facets is not None:
        domain.facets = []
        for shape in domain.shape_list:
            if shape.holes_ind is not None:
                    domain.holes_ind += (np.array(shape.holes_ind)+shape.start_facet).tolist()
            if shape.facets is not None:
                facets = deepcopy(shape.facets.tolist())
                for i, facet in enumerate(facets):
                    for j, subf in enumerate(facet):
                        for k, v_nb in enumerate(subf):
                            facets[i][j][k] = v_nb+shape.start_vertex
                # facets = (shape.facets+shape.start_vertex).tolist()
                f_to_remove = []
                f_to_add = []
                for i, facet in enumerate(shape.facets):
                    if i in shape.children.keys():
                        for child in shape.children[i]:
                            child_seg = {}
                            child_facs = []
                            for child_fac in child.facets:
                                fac = child_fac[0].tolist()
                                for j, v in enumerate(fac):
                                    if (fac[j-1], fac[j]) in child_seg:
                                        fn = child_seg[(fac[j-1], fac[j])]
                                        f_to_merge = child.facets[fn][0].tolist()
                                        # reverse list
                                        f_to_merge = f_to_merge[::-1] 
                                        # shift lists
                                        f_to_merge = list(deque(f_to_merge).rotate(-f_to_merge.index(fac[j-1])))
                                        fac = list(deque(fac).rotate(-fac.index(fac[j])))
                                        new_f = fac[:-1]+f_to_merge[:-1]
                                        new_f = fac[:fac.index(fac[j-1])]+f_to_merge
                                        f_to_remove += [fn]
                                        f_to_add += [new_f]
                                    elif (fac[j], fac[j-1]) in child_seg:
                                        fn = child_seg[(fac[j], fac[i-1])]
                                        f_to_merge = child.facets[fn][0].tolist()
                                        # shift lists
                                        f_to_merge = list(deque(f_to_merge).rotate(-f_to_merge.index(fac[j-1])))
                                        fac = list(deque(fac).rotate(-fac.index(fac[j])))
                                        new_f = fac[:-1]+f_to_merge[:-1]
                                        new_f = fac[:fac.index(fac[j-1])]+f_to_merge
                                        f_to_remove += [fn, j]
                                        f_to_add += [new_f]
                                    else:
                                        child_seg[(fac[j-1], fac[j])] = j
                            facets2 = [f.tolist()[0] for k, f in enumerate(child.facets) if k not in f_to_remove]
                            if f_to_add:
                                facets2 += [f_to_add]
                        new_facets = np.array(facets2)+child.start_vertex
                        facets[i] += (new_facets).tolist()
                domain.facets += facets


    elif domain.nd == 3 and shape.volumes is not None:
        for shape in domain.shape_list:
            shape.start_volume = len(domain.volumes)
            if shape.holes_ind is not None:
                domain.holes_ind += (np.array(shape.holes_ind)+shape.start_volume).tolist()
            if shape.volumes is not None:
                volumes = (shape.volumes+shape.start_facet).tolist()
                volumes_to_remove = []
                for i, volume in enumerate(volumes):
                    # add holes to volumes
                    if shape.children.has_key(i):
                        for child in shape.children[i]:
                            child_vols = []
                            child_facets = []  # facets in volumes
                            for child_vol in child.volumes:
                                # don't need holes of child volumes, only outer shells:
                                child_vols += [(child_vol[0]+child.start_facet).tolist()]
                            if len(child_vols) > 1:
                                # merge volumes that share a facet
                                inter = np.intersect1d(*child_vols)
                                new_child_vols = list(child_vols)
                                for f in inter:
                                    ind_to_remove = set()
                                    merged = []
                                    for ind, vol in enumerate(child_vols):
                                        if f in vol:
                                            ind_to_remove.add(ind)
                                            merged += vol
                                    for ind in sorted(ind_to_remove, reverse=True):
                                        child_vols.remove(ind)
                                    merged.remove(f)
                                    child_vols += [merged]
                        volume += child_vols
                    if shape.holes_ind is not None and i in shape.holes_ind:
                        volumes_to_remove += [i]
                volumes2 = [vol for i, vol in enumerate(volumes) if i not in volumes_to_remove]
                domain.volumes += volumes2



        domain.getBoundingBox()


def _generateMesh(domain):
    """
    Generates tetgen mesh of domain

    Parameters
    ----------
    domain: proteus.Domain.D_base
        Domain class instance that hold all the geometrical informations and
        boundary conditions of the shape.
    """
    # --------------------------- #
    # ----- MESH GENERATION ----- #
    # --------------------------- #
    comm = Comm.get()
    mesh = domain.MeshOptions
<<<<<<< HEAD
    if comm.isMaster():
        if mesh.outputFiles['poly'] is True:
            domain.writePoly(mesh.outputFiles_name)
        if mesh.outputFiles['ply'] is True:
            domain.writePLY(mesh.outputFiles_name)
        if mesh.outputFiles['asymptote'] is True:
            domain.writeAsymptote(mesh.outputFiles_name)
        if mesh.outputFiles['geo'] is True or mesh.use_gmsh is True:
            domain.writeGeo(mesh.outputFiles_name)
        mesh.setTriangleOptions()
=======
    if mesh.outputFiles['poly'] is True:
        domain.writePoly(mesh.outputFiles_name)
    if mesh.outputFiles['ply'] is True:
        domain.writePLY(mesh.outputFiles_name)
    if mesh.outputFiles['asymptote'] is True:
        domain.writeAsymptote(mesh.outputFiles_name)
    if mesh.outputFiles['geo'] is True or mesh.use_gmsh is True:
        domain.writeGeo(mesh.outputFiles_name)
    mesh.setTriangleOptions()
>>>>>>> f1c055c7


def getGmshPhysicalGroups(geofile):
    boundaryTags = {}
    import re
    # gmsh_cmd = "gmsh {0:s} -0".format(geofile)
    # check_call(gmsh_cmd, shell=True)
    with open(geofile, 'r') as f:
        for line in f:
            if line.startswith("Physical "):
                words = line.lstrip().split('=', 1)
                tagflag = re.search(r'\((.*?)\)', words[0]).group(1).split(',')
                if len(tagflag) == 2:
                    tag = str(tagflag[0][2:-2])
                    boundaryTags[tag] = None  # add empty BC holder
                    flag = int(tagflag[1])
                    print tagflag
                else:
                    try:
                        flag = tag = int(tagflag[0])
                    except:
                        flag = tag = tagflag[0]
                boundaryTags[tag] = flag  # add empty BC holder
    return boundaryTags<|MERGE_RESOLUTION|>--- conflicted
+++ resolved
@@ -1317,20 +1317,7 @@
     # --------------------------- #
     # ----- MESH GENERATION ----- #
     # --------------------------- #
-    comm = Comm.get()
     mesh = domain.MeshOptions
-<<<<<<< HEAD
-    if comm.isMaster():
-        if mesh.outputFiles['poly'] is True:
-            domain.writePoly(mesh.outputFiles_name)
-        if mesh.outputFiles['ply'] is True:
-            domain.writePLY(mesh.outputFiles_name)
-        if mesh.outputFiles['asymptote'] is True:
-            domain.writeAsymptote(mesh.outputFiles_name)
-        if mesh.outputFiles['geo'] is True or mesh.use_gmsh is True:
-            domain.writeGeo(mesh.outputFiles_name)
-        mesh.setTriangleOptions()
-=======
     if mesh.outputFiles['poly'] is True:
         domain.writePoly(mesh.outputFiles_name)
     if mesh.outputFiles['ply'] is True:
@@ -1340,7 +1327,6 @@
     if mesh.outputFiles['geo'] is True or mesh.use_gmsh is True:
         domain.writeGeo(mesh.outputFiles_name)
     mesh.setTriangleOptions()
->>>>>>> f1c055c7
 
 
 def getGmshPhysicalGroups(geofile):
