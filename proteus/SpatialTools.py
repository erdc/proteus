--- conflicted
+++ resolved
@@ -1400,12 +1400,8 @@
                 shape.facetFlags_global = shape.facetFlags+start_flag
         if shape.holes is not None:
             domain.holes += (shape.holes).tolist()
-<<<<<<< HEAD
     
     # 2D holes (only for gmsh)
-=======
-
->>>>>>> 0f968182
     domain.holes_ind = []
     if domain.nd == 2 and shape.facets is not None:
         domain.facets = []
