import proteus
from proteus.mprans.cDissipation import *
from proteus.mprans.cDissipation2D import *

"""
NOTES:

Hardwired Numerics include:

lagging all terms from Navier-Stokes, Kappa equations

same solution space for velocity from Navier-Stokes and Dissipation
equations

This can be removed by saving gradient calculations in N-S and lagging
rather than passing degrees of freedom between models

"""


class SubgridError(proteus.SubgridError.SGE_base):
    def __init__(self, coefficients, nd):
        proteus.SubgridError.SGE_base.__init__(self, coefficients, nd, lag=False)

    def initializeElementQuadrature(self, mesh, t, cq):
        pass

    def updateSubgridErrorHistory(self, initializationPhase=False):
        pass

    def calculateSubgridError(self, q):
        pass


class ShockCapturing(proteus.ShockCapturing.ShockCapturing_base):
    def __init__(self, coefficients, nd, shockCapturingFactor=0.25, lag=True, nStepsToDelay=None):
        proteus.ShockCapturing.ShockCapturing_base.__init__(self, coefficients, nd, shockCapturingFactor, lag)
        self.nStepsToDelay = nStepsToDelay
        self.nSteps = 0
        if self.lag:
            logEvent("Kappa.ShockCapturing: lagging requested but must lag the first step; switching lagging off and delaying")
            self.nStepsToDelay = 1
            self.lag = False

    def initializeElementQuadrature(self, mesh, t, cq):
        self.mesh = mesh
        self.numDiff = []
        self.numDiff_last = []
        for ci in range(self.nc):
            self.numDiff.append(cq[('numDiff', ci, ci)])
            self.numDiff_last.append(cq[('numDiff', ci, ci)])

    def updateShockCapturingHistory(self):
        self.nSteps += 1
        if self.lag:
            for ci in range(self.nc):
                self.numDiff_last[ci][:] = self.numDiff[ci]
        if self.lag == False and self.nStepsToDelay is not None and self.nSteps > self.nStepsToDelay:
            logEvent("Dissipation.ShockCapturing: switched to lagged shock capturing")
            self.lag = True
            self.numDiff_last = []
            for ci in range(self.nc):
                self.numDiff_last.append(self.numDiff[ci].copy())
        logEvent("Dissipation: max numDiff %e" % (globalMax(self.numDiff_last[0].max()),))


class NumericalFlux(proteus.NumericalFlux.Advection_DiagonalUpwind_Diffusion_IIPG_exterior):
    def __init__(self, vt, getPointwiseBoundaryConditions,
                 getAdvectiveFluxBoundaryConditions,
                 getDiffusiveFluxBoundaryConditions):
        proteus.NumericalFlux.Advection_DiagonalUpwind_Diffusion_IIPG_exterior.__init__(self, vt, getPointwiseBoundaryConditions,
                                                                                        getAdvectiveFluxBoundaryConditions,
                                                                                        getDiffusiveFluxBoundaryConditions)


class Coefficients(proteus.TransportCoefficients.TC_base):
    """Basic k-epsilon model for incompressible flow from Hutter etal
Chaper 11 or k-omega (Wilcox 1998).

    """
#     Solves for just dissipation variable (epsilon, or omega) assuming
#     kappa (intensity) computed independently and lagged in time

#     \bar{\vec v} = <\vec v> Reynolds-averaged (mean) velocity
#     \vec v^{'}   = turbulent fluctuation

#      assume \vec v = <\vec v> + \vec v^{'}, with <\vec v^{'}> = 0

# Reynolds averaged NS equations

# \deld \bar{\vec v} = 0

# \pd{\bar{\vec v}}{t} + \deld \left(\bar{\vec v} \outer \bar{\vec v}\right)
#                -\nu \deld \ten \bar{D} + \frac{1}{\rho}\grad \bar p
#                - \frac{1}{rho}\deld \ten{R} = 0

# Reynolds stress term

# \ten R = -\rho <\vec v^{'}\outer \vec v^{'}>
# \frac{1}{\rho}\ten{R} = 2 \nu_t \bar{D} - \frac{2}{3}k\ten{I}

# D_{ij}(\vec v) = \frac{1}{2} \left( \pd{v_i}{x_j} + \pd{v_j}{x_i})
# \ten D \bar{\ten D} = D(<\vec v>), \ten D^{'} = \ten D(\vec v^{'})


# k-epsilon tranport equations

# \pd{k}{t} + \deld (k\bar{\vec v})
#           - \deld\left[\left(\frac{\nu_t}{\sigma_k} + \nu\right)\grad k \right]
#           - 4\nu_t \Pi_{D} + \epsilon = 0

# \pd{\varepsilon}{t} + \deld (\varepsilon \bar{\vec v})
#           - \deld\left[\left(\frac{\nu_t}{\sigma_\varepsilon} + \nu\right)\grad \varepsilon \right]
#           - 4c_1 k \Pi_{D} + c_2 \frac{\epsilon^2}{k} = 0


# k              -- turbulent kinetic energy = <\vec v^{'}\dot \vec v^{'}>
# \varepsilon    -- turbulent dissipation rate = 4 \nu <\Pi_{D^{'}}>

# \nu            -- kinematic viscosity (\mu/\rho)
# \nu_t          -- turbulent viscosity = c_mu \frac{k^2}{\varepsilon}


# \Pi_{\ten A} = \frac{1}{2}tr(\ten A^2) = 1/2 \ten A\cdot \ten A
# \ten D \cdot \ten D = \frac{1}{4}\left[ (4 u_x^2 + 4 v_y^2 +
#                                         1/2 (u_y + v_x)^2 \right]

# 4 \Pi_{D} = 2 \frac{1}{4}\left[ (4 u_x^2 + 4 v_y^2 +
#                                 1/2 (u_y + v_x)^2 \right]
#           = \left[ (2 u_x^2 + 2 v_y^2 + (u_y + v_x)^2 \right]

# \sigma_k -- Prandtl number \approx 1
# \sigma_e -- c_{\mu}/c_e

# c_{\mu} = 0.09, c_1 = 0.126, c_2 = 1.92, c_{\varepsilon} = 0.07


#     """

    from proteus.ctransportCoefficients import kEpsilon_k_3D_Evaluate_sd
    from proteus.ctransportCoefficients import kEpsilon_k_2D_Evaluate_sd

    def __init__(self, LS_model=None, V_model=0, RD_model=None, kappa_model=None, ME_model=7,
                 dissipation_model_flag=1,  # default K-Epsilon, 2 --> K-Omega 1998, 3 --> K-Omega 1988
                 c_mu=0.09, c_1=0.126, c_2=1.92, c_e=0.07,
                 sigma_e=1.29,
                 rho_0=998.2, nu_0=1.004e-6,
                 rho_1=1.205, nu_1=1.500e-5,
                 g=[0.0, -9.8],
                 nd=3,
                 epsFact=0.01, useMetrics=0.0, sc_uref=1.0, sc_beta=1.0, default_kappa=1.0e-3):
        self.useMetrics = useMetrics
        self.dissipation_model_flag = dissipation_model_flag  # default K-Epsilon, 2 ==> K-Omega 1998, 3 --> K-Omega 1988
        self.variableNames = ['epsilon']
        if self.dissipation_model_flag >= 2:
            self.variableNames = ['omega']
        nc = 1
        self.nd = nd
        assert self.nd == 3, "Dissipation only implements 3d for now"  # assume 3d for now
        self.rho_0 = rho_0
        self.nu_0 = nu_0
        self.rho_1 = rho_1
        self.nu_1 = nu_1
        self.c_mu = c_mu
        self.c_1 = c_1
        self.c_2 = c_2
        self.c_e = c_e
        self.sigma_e = sigma_e

        self.g = g
        #
        mass = {0: {0: 'linear'}}
        advection = {0: {0: 'linear'}}
        hamiltonian = {}
        potential = {0: {0: 'u'}}
        diffusion = {0: {0: {0: 'nonlinear', }}}
        reaction = {0: {0: 'nonlinear'}}
        if self.nd == 2:
            sdInfo = {(0, 0): (numpy.array([0, 1, 2], dtype='i'),
                               numpy.array([0, 1], dtype='i'))}
        else:
            sdInfo = {(0, 0): (numpy.array([0, 1, 2, 3], dtype='i'),
                               numpy.array([0, 1, 2], dtype='i'))}
        TC_base.__init__(self,
                         nc,
                         mass,
                         advection,
                         diffusion,
                         potential,
                         reaction,
                         hamiltonian,
                         self.variableNames,
                         sparseDiffusionTensors=sdInfo)
        self.epsFact = epsFact
        self.flowModelIndex = V_model
        self.modelIndex = ME_model
        self.RD_modelIndex = RD_model
        self.LS_modelIndex = LS_model
        self.kappa_modelIndex = kappa_model
        self.sc_uref = sc_uref
        self.sc_beta = sc_beta
        # for debugging model
        self.default_kappa = default_kappa

    def initializeMesh(self, mesh):
        self.eps = self.epsFact * mesh.h

    def attachModels(self, modelList):
        assert self.modelIndex is not None and self.modelIndex < len(
            modelList), "Dissipation: invalid index for self model allowed range: [0,%s]" % len(modelList)
        # self
        self.model = modelList[self.modelIndex]

        #self.u_old_dof = numpy.zeros(self.model.u[0].dof.shape,'d')
        self.u_old_dof = numpy.copy(self.model.u[0].dof)

        # redistanced level set
        if self.RD_modelIndex is not None:
            self.rdModel = modelList[self.RD_modelIndex]
        # level set
        if self.LS_modelIndex is not None:
            self.lsModel = modelList[self.LS_modelIndex]
            self.q_phi = modelList[self.LS_modelIndex].q[('u', 0)]
            self.ebqe_phi = modelList[self.LS_modelIndex].ebqe[('u', 0)]
            if modelList[self.LS_modelIndex].ebq.has_key(('u', 0)):
                self.ebq_phi = modelList[self.LS_modelIndex].ebq[('u', 0)]
            else:
                self.ebq_phi = None
        # flow model
        assert self.flowModelIndex is not None, "Dissipation: invalid index for flow model allowed range: [0,%s]" % len(modelList)
        # print "flow model index------------",self.flowModelIndex,modelList[self.flowModelIndex].q.has_key(('velocity',0))
        if self.flowModelIndex is not None:  # keep for debugging for now
            if modelList[self.flowModelIndex].q.has_key(('velocity', 0)):
                self.q_v = modelList[self.flowModelIndex].q[('velocity', 0)]
                self.ebqe_v = modelList[self.flowModelIndex].ebqe[('velocity', 0)]
            else:
                self.q_v = modelList[self.flowModelIndex].q[('f', 0)]
                self.ebqe_v = modelList[self.flowModelIndex].ebqe[('f', 0)]
            if modelList[self.flowModelIndex].ebq.has_key(('velocity', 0)):
                self.ebq_v = modelList[self.flowModelIndex].ebq[('velocity', 0)]
            else:
                if modelList[self.flowModelIndex].ebq.has_key(('f', 0)):
                    self.ebq_v = modelList[self.flowModelIndex].ebq[('f', 0)]
            #
            import copy
            self.q_grad_u = modelList[self.flowModelIndex].q[('grad(u)', 1)]
            self.q_grad_v = modelList[self.flowModelIndex].q[('grad(u)', 2)]
            #
            self.ebqe_grad_u = modelList[self.flowModelIndex].ebqe[('grad(u)', 1)]
            self.ebqe_grad_v = modelList[self.flowModelIndex].ebqe[('grad(u)', 2)]
            if modelList[self.flowModelIndex].ebq.has_key(('grad(u)', 1)):
                self.ebq_grad_u = modelList[self.flowModelIndex].ebq[('grad(u)', 1)]
            if modelList[self.flowModelIndex].ebq.has_key(('grad(u)', 2)):
                self.ebq_grad_v = modelList[self.flowModelIndex].ebq[('grad(u)', 2)]
            #
            # now allocate the 3D variables
            if self.nd == 2:
                self.q_grad_w = self.q_grad_v.copy()
                self.ebqe_grad_w = self.ebqe_grad_v.copy()
                if modelList[self.flowModelIndex].ebq.has_key(('grad(u)', 2)):
                    self.ebq_grad_w = self.ebq_grad_v.copy()
            else:
                self.q_grad_w = modelList[self.flowModelIndex].q[('grad(u)', 3)]
                self.ebqe_grad_w = modelList[self.flowModelIndex].ebqe[('grad(u)', 3)]
                if modelList[self.flowModelIndex].ebq.has_key(('grad(u)', 3)):
                    self.ebq_grad_w = modelList[self.flowModelIndex].ebq[('grad(u)', 3)]
            #

            self.velocity_dof_u = modelList[self.flowModelIndex].u[1].dof
            self.velocity_dof_v = modelList[self.flowModelIndex].u[2].dof
            if self.nd == 2:
                self.velocity_dof_w = self.velocity_dof_v.copy()
            else:
                self.velocity_dof_w = modelList[self.flowModelIndex].u[3].dof
            if hasattr(modelList[self.flowModelIndex].coefficients, 'q_porosity'):
                self.q_porosity = modelList[self.flowModelIndex].coefficients.q_porosity
            else:
                self.q_porosity = numpy.ones(self.q[('u', 0)].shape, 'd')
            if hasattr(modelList[self.flowModelIndex].coefficients, 'ebqe_porosity'):
                self.ebqe_porosity = modelList[self.flowModelIndex].coefficients.ebqe_porosity
            else:
                self.ebqe_porosity = numpy.ones(self.ebqe[('u', 0)].shape, 'd')
        else:
            self.velocity_dof_u = numpy.zeros(self.model.u[0].dof.shape, 'd')
            self.velocity_dof_v = numpy.zeros(self.model.u[0].dof.shape, 'd')
            if self.nd == 2:
                self.velocity_dof_w = self.velocity_dof_v.copy()
            else:
                self.velocity_dof_w = numpy.zeros(self.model.u[0].dof.shape, 'd')
            self.q_porosity = numpy.ones(self.q[('u', 0)].shape, 'd')
            self.ebqe_porosity = numpy.ones(self.ebqe[('u', 0)].shape, 'd')

        #
        #assert self.kappa_modelIndex is not None and self.kappa_modelIndex < len(modelList), "Dissipation: invalid index for dissipation model allowed range: [0,%s]" % len(modelList)
        if self.kappa_modelIndex is not None:  # keep for debugging for now
            # assume have q,ebqe always
            self.q_kappa = modelList[self.kappa_modelIndex].q[('u', 0)]
            self.ebqe_kappa = modelList[self.kappa_modelIndex].ebqe[('u', 0)]
            self.q_grad_kappa = modelList[self.kappa_modelIndex].q[('grad(u)', 0)]
            if modelList[self.kappa_modelIndex].ebq.has_key(('u', 0)):
                self.ebq_kappa = modelList[self.kappa_modelIndex].ebq[('u', 0)]
        else:
            self.q_kappa = numpy.zeros(self.model.q[('u', 0)].shape, 'd')
            self.q_kappa.fill(self.default_kappa)
            self.ebqe_kappa = numpy.zeros(self.model.ebqe[('u', 0)].shape, 'd')
            self.ebqe_kappa.fill(self.default_kappa)
            self.q_grad_kappa = numpy.zeros(self.model.q[('grad(u)', 0)].shape, 'd')

            if self.model.ebq.has_key(('u', 0)):
                self.ebq_kappa = numpy.zeros(self.model.ebq[('u', 0)].shape, 'd')
                self.ebq_kappa.fill(self.default_kappa)
            #
        #

    def initializeElementQuadrature(self, t, cq):
        if self.flowModelIndex is None:
            self.q_v = numpy.ones(cq[('f', 0)].shape, 'd')
            self.q_grad_u = numpy.ones(cq[('grad(u)', 0)].shape, 'd')
            self.q_grad_v = numpy.ones(cq[('grad(u)', 0)].shape, 'd')
            if self.nd == 2:
                self.q_grad_w = self.q_grad_v.copy()
            else:
                self.q_grad_w = numpy.ones(cq[('grad(u)', 0)].shape, 'd')
        if self.kappa_modelIndex is None:
            self.q_kappa = numpy.ones(cq[('u', 0)].shape, 'd')
            self.q_kappa.fill(self.default_kappa)
            self.q_grad_kappa = numpy.zeros(cq[('grad(u)', 0)].shape, 'd')

    def initializeElementBoundaryQuadrature(self, t, cebq, cebq_global):
        if self.flowModelIndex is None:
            self.ebq_v = numpy.ones(cebq[('f', 0)].shape, 'd')
            self.ebq_grad_u = numpy.ones(cebq[('grad(u)', 0)].shape, 'd')
            self.ebq_grad_v = numpy.ones(cebq[('grad(u)', 0)].shape, 'd')
            if self.nd == 2:
                self.ebq_grad_w = self.ebq_grad_v.copy()
            else:
                self.ebq_grad_w = numpy.ones(cebq[('grad(u)', 0)].shape, 'd')
        if self.kappa_modelIndex is None:
            self.ebq_kappa = numpy.ones(cebq[('u', 0)].shape, 'd')
            self.ebq_kappa.fill(self.default_kappa)

    def initializeGlobalExteriorElementBoundaryQuadrature(self, t, cebqe):
        if self.flowModelIndex is None:
            self.ebqe_v = numpy.ones(cebqe[('f', 0)].shape, 'd')
            self.ebqe_grad_u = numpy.ones(cebqe[('grad(u)', 0)].shape, 'd')
            self.ebqe_grad_v = numpy.ones(cebqe[('grad(u)', 0)].shape, 'd')
            self.ebqe_grad_w = numpy.ones(cebqe[('grad(u)', 0)].shape, 'd')
        if self.kappa_modelIndex is None:
            self.ebqe_kappa = numpy.ones(cebqe[('u', 0)].shape, 'd')
            self.ebqe_kappa.fill(self.default_kappa)

    def preStep(self, t, firstStep=False):
        copyInstructions = {}
        return copyInstructions

    def postStep(self, t, firstStep=False):
        self.u_old_dof = numpy.copy(self.model.u[0].dof)
        copyInstructions = {}
        return copyInstructions

    def updateToMovingDomain(self, t, c):
        # in a moving domain simulation the velocity coming in is already for the moving domain
        pass

    def evaluate(self, t, c):
        # mwf debug
        # print "Dissipationcoeficients eval t=%s " % t
        if c[('f', 0)].shape == self.q_v.shape:
            v = self.q_v
            phi = self.q_phi
            grad_u = self.q_grad_u
            grad_v = self.q_grad_v
            grad_w = self.q_grad_w
            kappa = self.q_kappa
        elif c[('f', 0)].shape == self.ebqe_v.shape:
            v = self.ebqe_v
            phi = self.ebqe_phi
            grad_u = self.ebqe_grad_u
            grad_v = self.ebqe_grad_v
            grad_w = self.ebqe_grad_w
            kappa = self.ebqe_kappa
        elif ((self.ebq_v is not None and self.ebq_phi is not None and self.ebq_grad_u is not None and self.ebq_grad_v is not None and self.ebq_grad_w is not None and self.ebq_kappa is not None) and c[('f', 0)].shape == self.ebq_v.shape):
            v = self.ebq_v
            phi = self.ebq_phi
            grad_u = self.ebq_grad_u
            grad_v = self.ebq_grad_v
            grad_w = self.ebqe_grad_w
            kappa = self.ebq_kappa
        else:
            v = None
            phi = None
            grad_u = None
            grad_v = None
            grad_w = None
        if v is not None:
            if self.nd == 2:
                self.kEpsilon_epsilon_2D_Evaluate_sd(self.sigma_e,
                                                     self.c_1,
                                                     self.c_2,
                                                     self.c_mu,
                                                     self.c_e,
                                                     self.nu,
                                                     velocity,
                                                     gradu,
                                                     gradv,
                                                     c[('u', 0)],
                                                     kappa,
                                                     c[('m', 0)],
                                                     c[('dm', 0, 0)],
                                                     c[('f', 0)],
                                                     c[('df', 0, 0)],
                                                     c[('a', 0, 0)],
                                                     c[('da', 0, 0, 0)],
                                                     c[('r', 0)],
                                                     c[('dr', 0, 0)])
            else:
                self.kEpsilon_epsilon_3D_Evaluate_sd(self.sigma_e,
                                                     self.c_1,
                                                     self.c_2,
                                                     self.c_mu,
                                                     self.c_e,
                                                     self.nu,
                                                     velocity,
                                                     gradu,
                                                     gradv,
                                                     gradw,
                                                     c[('u', 0)],
                                                     kappa,
                                                     c[('m', 0)],
                                                     c[('dm', 0, 0)],
                                                     c[('f', 0)],
                                                     c[('df', 0, 0)],
                                                     c[('a', 0, 0)],
                                                     c[('da', 0, 0, 0)],
                                                     c[('r', 0)],
                                                     c[('dr', 0, 0)])


class LevelModel(proteus.Transport.OneLevelTransport):
    nCalls = 0

    def __init__(self,
                 uDict,
                 phiDict,
                 testSpaceDict,
                 matType,
                 dofBoundaryConditionsDict,
                 dofBoundaryConditionsSetterDict,
                 coefficients,
                 elementQuadrature,
                 elementBoundaryQuadrature,
                 fluxBoundaryConditionsDict=None,
                 advectiveFluxBoundaryConditionsSetterDict=None,
                 diffusiveFluxBoundaryConditionsSetterDictDict=None,
                 stressTraceBoundaryConditionsSetterDict=None,
                 stabilization=None,
                 shockCapturing=None,
                 conservativeFluxDict=None,
                 numericalFluxType=None,
                 TimeIntegrationClass=None,
                 massLumping=False,
                 reactionLumping=False,
                 options=None,
                 name='defaultName',
                 reuse_trial_and_test_quadrature=True,
<<<<<<< HEAD
                 sd = True,
                 movingDomain=False,
                 bdyNullSpace=False):
=======
                 sd=True,
                 movingDomain=False):
>>>>>>> 8e0ce39d
        #
        # set the objects describing the method and boundary conditions
        #
<<<<<<< HEAD
        self.bdyNullSpace=bdyNullSpace
        self.movingDomain=movingDomain
        self.tLast_mesh=None
=======
        self.movingDomain = movingDomain
        self.tLast_mesh = None
>>>>>>> 8e0ce39d
        #
        self.name = name
        self.sd = sd
        self.Hess = False
        self.lowmem = True
        self.timeTerm = True  # allow turning off  the  time derivative
        # self.lowmem=False
        self.testIsTrial = True
        self.phiTrialIsTrial = True
        self.u = uDict
        self.ua = {}  # analytical solutions
        self.phi = phiDict
        self.dphi = {}
        self.matType = matType
        # try to reuse test and trial information across components if spaces are the same
        self.reuse_test_trial_quadrature = reuse_trial_and_test_quadrature  # True#False
        if self.reuse_test_trial_quadrature:
            for ci in range(1, coefficients.nc):
                assert self.u[ci].femSpace.__class__.__name__ == self.u[0].femSpace.__class__.__name__, "to reuse_test_trial_quad all femSpaces must be the same!"
        # Simplicial Mesh
        self.mesh = self.u[0].femSpace.mesh  # assume the same mesh for  all components for now
        self.testSpace = testSpaceDict
        self.dirichletConditions = dofBoundaryConditionsDict
        self.dirichletNodeSetList = None  # explicit Dirichlet  conditions for now, no Dirichlet BC constraints
        self.coefficients = coefficients
        self.coefficients.initializeMesh(self.mesh)
        self.nc = self.coefficients.nc
        self.stabilization = stabilization
        self.shockCapturing = shockCapturing
        self.conservativeFlux = conservativeFluxDict  # no velocity post-processing for now
        self.fluxBoundaryConditions = fluxBoundaryConditionsDict
        self.advectiveFluxBoundaryConditionsSetterDict = advectiveFluxBoundaryConditionsSetterDict
        self.diffusiveFluxBoundaryConditionsSetterDictDict = diffusiveFluxBoundaryConditionsSetterDictDict
        # determine whether  the stabilization term is nonlinear
        self.stabilizationIsNonlinear = False
        # cek come back
        if self.stabilization is not None:
            for ci in range(self.nc):
                if coefficients.mass.has_key(ci):
                    for flag in coefficients.mass[ci].values():
                        if flag == 'nonlinear':
                            self.stabilizationIsNonlinear = True
                if coefficients.advection.has_key(ci):
                    for flag in coefficients.advection[ci].values():
                        if flag == 'nonlinear':
                            self.stabilizationIsNonlinear = True
                if coefficients.diffusion.has_key(ci):
                    for diffusionDict in coefficients.diffusion[ci].values():
                        for flag in diffusionDict.values():
                            if flag != 'constant':
                                self.stabilizationIsNonlinear = True
                if coefficients.potential.has_key(ci):
                    for flag in coefficients.potential[ci].values():
                        if flag == 'nonlinear':
                            self.stabilizationIsNonlinear = True
                if coefficients.reaction.has_key(ci):
                    for flag in coefficients.reaction[ci].values():
                        if flag == 'nonlinear':
                            self.stabilizationIsNonlinear = True
                if coefficients.hamiltonian.has_key(ci):
                    for flag in coefficients.hamiltonian[ci].values():
                        if flag == 'nonlinear':
                            self.stabilizationIsNonlinear = True
        # determine if we need element boundary storage
        self.elementBoundaryIntegrals = {}
        for ci in range(self.nc):
            self.elementBoundaryIntegrals[ci] = ((self.conservativeFlux is not None) or
                                                 (numericalFluxType is not None) or
                                                 (self.fluxBoundaryConditions[ci] == 'outFlow') or
                                                 (self.fluxBoundaryConditions[ci] == 'mixedFlow') or
                                                 (self.fluxBoundaryConditions[ci] == 'setFlow'))
        #
        # calculate some dimensions
        #
        self.nSpace_global = self.u[0].femSpace.nSpace_global  # assume same space dim for all variables
        self.nDOF_trial_element = [u_j.femSpace.max_nDOF_element for u_j in self.u.values()]
        self.nDOF_phi_trial_element = [phi_k.femSpace.max_nDOF_element for phi_k in self.phi.values()]
        self.n_phi_ip_element = [phi_k.femSpace.referenceFiniteElement.interpolationConditions.nQuadraturePoints for phi_k in self.phi.values()]
        self.nDOF_test_element = [femSpace.max_nDOF_element for femSpace in self.testSpace.values()]
        self.nFreeDOF_global = [dc.nFreeDOF_global for dc in self.dirichletConditions.values()]
        self.nVDOF_element = sum(self.nDOF_trial_element)
        self.nFreeVDOF_global = sum(self.nFreeDOF_global)
        #
        NonlinearEquation.__init__(self, self.nFreeVDOF_global)
        #
        # build the quadrature point dictionaries from the input (this
        # is just for convenience so that the input doesn't have to be
        # complete)
        #
        elementQuadratureDict = {}
        elemQuadIsDict = isinstance(elementQuadrature, dict)
        if elemQuadIsDict:  # set terms manually
            for I in self.coefficients.elementIntegralKeys:
                if elementQuadrature.has_key(I):
                    elementQuadratureDict[I] = elementQuadrature[I]
                else:
                    elementQuadratureDict[I] = elementQuadrature['default']
        else:
            for I in self.coefficients.elementIntegralKeys:
                elementQuadratureDict[I] = elementQuadrature
        if self.stabilization is not None:
            for I in self.coefficients.elementIntegralKeys:
                if elemQuadIsDict:
                    if elementQuadrature.has_key(I):
                        elementQuadratureDict[('stab',) + I[1:]] = elementQuadrature[I]
                    else:
                        elementQuadratureDict[('stab',) + I[1:]] = elementQuadrature['default']
                else:
                    elementQuadratureDict[('stab',) + I[1:]] = elementQuadrature
        if self.shockCapturing is not None:
            for ci in self.shockCapturing.components:
                if elemQuadIsDict:
                    if elementQuadrature.has_key(('numDiff', ci, ci)):
                        elementQuadratureDict[('numDiff', ci, ci)] = elementQuadrature[('numDiff', ci, ci)]
                    else:
                        elementQuadratureDict[('numDiff', ci, ci)] = elementQuadrature['default']
                else:
                    elementQuadratureDict[('numDiff', ci, ci)] = elementQuadrature
        if massLumping:
            for ci in self.coefficients.mass.keys():
                elementQuadratureDict[('m', ci)] = Quadrature.SimplexLobattoQuadrature(self.nSpace_global, 1)
            for I in self.coefficients.elementIntegralKeys:
                elementQuadratureDict[('stab',) + I[1:]] = Quadrature.SimplexLobattoQuadrature(self.nSpace_global, 1)
        if reactionLumping:
            for ci in self.coefficients.mass.keys():
                elementQuadratureDict[('r', ci)] = Quadrature.SimplexLobattoQuadrature(self.nSpace_global, 1)
            for I in self.coefficients.elementIntegralKeys:
                elementQuadratureDict[('stab',) + I[1:]] = Quadrature.SimplexLobattoQuadrature(self.nSpace_global, 1)
        elementBoundaryQuadratureDict = {}
        if isinstance(elementBoundaryQuadrature, dict):  # set terms manually
            for I in self.coefficients.elementBoundaryIntegralKeys:
                if elementBoundaryQuadrature.has_key(I):
                    elementBoundaryQuadratureDict[I] = elementBoundaryQuadrature[I]
                else:
                    elementBoundaryQuadratureDict[I] = elementBoundaryQuadrature['default']
        else:
            for I in self.coefficients.elementBoundaryIntegralKeys:
                elementBoundaryQuadratureDict[I] = elementBoundaryQuadrature
        #
        # find the union of all element quadrature points and
        # build a quadrature rule for each integral that has a
        # weight at each point in the union
        # mwf include tag telling me which indices are which quadrature rule?
        (self.elementQuadraturePoints, self.elementQuadratureWeights,
         self.elementQuadratureRuleIndeces) = Quadrature.buildUnion(elementQuadratureDict)
        self.nQuadraturePoints_element = self.elementQuadraturePoints.shape[0]
        self.nQuadraturePoints_global = self.nQuadraturePoints_element * self.mesh.nElements_global
        #
        # Repeat the same thing for the element boundary quadrature
        #
        (self.elementBoundaryQuadraturePoints,
         self.elementBoundaryQuadratureWeights,
         self.elementBoundaryQuadratureRuleIndeces) = Quadrature.buildUnion(elementBoundaryQuadratureDict)
        self.nElementBoundaryQuadraturePoints_elementBoundary = self.elementBoundaryQuadraturePoints.shape[0]
        self.nElementBoundaryQuadraturePoints_global = (self.mesh.nElements_global *
                                                        self.mesh.nElementBoundaries_element *
                                                        self.nElementBoundaryQuadraturePoints_elementBoundary)
#        if isinstance(self.u[0].femSpace,C0_AffineLinearOnSimplexWithNodalBasis):
#            print self.nQuadraturePoints_element
#            if self.nSpace_global == 3:
#                assert(self.nQuadraturePoints_element == 5)
#            elif self.nSpace_global == 2:
#                assert(self.nQuadraturePoints_element == 6)
#            elif self.nSpace_global == 1:
#                assert(self.nQuadraturePoints_element == 3)
#
#            print self.nElementBoundaryQuadraturePoints_elementBoundary
#            if self.nSpace_global == 3:
#                assert(self.nElementBoundaryQuadraturePoints_elementBoundary == 4)
#            elif self.nSpace_global == 2:
#                assert(self.nElementBoundaryQuadraturePoints_elementBoundary == 4)
#            elif self.nSpace_global == 1:
#                assert(self.nElementBoundaryQuadraturePoints_elementBoundary == 1)

        #
        # storage dictionaries
        self.scalars_element = set()
        #
        # simplified allocations for test==trial and also check if space is mixed or not
        #
        self.q = {}
        self.ebq = {}
        self.ebq_global = {}
        self.ebqe = {}
        self.phi_ip = {}
        # mesh
        #self.q['x'] = numpy.zeros((self.mesh.nElements_global,self.nQuadraturePoints_element,3),'d')
        self.ebqe['x'] = numpy.zeros((self.mesh.nExteriorElementBoundaries_global, self.nElementBoundaryQuadraturePoints_elementBoundary, 3), 'd')
        self.q[('u', 0)] = numpy.zeros((self.mesh.nElements_global, self.nQuadraturePoints_element), 'd')
        self.q[('grad(u)', 0)] = numpy.zeros((self.mesh.nElements_global, self.nQuadraturePoints_element, self.nSpace_global), 'd')
        #diffusion, isotropic
        self.q[('a', 0, 0)] = numpy.zeros((self.mesh.nElements_global, self.nQuadraturePoints_element, self.nSpace_global), 'd')
        self.q[('da', 0, 0, 0)] = numpy.zeros((self.mesh.nElements_global, self.nQuadraturePoints_element, self.nSpace_global), 'd')
        # linear potential
        self.q[('phi', 0)] = self.q[('u', 0)]
        self.q[('grad(phi)', 0)] = self.q[('grad(u)', 0)]
        self.q[('dphi', 0, 0)] = numpy.ones((self.mesh.nElements_global, self.nQuadraturePoints_element), 'd')
        # mass
        self.q[('m', 0)] = self.q[('u', 0)]
        self.q[('m_last', 0)] = numpy.zeros((self.mesh.nElements_global, self.nQuadraturePoints_element), 'd')
        self.q[('m_tmp', 0)] = self.q[('u', 0)]
        self.q[('cfl', 0)] = numpy.zeros((self.mesh.nElements_global, self.nQuadraturePoints_element), 'd')
        self.q[('numDiff', 0, 0)] = numpy.zeros((self.mesh.nElements_global, self.nQuadraturePoints_element), 'd')
        self.ebqe[('u', 0)] = numpy.zeros((self.mesh.nExteriorElementBoundaries_global, self.nElementBoundaryQuadraturePoints_elementBoundary), 'd')
        self.ebqe[('grad(u)', 0)] = numpy.zeros((self.mesh.nExteriorElementBoundaries_global,
                                                 self.nElementBoundaryQuadraturePoints_elementBoundary, self.nSpace_global), 'd')
        self.ebqe[('advectiveFlux_bc_flag', 0)] = numpy.zeros(
            (self.mesh.nExteriorElementBoundaries_global, self.nElementBoundaryQuadraturePoints_elementBoundary), 'i')
        self.ebqe[('advectiveFlux_bc', 0)] = numpy.zeros((self.mesh.nExteriorElementBoundaries_global, self.nElementBoundaryQuadraturePoints_elementBoundary), 'd')
        self.ebqe[('advectiveFlux', 0)] = numpy.zeros((self.mesh.nExteriorElementBoundaries_global, self.nElementBoundaryQuadraturePoints_elementBoundary), 'd')
        self.ebqe[('diffusiveFlux_bc_flag', 0, 0)] = numpy.zeros(
            (self.mesh.nExteriorElementBoundaries_global, self.nElementBoundaryQuadraturePoints_elementBoundary), 'i')
        self.ebqe[('diffusiveFlux_bc', 0, 0)] = numpy.zeros(
            (self.mesh.nExteriorElementBoundaries_global, self.nElementBoundaryQuadraturePoints_elementBoundary), 'd')
        self.ebqe[('penalty')] = numpy.zeros((self.mesh.nExteriorElementBoundaries_global, self.nElementBoundaryQuadraturePoints_elementBoundary), 'd')
        self.points_elementBoundaryQuadrature = set()
        self.scalars_elementBoundaryQuadrature = set([('u', ci) for ci in range(self.nc)])
        self.vectors_elementBoundaryQuadrature = set()
        self.tensors_elementBoundaryQuadrature = set()
        self.inflowBoundaryBC = {}
        self.inflowBoundaryBC_values = {}
        self.inflowFlux = {}
        for cj in range(self.nc):
            self.inflowBoundaryBC[cj] = numpy.zeros((self.mesh.nExteriorElementBoundaries_global,), 'i')
            self.inflowBoundaryBC_values[cj] = numpy.zeros((self.mesh.nExteriorElementBoundaries_global, self.nDOF_trial_element[cj]), 'd')
            self.inflowFlux[cj] = numpy.zeros((self.mesh.nExteriorElementBoundaries_global, self.nElementBoundaryQuadraturePoints_elementBoundary), 'd')
        self.internalNodes = set(range(self.mesh.nNodes_global))
        # identify the internal nodes this is ought to be in mesh
        # \todo move this to mesh
        for ebNE in range(self.mesh.nExteriorElementBoundaries_global):
            ebN = self.mesh.exteriorElementBoundariesArray[ebNE]
            eN_global = self.mesh.elementBoundaryElementsArray[ebN, 0]
            ebN_element = self.mesh.elementBoundaryLocalElementBoundariesArray[ebN, 0]
            for i in range(self.mesh.nNodes_element):
                if i != ebN_element:
                    I = self.mesh.elementNodesArray[eN_global, i]
                    self.internalNodes -= set([I])
        self.nNodes_internal = len(self.internalNodes)
        self.internalNodesArray = numpy.zeros((self.nNodes_internal,), 'i')
        for nI, n in enumerate(self.internalNodes):
            self.internalNodesArray[nI] = n
        #
        del self.internalNodes
        self.internalNodes = None
        logEvent("Updating local to global mappings", 2)
        self.updateLocal2Global()
        logEvent("Building time integration object", 2)
        logEvent(memory("inflowBC, internalNodes,updateLocal2Global", "OneLevelTransport"), level=4)
        # mwf for interpolating subgrid error for gradients etc
        if self.stabilization and self.stabilization.usesGradientStabilization:
            self.timeIntegration = TimeIntegrationClass(self, integrateInterpolationPoints=True)
        else:
            self.timeIntegration = TimeIntegrationClass(self)

        if options is not None:
            self.timeIntegration.setFromOptions(options)
        logEvent(memory("TimeIntegration", "OneLevelTransport"), level=4)
        logEvent("Calculating numerical quadrature formulas", 2)
        self.calculateQuadrature()

        self.setupFieldStrides()

        comm = Comm.get()
        self.comm = comm
        if comm.size() > 1:
            assert numericalFluxType is not None and numericalFluxType.useWeakDirichletConditions, "You must use a numerical flux to apply weak boundary conditions for parallel runs"

        logEvent(memory("stride+offset", "OneLevelTransport"), level=4)
        if numericalFluxType is not None:
            if options is None or options.periodicDirichletConditions is None:
                self.numericalFlux = numericalFluxType(self,
                                                       dofBoundaryConditionsSetterDict,
                                                       advectiveFluxBoundaryConditionsSetterDict,
                                                       diffusiveFluxBoundaryConditionsSetterDictDict)
            else:
                self.numericalFlux = numericalFluxType(self,
                                                       dofBoundaryConditionsSetterDict,
                                                       advectiveFluxBoundaryConditionsSetterDict,
                                                       diffusiveFluxBoundaryConditionsSetterDictDict,
                                                       options.periodicDirichletConditions)
        else:
            self.numericalFlux = None
        # set penalty terms
        # cek todo move into numerical flux initialization
        if self.ebq_global.has_key('penalty'):
            for ebN in range(self.mesh.nElementBoundaries_global):
                for k in range(self.nElementBoundaryQuadraturePoints_elementBoundary):
                    self.ebq_global['penalty'][ebN, k] = self.numericalFlux.penalty_constant / \
                        (self.mesh.elementBoundaryDiametersArray[ebN]**self.numericalFlux.penalty_power)
        # penalty term
        # cek move  to Numerical flux initialization
        if self.ebqe.has_key('penalty'):
            for ebNE in range(self.mesh.nExteriorElementBoundaries_global):
                ebN = self.mesh.exteriorElementBoundariesArray[ebNE]
                for k in range(self.nElementBoundaryQuadraturePoints_elementBoundary):
                    self.ebqe['penalty'][ebNE, k] = self.numericalFlux.penalty_constant / \
                        self.mesh.elementBoundaryDiametersArray[ebN]**self.numericalFlux.penalty_power
        logEvent(memory("numericalFlux", "OneLevelTransport"), level=4)
        self.elementEffectiveDiametersArray = self.mesh.elementInnerDiametersArray
        # use post processing tools to get conservative fluxes, None by default
        from proteus import PostProcessingTools
        self.velocityPostProcessor = PostProcessingTools.VelocityPostProcessingChooser(self)
        logEvent(memory("velocity postprocessor", "OneLevelTransport"), level=4)
        # helper for writing out data storage
        from proteus import Archiver
        self.elementQuadratureDictionaryWriter = Archiver.XdmfWriter()
        self.elementBoundaryQuadratureDictionaryWriter = Archiver.XdmfWriter()
        self.exteriorElementBoundaryQuadratureDictionaryWriter = Archiver.XdmfWriter()
        # TODO get rid of this
        # mwf can I use the numericalFlux's flag information?
        for ci, fbcObject in self.fluxBoundaryConditionsObjectsDict.iteritems():
            self.ebqe[('advectiveFlux_bc_flag', ci)] = numpy.zeros(self.ebqe[('advectiveFlux_bc', ci)].shape, 'i')
            for t, g in fbcObject.advectiveFluxBoundaryConditionsDict.iteritems():
                if self.coefficients.advection.has_key(ci):
                    self.ebqe[('advectiveFlux_bc', ci)][t[0], t[1]] = g(self.ebqe[('x')][t[0], t[1]], self.timeIntegration.t)
                    self.ebqe[('advectiveFlux_bc_flag', ci)][t[0], t[1]] = 1

            for ck, diffusiveFluxBoundaryConditionsDict in fbcObject.diffusiveFluxBoundaryConditionsDictDict.iteritems():
                self.ebqe[('diffusiveFlux_bc_flag', ck, ci)] = numpy.zeros(self.ebqe[('diffusiveFlux_bc', ck, ci)].shape, 'i')
                for t, g in diffusiveFluxBoundaryConditionsDict.iteritems():
                    self.ebqe[('diffusiveFlux_bc', ck, ci)][t[0], t[1]] = g(self.ebqe[('x')][t[0], t[1]], self.timeIntegration.t)
                    self.ebqe[('diffusiveFlux_bc_flag', ck, ci)][t[0], t[1]] = 1
        if hasattr(self.numericalFlux, 'setDirichletValues'):
            self.numericalFlux.setDirichletValues(self.ebqe)
        if not hasattr(self.numericalFlux, 'isDOFBoundary'):
            self.numericalFlux.isDOFBoundary = {0: numpy.zeros(self.ebqe[('u', 0)].shape, 'i')}
        if not hasattr(self.numericalFlux, 'ebqe'):
            self.numericalFlux.ebqe = {('u', 0): numpy.zeros(self.ebqe[('u', 0)].shape, 'd')}
        # TODO how to handle redistancing calls for calculateCoefficients,calculateElementResidual etc
        self.globalResidualDummy = None
        compKernelFlag = 0
        if self.nSpace_global == 2:
            self.dissipation = cDissipation2D_base(self.nSpace_global,
                                                   self.nQuadraturePoints_element,
                                                   self.u[0].femSpace.elementMaps.localFunctionSpace.dim,
                                                   self.u[0].femSpace.referenceFiniteElement.localFunctionSpace.dim,
                                                   self.testSpace[0].referenceFiniteElement.localFunctionSpace.dim,
                                                   self.nElementBoundaryQuadraturePoints_elementBoundary,
                                                   compKernelFlag)
        else:
            self.dissipation = cDissipation_base(self.nSpace_global,
                                                 self.nQuadraturePoints_element,
                                                 self.u[0].femSpace.elementMaps.localFunctionSpace.dim,
                                                 self.u[0].femSpace.referenceFiniteElement.localFunctionSpace.dim,
                                                 self.testSpace[0].referenceFiniteElement.localFunctionSpace.dim,
                                                 self.nElementBoundaryQuadraturePoints_elementBoundary,
                                                 compKernelFlag)

        self.forceStrongConditions = False
        if self.forceStrongConditions:
            self.dirichletConditionsForceDOF = DOFBoundaryConditions(self.u[0].femSpace, dofBoundaryConditionsSetterDict[0], weakDirichletConditions=False)

        if self.movingDomain:
            self.MOVING_DOMAIN = 1.0
        else:
            self.MOVING_DOMAIN = 0.0
        # cek hack
        self.movingDomain = False
        self.MOVING_DOMAIN = 0.0
        if self.mesh.nodeVelocityArray is None:
            self.mesh.nodeVelocityArray = numpy.zeros(self.mesh.nodeArray.shape, 'd')
    # mwf these are getting called by redistancing classes,

    def calculateCoefficients(self):
        pass

    def calculateElementResidual(self):
        if self.globalResidualDummy is not None:
            self.getResidual(self.u[0].dof, self.globalResidualDummy)

    def getResidual(self, u, r):
        import pdb
        import copy
        """
        Calculate the element residuals and add in to the global residual
        """

        r.fill(0.0)
        # Load the unknowns into the finite element dof
        self.timeIntegration.calculateCoefs()
        # print "***************max/min(m_last)*********************",max(self.timeIntegration.m_last[0].flat[:]),min(self.timeIntegration.m_last[0].flat[:])
        # print "***************max/min(m_last)*********************",max(-self.timeIntegration.dt*self.timeIntegration.beta_bdf[0].flat[:]),min(-self.timeIntegration.dt*self.timeIntegration.beta_bdf[0].flat[:]),
        self.timeIntegration.calculateU(u)
        self.setUnknowns(self.timeIntegration.u)
        # cek can put in logic to skip of BC's don't depend on t or u
        # Dirichlet boundary conditions
        # if hasattr(self.numericalFlux,'setDirichletValues'):
        self.numericalFlux.setDirichletValues(self.ebqe)
        # flux boundary conditions
        for t, g in self.fluxBoundaryConditionsObjectsDict[0].advectiveFluxBoundaryConditionsDict.iteritems():
            self.ebqe[('advectiveFlux_bc', 0)][t[0], t[1]] = g(self.ebqe[('x')][t[0], t[1]], self.timeIntegration.t)
            self.ebqe[('advectiveFlux_bc_flag', 0)][t[0], t[1]] = 1
        for ck, diffusiveFluxBoundaryConditionsDict in self.fluxBoundaryConditionsObjectsDict[0].diffusiveFluxBoundaryConditionsDictDict.iteritems():
            for t, g in diffusiveFluxBoundaryConditionsDict.iteritems():
                self.ebqe[('diffusiveFlux_bc', ck, 0)][t[0], t[1]] = g(self.ebqe[('x')][t[0], t[1]], self.timeIntegration.t)
                self.ebqe[('diffusiveFlux_bc_flag', ck, 0)][t[0], t[1]] = 1
        # self.shockCapturing.lag=True

        if self.forceStrongConditions:
            for dofN, g in self.dirichletConditionsForceDOF.DOFBoundaryConditionsDict.iteritems():
                self.u[0].dof[dofN] = g(self.dirichletConditionsForceDOF.DOFBoundaryPointDict[dofN], self.timeIntegration.t)
        #
        # mwf debug
        #import pdb
        # pdb.set_trace()
        self.dissipation.calculateResidual(  # element
            self.u[0].femSpace.elementMaps.psi,
            self.u[0].femSpace.elementMaps.grad_psi,
            self.mesh.nodeArray,
            self.mesh.nodeVelocityArray,
            self.MOVING_DOMAIN,
            self.mesh.elementNodesArray,
            self.elementQuadratureWeights[('u', 0)],
            self.u[0].femSpace.psi,
            self.u[0].femSpace.grad_psi,
            self.u[0].femSpace.psi,
            self.u[0].femSpace.grad_psi,
            # element boundary
            self.u[0].femSpace.elementMaps.psi_trace,
            self.u[0].femSpace.elementMaps.grad_psi_trace,
            self.elementBoundaryQuadratureWeights[('u', 0)],
            self.u[0].femSpace.psi_trace,
            self.u[0].femSpace.grad_psi_trace,
            self.u[0].femSpace.psi_trace,
            self.u[0].femSpace.grad_psi_trace,
            self.u[0].femSpace.elementMaps.boundaryNormals,
            self.u[0].femSpace.elementMaps.boundaryJacobians,
            # physics
            self.mesh.nElements_global,
            # diffusion
            self.coefficients.nu_0,
            self.coefficients.nu_1,
            self.coefficients.sigma_e,
            self.coefficients.c_mu,
            self.coefficients.c_1,
            self.coefficients.c_2,
            self.coefficients.c_e,
            self.coefficients.rho_0,
            self.coefficients.rho_1,
            self.coefficients.dissipation_model_flag,
            # end diffusion
            self.coefficients.useMetrics,
            self.timeIntegration.alpha_bdf,
            self.shockCapturing.lag,
            self.shockCapturing.shockCapturingFactor,
            self.coefficients.sc_uref,
            self.coefficients.sc_beta,
            self.u[0].femSpace.dofMap.l2g,
            self.mesh.elementDiametersArray,
            self.u[0].dof,
            self.coefficients.u_old_dof,
            self.coefficients.q_v,
            self.coefficients.q_phi,  # level set variable goes here
            self.coefficients.q_kappa,  # dissipation rate variable
            self.coefficients.q_grad_kappa,  # dissipation rate variable
            self.coefficients.q_porosity,  # dissipation rate variable
            # velocity dof
            self.coefficients.velocity_dof_u,
            self.coefficients.velocity_dof_v,
            self.coefficients.velocity_dof_w,
            # end velocity dof
            self.timeIntegration.m_tmp[0],
            self.q[('u', 0)],
            self.q[('grad(u)', 0)],
            self.timeIntegration.beta_bdf[0],
            self.q[('cfl', 0)],
            self.shockCapturing.numDiff[0],
            self.shockCapturing.numDiff_last[0],
            self.ebqe['penalty'],
            self.offset[0], self.stride[0],
            r,
            self.mesh.nExteriorElementBoundaries_global,
            self.mesh.exteriorElementBoundariesArray,
            self.mesh.elementBoundaryElementsArray,
            self.mesh.elementBoundaryLocalElementBoundariesArray,
            self.coefficients.ebqe_v,
            self.numericalFlux.isDOFBoundary[0],
            self.numericalFlux.ebqe[('u', 0)],
            self.ebqe[('advectiveFlux_bc_flag', 0)],
            self.ebqe[('advectiveFlux_bc', 0)],
            self.ebqe[('diffusiveFlux_bc_flag', 0, 0)],
            self.ebqe[('diffusiveFlux_bc', 0, 0)],
            self.coefficients.ebqe_phi, self.coefficients.epsFact,
            self.coefficients.ebqe_kappa,  # dissipation rate variable on boundary
            self.coefficients.ebqe_porosity,  # dissipation rate variable on boundary
            self.ebqe[('u', 0)],
            self.ebqe[('advectiveFlux', 0)])

        if self.forceStrongConditions:
            for dofN, g in self.dirichletConditionsForceDOF.DOFBoundaryConditionsDict.iteritems():
                r[dofN] = 0

        if self.stabilization:
            self.stabilization.accumulateSubgridMassHistory(self.q)
        logEvent("Global residual", level=9, data=r)
        # mwf decide if this is reasonable for keeping solver statistics
        self.nonlinear_function_evaluations += 1
        if self.globalResidualDummy is None:
            self.globalResidualDummy = numpy.zeros(r.shape, 'd')

    def getJacobian(self, jacobian):
        cfemIntegrals.zeroJacobian_CSR(self.nNonzerosInJacobian,
                                       jacobian)
        self.dissipation.calculateJacobian(  # element
            self.u[0].femSpace.elementMaps.psi,
            self.u[0].femSpace.elementMaps.grad_psi,
            self.mesh.nodeArray,
            self.mesh.nodeVelocityArray,
            self.MOVING_DOMAIN,
            self.mesh.elementNodesArray,
            self.elementQuadratureWeights[('u', 0)],
            self.u[0].femSpace.psi,
            self.u[0].femSpace.grad_psi,
            self.u[0].femSpace.psi,
            self.u[0].femSpace.grad_psi,
            # element boundary
            self.u[0].femSpace.elementMaps.psi_trace,
            self.u[0].femSpace.elementMaps.grad_psi_trace,
            self.elementBoundaryQuadratureWeights[('u', 0)],
            self.u[0].femSpace.psi_trace,
            self.u[0].femSpace.grad_psi_trace,
            self.u[0].femSpace.psi_trace,
            self.u[0].femSpace.grad_psi_trace,
            self.u[0].femSpace.elementMaps.boundaryNormals,
            self.u[0].femSpace.elementMaps.boundaryJacobians,
            self.mesh.nElements_global,
            # diffusion
            self.coefficients.nu_0,
            self.coefficients.nu_1,
            self.coefficients.sigma_e,
            self.coefficients.c_mu,
            self.coefficients.c_1,
            self.coefficients.c_2,
            self.coefficients.c_e,
            self.coefficients.rho_0,
            self.coefficients.rho_1,
            self.coefficients.dissipation_model_flag,
            # end diffusion
            self.coefficients.useMetrics,
            self.timeIntegration.alpha_bdf,
            self.shockCapturing.lag,
            self.shockCapturing.shockCapturingFactor,
            self.u[0].femSpace.dofMap.l2g,
            self.mesh.elementDiametersArray,
            self.u[0].dof, self.coefficients.u_old_dof,
            self.coefficients.q_v,
            self.coefficients.q_phi,
            self.coefficients.q_kappa,  # dissipation rate variable
            self.coefficients.q_grad_kappa,  # dissipation rate variable
            self.coefficients.q_porosity,  # dissipation rate variable
            # velocity dof
            self.coefficients.velocity_dof_u,
            self.coefficients.velocity_dof_v,
            self.coefficients.velocity_dof_w,
            # end velocity dof
            self.timeIntegration.beta_bdf[0],
            self.q[('cfl', 0)],
            self.shockCapturing.numDiff_last[0],
            self.ebqe['penalty'],
            self.csrRowIndeces[(0, 0)], self.csrColumnOffsets[(0, 0)],
            jacobian,
            self.mesh.nExteriorElementBoundaries_global,
            self.mesh.exteriorElementBoundariesArray,
            self.mesh.elementBoundaryElementsArray,
            self.mesh.elementBoundaryLocalElementBoundariesArray,
            self.coefficients.ebqe_v,
            self.numericalFlux.isDOFBoundary[0],
            self.numericalFlux.ebqe[('u', 0)],
            self.ebqe[('advectiveFlux_bc_flag', 0)],
            self.ebqe[('advectiveFlux_bc', 0)],
            self.ebqe[('diffusiveFlux_bc_flag', 0, 0)],
            self.ebqe[('diffusiveFlux_bc', 0, 0)],
            self.csrColumnOffsets_eb[(0, 0)],
            self.coefficients.ebqe_phi, self.coefficients.epsFact,
            self.coefficients.ebqe_kappa,  # dissipation rate variable on boundary
            self.coefficients.ebqe_porosity)  # VRANS

        # Load the Dirichlet conditions directly into residual
        if self.forceStrongConditions:
            scaling = 1.0  # probably want to add some scaling to match non-dirichlet diagonals in linear system
            for dofN in self.dirichletConditionsForceDOF.DOFBoundaryConditionsDict.keys():
                global_dofN = dofN
                for i in range(self.rowptr[global_dofN], self.rowptr[global_dofN + 1]):
                    if (self.colind[i] == global_dofN):
                            # print "RBLES forcing residual cj = %s dofN= %s global_dofN= %s was self.nzval[i]= %s now =%s " % (cj,dofN,global_dofN,self.nzval[i],scaling)
                        self.nzval[i] = scaling
                    else:
                        self.nzval[i] = 0.0
                        # print "RBLES zeroing residual cj = %s dofN= %s global_dofN= %s " % (cj,dofN,global_dofN)

        logEvent("Jacobian ", level=10, data=jacobian)
        # mwf decide if this is reasonable for solver statistics
        self.nonlinear_function_jacobian_evaluations += 1
        return jacobian

    def calculateElementQuadrature(self):
        """
        Calculate the physical location and weights of the quadrature rules
        and the shape information at the quadrature points.

        This function should be called only when the mesh changes.
        """
        # self.u[0].femSpace.elementMaps.getValues(self.elementQuadraturePoints,
        #                                         self.q['x'])
        self.u[0].femSpace.elementMaps.getBasisValuesRef(self.elementQuadraturePoints)
        self.u[0].femSpace.elementMaps.getBasisGradientValuesRef(self.elementQuadraturePoints)
        self.u[0].femSpace.getBasisValuesRef(self.elementQuadraturePoints)
        self.u[0].femSpace.getBasisGradientValuesRef(self.elementQuadraturePoints)
        self.coefficients.initializeElementQuadrature(self.timeIntegration.t, self.q)
        if self.stabilization is not None:
            self.stabilization.initializeElementQuadrature(self.mesh, self.timeIntegration.t, self.q)
            self.stabilization.initializeTimeIntegration(self.timeIntegration)
        if self.shockCapturing is not None:
            self.shockCapturing.initializeElementQuadrature(self.mesh, self.timeIntegration.t, self.q)

    def calculateElementBoundaryQuadrature(self):
        pass

    def calculateExteriorElementBoundaryQuadrature(self):
        """
        Calculate the physical location and weights of the quadrature rules
        and the shape information at the quadrature points on global element boundaries.

        This function should be called only when the mesh changes.
        """
        #
        # get physical locations of element boundary quadrature points
        #
        # assume all components live on the same mesh
        self.u[0].femSpace.elementMaps.getBasisValuesTraceRef(self.elementBoundaryQuadraturePoints)
        self.u[0].femSpace.elementMaps.getBasisGradientValuesTraceRef(self.elementBoundaryQuadraturePoints)
        self.u[0].femSpace.getBasisValuesTraceRef(self.elementBoundaryQuadraturePoints)
        self.u[0].femSpace.getBasisGradientValuesTraceRef(self.elementBoundaryQuadraturePoints)
        self.u[0].femSpace.elementMaps.getValuesGlobalExteriorTrace(self.elementBoundaryQuadraturePoints,
                                                                    self.ebqe['x'])
        self.fluxBoundaryConditionsObjectsDict = dict([(cj, FluxBoundaryConditions(self.mesh,
                                                                                   self.nElementBoundaryQuadraturePoints_elementBoundary,
                                                                                   self.ebqe[('x')],
                                                                                   getAdvectiveFluxBoundaryConditions=self.advectiveFluxBoundaryConditionsSetterDict[cj],
                                                                                   getDiffusiveFluxBoundaryConditions=self.diffusiveFluxBoundaryConditionsSetterDictDict[cj]))
                                                       for cj in self.advectiveFluxBoundaryConditionsSetterDict.keys()])
        self.coefficients.initializeGlobalExteriorElementBoundaryQuadrature(self.timeIntegration.t, self.ebqe)

    def estimate_mt(self):
        pass

    def calculateSolutionAtQuadrature(self):
        pass

    def calculateAuxiliaryQuantitiesAfterStep(self):
        pass<|MERGE_RESOLUTION|>--- conflicted
+++ resolved
@@ -463,25 +463,15 @@
                  options=None,
                  name='defaultName',
                  reuse_trial_and_test_quadrature=True,
-<<<<<<< HEAD
                  sd = True,
                  movingDomain=False,
                  bdyNullSpace=False):
-=======
-                 sd=True,
-                 movingDomain=False):
->>>>>>> 8e0ce39d
         #
         # set the objects describing the method and boundary conditions
         #
-<<<<<<< HEAD
         self.bdyNullSpace=bdyNullSpace
         self.movingDomain=movingDomain
         self.tLast_mesh=None
-=======
-        self.movingDomain = movingDomain
-        self.tLast_mesh = None
->>>>>>> 8e0ce39d
         #
         self.name = name
         self.sd = sd
