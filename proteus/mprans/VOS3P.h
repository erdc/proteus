#ifndef VOS3P_H
#define VOS3P_H
#include <cmath>
#include <iostream>
#include <valarray>
#include "CompKernel.h"
#include "ModelFactory.h"

#define POWER_SMOOTHNESS_INDICATOR 2
#define IS_BETAij_ONE 0
#define GLOBAL_FCT 0

namespace proteus
{
  // Power entropy //
  inline double ENTROPY(const double& phi, const double& phiL, const double& phiR){
    return 1./2.*std::pow(fabs(phi),2.);
  }
  inline double DENTROPY(const double& phi, const double& phiL, const double& phiR){
    return fabs(phi)*(phi>=0 ? 1 : -1);
  }
  // Log entropy // for level set from 0 to 1
  inline double ENTROPY_LOG(const double& phi, const double& phiL, const double& phiR){
    return std::log(fabs((phi-phiL)*(phiR-phi))+1E-14);
  }
  inline double DENTROPY_LOG(const double& phi, const double& phiL, const double& phiR){
    return (phiL+phiR-2*phi)*((phi-phiL)*(phiR-phi)>=0 ? 1 : -1)/(fabs((phi-phiL)*(phiR-phi))+1E-14);
  }
}

namespace proteus
{
  class cppVOS3P_base
  {
    //The base class defining the interface
  public:
    std::valarray<double> Rpos, Rneg;
    std::valarray<double> FluxCorrectionMatrix;
    std::valarray<double> solL;
    std::valarray<double> TransportMatrix, TransposeTransportMatrix;
    std::valarray<double> u_free_dof_old,porosity_free_dof;
    std::valarray<double> psi, eta, global_entropy_residual, boundary_integral;

    virtual ~cppVOS3P_base(){}
    virtual void calculateResidual(//element
                                   double dt,
                                   double* mesh_trial_ref,
                                   double* mesh_grad_trial_ref,
                                   double* mesh_dof,
                                   double* mesh_velocity_dof,
                                   double MOVING_DOMAIN,
                                   int* mesh_l2g,
                                   double* dV_ref,
                                   double* u_trial_ref,
                                   double* u_grad_trial_ref,
                                   double* u_test_ref,
                                   double* u_grad_test_ref,
                                   //element boundary
                                   double* mesh_trial_trace_ref,
                                   double* mesh_grad_trial_trace_ref,
                                   double* dS_ref,
                                   double* u_trial_trace_ref,
                                   double* u_grad_trial_trace_ref,
                                   double* u_test_trace_ref,
                                   double* u_grad_test_trace_ref,
                                   double* normal_ref,
                                   double* boundaryJac_ref,
                                   //physics
                                   int nElements_global,
                                   double useMetrics,
                                   double alphaBDF,
                                   int lag_shockCapturing,
                                   double shockCapturingDiffusion,
                                   double sc_uref, double sc_alpha,
                                   //VRANS
                                   const double* q_porosity,
                                   const double* porosity_dof,
                                   double* q_dvos_dt,
                                   //
                                   int* u_l2g,
                                   int* r_l2g,
                                   double* elementDiameter,
                                   int degree_polynomial,
                                   double* u_dof,
                                   double* u_dof_old,
                                   double* velocity,
                                   double* q_m,
                                   double* q_u,
                                   double* q_grad_u,
                                   double* q_m_betaBDF,
                                   double* q_dV,
                                   double* q_dV_last,
                                   double* cfl,
                                   double* edge_based_cfl,
                                   double* q_numDiff_u,
                                   double* q_numDiff_u_last,
                                   int offset_u, int stride_u,
                                   double* globalResidual,
                                   int nExteriorElementBoundaries_global,
                                   int* exteriorElementBoundariesArray,
                                   int* elementBoundaryElementsArray,
                                   int* elementBoundaryLocalElementBoundariesArray,
                                   double* ebqe_velocity_ext,
                                   //VRANS
                                   const double* ebqe_porosity_ext,
                                   //
                                   int* isDOFBoundary_u,
                                   double* ebqe_bc_u_ext,
                                   int* isFluxBoundary_u,
                                   double* ebqe_bc_flux_u_ext,
                                   double* ebqe_phi,double epsFact,
                                   double* ebqe_u,
                                   double* ebqe_flux,
                                   // PARAMETERS FOR EDGE BASED STABILIZATION
                                   double cE,
                                   double cK,
                                   // PARAMETERS FOR LOG BASED ENTROPY FUNCTION
                                   double uL,
                                   double uR,
                                   // PARAMETERS FOR EDGE VISCOSITY
                                   int numDOFs,
                                   int NNZ,
                                   int* csrRowIndeces_DofLoops,
                                   int* csrColumnOffsets_DofLoops,
                                   int* csrRowIndeces_CellLoops,
                                   int* csrColumnOffsets_CellLoops,
                                   int* csrColumnOffsets_eb_CellLoops,
                                   // C matrices
                                   double* Cx,
                                   double* Cy,
                                   double* Cz,
                                   double* CTx,
                                   double* CTy,
                                   double* CTz,
                                   double* ML,
                                   double* delta_x_ij,
                                   // PARAMETERS FOR 1st or 2nd ORDER MPP METHOD
                                   int LUMPED_MASS_MATRIX,
                                   int STABILIZATION_TYPE,
                                   int ENTROPY_TYPE,
                                   // FOR FCT
				   double* dLow,
				   double* fluxMatrix,
                                   double* uDotLow,
				   double* uLow,
                                   double* dt_times_dH_minus_dL,
                                   double* min_u_bc,
                                   double* max_u_bc,
                                   // AUX QUANTITIES OF INTEREST
                                   double* quantDOFs)=0;
    virtual void calculateJacobian(//element
                                   double dt,
                                   double* mesh_trial_ref,
                                   double* mesh_grad_trial_ref,
                                   double* mesh_dof,
                                   double* mesh_velocity_dof,
                                   double MOVING_DOMAIN,
                                   int* mesh_l2g,
                                   double* dV_ref,
                                   double* u_trial_ref,
                                   double* u_grad_trial_ref,
                                   double* u_test_ref,
                                   double* u_grad_test_ref,
                                   //element boundary
                                   double* mesh_trial_trace_ref,
                                   double* mesh_grad_trial_trace_ref,
                                   double* dS_ref,
                                   double* u_trial_trace_ref,
                                   double* u_grad_trial_trace_ref,
                                   double* u_test_trace_ref,
                                   double* u_grad_test_trace_ref,
                                   double* normal_ref,
                                   double* boundaryJac_ref,
                                   //physics
                                   int nElements_global,
                                   double useMetrics,
                                   double alphaBDF,
                                   int lag_shockCapturing,/*mwf not used yet*/
                                   double shockCapturingDiffusion,
                                   //VRANS
                                   const double* q_porosity,
                                   //
                                   int* u_l2g,
                                   int* r_l2g,
                                   double* elementDiameter,
                                   int degree_polynomial,
                                   double* u_dof,
                                   double* velocity,
                                   double* q_m_betaBDF,
                                   double* cfl,
                                   double* q_numDiff_u_last,
                                   int* csrRowIndeces_u_u,int* csrColumnOffsets_u_u,
                                   double* globalJacobian,
                                   double* delta_x_ij,
                                   int nExteriorElementBoundaries_global,
                                   int* exteriorElementBoundariesArray,
                                   int* elementBoundaryElementsArray,
                                   int* elementBoundaryLocalElementBoundariesArray,
                                   double* ebqe_velocity_ext,
                                   //VRANS
                                   const double* ebqe_porosity_ext,
                                   //
                                   int* isDOFBoundary_u,
                                   double* ebqe_bc_u_ext,
                                   int* isFluxBoundary_u,
                                   double* ebqe_bc_flux_u_ext,
                                   int* csrColumnOffsets_eb_u_u,
                                   int LUMPED_MASS_MATRIX)=0;
    virtual void FCTStep(int NNZ, //number on non-zero entries on sparsity pattern
                         int numDOFs, //number of DOFs
                         double* lumped_mass_matrix, //lumped mass matrix (as vector)
                         double* soln, //DOFs of solution at time tn
                         double* solH, //DOFs of high order solution at tnp1
                         double* uLow,
                         double* limited_solution,
                         int* csrRowIndeces_DofLoops, //csr row indeces
                         int* csrColumnOffsets_DofLoops, //csr column offsets
                         double* MassMatrix, //mass matrix
                         double* dt_times_dH_minus_dL, //low minus high order dissipative matrices
                         double* min_u_bc, //min/max value at BCs. If DOF is not at boundary then min=1E10, max=-1E10
                         double* max_u_bc,
                         int LUMPED_MASS_MATRIX
                         )=0;
    virtual void kth_FCT_step(double dt,
			      int num_fct_iter,
			      int NNZ, //number on non-zero entries on sparsity pattern
			      int numDOFs, //number of DOFs
			      double* MC,
			      double* ML,
			      double* soln,
			      double* solLim, //DOFs of high order solution at tnp1
			      double* uDotLow,
			      double* uLow,
			      double* dLow,
			      double* FluxMatrix,
			      double* limitedFlux,
			      double* min_u_bc,
			      double* max_u_bc,
			      double global_min_u,
			      double global_max_u,
			      int* csrRowIndeces_DofLoops,
			      int* csrColumnOffsets_DofLoops)=0;
    virtual void calculateResidual_entropy_viscosity(//element
                                                     double dt,
                                                     double* mesh_trial_ref,
                                                     double* mesh_grad_trial_ref,
                                                     double* mesh_dof,
                                                     double* mesh_velocity_dof,
                                                     double MOVING_DOMAIN,
                                                     int* mesh_l2g,
                                                     double* dV_ref,
                                                     double* u_trial_ref,
                                                     double* u_grad_trial_ref,
                                                     double* u_test_ref,
                                                     double* u_grad_test_ref,
                                                     //element boundary
                                                     double* mesh_trial_trace_ref,
                                                     double* mesh_grad_trial_trace_ref,
                                                     double* dS_ref,
                                                     double* u_trial_trace_ref,
                                                     double* u_grad_trial_trace_ref,
                                                     double* u_test_trace_ref,
                                                     double* u_grad_test_trace_ref,
                                                     double* normal_ref,
                                                     double* boundaryJac_ref,
                                                     //physics
                                                     int nElements_global,
                                                     double useMetrics,
                                                     double alphaBDF,
                                                     int lag_shockCapturing,
                                                     double shockCapturingDiffusion,
                                                     double sc_uref,
                                                     double sc_alpha,
                                                     //VRANS
                                                     const double* q_porosity,
                                                     const double* porosity_dof,
                                                     double* q_dvos_dt,
                                                     //
                                                     int* u_l2g,
                                                     int* r_l2g,
                                                     double* elementDiameter,
                                                     int degree_polynomial,
                                                     double* u_dof,
                                                     double* u_dof_old,
                                                     double* velocity,
                                                     double* q_m,
                                                     double* q_u,
                                                     double* q_grad_u,
                                                     double* q_m_betaBDF,
                                                     double* q_dV,
                                                     double* q_dV_last,
                                                     double* cfl,
                                                     double* edge_based_cfl,
                                                     double* q_numDiff_u,
                                                     double* q_numDiff_u_last,
                                                     int offset_u, int stride_u,
                                                     double* globalResidual,
                                                     int nExteriorElementBoundaries_global,
                                                     int* exteriorElementBoundariesArray,
                                                     int* elementBoundaryElementsArray,
                                                     int* elementBoundaryLocalElementBoundariesArray,
                                                     double* ebqe_velocity_ext,
                                                     //VRANS
                                                     const double* ebqe_porosity_ext,
                                                     //
                                                     int* isDOFBoundary_u,
                                                     double* ebqe_bc_u_ext,
                                                     int* isFluxBoundary_u,
                                                     double* ebqe_bc_flux_u_ext,
                                                     double* ebqe_phi,double epsFact,
                                                     double* ebqe_u,
                                                     double* ebqe_flux,
                                                     // PARAMETERS FOR EDGE BASED STABILIZATION
                                                     double cE,
                                                     double cK,
                                                     // PARAMETERS FOR LOG BASED ENTROPY FUNCTION
                                                     double uL,
                                                     double uR,
                                                     // PARAMETERS FOR EDGE VISCOSITY
                                                     int numDOFs,
                                                     int NNZ,
                                                     int* csrRowIndeces_DofLoops,
                                                     int* csrColumnOffsets_DofLoops,
                                                     int* csrRowIndeces_CellLoops,
                                                     int* csrColumnOffsets_CellLoops,
                                                     int* csrColumnOffsets_eb_CellLoops,
                                                     // C matrices
                                                     double* Cx,
                                                     double* Cy,
                                                     double* Cz,
                                                     double* CTx,
                                                     double* CTy,
                                                     double* CTz,
                                                     double* ML,
                                                     double* delta_x_ij,
                                                     // PARAMETERS FOR 1st or 2nd ORDER MPP METHOD
                                                     int LUMPED_MASS_MATRIX,
                                                     int STABILIZATION_TYPE,
                                                     int ENTROPY_TYPE,
                                                     // FOR FCT
						     double* dLow,
						     double* fluxMatrix,
                                                     double* uDotLow,
						     double* uLow,
                                                     double* dt_times_dH_minus_dL,
                                                     double* min_u_bc,
                                                     double* max_u_bc,
                                                     // AUX QUANTITIES OF INTEREST
                                                     double* quantDOFs)=0;
    virtual void calculateMassMatrix(//element
                                     double dt,
                                     double* mesh_trial_ref,
                                     double* mesh_grad_trial_ref,
                                     double* mesh_dof,
                                     double* mesh_velocity_dof,
                                     double MOVING_DOMAIN,
                                     int* mesh_l2g,
                                     double* dV_ref,
                                     double* u_trial_ref,
                                     double* u_grad_trial_ref,
                                     double* u_test_ref,
                                     double* u_grad_test_ref,
                                     //element boundary
                                     double* mesh_trial_trace_ref,
                                     double* mesh_grad_trial_trace_ref,
                                     double* dS_ref,
                                     double* u_trial_trace_ref,
                                     double* u_grad_trial_trace_ref,
                                     double* u_test_trace_ref,
                                     double* u_grad_test_trace_ref,
                                     double* normal_ref,
                                     double* boundaryJac_ref,
                                     //physics
                                     int nElements_global,
                                     double useMetrics,
                                     double alphaBDF,
                                     int lag_shockCapturing,/*mwf not used yet*/
                                     double shockCapturingDiffusion,
                                     //VRANS
                                     const double* q_porosity,
                                     //
                                     int* u_l2g,
                                     int* r_l2g,
                                     double* elementDiameter,
                                     int degree_polynomial,
                                     double* u_dof,
                                     double* velocity,
                                     double* q_m_betaBDF,
                                     double* cfl,
                                     double* q_numDiff_u_last,
                                     int* csrRowIndeces_u_u,int* csrColumnOffsets_u_u,
                                     double* globalJacobian,
                                     double* delta_x_ij,
                                     int nExteriorElementBoundaries_global,
                                     int* exteriorElementBoundariesArray,
                                     int* elementBoundaryElementsArray,
                                     int* elementBoundaryLocalElementBoundariesArray,
                                     double* ebqe_velocity_ext,
                                     //VRANS
                                     const double* ebqe_porosity_ext,
                                     //
                                     int* isDOFBoundary_u,
                                     double* ebqe_bc_u_ext,
                                     int* isFluxBoundary_u,
                                     double* ebqe_bc_flux_u_ext,
                                     int* csrColumnOffsets_eb_u_u,
                                     int LUMPED_MASS_MATRIX)=0;
  };

  template<class CompKernelType,
           int nSpace,
           int nQuadraturePoints_element,
           int nDOF_mesh_trial_element,
           int nDOF_trial_element,
           int nDOF_test_element,
           int nQuadraturePoints_elementBoundary>
  class cppVOS : public cppVOS3P_base
  {
  public:
    const int nDOF_test_X_trial_element;
    CompKernelType ck;
    cppVOS():
      nDOF_test_X_trial_element(nDOF_test_element*nDOF_trial_element),
      ck()
    {}

    inline
    void evaluateCoefficients(const double v[nSpace],
                              const double& u,
                              const double& porosity, //VRANS specific
                              double& m,
                              double& dm,
                              double f[nSpace],
                              double df[nSpace])
    {
      m = porosity*u;
      dm= porosity;
      for (int I=0; I < nSpace; I++)
        {
          f[I] = v[I]*porosity*u;
          df[I] = v[I]*porosity;
        }
    }

    inline
    void calculateCFL(const double& elementDiameter,
                      const double df[nSpace],
                      double& cfl)
    {
      double h,nrm_v;
      h = elementDiameter;
      nrm_v=0.0;
      for(int I=0;I<nSpace;I++)
        nrm_v+=df[I]*df[I];
      nrm_v = sqrt(nrm_v);
      cfl = nrm_v/h;
    }

    inline
    void calculateSubgridError_tau(const double& elementDiameter,
                                   const double& dmt,
                                   const double dH[nSpace],
                                   double& cfl,
                                   double& tau)
    {
      double h,nrm_v,oneByAbsdt;
      h = elementDiameter;
      nrm_v=0.0;
      for(int I=0;I<nSpace;I++)
        nrm_v+=dH[I]*dH[I];
      nrm_v = sqrt(nrm_v);
      cfl = nrm_v/h;
      oneByAbsdt =  fabs(dmt);
      tau = 1.0/(2.0*nrm_v/h + oneByAbsdt + 1.0e-8);
    }

    inline
    void calculateSubgridError_tau(     const double&  Ct_sge,
                                        const double   G[nSpace*nSpace],
                                        const double&  A0,
                                        const double   Ai[nSpace],
                                        double& tau_v,
                                        double& cfl)
    {
      double v_d_Gv=0.0;
      for(int I=0;I<nSpace;I++)
        for (int J=0;J<nSpace;J++)
          v_d_Gv += Ai[I]*G[I*nSpace+J]*Ai[J];

      tau_v = 1.0/sqrt(Ct_sge*A0*A0 + v_d_Gv + 1.0e-8);
    }

    inline
    void calculateNumericalDiffusion(const double& shockCapturingDiffusion,
                                     const double& elementDiameter,
                                     const double& strong_residual,
                                     const double grad_u[nSpace],
                                     double& numDiff)
    {
      double h,
        num,
        den,
        n_grad_u;
      h = elementDiameter;
      n_grad_u = 0.0;
      for (int I=0;I<nSpace;I++)
        n_grad_u += grad_u[I]*grad_u[I];
      num = shockCapturingDiffusion*0.5*h*fabs(strong_residual);
      den = sqrt(n_grad_u) + 1.0e-8;
      numDiff = num/den;
    }

    inline
    void exteriorNumericalAdvectiveFlux(const int& isDOFBoundary_u,
                                        const int& isFluxBoundary_u,
                                        const double n[nSpace],
                                        const double& bc_u,
                                        const double& bc_flux_u,
                                        const double& u,
                                        const double velocity[nSpace],
                                        double& flux)
    {

      double flow=0.0;
      for (int I=0; I < nSpace; I++)
        flow += n[I]*velocity[I];
      if (isDOFBoundary_u == 1)
        {
          if (flow >= 0.0)
            {
              /* std::cout<<" isDOFBoundary_u= "<<isDOFBoundary_u<<" flow= "<<flow<<std::endl; */
              /* std::cout<<"Dirichlet boundary u and bc_u "<<u<<'\t'<<bc_u<<std::endl; */
              flux = u*flow;
              //flux = flow;
            }
          else
            {
              flux = bc_u*flow;
              //flux = flow;
            }
        }
      else if (isFluxBoundary_u == 1)
        {
          flux = bc_flux_u;
          //std::cout<<"Flux boundary flux and flow"<<flux<<'\t'<<flow<<std::endl;
        }
      else
        {
          //std::cout<<"No BC boundary flux and flow"<<flux<<'\t'<<flow<<std::endl;
          if (flow >= 0.0)
            {
              flux = u*flow;
            }
          else
            {
              //std::cout<<"warning: cppVOS open boundary with no external trace, setting to zero for inflow"<<std::endl;
              flux = 0.0;
            }

        }
      //flux = flow;
      //std::cout<<"flux error "<<flux-flow<<std::endl;
      //std::cout<<"flux in computationa"<<flux<<std::endl;
    }

    inline
    void exteriorNumericalAdvectiveFluxDerivative(const int& isDOFBoundary_u,
                                                  const int& isFluxBoundary_u,
                                                  const double n[nSpace],
                                                  const double velocity[nSpace],
                                                  double& dflux)
    {
      double flow=0.0;
      for (int I=0; I < nSpace; I++)
        flow += n[I]*velocity[I];
      //double flow=n[0]*velocity[0]+n[1]*velocity[1]+n[2]*velocity[2];
      dflux=0.0;//default to no flux
      if (isDOFBoundary_u == 1)
        {
          if (flow >= 0.0)
            {
              dflux = flow;
            }
          else
            {
              dflux = 0.0;
            }
        }
      else if (isFluxBoundary_u == 1)
        {
          dflux = 0.0;
        }
      else
        {
          if (flow >= 0.0)
            {
              dflux = flow;
            }
        }
    }

    void calculateResidual(//element
                           double dt,
                           double* mesh_trial_ref,
                           double* mesh_grad_trial_ref,
                           double* mesh_dof,
                           double* mesh_velocity_dof,
                           double MOVING_DOMAIN,
                           int* mesh_l2g,
                           double* dV_ref,
                           double* u_trial_ref,
                           double* u_grad_trial_ref,
                           double* u_test_ref,
                           double* u_grad_test_ref,
                           //element boundary
                           double* mesh_trial_trace_ref,
                           double* mesh_grad_trial_trace_ref,
                           double* dS_ref,
                           double* u_trial_trace_ref,
                           double* u_grad_trial_trace_ref,
                           double* u_test_trace_ref,
                           double* u_grad_test_trace_ref,
                           double* normal_ref,
                           double* boundaryJac_ref,
                           //physics
                           int nElements_global,
                           double useMetrics,
                           double alphaBDF,
                           int lag_shockCapturing, /*mwf not used yet*/
                           double shockCapturingDiffusion,
                           double sc_uref, double sc_alpha,
                           //VRANS
                           const double* q_porosity,
                           const double* porosity_dof,
                           double* q_dvos_dt,
                           //
                           int* u_l2g,
                           int* r_l2g,
                           double* elementDiameter,
                           int degree_polynomial,
                           double* u_dof,
                           double* u_dof_old,
                           double* velocity,
                           double* q_m,
                           double* q_u,
                           double* q_grad_u,
                           double* q_m_betaBDF,
                           double* q_dV,
                           double* q_dV_last,
                           double* cfl,
                           double* edge_based_cfl,
                           double* q_numDiff_u,
                           double* q_numDiff_u_last,
                           int offset_u, int stride_u,
                           double* globalResidual,
                           int nExteriorElementBoundaries_global,
                           int* exteriorElementBoundariesArray,
                           int* elementBoundaryElementsArray,
                           int* elementBoundaryLocalElementBoundariesArray,
                           double* ebqe_velocity_ext,
                           //VRANS
                           const double* ebqe_porosity_ext,
                           //
                           int* isDOFBoundary_u,
                           double* ebqe_bc_u_ext,
                           int* isFluxBoundary_u,
                           double* ebqe_bc_flux_u_ext,
                           double* ebqe_phi,double epsFact,
                           double* ebqe_u,
                           double* ebqe_flux,
                           // PARAMETERS FOR EDGE BASED STABILIZATION
                           double cE,
                           double cK,
                           // PARAMETERS FOR LOG BASED ENTROPY FUNCTION
                           double uL,
                           double uR,
                           // PARAMETERS FOR EDGE VISCOSITY
                           int numDOFs,
                           int NNZ,
                           int* csrRowIndeces_DofLoops,
                           int* csrColumnOffsets_DofLoops,
                           int* csrRowIndeces_CellLoops,
                           int* csrColumnOffsets_CellLoops,
                           int* csrColumnOffsets_eb_CellLoops,
                           // C matrices
                           double* Cx,
                           double* Cy,
                           double* Cz,
                           double* CTx,
                           double* CTy,
                           double* CTz,
                           double* ML,
                           double* delta_x_ij,
                           // PARAMETERS FOR 1st or 2nd ORDER MPP METHOD
                           int LUMPED_MASS_MATRIX,
                           int STABILIZATION_TYPE,
                           int ENTROPY_TYPE,
                           // FOR FCT
                           double* dLow,
                           double* fluxMatrix,
                           double* uDotLow,
                           double* uLow,
                           double* dt_times_dH_minus_dL,
                           double* min_u_bc,
                           double* max_u_bc,
                           // AUX QUANTITIES OF INTEREST
                           double* quantDOFs)
    {
      //std::cout<<"numDiff address "<<q_numDiff_u<<std::endl
      //       <<"ndlast  address "<<q_numDiff_u_last<<std::endl;

      //cek should this be read in?
      double Ct_sge = 4.0;
      //loop over elements to compute volume integrals and load them into element and global residual
      //
      //eN is the element index
      //eN_k is the quadrature point index for a scalar
      //eN_k_nSpace is the quadrature point index for a vector
      //eN_i is the element test function index
      //eN_j is the element trial function index
      //eN_k_j is the quadrature point index for a trial function
      //eN_k_i is the quadrature point index for a trial function
      for(int eN=0;eN<nElements_global;eN++)
        {
          //declare local storage for element residual and initialize
          register double elementResidual_u[nDOF_test_element];
          for (int i=0;i<nDOF_test_element;i++)
            {
              elementResidual_u[i]=0.0;
            }//i
          //loop over quadrature points and compute integrands
          for  (int k=0;k<nQuadraturePoints_element;k++)
            {
              //compute indeces and declare local storage
              register int eN_k = eN*nQuadraturePoints_element+k,
                eN_k_nSpace = eN_k*nSpace,
                eN_nDOF_trial_element = eN*nDOF_trial_element;
              register double u=0.0,grad_u[nSpace],grad_u_old[nSpace],
                m=0.0,dm=0.0,
                f[nSpace],df[nSpace],
                m_t=0.0,dm_t=0.0,
                pdeResidual_u=0.0,
                Lstar_u[nDOF_test_element],
                subgridError_u=0.0,
                tau=0.0,tau0=0.0,tau1=0.0,
                numDiff0=0.0,numDiff1=0.0,
                jac[nSpace*nSpace],
                jacDet,
                jacInv[nSpace*nSpace],
                u_grad_trial[nDOF_trial_element*nSpace],
                u_test_dV[nDOF_trial_element],
                u_grad_test_dV[nDOF_test_element*nSpace],
                dV,x,y,z,xt,yt,zt,
                //VRANS
                porosity,
                //
                G[nSpace*nSpace],G_dd_G,tr_G;//norm_Rv;
              //               //
              //               //compute solution and gradients at quadrature points
              //               //
              //               u=0.0;
              //               for (int I=0;I<nSpace;I++)
              //                 {
              //                   grad_u[I]=0.0;
              //                 }
              //               for (int j=0;j<nDOF_trial_element;j++)
              //                 {
              //                   int eN_j=eN*nDOF_trial_element+j;
              //                   int eN_k_j=eN_k*nDOF_trial_element+j;
              //                   int eN_k_j_nSpace = eN_k_j*nSpace;
              //                   u += valFromDOF_c(u_dof[u_l2g[eN_j]],u_trial[eN_k_j]);
              //                   for (int I=0;I<nSpace;I++)
              //                     {
              //                       grad_u[I] += gradFromDOF_c(u_dof[u_l2g[eN_j]],u_grad_trial[eN_k_j_nSpace+I]);
              //                     }
              //                 }
              ck.calculateMapping_element(eN,
                                          k,
                                          mesh_dof,
                                          mesh_l2g,
                                          mesh_trial_ref,
                                          mesh_grad_trial_ref,
                                          jac,
                                          jacDet,
                                          jacInv,
                                          x,y,z);
              ck.calculateMappingVelocity_element(eN,
                                                  k,
                                                  mesh_velocity_dof,
                                                  mesh_l2g,
                                                  mesh_trial_ref,
                                                  xt,yt,zt);
              //get the physical integration weight
              dV = fabs(jacDet)*dV_ref[k];
              ck.calculateG(jacInv,G,G_dd_G,tr_G);
              //get the trial function gradients
              ck.gradTrialFromRef(&u_grad_trial_ref[k*nDOF_trial_element*nSpace],jacInv,u_grad_trial);
              //get the solution
              ck.valFromDOF(u_dof,&u_l2g[eN_nDOF_trial_element],&u_trial_ref[k*nDOF_trial_element],u);
              //get the solution gradients
              ck.gradFromDOF(u_dof,&u_l2g[eN_nDOF_trial_element],u_grad_trial,grad_u);
              ck.gradFromDOF(u_dof_old,&u_l2g[eN_nDOF_trial_element],u_grad_trial,grad_u_old);
              //precalculate test function products with integration weights
              for (int j=0;j<nDOF_trial_element;j++)
                {
                  u_test_dV[j] = u_test_ref[k*nDOF_trial_element+j]*dV;
                  for (int I=0;I<nSpace;I++)
                    {
                      u_grad_test_dV[j*nSpace+I]   = u_grad_trial[j*nSpace+I]*dV;//cek warning won't work for Petrov-Galerkin
                    }
                }
              //
              //load gradient of vos into q_grad_vos
              //
              for(int I=0;I<nSpace;I++)
                {
                  q_grad_u[eN_k_nSpace+I] = grad_u[I];
                }

              //VRANS
              porosity = q_porosity[eN_k];
              //
              //
              //calculate pde coefficients at quadrature points
              //
              evaluateCoefficients(&velocity[eN_k_nSpace],
                                   u,
                                   //VRANS
                                   porosity,
                                   //
                                   m,
                                   dm,
                                   f,
                                   df);
              //
              //moving mesh
              //
              double mesh_velocity[3];
              mesh_velocity[0] = xt;
              mesh_velocity[1] = yt;
              mesh_velocity[2] = zt;
              //std::cout<<"q mesh_velocity"<<std::endl;
              for (int I=0;I<nSpace;I++)
                {
                  //std::cout<<mesh_velocity[I]<<std::endl;
                  f[I] -= MOVING_DOMAIN*m*mesh_velocity[I];
                  df[I] -= MOVING_DOMAIN*dm*mesh_velocity[I];
                }
              //
              //calculate time derivative at quadrature points
              //
              if (q_dV_last[eN_k] <= -100)
                q_dV_last[eN_k] = dV;
              q_dV[eN_k] = dV;
              ck.bdf(alphaBDF,
                     q_m_betaBDF[eN_k]*q_dV_last[eN_k]/dV,//ensure prior mass integral is correct for  m_t with BDF1
                     m,
                     dm,
                     m_t,
                     dm_t);
              q_dvos_dt[eN_k] = m_t;
              //
              //calculate subgrid error (strong residual and adjoint)
              //
              //calculate strong residual
              pdeResidual_u = ck.Mass_strong(m_t) + ck.Advection_strong(df,grad_u);
              //calculate adjoint
              for (int i=0;i<nDOF_test_element;i++)
                {
                  // register int eN_k_i_nSpace = (eN_k*nDOF_trial_element+i)*nSpace;
                  // Lstar_u[i]  = ck.Advection_adjoint(df,&u_grad_test_dV[eN_k_i_nSpace]);
                  register int i_nSpace = i*nSpace;
                  Lstar_u[i]  = ck.Advection_adjoint(df,&u_grad_test_dV[i_nSpace]);
                }
              //calculate tau and tau*Res
              calculateSubgridError_tau(elementDiameter[eN],dm_t,df,cfl[eN_k],tau0);
              calculateSubgridError_tau(Ct_sge,
                                        G,
                                        dm_t,
                                        df,
                                        tau1,
                                        cfl[eN_k]);

              tau = useMetrics*tau1+(1.0-useMetrics)*tau0;

              subgridError_u = -tau*pdeResidual_u;
              //
              //calculate shock capturing diffusion
              //
              ck.calculateNumericalDiffusion(shockCapturingDiffusion,elementDiameter[eN],pdeResidual_u,grad_u,numDiff0);
              //ck.calculateNumericalDiffusion(shockCapturingDiffusion,G,pdeResidual_u,grad_u_old,numDiff1);
              ck.calculateNumericalDiffusion(shockCapturingDiffusion,sc_uref, sc_alpha,G,G_dd_G,pdeResidual_u,grad_u,numDiff1);
              q_numDiff_u[eN_k] = useMetrics*numDiff1+(1.0-useMetrics)*numDiff0;
              //std::cout<<tau<<"   "<<q_numDiff_u[eN_k]<<'\t'<<numDiff0<<'\t'<<numDiff1<<'\t'<<pdeResidual_u<<std::endl;
              //
              //update element residual
              //
              /*              std::cout<<m_t<<'\t'
                              <<f[0]<<'\t'
                              <<f[1]<<'\t'
                              <<df[0]<<'\t'
                              <<df[1]<<'\t'
                              <<subgridError_u<<'\t'
                              <<q_numDiff_u_last[eN_k]<<std::endl;*/

              for(int i=0;i<nDOF_test_element;i++)
                {
                  //register int eN_k_i=eN_k*nDOF_test_element+i,
                  //eN_k_i_nSpace = eN_k_i*nSpace,
                  register int i_nSpace=i*nSpace;
                  elementResidual_u[i] += ck.Mass_weak(m_t,u_test_dV[i]) +
                    ck.Advection_weak(f,&u_grad_test_dV[i_nSpace]) +
                    ck.SubgridError(subgridError_u,Lstar_u[i]) +
                    ck.NumericalDiffusion(q_numDiff_u_last[eN_k],grad_u,&u_grad_test_dV[i_nSpace]);
                }//i
              //
              //cek/ido todo, get rid of m, since u=m
              //save momentum for time history and velocity for subgrid error
              //save solution for other models
              //
              q_u[eN_k] = u;
              q_m[eN_k] = m;

            }
          //
          //load element into global residual and save element residual
          //
          for(int i=0;i<nDOF_test_element;i++)
            {
              register int eN_i=eN*nDOF_test_element+i;

              globalResidual[offset_u+stride_u*r_l2g[eN_i]] += elementResidual_u[i];
            }//i
        }//elements
      //
      //loop over exterior element boundaries to calculate surface integrals and load into element and global residuals
      //
      //ebNE is the Exterior element boundary INdex
      //ebN is the element boundary INdex
      //eN is the element index
      for (int ebNE = 0; ebNE < nExteriorElementBoundaries_global; ebNE++)
        {
          register int ebN = exteriorElementBoundariesArray[ebNE],
            eN  = elementBoundaryElementsArray[ebN*2+0],
            ebN_local = elementBoundaryLocalElementBoundariesArray[ebN*2+0],
            eN_nDOF_trial_element = eN*nDOF_trial_element;
          register double elementResidual_u[nDOF_test_element];
          for (int i=0;i<nDOF_test_element;i++)
            {
              elementResidual_u[i]=0.0;
            }
          for  (int kb=0;kb<nQuadraturePoints_elementBoundary;kb++)
            {
              register int ebNE_kb = ebNE*nQuadraturePoints_elementBoundary+kb,
                ebNE_kb_nSpace = ebNE_kb*nSpace,
                ebN_local_kb = ebN_local*nQuadraturePoints_elementBoundary+kb,
                ebN_local_kb_nSpace = ebN_local_kb*nSpace;
              register double u_ext=0.0,
                grad_u_ext[nSpace],
                m_ext=0.0,
                dm_ext=0.0,
                f_ext[nSpace],
                df_ext[nSpace],
                flux_ext=0.0,
                bc_u_ext=0.0,
                //bc_grad_u_ext[nSpace],
                bc_m_ext=0.0,
                bc_dm_ext=0.0,
                bc_f_ext[nSpace],
                bc_df_ext[nSpace],
                jac_ext[nSpace*nSpace],
                jacDet_ext,
                jacInv_ext[nSpace*nSpace],
                boundaryJac[nSpace*(nSpace-1)],
                metricTensor[(nSpace-1)*(nSpace-1)],
                metricTensorDetSqrt,
                dS,
                u_test_dS[nDOF_test_element],
                u_grad_trial_trace[nDOF_trial_element*nSpace],
                normal[nSpace],x_ext,y_ext,z_ext,xt_ext,yt_ext,zt_ext,integralScaling,
                //VRANS
                porosity_ext,
                //
                G[nSpace*nSpace],G_dd_G,tr_G;
              //
              //calculate the solution and gradients at quadrature points
              //
              //compute information about mapping from reference element to physical element
              ck.calculateMapping_elementBoundary(eN,
                                                  ebN_local,
                                                  kb,
                                                  ebN_local_kb,
                                                  mesh_dof,
                                                  mesh_l2g,
                                                  mesh_trial_trace_ref,
                                                  mesh_grad_trial_trace_ref,
                                                  boundaryJac_ref,
                                                  jac_ext,
                                                  jacDet_ext,
                                                  jacInv_ext,
                                                  boundaryJac,
                                                  metricTensor,
                                                  metricTensorDetSqrt,
                                                  normal_ref,
                                                  normal,
                                                  x_ext,y_ext,z_ext);
              ck.calculateMappingVelocity_elementBoundary(eN,
                                                          ebN_local,
                                                          kb,
                                                          ebN_local_kb,
                                                          mesh_velocity_dof,
                                                          mesh_l2g,
                                                          mesh_trial_trace_ref,
                                                          xt_ext,yt_ext,zt_ext,
                                                          normal,
                                                          boundaryJac,
                                                          metricTensor,
                                                          integralScaling);
              //std::cout<<"metricTensorDetSqrt "<<metricTensorDetSqrt<<" integralScaling "<<integralScaling<<std::endl;
              dS = ((1.0-MOVING_DOMAIN)*metricTensorDetSqrt + MOVING_DOMAIN*integralScaling)*dS_ref[kb];
              //get the metric tensor
              //cek todo use symmetry
              ck.calculateG(jacInv_ext,G,G_dd_G,tr_G);
              //compute shape and solution information
              //shape
              ck.gradTrialFromRef(&u_grad_trial_trace_ref[ebN_local_kb_nSpace*nDOF_trial_element],jacInv_ext,u_grad_trial_trace);
              //solution and gradients
              ck.valFromDOF(u_dof,&u_l2g[eN_nDOF_trial_element],&u_trial_trace_ref[ebN_local_kb*nDOF_test_element],u_ext);
              ck.gradFromDOF(u_dof,&u_l2g[eN_nDOF_trial_element],u_grad_trial_trace,grad_u_ext);
              //precalculate test function products with integration weights
              for (int j=0;j<nDOF_trial_element;j++)
                {
                  u_test_dS[j] = u_test_trace_ref[ebN_local_kb*nDOF_test_element+j]*dS;
                }
              //
              //load the boundary values
              //
              bc_u_ext = isDOFBoundary_u[ebNE_kb]*ebqe_bc_u_ext[ebNE_kb]+(1-isDOFBoundary_u[ebNE_kb])*u_ext;
              //VRANS
              porosity_ext = ebqe_porosity_ext[ebNE_kb];
              //
              //
              //calculate the pde coefficients using the solution and the boundary values for the solution
              //
              evaluateCoefficients(&ebqe_velocity_ext[ebNE_kb_nSpace],
                                   u_ext,
                                   //VRANS
                                   porosity_ext,
                                   //
                                   m_ext,
                                   dm_ext,
                                   f_ext,
                                   df_ext);
              evaluateCoefficients(&ebqe_velocity_ext[ebNE_kb_nSpace],
                                   bc_u_ext,
                                   //VRANS
                                   porosity_ext,
                                   //
                                   bc_m_ext,
                                   bc_dm_ext,
                                   bc_f_ext,
                                   bc_df_ext);
              //
              //moving mesh
              //
              double mesh_velocity[3];
              mesh_velocity[0] = xt_ext;
              mesh_velocity[1] = yt_ext;
              mesh_velocity[2] = zt_ext;
              //std::cout<<"mesh_velocity ext"<<std::endl;
              for (int I=0;I<nSpace;I++)
                {
                  //std::cout<<mesh_velocity[I]<<std::endl;
                  f_ext[I] -= MOVING_DOMAIN*m_ext*mesh_velocity[I];
                  df_ext[I] -= MOVING_DOMAIN*dm_ext*mesh_velocity[I];
                  bc_f_ext[I] -= MOVING_DOMAIN*bc_m_ext*mesh_velocity[I];
                  bc_df_ext[I] -= MOVING_DOMAIN*bc_dm_ext*mesh_velocity[I];
                }
              //
              //calculate the numerical fluxes
              //
              exteriorNumericalAdvectiveFlux(isDOFBoundary_u[ebNE_kb],
                                             isFluxBoundary_u[ebNE_kb],
                                             normal,
                                             bc_u_ext,
                                             ebqe_bc_flux_u_ext[ebNE_kb],
                                             u_ext,//smoothedHeaviside(eps,ebqe_phi[ebNE_kb]),//cek hack
                                             df_ext,//VRANS includes porosity
                                             flux_ext);
              ebqe_flux[ebNE_kb] = flux_ext;
              //save for other models? cek need to be consistent with numerical flux
              if(flux_ext >=0.0)
                ebqe_u[ebNE_kb] = u_ext;
              else
                ebqe_u[ebNE_kb] = bc_u_ext;
              //
              //update residuals
              //
              for (int i=0;i<nDOF_test_element;i++)
                {
                  //int ebNE_kb_i = ebNE_kb*nDOF_test_element+i;

                  elementResidual_u[i] += ck.ExteriorElementBoundaryFlux(flux_ext,u_test_dS[i]);
                }//i
            }//kb
          //
          //update the element and global residual storage
          //
          for (int i=0;i<nDOF_test_element;i++)
            {
              int eN_i = eN*nDOF_test_element+i;

              globalResidual[offset_u+stride_u*r_l2g[eN_i]] += elementResidual_u[i];
            }//i
        }//ebNE
    }

    void calculateJacobian(//element
                           double dt,
                           double* mesh_trial_ref,
                           double* mesh_grad_trial_ref,
                           double* mesh_dof,
                           double* mesh_velocity_dof,
                           double MOVING_DOMAIN,
                           int* mesh_l2g,
                           double* dV_ref,
                           double* u_trial_ref,
                           double* u_grad_trial_ref,
                           double* u_test_ref,
                           double* u_grad_test_ref,
                           //element boundary
                           double* mesh_trial_trace_ref,
                           double* mesh_grad_trial_trace_ref,
                           double* dS_ref,
                           double* u_trial_trace_ref,
                           double* u_grad_trial_trace_ref,
                           double* u_test_trace_ref,
                           double* u_grad_test_trace_ref,
                           double* normal_ref,
                           double* boundaryJac_ref,
                           //physics
                           int nElements_global,
                           double useMetrics,
                           double alphaBDF,
                           int lag_shockCapturing,/*mwf not used yet*/
                           double shockCapturingDiffusion,
                           //VRANS
                           const double* q_porosity,
                           //
                           int* u_l2g,
                           int* r_l2g,
                           double* elementDiameter,
                           int degree_polynomial,
                           double* u_dof,
                           double* velocity,
                           double* q_m_betaBDF,
                           double* cfl,
                           double* q_numDiff_u_last,
                           int* csrRowIndeces_u_u,int* csrColumnOffsets_u_u,
                           double* globalJacobian,
                           double* delta_x_ij,
                           int nExteriorElementBoundaries_global,
                           int* exteriorElementBoundariesArray,
                           int* elementBoundaryElementsArray,
                           int* elementBoundaryLocalElementBoundariesArray,
                           double* ebqe_velocity_ext,
                           //VRANS
                           const double* ebqe_porosity_ext,
                           //
                           int* isDOFBoundary_u,
                           double* ebqe_bc_u_ext,
                           int* isFluxBoundary_u,
                           double* ebqe_bc_flux_u_ext,
                           int* csrColumnOffsets_eb_u_u,
                           int LUMPED_MASS_MATRIX)
    {
      //std::cout<<"ndjaco  address "<<q_numDiff_u_last<<std::endl;

      double Ct_sge = 4.0;

      //
      //loop over elements to compute volume integrals and load them into the element Jacobians and global Jacobian
      //
      for(int eN=0;eN<nElements_global;eN++)
        {
          register double  elementJacobian_u_u[nDOF_test_element][nDOF_trial_element];
          for (int i=0;i<nDOF_test_element;i++)
            for (int j=0;j<nDOF_trial_element;j++)
              {
                elementJacobian_u_u[i][j]=0.0;
              }
          for  (int k=0;k<nQuadraturePoints_element;k++)
            {
              int eN_k = eN*nQuadraturePoints_element+k, //index to a scalar at a quadrature point
                eN_k_nSpace = eN_k*nSpace,
                eN_nDOF_trial_element = eN*nDOF_trial_element; //index to a vector at a quadrature point

              //declare local storage
              register double u=0.0,
                grad_u[nSpace],
                m=0.0,dm=0.0,
                f[nSpace],df[nSpace],
                m_t=0.0,dm_t=0.0,
                dpdeResidual_u_u[nDOF_trial_element],
                Lstar_u[nDOF_test_element],
                dsubgridError_u_u[nDOF_trial_element],
                tau=0.0,tau0=0.0,tau1=0.0,
                jac[nSpace*nSpace],
                jacDet,
                jacInv[nSpace*nSpace],
                u_grad_trial[nDOF_trial_element*nSpace],
                dV,
                u_test_dV[nDOF_test_element],
                u_grad_test_dV[nDOF_test_element*nSpace],
                x,y,z,xt,yt,zt,
                //VRANS
                porosity,
                //
                G[nSpace*nSpace],G_dd_G,tr_G;
              //
              //calculate solution and gradients at quadrature points
              //
              // u=0.0;
              // for (int I=0;I<nSpace;I++)
              //   {
              //     grad_u[I]=0.0;
              //   }
              // for (int j=0;j<nDOF_trial_element;j++)
              //   {
              //     int eN_j=eN*nDOF_trial_element+j;
              //     int eN_k_j=eN_k*nDOF_trial_element+j;
              //     int eN_k_j_nSpace = eN_k_j*nSpace;

              //     u += valFromDOF_c(u_dof[u_l2g[eN_j]],u_trial[eN_k_j]);
              //     for (int I=0;I<nSpace;I++)
              //       {
              //         grad_u[I] += gradFromDOF_c(u_dof[u_l2g[eN_j]],u_grad_trial[eN_k_j_nSpace+I]);
              //       }
              //   }
              //get jacobian, etc for mapping reference element
              ck.calculateMapping_element(eN,
                                          k,
                                          mesh_dof,
                                          mesh_l2g,
                                          mesh_trial_ref,
                                          mesh_grad_trial_ref,
                                          jac,
                                          jacDet,
                                          jacInv,
                                          x,y,z);
              ck.calculateMappingVelocity_element(eN,
                                                  k,
                                                  mesh_velocity_dof,
                                                  mesh_l2g,
                                                  mesh_trial_ref,
                                                  xt,yt,zt);
              //get the physical integration weight
              dV = fabs(jacDet)*dV_ref[k];
              ck.calculateG(jacInv,G,G_dd_G,tr_G);
              //get the trial function gradients
              ck.gradTrialFromRef(&u_grad_trial_ref[k*nDOF_trial_element*nSpace],jacInv,u_grad_trial);
              //get the solution
              ck.valFromDOF(u_dof,&u_l2g[eN_nDOF_trial_element],&u_trial_ref[k*nDOF_trial_element],u);
              //get the solution gradients
              ck.gradFromDOF(u_dof,&u_l2g[eN_nDOF_trial_element],u_grad_trial,grad_u);
              //precalculate test function products with integration weights
              for (int j=0;j<nDOF_trial_element;j++)
                {
                  u_test_dV[j] = u_test_ref[k*nDOF_trial_element+j]*dV;
                  for (int I=0;I<nSpace;I++)
                    {
                      u_grad_test_dV[j*nSpace+I]   = u_grad_trial[j*nSpace+I]*dV;//cek warning won't work for Petrov-Galerkin
                    }
                }
              //VRANS
              porosity = q_porosity[eN_k];
              //
              //
              //calculate pde coefficients and derivatives at quadrature points
              //
              evaluateCoefficients(&velocity[eN_k_nSpace],
                                   u,
                                   //VRANS
                                   porosity,
                                   //
                                   m,
                                   dm,
                                   f,
                                   df);
              //
              //moving mesh
              //
              double mesh_velocity[3];
              mesh_velocity[0] = xt;
              mesh_velocity[1] = yt;
              mesh_velocity[2] = zt;
              //std::cout<<"qj mesh_velocity"<<std::endl;
              for(int I=0;I<nSpace;I++)
                {
                  //std::cout<<mesh_velocity[I]<<std::endl;
                  f[I] -= MOVING_DOMAIN*m*mesh_velocity[I];
                  df[I] -= MOVING_DOMAIN*dm*mesh_velocity[I];
                }
              //
              //calculate time derivatives
              //
              ck.bdf(alphaBDF,
                     q_m_betaBDF[eN_k],//since m_t isn't used, we don't have to correct mass
                     m,
                     dm,
                     m_t,
                     dm_t);
              //
              //calculate subgrid error contribution to the Jacobian (strong residual, adjoint, jacobian of strong residual)
              //
              //calculate the adjoint times the test functions
              for (int i=0;i<nDOF_test_element;i++)
                {
                  // int eN_k_i_nSpace = (eN_k*nDOF_trial_element+i)*nSpace;
                  // Lstar_u[i]=ck.Advection_adjoint(df,&u_grad_test_dV[eN_k_i_nSpace]);
                  register int i_nSpace = i*nSpace;
                  Lstar_u[i]=ck.Advection_adjoint(df,&u_grad_test_dV[i_nSpace]);
                }
              //calculate the Jacobian of strong residual
              for (int j=0;j<nDOF_trial_element;j++)
                {
                  //int eN_k_j=eN_k*nDOF_trial_element+j;
                  //int eN_k_j_nSpace = eN_k_j*nSpace;
                  int j_nSpace = j*nSpace;
                  dpdeResidual_u_u[j]= ck.MassJacobian_strong(dm_t,u_trial_ref[k*nDOF_trial_element+j]) +
                    ck.AdvectionJacobian_strong(df,&u_grad_trial[j_nSpace]);
                }
              //tau and tau*Res
              calculateSubgridError_tau(elementDiameter[eN],
                                        dm_t,
                                        df,
                                        cfl[eN_k],
                                        tau0);

              calculateSubgridError_tau(Ct_sge,
                                        G,
                                        dm_t,
                                        df,
                                        tau1,
                                        cfl[eN_k]);
              tau = useMetrics*tau1+(1.0-useMetrics)*tau0;

              for(int j=0;j<nDOF_trial_element;j++)
                dsubgridError_u_u[j] = -tau*dpdeResidual_u_u[j];

              for(int i=0;i<nDOF_test_element;i++)
                {
                  //int eN_k_i=eN_k*nDOF_test_element+i;
                  //int eN_k_i_nSpace=eN_k_i*nSpace;
                  for(int j=0;j<nDOF_trial_element;j++)
                    {
                      //int eN_k_j=eN_k*nDOF_trial_element+j;
                      //int eN_k_j_nSpace = eN_k_j*nSpace;
                      int j_nSpace = j*nSpace;
                      int i_nSpace = i*nSpace;
                      //std::cout<<"jac "<<'\t'<<q_numDiff_u_last[eN_k]<<'\t'<<dm_t<<'\t'<<df[0]<<df[1]<<'\t'<<dsubgridError_u_u[j]<<std::endl;
                      elementJacobian_u_u[i][j] += ck.MassJacobian_weak(dm_t,u_trial_ref[k*nDOF_trial_element+j],u_test_dV[i]) +
                        ck.AdvectionJacobian_weak(df,u_trial_ref[k*nDOF_trial_element+j],&u_grad_test_dV[i_nSpace]) +
                        ck.SubgridErrorJacobian(dsubgridError_u_u[j],Lstar_u[i]) +
                        ck.NumericalDiffusionJacobian(q_numDiff_u_last[eN_k],&u_grad_trial[j_nSpace],&u_grad_test_dV[i_nSpace]);
                    }//j
                }//i
            }//k
          //
          //load into element Jacobian into global Jacobian
          //
          for (int i=0;i<nDOF_test_element;i++)
            {
              int eN_i = eN*nDOF_test_element+i;
              for (int j=0;j<nDOF_trial_element;j++)
                {
                  int eN_i_j = eN_i*nDOF_trial_element+j;
                  globalJacobian[csrRowIndeces_u_u[eN_i] + csrColumnOffsets_u_u[eN_i_j]] += elementJacobian_u_u[i][j];
                }//j
            }//i
        }//elements
      //
      //loop over exterior element boundaries to compute the surface integrals and load them into the global Jacobian
      //
      for (int ebNE = 0; ebNE < nExteriorElementBoundaries_global; ebNE++)
        {
          register int ebN = exteriorElementBoundariesArray[ebNE];
          register int eN  = elementBoundaryElementsArray[ebN*2+0],
            ebN_local = elementBoundaryLocalElementBoundariesArray[ebN*2+0],
            eN_nDOF_trial_element = eN*nDOF_trial_element;
          for  (int kb=0;kb<nQuadraturePoints_elementBoundary;kb++)
            {
              register int ebNE_kb = ebNE*nQuadraturePoints_elementBoundary+kb,
                ebNE_kb_nSpace = ebNE_kb*nSpace,
                ebN_local_kb = ebN_local*nQuadraturePoints_elementBoundary+kb,
                ebN_local_kb_nSpace = ebN_local_kb*nSpace;

              register double u_ext=0.0,
                grad_u_ext[nSpace],
                m_ext=0.0,
                dm_ext=0.0,
                f_ext[nSpace],
                df_ext[nSpace],
                dflux_u_u_ext=0.0,
                bc_u_ext=0.0,
                //bc_grad_u_ext[nSpace],
                bc_m_ext=0.0,
                bc_dm_ext=0.0,
                bc_f_ext[nSpace],
                bc_df_ext[nSpace],
                fluxJacobian_u_u[nDOF_trial_element],
                jac_ext[nSpace*nSpace],
                jacDet_ext,
                jacInv_ext[nSpace*nSpace],
                boundaryJac[nSpace*(nSpace-1)],
                metricTensor[(nSpace-1)*(nSpace-1)],
                metricTensorDetSqrt,
                dS,
                u_test_dS[nDOF_test_element],
                u_grad_trial_trace[nDOF_trial_element*nSpace],
                normal[nSpace],x_ext,y_ext,z_ext,xt_ext,yt_ext,zt_ext,integralScaling,
                //VRANS
                porosity_ext,
                //
                G[nSpace*nSpace],G_dd_G,tr_G;
              //
              //calculate the solution and gradients at quadrature points
              //
              // u_ext=0.0;
              // for (int I=0;I<nSpace;I++)
              //   {
              //     grad_u_ext[I] = 0.0;
              //     bc_grad_u_ext[I] = 0.0;
              //   }
              // for (int j=0;j<nDOF_trial_element;j++)
              //   {
              //     register int eN_j = eN*nDOF_trial_element+j,
              //       ebNE_kb_j = ebNE_kb*nDOF_trial_element+j,
              //       ebNE_kb_j_nSpace= ebNE_kb_j*nSpace;
              //     u_ext += valFromDOF_c(u_dof[u_l2g[eN_j]],u_trial_ext[ebNE_kb_j]);

              //     for (int I=0;I<nSpace;I++)
              //       {
              //         grad_u_ext[I] += gradFromDOF_c(u_dof[u_l2g[eN_j]],u_grad_trial_ext[ebNE_kb_j_nSpace+I]);
              //       }
              //   }
              ck.calculateMapping_elementBoundary(eN,
                                                  ebN_local,
                                                  kb,
                                                  ebN_local_kb,
                                                  mesh_dof,
                                                  mesh_l2g,
                                                  mesh_trial_trace_ref,
                                                  mesh_grad_trial_trace_ref,
                                                  boundaryJac_ref,
                                                  jac_ext,
                                                  jacDet_ext,
                                                  jacInv_ext,
                                                  boundaryJac,
                                                  metricTensor,
                                                  metricTensorDetSqrt,
                                                  normal_ref,
                                                  normal,
                                                  x_ext,y_ext,z_ext);
              ck.calculateMappingVelocity_elementBoundary(eN,
                                                          ebN_local,
                                                          kb,
                                                          ebN_local_kb,
                                                          mesh_velocity_dof,
                                                          mesh_l2g,
                                                          mesh_trial_trace_ref,
                                                          xt_ext,yt_ext,zt_ext,
                                                          normal,
                                                          boundaryJac,
                                                          metricTensor,
                                                          integralScaling);
              //std::cout<<"J mtsqrdet "<<metricTensorDetSqrt<<" integralScaling "<<integralScaling<<std::endl;
              dS = ((1.0-MOVING_DOMAIN)*metricTensorDetSqrt + MOVING_DOMAIN*integralScaling)*dS_ref[kb];
              //dS = metricTensorDetSqrt*dS_ref[kb];
              ck.calculateG(jacInv_ext,G,G_dd_G,tr_G);
              //compute shape and solution information
              //shape
              ck.gradTrialFromRef(&u_grad_trial_trace_ref[ebN_local_kb_nSpace*nDOF_trial_element],jacInv_ext,u_grad_trial_trace);
              //solution and gradients
              ck.valFromDOF(u_dof,&u_l2g[eN_nDOF_trial_element],&u_trial_trace_ref[ebN_local_kb*nDOF_test_element],u_ext);
              ck.gradFromDOF(u_dof,&u_l2g[eN_nDOF_trial_element],u_grad_trial_trace,grad_u_ext);
              //precalculate test function products with integration weights
              for (int j=0;j<nDOF_trial_element;j++)
                {
                  u_test_dS[j] = u_test_trace_ref[ebN_local_kb*nDOF_test_element+j]*dS;
                }
              //
              //load the boundary values
              //
              bc_u_ext = isDOFBoundary_u[ebNE_kb]*ebqe_bc_u_ext[ebNE_kb]+(1-isDOFBoundary_u[ebNE_kb])*u_ext;
              //VRANS
              porosity_ext = ebqe_porosity_ext[ebNE_kb];
              //
              //
              //calculate the internal and external trace of the pde coefficients
              //
              evaluateCoefficients(&ebqe_velocity_ext[ebNE_kb_nSpace],
                                   u_ext,
                                   //VRANS
                                   porosity_ext,
                                   //
                                   m_ext,
                                   dm_ext,
                                   f_ext,
                                   df_ext);
              evaluateCoefficients(&ebqe_velocity_ext[ebNE_kb_nSpace],
                                   bc_u_ext,
                                   //VRANS
                                   porosity_ext,
                                   //
                                   bc_m_ext,
                                   bc_dm_ext,
                                   bc_f_ext,
                                   bc_df_ext);
              //
              //moving domain
              //
              double mesh_velocity[3];
              mesh_velocity[0] = xt_ext;
              mesh_velocity[1] = yt_ext;
              mesh_velocity[2] = zt_ext;
              //std::cout<<"ext J mesh_velocity"<<std::endl;
              for (int I=0;I<nSpace;I++)
                {
                  //std::cout<<mesh_velocity[I]<<std::endl;
                  f_ext[I] -= MOVING_DOMAIN*m_ext*mesh_velocity[I];
                  df_ext[I] -= MOVING_DOMAIN*dm_ext*mesh_velocity[I];
                  bc_f_ext[I] -= MOVING_DOMAIN*bc_m_ext*mesh_velocity[I];
                  bc_df_ext[I] -= MOVING_DOMAIN*bc_dm_ext*mesh_velocity[I];
                }
              //
              //calculate the numerical fluxes
              //
              exteriorNumericalAdvectiveFluxDerivative(isDOFBoundary_u[ebNE_kb],
                                                       isFluxBoundary_u[ebNE_kb],
                                                       normal,
                                                       df_ext,//VRANS holds porosity
                                                       dflux_u_u_ext);
              //
              //calculate the flux jacobian
              //
              for (int j=0;j<nDOF_trial_element;j++)
                {
                  //register int ebNE_kb_j = ebNE_kb*nDOF_trial_element+j;
                  register int ebN_local_kb_j=ebN_local_kb*nDOF_trial_element+j;

                  fluxJacobian_u_u[j]=ck.ExteriorNumericalAdvectiveFluxJacobian(dflux_u_u_ext,u_trial_trace_ref[ebN_local_kb_j]);
                }//j
              //
              //update the global Jacobian from the flux Jacobian
              //
              for (int i=0;i<nDOF_test_element;i++)
                {
                  register int eN_i = eN*nDOF_test_element+i;
                  //register int ebNE_kb_i = ebNE_kb*nDOF_test_element+i;
                  for (int j=0;j<nDOF_trial_element;j++)
                    {
                      register int ebN_i_j = ebN*4*nDOF_test_X_trial_element + i*nDOF_trial_element + j;

                      globalJacobian[csrRowIndeces_u_u[eN_i] + csrColumnOffsets_eb_u_u[ebN_i_j]] += fluxJacobian_u_u[j]*u_test_dS[i];
                    }//j
                }//i
            }//kb
        }//ebNE
    }//computeJacobian
    void FCTStep(int NNZ, //number on non-zero entries on sparsity pattern
                 int numDOFs, //number of DOFs
                 double* lumped_mass_matrix, //lumped mass matrix (as vector)
                 double* soln, //DOFs of solution at time tn
                 double* solH, //DOFs of high order solution at tnp1
                 double* uLow,
                 double* limited_solution,
                 int* csrRowIndeces_DofLoops, //csr row indeces
                 int* csrColumnOffsets_DofLoops, //csr column offsets
                 double* MassMatrix, //mass matrix
                 double* dt_times_dH_minus_dL, //low minus high order dissipative matrices
                 double* min_u_bc, //min/max value at BCs. If DOF is not at boundary then min=1E10, max=-1E10
                 double* max_u_bc,
                 int LUMPED_MASS_MATRIX
                 )
    {
<<<<<<< HEAD
      std::valarray<double> Rpos(numDOFs), Rneg(numDOFs);
      std::valarray<double> FluxCorrectionMatrix(NNZ);
      std::valarray<double> solL(numDOFs);
=======
      Rpos.resize(numDOFs,0.0), Rneg.resize(numDOFs,0.0);
      FluxCorrectionMatrix.resize(NNZ,0.0);
      solL.resize(numDOFs,0.0);
>>>>>>> 0104859b
      //////////////////
      // LOOP in DOFs //
      //////////////////
      int ij=0;
      for (int i=0; i<numDOFs; i++)
        {
          //read some vectors
          double solHi = solH[i];
          double solni = soln[i];
          double mi = lumped_mass_matrix[i];
          // compute low order solution
          // mi*(uLi-uni) + dt*sum_j[(Tij+dLij)*unj] = 0
          solL[i] = uLow[i];

          double mini=min_u_bc[i], maxi=max_u_bc[i]; // init min/max with value at BCs (NOTE: if no boundary then min=1E10, max=-1E10)
          if (GLOBAL_FCT==1)
            {
              mini = 0.;
              maxi = 1.;
            }

          double Pposi=0, Pnegi=0;
          // LOOP OVER THE SPARSITY PATTERN (j-LOOP)//
          for (int offset=csrRowIndeces_DofLoops[i]; offset<csrRowIndeces_DofLoops[i+1]; offset++)
            {
              int j = csrColumnOffsets_DofLoops[offset];
              ////////////////////////
              // COMPUTE THE BOUNDS //
              ////////////////////////
              if (GLOBAL_FCT == 0)
                {
                  mini = fmin(mini,soln[j]);
                  maxi = fmax(maxi,soln[j]);
                }
              // i-th row of flux correction matrix
              double ML_minus_MC = (LUMPED_MASS_MATRIX == 1 ? 0. : (i==j ? 1. : 0.)*mi - MassMatrix[ij]);
              FluxCorrectionMatrix[ij] = ML_minus_MC * (solH[j]-soln[j] - (solHi-solni))
                + dt_times_dH_minus_dL[ij]*(soln[j]-solni);

              ///////////////////////
              // COMPUTE P VECTORS //
              ///////////////////////
              Pposi += FluxCorrectionMatrix[ij]*((FluxCorrectionMatrix[ij] > 0) ? 1. : 0.);
              Pnegi += FluxCorrectionMatrix[ij]*((FluxCorrectionMatrix[ij] < 0) ? 1. : 0.);

              //update ij
              ij+=1;
            }
          ///////////////////////
          // COMPUTE Q VECTORS //
          ///////////////////////
          double Qposi = mi*(maxi-solL[i]);
          double Qnegi = mi*(mini-solL[i]);

          ///////////////////////
          // COMPUTE R VECTORS //
          ///////////////////////
          Rpos[i] = ((Pposi==0) ? 1. : fmin(1.0,Qposi/Pposi));
          Rneg[i] = ((Pnegi==0) ? 1. : fmin(1.0,Qnegi/Pnegi));
        } // i DOFs

      //////////////////////
      // COMPUTE LIMITERS //
      //////////////////////
      ij=0;
      for (int i=0; i<numDOFs; i++)
        {
          double ith_Limiter_times_FluxCorrectionMatrix = 0.;
          double Rposi = Rpos[i], Rnegi = Rneg[i];
          // LOOP OVER THE SPARSITY PATTERN (j-LOOP)//
          for (int offset=csrRowIndeces_DofLoops[i]; offset<csrRowIndeces_DofLoops[i+1]; offset++)
            {
              int j = csrColumnOffsets_DofLoops[offset];
              ith_Limiter_times_FluxCorrectionMatrix +=
                ((FluxCorrectionMatrix[ij]>0) ? fmin(Rposi,Rneg[j]) : fmin(Rnegi,Rpos[j]))
                * FluxCorrectionMatrix[ij];
              //ith_Limiter_times_FluxCorrectionMatrix += FluxCorrectionMatrix[ij];
              //update ij
              ij+=1;
            }
          limited_solution[i] = solL[i] + 1./lumped_mass_matrix[i]*ith_Limiter_times_FluxCorrectionMatrix;
        }
    }

    void kth_FCT_step(double dt,
                      int num_fct_iter,
                      int NNZ, //number on non-zero entries on sparsity pattern
                      int numDOFs, //number of DOFs
                      double* MC,
                      double* ML,
                      double* soln,
                      double* solLim, // INPUT/OUTPUT
                      double* uDotLow,
                      double* uLow,
                      double* dLow,
                      double* FluxMatrix,
                      double* limitedFlux, // INPUT/OUTPUT
		      double* min_u_bc,
		      double* max_u_bc,
		      double global_min_u,
		      double global_max_u,
                      int* csrRowIndeces_DofLoops,
                      int* csrColumnOffsets_DofLoops)
    {
<<<<<<< HEAD
      std::valarray<double> Rpos(numDOFs), Rneg(numDOFs);
=======
      Rpos.resize(numDOFs,0.0), Rneg.resize(numDOFs,0.0);
>>>>>>> 0104859b
      int ij=0;

      //////////////////////////////////////////////////////
      // ********** COMPUTE LOW ORDER SOLUTION ********** //
      //////////////////////////////////////////////////////
      if (num_fct_iter == 0)
        { // No FCT for global bounds
          for (int i=0; i<numDOFs; i++)
            {
              solLim[i] = uLow[i];
            }
        }
      else // do FCT iterations (with global bounds) on low order solution
        {
          for (int iter=0; iter<num_fct_iter; iter++)
            {
              ij=0;
              for (int i=0; i<numDOFs; i++)
                {
                  double Pposi=0, Pnegi=0;
                  for (int offset=csrRowIndeces_DofLoops[i];
                       offset<csrRowIndeces_DofLoops[i+1]; offset++)
                    {
                      int j = csrColumnOffsets_DofLoops[offset];
                      // compute Flux correction
                      double Fluxij = FluxMatrix[ij] - limitedFlux[ij];
                      Pposi += Fluxij*((Fluxij > 0) ? 1. : 0.);
		      Pnegi += Fluxij*((Fluxij < 0) ? 1. : 0.);
                      // update ij
                      ij+=1;
                    }
                  // compute Q vectors
                  double mi = ML[i];
                  double solLimi = solLim[i];
                  double Qposi = mi*(global_max_u-solLimi);
		  double Qnegi = mi*(global_min_u-solLimi);
                  // compute R vectors
                  Rpos[i] = ((Pposi==0) ? 1. : fmin(1.0,Qposi/Pposi));
		  Rneg[i] = ((Pnegi==0) ? 1. : fmin(1.0,Qnegi/Pnegi));
                }
              ij=0;
              for (int i=0; i<numDOFs; i++)
                {
                  double ith_Limiter_times_FluxCorrectionMatrix = 0.;
                  double Rposi = Rpos[i], Rnegi = Rneg[i];
                  for (int offset=csrRowIndeces_DofLoops[i];
                       offset<csrRowIndeces_DofLoops[i+1]; offset++)
                    {
                      int j = csrColumnOffsets_DofLoops[offset];
                      // Flux Correction
                      double Fluxij = FluxMatrix[ij] - limitedFlux[ij];
                      // compute limiter
                      double Lij = 1.0;
                      //Lij = (Fluxij>0 ? Rposi : Rpos[j]);
		      Lij = (Fluxij>0 ? fmin(Rposi,Rneg[j]) : fmin(Rnegi,Rpos[j]));
                      // compute limited flux
                      ith_Limiter_times_FluxCorrectionMatrix += Lij*Fluxij;

		      // ***** UPDATE VECTORS FOR NEXT FCT ITERATION ***** //
                      // update limited flux
                      limitedFlux[ij] = Lij*Fluxij;

                      //update FluxMatrix
                      FluxMatrix[ij] = Fluxij;

                      //update ij
                      ij+=1;
                    }
                  //update limited solution
                  double mi = ML[i];
                  solLim[i] += 1.0/mi*ith_Limiter_times_FluxCorrectionMatrix;
                }
            }
        }

      // ***************************************** //
      // ********** HIGH ORDER SOLUTION ********** //
      // ***************************************** //
      ij=0;
      for (int i=0; i<numDOFs; i++)
        {
	  double mini=fmin(min_u_bc[i],solLim[i]), maxi=fmax(max_u_bc[i],solLim[i]);
          double Pposi = 0, Pnegi = 0.;
          for (int offset=csrRowIndeces_DofLoops[i];
               offset<csrRowIndeces_DofLoops[i+1]; offset++)
            {
              int j = csrColumnOffsets_DofLoops[offset];
              // compute local bounds //
              mini = fmin(mini,soln[j]);
              maxi = fmax(maxi,soln[j]);
              // compute P vectors //
              double fij = dt*(MC[ij]*(uDotLow[i]-uDotLow[j]) + dLow[ij]*(uLow[i]-uLow[j]));
              Pposi += fij * (fij > 0. ? 1. : 0.);
              Pnegi += fij * (fij < 0. ? 1. : 0.);
              //update ij
              ij+=1;
            }
          // compute Q vectors //
          double mi = ML[i];
          double Qposi = mi*(maxi-solLim[i]);
          double Qnegi = mi*(mini-solLim[i]);

          // compute R vectors //
          Rpos[i] = ((Pposi==0) ? 1. : fmin(1.0,Qposi/Pposi));
          Rneg[i] = ((Pnegi==0) ? 1. : fmin(1.0,Qnegi/Pnegi));
        }

      // COMPUTE LIMITERS //
      ij=0;
      for (int i=0; i<numDOFs; i++)
	{
	  double ith_limited_flux_correction = 0;
	  double Rposi = Rpos[i];
	  double Rnegi = Rneg[i];
	  for (int offset=csrRowIndeces_DofLoops[i]; offset<csrRowIndeces_DofLoops[i+1]; offset++)
	    {
	      int j = csrColumnOffsets_DofLoops[offset];
	      // compute flux correction
	      double fij = dt*(MC[ij]*(uDotLow[i]-uDotLow[j]) + dLow[ij]*(uLow[i]-uLow[j]));
	      // compute limiters
	      double Lij = 1.0;
	      Lij = fij > 0. ? fmin(Rposi,Rneg[j]) : fmin(Rnegi,Rpos[j]);
	      // compute ith_limited_flux_correction
	      ith_limited_flux_correction += Lij*fij;
	      ij+=1;
	    }
	  double mi = ML[i];
	  solLim[i] += 1./mi*ith_limited_flux_correction;

	  // clean round off error
	  if (solLim[i] > 1.0+1E-13)
	    {
	      std::cout << "upper bound violated... " << 1.0-solLim[i] << std::endl;
	      abort();
	    }
	  else if (solLim[i] < -1E-13)
	    {
	      std::cout << "lower bound violated... " << solLim[i] << std::endl;
	      abort();
	    }
	  else
	    solLim[i] = fmax(0.,fmin(solLim[i],1.0));
	}
    }

    void calculateResidual_entropy_viscosity(//element
                                             double dt,
                                             double* mesh_trial_ref,
                                             double* mesh_grad_trial_ref,
                                             double* mesh_dof,
                                             double* mesh_velocity_dof,
                                             double MOVING_DOMAIN,
                                             int* mesh_l2g,
                                             double* dV_ref,
                                             double* u_trial_ref,
                                             double* u_grad_trial_ref,
                                             double* u_test_ref,
                                             double* u_grad_test_ref,
                                             //element boundary
                                             double* mesh_trial_trace_ref,
                                             double* mesh_grad_trial_trace_ref,
                                             double* dS_ref,
                                             double* u_trial_trace_ref,
                                             double* u_grad_trial_trace_ref,
                                             double* u_test_trace_ref,
                                             double* u_grad_test_trace_ref,
                                             double* normal_ref,
                                             double* boundaryJac_ref,
                                             //physics
                                             int nElements_global,
                                             double useMetrics,
                                             double alphaBDF,
                                             int lag_shockCapturing,
                                             double shockCapturingDiffusion,
                                             double sc_uref, double sc_alpha,
                                             //VRANS
                                             const double* q_porosity,
                                             const double* porosity_dof,
                                             double* q_dvos_dt,
                                             //
                                             int* u_l2g,
                                             int* r_l2g,
                                             double* elementDiameter,
                                             int degree_polynomial,
                                             double* u_dof,
                                             double* u_dof_old,
                                             double* velocity,
                                             double* q_m,
                                             double* q_u,
                                             double* q_grad_u,
                                             double* q_m_betaBDF,
                                             double* q_dV,
                                             double* q_dV_last,
                                             double* cfl,
                                             double* edge_based_cfl,
                                             double* q_numDiff_u,
                                             double* q_numDiff_u_last,
                                             int offset_u, int stride_u,
                                             double* globalResidual,
                                             int nExteriorElementBoundaries_global,
                                             int* exteriorElementBoundariesArray,
                                             int* elementBoundaryElementsArray,
                                             int* elementBoundaryLocalElementBoundariesArray,
                                             double* ebqe_velocity_ext,
                                             //VRANS
                                             const double* ebqe_porosity_ext,
                                             //
                                             int* isDOFBoundary_u,
                                             double* ebqe_bc_u_ext,
                                             int* isFluxBoundary_u,
                                             double* ebqe_bc_flux_u_ext,
                                             double* ebqe_phi,double epsFact,
                                             double* ebqe_u,
                                             double* ebqe_flux,
                                             // PARAMETERS FOR EDGE BASED STABILIZATION
                                             double cE,
                                             double cK,
                                             // PARAMETERS FOR LOG BASED ENTROPY FUNCTION
                                             double uL,
                                             double uR,
                                             // PARAMETERS FOR EDGE VISCOSITY
                                             int numDOFs,
                                             int NNZ,
                                             int* csrRowIndeces_DofLoops,
                                             int* csrColumnOffsets_DofLoops,
                                             int* csrRowIndeces_CellLoops,
                                             int* csrColumnOffsets_CellLoops,
                                             int* csrColumnOffsets_eb_CellLoops,
                                             // C matrices
                                             double* Cx,
                                             double* Cy,
                                             double* Cz,
                                             double* CTx,
                                             double* CTy,
                                             double* CTz,
                                             double* ML,
                                             double* delta_x_ij,
                                             // PARAMETERS FOR 1st or 2nd ORDER MPP METHOD
                                             int LUMPED_MASS_MATRIX,
                                             int STABILIZATION_TYPE,
                                             int ENTROPY_TYPE,
                                             // FOR FCT
                                             double* dLow,
                                             double* fluxMatrix,
                                             double* uDotLow,
                                             double* uLow,
                                             double* dt_times_dH_minus_dL,
                                             double* min_u_bc,
                                             double* max_u_bc,
                                             // AUX QUANTITIES OF INTEREST
                                             double* quantDOFs)
    {
<<<<<<< HEAD
      std::valarray<double> Rpos(numDOFs), Rneg(numDOFs);
      //std::valarray<double> FluxCorrectionMatrix(NNZ);
      // NOTE: This function follows a different (but equivalent) implementation of the smoothness based indicator than NCLS.h
      // Allocate space for the transport matrices
      // This is used for first order KUZMIN'S METHOD
      std::valarray<double> TransportMatrix(NNZ), TransposeTransportMatrix(NNZ);
      std::valarray<double> u_free_dof_old(numDOFs),porosity_free_dof(numDOFs);
=======
      Rpos.resize(numDOFs,0.0), Rneg.resize(numDOFs,0.0);
      //register double FluxCorrectionMatrix[NNZ];
      // NOTE: This function follows a different (but equivalent) implementation of the smoothness based indicator than NCLS.h
      // Allocate space for the transport matrices
      // This is used for first order KUZMIN'S METHOD
      TransportMatrix.resize(NNZ,0.0), TransposeTransportMatrix.resize(NNZ,0.0);
      u_free_dof_old.resize(numDOFs,0.0), porosity_free_dof.resize(numDOFs,0.0);
>>>>>>> 0104859b
      for(int eN=0;eN<nElements_global;eN++)
        for (int j=0;j<nDOF_trial_element;j++)
          {
            register int eN_nDOF_trial_element = eN*nDOF_trial_element;
            u_free_dof_old[r_l2g[eN_nDOF_trial_element+j]] = u_dof_old[u_l2g[eN_nDOF_trial_element+j]];
            porosity_free_dof[r_l2g[eN_nDOF_trial_element+j]] = porosity_dof[u_l2g[eN_nDOF_trial_element+j]];
          }
      for (int i=0; i<NNZ; i++)
        {
          TransportMatrix[i] = 0.;
          TransposeTransportMatrix[i] = 0.;
        }

      // compute entropy and init global_entropy_residual and boundary_integral
<<<<<<< HEAD
      std::valarray<double> psi(numDOFs), eta(numDOFs), global_entropy_residual(numDOFs), boundary_integral(numDOFs);
=======
      psi.resize(numDOFs,0.0);
      eta.resize(numDOFs,0.0);
      global_entropy_residual.resize(numDOFs,0.0);
      boundary_integral.resize(numDOFs,0.0);
>>>>>>> 0104859b
      for (int i=0; i<numDOFs; i++)
        {
          // NODAL ENTROPY //
          if (STABILIZATION_TYPE==1) //EV stab
            {
              double porosity_times_solni = porosity_free_dof[i]*u_free_dof_old[i];
              eta[i] = ENTROPY_TYPE == 1 ? ENTROPY(porosity_times_solni,uL,uR) : ENTROPY_LOG(porosity_times_solni,uL,uR);
              global_entropy_residual[i]=0.;
            }
          boundary_integral[i]=0.;
        }

      //////////////////////////////////////////////
      // ** LOOP IN CELLS FOR CELL BASED TERMS ** //
      //////////////////////////////////////////////
      // HERE WE COMPUTE:
      //    * Time derivative term. porosity*u_t
      //    * cell based CFL (for reference)
      //    * Entropy residual
      //    * Transport matrices
      for(int eN=0;eN<nElements_global;eN++)
        {
          //declare local storage for local contributions and initialize
          register double
            elementResidual_u[nDOF_test_element],
            element_entropy_residual[nDOF_test_element];
          register double  elementTransport[nDOF_test_element][nDOF_trial_element];
          register double  elementTransposeTransport[nDOF_test_element][nDOF_trial_element];
          for (int i=0;i<nDOF_test_element;i++)
            {
              elementResidual_u[i]=0.0;
              element_entropy_residual[i]=0.0;
              for (int j=0;j<nDOF_trial_element;j++)
                {
                  elementTransport[i][j]=0.0;
                  elementTransposeTransport[i][j]=0.0;
                }
            }
          //loop over quadrature points and compute integrands
          for  (int k=0;k<nQuadraturePoints_element;k++)
            {
              //compute indeces and declare local storage
              register int eN_k = eN*nQuadraturePoints_element+k,
                eN_k_nSpace = eN_k*nSpace,
                eN_nDOF_trial_element = eN*nDOF_trial_element;
              register double
                // for entropy residual
                aux_entropy_residual=0., DENTROPY_un, DENTROPY_uni,
                //for mass matrix contributions
                u=0.0, un=0.0, grad_un[nSpace], porosity_times_velocity[nSpace],
                u_test_dV[nDOF_trial_element],
                u_grad_trial[nDOF_trial_element*nSpace],
                u_grad_test_dV[nDOF_test_element*nSpace],
                //for general use
                jac[nSpace*nSpace], jacDet, jacInv[nSpace*nSpace],
                dV,x,y,z,xt,yt,zt,
                //VRANS
                porosity;
              //get the physical integration weight
              ck.calculateMapping_element(eN,
                                          k,
                                          mesh_dof,
                                          mesh_l2g,
                                          mesh_trial_ref,
                                          mesh_grad_trial_ref,
                                          jac,
                                          jacDet,
                                          jacInv,
                                          x,y,z);
              ck.calculateMappingVelocity_element(eN,
                                                  k,
                                                  mesh_velocity_dof,
                                                  mesh_l2g,
                                                  mesh_trial_ref,
                                                  xt,yt,zt);
              dV = fabs(jacDet)*dV_ref[k];
              //get the solution (of Newton's solver). To compute time derivative term
              ck.valFromDOF(u_dof,&u_l2g[eN_nDOF_trial_element],&u_trial_ref[k*nDOF_trial_element],u);
              //get the solution at quad point at tn and tnm1 for entropy viscosity
              ck.valFromDOF(u_dof_old,&u_l2g[eN_nDOF_trial_element],&u_trial_ref[k*nDOF_trial_element],un);
              //get the solution gradients at tn for entropy viscosity
              ck.gradTrialFromRef(&u_grad_trial_ref[k*nDOF_trial_element*nSpace],jacInv,u_grad_trial);
              ck.gradFromDOF(u_dof_old,&u_l2g[eN_nDOF_trial_element],u_grad_trial,grad_un);
              //precalculate test function products with integration weights for mass matrix terms
              for (int j=0;j<nDOF_trial_element;j++)
                {
                  u_test_dV[j] = u_test_ref[k*nDOF_trial_element+j]*dV;
                  for (int I=0;I<nSpace;I++)
                    u_grad_test_dV[j*nSpace+I] = u_grad_trial[j*nSpace+I]*dV;//cek warning won't work for Petrov-Galerkin
                }

              //calculate time derivative at quadrature points
              if (q_dV_last[eN_k] <= -100)
                q_dV_last[eN_k] = dV;
              q_dV[eN_k] = dV;
              //VRANS
              porosity = q_porosity[eN_k];
              //
              //moving mesh
              //
              double mesh_velocity[3];
              mesh_velocity[0] = xt;
              mesh_velocity[1] = yt;
              mesh_velocity[2] = zt;
              //relative velocity at tn
              for (int I=0;I<nSpace;I++)
                porosity_times_velocity[I] = porosity*(velocity[eN_k_nSpace+I]-MOVING_DOMAIN*mesh_velocity[I]);

              //////////////////////////////
              // CALCULATE CELL BASED CFL //
              //////////////////////////////
              calculateCFL(elementDiameter[eN]/degree_polynomial,porosity_times_velocity,cfl[eN_k]);

              //////////////////////////////////////////////
              // CALCULATE ENTROPY RESIDUAL AT QUAD POINT //
              //////////////////////////////////////////////
              if (STABILIZATION_TYPE==1) // EV stab
                {
                  for (int I=0;I<nSpace;I++)
                    aux_entropy_residual += porosity_times_velocity[I]*grad_un[I];
                  DENTROPY_un = ENTROPY_TYPE==1 ? DENTROPY(porosity*un,uL,uR) : DENTROPY_LOG(porosity*un,uL,uR);
                }
              //////////////
              // ith-LOOP //
              //////////////
              for(int i=0;i<nDOF_test_element;i++)
                {
                  // VECTOR OF ENTROPY RESIDUAL //
                  int eN_i=eN*nDOF_test_element+i;
                  if (STABILIZATION_TYPE==1) // EV stab
                    {
                      int gi = offset_u+stride_u*u_l2g[eN_i]; //global i-th index
                      double porosity_times_uni = porosity_dof[gi]*u_dof_old[gi];
                      DENTROPY_uni = ENTROPY_TYPE == 1 ? DENTROPY(porosity_times_uni,uL,uR) : DENTROPY_LOG(porosity_times_uni,uL,uR);
                      element_entropy_residual[i] += (DENTROPY_un - DENTROPY_uni)*aux_entropy_residual*u_test_dV[i];
                    }
                  elementResidual_u[i] += porosity*(u-un)*u_test_dV[i];
                  ///////////////
                  // j-th LOOP // To construct transport matrices
                  ///////////////
                  for(int j=0;j<nDOF_trial_element;j++)
                    {
                      int j_nSpace = j*nSpace;
                      int i_nSpace = i*nSpace;
                      elementTransport[i][j] += // -int[(vel.grad_wi)*wj*dx]
                        ck.AdvectionJacobian_weak(porosity_times_velocity,
                                                  u_trial_ref[k*nDOF_trial_element+j],&u_grad_test_dV[i_nSpace]);
                      elementTransposeTransport[i][j] += // -int[(vel.grad_wj)*wi*dx]
                        ck.AdvectionJacobian_weak(porosity_times_velocity,
                                                  u_trial_ref[k*nDOF_trial_element+i],&u_grad_test_dV[j_nSpace]);
                    }
                }//i
              //save solution for other models
              q_u[eN_k] = u;
              q_m[eN_k] = porosity*u;
              //cek hack, need to get grad_u and mt
              //
              //load gradient of vos into q_grad_vos
              //
              for(int I=0;I<nSpace;I++)
                {
                  q_grad_u[eN_k_nSpace+I] = grad_un[I];
                }
              q_dvos_dt[eN_k] = 0.0;
              //end hack
            }
          /////////////////
          // DISTRIBUTE // load cell based element into global residual
          ////////////////
          for(int i=0;i<nDOF_test_element;i++)
            {
              int eN_i=eN*nDOF_test_element+i;
              int gi = offset_u+stride_u*r_l2g[eN_i]; //global i-th index

              // distribute global residual for (lumped) mass matrix
              globalResidual[gi] += elementResidual_u[i];
              // distribute entropy_residual
              if (STABILIZATION_TYPE==1) // EV Stab
                global_entropy_residual[gi] += element_entropy_residual[i];

              // distribute transport matrices
              for (int j=0;j<nDOF_trial_element;j++)
                {
                  int eN_i_j = eN_i*nDOF_trial_element+j;
                  TransportMatrix[csrRowIndeces_CellLoops[eN_i] + csrColumnOffsets_CellLoops[eN_i_j]]
                    += elementTransport[i][j];
                  TransposeTransportMatrix[csrRowIndeces_CellLoops[eN_i] + csrColumnOffsets_CellLoops[eN_i_j]]
                    += elementTransposeTransport[i][j];
                }//j
            }//i
        }//elements

      //////////////////////////////////////////////////////////////////////////////////////////
      // ADD OUTFLOW BOUNDARY TERM TO TRANSPORT MATRICES AND COMPUTE INFLOW BOUNDARY INTEGRAL //
      //////////////////////////////////////////////////////////////////////////////////////////
      //   * Compute outflow boundary integral as a matrix; i.e., int_B[ (vel.normal)*wi*wj*dx]
      for (int ebNE = 0; ebNE < nExteriorElementBoundaries_global; ebNE++)
        {
          double min_u_bc_local = 1E10, max_u_bc_local = -1E10;
          register int ebN = exteriorElementBoundariesArray[ebNE];
          register int eN  = elementBoundaryElementsArray[ebN*2+0],
            ebN_local = elementBoundaryLocalElementBoundariesArray[ebN*2+0],
            eN_nDOF_trial_element = eN*nDOF_trial_element;
          register double elementResidual_u[nDOF_test_element];
          for (int i=0;i<nDOF_test_element;i++)
            elementResidual_u[i]=0.0;
          // loop on quad points
          for  (int kb=0;kb<nQuadraturePoints_elementBoundary;kb++)
            {
              register int ebNE_kb = ebNE*nQuadraturePoints_elementBoundary+kb,
                ebNE_kb_nSpace = ebNE_kb*nSpace,
                ebN_local_kb = ebN_local*nQuadraturePoints_elementBoundary+kb,
                ebN_local_kb_nSpace = ebN_local_kb*nSpace;
              register double
                u_ext=0.0, bc_u_ext=0.0,
                porosity_times_velocity[nSpace],
                flux_ext=0.0, dflux_ext=0.0,
                fluxTransport[nDOF_trial_element],
                jac_ext[nSpace*nSpace],
                jacDet_ext,
                jacInv_ext[nSpace*nSpace],
                boundaryJac[nSpace*(nSpace-1)],
                metricTensor[(nSpace-1)*(nSpace-1)],
                metricTensorDetSqrt,
                dS,
                u_test_dS[nDOF_test_element],
                normal[nSpace],x_ext,y_ext,z_ext,xt_ext,yt_ext,zt_ext,integralScaling,porosity_ext;
              // calculate mappings
              ck.calculateMapping_elementBoundary(eN,
                                                  ebN_local,
                                                  kb,
                                                  ebN_local_kb,
                                                  mesh_dof,
                                                  mesh_l2g,
                                                  mesh_trial_trace_ref,
                                                  mesh_grad_trial_trace_ref,
                                                  boundaryJac_ref,
                                                  jac_ext,
                                                  jacDet_ext,
                                                  jacInv_ext,
                                                  boundaryJac,
                                                  metricTensor,
                                                  metricTensorDetSqrt,
                                                  normal_ref,
                                                  normal,
                                                  x_ext,y_ext,z_ext);
              ck.calculateMappingVelocity_elementBoundary(eN,
                                                          ebN_local,
                                                          kb,
                                                          ebN_local_kb,
                                                          mesh_velocity_dof,
                                                          mesh_l2g,
                                                          mesh_trial_trace_ref,
                                                          xt_ext,yt_ext,zt_ext,
                                                          normal,
                                                          boundaryJac,
                                                          metricTensor,
                                                          integralScaling);
              dS = ((1.0-MOVING_DOMAIN)*metricTensorDetSqrt + MOVING_DOMAIN*integralScaling)*dS_ref[kb];
              //compute shape and solution information
              ck.valFromDOF(u_dof,&u_l2g[eN_nDOF_trial_element],&u_trial_trace_ref[ebN_local_kb*nDOF_test_element],u_ext);
              //precalculate test function products with integration weights
              for (int j=0;j<nDOF_trial_element;j++)
                u_test_dS[j] = u_test_trace_ref[ebN_local_kb*nDOF_test_element+j]*dS;

              //VRANS
              porosity_ext = ebqe_porosity_ext[ebNE_kb];
              //
              //moving mesh
              //
              double mesh_velocity[3];
              mesh_velocity[0] = xt_ext;
              mesh_velocity[1] = yt_ext;
              mesh_velocity[2] = zt_ext;
              //std::cout<<"mesh_velocity ext"<<std::endl;
              for (int I=0;I<nSpace;I++)
                porosity_times_velocity[I] = porosity_ext*(ebqe_velocity_ext[ebNE_kb_nSpace+I] - MOVING_DOMAIN*mesh_velocity[I]);
              //
              //calculate the fluxes
              //
              double flow = 0.;
              for (int I=0; I < nSpace; I++)
                flow += normal[I]*porosity_times_velocity[I];

              if (flow >= 0 && isFluxBoundary_u[ebNE_kb] != 1 )  //outflow. This is handled via the transport matrices. Then flux_ext=0 and dflux_ext!=0
                {
                  /* if (x_ext > 1.0e-8) */
                  /*   std::cout<<"Outflow boundary VOS3P "<<flow<<" u_ext "<<u_ext<<" x "<<x_ext<<" y "<<y_ext<<std::endl; */
                  dflux_ext = flow;
                  flux_ext = 0.0;
                  // save external u
                  ebqe_u[ebNE_kb] = u_ext;
                }
              else // inflow. This is handled via the boundary integral. Then flux_ext!=0 and dflux_ext=0
                {
                  dflux_ext = 0;
                  // save external u
                  ebqe_u[ebNE_kb] = isDOFBoundary_u[ebNE_kb]*ebqe_bc_u_ext[ebNE_kb]+(1-isDOFBoundary_u[ebNE_kb])*u_ext;
                  if (isDOFBoundary_u[ebNE_kb] == 1)
                    flux_ext = ebqe_bc_u_ext[ebNE_kb]*flow;
                  else if (isFluxBoundary_u[ebNE_kb] == 1)
                    flux_ext = ebqe_bc_flux_u_ext[ebNE_kb];
                  else
                    {
                      std::cout<<"warning: VOS open boundary with no external trace, setting to zero for inflow"<<std::endl;
                      flux_ext = 0.0;
                    }
                }

              for (int j=0;j<nDOF_trial_element;j++)
                {
                  // elementResidual. This is to include the inflow boundary integral.
                  // NOTE: here I assume that we use a Galerkin approach st nDOF_test_element = nDOF_trial_element
                  elementResidual_u[j] += flux_ext*u_test_dS[j];
                  register int ebN_local_kb_j=ebN_local_kb*nDOF_trial_element+j;
                  fluxTransport[j] = dflux_ext*u_trial_trace_ref[ebN_local_kb_j];
                }//j
              ///////////////////////////////////////////////////////
              // DISTRIBUTE OUTFLOW BOUNDARY TO TRANSPORT MATRICES //
              ///////////////////////////////////////////////////////
              for (int i=0;i<nDOF_test_element;i++)
                {
                  register int eN_i = eN*nDOF_test_element+i;
                  for (int j=0;j<nDOF_trial_element;j++)
                    {
                      register int ebN_i_j = ebN*4*nDOF_test_X_trial_element + i*nDOF_trial_element + j;
                      TransportMatrix[csrRowIndeces_CellLoops[eN_i] + csrColumnOffsets_eb_CellLoops[ebN_i_j]]
                        += fluxTransport[j]*u_test_dS[i];
                      TransposeTransportMatrix[csrRowIndeces_CellLoops[eN_i] + csrColumnOffsets_eb_CellLoops[ebN_i_j]]
                        += fluxTransport[i]*u_test_dS[j];
                    }//j
                }//i
              // local min/max at boundary
              min_u_bc_local = fmin(ebqe_u[ebNE_kb], min_u_bc_local);
              max_u_bc_local = fmax(ebqe_u[ebNE_kb], max_u_bc_local);
            }//kb
          // global min/max at boundary
          for (int i=0;i<nDOF_test_element;i++)
            {
              int eN_i = eN*nDOF_test_element+i;
              int gi = offset_u+stride_u*r_l2g[eN_i]; //global i-th index
              globalResidual[gi] += dt*elementResidual_u[i];
              boundary_integral[gi] += elementResidual_u[i];
              min_u_bc[gi] = fmin(min_u_bc_local,min_u_bc[gi]);
              max_u_bc[gi] = fmax(max_u_bc_local,max_u_bc[gi]);
            }
        }//ebNE
      // END OF ADDING BOUNDARY TERM TO TRANSPORT MATRICES and COMPUTING BOUNDARY INTEGRAL //

      /////////////////////////////////////////////////////////////////
      // COMPUTE SMOOTHNESS INDICATOR and NORMALIZE ENTROPY RESIDUAL //
      /////////////////////////////////////////////////////////////////
      // NOTE: see NCLS.h for a different but equivalent implementation of this.
      int ij = 0;
      for (int i=0; i<numDOFs; i++)
        {
          double gi[nSpace], Cij[nSpace], xi[nSpace], etaMaxi, etaMini;
          if (STABILIZATION_TYPE==1) //EV Stabilization
            {
              // For eta min and max
              etaMaxi = fabs(eta[i]);
              etaMini = fabs(eta[i]);
            }
          double porosity_times_solni = porosity_dof[i]*u_free_dof_old[i];
          // initialize gi and compute xi
          for (int I=0; I < nSpace; I++)
            {
              gi[I] = 0.;
              xi[I] = mesh_dof[i*3+I];
            }
          // for smoothness indicator //
          double alpha_numerator_pos = 0., alpha_numerator_neg = 0., alpha_denominator_pos = 0., alpha_denominator_neg = 0.;
          for (int offset=csrRowIndeces_DofLoops[i]; offset<csrRowIndeces_DofLoops[i+1]; offset++)
            { // First loop in j (sparsity pattern)
              int j = csrColumnOffsets_DofLoops[offset];
              if (STABILIZATION_TYPE==1) //EV Stabilization
                {
                  // COMPUTE ETA MIN AND ETA MAX //
                  etaMaxi = fmax(etaMaxi,fabs(eta[j]));
                  etaMini = fmin(etaMini,fabs(eta[j]));
                }
              double porosity_times_solnj = porosity_free_dof[j]*u_free_dof_old[j];
              // Update Cij matrices
              Cij[0] = Cx[ij];
              Cij[1] = Cy[ij];
#if nSpace == 3
              Cij[2] = Cz[ij];
#endif
              // COMPUTE gi VECTOR. gi=1/mi*sum_j(Cij*solj)
              for (int I=0; I < nSpace; I++)
                gi[I] += Cij[I]*porosity_times_solnj;

              // COMPUTE numerator and denominator of smoothness indicator
              double alpha_num = porosity_times_solni - porosity_times_solnj;
              if (alpha_num >= 0.)
                {
                  alpha_numerator_pos += alpha_num;
                  alpha_denominator_pos += alpha_num;
                }
              else
                {
                  alpha_numerator_neg += alpha_num;
                  alpha_denominator_neg += fabs(alpha_num);
                }
              //update ij
              ij+=1;
            }
          // scale g vector by lumped mass matrix
          for (int I=0; I < nSpace; I++)
            gi[I] /= ML[i];
          if (STABILIZATION_TYPE==1) //EV Stab
            {
              // Normalizae entropy residual
              global_entropy_residual[i] *= etaMini == etaMaxi ? 0. : 2*cE/(etaMaxi-etaMini);
              quantDOFs[i] = fabs(global_entropy_residual[i]);
            }

          // Now that I have the gi vectors, I can use them for the current i-th DOF
          double SumPos=0., SumNeg=0.;
          for (int offset=csrRowIndeces_DofLoops[i]; offset<csrRowIndeces_DofLoops[i+1]; offset++)
            { // second loop in j (sparsity pattern)
              int j = csrColumnOffsets_DofLoops[offset];
              // compute xj
              double xj[nSpace];
              for (int I=0; I < nSpace; I++)
                xj[I] = mesh_dof[j*3+I];
              // compute gi*(xi-xj)
              double gi_times_x=0.;
              for (int I=0; I < nSpace; I++)
                {
                  //if (delta_x_ij[offset*3+I] > 0.0)
                  //  assert( (xi[I] - xj[I]) == delta_x_ij[offset*3+I]);
                  //gi_times_x += gi[I]*(xi[I]-xj[I]);
                  gi_times_x += gi[I]*delta_x_ij[offset*3+I];
                }
              // compute the positive and negative part of gi*(xi-xj)
              SumPos += gi_times_x > 0 ? gi_times_x : 0;
              SumNeg += gi_times_x < 0 ? gi_times_x : 0;
            }
          double sigmaPosi = fmin(1.,(fabs(SumNeg)+1E-15)/(SumPos+1E-15));
          double sigmaNegi = fmin(1.,(SumPos+1E-15)/(fabs(SumNeg)+1E-15));
          double alpha_numi = fabs(sigmaPosi*alpha_numerator_pos + sigmaNegi*alpha_numerator_neg);
          double alpha_deni = sigmaPosi*alpha_denominator_pos + sigmaNegi*alpha_denominator_neg;
          if (IS_BETAij_ONE == 1)
            {
              alpha_numi = fabs(alpha_numerator_pos + alpha_numerator_neg);
              alpha_deni = alpha_denominator_pos + alpha_denominator_neg;
            }
          double alphai = alpha_numi/(alpha_deni+1E-15);
          quantDOFs[i] = alphai;

          if (POWER_SMOOTHNESS_INDICATOR==0)
            psi[i] = 1.0;
          else
            psi[i] = std::pow(alphai,POWER_SMOOTHNESS_INDICATOR); //NOTE: they use alpha^2 in the paper
        }
      /////////////////////////////////////////////
      // ** LOOP IN DOFs FOR EDGE BASED TERMS ** //
      /////////////////////////////////////////////
      ij=0;
      for (int i=0; i<numDOFs; i++)
        {
          // NOTE: Transport matrices already have the porosity considered. ---> Dissipation matrices as well.
          double solni = u_free_dof_old[i]; // solution at time tn for the ith DOF
          double porosityi = porosity_free_dof[i];
          double ith_dissipative_term = 0;
          double ith_low_order_dissipative_term = 0;
          double ith_flux_term = 0;
          double dLii = 0.;

          // loop over the sparsity pattern of the i-th DOF
          for (int offset=csrRowIndeces_DofLoops[i]; offset<csrRowIndeces_DofLoops[i+1]; offset++)
            {
              int j = csrColumnOffsets_DofLoops[offset];
              double solnj = u_free_dof_old[j]; // solution at time tn for the jth DOF
              double porosityj = porosity_free_dof[j];
              double dLowij, dLij, dEVij, dHij;

              ith_flux_term += TransportMatrix[ij]*solnj;
              if (i != j) //NOTE: there is really no need to check for i!=j (see formula for ith_dissipative_term)
                {
                  // artificial compression
                  double solij = 0.5*(porosityi*solni+porosityj*solnj);
                  double Compij = cK*fmax(solij*(1.0-solij),0.0)/(fabs(porosityi*solni-porosityj*solnj)+1E-14);
                  // first-order dissipative operator
                  dLowij = fmax(fabs(TransportMatrix[ij]),fabs(TransposeTransportMatrix[ij]));
                  //dLij = fmax(0.,fmax(psi[i]*TransportMatrix[ij], // Approach by S. Badia
                  //              psi[j]*TransposeTransportMatrix[ij]));
                  dLij = dLowij*fmax(psi[i],psi[j]); // enhance the order to 2nd order. No EV
                  if (STABILIZATION_TYPE==1) //EV Stab
                    {
                      // high-order (entropy viscosity) dissipative operator
                      dEVij = fmax(fabs(global_entropy_residual[i]),
                                   fabs(global_entropy_residual[j]));
                      dHij = fmin(dLowij,dEVij) * fmax(1.0-Compij,0.0); // artificial compression
                    }
                  else // smoothness based indicator
                    {
                      dHij = dLij * fmax(1.0-Compij,0.0); // artificial compression
                      //dHij = dLowij;
                      //dLij = dLowij;

                      dEVij = fmax(fabs(global_entropy_residual[i]),
                                   fabs(global_entropy_residual[j]));
                      //dHij = fmin(dLowij,dEVij);//*fmax(1.0-Compij,0.0); // artificial compression
                      //dHij = 0.;
                      dHij = dLowij;
                      //
                    }
                  dHij = dLowij;
                  dLij = dLowij;
                  dLow[ij]=dLowij;

                  //dissipative terms
                  ith_dissipative_term += dHij*(solnj-solni);
                  ith_low_order_dissipative_term += dLij*(solnj-solni);
                  //dHij - dLij. This matrix is needed during FCT step
                  dt_times_dH_minus_dL[ij] = dt*(dHij - dLij);
                  dLii -= dLij;

                  fluxMatrix[ij] = -dt*(TransportMatrix[ij]*solnj
                                        -TransposeTransportMatrix[ij]*solni
                                        -dHij*(solnj-solni));
                }
              else //i==j
                {
                  dt_times_dH_minus_dL[ij] = 0;
                  fluxMatrix[ij] = 0;//TransportMatrix[ij]*solnj;
                  dLow[ij]=0.; // not true but works since *= (ui-uj)
                }
              //update ij
              ij+=1;
            }
          double mi = ML[i];
          // compute edge_based_cfl
          edge_based_cfl[i] = 2.*fabs(dLii)/mi;


          uDotLow[i] = - 1.0/mi*(ith_flux_term
                                 + boundary_integral[i]
                                 - ith_low_order_dissipative_term);
          uLow[i] = u_free_dof_old[i] + dt*uDotLow[i];

          //uLow[i] = u_dof_old[i] - dt/mi*(ith_flux_term
          //						  + boundary_integral[i]
          //						  - ith_low_order_dissipative_term);
          // update residual
          //if (LUMPED_MASS_MATRIX==1)
          //globalResidual[i] = u_dof_old[i] - dt/mi*(ith_flux_term
          //					      + boundary_integral[i]
          //					      - ith_dissipative_term);
          //else
          //globalResidual[i] += dt*(ith_flux_term - ith_dissipative_term);
        }

      //ij=0;
      //for (int i=0; i<numDOFs; i++)
      //{
      //  double mini=0.0;
      //  double maxi=1.0;
      //  double Pposi=0;
      //  double Pnegi=0;
      //  for (int offset=csrRowIndeces_DofLoops[i];
      //	 offset<csrRowIndeces_DofLoops[i+1]; offset++)
      //  {
      //    int j = csrColumnOffsets_DofLoops[offset];
      //    Pposi += FluxCorrectionMatrix[ij]*((FluxCorrectionMatrix[ij] > 0) ? 1. : 0.);
      //    Pnegi += FluxCorrectionMatrix[ij]*((FluxCorrectionMatrix[ij] < 0) ? 1. : 0.);
      //    ij+=1;
      //  }
      //  double mi = ML[i];
      //  double solni = u_dof_old[i];
      //  double Qposi = mi*(maxi-solni);
      //  double Qnegi = mi*(mini-solni);

      //std::cout << Qposi << std::endl;
      //  Rpos[i] = ((Pposi==0) ? 1. : fmin(1.0,Qposi/Pposi));
      //  Rneg[i] = ((Pnegi==0) ? 1. : fmin(1.0,Qnegi/Pnegi));

      //if (Rpos[i] < 0)
      //{
      //	std::cout << mi << "\t" << maxi << "\t" << solni << std::endl;
      //	std::cout << Qposi << "\t" << Pposi << std::endl;
      //	std::cout << Rpos[i] << std::endl;
      //abort();
      //}
      //}

      //ij=0;
      //for (int i=0; i<numDOFs; i++)
      //{
      //  double ith_Limiter_times_FluxCorrectionMatrix = 0.;
      //  double Rposi = Rpos[i];
      //  double Rnegi = Rneg[i];

      //if (Rposi > 1.0 || Rposi < 0.0)
      //std::cout << "Rposi: " << Rposi << std::endl;
      //if (Rnegi > 1.0 || Rnegi < 0.0)
      //std::cout << "Rnegi: " << Rnegi << std::endl;

      // LOOP OVER THE SPARSITY PATTERN (j-LOOP)//
      //  for (int offset=csrRowIndeces_DofLoops[i];
      //	 offset<csrRowIndeces_DofLoops[i+1]; offset++)
      //    {
      //	int j = csrColumnOffsets_DofLoops[offset];
      //	double Lij = 1.0;
      //	Lij = ((FluxCorrectionMatrix[ij]>0) ? fmin(Rposi,Rneg[j]) : fmin(Rnegi,Rpos[j]));
      //	//Lij=0.0;
      //	ith_Limiter_times_FluxCorrectionMatrix += Lij*FluxCorrectionMatrix[ij];
      //	//update ij
      //	ij+=1;
      //    }
      //  double mi = ML[i];
      //  double solni = u_dof_old[i];
      //  globalResidual[i] = solni + 1.0/mi*ith_Limiter_times_FluxCorrectionMatrix;
      //}

    }

    void calculateMassMatrix(//element
                             double dt,
                             double* mesh_trial_ref,
                             double* mesh_grad_trial_ref,
                             double* mesh_dof,
                             double* mesh_velocity_dof,
                             double MOVING_DOMAIN,
                             int* mesh_l2g,
                             double* dV_ref,
                             double* u_trial_ref,
                             double* u_grad_trial_ref,
                             double* u_test_ref,
                             double* u_grad_test_ref,
                             //element boundary
                             double* mesh_trial_trace_ref,
                             double* mesh_grad_trial_trace_ref,
                             double* dS_ref,
                             double* u_trial_trace_ref,
                             double* u_grad_trial_trace_ref,
                             double* u_test_trace_ref,
                             double* u_grad_test_trace_ref,
                             double* normal_ref,
                             double* boundaryJac_ref,
                             //physics
                             int nElements_global,
                             double useMetrics,
                             double alphaBDF,
                             int lag_shockCapturing,/*mwf not used yet*/
                             double shockCapturingDiffusion,
                             //VRANS
                             const double* q_porosity,
                             //
                             int* u_l2g,
                             int* r_l2g,
                             double* elementDiameter,
                             int degree_polynomial,
                             double* u_dof,
                             double* velocity,
                             double* q_m_betaBDF,
                             double* cfl,
                             double* q_numDiff_u_last,
                             int* csrRowIndeces_u_u,int* csrColumnOffsets_u_u,
                             double* globalJacobian,
                             double* delta_x_ij,
                             int nExteriorElementBoundaries_global,
                             int* exteriorElementBoundariesArray,
                             int* elementBoundaryElementsArray,
                             int* elementBoundaryLocalElementBoundariesArray,
                             double* ebqe_velocity_ext,
                             //VRANS
                             const double* ebqe_porosity_ext,
                             //
                             int* isDOFBoundary_u,
                             double* ebqe_bc_u_ext,
                             int* isFluxBoundary_u,
                             double* ebqe_bc_flux_u_ext,
                             int* csrColumnOffsets_eb_u_u,
                             int LUMPED_MASS_MATRIX)
    {
      //std::cout<<"ndjaco  address "<<q_numDiff_u_last<<std::endl;
      double Ct_sge = 4.0;
      //
      //loop over elements to compute volume integrals and load them into the element Jacobians and global Jacobian
      //
      for(int eN=0;eN<nElements_global;eN++)
        {
          register double  elementJacobian_u_u[nDOF_test_element][nDOF_trial_element];
          for (int i=0;i<nDOF_test_element;i++)
            for (int j=0;j<nDOF_trial_element;j++)
              {
                elementJacobian_u_u[i][j]=0.0;
              }
          for  (int k=0;k<nQuadraturePoints_element;k++)
            {
              int eN_k = eN*nQuadraturePoints_element+k, //index to a scalar at a quadrature point
                eN_k_nSpace = eN_k*nSpace,
                eN_nDOF_trial_element = eN*nDOF_trial_element; //index to a vector at a quadrature point

              //declare local storage
              register double u=0.0,
                grad_u[nSpace],
                m=0.0,dm=0.0,
                f[nSpace],df[nSpace],
                m_t=0.0,dm_t=0.0,
                dpdeResidual_u_u[nDOF_trial_element],
                Lstar_u[nDOF_test_element],
                dsubgridError_u_u[nDOF_trial_element],
                tau=0.0,tau0=0.0,tau1=0.0,
                jac[nSpace*nSpace],
                jacDet,
                jacInv[nSpace*nSpace],
                u_grad_trial[nDOF_trial_element*nSpace],
                dV,
                u_test_dV[nDOF_test_element],
                u_grad_test_dV[nDOF_test_element*nSpace],
                x,y,z,xt,yt,zt,
                //VRANS
                porosity,
                //
                G[nSpace*nSpace],G_dd_G,tr_G;

              //get jacobian, etc for mapping reference element
              ck.calculateMapping_element(eN,
                                          k,
                                          mesh_dof,
                                          mesh_l2g,
                                          mesh_trial_ref,
                                          mesh_grad_trial_ref,
                                          jac,
                                          jacDet,
                                          jacInv,
                                          x,y,z);
              ck.calculateMappingVelocity_element(eN,
                                                  k,
                                                  mesh_velocity_dof,
                                                  mesh_l2g,
                                                  mesh_trial_ref,
                                                  xt,yt,zt);
              //get the physical integration weight
              dV = fabs(jacDet)*dV_ref[k];
              ck.calculateG(jacInv,G,G_dd_G,tr_G);
              //get the trial function gradients
              ck.gradTrialFromRef(&u_grad_trial_ref[k*nDOF_trial_element*nSpace],jacInv,u_grad_trial);
              //get the solution
              ck.valFromDOF(u_dof,&u_l2g[eN_nDOF_trial_element],&u_trial_ref[k*nDOF_trial_element],u);
              //get the solution gradients
              ck.gradFromDOF(u_dof,&u_l2g[eN_nDOF_trial_element],u_grad_trial,grad_u);
              //precalculate test function products with integration weights
              for (int j=0;j<nDOF_trial_element;j++)
                {
                  u_test_dV[j] = u_test_ref[k*nDOF_trial_element+j]*dV;
                  for (int I=0;I<nSpace;I++)
                    {
                      u_grad_test_dV[j*nSpace+I]   = u_grad_trial[j*nSpace+I]*dV;//cek warning won't work for Petrov-Galerkin
                    }
                }
              //VRANS
              porosity = q_porosity[eN_k];
              //
              //
              //calculate pde coefficients and derivatives at quadrature points
              //
              evaluateCoefficients(&velocity[eN_k_nSpace],
                                   u,
                                   //VRANS
                                   porosity,
                                   //
                                   m,
                                   dm,
                                   f,
                                   df);
              //
              //moving mesh
              //
              double mesh_velocity[3];
              mesh_velocity[0] = xt;
              mesh_velocity[1] = yt;
              mesh_velocity[2] = zt;
              //std::cout<<"qj mesh_velocity"<<std::endl;
              for(int I=0;I<nSpace;I++)
                {
                  //std::cout<<mesh_velocity[I]<<std::endl;
                  f[I] -= MOVING_DOMAIN*m*mesh_velocity[I];
                  df[I] -= MOVING_DOMAIN*dm*mesh_velocity[I];
                }
              //
              //calculate time derivatives
              //
              ck.bdf(alphaBDF,
                     q_m_betaBDF[eN_k],//since m_t isn't used, we don't have to correct mass
                     m,
                     dm,
                     m_t,
                     dm_t);
              //
              //calculate subgrid error contribution to the Jacobian (strong residual, adjoint, jacobian of strong residual)
              //
              //calculate the adjoint times the test functions
              for (int i=0;i<nDOF_test_element;i++)
                {
                  // int eN_k_i_nSpace = (eN_k*nDOF_trial_element+i)*nSpace;
                  // Lstar_u[i]=ck.Advection_adjoint(df,&u_grad_test_dV[eN_k_i_nSpace]);
                  register int i_nSpace = i*nSpace;
                  Lstar_u[i]=ck.Advection_adjoint(df,&u_grad_test_dV[i_nSpace]);
                }
              //calculate the Jacobian of strong residual
              for (int j=0;j<nDOF_trial_element;j++)
                {
                  //int eN_k_j=eN_k*nDOF_trial_element+j;
                  //int eN_k_j_nSpace = eN_k_j*nSpace;
                  int j_nSpace = j*nSpace;
                  dpdeResidual_u_u[j]= ck.MassJacobian_strong(dm_t,u_trial_ref[k*nDOF_trial_element+j]) +
                    ck.AdvectionJacobian_strong(df,&u_grad_trial[j_nSpace]);
                }
              //tau and tau*Res
              calculateSubgridError_tau(elementDiameter[eN],
                                        dm_t,
                                        df,
                                        cfl[eN_k],
                                        tau0);

              calculateSubgridError_tau(Ct_sge,
                                        G,
                                        dm_t,
                                        df,
                                        tau1,
                                        cfl[eN_k]);
              tau = useMetrics*tau1+(1.0-useMetrics)*tau0;

              for(int j=0;j<nDOF_trial_element;j++)
                dsubgridError_u_u[j] = -tau*dpdeResidual_u_u[j];
              //double h=elementDiameter[eN];
              for(int i=0;i<nDOF_test_element;i++)
                {
                  //int eN_k_i=eN_k*nDOF_test_element+i;
                  //int eN_k_i_nSpace=eN_k_i*nSpace;
                  for(int j=0;j<nDOF_trial_element;j++)
                    {
                      if (LUMPED_MASS_MATRIX==1)
                        {
                          if (i==j)
                            elementJacobian_u_u[i][j] += u_test_dV[i];
                        }
                      else
                        {
                          //int eN_k_j=eN_k*nDOF_trial_element+j;
                          //int eN_k_j_nSpace = eN_k_j*nSpace;
                          int j_nSpace = j*nSpace;
                          int i_nSpace = i*nSpace;
                          //std::cout<<"jac "<<'\t'<<q_numDiff_u_last[eN_k]<<'\t'<<dm_t<<'\t'<<df[0]<<df[1]<<'\t'<<dsubgridError_u_u[j]<<std::endl;
                          elementJacobian_u_u[i][j] +=
                            dt*ck.MassJacobian_weak(dm_t,u_trial_ref[k*nDOF_trial_element+j],u_test_dV[i]);
                        }
                    }//j
                }//i
            }//k
          //
          //load into element Jacobian into global Jacobian
          //
          for (int i=0;i<nDOF_test_element;i++)
            {
              int eN_i = eN*nDOF_test_element+i;
              int I = u_l2g[eN_i];
              for (int j=0;j<nDOF_trial_element;j++)
                {
                  int eN_i_j = eN_i*nDOF_trial_element+j;
                  int J = u_l2g[eN*nDOF_trial_element+j];
                  globalJacobian[csrRowIndeces_u_u[eN_i] + csrColumnOffsets_u_u[eN_i_j]] += elementJacobian_u_u[i][j];
                  delta_x_ij[3*(csrRowIndeces_u_u[eN_i] + csrColumnOffsets_u_u[eN_i_j])+0] = mesh_dof[I*3+0] - mesh_dof[J*3+0];
                  delta_x_ij[3*(csrRowIndeces_u_u[eN_i] + csrColumnOffsets_u_u[eN_i_j])+1] = mesh_dof[I*3+1] - mesh_dof[J*3+1];
                  delta_x_ij[3*(csrRowIndeces_u_u[eN_i] + csrColumnOffsets_u_u[eN_i_j])+2] = mesh_dof[I*3+2] - mesh_dof[J*3+2];
                }//j
            }//i
        }//elements
    }//computeJacobian
  };//cppVOS

  inline cppVOS3P_base* newVOS3P(int nSpaceIn,
                                 int nQuadraturePoints_elementIn,
                                 int nDOF_mesh_trial_elementIn,
                                 int nDOF_trial_elementIn,
                                 int nDOF_test_elementIn,
                                 int nQuadraturePoints_elementBoundaryIn,
                                 int CompKernelFlag)
  {
    if (nSpaceIn == 2)
      return proteus::chooseAndAllocateDiscretization2D<cppVOS3P_base,cppVOS,CompKernel>(nSpaceIn,
                                                                                         nQuadraturePoints_elementIn,
                                                                                         nDOF_mesh_trial_elementIn,
                                                                                         nDOF_trial_elementIn,
                                                                                         nDOF_test_elementIn,
                                                                                         nQuadraturePoints_elementBoundaryIn,
                                                                                         CompKernelFlag);
    else
      return proteus::chooseAndAllocateDiscretization<cppVOS3P_base,cppVOS,CompKernel>(nSpaceIn,
                                                                                       nQuadraturePoints_elementIn,
                                                                                       nDOF_mesh_trial_elementIn,
                                                                                       nDOF_trial_elementIn,
                                                                                       nDOF_test_elementIn,
                                                                                       nQuadraturePoints_elementBoundaryIn,
                                                                                       CompKernelFlag);
  }
}//proteus
#endif<|MERGE_RESOLUTION|>--- conflicted
+++ resolved
@@ -1584,15 +1584,9 @@
                  int LUMPED_MASS_MATRIX
                  )
     {
-<<<<<<< HEAD
-      std::valarray<double> Rpos(numDOFs), Rneg(numDOFs);
-      std::valarray<double> FluxCorrectionMatrix(NNZ);
-      std::valarray<double> solL(numDOFs);
-=======
       Rpos.resize(numDOFs,0.0), Rneg.resize(numDOFs,0.0);
       FluxCorrectionMatrix.resize(NNZ,0.0);
       solL.resize(numDOFs,0.0);
->>>>>>> 0104859b
       //////////////////
       // LOOP in DOFs //
       //////////////////
@@ -1697,11 +1691,7 @@
                       int* csrRowIndeces_DofLoops,
                       int* csrColumnOffsets_DofLoops)
     {
-<<<<<<< HEAD
-      std::valarray<double> Rpos(numDOFs), Rneg(numDOFs);
-=======
       Rpos.resize(numDOFs,0.0), Rneg.resize(numDOFs,0.0);
->>>>>>> 0104859b
       int ij=0;
 
       //////////////////////////////////////////////////////
@@ -1954,15 +1944,6 @@
                                              // AUX QUANTITIES OF INTEREST
                                              double* quantDOFs)
     {
-<<<<<<< HEAD
-      std::valarray<double> Rpos(numDOFs), Rneg(numDOFs);
-      //std::valarray<double> FluxCorrectionMatrix(NNZ);
-      // NOTE: This function follows a different (but equivalent) implementation of the smoothness based indicator than NCLS.h
-      // Allocate space for the transport matrices
-      // This is used for first order KUZMIN'S METHOD
-      std::valarray<double> TransportMatrix(NNZ), TransposeTransportMatrix(NNZ);
-      std::valarray<double> u_free_dof_old(numDOFs),porosity_free_dof(numDOFs);
-=======
       Rpos.resize(numDOFs,0.0), Rneg.resize(numDOFs,0.0);
       //register double FluxCorrectionMatrix[NNZ];
       // NOTE: This function follows a different (but equivalent) implementation of the smoothness based indicator than NCLS.h
@@ -1970,7 +1951,6 @@
       // This is used for first order KUZMIN'S METHOD
       TransportMatrix.resize(NNZ,0.0), TransposeTransportMatrix.resize(NNZ,0.0);
       u_free_dof_old.resize(numDOFs,0.0), porosity_free_dof.resize(numDOFs,0.0);
->>>>>>> 0104859b
       for(int eN=0;eN<nElements_global;eN++)
         for (int j=0;j<nDOF_trial_element;j++)
           {
@@ -1985,14 +1965,10 @@
         }
 
       // compute entropy and init global_entropy_residual and boundary_integral
-<<<<<<< HEAD
-      std::valarray<double> psi(numDOFs), eta(numDOFs), global_entropy_residual(numDOFs), boundary_integral(numDOFs);
-=======
       psi.resize(numDOFs,0.0);
       eta.resize(numDOFs,0.0);
       global_entropy_residual.resize(numDOFs,0.0);
       boundary_integral.resize(numDOFs,0.0);
->>>>>>> 0104859b
       for (int i=0; i<numDOFs; i++)
         {
           // NODAL ENTROPY //
