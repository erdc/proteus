# A type of -*- python -*- file
"""
An optimized volume-of-fluid  transport module
"""
from __future__ import absolute_import
from __future__ import division
from builtins import range
from past.utils import old_div
import numpy as np
from math import fabs
import proteus
from proteus import cfemIntegrals, Quadrature, Norms, Comm
from proteus.NonlinearSolvers import NonlinearEquation
from proteus.FemTools import (DOFBoundaryConditions,
                              FluxBoundaryConditions,
                              C0_AffineLinearOnSimplexWithNodalBasis)
from proteus.flcbdfWrappers import globalMax
from proteus.Profiling import memory
from proteus.Profiling import logEvent
from proteus.Transport import OneLevelTransport
from proteus.TransportCoefficients import TC_base
from proteus.SubgridError import SGE_base
from proteus.ShockCapturing import ShockCapturing_base
from proteus.LinearAlgebraTools import SparseMat
from proteus.NonlinearSolvers import ExplicitLumpedMassMatrix,ExplicitConsistentMassMatrixForVOF
from proteus import TimeIntegration
from . import cVOS3P


class SubgridError(SGE_base):

    def __init__(self, coefficients, nd):
        proteus.SubgridError.SGE_base.__init__(
            self, coefficients, nd, lag=False)

    def initializeElementQuadrature(self, mesh, t, cq):
        pass

    def updateSubgridErrorHistory(self, initializationPhase=False):
        pass

    def calculateSubgridError(self, q):
        pass


class ShockCapturing(ShockCapturing_base):

    def __init__(
            self,
            coefficients,
            nd,
            shockCapturingFactor=0.25,
            lag=True,
            nStepsToDelay=None):
        proteus.ShockCapturing.ShockCapturing_base.__init__(
            self, coefficients, nd, shockCapturingFactor, lag)
        self.nStepsToDelay = nStepsToDelay
        self.nSteps = 0
        if self.lag:
            logEvent("VOS3P.ShockCapturing: lagging requested but must lag the first step; switching lagging off and delaying")
            self.nStepsToDelay = 1
            self.lag = False

    def initializeElementQuadrature(self, mesh, t, cq):
        self.mesh = mesh
        self.numDiff = []
        self.numDiff_last = []
        for ci in range(self.nc):
            self.numDiff.append(cq[('numDiff', ci, ci)])
            self.numDiff_last.append(cq[('numDiff', ci, ci)])

    def updateShockCapturingHistory(self):
        self.nSteps += 1
        if self.lag:
            for ci in range(self.nc):
                self.numDiff_last[ci][:] = self.numDiff[ci]
        if self.lag == False and self.nStepsToDelay is not None and self.nSteps > self.nStepsToDelay:
            logEvent("VOS3P.ShockCapturing: switched to lagged shock capturing")
            self.lag = True
            self.numDiff_last = []
            for ci in range(self.nc):
                self.numDiff_last.append(self.numDiff[ci].copy())
        logEvent("VOS3P: max numDiff %e" % (globalMax(self.numDiff_last[0].max()),))


class NumericalFlux(
        proteus.NumericalFlux.Advection_DiagonalUpwind_Diffusion_IIPG_exterior):

    def __init__(self, vt,
                 getPointwiseBoundaryConditions,
                 getAdvectiveFluxBoundaryConditions,
                 getDiffusiveFluxBoundaryConditions,
                 getPeriodicBoundaryConditions=None):
        proteus.NumericalFlux.Advection_DiagonalUpwind_Diffusion_IIPG_exterior.__init__(self, vt, getPointwiseBoundaryConditions,
                                                                                        getAdvectiveFluxBoundaryConditions,
                                                                                        getDiffusiveFluxBoundaryConditions)


class RKEV(proteus.TimeIntegration.SSP):
    from proteus import TimeIntegration
    """
    Wrapper for SSPRK time integration using EV

    ... more to come ...
    """

    def __init__(self, transport, timeOrder=1, runCFL=0.1, integrateInterpolationPoints=False):
        TimeIntegration.SSP.__init__(self, transport, integrateInterpolationPoints=integrateInterpolationPoints)
        self.runCFL = runCFL
        self.dtLast = None
        self.isAdaptive = True
        # About the cfl
        assert transport.coefficients.STABILIZATION_TYPE > 0, "SSP method just works for edge based EV methods; i.e., STABILIZATION_TYPE>0"
        assert hasattr(transport, 'edge_based_cfl'), "No edge based cfl defined"
        self.cfl = transport.edge_based_cfl
        # Stuff particular for SSP
        self.timeOrder = timeOrder  # order of approximation
        self.nStages = timeOrder  # number of stages total
        self.lstage = 0  # last stage completed
        # storage vectors
        self.u_dof_last = {}
        # per component stage values, list with array at each stage
        self.u_dof_stage = {}
        for ci in range(self.nc):
            if ('m', ci) in transport.q:
                self.u_dof_last[ci] = transport.u[ci].dof.copy()
                self.u_dof_stage[ci] = []
                for k in range(self.nStages + 1):
                    self.u_dof_stage[ci].append(transport.u[ci].dof.copy())

    # def set_dt(self, DTSET):
    #    self.dt = DTSET #  don't update t
    def choose_dt(self):
        maxCFL = 1.0e-6
        maxCFL = max(maxCFL, globalMax(self.cfl.max()))
        self.dt = old_div(self.runCFL, maxCFL)
        if self.dtLast is None:
            self.dtLast = self.dt
        self.t = self.tLast + self.dt
        self.substeps = [self.t for i in range(self.nStages)]  # Manuel is ignoring different time step levels for now

    def initialize_dt(self, t0, tOut, q):
        """
        Modify self.dt
        """
        self.tLast = t0
        self.choose_dt()
        self.t = t0 + self.dt

    def setCoefficients(self):
        """
        beta are all 1's here
        mwf not used right now
        """
        self.alpha = np.zeros((self.nStages, self.nStages), 'd')
        self.dcoefs = np.zeros((self.nStages), 'd')

    def updateStage(self):
        """
        Need to switch to use coefficients
        """
        # mwf debug
        #import pdb
        # pdb.set_trace()
        self.lstage += 1
        assert self.timeOrder in [1, 2, 3]
        assert self.lstage > 0 and self.lstage <= self.timeOrder
        if self.timeOrder == 3:
            if self.lstage == 1:
                logEvent("First stage of SSP33 method", level=4)
                for ci in range(self.nc):
                    self.u_dof_stage[ci][self.lstage][:] = self.transport.u[ci].dof
                    # update u_dof_old
                    self.transport.u_dof_old[:] = self.u_dof_stage[ci][self.lstage]
            elif self.lstage == 2:
                logEvent("Second stage of SSP33 method", level=4)
                for ci in range(self.nc):
                    self.u_dof_stage[ci][self.lstage][:] = self.transport.u[ci].dof
                    self.u_dof_stage[ci][self.lstage] *= old_div(1., 4.)
                    self.u_dof_stage[ci][self.lstage] += 3. / 4. * self.u_dof_last[ci]
                    # Update u_dof_old
                    self.transport.u_dof_old[:] = self.u_dof_stage[ci][self.lstage]
            elif self.lstage == 3:
                logEvent("Third stage of SSP33 method", level=4)
                for ci in range(self.nc):
                    self.u_dof_stage[ci][self.lstage][:] = self.transport.u[ci].dof
                    self.u_dof_stage[ci][self.lstage] *= old_div(2.0, 3.0)
                    self.u_dof_stage[ci][self.lstage] += 1.0 / 3.0 * self.u_dof_last[ci]
                    # update u_dof_old
                    self.transport.u_dof_old[:] = self.u_dof_last[ci]
                    # update solution to u[0].dof
                    self.transport.u[ci].dof[:] = self.u_dof_stage[ci][self.lstage]
        elif self.timeOrder == 2:
            if self.lstage == 1:
                logEvent("First stage of SSP22 method", level=4)
                for ci in range(self.nc):
                    self.u_dof_stage[ci][self.lstage][:] = self.transport.u[ci].dof
                    # Update u_dof_old
                    self.transport.u_dof_old[:] = self.transport.u[ci].dof
            elif self.lstage == 2:
                logEvent("Second stage of SSP22 method", level=4)
                for ci in range(self.nc):
                    self.u_dof_stage[ci][self.lstage][:] = self.transport.u[ci].dof
                    self.u_dof_stage[ci][self.lstage][:] *= old_div(1., 2.)
                    self.u_dof_stage[ci][self.lstage][:] += 1. / 2. * self.u_dof_last[ci]
                    # update u_dof_old
                    self.transport.u_dof_old[:] = self.u_dof_last[ci]
                    # update solution to u[0].dof
                    self.transport.u[ci].dof[:] = self.u_dof_stage[ci][self.lstage]
        else:
            assert self.timeOrder == 1
            for ci in range(self.nc):
                self.u_dof_stage[ci][self.lstage][:] = self.transport.u[ci].dof[:]

    def initializeTimeHistory(self, resetFromDOF=True):
        """
        Push necessary information into time history arrays
        """
        for ci in range(self.nc):
            self.u_dof_last[ci][:] = self.transport.u[ci].dof[:]
            for k in range(self.nStages):
                self.u_dof_stage[ci][k][:] = self.transport.u[ci].dof[:]

    def updateTimeHistory(self, resetFromDOF=False):
        """
        assumes successful step has been taken
        """

        self.t = self.tLast + self.dt
        for ci in range(self.nc):
            self.u_dof_last[ci][:] = self.transport.u[ci].dof[:]
            for k in range(self.nStages):
                self.u_dof_stage[ci][k][:] = self.transport.u[ci].dof[:]
        self.lstage = 0
        self.dtLast = self.dt
        self.tLast = self.t

    def generateSubsteps(self, tList):
        """
        create list of substeps over time values given in tList. These correspond to stages
        """
        self.substeps = []
        tLast = self.tLast
        for t in tList:
            dttmp = t - tLast
            self.substeps.extend([tLast + dttmp for i in range(self.nStages)])
            tLast = t

    def resetOrder(self, order):
        """
        initialize data structures for stage updges
        """
        self.timeOrder = order  # order of approximation
        self.nStages = order  # number of stages total
        self.lstage = 0  # last stage completed
        # storage vectors
        # per component stage values, list with array at each stage
        self.u_dof_stage = {}
        for ci in range(self.nc):
            if ('m', ci) in self.transport.q:
                self.u_dof_stage[ci] = []
                for k in range(self.nStages + 1):
                    self.u_dof_stage[ci].append(self.transport.u[ci].dof.copy())
        self.substeps = [self.t for i in range(self.nStages)]

    def setFromOptions(self, nOptions):
        """
        allow classes to set various numerical parameters
        """
        if 'runCFL' in dir(nOptions):
            self.runCFL = nOptions.runCFL
        flags = ['timeOrder']
        for flag in flags:
            if flag in dir(nOptions):
                val = getattr(nOptions, flag)
                setattr(self, flag, val)
                if flag == 'timeOrder':
                    self.resetOrder(self.timeOrder)


class Coefficients(proteus.TransportCoefficients.TC_base):
    from proteus.ctransportCoefficients import VOFCoefficientsEvaluate
    from proteus.ctransportCoefficients import VolumeAveragedVOFCoefficientsEvaluate
    from proteus.cfemIntegrals import copyExteriorElementBoundaryValuesFromElementBoundaryValues

    def __init__(
            self,
            LS_model=None,
            V_model=0,
            RD_model=None,
            ME_model=1,
            VOF_model=2,
            SED_model=4,
            checkMass=True,
            epsFact=0.0,
            useMetrics=0.0,
            sc_uref=1.0,
            sc_beta=1.0,
            setParamsFunc=None,
            movingDomain=False,
            vos_function=None,
            forceStrongConditions=0,
            # FOR EDGE BASED EV
            STABILIZATION_TYPE=0,
            ENTROPY_TYPE=2,  # logarithmic
            LUMPED_MASS_MATRIX=False,
            FCT=True,
            num_fct_iter=1,
            # FOR ENTROPY VISCOSITY
            cE=1.0,
            uL=0.0,
            uR=1.0,
            # FOR ARTIFICIAL COMPRESSION
            cK=1.0,
            # OUTPUT quantDOFs
            outputQuantDOFs=False):
        self.vos_function=vos_function
        self.useMetrics = useMetrics
        self.variableNames = ['vos']
        nc = 1
        mass = {0: {0: 'linear'}}
        advection = {0: {0: 'linear'}}
        hamiltonian = {}
        diffusion = {}
        potential = {}
        reaction = {}
        TC_base.__init__(self,
                         nc,
                         mass,
                         advection,
                         diffusion,
                         potential,
                         reaction,
                         hamiltonian,
                         self.variableNames,
                         movingDomain=movingDomain)
        self.epsFact = epsFact
        self.flowModelIndex = V_model
        self.modelIndex = ME_model
        self.VOF_model = VOF_model
        self.SED_model = SED_model
        self.RD_modelIndex = RD_model
        self.LS_modelIndex = LS_model
        self.sc_uref = sc_uref
        self.sc_beta = sc_beta
        self.checkMass = checkMass
        # VRANS
        self.q_porosity = None
        self.ebq_porosity = None
        self.ebqe_porosity = None
        self.porosity_dof = None
        self.setParamsFunc = setParamsFunc
        self.flowCoefficients = None
        self.movingDomain = movingDomain
        # EDGE BASED (AND ENTROPY) VISCOSITY
        self.LUMPED_MASS_MATRIX = LUMPED_MASS_MATRIX
        self.STABILIZATION_TYPE = STABILIZATION_TYPE
        self.ENTROPY_TYPE = ENTROPY_TYPE
        self.FCT = FCT
        self.num_fct_iter=num_fct_iter
        self.uL = uL
        self.uR = uR
        self.cK = cK
        self.forceStrongConditions = forceStrongConditions
        self.cE = cE
        self.outputQuantDOFs = outputQuantDOFs

    def initializeMesh(self, mesh):
        self.eps = self.epsFact * mesh.h

    def attachModels(self, modelList):
        # self
        self.model = modelList[self.modelIndex]

        #self.u_old_dof = np.zeros(self.model.u[0].dof.shape,'d')
        self.u_old_dof = np.copy(self.model.u[0].dof)

        # redistanced level set
        if self.RD_modelIndex is not None:
            self.rdModel = modelList[self.RD_modelIndex]
        # level set
        if self.LS_modelIndex is not None:
            self.lsModel = modelList[self.LS_modelIndex]
            self.q_phi = modelList[self.LS_modelIndex].q[('u', 0)]
            self.ebqe_phi = modelList[self.LS_modelIndex].ebqe[('u', 0)]
            if ('u', 0) in modelList[self.LS_modelIndex].ebq:
                self.ebq_phi = modelList[self.LS_modelIndex].ebq[('u', 0)]
        else:
            self.ebqe_phi = np.zeros(
                self.model.ebqe[
                    ('u', 0)].shape, 'd')  # cek hack, we don't need this
        if self.modelIndex is not None:
            self.vos_dof = self.model.u[0].dof.copy()
            self.q_vos = self.model.q[('u',0)].copy()
            self.q_dvos_dt = self.model.q[('mt',0)].copy()
            self.q_dvos_dt[:] = 0.0
            self.ebqe_vos = self.model.ebqe[('u',0)].copy()
            self.qebqe_vos = self.model.ebqe[('u',0)].copy()
            if self.vos_function is not None:
                self.vos_dof[:] = 0.0
                for eN in range(self.model.q['x'].shape[0]):
                    for k in range(self.model.q['x'].shape[1]):
                        self.q_vos[eN,k] = self.vos_function(self.model.q['x'][eN,k])
                        self.q_dvos_dt[eN,k] = self.vos_function(self.model.q['x'][eN,k])
                for eN in range(self.model.ebqe['x'].shape[0]):
                    for k in range(self.model.ebqe['x'].shape[1]):
                        self.ebqe_vos[eN,k] = self.vos_function(self.model.ebqe['x'][eN,k])

        # flow model
        # print "flow model
        # index------------",self.flowModelIndex,modelList[self.flowModelIndex].q.has_key(('velocity',0))
        if self.flowModelIndex is not None:
            #if modelList[self.SED_model].q.has_key(('velocity', 0)):
            #    self.q_v = modelList[self.SED_model].q[('velocity', 0)]
            #    self.ebqe_v = modelList[
            #        self.flowModelIndex].ebqe[
            #        ('velocity', 0)]
            if ('velocity', 0) in modelList[self.SED_model].q:
                self.q_v = modelList[self.SED_model].q[('velocity', 0)]
                self.ebqe_v = modelList[self.SED_model].ebqe[('velocity', 0)]
            else:
                self.q_v = modelList[self.flowModelIndex].q[('f', 0)]
                self.ebqe_v = modelList[self.flowModelIndex].ebqe[('f', 0)]
            if ('velocity', 0) in modelList[self.SED_model].ebq:
                self.ebq_v = modelList[self.SED_model].ebq[('velocity', 0)]
            else:
                if ('f', 0) in modelList[self.flowModelIndex].ebq:
                    self.ebq_v = modelList[self.flowModelIndex].ebq[('f', 0)]
            self.flowCoefficients = modelList[self.flowModelIndex].coefficients
            if hasattr(self.flowCoefficients, 'q_porosity'):
                self.q_porosity = self.flowCoefficients.q_porosity.copy()
                self.q_porosity[:] = 1.0
            #if self.STABILIZATION_TYPE > 0:  # edge based stabilization: EV or smoothness based
            #    assert hasattr(self.flowCoefficients, 'porosity_dof'), 'If STABILIZATION_TYPE>0, the flow model must have porosity_dof'
            #    self.porosity_dof = self.flowCoefficients.porosity_dof
            #else:
            self.porosity_dof = np.ones(modelList[self.modelIndex].u[0].dof.shape, 'd')
        else:
            # If the flow model doesn't have porosity then set q_porosity=1 and porosity_dof=1
            self.q_porosity = np.ones(modelList[self.modelIndex].q[('u', 0)].shape, 'd')
            self.porosity_dof = np.ones(modelList[self.modelIndex].u[0].dof.shape, 'd')

            if self.setParamsFunc is not None:
                self.setParamsFunc(
                    modelList[
                        self.modelIndex].q['x'],
                    self.q_porosity)
            #
        #
        if hasattr(self.flowCoefficients, 'ebq_porosity'):
            self.ebq_porosity = self.flowCoefficients.ebq_porosity.copy()
            self.ebq_porosity[:] = 1.0
        elif ('u', 0) in modelList[self.modelIndex].ebq:
            self.ebq_porosity = np.ones(
                modelList[
                    self.modelIndex].ebq[
                    ('u', 0)].shape, 'd')
            if self.setParamsFunc is not None:
                self.setParamsFunc(
                    modelList[
                        self.modelIndex].ebq['x'],
                    self.ebq_porosity)
            #
        #
        if hasattr(self.flowCoefficients, 'ebqe_porosity'):
            self.ebqe_porosity = self.flowCoefficients.ebqe_porosity.copy()
            self.ebqe_porosity[:] = 1.0
        else:
            self.ebqe_porosity = np.ones(
                modelList[
                    self.modelIndex].ebqe[
                    ('u', 0)].shape, 'd')
            if self.setParamsFunc is not None:
                self.setParamsFunc(
                    modelList[
                        self.LS_modelIndex].ebqe['x'],
                    self.ebqe_porosity)
            #
        #

    def initializeElementQuadrature(self, t, cq):
        if self.flowModelIndex is None:
            self.q_v = np.ones(cq[('grad(u)', 0)].shape, 'd')
        # VRANS
        self.q_porosity = np.ones(cq[('u', 0)].shape, 'd')

    def initializeElementBoundaryQuadrature(self, t, cebq, cebq_global):
        if self.flowModelIndex is None:
            self.ebq_v = np.ones(cebq[('grad(u)', 0)].shape, 'd')
        # VRANS
        self.ebq_porosity = np.ones(cebq[('u', 0)].shape, 'd')

    def initializeGlobalExteriorElementBoundaryQuadrature(self, t, cebqe):
        if self.flowModelIndex is None:
            self.ebqe_v = np.ones(cebqe[('grad(u)', 0)].shape, 'd')
        # VRANS
        self.ebqe_porosity = np.ones(cebqe[('u', 0)].shape, 'd')

    def preStep(self, t, firstStep=False):
        # SAVE OLD SOLUTION #
        self.model.u_dof_old[:] = self.model.u[0].dof

        # COMPUTE NEW VELOCITY (if given by user) #
        if self.model.hasVelocityFieldAsFunction:
            self.model.updateVelocityFieldAsFunction()

        if self.checkMass:
            self.m_pre = Norms.scalarDomainIntegral(
                self.model.q['dV_last'], self.model.q[
                    ('m', 0)], self.model.mesh.nElements_owned)
            logEvent("Phase  0 mass before VOS3P step = %12.5e" %
                (self.m_pre,), level=2)
        #     self.m_last = Norms.scalarDomainIntegral(self.model.q['dV'],
        #                                              self.model.timeIntegration.m_last[0],
        #                                              self.model.mesh.nElements_owned)
        #     logEvent("Phase  0 mass before VOS3P (m_last) step = %12.5e" % (self.m_last,),level=2)
        copyInstructions = {}
        return copyInstructions

    def postStep(self, t, firstStep=False):
        self.model.q['dV_last'][:] = self.model.q['dV']
        if self.checkMass:
            self.m_post = Norms.scalarDomainIntegral(
                self.model.q['dV'], self.model.q[
                    ('m', 0)], self.model.mesh.nElements_owned)
            logEvent("Phase  0 mass after VOS3P step = %12.5e" %
                (self.m_post,), level=2)
            # self.fluxIntegral = Norms.fluxDomainBoundaryIntegral(self.model.ebqe['dS'],
            #                                                     self.model.ebqe[('advectiveFlux',0)],
            #                                                     self.model.mesh)
            #logEvent("Phase  0 mass flux boundary integral after VOS step = %12.5e" % (self.fluxIntegral,),level=2)
            #logEvent("Phase  0 mass conservation after VOS step = %12.5e" % (self.m_post - self.m_last + self.model.timeIntegration.dt*self.fluxIntegral,),level=2)
            # divergence = Norms.fluxDomainBoundaryIntegralFromVector(self.model.ebqe['dS'],
            #                                                        self.ebqe_v,
            #                                                        self.model.ebqe['n'],
            #                                                        self.model.mesh)
            #logEvent("Divergence = %12.5e" % (divergence,),level=2)
        self.model.q_grad_vos = self.model.q[('grad(u)',0)]
        self.q_grad_vos = self.model.q_grad_vos
        #Limit vos (hard limit)
        
        # for eN in range(self.model.q['x'].shape[0]):
        #     for k in range(self.model.q['x'].shape[1]):                
        #         self.model.q[('u',0)][eN,k] = max(  self.model.q[('u',0)][eN,k], 1e-10)
        # for eN in range(self.model.ebq[('u',0)].shape[0]):
        #     for k in range(self.model.ebq[('u',0)].shape[1]):
        #         for l in range(len(self.model.ebq[('u',0)][eN,k])):
        #             self.model.ebq[('u',0)][eN,k,l] = max(  self.model.ebq[('u',0)][eN,k,l], 1e-10)
        # for eN in range(self.model.ebqe['x'].shape[0]):
        #     for k in range(self.model.ebqe['x'].shape[1]):
        #         self.model.ebqe[('u',0)][eN,k] = max(  self.model.ebqe[('u',0)][eN,k], 1e-10)


        copyInstructions = {}
        return copyInstructions

    def updateToMovingDomain(self, t, c):
        # in a moving domain simulation the velocity coming in is already for
        # the moving domain
        pass

    def evaluate(self, t, c):
        # mwf debug
        # print "VOS3Pcoeficients eval t=%s " % t
        if c[('f', 0)].shape == self.q_v.shape:
            v = self.q_v
            phi = self.q_phi
            porosity = self.q_porosity
        elif c[('f', 0)].shape == self.ebqe_v.shape:
            v = self.ebqe_v
            phi = self.ebqe_phi
            porosity = self.ebq_porosity
        elif ((self.ebq_v is not None and self.ebq_phi is not None) and c[('f', 0)].shape == self.ebq_v.shape):
            v = self.ebq_v
            phi = self.ebq_phi
            porosity = self.ebq_porosity
        else:
            v = None
            phi = None
            porosity = None
        if v is not None:
            # self.VOS3PCoefficientsEvaluate(self.eps,
            #                              v,
            #                              phi,
            #                              c[('u',0)],
            #                              c[('m',0)],
            #                              c[('dm',0,0)],
            #                              c[('f',0)],
            #                              c[('df',0,0)])
            self.VolumeAveragedVOFCoefficientsEvaluate(self.eps,
                                                       v,
                                                       phi,
                                                       porosity,
                                                       c[('u', 0)],
                                                       c[('m', 0)],
                                                       c[('dm', 0, 0)],
                                                       c[('f', 0)],
                                                       c[('df', 0, 0)])
        # if self.checkMass:
        #     logEvent("Phase  0 mass in eavl = %12.5e" % (Norms.scalarDomainIntegral(self.model.q['dV'],
        #                                                                        self.model.q[('m',0)],
        # self.model.mesh.nElements_owned),),level=2)


class LevelModel(proteus.Transport.OneLevelTransport):
    nCalls = 0

    def __init__(self,
                 uDict,
                 phiDict,
                 testSpaceDict,
                 matType,
                 dofBoundaryConditionsDict,
                 dofBoundaryConditionsSetterDict,
                 coefficients,
                 elementQuadrature,
                 elementBoundaryQuadrature,
                 fluxBoundaryConditionsDict=None,
                 advectiveFluxBoundaryConditionsSetterDict=None,
                 diffusiveFluxBoundaryConditionsSetterDictDict=None,
                 stressTraceBoundaryConditionsSetterDict=None,
                 stabilization=None,
                 shockCapturing=None,
                 conservativeFluxDict=None,
                 numericalFluxType=None,
                 TimeIntegrationClass=None,
                 massLumping=False,
                 reactionLumping=False,
                 options=None,
                 name='defaultName',
                 reuse_trial_and_test_quadrature=True,
                 sd=True,
                 movingDomain=False,
                 nullSpace='NoNullSpace'):
        self.auxiliaryCallCalculateResidual = False
        self.nullSpace=nullSpace
        #
        # set the objects describing the method and boundary conditions
        #
        self.movingDomain = movingDomain
        self.tLast_mesh = None
        #
        self.name = name
        self.sd = sd
        self.Hess = False
        self.lowmem = True
        self.timeTerm = True  # allow turning off  the  time derivative
        # self.lowmem=False
        self.testIsTrial = True
        self.phiTrialIsTrial = True
        self.u = uDict
        self.ua = {}  # analytical solutions
        self.phi = phiDict
        self.dphi = {}
        self.matType = matType
        # mwf try to reuse test and trial information across components if
        # spaces are the same
        self.reuse_test_trial_quadrature = reuse_trial_and_test_quadrature  # True#False
        if self.reuse_test_trial_quadrature:
            for ci in range(1, coefficients.nc):
                assert self.u[ci].femSpace.__class__.__name__ == self.u[
                    0].femSpace.__class__.__name__, "to reuse_test_trial_quad all femSpaces must be the same!"
        self.u_dof_old = None    
        # Simplicial Mesh
        # assume the same mesh for  all components for now
        self.mesh = self.u[0].femSpace.mesh
        self.testSpace = testSpaceDict
        self.dirichletConditions = dofBoundaryConditionsDict
        # explicit Dirichlet  conditions for now, no Dirichlet BC constraints
        self.dirichletNodeSetList = None
        self.coefficients = coefficients
        self.coefficients.initializeMesh(self.mesh)
        self.nc = self.coefficients.nc
        self.stabilization = stabilization
        self.shockCapturing = shockCapturing
        # no velocity post-processing for now
        self.conservativeFlux = conservativeFluxDict
        self.fluxBoundaryConditions = fluxBoundaryConditionsDict
        self.advectiveFluxBoundaryConditionsSetterDict = advectiveFluxBoundaryConditionsSetterDict
        self.diffusiveFluxBoundaryConditionsSetterDictDict = diffusiveFluxBoundaryConditionsSetterDictDict
        # determine whether  the stabilization term is nonlinear
        self.stabilizationIsNonlinear = False
        # cek come back
        if self.stabilization is not None:
            for ci in range(self.nc):
                if ci in coefficients.mass:
                    for flag in list(coefficients.mass[ci].values()):
                        if flag == 'nonlinear':
                            self.stabilizationIsNonlinear = True
                if ci in coefficients.advection:
                    for flag in list(coefficients.advection[ci].values()):
                        if flag == 'nonlinear':
                            self.stabilizationIsNonlinear = True
                if ci in coefficients.diffusion:
                    for diffusionDict in list(coefficients.diffusion[ci].values()):
                        for flag in list(diffusionDict.values()):
                            if flag != 'constant':
                                self.stabilizationIsNonlinear = True
                if ci in coefficients.potential:
                    for flag in list(coefficients.potential[ci].values()):
                        if flag == 'nonlinear':
                            self.stabilizationIsNonlinear = True
                if ci in coefficients.reaction:
                    for flag in list(coefficients.reaction[ci].values()):
                        if flag == 'nonlinear':
                            self.stabilizationIsNonlinear = True
                if ci in coefficients.hamiltonian:
                    for flag in list(coefficients.hamiltonian[ci].values()):
                        if flag == 'nonlinear':
                            self.stabilizationIsNonlinear = True
        # determine if we need element boundary storage
        self.elementBoundaryIntegrals = {}
        for ci in range(self.nc):
            self.elementBoundaryIntegrals[ci] = (
                (self.conservativeFlux is not None) or (
                    numericalFluxType is not None) or (
                    self.fluxBoundaryConditions[ci] == 'outFlow') or (
                    self.fluxBoundaryConditions[ci] == 'mixedFlow') or (
                    self.fluxBoundaryConditions[ci] == 'setFlow'))
        #
        # calculate some dimensions
        #
        # assume same space dim for all variables
        self.nSpace_global = self.u[0].femSpace.nSpace_global
        self.nDOF_trial_element = [
            u_j.femSpace.max_nDOF_element for u_j in list(self.u.values())]
        self.nDOF_phi_trial_element = [
            phi_k.femSpace.max_nDOF_element for phi_k in list(self.phi.values())]
        self.n_phi_ip_element = [
            phi_k.femSpace.referenceFiniteElement.interpolationConditions.nQuadraturePoints for phi_k in list(self.phi.values())]
        self.nDOF_test_element = [
            femSpace.max_nDOF_element for femSpace in list(self.testSpace.values())]
        self.nFreeDOF_global = [
            dc.nFreeDOF_global for dc in list(self.dirichletConditions.values())]
        self.nVDOF_element = sum(self.nDOF_trial_element)
        self.nFreeVDOF_global = sum(self.nFreeDOF_global)
        #
        NonlinearEquation.__init__(self, self.nFreeVDOF_global)
        #
        # build the quadrature point dictionaries from the input (this
        # is just for convenience so that the input doesn't have to be
        # complete)
        #
        elementQuadratureDict = {}
        elemQuadIsDict = isinstance(elementQuadrature, dict)
        if elemQuadIsDict:  # set terms manually
            for I in self.coefficients.elementIntegralKeys:
                if I in elementQuadrature:
                    elementQuadratureDict[I] = elementQuadrature[I]
                else:
                    elementQuadratureDict[I] = elementQuadrature['default']
        else:
            for I in self.coefficients.elementIntegralKeys:
                elementQuadratureDict[I] = elementQuadrature
        if self.stabilization is not None:
            for I in self.coefficients.elementIntegralKeys:
                if elemQuadIsDict:
                    if I in elementQuadrature:
                        elementQuadratureDict[
                            ('stab',) + I[1:]] = elementQuadrature[I]
                    else:
                        elementQuadratureDict[
                            ('stab',) + I[1:]] = elementQuadrature['default']
                else:
                    elementQuadratureDict[
                        ('stab',) + I[1:]] = elementQuadrature
        if self.shockCapturing is not None:
            for ci in self.shockCapturing.components:
                if elemQuadIsDict:
                    if ('numDiff', ci, ci) in elementQuadrature:
                        elementQuadratureDict[('numDiff', ci, ci)] = elementQuadrature[
                            ('numDiff', ci, ci)]
                    else:
                        elementQuadratureDict[('numDiff', ci, ci)] = elementQuadrature[
                            'default']
                else:
                    elementQuadratureDict[
                        ('numDiff', ci, ci)] = elementQuadrature
        if massLumping:
            for ci in list(self.coefficients.mass.keys()):
                elementQuadratureDict[('m', ci)] = Quadrature.SimplexLobattoQuadrature(
                    self.nSpace_global, 1)
            for I in self.coefficients.elementIntegralKeys:
                elementQuadratureDict[
                    ('stab',) + I[1:]] = Quadrature.SimplexLobattoQuadrature(self.nSpace_global, 1)
        if reactionLumping:
            for ci in list(self.coefficients.mass.keys()):
                elementQuadratureDict[('r', ci)] = Quadrature.SimplexLobattoQuadrature(
                    self.nSpace_global, 1)
            for I in self.coefficients.elementIntegralKeys:
                elementQuadratureDict[
                    ('stab',) + I[1:]] = Quadrature.SimplexLobattoQuadrature(self.nSpace_global, 1)
        elementBoundaryQuadratureDict = {}
        if isinstance(elementBoundaryQuadrature, dict):  # set terms manually
            for I in self.coefficients.elementBoundaryIntegralKeys:
                if I in elementBoundaryQuadrature:
                    elementBoundaryQuadratureDict[
                        I] = elementBoundaryQuadrature[I]
                else:
                    elementBoundaryQuadratureDict[
                        I] = elementBoundaryQuadrature['default']
        else:
            for I in self.coefficients.elementBoundaryIntegralKeys:
                elementBoundaryQuadratureDict[I] = elementBoundaryQuadrature
        #
        # find the union of all element quadrature points and
        # build a quadrature rule for each integral that has a
        # weight at each point in the union
        # mwf include tag telling me which indices are which quadrature rule?
        (self.elementQuadraturePoints, self.elementQuadratureWeights,
         self.elementQuadratureRuleIndeces) = Quadrature.buildUnion(elementQuadratureDict)
        self.nQuadraturePoints_element = self.elementQuadraturePoints.shape[0]
        self.nQuadraturePoints_global = self.nQuadraturePoints_element * \
            self.mesh.nElements_global
        #
        # Repeat the same thing for the element boundary quadrature
        #
        (self.elementBoundaryQuadraturePoints, self.elementBoundaryQuadratureWeights,
         self.elementBoundaryQuadratureRuleIndeces) = Quadrature.buildUnion(elementBoundaryQuadratureDict)
        self.nElementBoundaryQuadraturePoints_elementBoundary = self.elementBoundaryQuadraturePoints.shape[
            0]
        self.nElementBoundaryQuadraturePoints_global = (
            self.mesh.nElements_global *
            self.mesh.nElementBoundaries_element *
            self.nElementBoundaryQuadraturePoints_elementBoundary)
#        if isinstance(self.u[0].femSpace,C0_AffineLinearOnSimplexWithNodalBasis):
#            print self.nQuadraturePoints_element
#            if self.nSpace_global == 3:
#                assert(self.nQuadraturePoints_element == 5)
#            elif self.nSpace_global == 2:
#                assert(self.nQuadraturePoints_element == 6)
#            elif self.nSpace_global == 1:
#                assert(self.nQuadraturePoints_element == 3)
#
#            print self.nElementBoundaryQuadraturePoints_elementBoundary
#            if self.nSpace_global == 3:
#                assert(self.nElementBoundaryQuadraturePoints_elementBoundary == 4)
#            elif self.nSpace_global == 2:
#                assert(self.nElementBoundaryQuadraturePoints_elementBoundary == 4)
#            elif self.nSpace_global == 1:
#                assert(self.nElementBoundaryQuadraturePoints_elementBoundary == 1)

        #
        # storage dictionaries
        self.scalars_element = set()
        #
        # simplified allocations for test==trial and also check if space is mixed or not
        #
        self.q = {}
        self.ebq = {}
        self.ebq_global = {}
        self.ebqe = {}
        self.phi_ip = {}
        self.edge_based_cfl = np.zeros(self.u[0].dof.shape)+100
        # mesh
        self.q['x'] = np.zeros((self.mesh.nElements_global,self.nQuadraturePoints_element,3),'d')
        self.ebqe['x'] = np.zeros(
            (self.mesh.nExteriorElementBoundaries_global,
             self.nElementBoundaryQuadraturePoints_elementBoundary,
             3),
            'd')
        self.q[('u', 0)] = np.zeros(
            (self.mesh.nElements_global, self.nQuadraturePoints_element), 'd')
        self.q[('dV_u', 0)] = (old_div(1.0, self.mesh.nElements_global)) * \
            np.ones((self.mesh.nElements_global, self.nQuadraturePoints_element), 'd')
        self.q[
            ('grad(u)',
             0)] = np.zeros(
            (self.mesh.nElements_global,
             self.nQuadraturePoints_element,
             self.nSpace_global),
            'd')
        self.q[('m', 0)] = self.q[('u', 0)]
        self.q[('m_last', 0)] = np.zeros(
            (self.mesh.nElements_global, self.nQuadraturePoints_element), 'd')
        self.q[('mt', 0)] = np.zeros(
            (self.mesh.nElements_global, self.nQuadraturePoints_element), 'd')
        self.q['dV'] = np.zeros(
            (self.mesh.nElements_global, self.nQuadraturePoints_element), 'd')
        self.q['dV_last'] = -1000 * \
            np.ones((self.mesh.nElements_global, self.nQuadraturePoints_element), 'd')
        self.q[('m_tmp', 0)] = self.q[('u', 0)]
        self.q[('cfl', 0)] = np.zeros(
            (self.mesh.nElements_global, self.nQuadraturePoints_element), 'd')
        self.q[('numDiff', 0, 0)] = np.zeros(
            (self.mesh.nElements_global, self.nQuadraturePoints_element), 'd')
        self.ebqe[
            ('u',
             0)] = np.zeros(
            (self.mesh.nExteriorElementBoundaries_global,
             self.nElementBoundaryQuadraturePoints_elementBoundary),
            'd')
        self.ebqe[
            ('grad(u)',
             0)] = np.zeros(
            (self.mesh.nExteriorElementBoundaries_global,
             self.nElementBoundaryQuadraturePoints_elementBoundary,
             self.nSpace_global),
            'd')
        self.ebqe[
            ('advectiveFlux_bc_flag',
             0)] = np.zeros(
            (self.mesh.nExteriorElementBoundaries_global,
             self.nElementBoundaryQuadraturePoints_elementBoundary),
            'i')
        self.ebqe[
            ('advectiveFlux_bc',
             0)] = np.zeros(
            (self.mesh.nExteriorElementBoundaries_global,
             self.nElementBoundaryQuadraturePoints_elementBoundary),
            'd')
        self.ebqe[
            ('advectiveFlux',
             0)] = np.zeros(
            (self.mesh.nExteriorElementBoundaries_global,
             self.nElementBoundaryQuadraturePoints_elementBoundary),
            'd')
        self.ebq[
            ('u',
             0)] = np.zeros(
            (self.mesh.nExteriorElementBoundaries_global,
             self.nElementBoundaryQuadraturePoints_elementBoundary,
             self.nSpace_global),
            'd')
        self.ebq[
            ('u',
             1)] = np.zeros(
            (self.mesh.nExteriorElementBoundaries_global,
             self.nElementBoundaryQuadraturePoints_elementBoundary,
             self.nSpace_global),
            'd')
        self.ebq[
            ('u',
             2)] = np.zeros(
            (self.mesh.nExteriorElementBoundaries_global,
             self.nElementBoundaryQuadraturePoints_elementBoundary,
             self.nSpace_global),
            'd')
        self.ebq[
            ('grad(u)',
             0)] = np.zeros(
            (self.mesh.nExteriorElementBoundaries_global,
             self.nElementBoundaryQuadraturePoints_elementBoundary,
             self.nSpace_global),
            'd')
        self.ebq[
            ('grad(u)',
             1)] = np.zeros(
            (self.mesh.nExteriorElementBoundaries_global,
             self.nElementBoundaryQuadraturePoints_elementBoundary,
             self.nSpace_global),
            'd')
        self.ebq[
            ('grad(u)',
             2)] = np.zeros(
            (self.mesh.nExteriorElementBoundaries_global,
             self.nElementBoundaryQuadraturePoints_elementBoundary,
             self.nSpace_global),
            'd')
        # mql. Allow the user to provide functions to define the velocity field
        self.hasVelocityFieldAsFunction = False
        if ('velocityFieldAsFunction') in dir(options):
            self.velocityFieldAsFunction = options.velocityFieldAsFunction
            self.hasVelocityFieldAsFunction = True

        self.points_elementBoundaryQuadrature = set()
        self.scalars_elementBoundaryQuadrature = set(
            [('u', ci) for ci in range(self.nc)])
        self.vectors_elementBoundaryQuadrature = set()
        self.tensors_elementBoundaryQuadrature = set()
        self.inflowBoundaryBC = {}
        self.inflowBoundaryBC_values = {}
        self.inflowFlux = {}
        for cj in range(self.nc):
            self.inflowBoundaryBC[cj] = np.zeros(
                (self.mesh.nExteriorElementBoundaries_global,), 'i')
            self.inflowBoundaryBC_values[cj] = np.zeros(
                (self.mesh.nExteriorElementBoundaries_global, self.nDOF_trial_element[cj]), 'd')
            self.inflowFlux[cj] = np.zeros(
                (self.mesh.nExteriorElementBoundaries_global,
                 self.nElementBoundaryQuadraturePoints_elementBoundary),
                'd')
        self.internalNodes = set(range(self.mesh.nNodes_global))
        # identify the internal nodes this is ought to be in mesh
        # \todo move this to mesh
        for ebNE in range(self.mesh.nExteriorElementBoundaries_global):
            ebN = self.mesh.exteriorElementBoundariesArray[ebNE]
            eN_global = self.mesh.elementBoundaryElementsArray[ebN, 0]
            ebN_element = self.mesh.elementBoundaryLocalElementBoundariesArray[
                ebN, 0]
            for i in range(self.mesh.nNodes_element):
                if i != ebN_element:
                    I = self.mesh.elementNodesArray[eN_global, i]
                    self.internalNodes -= set([I])
        self.nNodes_internal = len(self.internalNodes)
        self.internalNodesArray = np.zeros((self.nNodes_internal,), 'i')
        for nI, n in enumerate(self.internalNodes):
            self.internalNodesArray[nI] = n
        #
        del self.internalNodes
        self.internalNodes = None
        logEvent("Updating local to global mappings", 2)
        self.updateLocal2Global()
        logEvent("Building time integration object", 2)
        logEvent(memory("inflowBC, internalNodes,updateLocal2Global",
                   "OneLevelTransport"), level=4)
        # mwf for interpolating subgrid error for gradients etc
        if self.stabilization and self.stabilization.usesGradientStabilization:
            self.timeIntegration = TimeIntegrationClass(
                self, integrateInterpolationPoints=True)
        else:
            self.timeIntegration = TimeIntegrationClass(self)

        if options is not None:
            self.timeIntegration.setFromOptions(options)
        logEvent(memory("TimeIntegration", "OneLevelTransport"), level=4)
        logEvent("Calculating numerical quadrature formulas", 2)
        self.calculateQuadrature()
        self.setupFieldStrides()
        
        # mql. Some ASSERTS to restrict the combination of the methods
        if self.coefficients.STABILIZATION_TYPE > 0:
            assert self.timeIntegration.isSSP == True, "If STABILIZATION_TYPE>0, use RKEV timeIntegration within VOF model"
            cond = 'levelNonlinearSolver' in dir(options) and (options.levelNonlinearSolver ==
                                                               ExplicitLumpedMassMatrix or options.levelNonlinearSolver == ExplicitConsistentMassMatrixForVOF)
            assert cond, "If STABILIZATION_TYPE>0, use levelNonlinearSolver=ExplicitLumpedMassMatrix or ExplicitConsistentMassMatrixForVOF"
        try:
            if 'levelNonlinearSolver' in dir(options) and options.levelNonlinearSolver == ExplicitLumpedMassMatrix:
                assert self.coefficients.LUMPED_MASS_MATRIX, "If levelNonlinearSolver=ExplicitLumpedMassMatrix, use LUMPED_MASS_MATRIX=True"
        except:
            pass
        if self.coefficients.LUMPED_MASS_MATRIX == True:
            cond = self.coefficients.STABILIZATION_TYPE == 2
            assert cond, "Use lumped mass matrix just with: STABILIZATION_TYPE=2 (smoothness based stab.)"
            cond = 'levelNonlinearSolver' in dir(options) and options.levelNonlinearSolver == ExplicitLumpedMassMatrix
            assert cond, "Use levelNonlinearSolver=ExplicitLumpedMassMatrix when the mass matrix is lumped"
        if self.coefficients.FCT == True:
            cond = self.coefficients.STABILIZATION_TYPE > 0, "Use FCT just with STABILIZATION_TYPE>0; i.e., edge based stabilization"
        # END OF ASSERTS

        # cek adding empty data member for low order numerical viscosity structures here for now
        self.ML = None  # lumped mass matrix
        self.MC_global = None  # consistent mass matrix
        self.cterm_global = None
        self.cterm_transpose_global = None
        # dL_global and dC_global are not the full matrices but just the CSR arrays containing the non zero entries
        self.residualComputed=False #TMP
        self.dLow= None
        self.fluxMatrix = None
        self.uDotLow = None
        self.uLow = None
        self.dt_times_dC_minus_dL = None
        self.min_u_bc = None
        self.max_u_bc = None
        # Aux quantity at DOFs to be filled by optimized code (MQL)
        self.quantDOFs = np.zeros(self.u[0].dof.shape, 'd')
            
        comm = Comm.get()
        self.comm = comm
        if comm.size() > 1:
            assert numericalFluxType is not None and numericalFluxType.useWeakDirichletConditions, "You must use a numerical flux to apply weak boundary conditions for parallel runs"

        logEvent(memory("stride+offset", "OneLevelTransport"), level=4)
        if numericalFluxType is not None:
            if options is None or options.periodicDirichletConditions is None:
                self.numericalFlux = numericalFluxType(
                    self,
                    dofBoundaryConditionsSetterDict,
                    advectiveFluxBoundaryConditionsSetterDict,
                    diffusiveFluxBoundaryConditionsSetterDictDict)
            else:
                self.numericalFlux = numericalFluxType(
                    self,
                    dofBoundaryConditionsSetterDict,
                    advectiveFluxBoundaryConditionsSetterDict,
                    diffusiveFluxBoundaryConditionsSetterDictDict,
                    options.periodicDirichletConditions)
        else:
            self.numericalFlux = None
        # set penalty terms
        # cek todo move into numerical flux initialization
        if 'penalty' in self.ebq_global:
            for ebN in range(self.mesh.nElementBoundaries_global):
                for k in range(
                        self.nElementBoundaryQuadraturePoints_elementBoundary):
                    self.ebq_global['penalty'][ebN, k] = old_div(self.numericalFlux.penalty_constant, (
                        self.mesh.elementBoundaryDiametersArray[ebN]**self.numericalFlux.penalty_power))
        # penalty term
        # cek move  to Numerical flux initialization
        if 'penalty' in self.ebqe:
            for ebNE in range(self.mesh.nExteriorElementBoundaries_global):
                ebN = self.mesh.exteriorElementBoundariesArray[ebNE]
                for k in range(
                        self.nElementBoundaryQuadraturePoints_elementBoundary):
                    self.ebqe['penalty'][ebNE, k] = old_div(self.numericalFlux.penalty_constant, \
                        self.mesh.elementBoundaryDiametersArray[ebN]**self.numericalFlux.penalty_power)
        logEvent(memory("numericalFlux", "OneLevelTransport"), level=4)
        self.elementEffectiveDiametersArray = self.mesh.elementInnerDiametersArray
        # use post processing tools to get conservative fluxes, None by default
        from proteus import PostProcessingTools
        self.velocityPostProcessor = PostProcessingTools.VelocityPostProcessingChooser(
            self)
        logEvent(memory("velocity postprocessor", "OneLevelTransport"), level=4)
        # helper for writing out data storage
        from proteus import Archiver
        self.elementQuadratureDictionaryWriter = Archiver.XdmfWriter()
        self.elementBoundaryQuadratureDictionaryWriter = Archiver.XdmfWriter()
        self.exteriorElementBoundaryQuadratureDictionaryWriter = Archiver.XdmfWriter()
        # TODO get rid of this
        for ci, fbcObject in list(self.fluxBoundaryConditionsObjectsDict.items()):
            self.ebqe[('advectiveFlux_bc_flag', ci)] = np.zeros(
                self.ebqe[('advectiveFlux_bc', ci)].shape, 'i')
            for t, g in list(fbcObject.advectiveFluxBoundaryConditionsDict.items()):
                if ci in self.coefficients.advection:
                    self.ebqe[
                        ('advectiveFlux_bc', ci)][
                        t[0], t[1]] = g(
                        self.ebqe[
                            ('x')][
                            t[0], t[1]], self.timeIntegration.t)
                    self.ebqe[('advectiveFlux_bc_flag', ci)][t[0], t[1]] = 1

        if hasattr(self.numericalFlux, 'setDirichletValues'):
            self.numericalFlux.setDirichletValues(self.ebqe)
        if not hasattr(self.numericalFlux, 'isDOFBoundary'):
            self.numericalFlux.isDOFBoundary = {
                0: np.zeros(self.ebqe[('u', 0)].shape, 'i')}
        if not hasattr(self.numericalFlux, 'ebqe'):
            self.numericalFlux.ebqe = {
                ('u', 0): np.zeros(self.ebqe[('u', 0)].shape, 'd')}
        # TODO how to handle redistancing calls for
        # calculateCoefficients,calculateElementResidual etc
        self.globalResidualDummy = None
        compKernelFlag = 0
        self.delta_x_ij=None
        self.vos = cVOS3P.VOS3P(
            self.nSpace_global,
            self.nQuadraturePoints_element,
            self.u[0].femSpace.elementMaps.localFunctionSpace.dim,
            self.u[0].femSpace.referenceFiniteElement.localFunctionSpace.dim,
            self.testSpace[0].referenceFiniteElement.localFunctionSpace.dim,
            self.nElementBoundaryQuadraturePoints_elementBoundary,
            compKernelFlag)

        self.forceStrongConditions = False
        if self.forceStrongConditions:
            self.dirichletConditionsForceDOF = DOFBoundaryConditions(
                self.u[0].femSpace,
                dofBoundaryConditionsSetterDict[0],
                weakDirichletConditions=False)

        if self.movingDomain:
            self.MOVING_DOMAIN = 1.0
        else:
            self.MOVING_DOMAIN = 0.0
        if self.mesh.nodeVelocityArray is None:
            self.mesh.nodeVelocityArray = np.zeros(
                self.mesh.nodeArray.shape, 'd')

    def FCTStep(self):
        rowptr, colind, MassMatrix = self.MC_global.getCSRrepresentation()
        limited_solution = np.zeros((len(rowptr) - 1),'d')
<<<<<<< HEAD
=======
        self.u_free_dof_stage_0_l = np.zeros((len(rowptr) - 1),'d')
        self.timeIntegration.u_dof_stage[0][self.timeIntegration.lstage],  # soln
        fromFreeToGlobal=0
        cfemIntegrals.copyBetweenFreeUnknownsAndGlobalUnknowns(fromFreeToGlobal,
                                                               self.offset[0],
                                                               self.stride[0],
                                                               self.dirichletConditions[0].global2freeGlobal_global_dofs,
                                                               self.dirichletConditions[0].global2freeGlobal_free_dofs,
                                                               self.u_free_dof_stage_0_l,
                                                               self.timeIntegration.u_dof_stage[0][self.timeIntegration.lstage])
>>>>>>> cfd04448
        self.vos.FCTStep(
            self.nnz,  # number of non zero entries
            len(rowptr) - 1,  # number of DOFs
            self.ML,  # Lumped mass matrix
<<<<<<< HEAD
            self.timeIntegration.u_dof_stage[0][self.timeIntegration.lstage],  # soln
=======
            #self.timeIntegration.u_dof_stage[0][self.timeIntegration.lstage],  # soln
            self.u_free_dof_stage_0_l,
>>>>>>> cfd04448
            self.timeIntegration.u,  # high order solution
            self.uLow,
            limited_solution,
            rowptr,  # Row indices for Sparsity Pattern (convenient for DOF loops)
            colind,  # Column indices for Sparsity Pattern (convenient for DOF loops)
            MassMatrix,
            self.dt_times_dC_minus_dL,
            self.min_u_bc,
            self.max_u_bc,
            self.coefficients.LUMPED_MASS_MATRIX)
        self.timeIntegration.u[:] = limited_solution

    def kth_FCT_step(self):
<<<<<<< HEAD
=======
        import pdb
        pdb._set_trace()
>>>>>>> cfd04448
        rowptr, colind, MassMatrix = self.MC_global.getCSRrepresentation()        
        limitedFlux = np.zeros(self.nnz)
        limited_solution = np.zeros((len(rowptr) - 1),'d')
        #limited_solution[:] = self.timeIntegration.u_dof_stage[0][self.timeIntegration.lstage]
        fromFreeToGlobal=0 #direction copying
        cfemIntegrals.copyBetweenFreeUnknownsAndGlobalUnknowns(fromFreeToGlobal,
                                                               self.offset[0],
                                                               self.stride[0],
                                                               self.dirichletConditions[0].global2freeGlobal_global_dofs,
                                                               self.dirichletConditions[0].global2freeGlobal_free_dofs,
                                                               limited_solution,
<<<<<<< HEAD
                                                               self.timeintegration.u_dof_stage[0][self.timeIntegration.stage])
=======
                                                               self.timeintegration.u_dof_stage[0][self.timeIntegration.lstage])
>>>>>>> cfd04448
        
        self.vos.kth_FCT_step(
            self.timeIntegration.dt,
            self.coefficients.num_fct_iter,
            self.nnz,  # number of non zero entries
            len(rowptr) - 1,  # number of DOFs
            MassMatrix,
            self.ML,  # Lumped mass matrix
            self.u_dof_old,
            limited_solution,
            self.uDotLow,
            self.uLow,
            self.dLow,
            self.fluxMatrix,
            limitedFlux,            
            rowptr,
            colind)

        self.timeIntegration.u[:] = limited_solution        
        #self.u[0].dof[:] = limited_solution
        fromFreeToGlobal=1 #direction copying
        cfemIntegrals.copyBetweenFreeUnknownsAndGlobalUnknowns(fromFreeToGlobal,
                                                               self.offset[0],
                                                               self.stride[0],
                                                               self.dirichletConditions[0].global2freeGlobal_global_dofs,
                                                               self.dirichletConditions[0].global2freeGlobal_free_dofs,
                                                               self.u[0].dof,
                                                               limited_solution)

    def calculateCoefficients(self):
        pass

    def updateVelocityFieldAsFunction(self):
        X = {0: self.q[('x')][:, :, 0],
             1: self.q[('x')][:, :, 1],
             2: self.q[('x')][:, :, 2]}
        t = self.timeIntegration.t
        self.coefficients.q_v[..., 0] = self.velocityFieldAsFunction[0](X, t)
        self.coefficients.q_v[..., 1] = self.velocityFieldAsFunction[1](X, t)
        if (self.nSpace_global == 3):
            self.coefficients.q_v[..., 2] = self.velocityFieldAsFunction[2](X, t)

        # BOUNDARY
        ebqe_X = {0: self.ebqe['x'][:, :, 0],
                  1: self.ebqe['x'][:, :, 1],
                  2: self.ebqe['x'][:, :, 2]}
        self.coefficients.ebqe_v[..., 0] = self.velocityFieldAsFunction[0](ebqe_X, t)
        self.coefficients.ebqe_v[..., 1] = self.velocityFieldAsFunction[1](ebqe_X, t)
        if (self.nSpace_global == 3):
            self.coefficients.ebqe_v[..., 2] = self.velocityFieldAsFunction[2](ebqe_X, t)

    def calculateElementResidual(self):
        if self.globalResidualDummy is not None:
            self.getResidual(self.u[0].dof, self.globalResidualDummy)

    def getResidual(self, u, r):
        import pdb
        import copy
        """
        Calculate the element residuals and add in to the global residual
        """

        if self.coefficients.porosity_dof is None:
            self.coefficients.porosity_dof = np.ones(self.u[0].dof.shape, 'd')
        if self.u_dof_old is None:
            # Pass initial condition to u_dof_old
            self.u_dof_old = np.copy(self.u[0].dof)
        ########################
        ### COMPUTE C MATRIX ###
        ########################
        if self.cterm_global is None:
            # since we only need cterm_global to persist, we can drop the other self.'s
            self.cterm = {}
            self.cterm_a = {}
            self.cterm_global = {}
            self.cterm_transpose = {}
            self.cterm_a_transpose = {}
            self.cterm_global_transpose = {}
            rowptr, colind, nzval = self.jacobian.getCSRrepresentation()
            nnz = nzval.shape[-1]  # number of non-zero entries in sparse matrix
            di = self.q[('grad(u)', 0)].copy()  # direction of derivative
            # JACOBIANS (FOR ELEMENT TRANSFORMATION)
            self.q[('J')] = np.zeros((self.mesh.nElements_global,
                                      self.nQuadraturePoints_element,
                                      self.nSpace_global,
                                      self.nSpace_global),
                                     'd')
            self.q[('inverse(J)')] = np.zeros((self.mesh.nElements_global,
                                               self.nQuadraturePoints_element,
                                               self.nSpace_global,
                                               self.nSpace_global),
                                              'd')
            self.q[('det(J)')] = np.zeros((self.mesh.nElements_global,
                                           self.nQuadraturePoints_element),
                                          'd')
            self.u[0].femSpace.elementMaps.getJacobianValues(self.elementQuadraturePoints,
                                                             self.q['J'],
                                                             self.q['inverse(J)'],
                                                             self.q['det(J)'])
            self.q['abs(det(J))'] = np.abs(self.q['det(J)'])
            # SHAPE FUNCTIONS
            self.q[('w', 0)] = np.zeros((self.mesh.nElements_global,
                                         self.nQuadraturePoints_element,
                                         self.nDOF_test_element[0]),
                                        'd')
            self.q[('w*dV_m', 0)] = self.q[('w', 0)].copy()
            self.u[0].femSpace.getBasisValues(self.elementQuadraturePoints, self.q[('w', 0)])
            cfemIntegrals.calculateWeightedShape(self.elementQuadratureWeights[('u', 0)],
                                                 self.q['abs(det(J))'],
                                                 self.q[('w', 0)],
                                                 self.q[('w*dV_m', 0)])
            # GRADIENT OF TEST FUNCTIONS
            self.q[('grad(w)', 0)] = np.zeros((self.mesh.nElements_global,
                                               self.nQuadraturePoints_element,
                                               self.nDOF_test_element[0],
                                               self.nSpace_global),
                                              'd')
            self.u[0].femSpace.getBasisGradientValues(self.elementQuadraturePoints,
                                                      self.q['inverse(J)'],
                                                      self.q[('grad(w)', 0)])
            self.q[('grad(w)*dV_f', 0)] = np.zeros((self.mesh.nElements_global,
                                                    self.nQuadraturePoints_element,
                                                    self.nDOF_test_element[0],
                                                    self.nSpace_global),
                                                   'd')
            cfemIntegrals.calculateWeightedShapeGradients(self.elementQuadratureWeights[('u', 0)],
                                                          self.q['abs(det(J))'],
                                                          self.q[('grad(w)', 0)],
                                                          self.q[('grad(w)*dV_f', 0)])
            ##########################
            ### LUMPED MASS MATRIX ###
            ##########################
            # assume a linear mass term
            dm = np.ones(self.q[('u', 0)].shape, 'd')
            elementMassMatrix = np.zeros((self.mesh.nElements_global,
                                          self.nDOF_test_element[0],
                                          self.nDOF_trial_element[0]), 'd')
            cfemIntegrals.updateMassJacobian_weak_lowmem(dm,
                                                         self.q[('w', 0)],
                                                         self.q[('w*dV_m', 0)],
                                                         elementMassMatrix)
            self.MC_a = nzval.copy()
            self.MC_global = SparseMat(self.nFreeDOF_global[0],
                                       self.nFreeDOF_global[0],
                                       nnz,
                                       self.MC_a,
                                       colind,
                                       rowptr)
            cfemIntegrals.zeroJacobian_CSR(self.nnz, self.MC_global)
            cfemIntegrals.updateGlobalJacobianFromElementJacobian_CSR(self.l2g[0]['nFreeDOF'],
                                                                      self.l2g[0]['freeLocal'],
                                                                      self.l2g[0]['nFreeDOF'],
                                                                      self.l2g[0]['freeLocal'],
                                                                      self.csrRowIndeces[(0, 0)],
                                                                      self.csrColumnOffsets[(0, 0)],
                                                                      elementMassMatrix,
                                                                      self.MC_global)
            self.ML = np.zeros((self.nFreeDOF_global[0],), 'd')
            for i in range(self.nFreeDOF_global[0]):
                self.ML[i] = self.MC_a[rowptr[i]:rowptr[i + 1]].sum()
            np.testing.assert_almost_equal(self.ML.sum(),
                                           self.mesh.volume,
                                           err_msg="Trace of lumped mass matrix should be the domain volume", verbose=True)
            for d in range(self.nSpace_global):  # spatial dimensions
                # C matrices
                self.cterm[d] = np.zeros((self.mesh.nElements_global,
                                          self.nDOF_test_element[0],
                                          self.nDOF_trial_element[0]), 'd')
                self.cterm_a[d] = nzval.copy()
                #self.cterm_a[d] = np.zeros(nzval.size)
                self.cterm_global[d] = SparseMat(self.nFreeDOF_global[0],
                                                 self.nFreeDOF_global[0],
                                                 nnz,
                                                 self.cterm_a[d],
                                                 colind,
                                                 rowptr)
                cfemIntegrals.zeroJacobian_CSR(self.nnz, self.cterm_global[d])
                di[:] = 0.0
                di[..., d] = 1.0
                cfemIntegrals.updateHamiltonianJacobian_weak_lowmem(di,
                                                                    self.q[('grad(w)*dV_f', 0)],
                                                                    self.q[('w', 0)],
                                                                    self.cterm[d])  # int[(di*grad(wj))*wi*dV]
                cfemIntegrals.updateGlobalJacobianFromElementJacobian_CSR(self.l2g[0]['nFreeDOF'],
                                                                          self.l2g[0]['freeLocal'],
                                                                          self.l2g[0]['nFreeDOF'],
                                                                          self.l2g[0]['freeLocal'],
                                                                          self.csrRowIndeces[(0, 0)],
                                                                          self.csrColumnOffsets[(0, 0)],
                                                                          self.cterm[d],
                                                                          self.cterm_global[d])
                # C Transpose matrices
                self.cterm_transpose[d] = np.zeros((self.mesh.nElements_global,
                                                    self.nDOF_test_element[0],
                                                    self.nDOF_trial_element[0]), 'd')
                self.cterm_a_transpose[d] = nzval.copy()
                self.cterm_global_transpose[d] = SparseMat(self.nFreeDOF_global[0],
                                                           self.nFreeDOF_global[0],
                                                           nnz,
                                                           self.cterm_a_transpose[d],
                                                           colind,
                                                           rowptr)
                cfemIntegrals.zeroJacobian_CSR(self.nnz, self.cterm_global_transpose[d])
                di[:] = 0.0
                di[..., d] = -1.0
                cfemIntegrals.updateAdvectionJacobian_weak_lowmem(di,
                                                                  self.q[('w', 0)],
                                                                  self.q[('grad(w)*dV_f', 0)],
                                                                  self.cterm_transpose[d])  # -int[(-di*grad(wi))*wj*dV]
                cfemIntegrals.updateGlobalJacobianFromElementJacobian_CSR(self.l2g[0]['nFreeDOF'],
                                                                          self.l2g[0]['freeLocal'],
                                                                          self.l2g[0]['nFreeDOF'],
                                                                          self.l2g[0]['freeLocal'],
                                                                          self.csrRowIndeces[(0, 0)],
                                                                          self.csrColumnOffsets[(0, 0)],
                                                                          self.cterm_transpose[d],
                                                                          self.cterm_global_transpose[d])

        rowptr, colind, Cx = self.cterm_global[0].getCSRrepresentation()
        rowptr, colind, Cy = self.cterm_global[1].getCSRrepresentation()
        if (self.nSpace_global == 3):
            rowptr, colind, Cz = self.cterm_global[2].getCSRrepresentation()
        else:
            Cz = np.zeros(Cx.shape, 'd')
        rowptr, colind, CTx = self.cterm_global_transpose[0].getCSRrepresentation()
        rowptr, colind, CTy = self.cterm_global_transpose[1].getCSRrepresentation()
        if (self.nSpace_global == 3):
            rowptr, colind, CTz = self.cterm_global_transpose[2].getCSRrepresentation()
        else:
            CTz = np.zeros(CTx.shape, 'd')

        # This is dummy. I just care about the csr structure of the sparse matrix
        self.dLow = np.zeros(Cx.shape, 'd')
        self.fluxMatrix = np.zeros(Cx.shape, 'd')
        self.dt_times_dC_minus_dL = np.zeros(Cx.shape, 'd')
        nFree = len(rowptr)-1
        self.min_u_bc = np.zeros(nFree, 'd') + 1E10
        self.max_u_bc = np.zeros(nFree, 'd') - 1E10
        self.uDotLow = np.zeros(nFree, 'd')
        self.uLow = np.zeros(nFree, 'd')
        #
        # cek end computationa of cterm_global
        #
        # cek showing mquezada an example of using cterm_global sparse matrix
        # calculation y = c*x where x==1
        # direction=0
        #rowptr, colind, c = self.cterm_global[direction].getCSRrepresentation()
        #y = np.zeros((self.nFreeDOF_global[0],),'d')
        #x = np.ones((self.nFreeDOF_global[0],),'d')
        # ij=0
        # for i in range(self.nFreeDOF_global[0]):
        #    for offset in range(rowptr[i],rowptr[i+1]):
        #        j = colind[offset]
        #        y[i] += c[ij]*x[j]
        #        ij+=1

        r.fill(0.0)
        # Load the unknowns into the finite element dof
        self.timeIntegration.calculateCoefs()
        # print "***************max/min(m_last)*********************",max(self.timeIntegration.m_last[0].flat[:]),min(self.timeIntegration.m_last[0].flat[:])
        # print
        # "***************max/min(m_last)*********************",max(-self.timeIntegration.dt*self.timeIntegration.beta_bdf[0].flat[:]),min(-self.timeIntegration.dt*self.timeIntegration.beta_bdf[0].flat[:]),
        self.timeIntegration.calculateU(u)
        self.setUnknowns(self.timeIntegration.u)
        # cek can put in logic to skip of BC's don't depend on t or u
        # Dirichlet boundary conditions
        # if hasattr(self.numericalFlux,'setDirichletValues'):
        self.numericalFlux.setDirichletValues(self.ebqe)
        # flux boundary conditions
        for t, g in list(self.fluxBoundaryConditionsObjectsDict[
                0].advectiveFluxBoundaryConditionsDict.items()):
            self.ebqe[
                ('advectiveFlux_bc', 0)][
                t[0], t[1]] = g(
                self.ebqe[
                    ('x')][
                    t[0], t[1]], self.timeIntegration.t)
            self.ebqe[('advectiveFlux_bc_flag', 0)][t[0], t[1]] = 1

        if self.forceStrongConditions:
            for dofN, g in list(self.dirichletConditionsForceDOF.DOFBoundaryConditionsDict.items()):
                self.u[0].dof[dofN] = g(
                    self.dirichletConditionsForceDOF.DOFBoundaryPointDict[dofN],
                    self.timeIntegration.t)
        assert (self.coefficients.q_porosity == 1).all()
        degree_polynomial = 1
        try:
            degree_polynomial = self.u[0].femSpace.order
        except:
            pass

        if (self.coefficients.STABILIZATION_TYPE == 0):  # SUPG
            self.calculateResidual = self.vos.calculateResidual
            self.calculateJacobian = self.vos.calculateJacobian
        else:
            self.calculateResidual = self.vos.calculateResidual_entropy_viscosity
            self.calculateJacobian = self.vos.calculateMassMatrix
<<<<<<< HEAD
=======
        if self.delta_x_ij is None:
            self.delta_x_ij = -np.ones((self.nNonzerosInJacobian*3,),'d')
>>>>>>> cfd04448
        self.calculateResidual(  # element
            self.timeIntegration.dt,
            self.u[0].femSpace.elementMaps.psi,
            self.u[0].femSpace.elementMaps.grad_psi,
            self.mesh.nodeArray,
            self.mesh.nodeVelocityArray,
            self.MOVING_DOMAIN,
            self.mesh.elementNodesArray,
            self.elementQuadratureWeights[('u', 0)],
            self.u[0].femSpace.psi,
            self.u[0].femSpace.grad_psi,
            self.u[0].femSpace.psi,
            self.u[0].femSpace.grad_psi,
            # element boundary
            self.u[0].femSpace.elementMaps.psi_trace,
            self.u[0].femSpace.elementMaps.grad_psi_trace,
            self.elementBoundaryQuadratureWeights[('u', 0)],
            self.u[0].femSpace.psi_trace,
            self.u[0].femSpace.grad_psi_trace,
            self.u[0].femSpace.psi_trace,
            self.u[0].femSpace.grad_psi_trace,
            self.u[0].femSpace.elementMaps.boundaryNormals,
            self.u[0].femSpace.elementMaps.boundaryJacobians,
            # physics
            self.mesh.nElements_global,
            self.coefficients.useMetrics,
            self.timeIntegration.alpha_bdf,
            self.shockCapturing.lag,
            self.shockCapturing.shockCapturingFactor,
            self.coefficients.sc_uref,
            self.coefficients.sc_beta,
            # VRANS start
            self.coefficients.q_porosity,
            self.coefficients.porosity_dof,  # I need this for edge based methods
            self.q[('mt', 0)],
            # VRANS end
            self.u[0].femSpace.dofMap.l2g,
            self.l2g[0]['freeGlobal'],
            self.mesh.elementDiametersArray,
            degree_polynomial,
            self.u[0].dof,
            self.u_dof_old,  # For Backward Euler this is un, for SSP this is the lstage
            self.coefficients.q_v,
            self.timeIntegration.m_tmp[0],
            self.q[('u', 0)],
            self.q[('grad(u)',0)],
            self.timeIntegration.beta_bdf[0],
            self.q['dV'],
            self.q['dV_last'],
            self.q[('cfl', 0)],
            self.edge_based_cfl,
            self.shockCapturing.numDiff[0],
            self.shockCapturing.numDiff_last[0],
            self.offset[0], self.stride[0],
            r,
            self.mesh.nExteriorElementBoundaries_global,
            self.mesh.exteriorElementBoundariesArray,
            self.mesh.elementBoundaryElementsArray,
            self.mesh.elementBoundaryLocalElementBoundariesArray,
            self.coefficients.ebqe_v,
            # VRANS start
            self.coefficients.ebqe_porosity,
            # VRANS end
            self.numericalFlux.isDOFBoundary[0],
            self.numericalFlux.ebqe[('u', 0)],
            self.ebqe[('advectiveFlux_bc_flag', 0)],
            self.ebqe[('advectiveFlux_bc', 0)],
            self.coefficients.ebqe_phi, self.coefficients.epsFact,
            self.ebqe[('u', 0)],
            self.ebqe[('advectiveFlux', 0)],
            # ENTROPY VISCOSITY and ARTIFICIAL COMRPESSION
            self.coefficients.cE,
            self.coefficients.cK,
            # PARAMETERS FOR LOG BASED ENTROPY FUNCTION
            self.coefficients.uL,
            self.coefficients.uR,
            # PARAMETERS FOR EDGE VISCOSITY
            len(rowptr) - 1,  # num of DOFs
            len(Cx),  # num of non-zero entries in the sparsity pattern
            rowptr,  # Row indices for Sparsity Pattern (convenient for DOF loops)
            colind,  # Column indices for Sparsity Pattern (convenient for DOF loops)
            self.csrRowIndeces[(0, 0)],  # row indices (convenient for element loops)
            self.csrColumnOffsets[(0, 0)],  # column indices (convenient for element loops)
            self.csrColumnOffsets_eb[(0, 0)],  # indices for boundary terms
            # C matrices
            Cx,
            Cy,
            Cz,
            CTx,
            CTy,
            CTz,
            self.ML,
<<<<<<< HEAD
=======
            self.delta_x_ij,
>>>>>>> cfd04448
            # PARAMETERS FOR 1st or 2nd ORDER MPP METHOD
            self.coefficients.LUMPED_MASS_MATRIX,
            self.coefficients.STABILIZATION_TYPE,
            self.coefficients.ENTROPY_TYPE,
            # FLUX CORRECTED TRANSPORT
            self.dLow,
            self.fluxMatrix,
            self.uDotLow,
            self.uLow,
            self.dt_times_dC_minus_dL,
            self.min_u_bc,
            self.max_u_bc,
            self.quantDOFs)
        if self.forceStrongConditions:
            for dofN, g in list(self.dirichletConditionsForceDOF.DOFBoundaryConditionsDict.items()):
                r[dofN] = 0

        if (self.auxiliaryCallCalculateResidual == False):
            edge_based_cflMax = globalMax(self.edge_based_cfl.max()) * self.timeIntegration.dt
            cell_based_cflMax = globalMax(self.q[('cfl', 0)].max()) * self.timeIntegration.dt
            logEvent("...   Current dt = " + str(self.timeIntegration.dt), level=4)
            logEvent("...   Maximum Cell Based CFL = " + str(cell_based_cflMax), level=2)
            logEvent("...   Maximum Edge Based CFL = " + str(edge_based_cflMax), level=2)

        if self.stabilization:
            self.stabilization.accumulateSubgridMassHistory(self.q)
        logEvent("Global residual", level=9, data=r)

        self.nonlinear_function_evaluations += 1
        if self.globalResidualDummy is None:
            self.globalResidualDummy = np.zeros(r.shape, 'd')

    def getJacobian(self, jacobian):
        cfemIntegrals.zeroJacobian_CSR(self.nNonzerosInJacobian,
                                       jacobian)

        degree_polynomial = 1
        try:
            degree_polynomial = self.u[0].femSpace.order
        except:
            pass
<<<<<<< HEAD

=======
        if self.delta_x_ij is None:
            self.delta_x_ij = -np.ones((self.nNonzerosInJacobian*3,),'d')
>>>>>>> cfd04448
        self.calculateJacobian(  # element
            self.timeIntegration.dt,
            self.u[0].femSpace.elementMaps.psi,
            self.u[0].femSpace.elementMaps.grad_psi,
            self.mesh.nodeArray,
            self.mesh.nodeVelocityArray,
            self.MOVING_DOMAIN,
            self.mesh.elementNodesArray,
            self.elementQuadratureWeights[('u', 0)],
            self.u[0].femSpace.psi,
            self.u[0].femSpace.grad_psi,
            self.u[0].femSpace.psi,
            self.u[0].femSpace.grad_psi,
            # element boundary
            self.u[0].femSpace.elementMaps.psi_trace,
            self.u[0].femSpace.elementMaps.grad_psi_trace,
            self.elementBoundaryQuadratureWeights[('u', 0)],
            self.u[0].femSpace.psi_trace,
            self.u[0].femSpace.grad_psi_trace,
            self.u[0].femSpace.psi_trace,
            self.u[0].femSpace.grad_psi_trace,
            self.u[0].femSpace.elementMaps.boundaryNormals,
            self.u[0].femSpace.elementMaps.boundaryJacobians,
            self.mesh.nElements_global,
            self.coefficients.useMetrics,
            self.timeIntegration.alpha_bdf,
            self.shockCapturing.lag,
            self.shockCapturing.shockCapturingFactor,
            # VRANS start
            self.coefficients.q_porosity,
            # VRANS end
            self.u[0].femSpace.dofMap.l2g,
            self.l2g[0]['freeGlobal'],
            self.mesh.elementDiametersArray,
            degree_polynomial,
            self.u[0].dof,
            self.coefficients.q_v,
            self.timeIntegration.beta_bdf[0],
            self.q[('cfl', 0)],
            self.shockCapturing.numDiff_last[0],
            self.csrRowIndeces[(0, 0)], self.csrColumnOffsets[(0, 0)],
            jacobian,
            self.delta_x_ij,
            self.mesh.nExteriorElementBoundaries_global,
            self.mesh.exteriorElementBoundariesArray,
            self.mesh.elementBoundaryElementsArray,
            self.mesh.elementBoundaryLocalElementBoundariesArray,
            self.coefficients.ebqe_v,
            # VRANS start
            self.coefficients.ebqe_porosity,
            # VRANS end
            self.numericalFlux.isDOFBoundary[0],
            self.numericalFlux.ebqe[('u', 0)],
            self.ebqe[('advectiveFlux_bc_flag', 0)],
            self.ebqe[('advectiveFlux_bc', 0)],
            self.csrColumnOffsets_eb[(0, 0)],
            self.coefficients.LUMPED_MASS_MATRIX)
        # Load the Dirichlet conditions directly into residual
        if self.forceStrongConditions:
            scaling = 1.0  # probably want to add some scaling to match non-dirichlet diagonals in linear system
            for dofN in list(self.dirichletConditionsForceDOF.DOFBoundaryConditionsDict.keys()):
                global_dofN = dofN
                for i in range(
                    self.rowptr[global_dofN],
                    self.rowptr[
                        global_dofN + 1]):
                    if (self.colind[i] == global_dofN):
                            # print "RBLES forcing residual cj = %s dofN= %s
                            # global_dofN= %s was self.nzval[i]= %s now =%s " %
                            # (cj,dofN,global_dofN,self.nzval[i],scaling)
                        self.nzval[i] = scaling
                    else:
                        self.nzval[i] = 0.0
                        # print "RBLES zeroing residual cj = %s dofN= %s
                        # global_dofN= %s " % (cj,dofN,global_dofN)
        logEvent("Jacobian ", level=10, data=jacobian)
        # mwf decide if this is reasonable for solver statistics
        self.nonlinear_function_jacobian_evaluations += 1
        return jacobian

    def calculateElementQuadrature(self):
        """
        Calculate the physical location and weights of the quadrature rules
        and the shape information at the quadrature points.

        This function should be called only when the mesh changes.
        """
        self.u[0].femSpace.elementMaps.getValues(self.elementQuadraturePoints,
                                                 self.q['x'])
        self.u[0].femSpace.elementMaps.getBasisValuesRef(
            self.elementQuadraturePoints)
        self.u[0].femSpace.elementMaps.getBasisGradientValuesRef(
            self.elementQuadraturePoints)
        self.u[0].femSpace.getBasisValuesRef(self.elementQuadraturePoints)
        self.u[0].femSpace.getBasisGradientValuesRef(
            self.elementQuadraturePoints)
        self.coefficients.initializeElementQuadrature(
            self.timeIntegration.t, self.q)
        if self.stabilization is not None:
            self.stabilization.initializeElementQuadrature(
                self.mesh, self.timeIntegration.t, self.q)
            self.stabilization.initializeTimeIntegration(self.timeIntegration)
        if self.shockCapturing is not None:
            self.shockCapturing.initializeElementQuadrature(
                self.mesh, self.timeIntegration.t, self.q)

    def calculateElementBoundaryQuadrature(self):
        pass

    def calculateExteriorElementBoundaryQuadrature(self):
        """
        Calculate the physical location and weights of the quadrature rules
        and the shape information at the quadrature points on global element boundaries.

        This function should be called only when the mesh changes.
        """
        #
        # get physical locations of element boundary quadrature points
        #
        # assume all components live on the same mesh
        self.u[0].femSpace.elementMaps.getBasisValuesTraceRef(
            self.elementBoundaryQuadraturePoints)
        self.u[0].femSpace.elementMaps.getBasisGradientValuesTraceRef(
            self.elementBoundaryQuadraturePoints)
        self.u[0].femSpace.getBasisValuesTraceRef(
            self.elementBoundaryQuadraturePoints)
        self.u[0].femSpace.getBasisGradientValuesTraceRef(
            self.elementBoundaryQuadraturePoints)
        self.u[0].femSpace.elementMaps.getValuesGlobalExteriorTrace(
            self.elementBoundaryQuadraturePoints, self.ebqe['x'])
        self.fluxBoundaryConditionsObjectsDict = dict([(cj, FluxBoundaryConditions(self.mesh,
                                                                                   self.nElementBoundaryQuadraturePoints_elementBoundary,
                                                                                   self.ebqe[('x')],
                                                                                   self.advectiveFluxBoundaryConditionsSetterDict[cj],
                                                                                   self.diffusiveFluxBoundaryConditionsSetterDictDict[cj]))
                                                       for cj in list(self.advectiveFluxBoundaryConditionsSetterDict.keys())])
        self.coefficients.initializeGlobalExteriorElementBoundaryQuadrature(
            self.timeIntegration.t, self.ebqe)

    def estimate_mt(self):
        pass

    def calculateSolutionAtQuadrature(self):
        pass

    def calculateAuxiliaryQuantitiesAfterStep(self):
        pass

    def updateAfterMeshMotion(self):
        pass<|MERGE_RESOLUTION|>--- conflicted
+++ resolved
@@ -1160,8 +1160,6 @@
     def FCTStep(self):
         rowptr, colind, MassMatrix = self.MC_global.getCSRrepresentation()
         limited_solution = np.zeros((len(rowptr) - 1),'d')
-<<<<<<< HEAD
-=======
         self.u_free_dof_stage_0_l = np.zeros((len(rowptr) - 1),'d')
         self.timeIntegration.u_dof_stage[0][self.timeIntegration.lstage],  # soln
         fromFreeToGlobal=0
@@ -1172,17 +1170,12 @@
                                                                self.dirichletConditions[0].global2freeGlobal_free_dofs,
                                                                self.u_free_dof_stage_0_l,
                                                                self.timeIntegration.u_dof_stage[0][self.timeIntegration.lstage])
->>>>>>> cfd04448
         self.vos.FCTStep(
             self.nnz,  # number of non zero entries
             len(rowptr) - 1,  # number of DOFs
             self.ML,  # Lumped mass matrix
-<<<<<<< HEAD
-            self.timeIntegration.u_dof_stage[0][self.timeIntegration.lstage],  # soln
-=======
             #self.timeIntegration.u_dof_stage[0][self.timeIntegration.lstage],  # soln
             self.u_free_dof_stage_0_l,
->>>>>>> cfd04448
             self.timeIntegration.u,  # high order solution
             self.uLow,
             limited_solution,
@@ -1196,11 +1189,6 @@
         self.timeIntegration.u[:] = limited_solution
 
     def kth_FCT_step(self):
-<<<<<<< HEAD
-=======
-        import pdb
-        pdb._set_trace()
->>>>>>> cfd04448
         rowptr, colind, MassMatrix = self.MC_global.getCSRrepresentation()        
         limitedFlux = np.zeros(self.nnz)
         limited_solution = np.zeros((len(rowptr) - 1),'d')
@@ -1212,11 +1200,7 @@
                                                                self.dirichletConditions[0].global2freeGlobal_global_dofs,
                                                                self.dirichletConditions[0].global2freeGlobal_free_dofs,
                                                                limited_solution,
-<<<<<<< HEAD
-                                                               self.timeintegration.u_dof_stage[0][self.timeIntegration.stage])
-=======
                                                                self.timeintegration.u_dof_stage[0][self.timeIntegration.lstage])
->>>>>>> cfd04448
         
         self.vos.kth_FCT_step(
             self.timeIntegration.dt,
@@ -1514,11 +1498,8 @@
         else:
             self.calculateResidual = self.vos.calculateResidual_entropy_viscosity
             self.calculateJacobian = self.vos.calculateMassMatrix
-<<<<<<< HEAD
-=======
         if self.delta_x_ij is None:
             self.delta_x_ij = -np.ones((self.nNonzerosInJacobian*3,),'d')
->>>>>>> cfd04448
         self.calculateResidual(  # element
             self.timeIntegration.dt,
             self.u[0].femSpace.elementMaps.psi,
@@ -1611,10 +1592,7 @@
             CTy,
             CTz,
             self.ML,
-<<<<<<< HEAD
-=======
             self.delta_x_ij,
->>>>>>> cfd04448
             # PARAMETERS FOR 1st or 2nd ORDER MPP METHOD
             self.coefficients.LUMPED_MASS_MATRIX,
             self.coefficients.STABILIZATION_TYPE,
@@ -1656,12 +1634,8 @@
             degree_polynomial = self.u[0].femSpace.order
         except:
             pass
-<<<<<<< HEAD
-
-=======
         if self.delta_x_ij is None:
             self.delta_x_ij = -np.ones((self.nNonzerosInJacobian*3,),'d')
->>>>>>> cfd04448
         self.calculateJacobian(  # element
             self.timeIntegration.dt,
             self.u[0].femSpace.elementMaps.psi,
