# A type of -*- python -*- file
"""
An optimized volume-of-fluid  transport module
"""
from __future__ import absolute_import
from __future__ import division
from builtins import range
from past.utils import old_div
import numpy as np
from math import fabs
import proteus
from proteus import cfemIntegrals, Quadrature, Norms, Comm
from proteus.NonlinearSolvers import NonlinearEquation
from proteus.FemTools import (DOFBoundaryConditions,
                              FluxBoundaryConditions,
                              C0_AffineLinearOnSimplexWithNodalBasis)
from proteus.flcbdfWrappers import globalMax
from proteus.Profiling import memory
from proteus.Profiling import logEvent
from proteus.Transport import OneLevelTransport
from proteus.TransportCoefficients import TC_base
from proteus.SubgridError import SGE_base
from proteus.ShockCapturing import ShockCapturing_base
from proteus.LinearAlgebraTools import SparseMat
from proteus.NonlinearSolvers import ExplicitLumpedMassMatrix,ExplicitConsistentMassMatrixForVOF
from proteus import TimeIntegration
from . import cVOS3P


class SubgridError(SGE_base):

    def __init__(self, coefficients, nd):
        proteus.SubgridError.SGE_base.__init__(
            self, coefficients, nd, lag=False)

    def initializeElementQuadrature(self, mesh, t, cq):
        pass

    def updateSubgridErrorHistory(self, initializationPhase=False):
        pass

    def calculateSubgridError(self, q):
        pass


class ShockCapturing(ShockCapturing_base):

    def __init__(
            self,
            coefficients,
            nd,
            shockCapturingFactor=0.25,
            lag=True,
            nStepsToDelay=None):
        proteus.ShockCapturing.ShockCapturing_base.__init__(
            self, coefficients, nd, shockCapturingFactor, lag)
        self.nStepsToDelay = nStepsToDelay
        self.nSteps = 0
        if self.lag:
            logEvent("VOS3P.ShockCapturing: lagging requested but must lag the first step; switching lagging off and delaying")
            self.nStepsToDelay = 1
            self.lag = False

    def initializeElementQuadrature(self, mesh, t, cq):
        self.mesh = mesh
        self.numDiff = []
        self.numDiff_last = []
        for ci in range(self.nc):
            self.numDiff.append(cq[('numDiff', ci, ci)])
            self.numDiff_last.append(cq[('numDiff', ci, ci)])

    def updateShockCapturingHistory(self):
        self.nSteps += 1
        if self.lag:
            for ci in range(self.nc):
                self.numDiff_last[ci][:] = self.numDiff[ci]
        if self.lag == False and self.nStepsToDelay is not None and self.nSteps > self.nStepsToDelay:
            logEvent("VOS3P.ShockCapturing: switched to lagged shock capturing")
            self.lag = True
            self.numDiff_last = []
            for ci in range(self.nc):
                self.numDiff_last.append(self.numDiff[ci].copy())
        logEvent("VOS3P: max numDiff %e" % (globalMax(self.numDiff_last[0].max()),))


class NumericalFlux(
        proteus.NumericalFlux.Advection_DiagonalUpwind_Diffusion_IIPG_exterior):

    def __init__(self, vt,
                 getPointwiseBoundaryConditions,
                 getAdvectiveFluxBoundaryConditions,
                 getDiffusiveFluxBoundaryConditions,
                 getPeriodicBoundaryConditions=None):
        proteus.NumericalFlux.Advection_DiagonalUpwind_Diffusion_IIPG_exterior.__init__(self, vt, getPointwiseBoundaryConditions,
                                                                                        getAdvectiveFluxBoundaryConditions,
                                                                                        getDiffusiveFluxBoundaryConditions)


class RKEV(proteus.TimeIntegration.SSP):
    from proteus import TimeIntegration
    """
    Wrapper for SSPRK time integration using EV

    ... more to come ...
    """

    def __init__(self, transport, timeOrder=1, runCFL=0.1, integrateInterpolationPoints=False):
        TimeIntegration.SSP.__init__(self, transport, integrateInterpolationPoints=integrateInterpolationPoints)
        self.runCFL = runCFL
        self.dtLast = None
        self.isAdaptive = True
        # About the cfl
        assert transport.coefficients.STABILIZATION_TYPE > 0, "SSP method just works for edge based EV methods; i.e., STABILIZATION_TYPE>0"
        assert hasattr(transport, 'edge_based_cfl'), "No edge based cfl defined"
        self.cfl = transport.edge_based_cfl
        # Stuff particular for SSP
        self.timeOrder = timeOrder  # order of approximation
        self.nStages = timeOrder  # number of stages total
        self.lstage = 0  # last stage completed
        # storage vectors
        self.u_dof_last = {}
        # per component stage values, list with array at each stage
        self.u_dof_stage = {}
        for ci in range(self.nc):
            if ('m', ci) in transport.q:
                self.u_dof_last[ci] = transport.u[ci].dof.copy()
                self.u_dof_stage[ci] = []
                for k in range(self.nStages + 1):
                    self.u_dof_stage[ci].append(transport.u[ci].dof.copy())

    # def set_dt(self, DTSET):
    #    self.dt = DTSET #  don't update t
    def choose_dt(self):
        maxCFL = 1.0e-6
        maxCFL = max(maxCFL, globalMax(self.cfl.max()))
        self.dt = old_div(self.runCFL, maxCFL)
        if self.dtLast is None:
            self.dtLast = self.dt
        self.t = self.tLast + self.dt
        self.substeps = [self.t for i in range(self.nStages)]  # Manuel is ignoring different time step levels for now

    def initialize_dt(self, t0, tOut, q):
        """
        Modify self.dt
        """
        self.tLast = t0
        self.choose_dt()
        self.t = t0 + self.dt

    def setCoefficients(self):
        """
        beta are all 1's here
        mwf not used right now
        """
        self.alpha = np.zeros((self.nStages, self.nStages), 'd')
        self.dcoefs = np.zeros((self.nStages), 'd')

    def updateStage(self):
        """
        Need to switch to use coefficients
        """
        self.lstage += 1
        assert self.timeOrder in [1, 2, 3]
        assert self.lstage > 0 and self.lstage <= self.timeOrder
        if self.timeOrder == 3:
            if self.lstage == 1:
                logEvent("First stage of SSP33 method", level=4)
                for ci in range(self.nc):
                    self.u_dof_stage[ci][self.lstage][:] = self.transport.u[ci].dof
                    # update u_dof_old
                    self.transport.u_dof_old[:] = self.u_dof_stage[ci][self.lstage]
            elif self.lstage == 2:
                logEvent("Second stage of SSP33 method", level=4)
                for ci in range(self.nc):
                    self.u_dof_stage[ci][self.lstage][:] = self.transport.u[ci].dof
                    self.u_dof_stage[ci][self.lstage] *= old_div(1., 4.)
                    self.u_dof_stage[ci][self.lstage] += 3. / 4. * self.u_dof_last[ci]
                    # Update u_dof_old
                    self.transport.u_dof_old[:] = self.u_dof_stage[ci][self.lstage]
            elif self.lstage == 3:
                logEvent("Third stage of SSP33 method", level=4)
                for ci in range(self.nc):
                    self.u_dof_stage[ci][self.lstage][:] = self.transport.u[ci].dof
                    self.u_dof_stage[ci][self.lstage] *= old_div(2.0, 3.0)
                    self.u_dof_stage[ci][self.lstage] += 1.0 / 3.0 * self.u_dof_last[ci]
                    # update u_dof_old
                    self.transport.u_dof_old[:] = self.u_dof_last[ci]
                    # update solution to u[0].dof
                    self.transport.u[ci].dof[:] = self.u_dof_stage[ci][self.lstage]
        elif self.timeOrder == 2:
            if self.lstage == 1:
                logEvent("First stage of SSP22 method", level=4)
                for ci in range(self.nc):
                    self.u_dof_stage[ci][self.lstage][:] = self.transport.u[ci].dof
                    # Update u_dof_old
                    self.transport.u_dof_old[:] = self.transport.u[ci].dof
            elif self.lstage == 2:
                logEvent("Second stage of SSP22 method", level=4)
                for ci in range(self.nc):
                    self.u_dof_stage[ci][self.lstage][:] = self.transport.u[ci].dof
                    self.u_dof_stage[ci][self.lstage][:] *= old_div(1., 2.)
                    self.u_dof_stage[ci][self.lstage][:] += 1. / 2. * self.u_dof_last[ci]
                    # update u_dof_old
                    self.transport.u_dof_old[:] = self.u_dof_last[ci]
                    # update solution to u[0].dof
                    self.transport.u[ci].dof[:] = self.u_dof_stage[ci][self.lstage]
        else:
            assert self.timeOrder == 1
            for ci in range(self.nc):
                self.u_dof_stage[ci][self.lstage][:] = self.transport.u[ci].dof[:]

    def initializeTimeHistory(self, resetFromDOF=True):
        """
        Push necessary information into time history arrays
        """
        for ci in range(self.nc):
            self.u_dof_last[ci][:] = self.transport.u[ci].dof[:]
            for k in range(self.nStages):
                self.u_dof_stage[ci][k][:] = self.transport.u[ci].dof[:]

    def updateTimeHistory(self, resetFromDOF=False):
        """
        assumes successful step has been taken
        """

        self.t = self.tLast + self.dt
        for ci in range(self.nc):
            self.u_dof_last[ci][:] = self.transport.u[ci].dof[:]
            for k in range(self.nStages):
                self.u_dof_stage[ci][k][:] = self.transport.u[ci].dof[:]
        self.lstage = 0
        self.dtLast = self.dt
        self.tLast = self.t

    def generateSubsteps(self, tList):
        """
        create list of substeps over time values given in tList. These correspond to stages
        """
        self.substeps = []
        tLast = self.tLast
        for t in tList:
            dttmp = t - tLast
            self.substeps.extend([tLast + dttmp for i in range(self.nStages)])
            tLast = t

    def resetOrder(self, order):
        """
        initialize data structures for stage updges
        """
        self.timeOrder = order  # order of approximation
        self.nStages = order  # number of stages total
        self.lstage = 0  # last stage completed
        # storage vectors
        # per component stage values, list with array at each stage
        self.u_dof_stage = {}
        for ci in range(self.nc):
            if ('m', ci) in self.transport.q:
                self.u_dof_stage[ci] = []
                for k in range(self.nStages + 1):
                    self.u_dof_stage[ci].append(self.transport.u[ci].dof.copy())
        self.substeps = [self.t for i in range(self.nStages)]

    def setFromOptions(self, nOptions):
        """
        allow classes to set various numerical parameters
        """
        if 'runCFL' in dir(nOptions):
            self.runCFL = nOptions.runCFL
        flags = ['timeOrder']
        for flag in flags:
            if flag in dir(nOptions):
                val = getattr(nOptions, flag)
                setattr(self, flag, val)
                if flag == 'timeOrder':
                    self.resetOrder(self.timeOrder)


class Coefficients(proteus.TransportCoefficients.TC_base):
    from proteus.ctransportCoefficients import VOFCoefficientsEvaluate
    from proteus.ctransportCoefficients import VolumeAveragedVOFCoefficientsEvaluate
    from proteus.cfemIntegrals import copyExteriorElementBoundaryValuesFromElementBoundaryValues

    def __init__(
            self,
            LS_model=None,
            V_model=0,
            RD_model=None,
            ME_model=1,
            VOF_model=2,
            SED_model=4,
            checkMass=True,
            epsFact=0.0,
            useMetrics=0.0,
            sc_uref=1.0,
            sc_beta=1.0,
            setParamsFunc=None,
            movingDomain=False,
            vos_function=None,
            forceStrongConditions=0,
            # FOR EDGE BASED EV
            STABILIZATION_TYPE=0,
            ENTROPY_TYPE=2,  # logarithmic
            LUMPED_MASS_MATRIX=False,
            FCT=True,
            num_fct_iter=1,
            global_min_u=0.0,
            global_max_u=0.75,
            # FOR ENTROPY VISCOSITY
            cE=1.0,
            uL=0.0,
            uR=1.0,
            # FOR ARTIFICIAL COMPRESSION
            cK=0.0,
            # OUTPUT quantDOFs
            outputQuantDOFs=False):
        self.vos_function=vos_function
        self.useMetrics = useMetrics
        self.variableNames = ['vos']
        nc = 1
        mass = {0: {0: 'linear'}}
        advection = {0: {0: 'linear'}}
        hamiltonian = {}
        diffusion = {}
        potential = {}
        reaction = {}
        TC_base.__init__(self,
                         nc,
                         mass,
                         advection,
                         diffusion,
                         potential,
                         reaction,
                         hamiltonian,
                         self.variableNames,
                         movingDomain=movingDomain)
        self.epsFact = epsFact
        self.flowModelIndex = V_model
        self.modelIndex = ME_model
        self.VOF_model = VOF_model
        self.SED_model = SED_model
        self.RD_modelIndex = RD_model
        self.LS_modelIndex = LS_model
        self.sc_uref = sc_uref
        self.sc_beta = sc_beta
        self.checkMass = checkMass
        # VRANS
        self.q_porosity = None
        self.ebq_porosity = None
        self.ebqe_porosity = None
        self.porosity_dof = None
        self.setParamsFunc = setParamsFunc
        self.flowCoefficients = None
        self.movingDomain = movingDomain
        # EDGE BASED (AND ENTROPY) VISCOSITY
        self.LUMPED_MASS_MATRIX = LUMPED_MASS_MATRIX
        self.STABILIZATION_TYPE = STABILIZATION_TYPE
        self.ENTROPY_TYPE = ENTROPY_TYPE
        self.FCT = FCT
        self.num_fct_iter=num_fct_iter
        self.global_min_u=global_min_u
        self.global_max_u=global_max_u
        self.uL = uL
        self.uR = uR
        self.cK = cK
        self.forceStrongConditions = forceStrongConditions
        self.cE = cE
        self.outputQuantDOFs = outputQuantDOFs

        #mql. Tmp assert while we clean the code
        #NOTES: This code is very not cleaned up. Here are some things to do:
        # * Decide methods to support. I lean towards STABILIZTION_TYPE=0,4 (supg, DKuzmin)
        # * Clean the code accordingly. See VOF and VOF3P as reference
        # * For now just STAB=0 and 4 work
        assert self.STABILIZATION_TYPE in [0,4]
        if self.STABILIZATION_TYPE == 4:
            assert self.LUMPED_MASS_MATRIX, "While we clean this code use LUMPED_MASS_MATRIX"
            
    def initializeMesh(self, mesh):
        self.eps = self.epsFact * mesh.h

    def attachModels(self, modelList):
        # self
        self.model = modelList[self.modelIndex]

        #self.u_old_dof = np.zeros(self.model.u[0].dof.shape,'d')
        self.u_old_dof = np.copy(self.model.u[0].dof)

        # redistanced level set
        if self.RD_modelIndex is not None:
            self.rdModel = modelList[self.RD_modelIndex]
        # level set
        if self.LS_modelIndex is not None:
            self.lsModel = modelList[self.LS_modelIndex]
            self.q_phi = modelList[self.LS_modelIndex].q[('u', 0)]
            self.ebqe_phi = modelList[self.LS_modelIndex].ebqe[('u', 0)]
            if ('u', 0) in modelList[self.LS_modelIndex].ebq:
                self.ebq_phi = modelList[self.LS_modelIndex].ebq[('u', 0)]
        else:
            self.ebqe_phi = np.zeros(
                self.model.ebqe[
                    ('u', 0)].shape, 'd')  # cek hack, we don't need this
        if self.modelIndex is not None:
            self.vos_dof = self.model.u[0].dof.copy()
            self.q_vos = self.model.q[('u',0)].copy()
            self.q_dvos_dt = self.model.q[('mt',0)].copy()
            self.q_dvos_dt[:] = 0.0
            self.ebqe_vos = self.model.ebqe[('u',0)].copy()
            self.qebqe_vos = self.model.ebqe[('u',0)].copy()
            if self.vos_function is not None:
                self.vos_dof[:] = 0.0
                for eN in range(self.model.q['x'].shape[0]):
                    for k in range(self.model.q['x'].shape[1]):
                        self.q_vos[eN,k] = self.vos_function(self.model.q['x'][eN,k])
                        self.q_dvos_dt[eN,k] = self.vos_function(self.model.q['x'][eN,k])
                for eN in range(self.model.ebqe['x'].shape[0]):
                    for k in range(self.model.ebqe['x'].shape[1]):
                        self.ebqe_vos[eN,k] = self.vos_function(self.model.ebqe['x'][eN,k])

        # flow model
        # print "flow model
        # index------------",self.flowModelIndex,modelList[self.flowModelIndex].q.has_key(('velocity',0))
        if self.flowModelIndex is not None:
            #if modelList[self.SED_model].q.has_key(('velocity', 0)):
            #    self.q_v = modelList[self.SED_model].q[('velocity', 0)]
            #    self.ebqe_v = modelList[
            #        self.flowModelIndex].ebqe[
            #        ('velocity', 0)]

            if ('velocity', 0) in modelList[self.SED_model].q:
                self.q_v = modelList[self.SED_model].q[('velocity', 0)]
                self.ebqe_v = modelList[self.SED_model].ebqe[('velocity', 0)]
            else:
                self.q_v = modelList[self.flowModelIndex].q[('f', 0)]
                self.ebqe_v = modelList[self.flowModelIndex].ebqe[('f', 0)]
            if ('velocity', 0) in modelList[self.SED_model].ebq:
                self.ebq_v = modelList[self.SED_model].ebq[('velocity', 0)]
            else:
                if ('f', 0) in modelList[self.flowModelIndex].ebq:
                    self.ebq_v = modelList[self.flowModelIndex].ebq[('f', 0)]
            self.flowCoefficients = modelList[self.flowModelIndex].coefficients
            if hasattr(self.flowCoefficients, 'q_porosity'):
                self.q_porosity = self.flowCoefficients.q_porosity.copy()
                self.q_porosity[:] = 1.0
            #if self.STABILIZATION_TYPE > 0:  # edge based stabilization: EV or smoothness based
            #    assert hasattr(self.flowCoefficients, 'porosity_dof'), 'If STABILIZATION_TYPE>0, the flow model must have porosity_dof'
            #    self.porosity_dof = self.flowCoefficients.porosity_dof
            #else:
            self.porosity_dof = np.ones(modelList[self.modelIndex].u[0].dof.shape, 'd')
        else:
            # If the flow model doesn't have porosity then set q_porosity=1 and porosity_dof=1
            self.q_porosity = np.ones(modelList[self.modelIndex].q[('u', 0)].shape, 'd')
            self.porosity_dof = np.ones(modelList[self.modelIndex].u[0].dof.shape, 'd')

            if self.setParamsFunc is not None:
                self.setParamsFunc(
                    modelList[
                        self.modelIndex].q['x'],
                    self.q_porosity)
            #
        #
        if hasattr(self.flowCoefficients, 'ebq_porosity'):
            self.ebq_porosity = self.flowCoefficients.ebq_porosity.copy()
            self.ebq_porosity[:] = 1.0
        elif ('u', 0) in modelList[self.modelIndex].ebq:
            self.ebq_porosity = np.ones(
                modelList[
                    self.modelIndex].ebq[
                    ('u', 0)].shape, 'd')
            if self.setParamsFunc is not None:
                self.setParamsFunc(
                    modelList[
                        self.modelIndex].ebq['x'],
                    self.ebq_porosity)
            #
        #
        if hasattr(self.flowCoefficients, 'ebqe_porosity'):
            self.ebqe_porosity = self.flowCoefficients.ebqe_porosity.copy()
            self.ebqe_porosity[:] = 1.0
        else:
            self.ebqe_porosity = np.ones(
                modelList[
                    self.modelIndex].ebqe[
                    ('u', 0)].shape, 'd')
            if self.setParamsFunc is not None:
                self.setParamsFunc(
                    modelList[
                        self.LS_modelIndex].ebqe['x'],
                    self.ebqe_porosity)
            #
        #

    def initializeElementQuadrature(self, t, cq):
        if self.flowModelIndex is None:
            self.q_v = np.ones(cq[('grad(u)', 0)].shape, 'd')
        # VRANS
        self.q_porosity = np.ones(cq[('u', 0)].shape, 'd')

    def initializeElementBoundaryQuadrature(self, t, cebq, cebq_global):
        if self.flowModelIndex is None:
            self.ebq_v = np.ones(cebq[('grad(u)', 0)].shape, 'd')
        # VRANS
        self.ebq_porosity = np.ones(cebq[('u', 0)].shape, 'd')

    def initializeGlobalExteriorElementBoundaryQuadrature(self, t, cebqe):
        if self.flowModelIndex is None:
            self.ebqe_v = np.ones(cebqe[('grad(u)', 0)].shape, 'd')
        # VRANS
        self.ebqe_porosity = np.ones(cebqe[('u', 0)].shape, 'd')

    def preStep(self, t, firstStep=False):
        # SAVE OLD SOLUTION #
        self.model.u_dof_old[:] = self.model.u[0].dof

        # COMPUTE NEW VELOCITY (if given by user) #
        if self.model.hasVelocityFieldAsFunction:
            self.model.updateVelocityFieldAsFunction()

        if self.checkMass:
            self.m_pre = Norms.scalarDomainIntegral(
                self.model.q['dV_last'], self.model.q[
                    ('m', 0)], self.model.mesh.nElements_owned)
            logEvent("Phase  0 mass before VOS3P step = %12.5e" %
                (self.m_pre,), level=2)
        #     self.m_last = Norms.scalarDomainIntegral(self.model.q['dV'],
        #                                              self.model.timeIntegration.m_last[0],
        #                                              self.model.mesh.nElements_owned)
        #     logEvent("Phase  0 mass before VOS3P (m_last) step = %12.5e" % (self.m_last,),level=2)
        copyInstructions = {}
        return copyInstructions

    def postStep(self, t, firstStep=False):
        self.model.q['dV_last'][:] = self.model.q['dV']
        if self.checkMass:
            self.m_post = Norms.scalarDomainIntegral(
                self.model.q['dV'], self.model.q[
                    ('m', 0)], self.model.mesh.nElements_owned)
            logEvent("Phase  0 mass after VOS3P step = %12.5e" %
                (self.m_post,), level=2)
            # self.fluxIntegral = Norms.fluxDomainBoundaryIntegral(self.model.ebqe['dS'],
            #                                                     self.model.ebqe[('advectiveFlux',0)],
            #                                                     self.model.mesh)
            #logEvent("Phase  0 mass flux boundary integral after VOS step = %12.5e" % (self.fluxIntegral,),level=2)
            #logEvent("Phase  0 mass conservation after VOS step = %12.5e" % (self.m_post - self.m_last + self.model.timeIntegration.dt*self.fluxIntegral,),level=2)
            # divergence = Norms.fluxDomainBoundaryIntegralFromVector(self.model.ebqe['dS'],
            #                                                        self.ebqe_v,
            #                                                        self.model.ebqe['n'],
            #                                                        self.model.mesh)
            #logEvent("Divergence = %12.5e" % (divergence,),level=2)
        self.model.q_grad_vos = self.model.q[('grad(u)',0)]
        self.q_grad_vos = self.model.q_grad_vos
        #Limit vos (hard limit)
        
        # for eN in range(self.model.q['x'].shape[0]):
        #     for k in range(self.model.q['x'].shape[1]):                
        #         self.model.q[('u',0)][eN,k] = max(  self.model.q[('u',0)][eN,k], 1e-10)
        # for eN in range(self.model.ebq[('u',0)].shape[0]):
        #     for k in range(self.model.ebq[('u',0)].shape[1]):
        #         for l in range(len(self.model.ebq[('u',0)][eN,k])):
        #             self.model.ebq[('u',0)][eN,k,l] = max(  self.model.ebq[('u',0)][eN,k,l], 1e-10)
        # for eN in range(self.model.ebqe['x'].shape[0]):
        #     for k in range(self.model.ebqe['x'].shape[1]):
        #         self.model.ebqe[('u',0)][eN,k] = max(  self.model.ebqe[('u',0)][eN,k], 1e-10)


        copyInstructions = {}
        return copyInstructions

    def updateToMovingDomain(self, t, c):
        # in a moving domain simulation the velocity coming in is already for
        # the moving domain
        pass

    def evaluate(self, t, c):
        # mwf debug
        # print "VOS3Pcoeficients eval t=%s " % t
        if c[('f', 0)].shape == self.q_v.shape:
            v = self.q_v
            phi = self.q_phi
            porosity = self.q_porosity
        elif c[('f', 0)].shape == self.ebqe_v.shape:
            v = self.ebqe_v
            phi = self.ebqe_phi
            porosity = self.ebq_porosity
        elif ((self.ebq_v is not None and self.ebq_phi is not None) and c[('f', 0)].shape == self.ebq_v.shape):
            v = self.ebq_v
            phi = self.ebq_phi
            porosity = self.ebq_porosity
        else:
            v = None
            phi = None
            porosity = None
        if v is not None:
            # self.VOS3PCoefficientsEvaluate(self.eps,
            #                              v,
            #                              phi,
            #                              c[('u',0)],
            #                              c[('m',0)],
            #                              c[('dm',0,0)],
            #                              c[('f',0)],
            #                              c[('df',0,0)])
            self.VolumeAveragedVOFCoefficientsEvaluate(self.eps,
                                                       v,
                                                       phi,
                                                       porosity,
                                                       c[('u', 0)],
                                                       c[('m', 0)],
                                                       c[('dm', 0, 0)],
                                                       c[('f', 0)],
                                                       c[('df', 0, 0)])
        # if self.checkMass:
        #     logEvent("Phase  0 mass in eavl = %12.5e" % (Norms.scalarDomainIntegral(self.model.q['dV'],
        #                                                                        self.model.q[('m',0)],
        # self.model.mesh.nElements_owned),),level=2)


class LevelModel(proteus.Transport.OneLevelTransport):
    nCalls = 0

    def __init__(self,
                 uDict,
                 phiDict,
                 testSpaceDict,
                 matType,
                 dofBoundaryConditionsDict,
                 dofBoundaryConditionsSetterDict,
                 coefficients,
                 elementQuadrature,
                 elementBoundaryQuadrature,
                 fluxBoundaryConditionsDict=None,
                 advectiveFluxBoundaryConditionsSetterDict=None,
                 diffusiveFluxBoundaryConditionsSetterDictDict=None,
                 stressTraceBoundaryConditionsSetterDict=None,
                 stabilization=None,
                 shockCapturing=None,
                 conservativeFluxDict=None,
                 numericalFluxType=None,
                 TimeIntegrationClass=None,
                 massLumping=False,
                 reactionLumping=False,
                 options=None,
                 name='defaultName',
                 reuse_trial_and_test_quadrature=True,
                 sd=True,
                 movingDomain=False,
                 nullSpace='NoNullSpace'):
        self.auxiliaryCallCalculateResidual = False
        self.nullSpace=nullSpace
        #
        # set the objects describing the method and boundary conditions
        #
        self.movingDomain = movingDomain
        self.tLast_mesh = None
        #
        self.name = name
        self.sd = sd
        self.Hess = False
        self.lowmem = True
        self.timeTerm = True  # allow turning off  the  time derivative
        # self.lowmem=False
        self.testIsTrial = True
        self.phiTrialIsTrial = True
        self.u = uDict
        self.ua = {}  # analytical solutions
        self.phi = phiDict
        self.dphi = {}
        self.matType = matType
        # mwf try to reuse test and trial information across components if
        # spaces are the same
        self.reuse_test_trial_quadrature = reuse_trial_and_test_quadrature  # True#False
        if self.reuse_test_trial_quadrature:
            for ci in range(1, coefficients.nc):
                assert self.u[ci].femSpace.__class__.__name__ == self.u[
                    0].femSpace.__class__.__name__, "to reuse_test_trial_quad all femSpaces must be the same!"
        self.u_dof_old = None    
        # Simplicial Mesh
        # assume the same mesh for  all components for now
        self.mesh = self.u[0].femSpace.mesh
        self.testSpace = testSpaceDict
        self.dirichletConditions = dofBoundaryConditionsDict
        # explicit Dirichlet  conditions for now, no Dirichlet BC constraints
        self.dirichletNodeSetList = None
        self.coefficients = coefficients
        self.coefficients.initializeMesh(self.mesh)
        self.nc = self.coefficients.nc
        self.stabilization = stabilization
        self.shockCapturing = shockCapturing
        # no velocity post-processing for now
        self.conservativeFlux = conservativeFluxDict
        self.fluxBoundaryConditions = fluxBoundaryConditionsDict
        self.advectiveFluxBoundaryConditionsSetterDict = advectiveFluxBoundaryConditionsSetterDict
        self.diffusiveFluxBoundaryConditionsSetterDictDict = diffusiveFluxBoundaryConditionsSetterDictDict
        # determine whether  the stabilization term is nonlinear
        self.stabilizationIsNonlinear = False
        # cek come back
        if self.stabilization is not None:
            for ci in range(self.nc):
                if ci in coefficients.mass:
                    for flag in list(coefficients.mass[ci].values()):
                        if flag == 'nonlinear':
                            self.stabilizationIsNonlinear = True
                if ci in coefficients.advection:
                    for flag in list(coefficients.advection[ci].values()):
                        if flag == 'nonlinear':
                            self.stabilizationIsNonlinear = True
                if ci in coefficients.diffusion:
                    for diffusionDict in list(coefficients.diffusion[ci].values()):
                        for flag in list(diffusionDict.values()):
                            if flag != 'constant':
                                self.stabilizationIsNonlinear = True
                if ci in coefficients.potential:
                    for flag in list(coefficients.potential[ci].values()):
                        if flag == 'nonlinear':
                            self.stabilizationIsNonlinear = True
                if ci in coefficients.reaction:
                    for flag in list(coefficients.reaction[ci].values()):
                        if flag == 'nonlinear':
                            self.stabilizationIsNonlinear = True
                if ci in coefficients.hamiltonian:
                    for flag in list(coefficients.hamiltonian[ci].values()):
                        if flag == 'nonlinear':
                            self.stabilizationIsNonlinear = True
        # determine if we need element boundary storage
        self.elementBoundaryIntegrals = {}
        for ci in range(self.nc):
            self.elementBoundaryIntegrals[ci] = (
                (self.conservativeFlux is not None) or (
                    numericalFluxType is not None) or (
                    self.fluxBoundaryConditions[ci] == 'outFlow') or (
                    self.fluxBoundaryConditions[ci] == 'mixedFlow') or (
                    self.fluxBoundaryConditions[ci] == 'setFlow'))
        #
        # calculate some dimensions
        #
        # assume same space dim for all variables
        self.nSpace_global = self.u[0].femSpace.nSpace_global
        self.nDOF_trial_element = [
            u_j.femSpace.max_nDOF_element for u_j in list(self.u.values())]
        self.nDOF_phi_trial_element = [
            phi_k.femSpace.max_nDOF_element for phi_k in list(self.phi.values())]
        self.n_phi_ip_element = [
            phi_k.femSpace.referenceFiniteElement.interpolationConditions.nQuadraturePoints for phi_k in list(self.phi.values())]
        self.nDOF_test_element = [
            femSpace.max_nDOF_element for femSpace in list(self.testSpace.values())]
        self.nFreeDOF_global = [
            dc.nFreeDOF_global for dc in list(self.dirichletConditions.values())]
        self.nVDOF_element = sum(self.nDOF_trial_element)
        self.nFreeVDOF_global = sum(self.nFreeDOF_global)
        #
        NonlinearEquation.__init__(self, self.nFreeVDOF_global)
        #
        # build the quadrature point dictionaries from the input (this
        # is just for convenience so that the input doesn't have to be
        # complete)
        #
        elementQuadratureDict = {}
        elemQuadIsDict = isinstance(elementQuadrature, dict)
        if elemQuadIsDict:  # set terms manually
            for I in self.coefficients.elementIntegralKeys:
                if I in elementQuadrature:
                    elementQuadratureDict[I] = elementQuadrature[I]
                else:
                    elementQuadratureDict[I] = elementQuadrature['default']
        else:
            for I in self.coefficients.elementIntegralKeys:
                elementQuadratureDict[I] = elementQuadrature
        if self.stabilization is not None:
            for I in self.coefficients.elementIntegralKeys:
                if elemQuadIsDict:
                    if I in elementQuadrature:
                        elementQuadratureDict[
                            ('stab',) + I[1:]] = elementQuadrature[I]
                    else:
                        elementQuadratureDict[
                            ('stab',) + I[1:]] = elementQuadrature['default']
                else:
                    elementQuadratureDict[
                        ('stab',) + I[1:]] = elementQuadrature
        if self.shockCapturing is not None:
            for ci in self.shockCapturing.components:
                if elemQuadIsDict:
                    if ('numDiff', ci, ci) in elementQuadrature:
                        elementQuadratureDict[('numDiff', ci, ci)] = elementQuadrature[
                            ('numDiff', ci, ci)]
                    else:
                        elementQuadratureDict[('numDiff', ci, ci)] = elementQuadrature[
                            'default']
                else:
                    elementQuadratureDict[
                        ('numDiff', ci, ci)] = elementQuadrature
        if massLumping:
            for ci in list(self.coefficients.mass.keys()):
                elementQuadratureDict[('m', ci)] = Quadrature.SimplexLobattoQuadrature(
                    self.nSpace_global, 1)
            for I in self.coefficients.elementIntegralKeys:
                elementQuadratureDict[
                    ('stab',) + I[1:]] = Quadrature.SimplexLobattoQuadrature(self.nSpace_global, 1)
        if reactionLumping:
            for ci in list(self.coefficients.mass.keys()):
                elementQuadratureDict[('r', ci)] = Quadrature.SimplexLobattoQuadrature(
                    self.nSpace_global, 1)
            for I in self.coefficients.elementIntegralKeys:
                elementQuadratureDict[
                    ('stab',) + I[1:]] = Quadrature.SimplexLobattoQuadrature(self.nSpace_global, 1)
        elementBoundaryQuadratureDict = {}
        if isinstance(elementBoundaryQuadrature, dict):  # set terms manually
            for I in self.coefficients.elementBoundaryIntegralKeys:
                if I in elementBoundaryQuadrature:
                    elementBoundaryQuadratureDict[
                        I] = elementBoundaryQuadrature[I]
                else:
                    elementBoundaryQuadratureDict[
                        I] = elementBoundaryQuadrature['default']
        else:
            for I in self.coefficients.elementBoundaryIntegralKeys:
                elementBoundaryQuadratureDict[I] = elementBoundaryQuadrature
        #
        # find the union of all element quadrature points and
        # build a quadrature rule for each integral that has a
        # weight at each point in the union
        # mwf include tag telling me which indices are which quadrature rule?
        (self.elementQuadraturePoints, self.elementQuadratureWeights,
         self.elementQuadratureRuleIndeces) = Quadrature.buildUnion(elementQuadratureDict)
        self.nQuadraturePoints_element = self.elementQuadraturePoints.shape[0]
        self.nQuadraturePoints_global = self.nQuadraturePoints_element * \
            self.mesh.nElements_global
        #
        # Repeat the same thing for the element boundary quadrature
        #
        (self.elementBoundaryQuadraturePoints, self.elementBoundaryQuadratureWeights,
         self.elementBoundaryQuadratureRuleIndeces) = Quadrature.buildUnion(elementBoundaryQuadratureDict)
        self.nElementBoundaryQuadraturePoints_elementBoundary = self.elementBoundaryQuadraturePoints.shape[
            0]
        self.nElementBoundaryQuadraturePoints_global = (
            self.mesh.nElements_global *
            self.mesh.nElementBoundaries_element *
            self.nElementBoundaryQuadraturePoints_elementBoundary)
#        if isinstance(self.u[0].femSpace,C0_AffineLinearOnSimplexWithNodalBasis):
#            print self.nQuadraturePoints_element
#            if self.nSpace_global == 3:
#                assert(self.nQuadraturePoints_element == 5)
#            elif self.nSpace_global == 2:
#                assert(self.nQuadraturePoints_element == 6)
#            elif self.nSpace_global == 1:
#                assert(self.nQuadraturePoints_element == 3)
#
#            print self.nElementBoundaryQuadraturePoints_elementBoundary
#            if self.nSpace_global == 3:
#                assert(self.nElementBoundaryQuadraturePoints_elementBoundary == 4)
#            elif self.nSpace_global == 2:
#                assert(self.nElementBoundaryQuadraturePoints_elementBoundary == 4)
#            elif self.nSpace_global == 1:
#                assert(self.nElementBoundaryQuadraturePoints_elementBoundary == 1)

        #
        # storage dictionaries
        self.scalars_element = set()
        #
        # simplified allocations for test==trial and also check if space is mixed or not
        #
        self.q = {}
        self.ebq = {}
        self.ebq_global = {}
        self.ebqe = {}
        self.phi_ip = {}
        self.edge_based_cfl = np.zeros(self.u[0].dof.shape)+100
        # mesh
        self.q['x'] = np.zeros((self.mesh.nElements_global,self.nQuadraturePoints_element,3),'d')
        self.ebqe['x'] = np.zeros(
            (self.mesh.nExteriorElementBoundaries_global,
             self.nElementBoundaryQuadraturePoints_elementBoundary,
             3),
            'd')
        self.q[('u', 0)] = np.zeros(
            (self.mesh.nElements_global, self.nQuadraturePoints_element), 'd')
        self.q[('dV_u', 0)] = (old_div(1.0, self.mesh.nElements_global)) * \
            np.ones((self.mesh.nElements_global, self.nQuadraturePoints_element), 'd')
        self.q[
            ('grad(u)',
             0)] = np.zeros(
            (self.mesh.nElements_global,
             self.nQuadraturePoints_element,
             self.nSpace_global),
            'd')
        self.q[('m', 0)] = self.q[('u', 0)]
        self.q[('m_last', 0)] = np.zeros(
            (self.mesh.nElements_global, self.nQuadraturePoints_element), 'd')
        self.q[('mt', 0)] = np.zeros(
            (self.mesh.nElements_global, self.nQuadraturePoints_element), 'd')
        self.q['dV'] = np.zeros(
            (self.mesh.nElements_global, self.nQuadraturePoints_element), 'd')
        self.q['dV_last'] = -1000 * \
            np.ones((self.mesh.nElements_global, self.nQuadraturePoints_element), 'd')
        self.q[('m_tmp', 0)] = self.q[('u', 0)]
        self.q[('cfl', 0)] = np.zeros(
            (self.mesh.nElements_global, self.nQuadraturePoints_element), 'd')
        self.q[('numDiff', 0, 0)] = np.zeros(
            (self.mesh.nElements_global, self.nQuadraturePoints_element), 'd')
        self.ebqe[
            ('u',
             0)] = np.zeros(
            (self.mesh.nExteriorElementBoundaries_global,
             self.nElementBoundaryQuadraturePoints_elementBoundary),
            'd')
        self.ebqe[
            ('grad(u)',
             0)] = np.zeros(
            (self.mesh.nExteriorElementBoundaries_global,
             self.nElementBoundaryQuadraturePoints_elementBoundary,
             self.nSpace_global),
            'd')
        self.ebqe[
            ('advectiveFlux_bc_flag',
             0)] = np.zeros(
            (self.mesh.nExteriorElementBoundaries_global,
             self.nElementBoundaryQuadraturePoints_elementBoundary),
            'i')
        self.ebqe[
            ('advectiveFlux_bc',
             0)] = np.zeros(
            (self.mesh.nExteriorElementBoundaries_global,
             self.nElementBoundaryQuadraturePoints_elementBoundary),
            'd')
        self.ebqe[
            ('advectiveFlux',
             0)] = np.zeros(
            (self.mesh.nExteriorElementBoundaries_global,
             self.nElementBoundaryQuadraturePoints_elementBoundary),
            'd')
        self.ebq[
            ('u',
             0)] = np.zeros(
            (self.mesh.nExteriorElementBoundaries_global,
             self.nElementBoundaryQuadraturePoints_elementBoundary,
             self.nSpace_global),
            'd')
        self.ebq[
            ('u',
             1)] = np.zeros(
            (self.mesh.nExteriorElementBoundaries_global,
             self.nElementBoundaryQuadraturePoints_elementBoundary,
             self.nSpace_global),
            'd')
        self.ebq[
            ('u',
             2)] = np.zeros(
            (self.mesh.nExteriorElementBoundaries_global,
             self.nElementBoundaryQuadraturePoints_elementBoundary,
             self.nSpace_global),
            'd')
        self.ebq[
            ('grad(u)',
             0)] = np.zeros(
            (self.mesh.nExteriorElementBoundaries_global,
             self.nElementBoundaryQuadraturePoints_elementBoundary,
             self.nSpace_global),
            'd')
        self.ebq[
            ('grad(u)',
             1)] = np.zeros(
            (self.mesh.nExteriorElementBoundaries_global,
             self.nElementBoundaryQuadraturePoints_elementBoundary,
             self.nSpace_global),
            'd')
        self.ebq[
            ('grad(u)',
             2)] = np.zeros(
            (self.mesh.nExteriorElementBoundaries_global,
             self.nElementBoundaryQuadraturePoints_elementBoundary,
             self.nSpace_global),
            'd')
        # mql. Allow the user to provide functions to define the velocity field
        self.hasVelocityFieldAsFunction = False
        if ('velocityFieldAsFunction') in dir(options):
            self.velocityFieldAsFunction = options.velocityFieldAsFunction
            self.hasVelocityFieldAsFunction = True

        self.points_elementBoundaryQuadrature = set()
        self.scalars_elementBoundaryQuadrature = set(
            [('u', ci) for ci in range(self.nc)])
        self.vectors_elementBoundaryQuadrature = set()
        self.tensors_elementBoundaryQuadrature = set()
        self.inflowBoundaryBC = {}
        self.inflowBoundaryBC_values = {}
        self.inflowFlux = {}
        for cj in range(self.nc):
            self.inflowBoundaryBC[cj] = np.zeros(
                (self.mesh.nExteriorElementBoundaries_global,), 'i')
            self.inflowBoundaryBC_values[cj] = np.zeros(
                (self.mesh.nExteriorElementBoundaries_global, self.nDOF_trial_element[cj]), 'd')
            self.inflowFlux[cj] = np.zeros(
                (self.mesh.nExteriorElementBoundaries_global,
                 self.nElementBoundaryQuadraturePoints_elementBoundary),
                'd')
        self.internalNodes = set(range(self.mesh.nNodes_global))
        # identify the internal nodes this is ought to be in mesh
        # \todo move this to mesh
        for ebNE in range(self.mesh.nExteriorElementBoundaries_global):
            ebN = self.mesh.exteriorElementBoundariesArray[ebNE]
            eN_global = self.mesh.elementBoundaryElementsArray[ebN, 0]
            ebN_element = self.mesh.elementBoundaryLocalElementBoundariesArray[
                ebN, 0]
            for i in range(self.mesh.nNodes_element):
                if i != ebN_element:
                    I = self.mesh.elementNodesArray[eN_global, i]
                    self.internalNodes -= set([I])
        self.nNodes_internal = len(self.internalNodes)
        self.internalNodesArray = np.zeros((self.nNodes_internal,), 'i')
        for nI, n in enumerate(self.internalNodes):
            self.internalNodesArray[nI] = n
        #
        del self.internalNodes
        self.internalNodes = None
        logEvent("Updating local to global mappings", 2)
        self.updateLocal2Global()
        logEvent("Building time integration object", 2)
        logEvent(memory("inflowBC, internalNodes,updateLocal2Global",
                   "OneLevelTransport"), level=4)
        # mwf for interpolating subgrid error for gradients etc
        if self.stabilization and self.stabilization.usesGradientStabilization:
            self.timeIntegration = TimeIntegrationClass(
                self, integrateInterpolationPoints=True)
        else:
            self.timeIntegration = TimeIntegrationClass(self)

        if options is not None:
            self.timeIntegration.setFromOptions(options)
        logEvent(memory("TimeIntegration", "OneLevelTransport"), level=4)
        logEvent("Calculating numerical quadrature formulas", 2)
        self.calculateQuadrature()
        self.setupFieldStrides()
        
        # mql. Some ASSERTS to restrict the combination of the methods
        if self.coefficients.STABILIZATION_TYPE > 0:
            assert self.timeIntegration.isSSP == True, "If STABILIZATION_TYPE>0, use RKEV timeIntegration within VOF model"
            cond = 'levelNonlinearSolver' in dir(options) and (options.levelNonlinearSolver ==
                                                               ExplicitLumpedMassMatrix or options.levelNonlinearSolver == ExplicitConsistentMassMatrixForVOF)
            assert cond, "If STABILIZATION_TYPE>0, use levelNonlinearSolver=ExplicitLumpedMassMatrix or ExplicitConsistentMassMatrixForVOF"
        try:
            if 'levelNonlinearSolver' in dir(options) and options.levelNonlinearSolver == ExplicitLumpedMassMatrix:
                assert self.coefficients.LUMPED_MASS_MATRIX, "If levelNonlinearSolver=ExplicitLumpedMassMatrix, use LUMPED_MASS_MATRIX=True"
        except:
            pass
        if self.coefficients.LUMPED_MASS_MATRIX == True:
            #cond = self.coefficients.STABILIZATION_TYPE == 2
            #assert cond, "Use lumped mass matrix just with: STABILIZATION_TYPE=2 (smoothness based stab.)"
            cond = 'levelNonlinearSolver' in dir(options) and options.levelNonlinearSolver == ExplicitLumpedMassMatrix
            assert cond, "Use levelNonlinearSolver=ExplicitLumpedMassMatrix when the mass matrix is lumped"
        if self.coefficients.FCT == True:
            cond = self.coefficients.STABILIZATION_TYPE > 0, "Use FCT just with STABILIZATION_TYPE>0; i.e., edge based stabilization"
        # END OF ASSERTS

        # cek adding empty data member for low order numerical viscosity structures here for now
        self.ML = None  # lumped mass matrix
        self.MC_global = None  # consistent mass matrix
        self.cterm_global = None
        self.cterm_transpose_global = None
        # dL_global and dC_global are not the full matrices but just the CSR arrays containing the non zero entries
        self.residualComputed=False #TMP
        self.dLow= None
        self.fluxMatrix = None
        self.uDotLow = None
        self.uLow = None
        self.dt_times_dC_minus_dL = None
        self.min_u_bc = None
        self.max_u_bc = None
        # Aux quantity at DOFs to be filled by optimized code (MQL)
        self.quantDOFs = np.zeros(self.u[0].dof.shape, 'd')
            
        comm = Comm.get()
        self.comm = comm
        if comm.size() > 1:
            assert numericalFluxType is not None and numericalFluxType.useWeakDirichletConditions, "You must use a numerical flux to apply weak boundary conditions for parallel runs"

        logEvent(memory("stride+offset", "OneLevelTransport"), level=4)
        if numericalFluxType is not None:
            if options is None or options.periodicDirichletConditions is None:
                self.numericalFlux = numericalFluxType(
                    self,
                    dofBoundaryConditionsSetterDict,
                    advectiveFluxBoundaryConditionsSetterDict,
                    diffusiveFluxBoundaryConditionsSetterDictDict)
            else:
                self.numericalFlux = numericalFluxType(
                    self,
                    dofBoundaryConditionsSetterDict,
                    advectiveFluxBoundaryConditionsSetterDict,
                    diffusiveFluxBoundaryConditionsSetterDictDict,
                    options.periodicDirichletConditions)
        else:
            self.numericalFlux = None
        # set penalty terms
        # cek todo move into numerical flux initialization
        if 'penalty' in self.ebq_global:
            for ebN in range(self.mesh.nElementBoundaries_global):
                for k in range(
                        self.nElementBoundaryQuadraturePoints_elementBoundary):
                    self.ebq_global['penalty'][ebN, k] = old_div(self.numericalFlux.penalty_constant, (
                        self.mesh.elementBoundaryDiametersArray[ebN]**self.numericalFlux.penalty_power))
        # penalty term
        # cek move  to Numerical flux initialization
        if 'penalty' in self.ebqe:
            for ebNE in range(self.mesh.nExteriorElementBoundaries_global):
                ebN = self.mesh.exteriorElementBoundariesArray[ebNE]
                for k in range(
                        self.nElementBoundaryQuadraturePoints_elementBoundary):
                    self.ebqe['penalty'][ebNE, k] = old_div(self.numericalFlux.penalty_constant, \
                        self.mesh.elementBoundaryDiametersArray[ebN]**self.numericalFlux.penalty_power)
        logEvent(memory("numericalFlux", "OneLevelTransport"), level=4)
        self.elementEffectiveDiametersArray = self.mesh.elementInnerDiametersArray
        # use post processing tools to get conservative fluxes, None by default
        from proteus import PostProcessingTools
        self.velocityPostProcessor = PostProcessingTools.VelocityPostProcessingChooser(
            self)
        logEvent(memory("velocity postprocessor", "OneLevelTransport"), level=4)
        # helper for writing out data storage
        from proteus import Archiver
        self.elementQuadratureDictionaryWriter = Archiver.XdmfWriter()
        self.elementBoundaryQuadratureDictionaryWriter = Archiver.XdmfWriter()
        self.exteriorElementBoundaryQuadratureDictionaryWriter = Archiver.XdmfWriter()
        # TODO get rid of this
        for ci, fbcObject in list(self.fluxBoundaryConditionsObjectsDict.items()):
            self.ebqe[('advectiveFlux_bc_flag', ci)] = np.zeros(
                self.ebqe[('advectiveFlux_bc', ci)].shape, 'i')
            for t, g in list(fbcObject.advectiveFluxBoundaryConditionsDict.items()):
                if ci in self.coefficients.advection:
                    self.ebqe[
                        ('advectiveFlux_bc', ci)][
                        t[0], t[1]] = g(
                        self.ebqe[
                            ('x')][
                            t[0], t[1]], self.timeIntegration.t)
                    self.ebqe[('advectiveFlux_bc_flag', ci)][t[0], t[1]] = 1

        if hasattr(self.numericalFlux, 'setDirichletValues'):
            self.numericalFlux.setDirichletValues(self.ebqe)
        if not hasattr(self.numericalFlux, 'isDOFBoundary'):
            self.numericalFlux.isDOFBoundary = {
                0: np.zeros(self.ebqe[('u', 0)].shape, 'i')}
        if not hasattr(self.numericalFlux, 'ebqe'):
            self.numericalFlux.ebqe = {
                ('u', 0): np.zeros(self.ebqe[('u', 0)].shape, 'd')}
        # TODO how to handle redistancing calls for
        # calculateCoefficients,calculateElementResidual etc
        self.globalResidualDummy = None
        compKernelFlag = 0
        self.delta_x_ij=None
        self.vos = cVOS3P.VOS3P(
            self.nSpace_global,
            self.nQuadraturePoints_element,
            self.u[0].femSpace.elementMaps.localFunctionSpace.dim,
            self.u[0].femSpace.referenceFiniteElement.localFunctionSpace.dim,
            self.testSpace[0].referenceFiniteElement.localFunctionSpace.dim,
            self.nElementBoundaryQuadraturePoints_elementBoundary,
            compKernelFlag)

        self.forceStrongConditions = False
        if self.forceStrongConditions:
            self.dirichletConditionsForceDOF = DOFBoundaryConditions(
                self.u[0].femSpace,
                dofBoundaryConditionsSetterDict[0],
                weakDirichletConditions=False)

        if self.movingDomain:
            self.MOVING_DOMAIN = 1.0
        else:
            self.MOVING_DOMAIN = 0.0
        if self.mesh.nodeVelocityArray is None:
            self.mesh.nodeVelocityArray = np.zeros(
                self.mesh.nodeArray.shape, 'd')

    def FCTStep(self):
        rowptr, colind, MassMatrix = self.MC_global.getCSRrepresentation()
        limited_solution = np.zeros((len(rowptr) - 1),'d')
        self.u_free_dof_stage_0_l = np.zeros((len(rowptr) - 1),'d')
        self.timeIntegration.u_dof_stage[0][self.timeIntegration.lstage],  # soln
        fromFreeToGlobal=0
        cfemIntegrals.copyBetweenFreeUnknownsAndGlobalUnknowns(fromFreeToGlobal,
                                                               self.offset[0],
                                                               self.stride[0],
                                                               self.dirichletConditions[0].global2freeGlobal_global_dofs,
                                                               self.dirichletConditions[0].global2freeGlobal_free_dofs,
                                                               self.u_free_dof_stage_0_l,
                                                               self.timeIntegration.u_dof_stage[0][self.timeIntegration.lstage])
        self.vos.FCTStep(
            self.nnz,  # number of non zero entries
            len(rowptr) - 1,  # number of DOFs
            self.ML,  # Lumped mass matrix
            #self.timeIntegration.u_dof_stage[0][self.timeIntegration.lstage],  # soln
            self.u_free_dof_stage_0_l,
            self.timeIntegration.u,  # high order solution
            self.uLow,
            limited_solution,
            rowptr,  # Row indices for Sparsity Pattern (convenient for DOF loops)
            colind,  # Column indices for Sparsity Pattern (convenient for DOF loops)
            MassMatrix,
            self.dt_times_dC_minus_dL,
            self.min_u_bc,
            self.max_u_bc,
            self.coefficients.LUMPED_MASS_MATRIX)
        self.timeIntegration.u[:] = limited_solution

    def kth_FCT_step(self):
        rowptr, colind, MassMatrix = self.MC_global.getCSRrepresentation()        
        limitedFlux = np.zeros(self.nnz)
        limited_solution = np.zeros((len(rowptr) - 1),'d')
        #limited_solution[:] = self.timeIntegration.u_dof_stage[0][self.timeIntegration.lstage]
        fromFreeToGlobal=0 #direction copying
        cfemIntegrals.copyBetweenFreeUnknownsAndGlobalUnknowns(fromFreeToGlobal,
                                                               self.offset[0],
                                                               self.stride[0],
                                                               self.dirichletConditions[0].global2freeGlobal_global_dofs,
                                                               self.dirichletConditions[0].global2freeGlobal_free_dofs,
                                                               limited_solution,
                                                               self.timeIntegration.u_dof_stage[0][self.timeIntegration.lstage])

        self.vos.kth_FCT_step(
            self.timeIntegration.dt,
            self.coefficients.num_fct_iter,
            self.nnz,  # number of non zero entries
            len(rowptr) - 1,  # number of DOFs
            MassMatrix,
            self.ML,  # Lumped mass matrix
            self.u_dof_old,
            limited_solution,
            self.uDotLow,
            self.uLow,
            self.dLow,
            self.fluxMatrix,
            limitedFlux,
            self.min_u_bc,
            self.max_u_bc,
            self.coefficients.global_min_u,
            self.coefficients.global_max_u,
            rowptr,
            colind)

        self.timeIntegration.u[:] = limited_solution        
        #self.u[0].dof[:] = limited_solution
        fromFreeToGlobal=1 #direction copying
        cfemIntegrals.copyBetweenFreeUnknownsAndGlobalUnknowns(fromFreeToGlobal,
                                                               self.offset[0],
                                                               self.stride[0],
                                                               self.dirichletConditions[0].global2freeGlobal_global_dofs,
                                                               self.dirichletConditions[0].global2freeGlobal_free_dofs,
                                                               self.u[0].dof,
                                                               limited_solution)

    def calculateCoefficients(self):
        pass

    def updateVelocityFieldAsFunction(self):
        X = {0: self.q[('x')][:, :, 0],
             1: self.q[('x')][:, :, 1],
             2: self.q[('x')][:, :, 2]}
        t = self.timeIntegration.t
        self.coefficients.q_v[..., 0] = self.velocityFieldAsFunction[0](X, t)
        self.coefficients.q_v[..., 1] = self.velocityFieldAsFunction[1](X, t)
        if (self.nSpace_global == 3):
            self.coefficients.q_v[..., 2] = self.velocityFieldAsFunction[2](X, t)

        # BOUNDARY
        ebqe_X = {0: self.ebqe['x'][:, :, 0],
                  1: self.ebqe['x'][:, :, 1],
                  2: self.ebqe['x'][:, :, 2]}
        self.coefficients.ebqe_v[..., 0] = self.velocityFieldAsFunction[0](ebqe_X, t)
        self.coefficients.ebqe_v[..., 1] = self.velocityFieldAsFunction[1](ebqe_X, t)
        if (self.nSpace_global == 3):
            self.coefficients.ebqe_v[..., 2] = self.velocityFieldAsFunction[2](ebqe_X, t)

    def calculateElementResidual(self):
        if self.globalResidualDummy is not None:
            self.getResidual(self.u[0].dof, self.globalResidualDummy)

    def getResidual(self, u, r):
        import pdb
        import copy
        """
        Calculate the element residuals and add in to the global residual
        """

        if self.coefficients.porosity_dof is None:
            self.coefficients.porosity_dof = np.ones(self.u[0].dof.shape, 'd')
        if self.u_dof_old is None:
            # Pass initial condition to u_dof_old
            self.u_dof_old = np.copy(self.u[0].dof)
        ########################
        ### COMPUTE C MATRIX ###
        ########################
        if self.cterm_global is None:
            # since we only need cterm_global to persist, we can drop the other self.'s
            self.cterm = {}
            self.cterm_a = {}
            self.cterm_global = {}
            self.cterm_transpose = {}
            self.cterm_a_transpose = {}
            self.cterm_global_transpose = {}
            rowptr, colind, nzval = self.jacobian.getCSRrepresentation()
            nnz = nzval.shape[-1]  # number of non-zero entries in sparse matrix
            di = self.q[('grad(u)', 0)].copy()  # direction of derivative
            # JACOBIANS (FOR ELEMENT TRANSFORMATION)
            self.q[('J')] = np.zeros((self.mesh.nElements_global,
                                      self.nQuadraturePoints_element,
                                      self.nSpace_global,
                                      self.nSpace_global),
                                     'd')
            self.q[('inverse(J)')] = np.zeros((self.mesh.nElements_global,
                                               self.nQuadraturePoints_element,
                                               self.nSpace_global,
                                               self.nSpace_global),
                                              'd')
            self.q[('det(J)')] = np.zeros((self.mesh.nElements_global,
                                           self.nQuadraturePoints_element),
                                          'd')
            self.u[0].femSpace.elementMaps.getJacobianValues(self.elementQuadraturePoints,
                                                             self.q['J'],
                                                             self.q['inverse(J)'],
                                                             self.q['det(J)'])
            self.q['abs(det(J))'] = np.abs(self.q['det(J)'])
            # SHAPE FUNCTIONS
            self.q[('w', 0)] = np.zeros((self.mesh.nElements_global,
                                         self.nQuadraturePoints_element,
                                         self.nDOF_test_element[0]),
                                        'd')
            self.q[('w*dV_m', 0)] = self.q[('w', 0)].copy()
            self.u[0].femSpace.getBasisValues(self.elementQuadraturePoints, self.q[('w', 0)])
            cfemIntegrals.calculateWeightedShape(self.elementQuadratureWeights[('u', 0)],
                                                 self.q['abs(det(J))'],
                                                 self.q[('w', 0)],
                                                 self.q[('w*dV_m', 0)])
            # GRADIENT OF TEST FUNCTIONS
            self.q[('grad(w)', 0)] = np.zeros((self.mesh.nElements_global,
                                               self.nQuadraturePoints_element,
                                               self.nDOF_test_element[0],
                                               self.nSpace_global),
                                              'd')
            self.u[0].femSpace.getBasisGradientValues(self.elementQuadraturePoints,
                                                      self.q['inverse(J)'],
                                                      self.q[('grad(w)', 0)])
            self.q[('grad(w)*dV_f', 0)] = np.zeros((self.mesh.nElements_global,
                                                    self.nQuadraturePoints_element,
                                                    self.nDOF_test_element[0],
                                                    self.nSpace_global),
                                                   'd')
            cfemIntegrals.calculateWeightedShapeGradients(self.elementQuadratureWeights[('u', 0)],
                                                          self.q['abs(det(J))'],
                                                          self.q[('grad(w)', 0)],
                                                          self.q[('grad(w)*dV_f', 0)])
            ##########################
            ### LUMPED MASS MATRIX ###
            ##########################
            # assume a linear mass term
            dm = np.ones(self.q[('u', 0)].shape, 'd')
            elementMassMatrix = np.zeros((self.mesh.nElements_global,
                                          self.nDOF_test_element[0],
                                          self.nDOF_trial_element[0]), 'd')
            cfemIntegrals.updateMassJacobian_weak_lowmem(dm,
                                                         self.q[('w', 0)],
                                                         self.q[('w*dV_m', 0)],
                                                         elementMassMatrix)
            self.MC_a = nzval.copy()
            self.MC_global = SparseMat(self.nFreeDOF_global[0],
                                       self.nFreeDOF_global[0],
                                       nnz,
                                       self.MC_a,
                                       colind,
                                       rowptr)
            cfemIntegrals.zeroJacobian_CSR(self.nnz, self.MC_global)
            cfemIntegrals.updateGlobalJacobianFromElementJacobian_CSR(self.l2g[0]['nFreeDOF'],
                                                                      self.l2g[0]['freeLocal'],
                                                                      self.l2g[0]['nFreeDOF'],
                                                                      self.l2g[0]['freeLocal'],
                                                                      self.csrRowIndeces[(0, 0)],
                                                                      self.csrColumnOffsets[(0, 0)],
                                                                      elementMassMatrix,
                                                                      self.MC_global)
            self.ML = np.zeros((self.nFreeDOF_global[0],), 'd')
            for i in range(self.nFreeDOF_global[0]):
                self.ML[i] = self.MC_a[rowptr[i]:rowptr[i + 1]].sum()
            np.testing.assert_almost_equal(self.ML.sum(),
                                           self.mesh.volume,
                                           err_msg="Trace of lumped mass matrix should be the domain volume", verbose=True)
            for d in range(self.nSpace_global):  # spatial dimensions
                # C matrices
                self.cterm[d] = np.zeros((self.mesh.nElements_global,
                                          self.nDOF_test_element[0],
                                          self.nDOF_trial_element[0]), 'd')
                self.cterm_a[d] = nzval.copy()
                #self.cterm_a[d] = np.zeros(nzval.size)
                self.cterm_global[d] = SparseMat(self.nFreeDOF_global[0],
                                                 self.nFreeDOF_global[0],
                                                 nnz,
                                                 self.cterm_a[d],
                                                 colind,
                                                 rowptr)
                cfemIntegrals.zeroJacobian_CSR(self.nnz, self.cterm_global[d])
                di[:] = 0.0
                di[..., d] = 1.0
                cfemIntegrals.updateHamiltonianJacobian_weak_lowmem(di,
                                                                    self.q[('grad(w)*dV_f', 0)],
                                                                    self.q[('w', 0)],
                                                                    self.cterm[d])  # int[(di*grad(wj))*wi*dV]
                cfemIntegrals.updateGlobalJacobianFromElementJacobian_CSR(self.l2g[0]['nFreeDOF'],
                                                                          self.l2g[0]['freeLocal'],
                                                                          self.l2g[0]['nFreeDOF'],
                                                                          self.l2g[0]['freeLocal'],
                                                                          self.csrRowIndeces[(0, 0)],
                                                                          self.csrColumnOffsets[(0, 0)],
                                                                          self.cterm[d],
                                                                          self.cterm_global[d])
                # C Transpose matrices
                self.cterm_transpose[d] = np.zeros((self.mesh.nElements_global,
                                                    self.nDOF_test_element[0],
                                                    self.nDOF_trial_element[0]), 'd')
                self.cterm_a_transpose[d] = nzval.copy()
                self.cterm_global_transpose[d] = SparseMat(self.nFreeDOF_global[0],
                                                           self.nFreeDOF_global[0],
                                                           nnz,
                                                           self.cterm_a_transpose[d],
                                                           colind,
                                                           rowptr)
                cfemIntegrals.zeroJacobian_CSR(self.nnz, self.cterm_global_transpose[d])
                di[:] = 0.0
                di[..., d] = -1.0
                cfemIntegrals.updateAdvectionJacobian_weak_lowmem(di,
                                                                  self.q[('w', 0)],
                                                                  self.q[('grad(w)*dV_f', 0)],
                                                                  self.cterm_transpose[d])  # -int[(-di*grad(wi))*wj*dV]
                cfemIntegrals.updateGlobalJacobianFromElementJacobian_CSR(self.l2g[0]['nFreeDOF'],
                                                                          self.l2g[0]['freeLocal'],
                                                                          self.l2g[0]['nFreeDOF'],
                                                                          self.l2g[0]['freeLocal'],
                                                                          self.csrRowIndeces[(0, 0)],
                                                                          self.csrColumnOffsets[(0, 0)],
                                                                          self.cterm_transpose[d],
                                                                          self.cterm_global_transpose[d])

        rowptr, colind, Cx = self.cterm_global[0].getCSRrepresentation()
        rowptr, colind, Cy = self.cterm_global[1].getCSRrepresentation()
        if (self.nSpace_global == 3):
            rowptr, colind, Cz = self.cterm_global[2].getCSRrepresentation()
        else:
            Cz = np.zeros(Cx.shape, 'd')
        rowptr, colind, CTx = self.cterm_global_transpose[0].getCSRrepresentation()
        rowptr, colind, CTy = self.cterm_global_transpose[1].getCSRrepresentation()
        if (self.nSpace_global == 3):
            rowptr, colind, CTz = self.cterm_global_transpose[2].getCSRrepresentation()
        else:
            CTz = np.zeros(CTx.shape, 'd')

        # This is dummy. I just care about the csr structure of the sparse matrix
        self.dLow = np.zeros(Cx.shape, 'd')
        self.fluxMatrix = np.zeros(Cx.shape, 'd')
        self.dt_times_dC_minus_dL = np.zeros(Cx.shape, 'd')
        nFree = len(rowptr)-1
        self.min_u_bc = np.zeros(nFree, 'd') + 1E10
        self.max_u_bc = np.zeros(nFree, 'd') - 1E10
        self.uDotLow = np.zeros(nFree, 'd')
        self.uLow = np.zeros(nFree, 'd')
        #
        # cek end computationa of cterm_global
        #
        # cek showing mquezada an example of using cterm_global sparse matrix
        # calculation y = c*x where x==1
        # direction=0
        #rowptr, colind, c = self.cterm_global[direction].getCSRrepresentation()
        #y = np.zeros((self.nFreeDOF_global[0],),'d')
        #x = np.ones((self.nFreeDOF_global[0],),'d')
        # ij=0
        # for i in range(self.nFreeDOF_global[0]):
        #    for offset in range(rowptr[i],rowptr[i+1]):
        #        j = colind[offset]
        #        y[i] += c[ij]*x[j]
        #        ij+=1

        r.fill(0.0)
        # Load the unknowns into the finite element dof
        self.timeIntegration.calculateCoefs()
        # print "***************max/min(m_last)*********************",max(self.timeIntegration.m_last[0].flat[:]),min(self.timeIntegration.m_last[0].flat[:])
        # print
        # "***************max/min(m_last)*********************",max(-self.timeIntegration.dt*self.timeIntegration.beta_bdf[0].flat[:]),min(-self.timeIntegration.dt*self.timeIntegration.beta_bdf[0].flat[:]),
        self.timeIntegration.calculateU(u)
        self.setUnknowns(self.timeIntegration.u)
        # cek can put in logic to skip of BC's don't depend on t or u
        # Dirichlet boundary conditions
        # if hasattr(self.numericalFlux,'setDirichletValues'):
        self.numericalFlux.setDirichletValues(self.ebqe)
        # flux boundary conditions
        for t, g in list(self.fluxBoundaryConditionsObjectsDict[
                0].advectiveFluxBoundaryConditionsDict.items()):
            self.ebqe[
                ('advectiveFlux_bc', 0)][
                t[0], t[1]] = g(
                self.ebqe[
                    ('x')][
                    t[0], t[1]], self.timeIntegration.t)
            self.ebqe[('advectiveFlux_bc_flag', 0)][t[0], t[1]] = 1

        if self.forceStrongConditions:
            for dofN, g in list(self.dirichletConditionsForceDOF.DOFBoundaryConditionsDict.items()):
                self.u[0].dof[dofN] = g(
                    self.dirichletConditionsForceDOF.DOFBoundaryPointDict[dofN],
                    self.timeIntegration.t)
        assert (self.coefficients.q_porosity == 1).all()
        degree_polynomial = 1
        try:
            degree_polynomial = self.u[0].femSpace.order
        except:
            pass

        if (self.coefficients.STABILIZATION_TYPE == 0):  # SUPG
            self.calculateResidual = self.vos.calculateResidual
            self.calculateJacobian = self.vos.calculateJacobian
        else:
            self.calculateResidual = self.vos.calculateResidual_entropy_viscosity
            self.calculateJacobian = self.vos.calculateMassMatrix
        if self.delta_x_ij is None:
            self.delta_x_ij = -np.ones((self.nNonzerosInJacobian*3,),'d')
<<<<<<< HEAD
=======

>>>>>>> ca20c70e
        self.calculateResidual(  # element
            self.timeIntegration.dt,
            self.u[0].femSpace.elementMaps.psi,
            self.u[0].femSpace.elementMaps.grad_psi,
            self.mesh.nodeArray,
            self.mesh.nodeVelocityArray,
            self.MOVING_DOMAIN,
            self.mesh.elementNodesArray,
            self.elementQuadratureWeights[('u', 0)],
            self.u[0].femSpace.psi,
            self.u[0].femSpace.grad_psi,
            self.u[0].femSpace.psi,
            self.u[0].femSpace.grad_psi,
            # element boundary
            self.u[0].femSpace.elementMaps.psi_trace,
            self.u[0].femSpace.elementMaps.grad_psi_trace,
            self.elementBoundaryQuadratureWeights[('u', 0)],
            self.u[0].femSpace.psi_trace,
            self.u[0].femSpace.grad_psi_trace,
            self.u[0].femSpace.psi_trace,
            self.u[0].femSpace.grad_psi_trace,
            self.u[0].femSpace.elementMaps.boundaryNormals,
            self.u[0].femSpace.elementMaps.boundaryJacobians,
            # physics
            self.mesh.nElements_global,
            self.coefficients.useMetrics,
            self.timeIntegration.alpha_bdf,
            self.shockCapturing.lag,
            self.shockCapturing.shockCapturingFactor,
            self.coefficients.sc_uref,
            self.coefficients.sc_beta,
            # VRANS start
            self.coefficients.q_porosity,
            self.coefficients.porosity_dof,  # I need this for edge based methods
            self.q[('mt', 0)],
            # VRANS end
            self.u[0].femSpace.dofMap.l2g,
            self.l2g[0]['freeGlobal'],
            self.mesh.elementDiametersArray,
            degree_polynomial,
            self.u[0].dof,
            self.u_dof_old,  # For Backward Euler this is un, for SSP this is the lstage
            self.coefficients.q_v,
            self.timeIntegration.m_tmp[0],
            self.q[('u', 0)],
            self.q[('grad(u)',0)],
            self.timeIntegration.beta_bdf[0],
            self.q['dV'],
            self.q['dV_last'],
            self.q[('cfl', 0)],
            self.edge_based_cfl,
            self.shockCapturing.numDiff[0],
            self.shockCapturing.numDiff_last[0],
            self.offset[0], self.stride[0],
            r,
            self.mesh.nExteriorElementBoundaries_global,
            self.mesh.exteriorElementBoundariesArray,
            self.mesh.elementBoundaryElementsArray,
            self.mesh.elementBoundaryLocalElementBoundariesArray,
            self.coefficients.ebqe_v,
            # VRANS start
            self.coefficients.ebqe_porosity,
            # VRANS end
            self.numericalFlux.isDOFBoundary[0],
            self.numericalFlux.ebqe[('u', 0)],
            self.ebqe[('advectiveFlux_bc_flag', 0)],
            self.ebqe[('advectiveFlux_bc', 0)],
            self.coefficients.ebqe_phi, self.coefficients.epsFact,
            self.ebqe[('u', 0)],
            self.ebqe[('advectiveFlux', 0)],
            # ENTROPY VISCOSITY and ARTIFICIAL COMRPESSION
            self.coefficients.cE,
            self.coefficients.cK,
            # PARAMETERS FOR LOG BASED ENTROPY FUNCTION
            self.coefficients.uL,
            self.coefficients.uR,
            # PARAMETERS FOR EDGE VISCOSITY
            len(rowptr) - 1,  # num of DOFs
            len(Cx),  # num of non-zero entries in the sparsity pattern
            rowptr,  # Row indices for Sparsity Pattern (convenient for DOF loops)
            colind,  # Column indices for Sparsity Pattern (convenient for DOF loops)
            self.csrRowIndeces[(0, 0)],  # row indices (convenient for element loops)
            self.csrColumnOffsets[(0, 0)],  # column indices (convenient for element loops)
            self.csrColumnOffsets_eb[(0, 0)],  # indices for boundary terms
            # C matrices
            Cx,
            Cy,
            Cz,
            CTx,
            CTy,
            CTz,
            self.ML,
            self.delta_x_ij,
            # PARAMETERS FOR 1st or 2nd ORDER MPP METHOD
            self.coefficients.LUMPED_MASS_MATRIX,
            self.coefficients.STABILIZATION_TYPE,
            self.coefficients.ENTROPY_TYPE,
            # FLUX CORRECTED TRANSPORT
            self.dLow,
            self.fluxMatrix,
            self.uDotLow,
            self.uLow,
            self.dt_times_dC_minus_dL,
            self.min_u_bc,
            self.max_u_bc,
            self.quantDOFs)
        if self.forceStrongConditions:
            for dofN, g in list(self.dirichletConditionsForceDOF.DOFBoundaryConditionsDict.items()):
                r[dofN] = 0

        if (self.auxiliaryCallCalculateResidual == False):
            edge_based_cflMax = globalMax(self.edge_based_cfl.max()) * self.timeIntegration.dt
            cell_based_cflMax = globalMax(self.q[('cfl', 0)].max()) * self.timeIntegration.dt
            logEvent("...   Current dt = " + str(self.timeIntegration.dt), level=4)
            logEvent("...   Maximum Cell Based CFL = " + str(cell_based_cflMax), level=2)
            logEvent("...   Maximum Edge Based CFL = " + str(edge_based_cflMax), level=2)

        if self.stabilization:
            self.stabilization.accumulateSubgridMassHistory(self.q)
        logEvent("Global residual", level=9, data=r)

        self.nonlinear_function_evaluations += 1
        if self.globalResidualDummy is None:
            self.globalResidualDummy = np.zeros(r.shape, 'd')

    def getJacobian(self, jacobian):
        cfemIntegrals.zeroJacobian_CSR(self.nNonzerosInJacobian,
                                       jacobian)

        degree_polynomial = 1
        try:
            degree_polynomial = self.u[0].femSpace.order
        except:
            pass
        if self.delta_x_ij is None:
            self.delta_x_ij = -np.ones((self.nNonzerosInJacobian*3,),'d')
        self.calculateJacobian(  # element
            self.timeIntegration.dt,
            self.u[0].femSpace.elementMaps.psi,
            self.u[0].femSpace.elementMaps.grad_psi,
            self.mesh.nodeArray,
            self.mesh.nodeVelocityArray,
            self.MOVING_DOMAIN,
            self.mesh.elementNodesArray,
            self.elementQuadratureWeights[('u', 0)],
            self.u[0].femSpace.psi,
            self.u[0].femSpace.grad_psi,
            self.u[0].femSpace.psi,
            self.u[0].femSpace.grad_psi,
            # element boundary
            self.u[0].femSpace.elementMaps.psi_trace,
            self.u[0].femSpace.elementMaps.grad_psi_trace,
            self.elementBoundaryQuadratureWeights[('u', 0)],
            self.u[0].femSpace.psi_trace,
            self.u[0].femSpace.grad_psi_trace,
            self.u[0].femSpace.psi_trace,
            self.u[0].femSpace.grad_psi_trace,
            self.u[0].femSpace.elementMaps.boundaryNormals,
            self.u[0].femSpace.elementMaps.boundaryJacobians,
            self.mesh.nElements_global,
            self.coefficients.useMetrics,
            self.timeIntegration.alpha_bdf,
            self.shockCapturing.lag,
            self.shockCapturing.shockCapturingFactor,
            # VRANS start
            self.coefficients.q_porosity,
            # VRANS end
            self.u[0].femSpace.dofMap.l2g,
            self.l2g[0]['freeGlobal'],
            self.mesh.elementDiametersArray,
            degree_polynomial,
            self.u[0].dof,
            self.coefficients.q_v,
            self.timeIntegration.beta_bdf[0],
            self.q[('cfl', 0)],
            self.shockCapturing.numDiff_last[0],
            self.csrRowIndeces[(0, 0)], self.csrColumnOffsets[(0, 0)],
            jacobian,
            self.delta_x_ij,
            self.mesh.nExteriorElementBoundaries_global,
            self.mesh.exteriorElementBoundariesArray,
            self.mesh.elementBoundaryElementsArray,
            self.mesh.elementBoundaryLocalElementBoundariesArray,
            self.coefficients.ebqe_v,
            # VRANS start
            self.coefficients.ebqe_porosity,
            # VRANS end
            self.numericalFlux.isDOFBoundary[0],
            self.numericalFlux.ebqe[('u', 0)],
            self.ebqe[('advectiveFlux_bc_flag', 0)],
            self.ebqe[('advectiveFlux_bc', 0)],
            self.csrColumnOffsets_eb[(0, 0)],
            self.coefficients.LUMPED_MASS_MATRIX)
        # Load the Dirichlet conditions directly into residual
        if self.forceStrongConditions:
            scaling = 1.0  # probably want to add some scaling to match non-dirichlet diagonals in linear system
            for dofN in list(self.dirichletConditionsForceDOF.DOFBoundaryConditionsDict.keys()):
                global_dofN = dofN
                for i in range(
                    self.rowptr[global_dofN],
                    self.rowptr[
                        global_dofN + 1]):
                    if (self.colind[i] == global_dofN):
                            # print "RBLES forcing residual cj = %s dofN= %s
                            # global_dofN= %s was self.nzval[i]= %s now =%s " %
                            # (cj,dofN,global_dofN,self.nzval[i],scaling)
                        self.nzval[i] = scaling
                    else:
                        self.nzval[i] = 0.0
                        # print "RBLES zeroing residual cj = %s dofN= %s
                        # global_dofN= %s " % (cj,dofN,global_dofN)
        logEvent("Jacobian ", level=10, data=jacobian)
        # mwf decide if this is reasonable for solver statistics
        self.nonlinear_function_jacobian_evaluations += 1
        return jacobian

    def calculateElementQuadrature(self):
        """
        Calculate the physical location and weights of the quadrature rules
        and the shape information at the quadrature points.

        This function should be called only when the mesh changes.
        """
        self.u[0].femSpace.elementMaps.getValues(self.elementQuadraturePoints,
                                                 self.q['x'])
        self.u[0].femSpace.elementMaps.getBasisValuesRef(
            self.elementQuadraturePoints)
        self.u[0].femSpace.elementMaps.getBasisGradientValuesRef(
            self.elementQuadraturePoints)
        self.u[0].femSpace.getBasisValuesRef(self.elementQuadraturePoints)
        self.u[0].femSpace.getBasisGradientValuesRef(
            self.elementQuadraturePoints)
        self.coefficients.initializeElementQuadrature(
            self.timeIntegration.t, self.q)
        if self.stabilization is not None:
            self.stabilization.initializeElementQuadrature(
                self.mesh, self.timeIntegration.t, self.q)
            self.stabilization.initializeTimeIntegration(self.timeIntegration)
        if self.shockCapturing is not None:
            self.shockCapturing.initializeElementQuadrature(
                self.mesh, self.timeIntegration.t, self.q)

    def calculateElementBoundaryQuadrature(self):
        pass

    def calculateExteriorElementBoundaryQuadrature(self):
        """
        Calculate the physical location and weights of the quadrature rules
        and the shape information at the quadrature points on global element boundaries.

        This function should be called only when the mesh changes.
        """
        #
        # get physical locations of element boundary quadrature points
        #
        # assume all components live on the same mesh
        self.u[0].femSpace.elementMaps.getBasisValuesTraceRef(
            self.elementBoundaryQuadraturePoints)
        self.u[0].femSpace.elementMaps.getBasisGradientValuesTraceRef(
            self.elementBoundaryQuadraturePoints)
        self.u[0].femSpace.getBasisValuesTraceRef(
            self.elementBoundaryQuadraturePoints)
        self.u[0].femSpace.getBasisGradientValuesTraceRef(
            self.elementBoundaryQuadraturePoints)
        self.u[0].femSpace.elementMaps.getValuesGlobalExteriorTrace(
            self.elementBoundaryQuadraturePoints, self.ebqe['x'])
        self.fluxBoundaryConditionsObjectsDict = dict([(cj, FluxBoundaryConditions(self.mesh,
                                                                                   self.nElementBoundaryQuadraturePoints_elementBoundary,
                                                                                   self.ebqe[('x')],
                                                                                   self.advectiveFluxBoundaryConditionsSetterDict[cj],
                                                                                   self.diffusiveFluxBoundaryConditionsSetterDictDict[cj]))
                                                       for cj in list(self.advectiveFluxBoundaryConditionsSetterDict.keys())])
        self.coefficients.initializeGlobalExteriorElementBoundaryQuadrature(
            self.timeIntegration.t, self.ebqe)

    def estimate_mt(self):
        pass

    def calculateSolutionAtQuadrature(self):
        pass

    def calculateAuxiliaryQuantitiesAfterStep(self):
        pass

    def updateAfterMeshMotion(self):
        pass<|MERGE_RESOLUTION|>--- conflicted
+++ resolved
@@ -1515,10 +1515,7 @@
             self.calculateJacobian = self.vos.calculateMassMatrix
         if self.delta_x_ij is None:
             self.delta_x_ij = -np.ones((self.nNonzerosInJacobian*3,),'d')
-<<<<<<< HEAD
-=======
-
->>>>>>> ca20c70e
+
         self.calculateResidual(  # element
             self.timeIntegration.dt,
             self.u[0].femSpace.elementMaps.psi,
