--- conflicted
+++ resolved
@@ -1515,10 +1515,7 @@
             self.calculateJacobian = self.vos.calculateMassMatrix
         if self.delta_x_ij is None:
             self.delta_x_ij = -np.ones((self.nNonzerosInJacobian*3,),'d')
-<<<<<<< HEAD
-=======
-
->>>>>>> 3a42e98b
+
         self.calculateResidual(  # element
             self.timeIntegration.dt,
             self.u[0].femSpace.elementMaps.psi,
