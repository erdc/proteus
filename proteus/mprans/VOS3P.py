--- conflicted
+++ resolved
@@ -1514,15 +1514,7 @@
             self.calculateJacobian = self.vos.calculateMassMatrix
         if self.delta_x_ij is None:
             self.delta_x_ij = -np.ones((self.nNonzerosInJacobian*3,),'d')
-<<<<<<< HEAD
-
-=======
-        #mql hack
-        #import pdb; pdb.set_trace()
-        self.coefficients.q_v[:,:,0]=0.0
-        self.coefficients.q_v[:,:,1]=-0.1
-        #end hack
->>>>>>> cc798075
+
         self.calculateResidual(  # element
             self.timeIntegration.dt,
             self.u[0].femSpace.elementMaps.psi,
