--- conflicted
+++ resolved
@@ -102,15 +102,10 @@
                  waterline_interval=-1,
                  movingDomain=False,
                  PURE_BDF=False,
-<<<<<<< HEAD
                  EXPLICIT_METHOD=False,
                  outputQuantDOFs=False):
         
         self.EXPLICIT_METHOD=EXPLICIT_METHOD
-=======
-                 outputQuantDOFs=False):
-        
->>>>>>> e5ae2218
         self.outputQuantDOFs=outputQuantDOFs
         self.PURE_BDF=PURE_BDF
         self.movingDomain = movingDomain
@@ -228,7 +223,6 @@
             self.ebqe_v = numpy.zeros(cebqe[('grad(u)', 0)].shape, 'd')
 
     def preStep(self, t, firstStep=False):
-<<<<<<< HEAD
         # BOUNDARY CONDITION FROM re-distancing model
         if self.rdModel is None:
             self.rdModel_ebqe[:] = self.model.ebqe[('u',0)]
@@ -236,8 +230,7 @@
         # Restart flags for stages of taylor galerkin
         self.model.taylorGalerkinStage = 1
         self.model.auxTaylorGalerkinFlag = 1
-=======
->>>>>>> e5ae2218
+
         # SAVE OLD SOLUTION #
         self.model.u_dof_old[:] = self.model.u[0].dof
 
@@ -802,7 +795,6 @@
             self.hasVelocityFieldAsFunction = True
 
         # interface locator
-<<<<<<< HEAD
         self.cell_interface_locator = numpy.zeros(self.mesh.nElements_global,'d')
         self.interface_locator = numpy.zeros(self.u[0].dof.shape,'d')
         self.quantDOFs = numpy.zeros(self.u[0].dof.shape,'d')
@@ -815,10 +807,6 @@
         # Some asserts for NCLS with Taylor Galerkin
         if self.coefficients.EXPLICIT_METHOD==True:
             assert isinstance(self.timeIntegration,proteus.TimeIntegration.BackwardEuler_cfl), "If EXPLICIT_METHOD=True, use BackwardEuler_cfl"
-=======
-        self.interface_locator = numpy.zeros(self.u[0].dof.shape,'d')
-        self.quantDOFs = numpy.zeros(self.u[0].dof.shape,'d')
->>>>>>> e5ae2218
         
     # mwf these are getting called by redistancing classes,
     def calculateCoefficients(self):
@@ -861,10 +849,7 @@
             self.u_dof_old = numpy.copy(self.u[0].dof)
 
         r.fill(0.0)
-<<<<<<< HEAD
         self.cell_interface_locator.fill(0.0) 
-=======
->>>>>>> e5ae2218
         self.interface_locator.fill(0.0) 
         # Load the unknowns into the finite element dof
         self.timeIntegration.calculateCoefs()
@@ -947,7 +932,6 @@
             self.coefficients.rdModel_ebqe,
             self.numericalFlux.ebqe[('u', 0)],
             self.ebqe[('u', 0)],
-<<<<<<< HEAD
             self.cell_interface_locator,
             self.interface_locator,            
             self.coefficients.EXPLICIT_METHOD,
@@ -960,11 +944,6 @@
         if self.coefficients.EXPLICIT_METHOD:
             self.taylorGalerkinStage = 2
             
-=======
-            self.interface_locator,
-            self.coefficients.PURE_BDF)
-
->>>>>>> e5ae2218
         self.quantDOFs[:] = self.interface_locator
         
         if self.forceStrongConditions:
@@ -1040,10 +1019,7 @@
             self.coefficients.rdModel_ebqe,
             self.numericalFlux.ebqe[('u', 0)],
             self.csrColumnOffsets_eb[(0, 0)],
-<<<<<<< HEAD
             self.coefficients.EXPLICIT_METHOD,
-=======
->>>>>>> e5ae2218
             self.coefficients.PURE_BDF)
 
         # Load the Dirichlet conditions directly into residual
