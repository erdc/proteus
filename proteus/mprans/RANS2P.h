--- conflicted
+++ resolved
@@ -2172,16 +2172,9 @@
 	      //moving mesh
 	      //
 	      //transform the continuity equation as if the accumulation term was  d(1)/dt
-<<<<<<< HEAD
-              //cek would have to add mass_acc too
-	      //mass_adv[0] -= MOVING_DOMAIN*xt;
-	      //mass_adv[1] -= MOVING_DOMAIN*yt;
-	      //mass_adv[2] -= MOVING_DOMAIN*zt;
-=======
 	      /* mass_adv[0] -= MOVING_DOMAIN*xt; */
 	      /* mass_adv[1] -= MOVING_DOMAIN*yt; */
 	      /* mass_adv[2] -= MOVING_DOMAIN*zt; */
->>>>>>> adaddd2d
 
 	      mom_u_adv[0] -= MOVING_DOMAIN*mom_u_acc*xt;
 	      mom_u_adv[1] -= MOVING_DOMAIN*mom_u_acc*yt;
@@ -2839,16 +2832,9 @@
 	      //
 	      //moving domain
 	      //
-<<<<<<< HEAD
-              //cek would have to add mass_acc too
-	      //mass_adv_ext[0] -= MOVING_DOMAIN*xt_ext;
-	      //mass_adv_ext[1] -= MOVING_DOMAIN*yt_ext;
-	      //mass_adv_ext[2] -= MOVING_DOMAIN*zt_ext;
-=======
 	      /* mass_adv_ext[0] -= MOVING_DOMAIN*xt_ext; */
 	      /* mass_adv_ext[1] -= MOVING_DOMAIN*yt_ext; */
 	      /* mass_adv_ext[2] -= MOVING_DOMAIN*zt_ext; */
->>>>>>> adaddd2d
 
 	      mom_u_adv_ext[0] -= MOVING_DOMAIN*mom_u_acc_ext*xt_ext;
 	      mom_u_adv_ext[1] -= MOVING_DOMAIN*mom_u_acc_ext*yt_ext;
@@ -3751,16 +3737,9 @@
 	      //
 	      //moving mesh
 	      //
-<<<<<<< HEAD
-              //cek would have to add mass_acc too
-	      //mass_adv[0] -= MOVING_DOMAIN*xt;
-	      //mass_adv[1] -= MOVING_DOMAIN*yt;
-	      //mass_adv[2] -= MOVING_DOMAIN*zt;
-=======
 	      /* mass_adv[0] -= MOVING_DOMAIN*xt; */
 	      /* mass_adv[1] -= MOVING_DOMAIN*yt; */
 	      /* mass_adv[2] -= MOVING_DOMAIN*zt; */
->>>>>>> adaddd2d
 
 	      mom_u_adv[0] -= MOVING_DOMAIN*mom_u_acc*xt;
 	      mom_u_adv[1] -= MOVING_DOMAIN*mom_u_acc*yt;
@@ -4514,16 +4493,9 @@
 	      //
 	      //moving domain
 	      //
-<<<<<<< HEAD
-              //cek would have to add mass_acc to
-	      //mass_adv_ext[0] -= MOVING_DOMAIN*xt_ext;
-	      //mass_adv_ext[1] -= MOVING_DOMAIN*yt_ext;
-	      //mass_adv_ext[2] -= MOVING_DOMAIN*zt_ext;
-=======
 	      /* mass_adv_ext[0] -= MOVING_DOMAIN*xt_ext; */
 	      /* mass_adv_ext[1] -= MOVING_DOMAIN*yt_ext; */
 	      /* mass_adv_ext[2] -= MOVING_DOMAIN*zt_ext; */
->>>>>>> adaddd2d
 
 	      mom_u_adv_ext[0] -= MOVING_DOMAIN*mom_u_acc_ext*xt_ext;
 	      mom_u_adv_ext[1] -= MOVING_DOMAIN*mom_u_acc_ext*yt_ext;
@@ -5024,15 +4996,9 @@
     	      velocityAverage[ebN_kb_nSpace+1]=0.5*(v_left + v_right);
     	      velocityAverage[ebN_kb_nSpace+2]=0.5*(w_left + w_right);
               //cek would have  to add mass_acc too
-<<<<<<< HEAD
-    	      //velocityAverage[ebN_kb_nSpace+0] -= MOVING_DOMAIN*xt;
-    	      //velocityAverage[ebN_kb_nSpace+1] -= MOVING_DOMAIN*yt;
-    	      //velocityAverage[ebN_kb_nSpace+2] -= MOVING_DOMAIN*zt;
-=======
     	      /* velocityAverage[ebN_kb_nSpace+0] -= MOVING_DOMAIN*xt; */
     	      /* velocityAverage[ebN_kb_nSpace+1] -= MOVING_DOMAIN*yt; */
     	      /* velocityAverage[ebN_kb_nSpace+2] -= MOVING_DOMAIN*zt; */
->>>>>>> adaddd2d
     	    }//ebNI
     	}
     }
