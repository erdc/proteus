#ifndef RANS2P_H
#define RANS2P_H
#include <cmath>
#include <iostream>
#include "CompKernel.h"
#include "ModelFactory.h"
const  double DM=0.0;//1-mesh conservation and divergence, 0 - weak div(v) only
const  double DM2=0.0;//1-point-wise mesh volume strong-residual, 0 - div(v) only
const  double DM3=1.0;//1-point-wise divergence, 0-point-wise rate of volume change
namespace proteus
{
  class RANS2P_base
  {
  public:
    virtual ~RANS2P_base(){}
    virtual void calculateResidual(double NONCONSERVATIVE_FORM,
                                   double MOMENTUM_SGE,
                                   double PRESSURE_SGE,
                                   double VELOCITY_SGE,
				   double PRESSURE_PROJECTION_STABLIZATION,
                                   double* numerical_viscosity,
                                   //element
                                   double* mesh_trial_ref,
                                   double* mesh_grad_trial_ref,
                                   double* mesh_dof,
                                   double* mesh_velocity_dof,
                                   double MOVING_DOMAIN,//0 or 1
                                   int* mesh_l2g,
                                   double* dV_ref,
                                   double* p_trial_ref,
                                   double* p_grad_trial_ref,
                                   double* p_test_ref,
                                   double* p_grad_test_ref,
                                   double* vel_trial_ref,
                                   double* vel_grad_trial_ref,
                                   double* vel_test_ref,
                                   double* vel_grad_test_ref,
                                   //element boundary
                                   double* mesh_trial_trace_ref,
                                   double* mesh_grad_trial_trace_ref,
                                   double* dS_ref,
                                   double* p_trial_trace_ref,
                                   double* p_grad_trial_trace_ref,
                                   double* p_test_trace_ref,
                                   double* p_grad_test_trace_ref,
                                   double* vel_trial_trace_ref,
                                   double* vel_grad_trial_trace_ref,
                                   double* vel_test_trace_ref,
                                   double* vel_grad_test_trace_ref,
                                   double* normal_ref,
                                   double* boundaryJac_ref,
                                   //physics
                                   double eb_adjoint_sigma,
                                   double* elementDiameter,
                                   double* nodeDiametersArray,
                                   double hFactor,
                                   int nElements_global,
                                   int nElementBoundaries_owned,
                                   double useRBLES,
                                   double useMetrics,
                                   double alphaBDF,
                                   double epsFact_rho,
                                   double epsFact_mu,
                                   double sigma,
                                   double rho_0,
                                   double nu_0,
                                   double rho_1,
                                   double nu_1,
                                   double smagorinskyConstant,
                                   int turbulenceClosureModel,
                                   double Ct_sge,
                                   double Cd_sge,
                                   double C_dc,
                                   double C_b,
                                   //VRANS
                                   const double* eps_solid,
                                   const double* phi_solid,
                                   const double* q_velocity_solid,
                                   const double* q_porosity,
                                   const double* q_dragAlpha,
                                   const double* q_dragBeta,
                                   const double* q_mass_source,
                                   const double* q_turb_var_0,
                                   const double* q_turb_var_1,
                                   const double* q_turb_var_grad_0,
                                   const double LAG_LES,
                                   double * q_eddy_viscosity,
                                   double * q_eddy_viscosity_last,
                                   double * ebqe_eddy_viscosity,
                                   double * ebqe_eddy_viscosity_last,
                                   int* p_l2g,
                                   int* vel_l2g,
                                   double* p_dof,
                                   double* u_dof,
                                   double* v_dof,
                                   double* w_dof,
                                   double* g,
                                   const double useVF,
				   double* q_rho,
                                   double* vf,
                                   double* phi,
                                   double* normal_phi,
                                   double* kappa_phi,
                                   double* q_mom_u_acc,
                                   double* q_mom_v_acc,
                                   double* q_mom_w_acc,
                                   double* q_mass_adv,
                                   double* q_mom_u_acc_beta_bdf, double* q_mom_v_acc_beta_bdf, double* q_mom_w_acc_beta_bdf,
                                   double* q_dV,
                                   double* q_dV_last,
                                   double* q_velocity_sge,
                                   double* q_cfl,
                                   double* q_numDiff_u, double* q_numDiff_v, double* q_numDiff_w,
                                   double* q_numDiff_u_last, double* q_numDiff_v_last, double* q_numDiff_w_last,
                                   int* sdInfo_u_u_rowptr,int* sdInfo_u_u_colind,
                                   int* sdInfo_u_v_rowptr,int* sdInfo_u_v_colind,
                                   int* sdInfo_u_w_rowptr,int* sdInfo_u_w_colind,
                                   int* sdInfo_v_v_rowptr,int* sdInfo_v_v_colind,
                                   int* sdInfo_v_u_rowptr,int* sdInfo_v_u_colind,
                                   int* sdInfo_v_w_rowptr,int* sdInfo_v_w_colind,
                                   int* sdInfo_w_w_rowptr,int* sdInfo_w_w_colind,
                                   int* sdInfo_w_u_rowptr,int* sdInfo_w_u_colind,
                                   int* sdInfo_w_v_rowptr,int* sdInfo_w_v_colind,
                                   int offset_p, int offset_u, int offset_v, int offset_w,
                                   int stride_p, int stride_u, int stride_v, int stride_w,
                                   double* globalResidual,
                                   int nExteriorElementBoundaries_global,
                                   int* exteriorElementBoundariesArray,
                                   int* elementBoundaryElementsArray,
                                   int* elementBoundaryLocalElementBoundariesArray,
                                   double* ebqe_vf_ext,
                                   double* bc_ebqe_vf_ext,
                                   double* ebqe_phi_ext,
                                   double* bc_ebqe_phi_ext,
                                   double* ebqe_normal_phi_ext,
                                   double* ebqe_kappa_phi_ext,
                                   //VRANS
                                   const double* ebqe_porosity_ext,
                                   const double* ebqe_turb_var_0,
                                   const double* ebqe_turb_var_1,
                                   //VRANS end
                                   int* isDOFBoundary_p,
                                   int* isDOFBoundary_u,
                                   int* isDOFBoundary_v,
                                   int* isDOFBoundary_w,
                                   int* isAdvectiveFluxBoundary_p,
                                   int* isAdvectiveFluxBoundary_u,
                                   int* isAdvectiveFluxBoundary_v,
                                   int* isAdvectiveFluxBoundary_w,
                                   int* isDiffusiveFluxBoundary_u,
                                   int* isDiffusiveFluxBoundary_v,
                                   int* isDiffusiveFluxBoundary_w,
                                   double* ebqe_bc_p_ext,
                                   double* ebqe_bc_flux_mass_ext,
                                   double* ebqe_bc_flux_mom_u_adv_ext,
                                   double* ebqe_bc_flux_mom_v_adv_ext,
                                   double* ebqe_bc_flux_mom_w_adv_ext,
                                   double* ebqe_bc_u_ext,
                                   double* ebqe_bc_flux_u_diff_ext,
                                   double* ebqe_penalty_ext,
                                   double* ebqe_bc_v_ext,
                                   double* ebqe_bc_flux_v_diff_ext,
                                   double* ebqe_bc_w_ext,
                                   double* ebqe_bc_flux_w_diff_ext,
                                   double* q_x,
                                   double* q_velocity,
                                   double* ebqe_velocity,
                                   double* flux,
                                   double* elementResidual_p,
                                   int* elementFlags,
                                   int* boundaryFlags,
                                   double* barycenters,
                                   double* wettedAreas,
                                   double* netForces_p,
                                   double* netForces_v,
                                   double* netMoments,
                                   double* velocityError,
                                   double* velocityErrorNodal)=0;
    virtual void calculateJacobian(double NONCONSERVATIVE_FORM,
                                   double MOMENTUM_SGE,
                                   double PRESSURE_SGE,
                                   double VELOCITY_SGE,
				   double PRESSURE_PROJECTION_STABLIZATION,
                                   //element
                                   double* mesh_trial_ref,
                                   double* mesh_grad_trial_ref,
                                   double* mesh_dof,
                                   double* mesh_velocity_dof,
                                   double MOVING_DOMAIN,
                                   int* mesh_l2g,
                                   double* dV_ref,
                                   double* p_trial_ref,
                                   double* p_grad_trial_ref,
                                   double* p_test_ref,
                                   double* p_grad_test_ref,
                                   double* vel_trial_ref,
                                   double* vel_grad_trial_ref,
                                   double* vel_test_ref,
                                   double* vel_grad_test_ref,
                                   //element boundary
                                   double* mesh_trial_trace_ref,
                                   double* mesh_grad_trial_trace_ref,
                                   double* dS_ref,
                                   double* p_trial_trace_ref,
                                   double* p_grad_trial_trace_ref,
                                   double* p_test_trace_ref,
                                   double* p_grad_test_trace_ref,
                                   double* vel_trial_trace_ref,
                                   double* vel_grad_trial_trace_ref,
                                   double* vel_test_trace_ref,
                                   double* vel_grad_test_trace_ref,
                                   double* normal_ref,
                                   double* boundaryJac_ref,
                                   //physics
                                   double eb_adjoint_sigma,
                                   double* elementDiameter,
                                   double* nodeDiametersArray,
                                   double hFactor,
                                   int nElements_global,
                                   double useRBLES,
                                   double useMetrics,
                                   double alphaBDF,
                                   double epsFact_rho,
                                   double epsFact_mu,
                                   double sigma,
                                   double rho_0,
                                   double nu_0,
                                   double rho_1,
                                   double nu_1,
                                   double smagorinskyConstant,
                                   int turbulenceClosureModel,
                                   double Ct_sge,
                                   double Cd_sge,
                                   double C_dg,
                                   double C_b,
                                   //VRANS
                                   const double* eps_solid,
                                   const double* phi_solid,
                                   const double* q_velocity_solid,
                                   const double* q_porosity,
                                   const double* q_dragAlpha,
                                   const double* q_dragBeta,
                                   const double* q_mass_source,
                                   const double* q_turb_var_0,
                                   const double* q_turb_var_1,
                                   const double* q_turb_var_grad_0,
                                   const double LAG_LES,
                                   double * q_eddy_viscosity_last,
                                   double * ebqe_eddy_viscosity_last,
                                   int* p_l2g,
                                   int* vel_l2g,
                                   double* p_dof, double* u_dof, double* v_dof, double* w_dof,
                                   double* g,
                                   const double useVF,
                                   double* vf,
                                   double* phi,
                                   double* normal_phi,
                                   double* kappa_phi,
                                   double* q_mom_u_acc_beta_bdf, double* q_mom_v_acc_beta_bdf, double* q_mom_w_acc_beta_bdf,
                                   double* q_dV,
                                   double* q_dV_last,
                                   double* q_velocity_sge,
                                   double* q_cfl,
                                   double* q_numDiff_u_last, double* q_numDiff_v_last, double* q_numDiff_w_last,
                                   int* sdInfo_u_u_rowptr,int* sdInfo_u_u_colind,
                                   int* sdInfo_u_v_rowptr,int* sdInfo_u_v_colind,
                                   int* sdInfo_u_w_rowptr,int* sdInfo_u_w_colind,
                                   int* sdInfo_v_v_rowptr,int* sdInfo_v_v_colind,
                                   int* sdInfo_v_u_rowptr,int* sdInfo_v_u_colind,
                                   int* sdInfo_v_w_rowptr,int* sdInfo_v_w_colind,
                                   int* sdInfo_w_w_rowptr,int* sdInfo_w_w_colind,
                                   int* sdInfo_w_u_rowptr,int* sdInfo_w_u_colind,
                                   int* sdInfo_w_v_rowptr,int* sdInfo_w_v_colind,
                                   int* csrRowIndeces_p_p,int* csrColumnOffsets_p_p,
                                   int* csrRowIndeces_p_u,int* csrColumnOffsets_p_u,
                                   int* csrRowIndeces_p_v,int* csrColumnOffsets_p_v,
                                   int* csrRowIndeces_p_w,int* csrColumnOffsets_p_w,
                                   int* csrRowIndeces_u_p,int* csrColumnOffsets_u_p,
                                   int* csrRowIndeces_u_u,int* csrColumnOffsets_u_u,
                                   int* csrRowIndeces_u_v,int* csrColumnOffsets_u_v,
                                   int* csrRowIndeces_u_w,int* csrColumnOffsets_u_w,
                                   int* csrRowIndeces_v_p,int* csrColumnOffsets_v_p,
                                   int* csrRowIndeces_v_u,int* csrColumnOffsets_v_u,
                                   int* csrRowIndeces_v_v,int* csrColumnOffsets_v_v,
                                   int* csrRowIndeces_v_w,int* csrColumnOffsets_v_w,
                                   int* csrRowIndeces_w_p,int* csrColumnOffsets_w_p,
                                   int* csrRowIndeces_w_u,int* csrColumnOffsets_w_u,
                                   int* csrRowIndeces_w_v,int* csrColumnOffsets_w_v,
                                   int* csrRowIndeces_w_w,int* csrColumnOffsets_w_w,
                                   double* globalJacobian,
                                   int nExteriorElementBoundaries_global,
                                   int* exteriorElementBoundariesArray,
                                   int* elementBoundaryElementsArray,
                                   int* elementBoundaryLocalElementBoundariesArray,
                                   double* ebqe_vf_ext,
                                   double* bc_ebqe_vf_ext,
                                   double* ebqe_phi_ext,
                                   double* bc_ebqe_phi_ext,
                                   double* ebqe_normal_phi_ext,
                                   double* ebqe_kappa_phi_ext,
                                   //VRANS
                                   const double* ebqe_porosity_ext,
                                   const double* ebqe_turb_var_0,
                                   const double* ebqe_turb_var_1,
                                   //VRANS end
                                   int* isDOFBoundary_p,
                                   int* isDOFBoundary_u,
                                   int* isDOFBoundary_v,
                                   int* isDOFBoundary_w,
                                   int* isAdvectiveFluxBoundary_p,
                                   int* isAdvectiveFluxBoundary_u,
                                   int* isAdvectiveFluxBoundary_v,
                                   int* isAdvectiveFluxBoundary_w,
                                   int* isDiffusiveFluxBoundary_u,
                                   int* isDiffusiveFluxBoundary_v,
                                   int* isDiffusiveFluxBoundary_w,
                                   double* ebqe_bc_p_ext,
                                   double* ebqe_bc_flux_mass_ext,
                                   double* ebqe_bc_flux_mom_u_adv_ext,
                                   double* ebqe_bc_flux_mom_v_adv_ext,
                                   double* ebqe_bc_flux_mom_w_adv_ext,
                                   double* ebqe_bc_u_ext,
                                   double* ebqe_bc_flux_u_diff_ext,
                                   double* ebqe_penalty_ext,
                                   double* ebqe_bc_v_ext,
                                   double* ebqe_bc_flux_v_diff_ext,
                                   double* ebqe_bc_w_ext,
                                   double* ebqe_bc_flux_w_diff_ext,
                                   int* csrColumnOffsets_eb_p_p,
                                   int* csrColumnOffsets_eb_p_u,
                                   int* csrColumnOffsets_eb_p_v,
                                   int* csrColumnOffsets_eb_p_w,
                                   int* csrColumnOffsets_eb_u_p,
                                   int* csrColumnOffsets_eb_u_u,
                                   int* csrColumnOffsets_eb_u_v,
                                   int* csrColumnOffsets_eb_u_w,
                                   int* csrColumnOffsets_eb_v_p,
                                   int* csrColumnOffsets_eb_v_u,
                                   int* csrColumnOffsets_eb_v_v,
                                   int* csrColumnOffsets_eb_v_w,
                                   int* csrColumnOffsets_eb_w_p,
                                   int* csrColumnOffsets_eb_w_u,
                                   int* csrColumnOffsets_eb_w_v,
                                   int* csrColumnOffsets_eb_w_w,
                                   int* elementFlags,
                                   int* boundaryFlags)=0;
    virtual void calculateVelocityAverage(int nExteriorElementBoundaries_global,
                                          int* exteriorElementBoundariesArray,
                                          int nInteriorElementBoundaries_global,
                                          int* interiorElementBoundariesArray,
                                          int* elementBoundaryElementsArray,
                                          int* elementBoundaryLocalElementBoundariesArray,
                                          double* mesh_dof,
                                          double* mesh_velocity_dof,
                                          double MOVING_DOMAIN,//0 or 1
                                          int* mesh_l2g,
                                          double* mesh_trial_trace_ref,
                                          double* mesh_grad_trial_trace_ref,
                                          double* normal_ref,
                                          double* boundaryJac_ref,
                                          int* vel_l2g,
                                          double* u_dof,
                                          double* v_dof,
                                          double* w_dof,
                                          double* vel_trial_trace_ref,
                                          double* ebqe_velocity,
                                          double* velocityAverage)=0;
    virtual void getTwoPhaseAdvectionOperator(double* mesh_trial_ref,
                                              double* mesh_grad_trial_ref,
                                              double* mesh_dof,
                                              int* mesh_l2g,
                                              double* dV_ref,
                                              double* p_trial_ref,
                                              double* p_grad_trial_ref,
                                              double* vel_trail_ref,
                                              double* vel_grad_trial_ref,
                                              double* elementDiameter,
                                              double* nodeDiametersArray,
                                              int nElements_global,
                                              double useMetrics,
                                              double epsFact_rho,
                                              double epsFact_mu,
                                              double rho_0,
                                              double nu_0,
                                              double rho_1,
                                              double nu_1,
                                              int* vel_l2g,
                                              double* u_dof, double* v_dof, double* w_dof,
                                              const double useVF,
                                              double *vf,
                                              double *phi,
                                              int* csrRowIndeces_p_p, int* csrColumnOffsets_p_p,
                                              int* csrRowIndeces_u_u, int* csrColumnOffsets_u_u,
                                              int* csrRowIndeces_v_v, int* csrColumnOffsets_v_v,
                                              int* csrRowIndeces_w_w, int* csrColumnOffsets_w_w,
                                              double* advection_matrix) = 0;
    virtual void getTwoPhaseInvScaledLaplaceOperator(double* mesh_trial_ref,
                                                     double* mesh_grad_trial_ref,
                                                     double* mesh_dof,
                                                     int* mesh_l2g,
                                                     double* dV_ref,
                                                     double* p_grad_trial_ref,
                                                     double* vel_grad_trial_ref,
                                                     double* elementDiameter,
                                                     double* nodeDiametersArray,
                                                     int nElements_global,
                                                     double useMetrics,
                                                     double epsFact_rho,
                                                     double epsFact_mu,
                                                     double rho_0,
                                                     double nu_0,
                                                     double rho_1,
                                                     double nu_1,
                                                     int* p_l2g,
                                                     int* vel_l2g,
                                                     double* p_dof, double* u_dof, double* v_dof, double* w_dof,
                                                     const double useVF,
                                                     double* vf,
                                                     double* phi,
                                                     int* sdInfo_p_p_rowptr, int* sdInfo_p_p_colind,
                                                     int* sdInfo_u_u_rowptr, int* sdInfo_u_u_colind,
                                                     int* sdInfo_v_v_rowptr, int* sdInfo_v_v_colind,
                                                     int* sdInfo_w_w_rowptr, int* sdInfo_w_w_colind,
                                                     int* csrRowIndeces_p_p, int* csrColumnOffsets_p_p,
                                                     int* csrRowIndeces_u_u, int* csrColumnOffsets_u_u,
                                                     int* csrRowIndeces_v_v, int* csrColumnOffsets_v_v,
                                                     int* csrRowIndeces_w_w, int* csrColumnOffsets_w_w,
                                                     double* laplace_matrix)=0;
    virtual void getTwoPhaseScaledMassOperator(int scale_type,
                                               int use_numerical_viscosity,
                                               int lumped,
                                               double *mesh_trial_ref,
                                               double *mesh_grad_trial_ref,
                                               double *mesh_dof,
                                               int* mesh_l2g,
                                               double* dV_ref,
                                               double* p_trial_ref,
                                               double* p_test_ref,
                                               double* vel_trial_ref,
                                               double* vel_test_ref,
                                               double* elementDiameter,
                                               double* nodeDiametersArray,
                                               double* numerical_viscosity,
                                               int nElements_global,
                                               double useMetrics,
                                               double epsFact_rho,
                                               double epsFact_mu,
                                               double rho_0,
                                               double nu_0,
                                               double rho_1,
                                               double nu_1,
                                               int* p_l2g,
                                               int* vel_l2g,
                                               double* p_dof, double* u_dof, double* v_dof, double* w_dof,
                                               const double useVF,
                                               double* vf,
                                               double* phi,
                                               int* csrRowIndeces_p_p,
                                               int* csrColumnOffsets_p_p,
                                               int* csrRowIndeces_u_u,
                                               int* csrColumnOffsets_u_u,
                                               int* csrRowIndeces_v_v,
                                               int* csrColumnOffsets_v_v,
                                               int* csrRowIndeces_w_w,
                                               int* csrColumnOffsets_w_w,
                                               double* mass_matrix)=0;
  };

  template<class CompKernelType,
    int nSpace,
    int nQuadraturePoints_element,
    int nDOF_mesh_trial_element,
    int nDOF_trial_element,
    int nDOF_test_element,
    int nQuadraturePoints_elementBoundary>
    class RANS2P : public RANS2P_base
    {
    public:
      const int nDOF_test_X_trial_element;
      CompKernelType ck;
    RANS2P():
      nDOF_test_X_trial_element(nDOF_test_element*nDOF_trial_element),
        ck()
          {/*        std::cout<<"Constructing RANS2P<CompKernelTemplate<"
                     <<0<<","
                     <<0<<","
                     <<0<<","
                     <<0<<">,"*/
            /*  <<nSpaceIn<<","
                <<nQuadraturePoints_elementIn<<","
                <<nDOF_mesh_trial_elementIn<<","
                <<nDOF_trial_elementIn<<","
                <<nDOF_test_elementIn<<","
                <<nQuadraturePoints_elementBoundaryIn<<">());"*/
            /*  <<std::endl<<std::flush; */
          }

      inline double smoothedHeaviside(double eps, double phi)
      {
        double H;
        if (phi > eps)
          H=1.0;
        else if (phi < -eps)
          H=0.0;
        else if (phi==0.0)
          H=0.5;
        else
          H = 0.5*(1.0 + phi/eps + sin(M_PI*phi/eps)/M_PI);
        return H;
      }

      inline double smoothedHeaviside_integral(double eps, double phi)
      {
        double HI;
        if (phi > eps)
          {
            HI= phi - eps                                                       \
              + 0.5*(eps + 0.5*eps*eps/eps - eps*cos(M_PI*eps/eps)/(M_PI*M_PI)) \
              - 0.5*((-eps) + 0.5*(-eps)*(-eps)/eps - eps*cos(M_PI*(-eps)/eps)/(M_PI*M_PI));
          }
        else if (phi < -eps)
          {
            HI=0.0;
          }
        else
          {
            HI = 0.5*(phi + 0.5*phi*phi/eps - eps*cos(M_PI*phi/eps)/(M_PI*M_PI)) \
              - 0.5*((-eps) + 0.5*(-eps)*(-eps)/eps - eps*cos(M_PI*(-eps)/eps)/(M_PI*M_PI));
          }
        return HI;
      }

      inline double smoothedDirac(double eps, double phi)
      {
        double d;
        if (phi > eps)
          d=0.0;
        else if (phi < -eps)
          d=0.0;
        else
          d = 0.5*(1.0 + cos(M_PI*phi/eps))/eps;
        return d;
      }

      inline
        void evaluateCoefficients(const double NONCONSERVATIVE_FORM,
                                  const double eps_rho,
                                  const double eps_mu,
                                  const double sigma,
                                  const double rho_0,
                                  double nu_0,
                                  const double rho_1,
                                  double nu_1,
                                  const double h_e,
                                  const double smagorinskyConstant,
                                  const int turbulenceClosureModel,
                                  const double g[nSpace],
                                  const double useVF,
                                  const double& vf,
                                  const double& phi,
                                  const double n[nSpace],
                                  const double& kappa,
                                  const double porosity,//VRANS specific
                                  const double& p,
                                  const double grad_p[nSpace],
                                  const double grad_u[nSpace],
                                  const double grad_v[nSpace],
                                  const double grad_w[nSpace],
                                  const double& u,
                                  const double& v,
                                  const double& w,
                                  const double LAG_LES,
                                  double& eddy_viscosity,
                                  double& eddy_viscosity_last,
                                  double& mom_u_acc,
                                  double& dmom_u_acc_u,
                                  double& mom_v_acc,
                                  double& dmom_v_acc_v,
                                  double& mom_w_acc,
                                  double& dmom_w_acc_w,
                                  double mass_adv[nSpace],
                                  double dmass_adv_u[nSpace],
                                  double dmass_adv_v[nSpace],
                                  double dmass_adv_w[nSpace],
                                  double mom_u_adv[nSpace],
                                  double dmom_u_adv_u[nSpace],
                                  double dmom_u_adv_v[nSpace],
                                  double dmom_u_adv_w[nSpace],
                                  double mom_v_adv[nSpace],
                                  double dmom_v_adv_u[nSpace],
                                  double dmom_v_adv_v[nSpace],
                                  double dmom_v_adv_w[nSpace],
                                  double mom_w_adv[nSpace],
                                  double dmom_w_adv_u[nSpace],
                                  double dmom_w_adv_v[nSpace],
                                  double dmom_w_adv_w[nSpace],
                                  double mom_uu_diff_ten[nSpace],
                                  double mom_vv_diff_ten[nSpace],
                                  double mom_ww_diff_ten[nSpace],
                                  double mom_uv_diff_ten[1],
                                  double mom_uw_diff_ten[1],
                                  double mom_vu_diff_ten[1],
                                  double mom_vw_diff_ten[1],
                                  double mom_wu_diff_ten[1],
                                  double mom_wv_diff_ten[1],
                                  double& mom_u_source,
                                  double& mom_v_source,
                                  double& mom_w_source,
                                  double& mom_u_ham,
                                  double dmom_u_ham_grad_p[nSpace],
                                  double dmom_u_ham_grad_u[nSpace],
                                  double& dmom_u_ham_u,
                                  double& dmom_u_ham_v,
                                  double& dmom_u_ham_w,
                                  double& mom_v_ham,
                                  double dmom_v_ham_grad_p[nSpace],
                                  double dmom_v_ham_grad_v[nSpace],
                                  double& dmom_v_ham_u,
                                  double& dmom_v_ham_v,
                                  double& dmom_v_ham_w,
                                  double& mom_w_ham,
                                  double dmom_w_ham_grad_p[nSpace],
                                  double dmom_w_ham_grad_w[nSpace],
                                  double& dmom_w_ham_u,
                                  double& dmom_w_ham_v,
                                  double& dmom_w_ham_w,
				  double& rho)
      {
        double nu,mu,H_rho,d_rho,H_mu,d_mu,norm_n,nu_t0=0.0,nu_t1=0.0,nu_t;
        H_rho = (1.0-useVF)*smoothedHeaviside(eps_rho,phi) + useVF*fmin(1.0,fmax(0.0,vf));
        d_rho = (1.0-useVF)*smoothedDirac(eps_rho,phi);
        H_mu = (1.0-useVF)*smoothedHeaviside(eps_mu,phi) + useVF*fmin(1.0,fmax(0.0,vf));
        d_mu = (1.0-useVF)*smoothedDirac(eps_mu,phi);

        //calculate eddy viscosity
        switch (turbulenceClosureModel)
          {
            double norm_S;
          case 1:
            {
              norm_S = sqrt(2.0*(grad_u[0]*grad_u[0] + grad_v[1]*grad_v[1] + grad_w[2]*grad_w[2] +
                                 0.5*(grad_u[1]+grad_v[0])*(grad_u[1]+grad_v[0]) +
                                 0.5*(grad_u[2]+grad_w[0])*(grad_u[2]+grad_w[0]) +
                                 0.5*(grad_v[2]+grad_w[1])*(grad_v[2]+grad_w[1])));
              nu_t0 = smagorinskyConstant*smagorinskyConstant*h_e*h_e*norm_S;
              nu_t1 = smagorinskyConstant*smagorinskyConstant*h_e*h_e*norm_S;
            }
          case 2:
            {
              double re_0,cs_0=0.0,re_1,cs_1=0.0;
              norm_S = sqrt(2.0*(grad_u[0]*grad_u[0] + grad_v[1]*grad_v[1] + grad_w[2]*grad_w[2] +
                                 0.5*(grad_u[1]+grad_v[0])*(grad_u[1]+grad_v[0]) +
                                 0.5*(grad_u[2]+grad_w[0])*(grad_u[2]+grad_w[0]) +
                                 0.5*(grad_v[2]+grad_w[1])*(grad_v[2]+grad_w[1])));
              re_0 = h_e*h_e*norm_S/nu_0;
              if (re_0 > 1.0)
                cs_0=0.027*pow(10.0,-3.23*pow(re_0,-0.92));
              nu_t0 = cs_0*h_e*h_e*norm_S;
              re_1 = h_e*h_e*norm_S/nu_1;
              if (re_1 > 1.0)
                cs_1=0.027*pow(10.0,-3.23*pow(re_1,-0.92));
              nu_t1 = cs_1*h_e*h_e*norm_S;
            }
          }

        rho = rho_0*(1.0-H_rho)+rho_1*H_rho;
        nu_t= nu_t0*(1.0-H_mu)+nu_t1*H_mu;
        eddy_viscosity = nu_t;
        nu  = nu_0*(1.0-H_mu)+nu_1*H_mu;
        nu += (1.0-LAG_LES)*nu_t + LAG_LES*eddy_viscosity_last;
        mu  = rho_0*nu_0*(1.0-H_mu)+rho_1*nu_1*H_mu;

        if (NONCONSERVATIVE_FORM > 0.0)
          {
            //u momentum accumulation
            mom_u_acc=u;//trick for non-conservative form
            dmom_u_acc_u=rho*porosity;

            //v momentum accumulation
            mom_v_acc=v;
            dmom_v_acc_v=rho*porosity;

            //w momentum accumulation
            mom_w_acc=w;
            dmom_w_acc_w=rho*porosity;

            //mass advective flux
            mass_adv[0]=porosity*u;
            mass_adv[1]=porosity*v;
            mass_adv[2]=porosity*w;

            dmass_adv_u[0]=porosity;
            dmass_adv_u[1]=0.0;
            dmass_adv_u[2]=0.0;

            dmass_adv_v[0]=0.0;
            dmass_adv_v[1]=porosity;
            dmass_adv_v[2]=0.0;

            dmass_adv_w[0]=0.0;
            dmass_adv_w[1]=0.0;
            dmass_adv_w[2]=porosity;

            //u momentum advective flux
            mom_u_adv[0]=0.0;
            mom_u_adv[1]=0.0;
            mom_u_adv[2]=0.0;

            dmom_u_adv_u[0]=0.0;
            dmom_u_adv_u[1]=0.0;
            dmom_u_adv_u[2]=0.0;

            dmom_u_adv_v[0]=0.0;
            dmom_u_adv_v[1]=0.0;
            dmom_u_adv_v[2]=0.0;

            dmom_u_adv_w[0]=0.0;
            dmom_u_adv_w[1]=0.0;
            dmom_u_adv_w[2]=0.0;

            //v momentum advective_flux
            mom_v_adv[0]=0.0;
            mom_v_adv[1]=0.0;
            mom_v_adv[2]=0.0;

            dmom_v_adv_u[0]=0.0;
            dmom_v_adv_u[1]=0.0;
            dmom_v_adv_u[2]=0.0;

            dmom_v_adv_w[0]=0.0;
            dmom_v_adv_w[1]=0.0;
            dmom_v_adv_w[2]=0.0;

            dmom_v_adv_v[0]=0.0;
            dmom_v_adv_v[1]=0.0;
            dmom_v_adv_v[2]=0.0;

            //w momentum advective_flux
            mom_w_adv[0]=0.0;
            mom_w_adv[1]=0.0;
            mom_w_adv[2]=0.0;

            dmom_w_adv_u[0]=0.0;
            dmom_w_adv_u[1]=0.0;
            dmom_w_adv_u[2]=0.0;

            dmom_w_adv_v[0]=0.0;
            dmom_w_adv_v[1]=0.0;
            dmom_w_adv_v[2]=0.0;

            dmom_w_adv_w[0]=0.0;
            dmom_w_adv_w[1]=0.0;
            dmom_w_adv_w[2]=0.0;

            //u momentum diffusion tensor
            mom_uu_diff_ten[0] = 2.0*porosity*mu;
            mom_uu_diff_ten[1] = porosity*mu;
            mom_uu_diff_ten[2] = porosity*mu;

            mom_uv_diff_ten[0]=porosity*mu;

            mom_uw_diff_ten[0]=porosity*mu;

            //v momentum diffusion tensor
            mom_vv_diff_ten[0] = porosity*mu;
            mom_vv_diff_ten[1] = 2.0*porosity*mu;
            mom_vv_diff_ten[2] = porosity*mu;

            mom_vu_diff_ten[0]=porosity*mu;

            mom_vw_diff_ten[0]=porosity*mu;

            //w momentum diffusion tensor
            mom_ww_diff_ten[0] = porosity*mu;
            mom_ww_diff_ten[1] = porosity*mu;
            mom_ww_diff_ten[2] = 2.0*porosity*mu;

            mom_wu_diff_ten[0]=porosity*mu;

            mom_wv_diff_ten[0]=porosity*mu;

            //momentum sources
            norm_n = sqrt(n[0]*n[0]+n[1]*n[1]+n[2]*n[2]);
            mom_u_source = -porosity*rho*g[0];// - porosity*d_mu*sigma*kappa*n[0];
            mom_v_source = -porosity*rho*g[1];// - porosity*d_mu*sigma*kappa*n[1];
            mom_w_source = -porosity*rho*g[2];// - porosity*d_mu*sigma*kappa*n[2];

            //u momentum Hamiltonian (pressure)
            mom_u_ham = porosity*grad_p[0];
            dmom_u_ham_grad_p[0]=porosity;
            dmom_u_ham_grad_p[1]=0.0;
            dmom_u_ham_grad_p[2]=0.0;

            //v momentum Hamiltonian (pressure)
            mom_v_ham = porosity*grad_p[1];
            dmom_v_ham_grad_p[0]=0.0;
            dmom_v_ham_grad_p[1]=porosity;
            dmom_v_ham_grad_p[2]=0.0;

            //w momentum Hamiltonian (pressure)
            mom_w_ham = porosity*grad_p[2];
            dmom_w_ham_grad_p[0]=0.0;
            dmom_w_ham_grad_p[1]=0.0;
            dmom_w_ham_grad_p[2]=porosity;

            //u momentum Hamiltonian (advection)
            mom_u_ham += rho*porosity*(u*grad_u[0]+v*grad_u[1]+w*grad_u[2]);
            dmom_u_ham_grad_u[0]=rho*porosity*u;
            dmom_u_ham_grad_u[1]=rho*porosity*v;
            dmom_u_ham_grad_u[2]=rho*porosity*w;
            dmom_u_ham_u =rho*porosity*grad_u[0];
            dmom_u_ham_v =rho*porosity*grad_u[1];
            dmom_u_ham_w =rho*porosity*grad_u[2];

            //v momentum Hamiltonian (advection)
            mom_v_ham += rho*porosity*(u*grad_v[0]+v*grad_v[1]+w*grad_v[2]);
            dmom_v_ham_grad_v[0]=rho*porosity*u;
            dmom_v_ham_grad_v[1]=rho*porosity*v;
            dmom_v_ham_grad_v[2]=rho*porosity*w;
            dmom_v_ham_u =rho*porosity*grad_v[0];
            dmom_v_ham_v =rho*porosity*grad_v[1];
            dmom_v_ham_w =rho*porosity*grad_v[2];

            /* //w momentum Hamiltonian (advection) */
            mom_w_ham += rho*porosity*(u*grad_w[0]+v*grad_w[1]+w*grad_w[2]);
            dmom_w_ham_grad_w[0]=rho*porosity*u;
            dmom_w_ham_grad_w[1]=rho*porosity*v;
            dmom_w_ham_grad_w[2]=rho*porosity*w;
            dmom_w_ham_u =rho*porosity*grad_w[0];
            dmom_w_ham_v =rho*porosity*grad_w[1];
            dmom_w_ham_w =rho*porosity*grad_w[2];

          }
        else
          {
            //u momentum accumulation
            mom_u_acc=porosity*u;
            dmom_u_acc_u=porosity;

            //v momentum accumulation
            mom_v_acc=porosity*v;
            dmom_v_acc_v=porosity;

            //w momentum accumulation
            mom_w_acc=porosity*w;
            dmom_w_acc_w=porosity;


            //mass advective flux
            mass_adv[0]=porosity*u;
            mass_adv[1]=porosity*v;
            mass_adv[2]=porosity*w;

            dmass_adv_u[0]=porosity;
            dmass_adv_u[1]=0.0;
            dmass_adv_u[2]=0.0;

            dmass_adv_v[0]=0.0;
            dmass_adv_v[1]=porosity;
            dmass_adv_v[2]=0.0;

            dmass_adv_w[0]=0.0;
            dmass_adv_w[1]=0.0;
            dmass_adv_w[2]=porosity;

            //u momentum advective flux
            mom_u_adv[0]=porosity*u*u;
            mom_u_adv[1]=porosity*u*v;
            mom_u_adv[2]=porosity*u*w;

            dmom_u_adv_u[0]=2.0*porosity*u;
            dmom_u_adv_u[1]=porosity*v;
            dmom_u_adv_u[2]=porosity*w;

            dmom_u_adv_v[0]=0.0;
            dmom_u_adv_v[1]=porosity*u;
            dmom_u_adv_v[2]=0.0;

            dmom_u_adv_w[0]=0.0;
            dmom_u_adv_w[1]=0.0;
            dmom_u_adv_w[2]=porosity*u;

            //v momentum advective_flux
            mom_v_adv[0]=porosity*v*u;
            mom_v_adv[1]=porosity*v*v;
            mom_v_adv[2]=porosity*v*w;

            dmom_v_adv_u[0]=porosity*v;
            dmom_v_adv_u[1]=0.0;
            dmom_v_adv_u[2]=0.0;

            dmom_v_adv_w[0]=0.0;
            dmom_v_adv_w[1]=0.0;
            dmom_v_adv_w[2]=porosity*v;

            dmom_v_adv_v[0]=porosity*u;
            dmom_v_adv_v[1]=2.0*porosity*v;
            dmom_v_adv_v[2]=porosity*w;

            //w momentum advective_flux
            mom_w_adv[0]=porosity*w*u;
            mom_w_adv[1]=porosity*w*v;
            mom_w_adv[2]=porosity*w*w;

            dmom_w_adv_u[0]=porosity*w;
            dmom_w_adv_u[1]=0.0;
            dmom_w_adv_u[2]=0.0;

            dmom_w_adv_v[0]=0.0;
            dmom_w_adv_v[1]=porosity*w;
            dmom_w_adv_v[2]=0.0;

            dmom_w_adv_w[0]=porosity*u;
            dmom_w_adv_w[1]=porosity*v;
            dmom_w_adv_w[2]=2.0*porosity*w;

            //u momentum diffusion tensor
            mom_uu_diff_ten[0] = 2.0*porosity*nu;
            mom_uu_diff_ten[1] = porosity*nu;
            mom_uu_diff_ten[2] = porosity*nu;

            mom_uv_diff_ten[0]=porosity*nu;

            mom_uw_diff_ten[0]=porosity*nu;

            //v momentum diffusion tensor
            mom_vv_diff_ten[0] = porosity*nu;
            mom_vv_diff_ten[1] = 2.0*porosity*nu;
            mom_vv_diff_ten[2] = porosity*nu;

            mom_vu_diff_ten[0]=porosity*nu;

            mom_vw_diff_ten[0]=porosity*nu;

            //w momentum diffusion tensor
            mom_ww_diff_ten[0] = porosity*nu;
            mom_ww_diff_ten[1] = porosity*nu;
            mom_ww_diff_ten[2] = 2.0*porosity*nu;

            mom_wu_diff_ten[0]=porosity*nu;

            mom_wv_diff_ten[0]=porosity*nu;

            //momentum sources
            norm_n = sqrt(n[0]*n[0]+n[1]*n[1]+n[2]*n[2]);
            mom_u_source = -porosity*g[0];// - porosity*d_mu*sigma*kappa*n[0]/(rho*(norm_n+1.0e-8));
            mom_v_source = -porosity*g[1];// - porosity*d_mu*sigma*kappa*n[1]/(rho*(norm_n+1.0e-8));
            mom_w_source = -porosity*g[2];// - porosity*d_mu*sigma*kappa*n[2]/(rho*(norm_n+1.0e-8));

            //u momentum Hamiltonian (pressure)
            mom_u_ham = porosity*grad_p[0]/rho;
            dmom_u_ham_grad_p[0]=porosity/rho;
            dmom_u_ham_grad_p[1]=0.0;
            dmom_u_ham_grad_p[2]=0.0;

            //v momentum Hamiltonian (pressure)
            mom_v_ham = porosity*grad_p[1]/rho;
            dmom_v_ham_grad_p[0]=0.0;
            dmom_v_ham_grad_p[1]=porosity/rho;
            dmom_v_ham_grad_p[2]=0.0;

            //w momentum Hamiltonian (pressure)
            mom_w_ham = porosity*grad_p[2]/rho;
            dmom_w_ham_grad_p[0]=0.0;
            dmom_w_ham_grad_p[1]=0.0;
            dmom_w_ham_grad_p[2]=porosity/rho;

            //u momentum Hamiltonian (advection
            dmom_u_ham_grad_u[0]=0.0;
            dmom_u_ham_grad_u[1]=0.0;
            dmom_u_ham_grad_u[2]=0.0;
            dmom_u_ham_u =0.0;
            dmom_u_ham_v =0.0;
            dmom_u_ham_w =0.0;

            //v momentum Hamiltonian (advection)
            dmom_v_ham_grad_v[0]=0.0;
            dmom_v_ham_grad_v[1]=0.0;
            dmom_v_ham_grad_v[2]=0.0;
            dmom_v_ham_u =0.0;
            dmom_v_ham_v =0.0;
            dmom_v_ham_w =0.0;

            //w momentum Hamiltonian (advection)
            dmom_w_ham_grad_w[0]=0.0;
            dmom_w_ham_grad_w[1]=0.0;
            dmom_w_ham_grad_w[2]=0.0;
            dmom_w_ham_u =0.0;
            dmom_w_ham_v =0.0;
            dmom_w_ham_w =0.0;
          }
      }
      //VRANS specific
      inline
        void updateDarcyForchheimerTerms_Ergun(const double NONCONSERVATIVE_FORM,
                                               /* const double linearDragFactor, */
                                               /* const double nonlinearDragFactor, */
                                               /* const double porosity, */
                                               /* const double meanGrainSize, */
                                               const double alpha,
                                               const double beta,
                                               const double eps_rho,
                                               const double eps_mu,
                                               const double rho_0,
                                               const double nu_0,
                                               const double rho_1,
                                               const double nu_1,
                                               const double useVF,
                                               const double vf,
                                               const double phi,
                                               const double u,
                                               const double v,
                                               const double w,
                                               const double uStar,
                                               const double vStar,
                                               const double wStar,
                                               const double eps_s,
                                               const double phi_s,
                                               const double u_s,
                                               const double v_s,
                                               const double w_s,
                                               double& mom_u_source,
                                               double& mom_v_source,
                                               double& mom_w_source,
                                               double dmom_u_source[nSpace],
                                               double dmom_v_source[nSpace],
                                               double dmom_w_source[nSpace])
      {
        double rho,mu,nu,H_mu,uc,duc_du,duc_dv,duc_dw,viscosity,H_s;
        H_mu = (1.0-useVF)*smoothedHeaviside(eps_mu,phi)+useVF*fmin(1.0,fmax(0.0,vf));
        nu  = nu_0*(1.0-H_mu)+nu_1*H_mu;
        rho  = rho_0*(1.0-H_mu)+rho_1*H_mu;
        mu  = rho_0*nu_0*(1.0-H_mu)+rho_1*nu_1*H_mu;
        if (NONCONSERVATIVE_FORM > 0.0)
          {
            viscosity = mu;
          }
        else
          {
            viscosity = nu;
          }
        double x = fmax(0.0, fmin( 1.0, 0.5+phi_s/(2.0*eps_s)));//0 at phi_s = -eps, 1 at phi_s=eps

        // Relaxation function, Jacobsen et al. 2011, Mayer et al 1998
        H_s = (exp(pow(x,3.5)) - 1.)/ (exp(1.) - 1.);

        //implicit
        /* uc = sqrt(u*u+v*v*+w*w);  */
        /* duc_du = u/(uc+1.0e-12); */
        /* duc_dv = v/(uc+1.0e-12); */
        /* duc_dw = w/(uc+1.0e-12); */
        //semi-implicit quadratic term
        uc = sqrt(uStar*uStar+vStar*vStar*+wStar*wStar);
        duc_du = 0.0;
        duc_dv = 0.0;
        duc_dw = 0.0;

        mom_u_source += H_s*viscosity*(alpha + beta*uc)*(u-u_s);
        mom_v_source += H_s*viscosity*(alpha + beta*uc)*(v-v_s);
        mom_w_source += H_s*viscosity*(alpha + beta*uc)*(w-w_s);

        dmom_u_source[0] = H_s*viscosity*(alpha + beta*uc + beta*duc_du*(u-u_s));
        dmom_u_source[1] = H_s*viscosity*beta*duc_dv*(u-u_s);
        dmom_u_source[2] = H_s*viscosity*beta*duc_dw*(u-u_s);

        dmom_v_source[0] = H_s*viscosity*beta*duc_du*(v-v_s);
        dmom_v_source[1] = H_s*viscosity*(alpha + beta*uc + beta*duc_dv*(v-v_s));
        dmom_v_source[2] = H_s*viscosity*beta*duc_dw*(v-v_s);

        dmom_w_source[0] = H_s*viscosity*beta*duc_du*(w-w_s);
        dmom_w_source[1] = H_s*viscosity*beta*duc_dv*(w-w_s);
        dmom_w_source[2] = H_s*viscosity*(alpha + beta*uc + beta*duc_dw*(w-w_s));
      }

      inline
        void updateTurbulenceClosure(const double NONCONSERVATIVE_FORM,
                                     const int turbulenceClosureModel,
                                     const double eps_rho,
                                     const double eps_mu,
                                     const double rho_0,
                                     const double nu_0,
                                     const double rho_1,
                                     const double nu_1,
                                     const double useVF,
                                     const double vf,
                                     const double phi,
                                     const double porosity,
                                     const double eddy_visc_coef_0,
                                     const double turb_var_0, //k for k-eps or k-omega
                                     const double turb_var_1, //epsilon for k-epsilon, omega for k-omega
                                     const double turb_grad_0[nSpace],//grad k for k-eps,k-omega
                                     double& eddy_viscosity,
                                     double mom_uu_diff_ten[nSpace],
                                     double mom_vv_diff_ten[nSpace],
                                     double mom_ww_diff_ten[nSpace],
                                     double mom_uv_diff_ten[1],
                                     double mom_uw_diff_ten[1],
                                     double mom_vu_diff_ten[1],
                                     double mom_vw_diff_ten[1],
                                     double mom_wu_diff_ten[1],
                                     double mom_wv_diff_ten[1],
                                     double& mom_u_source,
                                     double& mom_v_source,
                                     double& mom_w_source)
      {
        /****
             eddy_visc_coef
             <= 2  LES (do nothing)
             == 3  k-epsilon

        */
        assert (turbulenceClosureModel >=3);
        double rho,nu,H_mu,nu_t=0.0,nu_t_keps =0.0, nu_t_komega=0.0;
        double isKEpsilon = 1.0, dynamic_eddy_viscosity = 0.0;
;
        if (turbulenceClosureModel == 4)
          isKEpsilon = 0.0;
        H_mu = (1.0-useVF)*smoothedHeaviside(eps_mu,phi)+useVF*fmin(1.0,fmax(0.0,vf));
        nu  = nu_0*(1.0-H_mu)+nu_1*H_mu;
        rho  = rho_0*(1.0-H_mu)+rho_1*H_mu;

        const double twoThirds = 2.0/3.0; const double div_zero = 1.0e-2*fmin(nu_0,nu_1);
        mom_u_source += twoThirds*turb_grad_0[0];
        mom_v_source += twoThirds*turb_grad_0[1];
        mom_w_source += twoThirds*turb_grad_0[2];

        //--- closure model specific ---
        //k-epsilon
        nu_t_keps = eddy_visc_coef_0*turb_var_0*turb_var_0/(fabs(turb_var_1) + div_zero);
        //k-omega
        nu_t_komega = turb_var_0/(fabs(turb_var_1) + div_zero);
        //
        nu_t = isKEpsilon*nu_t_keps + (1.0-isKEpsilon)*nu_t_komega;

        nu_t = fmax(nu_t,1.0e-4*nu); //limit according to Lew, Buscaglia etal 01
        //mwf hack
        nu_t     = fmin(nu_t,1.0e6*nu);
        eddy_viscosity = nu_t;
        if (NONCONSERVATIVE_FORM > 0.0)
          {
            dynamic_eddy_viscosity = nu_t*rho;
            //u momentum diffusion tensor
            mom_uu_diff_ten[0] += 2.0*porosity*dynamic_eddy_viscosity;
            mom_uu_diff_ten[1] += porosity*dynamic_eddy_viscosity;
            mom_uu_diff_ten[2] += porosity*dynamic_eddy_viscosity;

            mom_uv_diff_ten[0] +=porosity*dynamic_eddy_viscosity;

            mom_uw_diff_ten[0] +=porosity*dynamic_eddy_viscosity;

            //v momentum diffusion tensor
            mom_vv_diff_ten[0] += porosity*dynamic_eddy_viscosity;
            mom_vv_diff_ten[1] += 2.0*porosity*dynamic_eddy_viscosity;
            mom_vv_diff_ten[2] += porosity*dynamic_eddy_viscosity;

            mom_vu_diff_ten[0] += porosity*dynamic_eddy_viscosity;

            mom_vw_diff_ten[0] += porosity*dynamic_eddy_viscosity;

            //w momentum diffusion tensor
            mom_ww_diff_ten[0] += porosity*dynamic_eddy_viscosity;
            mom_ww_diff_ten[1] += porosity*dynamic_eddy_viscosity;
            mom_ww_diff_ten[2] += 2.0*porosity*dynamic_eddy_viscosity;

            mom_wu_diff_ten[0] += porosity*dynamic_eddy_viscosity;

            mom_wv_diff_ten[0] += porosity*dynamic_eddy_viscosity;
          }
        else
          {
            //u momentum diffusion tensor
            mom_uu_diff_ten[0] += 2.0*porosity*eddy_viscosity;
            mom_uu_diff_ten[1] += porosity*eddy_viscosity;
            mom_uu_diff_ten[2] += porosity*eddy_viscosity;

            mom_uv_diff_ten[0]+=porosity*eddy_viscosity;

            mom_uw_diff_ten[0]+=porosity*eddy_viscosity;

            //v momentum diffusion tensor
            mom_vv_diff_ten[0] += porosity*eddy_viscosity;
            mom_vv_diff_ten[1] += 2.0*porosity*eddy_viscosity;
            mom_vv_diff_ten[2] += porosity*eddy_viscosity;

            mom_vu_diff_ten[0]+=porosity*eddy_viscosity;

            mom_vw_diff_ten[0]+=porosity*eddy_viscosity;

            //w momentum diffusion tensor
            mom_ww_diff_ten[0] += porosity*eddy_viscosity;
            mom_ww_diff_ten[1] += porosity*eddy_viscosity;
            mom_ww_diff_ten[2] += 2.0*porosity*eddy_viscosity;

            mom_wu_diff_ten[0]+=porosity*eddy_viscosity;

            mom_wv_diff_ten[0]+=porosity*eddy_viscosity;
          }
      }

      inline
        void calculateSubgridError_tau(const double&  hFactor,
                                       const double& elementDiameter,
                                       const double& dmt,
                                       const double& dm,
                                       const double df[nSpace],
                                       const double& a,
                                       const double&  pfac,
                                       double& tau_v,
                                       double& tau_p,
                                       double& cfl)
      {
        double h,oneByAbsdt,density,viscosity,nrm_df;
        h = hFactor*elementDiameter;
        density = dm;
        viscosity =  a;
        nrm_df=0.0;
        for(int I=0;I<nSpace;I++)
          nrm_df+=df[I]*df[I];
        nrm_df = sqrt(nrm_df);
        cfl = nrm_df/(h*density);//this is really cfl/dt, but that's what we want to know, the step controller expect this
        oneByAbsdt =  fabs(dmt);
        tau_v = 1.0/(4.0*viscosity/(h*h) + 2.0*nrm_df/h + oneByAbsdt);
        tau_p = (4.0*viscosity + 2.0*nrm_df*h + oneByAbsdt*h*h)/pfac;
        /* std::cout<<"tau_v "<<tau_v<<" tau_p "<<tau_p<<std::endl; */
      }

      inline
        void calculateSubgridError_tau(     const double&  Ct_sge,
                                            const double&  Cd_sge,
                                            const double   G[nSpace*nSpace],
                                            const double&  G_dd_G,
                                            const double&  tr_G,
                                            const double&  A0,
                                            const double   Ai[nSpace],
                                            const double&  Kij,
                                            const double&  pfac,
                                            double& tau_v,
                                            double& tau_p,
                                            double& q_cfl)
      {
        double v_d_Gv=0.0;
        for(int I=0;I<nSpace;I++)
          for (int J=0;J<nSpace;J++)
            v_d_Gv += Ai[I]*G[I*nSpace+J]*Ai[J];
        tau_v = 1.0/sqrt(Ct_sge*A0*A0 + v_d_Gv + Cd_sge*Kij*Kij*G_dd_G + 1.0e-12);
        tau_p = 1.0/(pfac*tr_G*tau_v);
      }

      inline
        void calculateSubgridError_tauRes(const double& tau_p,
                                          const double& tau_v,
                                          const double& pdeResidualP,
                                          const double& pdeResidualU,
                                          const double& pdeResidualV,
                                          const double& pdeResidualW,
                                          double& subgridErrorP,
                                          double& subgridErrorU,
                                          double& subgridErrorV,
                                          double& subgridErrorW)
      {
        /* GLS pressure */
        subgridErrorP = -tau_p*pdeResidualP;
        /* GLS momentum */
        subgridErrorU = -tau_v*pdeResidualU;
        subgridErrorV = -tau_v*pdeResidualV;
        subgridErrorW = -tau_v*pdeResidualW;
      }

      inline
        void calculateSubgridErrorDerivatives_tauRes(const double& tau_p,
                                                     const double& tau_v,
                                                     const double dpdeResidualP_du[nDOF_trial_element],
                                                     const double dpdeResidualP_dv[nDOF_trial_element],
                                                     const double dpdeResidualP_dw[nDOF_trial_element],
                                                     const double dpdeResidualU_dp[nDOF_trial_element],
                                                     const double dpdeResidualU_du[nDOF_trial_element],
                                                     const double dpdeResidualV_dp[nDOF_trial_element],
                                                     const double dpdeResidualV_dv[nDOF_trial_element],
                                                     const double dpdeResidualW_dp[nDOF_trial_element],
                                                     const double dpdeResidualW_dw[nDOF_trial_element],
                                                     double dsubgridErrorP_du[nDOF_trial_element],
                                                     double dsubgridErrorP_dv[nDOF_trial_element],
                                                     double dsubgridErrorP_dw[nDOF_trial_element],
                                                     double dsubgridErrorU_dp[nDOF_trial_element],
                                                     double dsubgridErrorU_du[nDOF_trial_element],
                                                     double dsubgridErrorV_dp[nDOF_trial_element],
                                                     double dsubgridErrorV_dv[nDOF_trial_element],
                                                     double dsubgridErrorW_dp[nDOF_trial_element],
                                                     double dsubgridErrorW_dw[nDOF_trial_element])
      {
        for (int j=0;j<nDOF_trial_element;j++)
          {
            /* GLS pressure */
            dsubgridErrorP_du[j] = -tau_p*dpdeResidualP_du[j];
            dsubgridErrorP_dv[j] = -tau_p*dpdeResidualP_dv[j];
            dsubgridErrorP_dw[j] = -tau_p*dpdeResidualP_dw[j];
            /* GLS  momentum*/
            /* u */
            dsubgridErrorU_dp[j] = -tau_v*dpdeResidualU_dp[j];
            dsubgridErrorU_du[j] = -tau_v*dpdeResidualU_du[j];
            /* v */
            dsubgridErrorV_dp[j] = -tau_v*dpdeResidualV_dp[j];
            dsubgridErrorV_dv[j] = -tau_v*dpdeResidualV_dv[j];
            /* w */
            dsubgridErrorW_dp[j] = -tau_v*dpdeResidualW_dp[j];
            dsubgridErrorW_dw[j] = -tau_v*dpdeResidualW_dw[j];
          }
      }

      inline
        void exteriorNumericalAdvectiveFlux(const double NONCONSERVATIVE_FORM,
                                            const int& isDOFBoundary_p,
                                            const int& isDOFBoundary_u,
                                            const int& isDOFBoundary_v,
                                            const int& isDOFBoundary_w,
                                            const int& isFluxBoundary_p,
                                            const int& isFluxBoundary_u,
                                            const int& isFluxBoundary_v,
                                            const int& isFluxBoundary_w,
                                            const double& oneByRho,
                                            const double& bc_oneByRho,
                                            const double n[nSpace],
                                            const double& bc_p,
                                            const double& bc_u,
                                            const double& bc_v,
                                            const double& bc_w,
                                            const double bc_f_mass[nSpace],
                                            const double bc_f_umom[nSpace],
                                            const double bc_f_vmom[nSpace],
                                            const double bc_f_wmom[nSpace],
                                            const double& bc_flux_mass,
                                            const double& bc_flux_umom,
                                            const double& bc_flux_vmom,
                                            const double& bc_flux_wmom,
                                            const double& p,
                                            const double& u,
                                            const double& v,
                                            const double& w,
                                            const double f_mass[nSpace],
                                            const double f_umom[nSpace],
                                            const double f_vmom[nSpace],
                                            const double f_wmom[nSpace],
                                            const double df_mass_du[nSpace],
                                            const double df_mass_dv[nSpace],
                                            const double df_mass_dw[nSpace],
                                            const double df_umom_dp[nSpace],
                                            const double dham_grad[nSpace],
                                            const double df_umom_du[nSpace],
                                            const double df_umom_dv[nSpace],
                                            const double df_umom_dw[nSpace],
                                            const double df_vmom_dp[nSpace],
                                            const double df_vmom_du[nSpace],
                                            const double df_vmom_dv[nSpace],
                                            const double df_vmom_dw[nSpace],
                                            const double df_wmom_dp[nSpace],
                                            const double df_wmom_du[nSpace],
                                            const double df_wmom_dv[nSpace],
                                            const double df_wmom_dw[nSpace],
                                            double& flux_mass,
                                            double& flux_umom,
                                            double& flux_vmom,
                                            double& flux_wmom,
                                            double* velocity)
      {
        double flowSpeedNormal;
        flux_mass = 0.0;
        flux_umom = 0.0;
        flux_vmom = 0.0;
        flux_wmom = 0.0;
        if (NONCONSERVATIVE_FORM > 0.0)
          {
            flowSpeedNormal=n[0]*df_vmom_dv[0]+n[1]*df_umom_du[1]+n[2]*df_umom_du[2];//tricky, works for  moving and fixed domains
            flowSpeedNormal+=n[0]*dham_grad[0]+n[1]*dham_grad[1]+n[2]*dham_grad[2];
          }
        else
          flowSpeedNormal=n[0]*df_vmom_dv[0]+n[1]*df_umom_du[1]+n[2]*df_umom_du[2];//tricky, works for  moving and fixed domains
        if (isDOFBoundary_u != 1)
          {
            flux_mass += n[0]*f_mass[0];
            velocity[0] = f_mass[0];
            if (flowSpeedNormal >= 0.0)
              {
                flux_umom += n[0]*f_umom[0];
                flux_vmom += n[0]*f_vmom[0];
                flux_wmom += n[0]*f_wmom[0];
              }
            else
              {
                if (NONCONSERVATIVE_FORM > 0.0)
                  {
                    flux_umom+=(0.0-u)*flowSpeedNormal;
                  }
              }
          }
        else
          {
            flux_mass += n[0]*f_mass[0];
            velocity[0] = f_mass[0];
            if (flowSpeedNormal >= 0.0)
              {
                flux_umom += n[0]*f_umom[0];
                flux_vmom += n[0]*f_vmom[0];
                flux_wmom += n[0]*f_wmom[0];
              }
            else
              {
	      if (NONCONSERVATIVE_FORM > 0.0)
		{
		  flux_umom+=(bc_u-u)*flowSpeedNormal;
		}
	      else
		{
                  flux_umom+=n[0]*bc_f_umom[0];
                  flux_vmom+=n[0]*bc_f_vmom[0];
                  flux_wmom+=n[0]*bc_f_wmom[0];
                }
              }
          }
        if (isDOFBoundary_v != 1)
          {
            flux_mass+=n[1]*f_mass[1];
            velocity[1] = f_mass[1];
            if (flowSpeedNormal >= 0.0)
              {
                flux_umom+=n[1]*f_umom[1];
                flux_vmom+=n[1]*f_vmom[1];
                flux_wmom+=n[1]*f_wmom[1];
              }
            else
              {
		if (NONCONSERVATIVE_FORM > 0.0)
		  {
		    flux_vmom+=(0.0-v)*flowSpeedNormal;
		  }
              }
          }
        else
          {
            flux_mass+=n[1]*f_mass[1];
            velocity[1] = f_mass[1];
            if (flowSpeedNormal >= 0.0)
              {
                flux_umom+=n[1]*f_umom[1];
                flux_vmom+=n[1]*f_vmom[1];
                flux_wmom+=n[1]*f_wmom[1];
              }
            else
              {
		if (NONCONSERVATIVE_FORM > 0.0)
		  {
		    flux_vmom+=(bc_v-v)*flowSpeedNormal;
		  }
		else
		  {
                    flux_umom+=n[1]*bc_f_umom[1];
                    flux_vmom+=n[1]*bc_f_vmom[1];
                    flux_wmom+=n[1]*bc_f_wmom[1];
                  }
              }
          }
        if (isDOFBoundary_w != 1)
          {
            flux_mass+=n[2]*f_mass[2];
            velocity[2] = f_mass[2];
            if (flowSpeedNormal >= 0.0)
              {
                flux_umom+=n[2]*f_umom[2];
                flux_vmom+=n[2]*f_vmom[2];
                flux_wmom+=n[2]*f_wmom[2];
              }
            else
              {
		if (NONCONSERVATIVE_FORM > 0.0)
		  {
		    flux_wmom+=(0.0-w)*flowSpeedNormal;
		  }
              }
          }
        else
          {
            flux_mass +=n[2]*f_mass[2];
            velocity[2] = f_mass[2];
            if (flowSpeedNormal >= 0.0)
              {
                flux_umom+=n[2]*f_umom[2];
                flux_vmom+=n[2]*f_vmom[2];
                flux_wmom+=n[2]*f_wmom[2];
              }
            else
              {
		if (NONCONSERVATIVE_FORM > 0.0)
		  {
		    flux_wmom+=(bc_w-w)*flowSpeedNormal;
		  }
		else
		  {
                    flux_umom+=n[2]*bc_f_umom[2];
                    flux_vmom+=n[2]*bc_f_vmom[2];
                    flux_wmom+=n[2]*bc_f_wmom[2];
                  }
              }
          }
        if (isDOFBoundary_p == 1)
          {
            if (NONCONSERVATIVE_FORM > 0.0)
              {
                flux_umom+= n[0]*(bc_p - p);
                flux_vmom+= n[1]*(bc_p - p);
                flux_wmom+= n[2]*(bc_p - p);
              }
            else
              {
                flux_umom+= n[0]*(bc_p*bc_oneByRho-p*oneByRho);
                flux_vmom+= n[1]*(bc_p*bc_oneByRho-p*oneByRho);
                flux_wmom+= n[2]*(bc_p*bc_oneByRho-p*oneByRho);
              }
          }
        if (isFluxBoundary_p == 1)
          {
            velocity[0] += (bc_flux_mass - flux_mass)*n[0];
            velocity[1] += (bc_flux_mass - flux_mass)*n[1];
            velocity[2] += (bc_flux_mass - flux_mass)*n[2];
            flux_mass = bc_flux_mass;
          }
        if (isFluxBoundary_u == 1)
          {
            flux_umom = bc_flux_umom;
          }
        if (isFluxBoundary_v == 1)
          {
            flux_vmom = bc_flux_vmom;
          }
        if (isFluxBoundary_w == 1)
          {
            flux_wmom = bc_flux_wmom;
          }
      }

      inline
        void exteriorNumericalAdvectiveFluxDerivatives(const double NONCONSERVATIVE_FORM,
                                                       const int& isDOFBoundary_p,
                                                       const int& isDOFBoundary_u,
                                                       const int& isDOFBoundary_v,
                                                       const int& isDOFBoundary_w,
                                                       const int& isFluxBoundary_p,
                                                       const int& isFluxBoundary_u,
                                                       const int& isFluxBoundary_v,
                                                       const int& isFluxBoundary_w,
                                                       const double& oneByRho,
                                                       const double n[nSpace],
                                                       const double& bc_p,
                                                       const double& bc_u,
                                                       const double& bc_v,
                                                       const double& bc_w,
                                                       const double bc_f_mass[nSpace],
                                                       const double bc_f_umom[nSpace],
                                                       const double bc_f_vmom[nSpace],
                                                       const double bc_f_wmom[nSpace],
                                                       const double& bc_flux_mass,
                                                       const double& bc_flux_umom,
                                                       const double& bc_flux_vmom,
                                                       const double& bc_flux_wmom,
                                                       const double& p,
						       const double& u,
						       const double& v,
						       const double& w,
						       const double& dmom_u_acc_u,
                                                       const double f_mass[nSpace],
                                                       const double f_umom[nSpace],
                                                       const double f_vmom[nSpace],
                                                       const double f_wmom[nSpace],
                                                       const double df_mass_du[nSpace],
                                                       const double df_mass_dv[nSpace],
                                                       const double df_mass_dw[nSpace],
                                                       const double df_umom_dp[nSpace],
                                                       const double dham_grad[nSpace],
                                                       const double df_umom_du[nSpace],
                                                       const double df_umom_dv[nSpace],
                                                       const double df_umom_dw[nSpace],
                                                       const double df_vmom_dp[nSpace],
                                                       const double df_vmom_du[nSpace],
                                                       const double df_vmom_dv[nSpace],
                                                       const double df_vmom_dw[nSpace],
                                                       const double df_wmom_dp[nSpace],
                                                       const double df_wmom_du[nSpace],
                                                       const double df_wmom_dv[nSpace],
                                                       const double df_wmom_dw[nSpace],
                                                       double& dflux_mass_du,
                                                       double& dflux_mass_dv,
                                                       double& dflux_mass_dw,
                                                       double& dflux_umom_dp,
                                                       double& dflux_umom_du,
                                                       double& dflux_umom_dv,
                                                       double& dflux_umom_dw,
                                                       double& dflux_vmom_dp,
                                                       double& dflux_vmom_du,
                                                       double& dflux_vmom_dv,
                                                       double& dflux_vmom_dw,
                                                       double& dflux_wmom_dp,
                                                       double& dflux_wmom_du,
                                                       double& dflux_wmom_dv,
                                                       double& dflux_wmom_dw)
      {
        double flowSpeedNormal;
        dflux_mass_du = 0.0;
        dflux_mass_dv = 0.0;
        dflux_mass_dw = 0.0;

        dflux_umom_dp = 0.0;
        dflux_umom_du = 0.0;
        dflux_umom_dv = 0.0;
        dflux_umom_dw = 0.0;

        dflux_vmom_dp = 0.0;
        dflux_vmom_du = 0.0;
        dflux_vmom_dv = 0.0;
        dflux_vmom_dw = 0.0;

        dflux_wmom_dp = 0.0;
        dflux_wmom_du = 0.0;
        dflux_wmom_dv = 0.0;
        dflux_wmom_dw = 0.0;
        flowSpeedNormal=n[0]*df_vmom_dv[0]+n[1]*df_umom_du[1]+n[2]*df_umom_du[2];//tricky, works for moving and fixed  domains
        flowSpeedNormal+=NONCONSERVATIVE_FORM*(n[0]*dham_grad[0]+n[1]*dham_grad[1]+n[2]*dham_grad[2]);
        if (isDOFBoundary_u != 1)
          {
            dflux_mass_du += n[0]*df_mass_du[0];
            if (flowSpeedNormal >= 0.0)
              {
                dflux_umom_du += n[0]*df_umom_du[0];
                dflux_umom_dv += n[0]*df_umom_dv[0];
                dflux_umom_dw += n[0]*df_umom_dw[0];

                dflux_vmom_du += n[0]*df_vmom_du[0];
                dflux_vmom_dv += n[0]*df_vmom_dv[0];
                dflux_vmom_dw += n[0]*df_vmom_dw[0];
                
                dflux_wmom_du += n[0]*df_wmom_du[0];
                dflux_wmom_dv += n[0]*df_wmom_dv[0];
                dflux_wmom_dw += n[0]*df_wmom_dw[0];
              }
            else
              {
		if (NONCONSERVATIVE_FORM > 0.0)
		  {
		    dflux_umom_du+=(  dmom_u_acc_u*n[0]*(0.0 - u) - flowSpeedNormal ) ;
		    dflux_umom_dv+= dmom_u_acc_u * (0.0 - u) * n[1];
		    dflux_umom_dw+= dmom_u_acc_u * (0.0 - u) * n[2];
		  }
              }
          }
        else
          {
            //cek still upwind the advection for Dirichlet?
            dflux_mass_du += n[0]*df_mass_du[0];
            if (flowSpeedNormal >= 0.0)
              {
                dflux_umom_du += n[0]*df_umom_du[0];
                dflux_umom_dv += n[0]*df_umom_dv[0];
                dflux_umom_dw += n[0]*df_umom_dw[0];
                
                dflux_vmom_du += n[0]*df_vmom_du[0];
                dflux_vmom_dv += n[0]*df_vmom_dv[0];
                dflux_vmom_dw += n[0]*df_vmom_dw[0];
                
                dflux_wmom_du += n[0]*df_wmom_du[0];
                dflux_wmom_dv += n[0]*df_wmom_dv[0];
                dflux_wmom_dw += n[0]*df_wmom_dw[0];
              }
            else
              {
		if (NONCONSERVATIVE_FORM > 0.0)
		  {
		    dflux_umom_du+=(  dmom_u_acc_u*n[0]*(bc_u-u) - flowSpeedNormal ) ;
		    dflux_umom_dv+= dmom_u_acc_u * (bc_u - u) * n[1];
		    dflux_umom_dw+= dmom_u_acc_u * (bc_u - u) * n[2];
		  }
		else
		  {
                    if (isDOFBoundary_v != 1)
                      dflux_vmom_dv += n[0]*df_vmom_dv[0];
                    if (isDOFBoundary_w != 1)
                      dflux_wmom_dw += n[0]*df_wmom_dw[0];
                  }
              }
          }
        if (isDOFBoundary_v != 1)
          {
            dflux_mass_dv += n[1]*df_mass_dv[1];
            if (flowSpeedNormal >= 0.0)
              {
                dflux_umom_du += n[1]*df_umom_du[1];
                dflux_umom_dv += n[1]*df_umom_dv[1];
                dflux_umom_dw += n[1]*df_umom_dw[1];
                
                dflux_vmom_du += n[1]*df_vmom_du[1];
                dflux_vmom_dv += n[1]*df_vmom_dv[1];
                dflux_vmom_dw += n[1]*df_vmom_dw[1];
                
                dflux_wmom_du += n[1]*df_wmom_du[1];
                dflux_wmom_dv += n[1]*df_wmom_dv[1];
                dflux_wmom_dw += n[1]*df_wmom_dw[1];
              }
            else
              {
		if (NONCONSERVATIVE_FORM > 0.0)
		  {
		    dflux_vmom_du += dmom_u_acc_u * n[0] * (0.0 - v);
		    dflux_vmom_dv += ( dmom_u_acc_u * n[1] * (0.0 - v) - flowSpeedNormal) ;
		    dflux_vmom_dw += dmom_u_acc_u * n[2] * (0.0 - v);
		  }
              }
          }
        else
          {
            //cek still upwind the advection for Dirichlet?
            dflux_mass_dv += n[1]*df_mass_dv[1];
            if (flowSpeedNormal >= 0.0)
              {
                dflux_umom_du += n[1]*df_umom_du[1];
                dflux_umom_dv += n[1]*df_umom_dv[1];
                dflux_umom_dw += n[1]*df_umom_dw[1];

                dflux_vmom_du += n[1]*df_vmom_du[1];
                dflux_vmom_dv += n[1]*df_vmom_dv[1];
                dflux_vmom_dw += n[1]*df_vmom_dw[1];
                
                dflux_wmom_du += n[1]*df_wmom_du[1];
                dflux_wmom_dv += n[1]*df_wmom_dv[1];
                dflux_wmom_dw += n[1]*df_wmom_dw[1];
              }
            else
              {
		if (NONCONSERVATIVE_FORM > 0.0)
		  {
		    dflux_vmom_du += dmom_u_acc_u * n[0] * (bc_v - v);
		    dflux_vmom_dv += ( dmom_u_acc_u * n[1] * (bc_v - v) - flowSpeedNormal) ;
		    dflux_vmom_dw += dmom_u_acc_u * n[2] * (bc_v - v);
		  }
		else
		  {
                    if (isDOFBoundary_u != 1)
                      dflux_umom_du += n[1]*df_umom_du[1];
                    if (isDOFBoundary_w != 1)
                      dflux_wmom_dw += n[1]*df_wmom_dw[1];
                  }
              }
          }
        if (isDOFBoundary_w != 1)
          {
            dflux_mass_dw+=n[2]*df_mass_dw[2];
            if (flowSpeedNormal >= 0.0)
              {
                dflux_umom_du += n[2]*df_umom_du[2];
                dflux_umom_dv += n[2]*df_umom_dv[2];
                dflux_umom_dw += n[2]*df_umom_dw[2];

                dflux_vmom_du += n[2]*df_vmom_du[2];
                dflux_vmom_dv += n[2]*df_vmom_dv[2];
                dflux_vmom_dw += n[2]*df_vmom_dw[2];
                
                dflux_wmom_du += n[2]*df_wmom_du[2];
                dflux_wmom_dv += n[2]*df_wmom_dv[2];
                dflux_wmom_dw += n[2]*df_wmom_dw[2];
              }
            else
              {
		if (NONCONSERVATIVE_FORM > 0.0)
		  {
		    dflux_wmom_du += dmom_u_acc_u * n[0] * (0.0 - w);
		    dflux_wmom_dv += dmom_u_acc_u * n[1] * (0.0 - w);
		    dflux_wmom_dw += ( dmom_u_acc_u * n[2] * (0.0 - w) - flowSpeedNormal) ;
		  }
              }
          }
        else
          {
            //cek still upwind the advection for Dirichlet?
            dflux_mass_dw += n[2]*df_mass_dw[2];
            if (flowSpeedNormal >= 0.0)
              {
                dflux_umom_du += n[2]*df_umom_du[2];
                dflux_umom_dv += n[2]*df_umom_dv[2];
                dflux_umom_dw += n[2]*df_umom_dw[2];

                dflux_vmom_du += n[2]*df_vmom_du[2];
                dflux_vmom_dv += n[2]*df_vmom_dv[2];
                dflux_vmom_dw += n[2]*df_vmom_dw[2];

                dflux_wmom_du += n[2]*df_wmom_du[2];
                dflux_wmom_dv += n[2]*df_wmom_dv[2];
                dflux_wmom_dw += n[2]*df_wmom_dw[2];
              }
            else
              {
		if (NONCONSERVATIVE_FORM > 0.0)
		  {
		    dflux_wmom_du += dmom_u_acc_u * n[0] * (0.0 - w);
		    dflux_wmom_dv += dmom_u_acc_u * n[1] * (0.0 - w);
		    dflux_wmom_dw += ( dmom_u_acc_u * n[2] * (0.0 - w) - flowSpeedNormal) ;
		  }
                else
                  {
                    if (isDOFBoundary_u != 1)
                      dflux_umom_du += n[2]*df_umom_du[2];
                    if (isDOFBoundary_v != 1)
                      dflux_vmom_dv += n[2]*df_vmom_dv[2];
                  }
              }
          }
        if (isDOFBoundary_p == 1)
          {
            if (NONCONSERVATIVE_FORM > 0.0)
              {
                dflux_umom_dp= -n[0];
                dflux_vmom_dp= -n[1];
                dflux_wmom_dp= -n[2];
              }
            else
              {
                dflux_umom_dp= -n[0]*oneByRho;
                dflux_vmom_dp= -n[1]*oneByRho;
                dflux_wmom_dp= -n[2]*oneByRho;
              }
          }
        if (isFluxBoundary_p == 1)
          {
            dflux_mass_du = 0.0;
            dflux_mass_dv = 0.0;
            dflux_mass_dw = 0.0;
          }
        if (isFluxBoundary_u == 1)
          {
            dflux_umom_dp = 0.0;
            dflux_umom_du = 0.0;
            dflux_umom_dv = 0.0;
            dflux_umom_dw = 0.0;
          }
        if (isFluxBoundary_v == 1)
          {
            dflux_vmom_dp = 0.0;
            dflux_vmom_du = 0.0;
            dflux_vmom_dv = 0.0;
            dflux_vmom_dw = 0.0;
          }
        if (isFluxBoundary_w == 1)
          {
            dflux_wmom_dp = 0.0;
            dflux_wmom_du = 0.0;
            dflux_wmom_dv = 0.0;
            dflux_wmom_dw = 0.0;
          }
      }

      inline
        void exteriorNumericalDiffusiveFlux(const double& eps,
                                            const double& phi,
                                            int* rowptr,
                                            int* colind,
                                            const int& isDOFBoundary,
                                            const int& isFluxBoundary,
                                            const double n[nSpace],
                                            double* bc_a,
                                            const double& bc_u,
                                            const double& bc_flux,
                                            double* a,
                                            const double grad_potential[nSpace],
                                            const double& u,
                                            const double& penalty,
                                            double& flux)
      {
        double diffusiveVelocityComponent_I,penaltyFlux,max_a;
        if(isFluxBoundary == 1)
          {
            flux = bc_flux;
          }
        else if(isDOFBoundary == 1)
          {
            flux = 0.0;
            max_a=0.0;
            for(int I=0;I<nSpace;I++)
              {
                diffusiveVelocityComponent_I=0.0;
                for(int m=rowptr[I];m<rowptr[I+1];m++)
                  {
                    diffusiveVelocityComponent_I -= a[m]*grad_potential[colind[m]];
                    max_a = fmax(max_a,a[m]);
                  }
                flux+= diffusiveVelocityComponent_I*n[I];
              }
            penaltyFlux = max_a*penalty*(u-bc_u);
            flux += penaltyFlux;
            //cek: need to investigate this issue more
            //contact line slip
            flux*=(smoothedDirac(eps,0) - smoothedDirac(eps,phi))/smoothedDirac(eps,0);
          }
        else
          {
            std::cerr<<"warning, diffusion term with no boundary condition set, setting diffusive flux to 0.0"<<std::endl;
            flux = 0.0;
          }
      }


      inline
        double ExteriorNumericalDiffusiveFluxJacobian(const double& eps,
                                                      const double& phi,
                                                      int* rowptr,
                                                      int* colind,
                                                      const int& isDOFBoundary,
                                                      const int& isFluxBoundary,
                                                      const double n[nSpace],
                                                      double* a,
                                                      const double& v,
                                                      const double grad_v[nSpace],
                                                      const double& penalty)
      {
        double dvel_I,tmp=0.0,max_a=0.0;
        if(isFluxBoundary==0 && isDOFBoundary==1)
          {
            for(int I=0;I<nSpace;I++)
              {
                dvel_I=0.0;
                for(int m=rowptr[I];m<rowptr[I+1];m++)
                  {
                    dvel_I -= a[m]*grad_v[colind[m]];
                    max_a = fmax(max_a,a[m]);
                  }
                tmp += dvel_I*n[I];
              }
            tmp +=max_a*penalty*v;
            //cek: need to investigate this issue more
            //contact line slip
            tmp*=(smoothedDirac(eps,0) - smoothedDirac(eps,phi))/smoothedDirac(eps,0);
          }
        return tmp;
      }

      void calculateResidual(double NONCONSERVATIVE_FORM,
                             double MOMENTUM_SGE,
                             double PRESSURE_SGE,
                             double VELOCITY_SGE,
                             double PRESSURE_PROJECTION_STABLIZATION,
                             double* numerical_viscosity,
                             //element
                             double* mesh_trial_ref,
                             double* mesh_grad_trial_ref,
                             double* mesh_dof,
                             double* mesh_velocity_dof,
                             double MOVING_DOMAIN,
                             int* mesh_l2g,
                             double* dV_ref,
                             double* p_trial_ref,
                             double* p_grad_trial_ref,
                             double* p_test_ref,
                             double* p_grad_test_ref,
                             double* vel_trial_ref,
                             double* vel_grad_trial_ref,
                             double* vel_test_ref,
                             double* vel_grad_test_ref,
                             //element boundary
                             double* mesh_trial_trace_ref,
                             double* mesh_grad_trial_trace_ref,
                             double* dS_ref,
                             double* p_trial_trace_ref,
                             double* p_grad_trial_trace_ref,
                             double* p_test_trace_ref,
                             double* p_grad_test_trace_ref,
                             double* vel_trial_trace_ref,
                             double* vel_grad_trial_trace_ref,
                             double* vel_test_trace_ref,
                             double* vel_grad_test_trace_ref,
                             double* normal_ref,
                             double* boundaryJac_ref,
                             //physics
                             double eb_adjoint_sigma,
                             double* elementDiameter,
                             double* nodeDiametersArray,
                             double hFactor,
                             int nElements_global,
                             int nElementBoundaries_owned,
                             double useRBLES,
                             double useMetrics,
                             double alphaBDF,
                             double epsFact_rho,
                             double epsFact_mu,
                             double sigma,
                             double rho_0,
                             double nu_0,
                             double rho_1,
                             double nu_1,
                             double smagorinskyConstant,
                             int turbulenceClosureModel,
                             double Ct_sge,
                             double Cd_sge,
                             double C_dc,
                             double C_b,
                             //VRANS
                             const double* eps_solid,
                             const double* phi_solid,
                             const double* q_velocity_solid,
                             const double* q_porosity,
                             const double* q_dragAlpha,
                             const double* q_dragBeta,
                             const double* q_mass_source,
                             const double* q_turb_var_0,
                             const double* q_turb_var_1,
                             const double* q_turb_var_grad_0,
                             const double LAG_LES,
                             double * q_eddy_viscosity,
                             double * q_eddy_viscosity_last,
                             double * ebqe_eddy_viscosity,
                             double * ebqe_eddy_viscosity_last,
                             //
                             int* p_l2g,
                             int* vel_l2g,
                             double* p_dof,
                             double* u_dof,
                             double* v_dof,
                             double* w_dof,
                             double* g,
                             const double useVF,
			     double* q_rho,
                             double* vf,
                             double* phi,
                             double* normal_phi,
                             double* kappa_phi,
                             double* q_mom_u_acc,
                             double* q_mom_v_acc,
                             double* q_mom_w_acc,
                             double* q_mass_adv,
                             double* q_mom_u_acc_beta_bdf, double* q_mom_v_acc_beta_bdf, double* q_mom_w_acc_beta_bdf,
                             double* q_dV,
                             double* q_dV_last,
                             double* q_velocity_sge,
                             double* q_cfl,
                             double* q_numDiff_u, double* q_numDiff_v, double* q_numDiff_w,
                             double* q_numDiff_u_last, double* q_numDiff_v_last, double* q_numDiff_w_last,
                             int* sdInfo_u_u_rowptr,int* sdInfo_u_u_colind,
                             int* sdInfo_u_v_rowptr,int* sdInfo_u_v_colind,
                             int* sdInfo_u_w_rowptr,int* sdInfo_u_w_colind,
                             int* sdInfo_v_v_rowptr,int* sdInfo_v_v_colind,
                             int* sdInfo_v_u_rowptr,int* sdInfo_v_u_colind,
                             int* sdInfo_v_w_rowptr,int* sdInfo_v_w_colind,
                             int* sdInfo_w_w_rowptr,int* sdInfo_w_w_colind,
                             int* sdInfo_w_u_rowptr,int* sdInfo_w_u_colind,
                             int* sdInfo_w_v_rowptr,int* sdInfo_w_v_colind,
                             int offset_p, int offset_u, int offset_v, int offset_w,
                             int stride_p, int stride_u, int stride_v, int stride_w,
                             double* globalResidual,
                             int nExteriorElementBoundaries_global,
                             int* exteriorElementBoundariesArray,
                             int* elementBoundaryElementsArray,
                             int* elementBoundaryLocalElementBoundariesArray,
                             double* ebqe_vf_ext,
                             double* bc_ebqe_vf_ext,
                             double* ebqe_phi_ext,
                             double* bc_ebqe_phi_ext,
                             double* ebqe_normal_phi_ext,
                             double* ebqe_kappa_phi_ext,
                             //VRANS
                             const double* ebqe_porosity_ext,
                             const double* ebqe_turb_var_0,
                             const double* ebqe_turb_var_1,
                             //VRANS end
                             int* isDOFBoundary_p,
                             int* isDOFBoundary_u,
                             int* isDOFBoundary_v,
                             int* isDOFBoundary_w,
                             int* isAdvectiveFluxBoundary_p,
                             int* isAdvectiveFluxBoundary_u,
                             int* isAdvectiveFluxBoundary_v,
                             int* isAdvectiveFluxBoundary_w,
                             int* isDiffusiveFluxBoundary_u,
                             int* isDiffusiveFluxBoundary_v,
                             int* isDiffusiveFluxBoundary_w,
                             double* ebqe_bc_p_ext,
                             double* ebqe_bc_flux_mass_ext,
                             double* ebqe_bc_flux_mom_u_adv_ext,
                             double* ebqe_bc_flux_mom_v_adv_ext,
                             double* ebqe_bc_flux_mom_w_adv_ext,
                             double* ebqe_bc_u_ext,
                             double* ebqe_bc_flux_u_diff_ext,
                             double* ebqe_penalty_ext,
                             double* ebqe_bc_v_ext,
                             double* ebqe_bc_flux_v_diff_ext,
                             double* ebqe_bc_w_ext,
                             double* ebqe_bc_flux_w_diff_ext,
                             double* q_x,
                             double* q_velocity,
                             double* ebqe_velocity,
                             double* flux,
                             double* elementResidual_p_save,
                             int* elementFlags,
                             int* boundaryFlags,
                             double* barycenters,
                             double* wettedAreas,
                             double* netForces_p,
                             double* netForces_v,
                             double* netMoments,
                             double* velocityError,
                             double* velocityErrorNodal)
      {
        //
        //loop over elements to compute volume integrals and load them into element and global residual
        //
        double mesh_volume_conservation=0.0,
          mesh_volume_conservation_weak=0.0,
          mesh_volume_conservation_err_max=0.0,
          mesh_volume_conservation_err_max_weak=0.0;
        double globalConservationError=0.0;
        for(int eN=0;eN<nElements_global;eN++)
          {
            //declare local storage for element residual and initialize
            register double elementResidual_p[nDOF_test_element],elementResidual_mesh[nDOF_test_element],
              elementResidual_u[nDOF_test_element],
              elementResidual_v[nDOF_test_element],
              elementResidual_w[nDOF_test_element],
              eps_rho,eps_mu;
            double mesh_volume_conservation_element=0.0,
              mesh_volume_conservation_element_weak=0.0;
            for (int i=0;i<nDOF_test_element;i++)
              {
                int eN_i = eN*nDOF_test_element+i;
                elementResidual_p_save[eN_i]=0.0;
                elementResidual_mesh[i]=0.0;
                elementResidual_p[i]=0.0;
                elementResidual_u[i]=0.0;
                elementResidual_v[i]=0.0;
                elementResidual_w[i]=0.0;
              }//i
            //
            //loop over quadrature points and compute integrands
            //
            for(int k=0;k<nQuadraturePoints_element;k++)
              {
                //compute indices and declare local storage
                register int eN_k = eN*nQuadraturePoints_element+k,
                  eN_k_nSpace = eN_k*nSpace,
                  eN_k_3d = eN_k*3,
                  eN_nDOF_trial_element = eN*nDOF_trial_element;
                register double p=0.0,u=0.0,v=0.0,w=0.0,
                  grad_p[nSpace],grad_u[nSpace],grad_v[nSpace],grad_w[nSpace],
                  mom_u_acc=0.0,
                  dmom_u_acc_u=0.0,
                  mom_v_acc=0.0,
                  dmom_v_acc_v=0.0,
                  mom_w_acc=0.0,
                  dmom_w_acc_w=0.0,
                  mass_adv[nSpace],
                  dmass_adv_u[nSpace],
                  dmass_adv_v[nSpace],
                  dmass_adv_w[nSpace],
                  mom_u_adv[nSpace],
                  dmom_u_adv_u[nSpace],
                  dmom_u_adv_v[nSpace],
                  dmom_u_adv_w[nSpace],
                  mom_v_adv[nSpace],
                  dmom_v_adv_u[nSpace],
                  dmom_v_adv_v[nSpace],
                  dmom_v_adv_w[nSpace],
                  mom_w_adv[nSpace],
                  dmom_w_adv_u[nSpace],
                  dmom_w_adv_v[nSpace],
                  dmom_w_adv_w[nSpace],
                  mom_uu_diff_ten[nSpace],
                  mom_vv_diff_ten[nSpace],
                  mom_ww_diff_ten[nSpace],
                  mom_uv_diff_ten[1],
                  mom_uw_diff_ten[1],
                  mom_vu_diff_ten[1],
                  mom_vw_diff_ten[1],
                  mom_wu_diff_ten[1],
                  mom_wv_diff_ten[1],
                  mom_u_source=0.0,
                  mom_v_source=0.0,
                  mom_w_source=0.0,
                  mom_u_ham=0.0,
                  dmom_u_ham_grad_p[nSpace],
                  dmom_u_ham_grad_u[nSpace],
                  dmom_u_ham_u=0.0,
                  dmom_u_ham_v=0.0,
                  dmom_u_ham_w=0.0,
                  mom_v_ham=0.0,
                  dmom_v_ham_grad_p[nSpace],
                  dmom_v_ham_grad_v[nSpace],
                  dmom_v_ham_u=0.0,
                  dmom_v_ham_v=0.0,
                  dmom_v_ham_w=0.0,
                  mom_w_ham=0.0,
                  dmom_w_ham_grad_p[nSpace],
                  dmom_w_ham_grad_w[nSpace],
                  dmom_w_ham_u=0.0,
                  dmom_w_ham_v=0.0,
                  dmom_w_ham_w=0.0,
                  mom_u_acc_t=0.0,
                  dmom_u_acc_u_t=0.0,
                  mom_v_acc_t=0.0,
                  dmom_v_acc_v_t=0.0,
                  mom_w_acc_t=0.0,
                  dmom_w_acc_w_t=0.0,
                  pdeResidual_p=0.0,
                  pdeResidual_u=0.0,
                  pdeResidual_v=0.0,
                  pdeResidual_w=0.0,
                  Lstar_u_p[nDOF_test_element],
                  Lstar_v_p[nDOF_test_element],
                  Lstar_w_p[nDOF_test_element],
                  Lstar_u_u[nDOF_test_element],
                  Lstar_v_v[nDOF_test_element],
                  Lstar_w_w[nDOF_test_element],
                  Lstar_p_u[nDOF_test_element],
                  Lstar_p_v[nDOF_test_element],
                  Lstar_p_w[nDOF_test_element],
                  subgridError_p=0.0,
                  subgridError_u=0.0,
                  subgridError_v=0.0,
                  subgridError_w=0.0,
                  tau_p=0.0,tau_p0=0.0,tau_p1=0.0,
                  tau_v=0.0,tau_v0=0.0,tau_v1=0.0,
                  jac[nSpace*nSpace],
                  jacDet,
                  jacInv[nSpace*nSpace],
                  p_grad_trial[nDOF_trial_element*nSpace],vel_grad_trial[nDOF_trial_element*nSpace],
                  p_test_dV[nDOF_trial_element],vel_test_dV[nDOF_trial_element],
                  p_grad_test_dV[nDOF_test_element*nSpace],vel_grad_test_dV[nDOF_test_element*nSpace],
                  dV,x,y,z,xt,yt,zt,
                  //
                  porosity,
                  //meanGrainSize,
                  mass_source,
                  dmom_u_source[nSpace],
                  dmom_v_source[nSpace],
                  dmom_w_source[nSpace],
                  //
                  G[nSpace*nSpace],G_dd_G,tr_G,norm_Rv,h_phi, dmom_adv_star[nSpace],dmom_adv_sge[nSpace],dmom_ham_grad_sge[nSpace];
                //get jacobian, etc for mapping reference element
                ck.calculateMapping_element(eN,
                                            k,
                                            mesh_dof,
                                            mesh_l2g,
                                            mesh_trial_ref,
                                            mesh_grad_trial_ref,
                                            jac,
                                            jacDet,
                                            jacInv,
                                            x,y,z);
                ck.calculateH_element(eN,
                                      k,
                                      nodeDiametersArray,
                                      mesh_l2g,
                                      mesh_trial_ref,
                                      h_phi);

                ck.calculateMappingVelocity_element(eN,
                                                    k,
                                                    mesh_velocity_dof,
                                                    mesh_l2g,
                                                    mesh_trial_ref,
                                                    xt,yt,zt);
                //xt=0.0;yt=0.0;zt=0.0;
                //std::cout<<"xt "<<xt<<'\t'<<yt<<'\t'<<zt<<std::endl;
                //get the physical integration weight
                dV = fabs(jacDet)*dV_ref[k];
                ck.calculateG(jacInv,G,G_dd_G,tr_G);
                //ck.calculateGScale(G,&normal_phi[eN_k_nSpace],h_phi);

                eps_rho = epsFact_rho*(useMetrics*h_phi+(1.0-useMetrics)*elementDiameter[eN]);
                eps_mu  = epsFact_mu *(useMetrics*h_phi+(1.0-useMetrics)*elementDiameter[eN]);

                //get the trial function gradients
                ck.gradTrialFromRef(&p_grad_trial_ref[k*nDOF_trial_element*nSpace],jacInv,p_grad_trial);
                ck.gradTrialFromRef(&vel_grad_trial_ref[k*nDOF_trial_element*nSpace],jacInv,vel_grad_trial);
                //get the solution
                ck.valFromDOF(p_dof,&p_l2g[eN_nDOF_trial_element],&p_trial_ref[k*nDOF_trial_element],p);
                ck.valFromDOF(u_dof,&vel_l2g[eN_nDOF_trial_element],&vel_trial_ref[k*nDOF_trial_element],u);
                ck.valFromDOF(v_dof,&vel_l2g[eN_nDOF_trial_element],&vel_trial_ref[k*nDOF_trial_element],v);
                ck.valFromDOF(w_dof,&vel_l2g[eN_nDOF_trial_element],&vel_trial_ref[k*nDOF_trial_element],w);
                //get the solution gradients
                ck.gradFromDOF(p_dof,&p_l2g[eN_nDOF_trial_element],p_grad_trial,grad_p);
                ck.gradFromDOF(u_dof,&vel_l2g[eN_nDOF_trial_element],vel_grad_trial,grad_u);
                ck.gradFromDOF(v_dof,&vel_l2g[eN_nDOF_trial_element],vel_grad_trial,grad_v);
                ck.gradFromDOF(w_dof,&vel_l2g[eN_nDOF_trial_element],vel_grad_trial,grad_w);
                //precalculate test function products with integration weights
                for (int j=0;j<nDOF_trial_element;j++)
                  {
                    p_test_dV[j] = p_test_ref[k*nDOF_trial_element+j]*dV;
                    vel_test_dV[j] = vel_test_ref[k*nDOF_trial_element+j]*dV;
                    for (int I=0;I<nSpace;I++)
                      {
                        p_grad_test_dV[j*nSpace+I]   = p_grad_trial[j*nSpace+I]*dV;//cek warning won't work for Petrov-Galerkin
                        vel_grad_test_dV[j*nSpace+I] = vel_grad_trial[j*nSpace+I]*dV;//cek warning won't work for Petrov-Galerkin
                      }
                  }
                //cek hack -- only works for simplices
                double div_mesh_velocity=0.0;
                int NDOF_MESH_TRIAL_ELEMENT=4;
                for (int j=0;j<NDOF_MESH_TRIAL_ELEMENT;j++)
                  {
                    int eN_j=eN*NDOF_MESH_TRIAL_ELEMENT+j;
                    div_mesh_velocity +=
                      mesh_velocity_dof[mesh_l2g[eN_j]*3+0]*vel_grad_trial[j*nSpace+0] +
                      mesh_velocity_dof[mesh_l2g[eN_j]*3+1]*vel_grad_trial[j*nSpace+1] +
                      mesh_velocity_dof[mesh_l2g[eN_j]*3+2]*vel_grad_trial[j*nSpace+2];
                  }
                mesh_volume_conservation_element += (alphaBDF*(dV-q_dV_last[eN_k])/dV - div_mesh_velocity)*dV;
                div_mesh_velocity = DM3*div_mesh_velocity + (1.0-DM3)*alphaBDF*(dV-q_dV_last[eN_k])/dV;
                //VRANS
                porosity      = q_porosity[eN_k];
                //meanGrainSize = q_meanGrain[eN_k];
                //
                //save velocity at quadrature points for other models to use
                q_velocity[eN_k_nSpace+0]=u;
                q_velocity[eN_k_nSpace+1]=v;
                q_velocity[eN_k_nSpace+2]=w;
                q_x[eN_k_3d+0]=x;
                q_x[eN_k_3d+1]=y;
                q_x[eN_k_3d+2]=z;
                //
                //calculate pde coefficients at quadrature points
                //
                evaluateCoefficients(NONCONSERVATIVE_FORM,
                                     eps_rho,
                                     eps_mu,
                                     sigma,
                                     rho_0,
                                     nu_0,
                                     rho_1,
                                     nu_1,
                                     elementDiameter[eN],
                                     smagorinskyConstant,
                                     turbulenceClosureModel,
                                     g,
                                     useVF,
                                     vf[eN_k],
                                     phi[eN_k],
                                     &normal_phi[eN_k_nSpace],
                                     kappa_phi[eN_k],
                                     //VRANS
                                     porosity,
                                     //
                                     p,
                                     grad_p,
                                     grad_u,
                                     grad_v,
                                     grad_w,
                                     u,
                                     v,
                                     w,
                                     LAG_LES,
                                     q_eddy_viscosity[eN_k],
                                     q_eddy_viscosity_last[eN_k],
                                     mom_u_acc,
                                     dmom_u_acc_u,
                                     mom_v_acc,
                                     dmom_v_acc_v,
                                     mom_w_acc,
                                     dmom_w_acc_w,
                                     mass_adv,
                                     dmass_adv_u,
                                     dmass_adv_v,
                                     dmass_adv_w,
                                     mom_u_adv,
                                     dmom_u_adv_u,
                                     dmom_u_adv_v,
                                     dmom_u_adv_w,
                                     mom_v_adv,
                                     dmom_v_adv_u,
                                     dmom_v_adv_v,
                                     dmom_v_adv_w,
                                     mom_w_adv,
                                     dmom_w_adv_u,
                                     dmom_w_adv_v,
                                     dmom_w_adv_w,
                                     mom_uu_diff_ten,
                                     mom_vv_diff_ten,
                                     mom_ww_diff_ten,
                                     mom_uv_diff_ten,
                                     mom_uw_diff_ten,
                                     mom_vu_diff_ten,
                                     mom_vw_diff_ten,
                                     mom_wu_diff_ten,
                                     mom_wv_diff_ten,
                                     mom_u_source,
                                     mom_v_source,
                                     mom_w_source,
                                     mom_u_ham,
                                     dmom_u_ham_grad_p,
                                     dmom_u_ham_grad_u,
                                     dmom_u_ham_u,
                                     dmom_u_ham_v,
                                     dmom_u_ham_w,
                                     mom_v_ham,
                                     dmom_v_ham_grad_p,
                                     dmom_v_ham_grad_v,
                                     dmom_v_ham_u,
                                     dmom_v_ham_v,
                                     dmom_v_ham_w,
                                     mom_w_ham,
                                     dmom_w_ham_grad_p,
                                     dmom_w_ham_grad_w,
                                     dmom_w_ham_u,
                                     dmom_w_ham_v,
                                     dmom_w_ham_w,
				     q_rho[eN_k]);
                //VRANS
                mass_source = q_mass_source[eN_k];
                //todo: decide if these should be lagged or not?
                updateDarcyForchheimerTerms_Ergun(NONCONSERVATIVE_FORM,
                                                  /* linearDragFactor, */
                                                  /* nonlinearDragFactor, */
                                                  /* porosity, */
                                                  /* meanGrainSize, */
                                                  q_dragAlpha[eN_k],
                                                  q_dragBeta[eN_k],
                                                  eps_rho,
                                                  eps_mu,
                                                  rho_0,
                                                  nu_0,
                                                  rho_1,
                                                  nu_1,
                                                  useVF,
                                                  vf[eN_k],
                                                  phi[eN_k],
                                                  u,
                                                  v,
                                                  w,
                                                  q_velocity_sge[eN_k_nSpace+0],
                                                  q_velocity_sge[eN_k_nSpace+1],
                                                  q_velocity_sge[eN_k_nSpace+2],
                                                  eps_solid[elementFlags[eN]],
                                                  phi_solid[eN_k],
                                                  q_velocity_solid[eN_k_nSpace+0],
                                                  q_velocity_solid[eN_k_nSpace+1],
                                                  q_velocity_solid[eN_k_nSpace+2],
                                                  mom_u_source,
                                                  mom_v_source,
                                                  mom_w_source,
                                                  dmom_u_source,
                                                  dmom_v_source,
                                                  dmom_w_source);

                //Turbulence closure model
                if (turbulenceClosureModel >= 3)
                  {
                    const double c_mu = 0.09;//mwf hack
                    updateTurbulenceClosure(NONCONSERVATIVE_FORM,
                                            turbulenceClosureModel,
                                            eps_rho,
                                            eps_mu,
                                            rho_0,
                                            nu_0,
                                            rho_1,
                                            nu_1,
                                            useVF,
                                            vf[eN_k],
                                            phi[eN_k],
                                            porosity,
                                            c_mu, //mwf hack
                                            q_turb_var_0[eN_k],
                                            q_turb_var_1[eN_k],
                                            &q_turb_var_grad_0[eN_k_nSpace],
                                            q_eddy_viscosity[eN_k],
                                            mom_uu_diff_ten,
                                            mom_vv_diff_ten,
                                            mom_ww_diff_ten,
                                            mom_uv_diff_ten,
                                            mom_uw_diff_ten,
                                            mom_vu_diff_ten,
                                            mom_vw_diff_ten,
                                            mom_wu_diff_ten,
                                            mom_wv_diff_ten,
                                            mom_u_source,
                                            mom_v_source,
                                            mom_w_source);

                  }
                //
                //save momentum for time history and velocity for subgrid error
                //
                q_mom_u_acc[eN_k] = mom_u_acc;
                q_mom_v_acc[eN_k] = mom_v_acc;
                q_mom_w_acc[eN_k] = mom_w_acc;
                //subgrid error uses grid scale velocity
                q_mass_adv[eN_k_nSpace+0] = u;
                q_mass_adv[eN_k_nSpace+1] = v;
                q_mass_adv[eN_k_nSpace+2] = w;
                //
                //moving mesh
                //
                if (NONCONSERVATIVE_FORM > 0.0)
                  {
                    mom_u_ham -= MOVING_DOMAIN*dmom_u_acc_u*(grad_u[0]*xt + grad_u[1]*yt + grad_u[2]*zt);
                    dmom_u_ham_grad_u[0] -= MOVING_DOMAIN*dmom_u_acc_u*xt;
                    dmom_u_ham_grad_u[1] -= MOVING_DOMAIN*dmom_u_acc_u*yt;
                    dmom_u_ham_grad_u[2] -= MOVING_DOMAIN*dmom_u_acc_u*zt;
                  }
                else
                  {
                    mom_u_adv[0] -= MOVING_DOMAIN*mom_u_acc*xt;
                    mom_u_adv[1] -= MOVING_DOMAIN*mom_u_acc*yt;
                    mom_u_adv[2] -= MOVING_DOMAIN*mom_u_acc*zt;
                    dmom_u_adv_u[0] -= MOVING_DOMAIN*dmom_u_acc_u*xt;
                    dmom_u_adv_u[1] -= MOVING_DOMAIN*dmom_u_acc_u*yt;
                    dmom_u_adv_u[2] -= MOVING_DOMAIN*dmom_u_acc_u*zt;
                  }

                if (NONCONSERVATIVE_FORM > 0.0)
                  {
                    mom_v_ham -= MOVING_DOMAIN*dmom_v_acc_v*(grad_v[0]*xt + grad_v[1]*yt + grad_v[2]*zt);
                    dmom_v_ham_grad_v[0] -= MOVING_DOMAIN*dmom_v_acc_v*xt;
                    dmom_v_ham_grad_v[1] -= MOVING_DOMAIN*dmom_v_acc_v*yt;
                    dmom_v_ham_grad_v[2] -= MOVING_DOMAIN*dmom_v_acc_v*zt;
                  }
                else
                  {
                    mom_v_adv[0] -= MOVING_DOMAIN*mom_v_acc*xt;
                    mom_v_adv[1] -= MOVING_DOMAIN*mom_v_acc*yt;
                    mom_v_adv[2] -= MOVING_DOMAIN*mom_v_acc*zt;
                    dmom_v_adv_v[0] -= MOVING_DOMAIN*dmom_v_acc_v*xt;
                    dmom_v_adv_v[1] -= MOVING_DOMAIN*dmom_v_acc_v*yt;
                    dmom_v_adv_v[2] -= MOVING_DOMAIN*dmom_v_acc_v*zt;
                  }

                if (NONCONSERVATIVE_FORM > 0.0)
                  {
                    mom_w_ham -= MOVING_DOMAIN*dmom_w_acc_w*(grad_w[0]*xt + grad_w[1]*yt + grad_w[2]*zt);
                    dmom_w_ham_grad_w[0] -= MOVING_DOMAIN*dmom_w_acc_w*xt;
                    dmom_w_ham_grad_w[1] -= MOVING_DOMAIN*dmom_w_acc_w*yt;
                    dmom_w_ham_grad_w[2] -= MOVING_DOMAIN*dmom_w_acc_w*zt;
                  }
                else
                  {
                    mom_w_adv[0] -= MOVING_DOMAIN*mom_w_acc*xt;
                    mom_w_adv[1] -= MOVING_DOMAIN*mom_w_acc*yt;
                    mom_w_adv[2] -= MOVING_DOMAIN*mom_w_acc*zt;
                    dmom_w_adv_w[0] -= MOVING_DOMAIN*dmom_w_acc_w*xt;
                    dmom_w_adv_w[1] -= MOVING_DOMAIN*dmom_w_acc_w*yt;
                    dmom_w_adv_w[2] -= MOVING_DOMAIN*dmom_w_acc_w*zt;
                  }
                //
                //calculate time derivative at quadrature points
                //
                if (q_dV_last[eN_k] <= -100)
                  q_dV_last[eN_k] = dV;
                q_dV[eN_k] = dV;
                ck.bdf(alphaBDF,
                       q_mom_u_acc_beta_bdf[eN_k]*q_dV_last[eN_k]/dV,
                       mom_u_acc,
                       dmom_u_acc_u,
                       mom_u_acc_t,
                       dmom_u_acc_u_t);
                ck.bdf(alphaBDF,
                       q_mom_v_acc_beta_bdf[eN_k]*q_dV_last[eN_k]/dV,
                       mom_v_acc,
                       dmom_v_acc_v,
                       mom_v_acc_t,
                       dmom_v_acc_v_t);
                ck.bdf(alphaBDF,
                       q_mom_w_acc_beta_bdf[eN_k]*q_dV_last[eN_k]/dV,
                       mom_w_acc,
                       dmom_w_acc_w,
                       mom_w_acc_t,
                       dmom_w_acc_w_t);
                if (NONCONSERVATIVE_FORM > 0.0)
                  {
                    mom_u_acc_t *= dmom_u_acc_u;
                    mom_v_acc_t *= dmom_v_acc_v;
                    mom_w_acc_t *= dmom_w_acc_w;
                  }
                //
                //calculate subgrid error (strong residual and adjoint)
                //
                //calculate strong residual
                pdeResidual_p = ck.Advection_strong(dmass_adv_u,grad_u) +
                  ck.Advection_strong(dmass_adv_v,grad_v) +
                  ck.Advection_strong(dmass_adv_w,grad_w) +
                  DM2*MOVING_DOMAIN*ck.Reaction_strong(alphaBDF*(dV-q_dV_last[eN_k])/dV - div_mesh_velocity) +
                  //VRANS
                  ck.Reaction_strong(mass_source);
                //
                if (NONCONSERVATIVE_FORM > 0.0)
                  {
                    dmom_adv_sge[0] = 0.0;
                    dmom_adv_sge[1] = 0.0;
                    dmom_adv_sge[2] = 0.0;
                    dmom_ham_grad_sge[0] = dmom_u_acc_u*(q_velocity_sge[eN_k_nSpace+0] - MOVING_DOMAIN*xt);
                    dmom_ham_grad_sge[1] = dmom_u_acc_u*(q_velocity_sge[eN_k_nSpace+1] - MOVING_DOMAIN*yt);
                    dmom_ham_grad_sge[2] = dmom_u_acc_u*(q_velocity_sge[eN_k_nSpace+2] - MOVING_DOMAIN*zt);
                  }
                else
                  {
                    dmom_adv_sge[0] = dmom_u_acc_u*(q_velocity_sge[eN_k_nSpace+0] - MOVING_DOMAIN*xt);
                    dmom_adv_sge[1] = dmom_u_acc_u*(q_velocity_sge[eN_k_nSpace+1] - MOVING_DOMAIN*yt);
                    dmom_adv_sge[2] = dmom_u_acc_u*(q_velocity_sge[eN_k_nSpace+2] - MOVING_DOMAIN*zt);
                    dmom_ham_grad_sge[0] = 0.0;
                    dmom_ham_grad_sge[1] = 0.0;
                    dmom_ham_grad_sge[2] = 0.0;
                  }
                double mv_tau[nSpace];
                mv_tau[0] = dmom_adv_sge[0] + dmom_ham_grad_sge[0];
                mv_tau[1] = dmom_adv_sge[1] + dmom_ham_grad_sge[1];
                mv_tau[2] = dmom_adv_sge[2] + dmom_ham_grad_sge[2];

                pdeResidual_u = ck.Mass_strong(mom_u_acc_t) +
                  ck.Advection_strong(dmom_adv_sge,grad_u) +
                  ck.Hamiltonian_strong(dmom_ham_grad_sge,grad_u) +
                  ck.Hamiltonian_strong(dmom_u_ham_grad_p,grad_p) +
                  ck.Reaction_strong(mom_u_source) -
                  ck.Reaction_strong(dmom_u_acc_u*u*div_mesh_velocity);

                pdeResidual_v = ck.Mass_strong(mom_v_acc_t) +
                  ck.Advection_strong(dmom_adv_sge,grad_v) +
                  ck.Hamiltonian_strong(dmom_ham_grad_sge,grad_v) +
                  ck.Hamiltonian_strong(dmom_v_ham_grad_p,grad_p) +
                  ck.Reaction_strong(mom_v_source) -
                  ck.Reaction_strong(dmom_v_acc_v*v*div_mesh_velocity);

                pdeResidual_w = ck.Mass_strong(mom_w_acc_t) +
                  ck.Advection_strong(dmom_adv_sge,grad_w) +
                  ck.Hamiltonian_strong(dmom_ham_grad_sge,grad_w) +
                  ck.Hamiltonian_strong(dmom_w_ham_grad_p,grad_p) +
                  ck.Reaction_strong(mom_w_source) -
                  ck.Reaction_strong(dmom_w_acc_w*w*div_mesh_velocity);

                //calculate tau and tau*Res
                //add contributions from mass and source terms
                double tmpR=dmom_u_acc_u_t + dmom_u_source[0];
                calculateSubgridError_tau(hFactor,
                                          elementDiameter[eN],
                                          tmpR,//dmom_u_acc_u_t,
                                          dmom_u_acc_u,
                                          mv_tau,//dmom_adv_sge,
                                          mom_uu_diff_ten[1],
                                          dmom_u_ham_grad_p[0],
                                          tau_v0,
                                          tau_p0,
                                          q_cfl[eN_k]);

                calculateSubgridError_tau(Ct_sge,Cd_sge,
                                          G,G_dd_G,tr_G,
                                          tmpR,//dmom_u_acc_u_t,
                                          mv_tau,//dmom_adv_sge,
                                          mom_uu_diff_ten[1],
                                          dmom_u_ham_grad_p[0],
                                          tau_v1,
                                          tau_p1,
                                          q_cfl[eN_k]);

                tau_v = useMetrics*tau_v1+(1.0-useMetrics)*tau_v0;
                tau_p = useMetrics*tau_p1+(1.0-useMetrics)*tau_p0;

                calculateSubgridError_tauRes(tau_p,
                                             tau_v,
                                             pdeResidual_p,
                                             pdeResidual_u,
                                             pdeResidual_v,
                                             pdeResidual_w,
                                             subgridError_p,
                                             subgridError_u,
                                             subgridError_v,
                                             subgridError_w);
                // velocity used in adjoint (VMS or RBLES, with or without lagging the grid scale velocity)
                dmom_adv_star[0] = dmom_u_acc_u*(q_velocity_sge[eN_k_nSpace+0] - MOVING_DOMAIN*xt + useRBLES*subgridError_u);
                dmom_adv_star[1] = dmom_u_acc_u*(q_velocity_sge[eN_k_nSpace+1] - MOVING_DOMAIN*yt + useRBLES*subgridError_v);
                dmom_adv_star[2] = dmom_u_acc_u*(q_velocity_sge[eN_k_nSpace+2] - MOVING_DOMAIN*zt + useRBLES*subgridError_w);

                mom_u_adv[0] += dmom_u_acc_u*(useRBLES*subgridError_u*q_velocity_sge[eN_k_nSpace+0]);
                mom_u_adv[1] += dmom_u_acc_u*(useRBLES*subgridError_v*q_velocity_sge[eN_k_nSpace+0]);
                mom_u_adv[2] += dmom_u_acc_u*(useRBLES*subgridError_w*q_velocity_sge[eN_k_nSpace+0]);

                mom_v_adv[0] += dmom_u_acc_u*(useRBLES*subgridError_u*q_velocity_sge[eN_k_nSpace+1]);
                mom_v_adv[1] += dmom_u_acc_u*(useRBLES*subgridError_v*q_velocity_sge[eN_k_nSpace+1]);
                mom_v_adv[2] += dmom_u_acc_u*(useRBLES*subgridError_w*q_velocity_sge[eN_k_nSpace+1]);

                mom_w_adv[0] += dmom_u_acc_u*(useRBLES*subgridError_u*q_velocity_sge[eN_k_nSpace+2]);
                mom_w_adv[1] += dmom_u_acc_u*(useRBLES*subgridError_v*q_velocity_sge[eN_k_nSpace+2]);
                mom_w_adv[2] += dmom_u_acc_u*(useRBLES*subgridError_w*q_velocity_sge[eN_k_nSpace+2]);

                // adjoint times the test functions
                for (int i=0;i<nDOF_test_element;i++)
                  {
                    register int i_nSpace = i*nSpace;
                    Lstar_u_p[i]=ck.Advection_adjoint(dmass_adv_u,&p_grad_test_dV[i_nSpace]);
                    Lstar_v_p[i]=ck.Advection_adjoint(dmass_adv_v,&p_grad_test_dV[i_nSpace]);
                    Lstar_w_p[i]=ck.Advection_adjoint(dmass_adv_w,&p_grad_test_dV[i_nSpace]);
                    //use the same advection adjoint for all three since we're approximating the linearized adjoint
                    Lstar_u_u[i]=ck.Advection_adjoint(dmom_adv_star,&vel_grad_test_dV[i_nSpace]);//cek COMP/INCOMP form have same adjoint
                    Lstar_v_v[i]=ck.Advection_adjoint(dmom_adv_star,&vel_grad_test_dV[i_nSpace]);//ditto
                    Lstar_w_w[i]=ck.Advection_adjoint(dmom_adv_star,&vel_grad_test_dV[i_nSpace]);//ditto
                    Lstar_p_u[i]=ck.Hamiltonian_adjoint(dmom_u_ham_grad_p,&vel_grad_test_dV[i_nSpace]);
                    Lstar_p_v[i]=ck.Hamiltonian_adjoint(dmom_v_ham_grad_p,&vel_grad_test_dV[i_nSpace]);
                    Lstar_p_w[i]=ck.Hamiltonian_adjoint(dmom_w_ham_grad_p,&vel_grad_test_dV[i_nSpace]);

                    //VRANS account for drag terms, diagonal only here ... decide if need off diagonal terms too
                    Lstar_u_u[i]+=ck.Reaction_adjoint(dmom_u_source[0],vel_test_dV[i]);
                    Lstar_v_v[i]+=ck.Reaction_adjoint(dmom_v_source[1],vel_test_dV[i]);
                    Lstar_w_w[i]+=ck.Reaction_adjoint(dmom_w_source[2],vel_test_dV[i]);
                    //
                  }

                norm_Rv = sqrt(pdeResidual_u*pdeResidual_u + pdeResidual_v*pdeResidual_v + pdeResidual_w*pdeResidual_w);
                q_numDiff_u[eN_k] = C_dc*norm_Rv*(useMetrics/sqrt(G_dd_G+1.0e-12)  +
                                                  (1.0-useMetrics)*hFactor*hFactor*elementDiameter[eN]*elementDiameter[eN]);
                q_numDiff_v[eN_k] = q_numDiff_u[eN_k];
                q_numDiff_w[eN_k] = q_numDiff_u[eN_k];
                //
                //update element residual
                //
                double mesh_vel[3];
                mesh_vel[0] = xt;
                mesh_vel[1] = yt;
                mesh_vel[2] = zt;
                for(int i=0;i<nDOF_test_element;i++)
                  {
                    register int i_nSpace=i*nSpace;
                    /* std::cout<<"elemRes_mesh "<<mesh_vel[0]<<'\t'<<mesh_vel[2]<<'\t'<<p_test_dV[i]<<'\t'<<(q_dV_last[eN_k]/dV)<<'\t'<<dV<<std::endl; */
                    elementResidual_mesh[i] += ck.Reaction_weak(1.0,p_test_dV[i]) -
                      ck.Reaction_weak(1.0,p_test_dV[i]*q_dV_last[eN_k]/dV) -
                      ck.Advection_weak(mesh_vel,&p_grad_test_dV[i_nSpace]);

                    elementResidual_p[i] += ck.Advection_weak(mass_adv,&p_grad_test_dV[i_nSpace]) +
                      DM*MOVING_DOMAIN*(ck.Reaction_weak(alphaBDF*1.0,p_test_dV[i]) -
                                        ck.Reaction_weak(alphaBDF*1.0,p_test_dV[i]*q_dV_last[eN_k]/dV) -
                                        ck.Advection_weak(mesh_vel,&p_grad_test_dV[i_nSpace])) +
                      //VRANS
                      ck.Reaction_weak(mass_source,p_test_dV[i])   + //VRANS source term for wave maker
                      //
                      ck.SubgridError(subgridError_u,Lstar_u_p[i]) +
                      ck.SubgridError(subgridError_v,Lstar_v_p[i]) +
                      ck.SubgridError(subgridError_w,Lstar_w_p[i]);

                    elementResidual_u[i] += ck.Mass_weak(mom_u_acc_t,vel_test_dV[i]) +
                      ck.Advection_weak(mom_u_adv,&vel_grad_test_dV[i_nSpace]) +
                      ck.Diffusion_weak(sdInfo_u_u_rowptr,sdInfo_u_u_colind,mom_uu_diff_ten,grad_u,&vel_grad_test_dV[i_nSpace]) +
                      ck.Diffusion_weak(sdInfo_u_v_rowptr,sdInfo_u_v_colind,mom_uv_diff_ten,grad_v,&vel_grad_test_dV[i_nSpace]) +
                      ck.Diffusion_weak(sdInfo_u_w_rowptr,sdInfo_u_w_colind,mom_uw_diff_ten,grad_w,&vel_grad_test_dV[i_nSpace]) +
                      ck.Reaction_weak(mom_u_source+NONCONSERVATIVE_FORM*dmom_u_acc_u*u*div_mesh_velocity,vel_test_dV[i]) +
                      ck.Hamiltonian_weak(mom_u_ham,vel_test_dV[i]) +
                      MOMENTUM_SGE*PRESSURE_SGE*ck.SubgridError(subgridError_p,Lstar_p_u[i]) +
                      MOMENTUM_SGE*VELOCITY_SGE*ck.SubgridError(subgridError_u,Lstar_u_u[i]) +
                      ck.NumericalDiffusion(q_numDiff_u_last[eN_k],grad_u,&vel_grad_test_dV[i_nSpace]);

                    elementResidual_v[i] += ck.Mass_weak(mom_v_acc_t,vel_test_dV[i]) +
                      ck.Advection_weak(mom_v_adv,&vel_grad_test_dV[i_nSpace]) +
                      ck.Diffusion_weak(sdInfo_v_u_rowptr,sdInfo_v_u_colind,mom_vu_diff_ten,grad_u,&vel_grad_test_dV[i_nSpace]) +
                      ck.Diffusion_weak(sdInfo_v_v_rowptr,sdInfo_v_v_colind,mom_vv_diff_ten,grad_v,&vel_grad_test_dV[i_nSpace]) +
                      ck.Diffusion_weak(sdInfo_v_w_rowptr,sdInfo_v_w_colind,mom_vw_diff_ten,grad_w,&vel_grad_test_dV[i_nSpace]) +
                      ck.Reaction_weak(mom_v_source+NONCONSERVATIVE_FORM*dmom_v_acc_v*v*div_mesh_velocity,vel_test_dV[i]) +
                      ck.Hamiltonian_weak(mom_v_ham,vel_test_dV[i]) +
                      MOMENTUM_SGE*PRESSURE_SGE*ck.SubgridError(subgridError_p,Lstar_p_v[i]) +
                      MOMENTUM_SGE*VELOCITY_SGE*ck.SubgridError(subgridError_v,Lstar_v_v[i]) +
                      ck.NumericalDiffusion(q_numDiff_v_last[eN_k],grad_v,&vel_grad_test_dV[i_nSpace]);

                    elementResidual_w[i] +=  ck.Mass_weak(mom_w_acc_t,vel_test_dV[i]) +
                      ck.Advection_weak(mom_w_adv,&vel_grad_test_dV[i_nSpace]) +
                      ck.Diffusion_weak(sdInfo_w_u_rowptr,sdInfo_w_u_colind,mom_wu_diff_ten,grad_u,&vel_grad_test_dV[i_nSpace]) +
                      ck.Diffusion_weak(sdInfo_w_v_rowptr,sdInfo_w_v_colind,mom_wv_diff_ten,grad_v,&vel_grad_test_dV[i_nSpace]) +
                      ck.Diffusion_weak(sdInfo_w_w_rowptr,sdInfo_w_w_colind,mom_ww_diff_ten,grad_w,&vel_grad_test_dV[i_nSpace]) +
                      ck.Reaction_weak(mom_w_source+NONCONSERVATIVE_FORM*dmom_w_acc_w*w*div_mesh_velocity,vel_test_dV[i]) +
                      ck.Hamiltonian_weak(mom_w_ham,vel_test_dV[i]) +
                      MOMENTUM_SGE*PRESSURE_SGE*ck.SubgridError(subgridError_p,Lstar_p_w[i]) +
                      MOMENTUM_SGE*VELOCITY_SGE*ck.SubgridError(subgridError_w,Lstar_w_w[i]) +
                      ck.NumericalDiffusion(q_numDiff_w_last[eN_k],grad_w,&vel_grad_test_dV[i_nSpace]);
                  }//i
                numerical_viscosity[eN_k] = q_numDiff_u_last[eN_k] + MOMENTUM_SGE*VELOCITY_SGE*tau_v*(dmom_adv_star[0]*dmom_adv_star[0]+
                                                                                                      dmom_adv_star[1]*dmom_adv_star[1]+
                                                                                                      dmom_adv_star[2]*dmom_adv_star[2]);
              }
            //
            //load element into global residual and save element residual
            //
            for(int i=0;i<nDOF_test_element;i++)
              {
                register int eN_i=eN*nDOF_test_element+i;

                elementResidual_p_save[eN_i] +=  elementResidual_p[i];
                mesh_volume_conservation_element_weak += elementResidual_mesh[i];
                globalResidual[offset_p+stride_p*p_l2g[eN_i]]+=elementResidual_p[i];
                globalResidual[offset_u+stride_u*vel_l2g[eN_i]]+=elementResidual_u[i];
                globalResidual[offset_v+stride_v*vel_l2g[eN_i]]+=elementResidual_v[i];
                globalResidual[offset_w+stride_w*vel_l2g[eN_i]]+=elementResidual_w[i];
              }//i
            mesh_volume_conservation += mesh_volume_conservation_element;
            mesh_volume_conservation_weak += mesh_volume_conservation_element_weak;
            mesh_volume_conservation_err_max=fmax(mesh_volume_conservation_err_max,fabs(mesh_volume_conservation_element));
            mesh_volume_conservation_err_max_weak=fmax(mesh_volume_conservation_err_max_weak,fabs(mesh_volume_conservation_element_weak));
          }//elements
        //
        //loop over exterior element boundaries to calculate surface integrals and load into element and global residuals
        //
        //ebNE is the Exterior element boundary INdex
        //ebN is the element boundary INdex
        //eN is the element index
        for (int ebNE = 0; ebNE < nExteriorElementBoundaries_global; ebNE++)
          {
            register int ebN = exteriorElementBoundariesArray[ebNE],
              eN  = elementBoundaryElementsArray[ebN*2+0],
              ebN_local = elementBoundaryLocalElementBoundariesArray[ebN*2+0],
              eN_nDOF_trial_element = eN*nDOF_trial_element;
            register double elementResidual_mesh[nDOF_test_element],
              elementResidual_p[nDOF_test_element],
              elementResidual_u[nDOF_test_element],
              elementResidual_v[nDOF_test_element],
              elementResidual_w[nDOF_test_element],
              eps_rho,eps_mu;
            for (int i=0;i<nDOF_test_element;i++)
              {
                elementResidual_mesh[i]=0.0;
                elementResidual_p[i]=0.0;
                elementResidual_u[i]=0.0;
                elementResidual_v[i]=0.0;
                elementResidual_w[i]=0.0;
              }
            for  (int kb=0;kb<nQuadraturePoints_elementBoundary;kb++)
              {
                register int ebNE_kb = ebNE*nQuadraturePoints_elementBoundary+kb,
                  ebNE_kb_nSpace = ebNE_kb*nSpace,
                  ebN_local_kb = ebN_local*nQuadraturePoints_elementBoundary+kb,
                  ebN_local_kb_nSpace = ebN_local_kb*nSpace;
                register double p_ext=0.0,
                  u_ext=0.0,
                  v_ext=0.0,
                  w_ext=0.0,
                  grad_p_ext[nSpace],
                  grad_u_ext[nSpace],
                  grad_v_ext[nSpace],
                  grad_w_ext[nSpace],
                  mom_u_acc_ext=0.0,
                  dmom_u_acc_u_ext=0.0,
                  mom_v_acc_ext=0.0,
                  dmom_v_acc_v_ext=0.0,
                  mom_w_acc_ext=0.0,
                  dmom_w_acc_w_ext=0.0,
                  mass_adv_ext[nSpace],
                  dmass_adv_u_ext[nSpace],
                  dmass_adv_v_ext[nSpace],
                  dmass_adv_w_ext[nSpace],
                  mom_u_adv_ext[nSpace],
                  dmom_u_adv_u_ext[nSpace],
                  dmom_u_adv_v_ext[nSpace],
                  dmom_u_adv_w_ext[nSpace],
                  mom_v_adv_ext[nSpace],
                  dmom_v_adv_u_ext[nSpace],
                  dmom_v_adv_v_ext[nSpace],
                  dmom_v_adv_w_ext[nSpace],
                  mom_w_adv_ext[nSpace],
                  dmom_w_adv_u_ext[nSpace],
                  dmom_w_adv_v_ext[nSpace],
                  dmom_w_adv_w_ext[nSpace],
                  mom_uu_diff_ten_ext[nSpace],
                  mom_vv_diff_ten_ext[nSpace],
                  mom_ww_diff_ten_ext[nSpace],
                  mom_uv_diff_ten_ext[1],
                  mom_uw_diff_ten_ext[1],
                  mom_vu_diff_ten_ext[1],
                  mom_vw_diff_ten_ext[1],
                  mom_wu_diff_ten_ext[1],
                  mom_wv_diff_ten_ext[1],
                  mom_u_source_ext=0.0,
                  mom_v_source_ext=0.0,
                  mom_w_source_ext=0.0,
                  mom_u_ham_ext=0.0,
                  dmom_u_ham_grad_p_ext[nSpace],
                  dmom_u_ham_grad_u_ext[nSpace],
                  dmom_u_ham_u_ext=0.0,
                  dmom_u_ham_v_ext=0.0,
                  dmom_u_ham_w_ext=0.0,
                  mom_v_ham_ext=0.0,
                  dmom_v_ham_grad_p_ext[nSpace],
                  dmom_v_ham_grad_v_ext[nSpace],
                  dmom_v_ham_u_ext=0.0,
                  dmom_v_ham_v_ext=0.0,
                  dmom_v_ham_w_ext=0.0,
                  mom_w_ham_ext=0.0,
                  dmom_w_ham_grad_p_ext[nSpace],
                  dmom_w_ham_grad_w_ext[nSpace],
                  dmom_w_ham_u_ext=0.0,
                  dmom_w_ham_v_ext=0.0,
                  dmom_w_ham_w_ext=0.0,
                  dmom_u_adv_p_ext[nSpace],
                  dmom_v_adv_p_ext[nSpace],
                  dmom_w_adv_p_ext[nSpace],
                  flux_mass_ext=0.0,
                  flux_mom_u_adv_ext=0.0,
                  flux_mom_v_adv_ext=0.0,
                  flux_mom_w_adv_ext=0.0,
                  flux_mom_uu_diff_ext=0.0,
                  flux_mom_uv_diff_ext=0.0,
                  flux_mom_uw_diff_ext=0.0,
                  flux_mom_vu_diff_ext=0.0,
                  flux_mom_vv_diff_ext=0.0,
                  flux_mom_vw_diff_ext=0.0,
                  flux_mom_wu_diff_ext=0.0,
                  flux_mom_wv_diff_ext=0.0,
                  flux_mom_ww_diff_ext=0.0,
                  bc_p_ext=0.0,
                  bc_u_ext=0.0,
                  bc_v_ext=0.0,
                  bc_w_ext=0.0,
                  bc_mom_u_acc_ext=0.0,
                  bc_dmom_u_acc_u_ext=0.0,
                  bc_mom_v_acc_ext=0.0,
                  bc_dmom_v_acc_v_ext=0.0,
                  bc_mom_w_acc_ext=0.0,
                  bc_dmom_w_acc_w_ext=0.0,
                  bc_mass_adv_ext[nSpace],
                  bc_dmass_adv_u_ext[nSpace],
                  bc_dmass_adv_v_ext[nSpace],
                  bc_dmass_adv_w_ext[nSpace],
                  bc_mom_u_adv_ext[nSpace],
                  bc_dmom_u_adv_u_ext[nSpace],
                  bc_dmom_u_adv_v_ext[nSpace],
                  bc_dmom_u_adv_w_ext[nSpace],
                  bc_mom_v_adv_ext[nSpace],
                  bc_dmom_v_adv_u_ext[nSpace],
                  bc_dmom_v_adv_v_ext[nSpace],
                  bc_dmom_v_adv_w_ext[nSpace],
                  bc_mom_w_adv_ext[nSpace],
                  bc_dmom_w_adv_u_ext[nSpace],
                  bc_dmom_w_adv_v_ext[nSpace],
                  bc_dmom_w_adv_w_ext[nSpace],
                  bc_mom_uu_diff_ten_ext[nSpace],
                  bc_mom_vv_diff_ten_ext[nSpace],
                  bc_mom_ww_diff_ten_ext[nSpace],
                  bc_mom_uv_diff_ten_ext[1],
                  bc_mom_uw_diff_ten_ext[1],
                  bc_mom_vu_diff_ten_ext[1],
                  bc_mom_vw_diff_ten_ext[1],
                  bc_mom_wu_diff_ten_ext[1],
                  bc_mom_wv_diff_ten_ext[1],
                  bc_mom_u_source_ext=0.0,
                  bc_mom_v_source_ext=0.0,
                  bc_mom_w_source_ext=0.0,
                  bc_mom_u_ham_ext=0.0,
                  bc_dmom_u_ham_grad_p_ext[nSpace],
                  bc_dmom_u_ham_grad_u_ext[nSpace],
                  bc_dmom_u_ham_u_ext=0.0,
                  bc_dmom_u_ham_v_ext=0.0,
                  bc_dmom_u_ham_w_ext=0.0,
                  bc_mom_v_ham_ext=0.0,
                  bc_dmom_v_ham_grad_p_ext[nSpace],
                  bc_dmom_v_ham_grad_v_ext[nSpace],
                  bc_dmom_v_ham_u_ext=0.0,
                  bc_dmom_v_ham_v_ext=0.0,
                  bc_dmom_v_ham_w_ext=0.0,
                  bc_mom_w_ham_ext=0.0,
                  bc_dmom_w_ham_grad_p_ext[nSpace],
                  bc_dmom_w_ham_grad_w_ext[nSpace],
                  bc_dmom_w_ham_u_ext=0.0,
                  bc_dmom_w_ham_v_ext=0.0,
                  bc_dmom_w_ham_w_ext=0.0,
                  jac_ext[nSpace*nSpace],
                  jacDet_ext,
                  jacInv_ext[nSpace*nSpace],
                  boundaryJac[nSpace*(nSpace-1)],
                  metricTensor[(nSpace-1)*(nSpace-1)],
                  metricTensorDetSqrt,
                  dS,p_test_dS[nDOF_test_element],vel_test_dS[nDOF_test_element],
                  p_grad_trial_trace[nDOF_trial_element*nSpace],vel_grad_trial_trace[nDOF_trial_element*nSpace],
                  vel_grad_test_dS[nDOF_trial_element*nSpace],
                  normal[3],x_ext,y_ext,z_ext,xt_ext,yt_ext,zt_ext,integralScaling,
                  //VRANS
                  porosity_ext,
                  //
                  G[nSpace*nSpace],G_dd_G,tr_G,h_phi,h_penalty,penalty,
                  force_x,force_y,force_z,force_p_x,force_p_y,force_p_z,force_v_x,force_v_y,force_v_z,r_x,r_y,r_z;
                //compute information about mapping from reference element to physical element
                ck.calculateMapping_elementBoundary(eN,
                                                    ebN_local,
                                                    kb,
                                                    ebN_local_kb,
                                                    mesh_dof,
                                                    mesh_l2g,
                                                    mesh_trial_trace_ref,
                                                    mesh_grad_trial_trace_ref,
                                                    boundaryJac_ref,
                                                    jac_ext,
                                                    jacDet_ext,
                                                    jacInv_ext,
                                                    boundaryJac,
                                                    metricTensor,
                                                    metricTensorDetSqrt,
                                                    normal_ref,
                                                    normal,
                                                    x_ext,y_ext,z_ext);
                ck.calculateMappingVelocity_elementBoundary(eN,
                                                            ebN_local,
                                                            kb,
                                                            ebN_local_kb,
                                                            mesh_velocity_dof,
                                                            mesh_l2g,
                                                            mesh_trial_trace_ref,
                                                            xt_ext,yt_ext,zt_ext,
                                                            normal,
                                                            boundaryJac,
                                                            metricTensor,
                                                            integralScaling);
                //xt_ext=0.0;yt_ext=0.0;zt_ext=0.0;
                //std::cout<<"xt_ext "<<xt_ext<<'\t'<<yt_ext<<'\t'<<zt_ext<<std::endl;
                //std::cout<<"x_ext "<<x_ext<<'\t'<<y_ext<<'\t'<<z_ext<<std::endl;
                //std::cout<<"integralScaling - metricTensorDetSrt ==============================="<<integralScaling-metricTensorDetSqrt<<std::endl;
                /* std::cout<<"metricTensorDetSqrt "<<metricTensorDetSqrt */
                /*             <<"dS_ref[kb]"<<dS_ref[kb]<<std::endl; */
                //dS = ((1.0-MOVING_DOMAIN)*metricTensorDetSqrt + MOVING_DOMAIN*integralScaling)*dS_ref[kb];//cek need to test effect on accuracy
                dS = metricTensorDetSqrt*dS_ref[kb];
                //get the metric tensor
                //cek todo use symmetry
                ck.calculateG(jacInv_ext,G,G_dd_G,tr_G);
                ck.calculateGScale(G,&ebqe_normal_phi_ext[ebNE_kb_nSpace],h_phi);

                eps_rho = epsFact_rho*(useMetrics*h_phi+(1.0-useMetrics)*elementDiameter[eN]);
                eps_mu  = epsFact_mu *(useMetrics*h_phi+(1.0-useMetrics)*elementDiameter[eN]);

                //compute shape and solution information
                //shape
                ck.gradTrialFromRef(&p_grad_trial_trace_ref[ebN_local_kb_nSpace*nDOF_trial_element],jacInv_ext,p_grad_trial_trace);
                ck.gradTrialFromRef(&vel_grad_trial_trace_ref[ebN_local_kb_nSpace*nDOF_trial_element],jacInv_ext,vel_grad_trial_trace);
                //cek hack use trial ck.gradTrialFromRef(&vel_grad_test_trace_ref[ebN_local_kb_nSpace*nDOF_trial_element],jacInv_ext,vel_grad_test_trace);
                //solution and gradients
                ck.valFromDOF(p_dof,&p_l2g[eN_nDOF_trial_element],&p_trial_trace_ref[ebN_local_kb*nDOF_test_element],p_ext);
                ck.valFromDOF(u_dof,&vel_l2g[eN_nDOF_trial_element],&vel_trial_trace_ref[ebN_local_kb*nDOF_test_element],u_ext);
                ck.valFromDOF(v_dof,&vel_l2g[eN_nDOF_trial_element],&vel_trial_trace_ref[ebN_local_kb*nDOF_test_element],v_ext);
                ck.valFromDOF(w_dof,&vel_l2g[eN_nDOF_trial_element],&vel_trial_trace_ref[ebN_local_kb*nDOF_test_element],w_ext);
                ck.gradFromDOF(p_dof,&p_l2g[eN_nDOF_trial_element],p_grad_trial_trace,grad_p_ext);
                ck.gradFromDOF(u_dof,&vel_l2g[eN_nDOF_trial_element],vel_grad_trial_trace,grad_u_ext);
                ck.gradFromDOF(v_dof,&vel_l2g[eN_nDOF_trial_element],vel_grad_trial_trace,grad_v_ext);
                ck.gradFromDOF(w_dof,&vel_l2g[eN_nDOF_trial_element],vel_grad_trial_trace,grad_w_ext);
                //precalculate test function products with integration weights
                for (int j=0;j<nDOF_trial_element;j++)
                  {
                    p_test_dS[j] = p_test_trace_ref[ebN_local_kb*nDOF_test_element+j]*dS;
                    vel_test_dS[j] = vel_test_trace_ref[ebN_local_kb*nDOF_test_element+j]*dS;
                    for (int I=0;I<nSpace;I++)
                      vel_grad_test_dS[j*nSpace+I] = vel_grad_trial_trace[j*nSpace+I]*dS;//cek hack, using trial
                  }
                bc_p_ext = isDOFBoundary_p[ebNE_kb]*ebqe_bc_p_ext[ebNE_kb]+(1-isDOFBoundary_p[ebNE_kb])*p_ext;
                //note, our convention is that bc values at moving boundaries are relative to boundary velocity so we add it here
                bc_u_ext = isDOFBoundary_u[ebNE_kb]*(ebqe_bc_u_ext[ebNE_kb] + MOVING_DOMAIN*xt_ext) + (1-isDOFBoundary_u[ebNE_kb])*u_ext;
                bc_v_ext = isDOFBoundary_v[ebNE_kb]*(ebqe_bc_v_ext[ebNE_kb] + MOVING_DOMAIN*yt_ext) + (1-isDOFBoundary_v[ebNE_kb])*v_ext;
                bc_w_ext = isDOFBoundary_w[ebNE_kb]*(ebqe_bc_w_ext[ebNE_kb] + MOVING_DOMAIN*zt_ext) + (1-isDOFBoundary_w[ebNE_kb])*w_ext;
                //VRANS
                porosity_ext = ebqe_porosity_ext[ebNE_kb];
                //
                //calculate the pde coefficients using the solution and the boundary values for the solution
                //
                double bc_eddy_viscosity_ext(0.); //not interested in saving boundary eddy viscosity for now
		double rho;
                evaluateCoefficients(NONCONSERVATIVE_FORM,
                                     eps_rho,
                                     eps_mu,
                                     sigma,
                                     rho_0,
                                     nu_0,
                                     rho_1,
                                     nu_1,
                                     elementDiameter[eN],
                                     smagorinskyConstant,
                                     turbulenceClosureModel,
                                     g,
                                     useVF,
                                     ebqe_vf_ext[ebNE_kb],
                                     ebqe_phi_ext[ebNE_kb],
                                     &ebqe_normal_phi_ext[ebNE_kb_nSpace],
                                     ebqe_kappa_phi_ext[ebNE_kb],
                                     //VRANS
                                     porosity_ext,
                                     //
                                     p_ext,
                                     grad_p_ext,
                                     grad_u_ext,
                                     grad_v_ext,
                                     grad_w_ext,
                                     u_ext,
                                     v_ext,
                                     w_ext,
                                     LAG_LES,
                                     ebqe_eddy_viscosity[ebNE_kb],
                                     ebqe_eddy_viscosity_last[ebNE_kb],
                                     mom_u_acc_ext,
                                     dmom_u_acc_u_ext,
                                     mom_v_acc_ext,
                                     dmom_v_acc_v_ext,
                                     mom_w_acc_ext,
                                     dmom_w_acc_w_ext,
                                     mass_adv_ext,
                                     dmass_adv_u_ext,
                                     dmass_adv_v_ext,
                                     dmass_adv_w_ext,
                                     mom_u_adv_ext,
                                     dmom_u_adv_u_ext,
                                     dmom_u_adv_v_ext,
                                     dmom_u_adv_w_ext,
                                     mom_v_adv_ext,
                                     dmom_v_adv_u_ext,
                                     dmom_v_adv_v_ext,
                                     dmom_v_adv_w_ext,
                                     mom_w_adv_ext,
                                     dmom_w_adv_u_ext,
                                     dmom_w_adv_v_ext,
                                     dmom_w_adv_w_ext,
                                     mom_uu_diff_ten_ext,
                                     mom_vv_diff_ten_ext,
                                     mom_ww_diff_ten_ext,
                                     mom_uv_diff_ten_ext,
                                     mom_uw_diff_ten_ext,
                                     mom_vu_diff_ten_ext,
                                     mom_vw_diff_ten_ext,
                                     mom_wu_diff_ten_ext,
                                     mom_wv_diff_ten_ext,
                                     mom_u_source_ext,
                                     mom_v_source_ext,
                                     mom_w_source_ext,
                                     mom_u_ham_ext,
                                     dmom_u_ham_grad_p_ext,
                                     dmom_u_ham_grad_u_ext,
                                     dmom_u_ham_u_ext,
                                     dmom_u_ham_v_ext,
                                     dmom_u_ham_w_ext,
                                     mom_v_ham_ext,
                                     dmom_v_ham_grad_p_ext,
                                     dmom_v_ham_grad_v_ext,
                                     dmom_v_ham_u_ext,
                                     dmom_v_ham_v_ext,
                                     dmom_v_ham_w_ext,
                                     mom_w_ham_ext,
                                     dmom_w_ham_grad_p_ext,
                                     dmom_w_ham_grad_w_ext,
                                     dmom_w_ham_u_ext,
                                     dmom_w_ham_v_ext,
                                     dmom_w_ham_w_ext,
				     rho);
                evaluateCoefficients(NONCONSERVATIVE_FORM,
                                     eps_rho,
                                     eps_mu,
                                     sigma,
                                     rho_0,
                                     nu_0,
                                     rho_1,
                                     nu_1,
                                     elementDiameter[eN],
                                     smagorinskyConstant,
                                     turbulenceClosureModel,
                                     g,
                                     useVF,
                                     bc_ebqe_vf_ext[ebNE_kb],
                                     bc_ebqe_phi_ext[ebNE_kb],
                                     &ebqe_normal_phi_ext[ebNE_kb_nSpace],
                                     ebqe_kappa_phi_ext[ebNE_kb],
                                     //VRANS
                                     porosity_ext,
                                     //
                                     bc_p_ext,
                                     grad_p_ext,
                                     grad_u_ext,
                                     grad_v_ext,
                                     grad_w_ext,
                                     bc_u_ext,
                                     bc_v_ext,
                                     bc_w_ext,
                                     LAG_LES,
                                     bc_eddy_viscosity_ext,
                                     ebqe_eddy_viscosity_last[ebNE_kb],
                                     bc_mom_u_acc_ext,
                                     bc_dmom_u_acc_u_ext,
                                     bc_mom_v_acc_ext,
                                     bc_dmom_v_acc_v_ext,
                                     bc_mom_w_acc_ext,
                                     bc_dmom_w_acc_w_ext,
                                     bc_mass_adv_ext,
                                     bc_dmass_adv_u_ext,
                                     bc_dmass_adv_v_ext,
                                     bc_dmass_adv_w_ext,
                                     bc_mom_u_adv_ext,
                                     bc_dmom_u_adv_u_ext,
                                     bc_dmom_u_adv_v_ext,
                                     bc_dmom_u_adv_w_ext,
                                     bc_mom_v_adv_ext,
                                     bc_dmom_v_adv_u_ext,
                                     bc_dmom_v_adv_v_ext,
                                     bc_dmom_v_adv_w_ext,
                                     bc_mom_w_adv_ext,
                                     bc_dmom_w_adv_u_ext,
                                     bc_dmom_w_adv_v_ext,
                                     bc_dmom_w_adv_w_ext,
                                     bc_mom_uu_diff_ten_ext,
                                     bc_mom_vv_diff_ten_ext,
                                     bc_mom_ww_diff_ten_ext,
                                     bc_mom_uv_diff_ten_ext,
                                     bc_mom_uw_diff_ten_ext,
                                     bc_mom_vu_diff_ten_ext,
                                     bc_mom_vw_diff_ten_ext,
                                     bc_mom_wu_diff_ten_ext,
                                     bc_mom_wv_diff_ten_ext,
                                     bc_mom_u_source_ext,
                                     bc_mom_v_source_ext,
                                     bc_mom_w_source_ext,
                                     bc_mom_u_ham_ext,
                                     bc_dmom_u_ham_grad_p_ext,
                                     bc_dmom_u_ham_grad_u_ext,
                                     bc_dmom_u_ham_u_ext,
                                     bc_dmom_u_ham_v_ext,
                                     bc_dmom_u_ham_w_ext,
                                     bc_mom_v_ham_ext,
                                     bc_dmom_v_ham_grad_p_ext,
                                     bc_dmom_v_ham_grad_v_ext,
                                     bc_dmom_v_ham_u_ext,
                                     bc_dmom_v_ham_v_ext,
                                     bc_dmom_v_ham_w_ext,
                                     bc_mom_w_ham_ext,
                                     bc_dmom_w_ham_grad_p_ext,
                                     bc_dmom_w_ham_grad_w_ext,
                                     bc_dmom_w_ham_u_ext,
                                     bc_dmom_w_ham_v_ext,
                                     bc_dmom_w_ham_w_ext,
				     rho);

                //Turbulence closure model
                if (turbulenceClosureModel >= 3)
                  {
                    const double turb_var_grad_0_dummy[3] = {0.,0.,0.};
                    const double c_mu = 0.09;//mwf hack
                    updateTurbulenceClosure(NONCONSERVATIVE_FORM,
                                            turbulenceClosureModel,
                                            eps_rho,
                                            eps_mu,
                                            rho_0,
                                            nu_0,
                                            rho_1,
                                            nu_1,
                                            useVF,
                                            ebqe_vf_ext[ebNE_kb],
                                            ebqe_phi_ext[ebNE_kb],
                                            porosity_ext,
                                            c_mu, //mwf hack
                                            ebqe_turb_var_0[ebNE_kb],
                                            ebqe_turb_var_1[ebNE_kb],
                                            turb_var_grad_0_dummy, //not needed
                                            ebqe_eddy_viscosity[ebNE_kb],
                                            mom_uu_diff_ten_ext,
                                            mom_vv_diff_ten_ext,
                                            mom_ww_diff_ten_ext,
                                            mom_uv_diff_ten_ext,
                                            mom_uw_diff_ten_ext,
                                            mom_vu_diff_ten_ext,
                                            mom_vw_diff_ten_ext,
                                            mom_wu_diff_ten_ext,
                                            mom_wv_diff_ten_ext,
                                            mom_u_source_ext,
                                            mom_v_source_ext,
                                            mom_w_source_ext);

                    updateTurbulenceClosure(NONCONSERVATIVE_FORM,
                                            turbulenceClosureModel,
                                            eps_rho,
                                            eps_mu,
                                            rho_0,
                                            nu_0,
                                            rho_1,
                                            nu_1,
                                            useVF,
                                            bc_ebqe_vf_ext[ebNE_kb],
                                            bc_ebqe_phi_ext[ebNE_kb],
                                            porosity_ext,
                                            c_mu, //mwf hack
                                            ebqe_turb_var_0[ebNE_kb],
                                            ebqe_turb_var_1[ebNE_kb],
                                            turb_var_grad_0_dummy, //not needed
                                            bc_eddy_viscosity_ext,
                                            bc_mom_uu_diff_ten_ext,
                                            bc_mom_vv_diff_ten_ext,
                                            bc_mom_ww_diff_ten_ext,
                                            bc_mom_uv_diff_ten_ext,
                                            bc_mom_uw_diff_ten_ext,
                                            bc_mom_vu_diff_ten_ext,
                                            bc_mom_vw_diff_ten_ext,
                                            bc_mom_wu_diff_ten_ext,
                                            bc_mom_wv_diff_ten_ext,
                                            bc_mom_u_source_ext,
                                            bc_mom_v_source_ext,
                                            bc_mom_w_source_ext);
                  }


                //
                //moving domain
                //
                if (NONCONSERVATIVE_FORM > 0.0)
                  {
                    mom_u_ham_ext -= MOVING_DOMAIN*dmom_u_acc_u_ext*(grad_u_ext[0]*xt_ext + grad_u_ext[1]*yt_ext + grad_u_ext[2]*zt_ext);
                    dmom_u_ham_grad_u_ext[0] -= MOVING_DOMAIN*dmom_u_acc_u_ext*xt_ext;
                    dmom_u_ham_grad_u_ext[1] -= MOVING_DOMAIN*dmom_u_acc_u_ext*yt_ext;
                    dmom_u_ham_grad_u_ext[2] -= MOVING_DOMAIN*dmom_u_acc_u_ext*zt_ext;
                  }
                else
                  {
                    mom_u_adv_ext[0] -= MOVING_DOMAIN*mom_u_acc_ext*xt_ext;
                    mom_u_adv_ext[1] -= MOVING_DOMAIN*mom_u_acc_ext*yt_ext;
                    mom_u_adv_ext[2] -= MOVING_DOMAIN*mom_u_acc_ext*zt_ext;
                    dmom_u_adv_u_ext[0] -= MOVING_DOMAIN*dmom_u_acc_u_ext*xt_ext;
                    dmom_u_adv_u_ext[1] -= MOVING_DOMAIN*dmom_u_acc_u_ext*yt_ext;
                    dmom_u_adv_u_ext[2] -= MOVING_DOMAIN*dmom_u_acc_u_ext*zt_ext;
                  }


                if (NONCONSERVATIVE_FORM > 0.0)
                  {
                    mom_v_ham_ext -= MOVING_DOMAIN*dmom_v_acc_v_ext*(grad_v_ext[0]*xt_ext + grad_v_ext[1]*yt_ext + grad_v_ext[2]*zt_ext);
                    dmom_v_ham_grad_v_ext[0] -= MOVING_DOMAIN*dmom_v_acc_v_ext*xt_ext;
                    dmom_v_ham_grad_v_ext[1] -= MOVING_DOMAIN*dmom_v_acc_v_ext*yt_ext;
                    dmom_v_ham_grad_v_ext[2] -= MOVING_DOMAIN*dmom_v_acc_v_ext*zt_ext;
                  }
                else
                  {
                    mom_v_adv_ext[0] -= MOVING_DOMAIN*mom_v_acc_ext*xt_ext;
                    mom_v_adv_ext[1] -= MOVING_DOMAIN*mom_v_acc_ext*yt_ext;
                    mom_v_adv_ext[2] -= MOVING_DOMAIN*mom_v_acc_ext*zt_ext;
                    dmom_v_adv_v_ext[0] -= MOVING_DOMAIN*dmom_v_acc_v_ext*xt_ext;
                    dmom_v_adv_v_ext[1] -= MOVING_DOMAIN*dmom_v_acc_v_ext*yt_ext;
                    dmom_v_adv_v_ext[2] -= MOVING_DOMAIN*dmom_v_acc_v_ext*zt_ext;
                  }


                if (NONCONSERVATIVE_FORM > 0.0)
                  {
                    mom_w_ham_ext -= MOVING_DOMAIN*dmom_w_acc_w_ext*(grad_w_ext[0]*xt_ext + grad_w_ext[1]*yt_ext + grad_w_ext[2]*zt_ext);
                    dmom_w_ham_grad_w_ext[0] -= MOVING_DOMAIN*dmom_w_acc_w_ext*xt_ext;
                    dmom_w_ham_grad_w_ext[1] -= MOVING_DOMAIN*dmom_w_acc_w_ext*yt_ext;
                    dmom_w_ham_grad_w_ext[2] -= MOVING_DOMAIN*dmom_w_acc_w_ext*zt_ext;
                  }
                else
                  {
                    mom_w_adv_ext[0] -= MOVING_DOMAIN*mom_w_acc_ext*xt_ext;
                    mom_w_adv_ext[1] -= MOVING_DOMAIN*mom_w_acc_ext*yt_ext;
                    mom_w_adv_ext[2] -= MOVING_DOMAIN*mom_w_acc_ext*zt_ext;
                    dmom_w_adv_w_ext[0] -= MOVING_DOMAIN*dmom_w_acc_w_ext*xt_ext;
                    dmom_w_adv_w_ext[1] -= MOVING_DOMAIN*dmom_w_acc_w_ext*yt_ext;
                    dmom_w_adv_w_ext[2] -= MOVING_DOMAIN*dmom_w_acc_w_ext*zt_ext;
                  }


                //bc's
                if (NONCONSERVATIVE_FORM < 1.0)
                  {
                    bc_mom_u_adv_ext[0] -= MOVING_DOMAIN*bc_mom_u_acc_ext*xt_ext;
                    bc_mom_u_adv_ext[1] -= MOVING_DOMAIN*bc_mom_u_acc_ext*yt_ext;
                    bc_mom_u_adv_ext[2] -= MOVING_DOMAIN*bc_mom_u_acc_ext*zt_ext;

                    bc_mom_v_adv_ext[0] -= MOVING_DOMAIN*bc_mom_v_acc_ext*xt_ext;
                    bc_mom_v_adv_ext[1] -= MOVING_DOMAIN*bc_mom_v_acc_ext*yt_ext;
                    bc_mom_v_adv_ext[2] -= MOVING_DOMAIN*bc_mom_v_acc_ext*zt_ext;

                    bc_mom_w_adv_ext[0] -= MOVING_DOMAIN*bc_mom_w_acc_ext*xt_ext;
                    bc_mom_w_adv_ext[1] -= MOVING_DOMAIN*bc_mom_w_acc_ext*yt_ext;
                    bc_mom_w_adv_ext[2] -= MOVING_DOMAIN*bc_mom_w_acc_ext*zt_ext;
                  }
                //
                //calculate the numerical fluxes
                //
                ck.calculateGScale(G,normal,h_penalty);
                penalty = useMetrics*C_b/h_penalty + (1.0-useMetrics)*ebqe_penalty_ext[ebNE_kb];
                exteriorNumericalAdvectiveFlux(NONCONSERVATIVE_FORM,
                                               isDOFBoundary_p[ebNE_kb],
                                               isDOFBoundary_u[ebNE_kb],
                                               isDOFBoundary_v[ebNE_kb],
                                               isDOFBoundary_w[ebNE_kb],
                                               isAdvectiveFluxBoundary_p[ebNE_kb],
                                               isAdvectiveFluxBoundary_u[ebNE_kb],
                                               isAdvectiveFluxBoundary_v[ebNE_kb],
                                               isAdvectiveFluxBoundary_w[ebNE_kb],
                                               dmom_u_ham_grad_p_ext[0],//=1/rho,
                                               bc_dmom_u_ham_grad_p_ext[0],//=1/bc_rho,
                                               normal,
                                               bc_p_ext,
                                               bc_u_ext,
                                               bc_v_ext,
                                               bc_w_ext,
                                               bc_mass_adv_ext,
                                               bc_mom_u_adv_ext,
                                               bc_mom_v_adv_ext,
                                               bc_mom_w_adv_ext,
                                               ebqe_bc_flux_mass_ext[ebNE_kb]+MOVING_DOMAIN*(xt_ext*normal[0]+yt_ext*normal[1]+zt_ext*normal[2]),//BC is relative mass flux
                                               ebqe_bc_flux_mom_u_adv_ext[ebNE_kb],
                                               ebqe_bc_flux_mom_v_adv_ext[ebNE_kb],
                                               ebqe_bc_flux_mom_w_adv_ext[ebNE_kb],
                                               p_ext,
                                               u_ext,
                                               v_ext,
                                               w_ext,
                                               mass_adv_ext,
                                               mom_u_adv_ext,
                                               mom_v_adv_ext,
                                               mom_w_adv_ext,
                                               dmass_adv_u_ext,
                                               dmass_adv_v_ext,
                                               dmass_adv_w_ext,
                                               dmom_u_adv_p_ext,
                                               dmom_u_ham_grad_u_ext,
                                               dmom_u_adv_u_ext,
                                               dmom_u_adv_v_ext,
                                               dmom_u_adv_w_ext,
                                               dmom_v_adv_p_ext,
                                               dmom_v_adv_u_ext,
                                               dmom_v_adv_v_ext,
                                               dmom_v_adv_w_ext,
                                               dmom_w_adv_p_ext,
                                               dmom_w_adv_u_ext,
                                               dmom_w_adv_v_ext,
                                               dmom_w_adv_w_ext,
                                               flux_mass_ext,
                                               flux_mom_u_adv_ext,
                                               flux_mom_v_adv_ext,
                                               flux_mom_w_adv_ext,
                                               &ebqe_velocity[ebNE_kb_nSpace]);
                exteriorNumericalDiffusiveFlux(eps_rho,
                                               ebqe_phi_ext[ebNE_kb],
                                               sdInfo_u_u_rowptr,
                                               sdInfo_u_u_colind,
                                               isDOFBoundary_u[ebNE_kb],
                                               isDiffusiveFluxBoundary_u[ebNE_kb],
                                               normal,
                                               bc_mom_uu_diff_ten_ext,
                                               bc_u_ext,
                                               ebqe_bc_flux_u_diff_ext[ebNE_kb],
                                               mom_uu_diff_ten_ext,
                                               grad_u_ext,
                                               u_ext,
                                               penalty,//ebqe_penalty_ext[ebNE_kb],
                                               flux_mom_uu_diff_ext);
                exteriorNumericalDiffusiveFlux(eps_rho,
                                               ebqe_phi_ext[ebNE_kb],
                                               sdInfo_u_v_rowptr,
                                               sdInfo_u_v_colind,
                                               isDOFBoundary_v[ebNE_kb],
                                               isDiffusiveFluxBoundary_v[ebNE_kb],
                                               normal,
                                               bc_mom_uv_diff_ten_ext,
                                               bc_v_ext,
                                               0.0,//assume all of the flux gets applied in diagonal component
                                               mom_uv_diff_ten_ext,
                                               grad_v_ext,
                                               v_ext,
                                               penalty,//ebqe_penalty_ext[ebNE_kb],
                                               flux_mom_uv_diff_ext);
                exteriorNumericalDiffusiveFlux(eps_rho,
                                               ebqe_phi_ext[ebNE_kb],
                                               sdInfo_u_w_rowptr,
                                               sdInfo_u_w_colind,
                                               isDOFBoundary_w[ebNE_kb],
                                               isDiffusiveFluxBoundary_w[ebNE_kb],
                                               normal,
                                               bc_mom_uw_diff_ten_ext,
                                               bc_w_ext,
                                               0.0,//see above
                                               mom_uw_diff_ten_ext,
                                               grad_w_ext,
                                               w_ext,
                                               penalty,//ebqe_penalty_ext[ebNE_kb],
                                               flux_mom_uw_diff_ext);
                exteriorNumericalDiffusiveFlux(eps_rho,
                                               ebqe_phi_ext[ebNE_kb],
                                               sdInfo_v_u_rowptr,
                                               sdInfo_v_u_colind,
                                               isDOFBoundary_u[ebNE_kb],
                                               isDiffusiveFluxBoundary_u[ebNE_kb],
                                               normal,
                                               bc_mom_vu_diff_ten_ext,
                                               bc_u_ext,
                                               0.0,//see above
                                               mom_vu_diff_ten_ext,
                                               grad_u_ext,
                                               u_ext,
                                               penalty,//ebqe_penalty_ext[ebNE_kb],
                                               flux_mom_vu_diff_ext);
                exteriorNumericalDiffusiveFlux(eps_rho,
                                               ebqe_phi_ext[ebNE_kb],
                                               sdInfo_v_v_rowptr,
                                               sdInfo_v_v_colind,
                                               isDOFBoundary_v[ebNE_kb],
                                               isDiffusiveFluxBoundary_v[ebNE_kb],
                                               normal,
                                               bc_mom_vv_diff_ten_ext,
                                               bc_v_ext,
                                               ebqe_bc_flux_v_diff_ext[ebNE_kb],
                                               mom_vv_diff_ten_ext,
                                               grad_v_ext,
                                               v_ext,
                                               penalty,//ebqe_penalty_ext[ebNE_kb],
                                               flux_mom_vv_diff_ext);
                exteriorNumericalDiffusiveFlux(eps_rho,
                                               ebqe_phi_ext[ebNE_kb],
                                               sdInfo_v_w_rowptr,
                                               sdInfo_v_w_colind,
                                               isDOFBoundary_w[ebNE_kb],
                                               isDiffusiveFluxBoundary_w[ebNE_kb],
                                               normal,
                                               bc_mom_vw_diff_ten_ext,
                                               bc_w_ext,
                                               0.0,//see above
                                               mom_vw_diff_ten_ext,
                                               grad_w_ext,
                                               w_ext,
                                               penalty,//ebqe_penalty_ext[ebNE_kb],
                                               flux_mom_vw_diff_ext);
                exteriorNumericalDiffusiveFlux(eps_rho,
                                               ebqe_phi_ext[ebNE_kb],
                                               sdInfo_w_u_rowptr,
                                               sdInfo_w_u_colind,
                                               isDOFBoundary_u[ebNE_kb],
                                               isDiffusiveFluxBoundary_u[ebNE_kb],
                                               normal,
                                               bc_mom_wu_diff_ten_ext,
                                               bc_u_ext,
                                               0.0,//see above
                                               mom_wu_diff_ten_ext,
                                               grad_u_ext,
                                               u_ext,
                                               penalty,//ebqe_penalty_ext[ebNE_kb],
                                               flux_mom_wu_diff_ext);
                exteriorNumericalDiffusiveFlux(eps_rho,
                                               ebqe_phi_ext[ebNE_kb],
                                               sdInfo_w_v_rowptr,
                                               sdInfo_w_v_colind,
                                               isDOFBoundary_v[ebNE_kb],
                                               isDiffusiveFluxBoundary_v[ebNE_kb],
                                               normal,
                                               bc_mom_wv_diff_ten_ext,
                                               bc_v_ext,
                                               0.0,//see above
                                               mom_wv_diff_ten_ext,
                                               grad_v_ext,
                                               v_ext,
                                               penalty,//ebqe_penalty_ext[ebNE_kb],
                                               flux_mom_wv_diff_ext);
                exteriorNumericalDiffusiveFlux(eps_rho,
                                               ebqe_phi_ext[ebNE_kb],
                                               sdInfo_w_w_rowptr,
                                               sdInfo_w_w_colind,
                                               isDOFBoundary_w[ebNE_kb],
                                               isDiffusiveFluxBoundary_w[ebNE_kb],
                                               normal,
                                               bc_mom_ww_diff_ten_ext,
                                               bc_w_ext,
                                               ebqe_bc_flux_w_diff_ext[ebNE_kb],
                                               mom_ww_diff_ten_ext,
                                               grad_w_ext,
                                               w_ext,
                                               penalty,//ebqe_penalty_ext[ebNE_kb],
                                               flux_mom_ww_diff_ext);
                flux[ebN*nQuadraturePoints_elementBoundary+kb] = flux_mass_ext;
                /* std::cout<<"external u,v,u_n " */
                /*             <<ebqe_velocity[ebNE_kb_nSpace+0]<<'\t' */
                /*             <<ebqe_velocity[ebNE_kb_nSpace+1]<<'\t' */
                /*             <<flux[ebN*nQuadraturePoints_elementBoundary+kb]<<std::endl; */
                //
                //integrate the net force and moment on flagged boundaries
                //
                if (ebN < nElementBoundaries_owned)
                  {
                    force_v_x = (flux_mom_u_adv_ext + flux_mom_uu_diff_ext + flux_mom_uv_diff_ext + flux_mom_uw_diff_ext)/dmom_u_ham_grad_p_ext[0];//same as *rho
                    force_v_y = (flux_mom_v_adv_ext + flux_mom_vu_diff_ext + flux_mom_vv_diff_ext + flux_mom_vw_diff_ext)/dmom_u_ham_grad_p_ext[0];
                    force_v_z = (flux_mom_w_adv_ext + flux_mom_wu_diff_ext + flux_mom_wv_diff_ext + flux_mom_ww_diff_ext)/dmom_u_ham_grad_p_ext[0];

                    force_p_x = p_ext*normal[0];
                    force_p_y = p_ext*normal[1];
                    force_p_z = p_ext*normal[2];

                    force_x = force_p_x + force_v_x;
                    force_y = force_p_y + force_v_y;
                    force_z = force_p_z + force_v_z;

                    r_x = x_ext - barycenters[3*boundaryFlags[ebN]+0];
                    r_y = y_ext - barycenters[3*boundaryFlags[ebN]+1];
                    r_z = z_ext - barycenters[3*boundaryFlags[ebN]+2];

                    wettedAreas[boundaryFlags[ebN]] += dS*(1.0-ebqe_vf_ext[ebNE_kb]);

                    netForces_p[3*boundaryFlags[ebN]+0] += force_p_x*dS;
                    netForces_p[3*boundaryFlags[ebN]+1] += force_p_y*dS;
                    netForces_p[3*boundaryFlags[ebN]+2] += force_p_z*dS;

                    netForces_v[3*boundaryFlags[ebN]+0] += force_v_x*dS;
                    netForces_v[3*boundaryFlags[ebN]+1] += force_v_y*dS;
                    netForces_v[3*boundaryFlags[ebN]+2] += force_v_z*dS;

                    netMoments[3*boundaryFlags[ebN]+0] += (r_y*force_z - r_z*force_y)*dS;
                    netMoments[3*boundaryFlags[ebN]+1] += (r_z*force_x - r_x*force_z)*dS;
                    netMoments[3*boundaryFlags[ebN]+2] += (r_x*force_y - r_y*force_x)*dS;
                  }
                //
                //update residuals
                //
<<<<<<< HEAD
                if(1)//boundaryFlags[ebN] > 0)
=======
                if(true)//boundaryFlags[ebN] > 0)
>>>>>>> ebcdd076
                  { //ignore flux contributions on interpart boundaries
                    for (int i=0;i<nDOF_test_element;i++)
                      {
                        elementResidual_mesh[i] -= ck.ExteriorElementBoundaryFlux(MOVING_DOMAIN*(xt_ext*normal[0]+yt_ext*normal[1]+zt_ext*normal[2]),p_test_dS[i]);
                        elementResidual_p[i] += ck.ExteriorElementBoundaryFlux(flux_mass_ext,p_test_dS[i]);
                        elementResidual_p[i] -= DM*ck.ExteriorElementBoundaryFlux(MOVING_DOMAIN*(xt_ext*normal[0]+yt_ext*normal[1]+zt_ext*normal[2]),p_test_dS[i]);
                        globalConservationError += ck.ExteriorElementBoundaryFlux(flux_mass_ext,p_test_dS[i]);

                        elementResidual_u[i] += ck.ExteriorElementBoundaryFlux(flux_mom_u_adv_ext,vel_test_dS[i])+
                          ck.ExteriorElementBoundaryFlux(flux_mom_uu_diff_ext,vel_test_dS[i])+
                          ck.ExteriorElementBoundaryFlux(flux_mom_uv_diff_ext,vel_test_dS[i])+
                          ck.ExteriorElementBoundaryFlux(flux_mom_uw_diff_ext,vel_test_dS[i])+
                          ck.ExteriorElementBoundaryDiffusionAdjoint(isDOFBoundary_u[ebNE_kb],
                                                                     isDiffusiveFluxBoundary_u[ebNE_kb],
                                                                     eb_adjoint_sigma,
                                                                     u_ext,
                                                                     bc_u_ext,
                                                                     normal,
                                                                     sdInfo_u_u_rowptr,
                                                                     sdInfo_u_u_colind,
                                                                     mom_uu_diff_ten_ext,
                                                                     &vel_grad_test_dS[i*nSpace])+
                          ck.ExteriorElementBoundaryDiffusionAdjoint(isDOFBoundary_v[ebNE_kb],
                                                                     isDiffusiveFluxBoundary_u[ebNE_kb],
                                                                     eb_adjoint_sigma,
                                                                     v_ext,
                                                                     bc_v_ext,
                                                                     normal,
                                                                     sdInfo_u_v_rowptr,
                                                                     sdInfo_u_v_colind,
                                                                     mom_uv_diff_ten_ext,
                                                                     &vel_grad_test_dS[i*nSpace])+
                          ck.ExteriorElementBoundaryDiffusionAdjoint(isDOFBoundary_w[ebNE_kb],
                                                                     isDiffusiveFluxBoundary_u[ebNE_kb],
                                                                     eb_adjoint_sigma,
                                                                     w_ext,
                                                                     bc_w_ext,
                                                                     normal,
                                                                     sdInfo_u_w_rowptr,
                                                                     sdInfo_u_w_colind,
                                                                     mom_uw_diff_ten_ext,
                                                                     &vel_grad_test_dS[i*nSpace]);
                        elementResidual_v[i] += ck.ExteriorElementBoundaryFlux(flux_mom_v_adv_ext,vel_test_dS[i]) +
                          ck.ExteriorElementBoundaryFlux(flux_mom_vu_diff_ext,vel_test_dS[i])+
                          ck.ExteriorElementBoundaryFlux(flux_mom_vv_diff_ext,vel_test_dS[i])+
                          ck.ExteriorElementBoundaryFlux(flux_mom_vw_diff_ext,vel_test_dS[i])+
                          ck.ExteriorElementBoundaryDiffusionAdjoint(isDOFBoundary_u[ebNE_kb],
                                                                     isDiffusiveFluxBoundary_v[ebNE_kb],
                                                                     eb_adjoint_sigma,
                                                                     u_ext,
                                                                     bc_u_ext,
                                                                     normal,
                                                                     sdInfo_v_u_rowptr,
                                                                     sdInfo_v_u_colind,
                                                                     mom_vu_diff_ten_ext,
                                                                     &vel_grad_test_dS[i*nSpace])+
                          ck.ExteriorElementBoundaryDiffusionAdjoint(isDOFBoundary_v[ebNE_kb],
                                                                     isDiffusiveFluxBoundary_v[ebNE_kb],
                                                                     eb_adjoint_sigma,
                                                                     v_ext,
                                                                     bc_v_ext,
                                                                     normal,
                                                                     sdInfo_v_v_rowptr,
                                                                     sdInfo_v_v_colind,
                                                                     mom_vv_diff_ten_ext,
                                                                     &vel_grad_test_dS[i*nSpace])+
                          ck.ExteriorElementBoundaryDiffusionAdjoint(isDOFBoundary_w[ebNE_kb],
                                                                     isDiffusiveFluxBoundary_v[ebNE_kb],
                                                                     eb_adjoint_sigma,
                                                                     w_ext,
                                                                     bc_w_ext,
                                                                     normal,
                                                                     sdInfo_v_w_rowptr,
                                                                     sdInfo_v_w_colind,
                                                                     mom_vw_diff_ten_ext,
                                                                     &vel_grad_test_dS[i*nSpace]);

                        elementResidual_w[i] += ck.ExteriorElementBoundaryFlux(flux_mom_w_adv_ext,vel_test_dS[i]) +
                          ck.ExteriorElementBoundaryFlux(flux_mom_wu_diff_ext,vel_test_dS[i])+
                          ck.ExteriorElementBoundaryFlux(flux_mom_wv_diff_ext,vel_test_dS[i])+
                          ck.ExteriorElementBoundaryFlux(flux_mom_ww_diff_ext,vel_test_dS[i])+
                          ck.ExteriorElementBoundaryDiffusionAdjoint(isDOFBoundary_u[ebNE_kb],
                                                                     isDiffusiveFluxBoundary_w[ebNE_kb],
                                                                     eb_adjoint_sigma,
                                                                     u_ext,
                                                                     bc_u_ext,
                                                                     normal,
                                                                     sdInfo_w_u_rowptr,
                                                                     sdInfo_w_u_colind,
                                                                     mom_wu_diff_ten_ext,
                                                                     &vel_grad_test_dS[i*nSpace])+
                          ck.ExteriorElementBoundaryDiffusionAdjoint(isDOFBoundary_v[ebNE_kb],
                                                                     isDiffusiveFluxBoundary_w[ebNE_kb],
                                                                     eb_adjoint_sigma,
                                                                     v_ext,
                                                                     bc_v_ext,
                                                                     normal,
                                                                     sdInfo_w_v_rowptr,
                                                                     sdInfo_w_v_colind,
                                                                     mom_wv_diff_ten_ext,
                                                                     &vel_grad_test_dS[i*nSpace])+
                          ck.ExteriorElementBoundaryDiffusionAdjoint(isDOFBoundary_w[ebNE_kb],
                                                                     isDiffusiveFluxBoundary_w[ebNE_kb],
                                                                     eb_adjoint_sigma,
                                                                     w_ext,
                                                                     bc_w_ext,
                                                                     normal,
                                                                     sdInfo_w_w_rowptr,
                                                                     sdInfo_w_w_colind,
                                                                     mom_ww_diff_ten_ext,
                                                                     &vel_grad_test_dS[i*nSpace]);
                      }//i
                  }//if boundaryFlags[ebN] positive
              }//kb
            //
            //update the element and global residual storage
            //
            for (int i=0;i<nDOF_test_element;i++)
              {
                int eN_i = eN*nDOF_test_element+i;

                elementResidual_p_save[eN_i] +=  elementResidual_p[i];
                mesh_volume_conservation_weak += elementResidual_mesh[i];
                globalResidual[offset_p+stride_p*p_l2g[eN_i]]+=elementResidual_p[i];
                globalResidual[offset_u+stride_u*vel_l2g[eN_i]]+=elementResidual_u[i];
                globalResidual[offset_v+stride_v*vel_l2g[eN_i]]+=elementResidual_v[i];
                globalResidual[offset_w+stride_w*vel_l2g[eN_i]]+=elementResidual_w[i];
              }//i
          }//ebNE
        /* std::cout<<"mesh volume conservation = "<<mesh_volume_conservation<<std::endl; */
        /* std::cout<<"mesh volume conservation weak = "<<mesh_volume_conservation_weak<<std::endl; */
        /* std::cout<<"mesh volume conservation err max= "<<mesh_volume_conservation_err_max<<std::endl; */
        /* std::cout<<"mesh volume conservation err max weak = "<<mesh_volume_conservation_err_max_weak<<std::endl; */
      }

      void calculateJacobian(double NONCONSERVATIVE_FORM,
                             double MOMENTUM_SGE,
                             double PRESSURE_SGE,
                             double VELOCITY_SGE,
                             double PRESSURE_PROJECTION_STABLIZATION,
                             //element
                             double* mesh_trial_ref,
                             double* mesh_grad_trial_ref,
                             double* mesh_dof,
                             double* mesh_velocity_dof,
                             double MOVING_DOMAIN,
                             int* mesh_l2g,
                             double* dV_ref,
                             double* p_trial_ref,
                             double* p_grad_trial_ref,
                             double* p_test_ref,
                             double* p_grad_test_ref,
                             double* vel_trial_ref,
                             double* vel_grad_trial_ref,
                             double* vel_test_ref,
                             double* vel_grad_test_ref,
                             //element boundary
                             double* mesh_trial_trace_ref,
                             double* mesh_grad_trial_trace_ref,
                             double* dS_ref,
                             double* p_trial_trace_ref,
                             double* p_grad_trial_trace_ref,
                             double* p_test_trace_ref,
                             double* p_grad_test_trace_ref,
                             double* vel_trial_trace_ref,
                             double* vel_grad_trial_trace_ref,
                             double* vel_test_trace_ref,
                             double* vel_grad_test_trace_ref,
                             double* normal_ref,
                             double* boundaryJac_ref,
                             //physics
                             double eb_adjoint_sigma,
                             double* elementDiameter,
                             double* nodeDiametersArray,
                             double hFactor,
                             int nElements_global,
                             double useRBLES,
                             double useMetrics,
                             double alphaBDF,
                             double epsFact_rho,
                             double epsFact_mu,
                             double sigma,
                             double rho_0,
                             double nu_0,
                             double rho_1,
                             double nu_1,
                             double smagorinskyConstant,
                             int turbulenceClosureModel,
                             double Ct_sge,
                             double Cd_sge,
                             double C_dg,
                             double C_b,
                             //VRANS
                             const double* eps_solid,
                             const double* phi_solid,
                             const double* q_velocity_solid,
                             const double* q_porosity,
                             const double* q_dragAlpha,
                             const double* q_dragBeta,
                             const double* q_mass_source,
                             const double* q_turb_var_0,
                             const double* q_turb_var_1,
                             const double* q_turb_var_grad_0,
                             //
                             const double LAG_LES,
                             double * q_eddy_viscosity_last,
                             double * ebqe_eddy_viscosity_last,
                             int* p_l2g,
                             int* vel_l2g,
                             double* p_dof, double* u_dof, double* v_dof, double* w_dof,
                             double* g,
                             const double useVF,
                             double* vf,
                             double* phi,
                             double* normal_phi,
                             double* kappa_phi,
                             double* q_mom_u_acc_beta_bdf, double* q_mom_v_acc_beta_bdf, double* q_mom_w_acc_beta_bdf,
                             double* q_dV,
                             double* q_dV_last,
                             double* q_velocity_sge,
                             double* q_cfl,
                             double* q_numDiff_u_last, double* q_numDiff_v_last, double* q_numDiff_w_last,
                             int* sdInfo_u_u_rowptr,int* sdInfo_u_u_colind,
                             int* sdInfo_u_v_rowptr,int* sdInfo_u_v_colind,
                             int* sdInfo_u_w_rowptr,int* sdInfo_u_w_colind,
                             int* sdInfo_v_v_rowptr,int* sdInfo_v_v_colind,
                             int* sdInfo_v_u_rowptr,int* sdInfo_v_u_colind,
                             int* sdInfo_v_w_rowptr,int* sdInfo_v_w_colind,
                             int* sdInfo_w_w_rowptr,int* sdInfo_w_w_colind,
                             int* sdInfo_w_u_rowptr,int* sdInfo_w_u_colind,
                             int* sdInfo_w_v_rowptr,int* sdInfo_w_v_colind,
                             int* csrRowIndeces_p_p,int* csrColumnOffsets_p_p,
                             int* csrRowIndeces_p_u,int* csrColumnOffsets_p_u,
                             int* csrRowIndeces_p_v,int* csrColumnOffsets_p_v,
                             int* csrRowIndeces_p_w,int* csrColumnOffsets_p_w,
                             int* csrRowIndeces_u_p,int* csrColumnOffsets_u_p,
                             int* csrRowIndeces_u_u,int* csrColumnOffsets_u_u,
                             int* csrRowIndeces_u_v,int* csrColumnOffsets_u_v,
                             int* csrRowIndeces_u_w,int* csrColumnOffsets_u_w,
                             int* csrRowIndeces_v_p,int* csrColumnOffsets_v_p,
                             int* csrRowIndeces_v_u,int* csrColumnOffsets_v_u,
                             int* csrRowIndeces_v_v,int* csrColumnOffsets_v_v,
                             int* csrRowIndeces_v_w,int* csrColumnOffsets_v_w,
                             int* csrRowIndeces_w_p,int* csrColumnOffsets_w_p,
                             int* csrRowIndeces_w_u,int* csrColumnOffsets_w_u,
                             int* csrRowIndeces_w_v,int* csrColumnOffsets_w_v,
                             int* csrRowIndeces_w_w,int* csrColumnOffsets_w_w,
                             double* globalJacobian,
                             int nExteriorElementBoundaries_global,
                             int* exteriorElementBoundariesArray,
                             int* elementBoundaryElementsArray,
                             int* elementBoundaryLocalElementBoundariesArray,
                             double* ebqe_vf_ext,
                             double* bc_ebqe_vf_ext,
                             double* ebqe_phi_ext,
                             double* bc_ebqe_phi_ext,
                             double* ebqe_normal_phi_ext,
                             double* ebqe_kappa_phi_ext,
                             //VRANS
                             const double* ebqe_porosity_ext,
                             const double* ebqe_turb_var_0,
                             const double* ebqe_turb_var_1,
                             //
                             int* isDOFBoundary_p,
                             int* isDOFBoundary_u,
                             int* isDOFBoundary_v,
                             int* isDOFBoundary_w,
                             int* isAdvectiveFluxBoundary_p,
                             int* isAdvectiveFluxBoundary_u,
                             int* isAdvectiveFluxBoundary_v,
                             int* isAdvectiveFluxBoundary_w,
                             int* isDiffusiveFluxBoundary_u,
                             int* isDiffusiveFluxBoundary_v,
                             int* isDiffusiveFluxBoundary_w,
                             double* ebqe_bc_p_ext,
                             double* ebqe_bc_flux_mass_ext,
                             double* ebqe_bc_flux_mom_u_adv_ext,
                             double* ebqe_bc_flux_mom_v_adv_ext,
                             double* ebqe_bc_flux_mom_w_adv_ext,
                             double* ebqe_bc_u_ext,
                             double* ebqe_bc_flux_u_diff_ext,
                             double* ebqe_penalty_ext,
                             double* ebqe_bc_v_ext,
                             double* ebqe_bc_flux_v_diff_ext,
                             double* ebqe_bc_w_ext,
                             double* ebqe_bc_flux_w_diff_ext,
                             int* csrColumnOffsets_eb_p_p,
                             int* csrColumnOffsets_eb_p_u,
                             int* csrColumnOffsets_eb_p_v,
                             int* csrColumnOffsets_eb_p_w,
                             int* csrColumnOffsets_eb_u_p,
                             int* csrColumnOffsets_eb_u_u,
                             int* csrColumnOffsets_eb_u_v,
                             int* csrColumnOffsets_eb_u_w,
                             int* csrColumnOffsets_eb_v_p,
                             int* csrColumnOffsets_eb_v_u,
                             int* csrColumnOffsets_eb_v_v,
                             int* csrColumnOffsets_eb_v_w,
                             int* csrColumnOffsets_eb_w_p,
                             int* csrColumnOffsets_eb_w_u,
                             int* csrColumnOffsets_eb_w_v,
                             int* csrColumnOffsets_eb_w_w,
                             int* elementFlags,
                             int* boundaryFlags)
      {
        //
        //loop over elements to compute volume integrals and load them into the element Jacobians and global Jacobian
        //
        for(int eN=0;eN<nElements_global;eN++)
          {
            register double eps_rho,eps_mu;

            register double  elementJacobian_p_p[nDOF_test_element][nDOF_trial_element],
              elementJacobian_p_u[nDOF_test_element][nDOF_trial_element],
              elementJacobian_p_v[nDOF_test_element][nDOF_trial_element],
              elementJacobian_p_w[nDOF_test_element][nDOF_trial_element],
              elementJacobian_u_p[nDOF_test_element][nDOF_trial_element],
              elementJacobian_u_u[nDOF_test_element][nDOF_trial_element],
              elementJacobian_u_v[nDOF_test_element][nDOF_trial_element],
              elementJacobian_u_w[nDOF_test_element][nDOF_trial_element],
              elementJacobian_v_p[nDOF_test_element][nDOF_trial_element],
              elementJacobian_v_u[nDOF_test_element][nDOF_trial_element],
              elementJacobian_v_v[nDOF_test_element][nDOF_trial_element],
              elementJacobian_v_w[nDOF_test_element][nDOF_trial_element],
              elementJacobian_w_p[nDOF_test_element][nDOF_trial_element],
              elementJacobian_w_u[nDOF_test_element][nDOF_trial_element],
              elementJacobian_w_v[nDOF_test_element][nDOF_trial_element],
              elementJacobian_w_w[nDOF_test_element][nDOF_trial_element];
            for (int i=0;i<nDOF_test_element;i++)
              for (int j=0;j<nDOF_trial_element;j++)
                {
                  elementJacobian_p_p[i][j]=0.0;
                  elementJacobian_p_u[i][j]=0.0;
                  elementJacobian_p_v[i][j]=0.0;
                  elementJacobian_p_w[i][j]=0.0;
                  elementJacobian_u_p[i][j]=0.0;
                  elementJacobian_u_u[i][j]=0.0;
                  elementJacobian_u_v[i][j]=0.0;
                  elementJacobian_u_w[i][j]=0.0;
                  elementJacobian_v_p[i][j]=0.0;
                  elementJacobian_v_u[i][j]=0.0;
                  elementJacobian_v_v[i][j]=0.0;
                  elementJacobian_v_w[i][j]=0.0;
                  elementJacobian_w_p[i][j]=0.0;
                  elementJacobian_w_u[i][j]=0.0;
                  elementJacobian_w_v[i][j]=0.0;
                  elementJacobian_w_w[i][j]=0.0;
                }
            for  (int k=0;k<nQuadraturePoints_element;k++)
              {
                int eN_k = eN*nQuadraturePoints_element+k, //index to a scalar at a quadrature point
                  eN_k_nSpace = eN_k*nSpace,
                  eN_nDOF_trial_element = eN*nDOF_trial_element; //index to a vector at a quadrature point

                //declare local storage
                register double p=0.0,u=0.0,v=0.0,w=0.0,
                  grad_p[nSpace],grad_u[nSpace],grad_v[nSpace],grad_w[nSpace],
                  mom_u_acc=0.0,
                  dmom_u_acc_u=0.0,
                  mom_v_acc=0.0,
                  dmom_v_acc_v=0.0,
                  mom_w_acc=0.0,
                  dmom_w_acc_w=0.0,
                  mass_adv[nSpace],
                  dmass_adv_u[nSpace],
                  dmass_adv_v[nSpace],
                  dmass_adv_w[nSpace],
                  mom_u_adv[nSpace],
                  dmom_u_adv_u[nSpace],
                  dmom_u_adv_v[nSpace],
                  dmom_u_adv_w[nSpace],
                  mom_v_adv[nSpace],
                  dmom_v_adv_u[nSpace],
                  dmom_v_adv_v[nSpace],
                  dmom_v_adv_w[nSpace],
                  mom_w_adv[nSpace],
                  dmom_w_adv_u[nSpace],
                  dmom_w_adv_v[nSpace],
                  dmom_w_adv_w[nSpace],
                  mom_uu_diff_ten[nSpace],
                  mom_vv_diff_ten[nSpace],
                  mom_ww_diff_ten[nSpace],
                  mom_uv_diff_ten[1],
                  mom_uw_diff_ten[1],
                  mom_vu_diff_ten[1],
                  mom_vw_diff_ten[1],
                  mom_wu_diff_ten[1],
                  mom_wv_diff_ten[1],
                  mom_u_source=0.0,
                  mom_v_source=0.0,
                  mom_w_source=0.0,
                  mom_u_ham=0.0,
                  dmom_u_ham_grad_p[nSpace],
                  dmom_u_ham_grad_u[nSpace],
                  dmom_u_ham_u=0.0,
                  dmom_u_ham_v=0.0,
                  dmom_u_ham_w=0.0,
                  mom_v_ham=0.0,
                  dmom_v_ham_grad_p[nSpace],
                  dmom_v_ham_grad_v[nSpace],
                  dmom_v_ham_u=0.0,
                  dmom_v_ham_v=0.0,
                  dmom_v_ham_w=0.0,
                  mom_w_ham=0.0,
                  dmom_w_ham_grad_p[nSpace],
                  dmom_w_ham_grad_w[nSpace],
                  dmom_w_ham_u=0.0,
                  dmom_w_ham_v=0.0,
                  dmom_w_ham_w=0.0,
                  mom_u_acc_t=0.0,
                  dmom_u_acc_u_t=0.0,
                  mom_v_acc_t=0.0,
                  dmom_v_acc_v_t=0.0,
                  mom_w_acc_t=0.0,
                  dmom_w_acc_w_t=0.0,
                  pdeResidual_p=0.0,
                  pdeResidual_u=0.0,
                  pdeResidual_v=0.0,
                  pdeResidual_w=0.0,
                  dpdeResidual_p_u[nDOF_trial_element],dpdeResidual_p_v[nDOF_trial_element],dpdeResidual_p_w[nDOF_trial_element],
                  dpdeResidual_u_p[nDOF_trial_element],dpdeResidual_u_u[nDOF_trial_element],
                  dpdeResidual_v_p[nDOF_trial_element],dpdeResidual_v_v[nDOF_trial_element],
                  dpdeResidual_w_p[nDOF_trial_element],dpdeResidual_w_w[nDOF_trial_element],
                  Lstar_u_p[nDOF_test_element],
                  Lstar_v_p[nDOF_test_element],
                  Lstar_w_p[nDOF_test_element],
                  Lstar_u_u[nDOF_test_element],
                  Lstar_v_v[nDOF_test_element],
                  Lstar_w_w[nDOF_test_element],
                  Lstar_p_u[nDOF_test_element],
                  Lstar_p_v[nDOF_test_element],
                  Lstar_p_w[nDOF_test_element],
                  subgridError_p=0.0,
                  subgridError_u=0.0,
                  subgridError_v=0.0,
                  subgridError_w=0.0,
                  dsubgridError_p_u[nDOF_trial_element],
                  dsubgridError_p_v[nDOF_trial_element],
                  dsubgridError_p_w[nDOF_trial_element],
                  dsubgridError_u_p[nDOF_trial_element],
                  dsubgridError_u_u[nDOF_trial_element],
                  dsubgridError_v_p[nDOF_trial_element],
                  dsubgridError_v_v[nDOF_trial_element],
                  dsubgridError_w_p[nDOF_trial_element],
                  dsubgridError_w_w[nDOF_trial_element],
                  tau_p=0.0,tau_p0=0.0,tau_p1=0.0,
                  tau_v=0.0,tau_v0=0.0,tau_v1=0.0,
                  jac[nSpace*nSpace],
                  jacDet,
                  jacInv[nSpace*nSpace],
                  p_grad_trial[nDOF_trial_element*nSpace],vel_grad_trial[nDOF_trial_element*nSpace],
                  dV,
                  p_test_dV[nDOF_test_element],vel_test_dV[nDOF_test_element],
                  p_grad_test_dV[nDOF_test_element*nSpace],vel_grad_test_dV[nDOF_test_element*nSpace],
                  x,y,z,xt,yt,zt,
                  //VRANS
                  porosity,
                  //meanGrainSize,
                  dmom_u_source[nSpace],
                  dmom_v_source[nSpace],
                  dmom_w_source[nSpace],
                  mass_source,
                  //
                  G[nSpace*nSpace],G_dd_G,tr_G,h_phi, dmom_adv_star[nSpace], dmom_adv_sge[nSpace], dmom_ham_grad_sge[nSpace];
                //get jacobian, etc for mapping reference element
                ck.calculateMapping_element(eN,
                                            k,
                                            mesh_dof,
                                            mesh_l2g,
                                            mesh_trial_ref,
                                            mesh_grad_trial_ref,
                                            jac,
                                            jacDet,
                                            jacInv,
                                            x,y,z);
                ck.calculateH_element(eN,
                                      k,
                                      nodeDiametersArray,
                                      mesh_l2g,
                                      mesh_trial_ref,
                                      h_phi);
                ck.calculateMappingVelocity_element(eN,
                                                    k,
                                                    mesh_velocity_dof,
                                                    mesh_l2g,
                                                    mesh_trial_ref,
                                                    xt,yt,zt);
                //xt=0.0;yt=0.0;zt=0.0;
                //std::cout<<"xt "<<xt<<'\t'<<yt<<'\t'<<zt<<std::endl;
                //get the physical integration weight
                dV = fabs(jacDet)*dV_ref[k];
                ck.calculateG(jacInv,G,G_dd_G,tr_G);
                //ck.calculateGScale(G,&normal_phi[eN_k_nSpace],h_phi);

                eps_rho = epsFact_rho*(useMetrics*h_phi+(1.0-useMetrics)*elementDiameter[eN]);
                eps_mu  = epsFact_mu *(useMetrics*h_phi+(1.0-useMetrics)*elementDiameter[eN]);

                //get the trial function gradients
                ck.gradTrialFromRef(&p_grad_trial_ref[k*nDOF_trial_element*nSpace],jacInv,p_grad_trial);
                ck.gradTrialFromRef(&vel_grad_trial_ref[k*nDOF_trial_element*nSpace],jacInv,vel_grad_trial);
                //get the solution
                ck.valFromDOF(p_dof,&p_l2g[eN_nDOF_trial_element],&p_trial_ref[k*nDOF_trial_element],p);
                ck.valFromDOF(u_dof,&vel_l2g[eN_nDOF_trial_element],&vel_trial_ref[k*nDOF_trial_element],u);
                ck.valFromDOF(v_dof,&vel_l2g[eN_nDOF_trial_element],&vel_trial_ref[k*nDOF_trial_element],v);
                ck.valFromDOF(w_dof,&vel_l2g[eN_nDOF_trial_element],&vel_trial_ref[k*nDOF_trial_element],w);
                //get the solution gradients
                ck.gradFromDOF(p_dof,&p_l2g[eN_nDOF_trial_element],p_grad_trial,grad_p);
                ck.gradFromDOF(u_dof,&vel_l2g[eN_nDOF_trial_element],vel_grad_trial,grad_u);
                ck.gradFromDOF(v_dof,&vel_l2g[eN_nDOF_trial_element],vel_grad_trial,grad_v);
                ck.gradFromDOF(w_dof,&vel_l2g[eN_nDOF_trial_element],vel_grad_trial,grad_w);
                //precalculate test function products with integration weights
                for (int j=0;j<nDOF_trial_element;j++)
                  {
                    p_test_dV[j] = p_test_ref[k*nDOF_trial_element+j]*dV;
                    vel_test_dV[j] = vel_test_ref[k*nDOF_trial_element+j]*dV;
                    for (int I=0;I<nSpace;I++)
                      {
                        p_grad_test_dV[j*nSpace+I]   = p_grad_trial[j*nSpace+I]*dV;//cek warning won't work for Petrov-Galerkin
                        vel_grad_test_dV[j*nSpace+I] = vel_grad_trial[j*nSpace+I]*dV;//cek warning won't work for Petrov-Galerkin}
                      }
                  }
                //cek hack
                double div_mesh_velocity=0.0;
                int NDOF_MESH_TRIAL_ELEMENT=4;
                for (int j=0;j<NDOF_MESH_TRIAL_ELEMENT;j++)
                  {
                    int eN_j=eN*NDOF_MESH_TRIAL_ELEMENT+j;
                    div_mesh_velocity +=
                      mesh_velocity_dof[mesh_l2g[eN_j]*3+0]*vel_grad_trial[j*3+0] +
                      mesh_velocity_dof[mesh_l2g[eN_j]*3+1]*vel_grad_trial[j*3+1] +
                      mesh_velocity_dof[mesh_l2g[eN_j]*3+2]*vel_grad_trial[j*3+2];
                  }
                div_mesh_velocity = DM3*div_mesh_velocity + (1.0-DM3)*alphaBDF*(dV-q_dV_last[eN_k])/dV;
                //
                //VRANS
                porosity = q_porosity[eN_k];
                //
                //
                //calculate pde coefficients and derivatives at quadrature points
                //
                double eddy_viscosity(0.);//not really interested in saving eddy_viscosity in jacobian
		double rho;
                evaluateCoefficients(NONCONSERVATIVE_FORM,
                                     eps_rho,
                                     eps_mu,
                                     sigma,
                                     rho_0,
                                     nu_0,
                                     rho_1,
                                     nu_1,
                                     elementDiameter[eN],
                                     smagorinskyConstant,
                                     turbulenceClosureModel,
                                     g,
                                     useVF,
                                     vf[eN_k],
                                     phi[eN_k],
                                     &normal_phi[eN_k_nSpace],
                                     kappa_phi[eN_k],
                                     //VRANS
                                     porosity,
                                     //
                                     p,
                                     grad_p,
                                     grad_u,
                                     grad_v,
                                     grad_w,
                                     u,
                                     v,
                                     w,
                                     LAG_LES,
                                     eddy_viscosity,
                                     q_eddy_viscosity_last[eN_k],
                                     mom_u_acc,
                                     dmom_u_acc_u,
                                     mom_v_acc,
                                     dmom_v_acc_v,
                                     mom_w_acc,
                                     dmom_w_acc_w,
                                     mass_adv,
                                     dmass_adv_u,
                                     dmass_adv_v,
                                     dmass_adv_w,
                                     mom_u_adv,
                                     dmom_u_adv_u,
                                     dmom_u_adv_v,
                                     dmom_u_adv_w,
                                     mom_v_adv,
                                     dmom_v_adv_u,
                                     dmom_v_adv_v,
                                     dmom_v_adv_w,
                                     mom_w_adv,
                                     dmom_w_adv_u,
                                     dmom_w_adv_v,
                                     dmom_w_adv_w,
                                     mom_uu_diff_ten,
                                     mom_vv_diff_ten,
                                     mom_ww_diff_ten,
                                     mom_uv_diff_ten,
                                     mom_uw_diff_ten,
                                     mom_vu_diff_ten,
                                     mom_vw_diff_ten,
                                     mom_wu_diff_ten,
                                     mom_wv_diff_ten,
                                     mom_u_source,
                                     mom_v_source,
                                     mom_w_source,
                                     mom_u_ham,
                                     dmom_u_ham_grad_p,
                                     dmom_u_ham_grad_u,
                                     dmom_u_ham_u,
                                     dmom_u_ham_v,
                                     dmom_u_ham_w,
                                     mom_v_ham,
                                     dmom_v_ham_grad_p,
                                     dmom_v_ham_grad_v,
                                     dmom_v_ham_u,
                                     dmom_v_ham_v,
                                     dmom_v_ham_w,
                                     mom_w_ham,
                                     dmom_w_ham_grad_p,
                                     dmom_w_ham_grad_w,
                                     dmom_w_ham_u,
                                     dmom_w_ham_v,
                                     dmom_w_ham_w,
				     rho);
                //VRANS
                mass_source = q_mass_source[eN_k];
                //todo: decide if these should be lagged or not
                updateDarcyForchheimerTerms_Ergun(NONCONSERVATIVE_FORM,
                                                  /* linearDragFactor, */
                                                  /* nonlinearDragFactor, */
                                                  /* porosity, */
                                                  /* meanGrainSize, */
                                                  q_dragAlpha[eN_k],
                                                  q_dragBeta[eN_k],
                                                  eps_rho,
                                                  eps_mu,
                                                  rho_0,
                                                  nu_0,
                                                  rho_1,
                                                  nu_1,
                                                  useVF,
                                                  vf[eN_k],
                                                  phi[eN_k],
                                                  u,
                                                  v,
                                                  w,
                                                  q_velocity_sge[eN_k_nSpace+0],
                                                  q_velocity_sge[eN_k_nSpace+1],
                                                  q_velocity_sge[eN_k_nSpace+2],
                                                  eps_solid[elementFlags[eN]],
                                                  phi_solid[eN_k],
                                                  q_velocity_solid[eN_k_nSpace+0],
                                                  q_velocity_solid[eN_k_nSpace+1],
                                                  q_velocity_solid[eN_k_nSpace+2],
                                                  mom_u_source,
                                                  mom_v_source,
                                                  mom_w_source,
                                                  dmom_u_source,
                                                  dmom_v_source,
                                                  dmom_w_source);
                //Turbulence closure model
                if (turbulenceClosureModel >= 3)
                  {
                    const double c_mu = 0.09;//mwf hack
                    updateTurbulenceClosure(NONCONSERVATIVE_FORM,
                                            turbulenceClosureModel,
                                            eps_rho,
                                            eps_mu,
                                            rho_0,
                                            nu_0,
                                            rho_1,
                                            nu_1,
                                            useVF,
                                            vf[eN_k],
                                            phi[eN_k],
                                            porosity,
                                            c_mu, //mwf hack
                                            q_turb_var_0[eN_k],
                                            q_turb_var_1[eN_k],
                                            &q_turb_var_grad_0[eN_k_nSpace],
                                            eddy_viscosity,
                                            mom_uu_diff_ten,
                                            mom_vv_diff_ten,
                                            mom_ww_diff_ten,
                                            mom_uv_diff_ten,
                                            mom_uw_diff_ten,
                                            mom_vu_diff_ten,
                                            mom_vw_diff_ten,
                                            mom_wu_diff_ten,
                                            mom_wv_diff_ten,
                                            mom_u_source,
                                            mom_v_source,
                                            mom_w_source);

                  }
                //
                //
                //moving mesh
                //
                if (NONCONSERVATIVE_FORM > 0.0)
                  {
                    mom_u_ham -= MOVING_DOMAIN*dmom_u_acc_u*(grad_u[0]*xt + grad_u[1]*yt + grad_u[2]*zt);
                    dmom_u_ham_grad_u[0] -= MOVING_DOMAIN*dmom_u_acc_u*xt;
                    dmom_u_ham_grad_u[1] -= MOVING_DOMAIN*dmom_u_acc_u*yt;
                    dmom_u_ham_grad_u[2] -= MOVING_DOMAIN*dmom_u_acc_u*zt;
                  }
                else
                  {
                    mom_u_adv[0] -= MOVING_DOMAIN*mom_u_acc*xt;
                    mom_u_adv[1] -= MOVING_DOMAIN*mom_u_acc*yt;
                    mom_u_adv[2] -= MOVING_DOMAIN*mom_u_acc*zt;
                    dmom_u_adv_u[0] -= MOVING_DOMAIN*dmom_u_acc_u*xt;
                    dmom_u_adv_u[1] -= MOVING_DOMAIN*dmom_u_acc_u*yt;
                    dmom_u_adv_u[2] -= MOVING_DOMAIN*dmom_u_acc_u*zt;
                  }

                if (NONCONSERVATIVE_FORM > 0.0)
                  {
                    mom_v_ham -= MOVING_DOMAIN*dmom_v_acc_v*(grad_v[0]*xt + grad_v[1]*yt + grad_v[2]*zt);
                    dmom_v_ham_grad_v[0] -= MOVING_DOMAIN*dmom_v_acc_v*xt;
                    dmom_v_ham_grad_v[1] -= MOVING_DOMAIN*dmom_v_acc_v*yt;
                    dmom_v_ham_grad_v[2] -= MOVING_DOMAIN*dmom_v_acc_v*zt;
                  }
                else
                  {
                    mom_v_adv[0] -= MOVING_DOMAIN*mom_v_acc*xt;
                    mom_v_adv[1] -= MOVING_DOMAIN*mom_v_acc*yt;
                    mom_v_adv[2] -= MOVING_DOMAIN*mom_v_acc*zt;
                    dmom_v_adv_v[0] -= MOVING_DOMAIN*dmom_v_acc_v*xt;
                    dmom_v_adv_v[1] -= MOVING_DOMAIN*dmom_v_acc_v*yt;
                    dmom_v_adv_v[2] -= MOVING_DOMAIN*dmom_v_acc_v*zt;
                  }

                if (NONCONSERVATIVE_FORM > 0.0)
                  {
                    mom_w_ham -= MOVING_DOMAIN*dmom_w_acc_w*(grad_w[0]*xt + grad_w[1]*yt + grad_w[2]*zt);
                    dmom_w_ham_grad_w[0] -= MOVING_DOMAIN*dmom_w_acc_w*xt;
                    dmom_w_ham_grad_w[1] -= MOVING_DOMAIN*dmom_w_acc_w*yt;
                    dmom_w_ham_grad_w[2] -= MOVING_DOMAIN*dmom_w_acc_w*zt;
                  }
                else
                  {
                    mom_w_adv[0] -= MOVING_DOMAIN*mom_w_acc*xt;
                    mom_w_adv[1] -= MOVING_DOMAIN*mom_w_acc*yt;
                    mom_w_adv[2] -= MOVING_DOMAIN*mom_w_acc*zt;
                    dmom_w_adv_w[0] -= MOVING_DOMAIN*dmom_w_acc_w*xt;
                    dmom_w_adv_w[1] -= MOVING_DOMAIN*dmom_w_acc_w*yt;
                    dmom_w_adv_w[2] -= MOVING_DOMAIN*dmom_w_acc_w*zt;
                  }
                //
                //calculate time derivatives
                //
                ck.bdf(alphaBDF,
                       q_mom_u_acc_beta_bdf[eN_k]*q_dV_last[eN_k]/dV,
                       mom_u_acc,
                       dmom_u_acc_u,
                       mom_u_acc_t,
                       dmom_u_acc_u_t);
                ck.bdf(alphaBDF,
                       q_mom_v_acc_beta_bdf[eN_k]*q_dV_last[eN_k]/dV,
                       mom_v_acc,
                       dmom_v_acc_v,
                       mom_v_acc_t,
                       dmom_v_acc_v_t);
                ck.bdf(alphaBDF,
                       q_mom_w_acc_beta_bdf[eN_k]*q_dV_last[eN_k]/dV,
                       mom_w_acc,
                       dmom_w_acc_w,
                       mom_w_acc_t,
                       dmom_w_acc_w_t);
                if (NONCONSERVATIVE_FORM > 0.0)
                  {
                    mom_u_acc_t *= dmom_u_acc_u;
                    mom_v_acc_t *= dmom_v_acc_v;
                    mom_w_acc_t *= dmom_w_acc_w;
                  }
                //
                //calculate subgrid error contribution to the Jacobian (strong residual, adjoint, jacobian of strong residual)
                //
                if (NONCONSERVATIVE_FORM > 0.0)
                  {
                    dmom_adv_sge[0] = 0.0;
                    dmom_adv_sge[1] = 0.0;
                    dmom_adv_sge[2] = 0.0;
                    dmom_ham_grad_sge[0] = dmom_u_acc_u*(q_velocity_sge[eN_k_nSpace+0] - MOVING_DOMAIN*xt);
                    dmom_ham_grad_sge[1] = dmom_u_acc_u*(q_velocity_sge[eN_k_nSpace+1] - MOVING_DOMAIN*yt);
                    dmom_ham_grad_sge[2] = dmom_u_acc_u*(q_velocity_sge[eN_k_nSpace+2] - MOVING_DOMAIN*zt);
                  }
                else
                  {
                    dmom_adv_sge[0] = dmom_u_acc_u*(q_velocity_sge[eN_k_nSpace+0] - MOVING_DOMAIN*xt);
                    dmom_adv_sge[1] = dmom_u_acc_u*(q_velocity_sge[eN_k_nSpace+1] - MOVING_DOMAIN*yt);
                    dmom_adv_sge[2] = dmom_u_acc_u*(q_velocity_sge[eN_k_nSpace+2] - MOVING_DOMAIN*zt);
                    dmom_ham_grad_sge[0] = 0.0;
                    dmom_ham_grad_sge[1] = 0.0;
                    dmom_ham_grad_sge[2] = 0.0;
                  }
                double mv_tau[nSpace];
                mv_tau[0] = dmom_adv_sge[0] + dmom_ham_grad_sge[0];
                mv_tau[1] = dmom_adv_sge[1] + dmom_ham_grad_sge[1];
                mv_tau[2] = dmom_adv_sge[2] + dmom_ham_grad_sge[2];
                //
                //calculate strong residual
                //
                pdeResidual_p = ck.Advection_strong(dmass_adv_u,grad_u) +
                  ck.Advection_strong(dmass_adv_v,grad_v) +
                  ck.Advection_strong(dmass_adv_w,grad_w) +
                  DM2*MOVING_DOMAIN*ck.Reaction_strong(alphaBDF*(dV-q_dV_last[eN_k])/dV - div_mesh_velocity) +
                  //VRANS
                  ck.Reaction_strong(mass_source);
                //

                pdeResidual_u = ck.Mass_strong(mom_u_acc_t) +
                  ck.Advection_strong(dmom_adv_sge,grad_u) +
                  ck.Hamiltonian_strong(dmom_ham_grad_sge,grad_u) +
                  ck.Hamiltonian_strong(dmom_u_ham_grad_p,grad_p) +
                  ck.Reaction_strong(mom_u_source) -
                  ck.Reaction_strong(dmom_u_acc_u*u*div_mesh_velocity);

                pdeResidual_v = ck.Mass_strong(mom_v_acc_t) +
                  ck.Advection_strong(dmom_adv_sge,grad_v) +
                  ck.Hamiltonian_strong(dmom_ham_grad_sge,grad_v) +
                  ck.Hamiltonian_strong(dmom_v_ham_grad_p,grad_p) +
                  ck.Reaction_strong(mom_v_source)  -
                  ck.Reaction_strong(dmom_v_acc_v*v*div_mesh_velocity);

                pdeResidual_w = ck.Mass_strong(mom_w_acc_t) +
                  ck.Advection_strong(dmom_adv_sge,grad_w) +
                  ck.Hamiltonian_strong(dmom_ham_grad_sge,grad_w) +
                  ck.Hamiltonian_strong(dmom_w_ham_grad_p,grad_p) +
                  ck.Reaction_strong(mom_w_source) -
                  ck.Reaction_strong(dmom_w_acc_w*w*div_mesh_velocity);

                //calculate the Jacobian of strong residual
                for (int j=0;j<nDOF_trial_element;j++)
                  {
                    register int j_nSpace = j*nSpace;
                    dpdeResidual_p_u[j]=ck.AdvectionJacobian_strong(dmass_adv_u,&vel_grad_trial[j_nSpace]);
                    dpdeResidual_p_v[j]=ck.AdvectionJacobian_strong(dmass_adv_v,&vel_grad_trial[j_nSpace]);
                    dpdeResidual_p_w[j]=ck.AdvectionJacobian_strong(dmass_adv_w,&vel_grad_trial[j_nSpace]);

                    dpdeResidual_u_p[j]=ck.HamiltonianJacobian_strong(dmom_u_ham_grad_p,&p_grad_trial[j_nSpace]);
                    dpdeResidual_u_u[j]=ck.MassJacobian_strong(dmom_u_acc_u_t,vel_trial_ref[k*nDOF_trial_element+j]) +
                      ck.HamiltonianJacobian_strong(dmom_ham_grad_sge,&vel_grad_trial[j_nSpace]) +
                      ck.AdvectionJacobian_strong(dmom_adv_sge,&vel_grad_trial[j_nSpace]) -
                      ck.ReactionJacobian_strong(dmom_u_acc_u*div_mesh_velocity,vel_trial_ref[k*nDOF_trial_element+j]);

                    dpdeResidual_v_p[j]=ck.HamiltonianJacobian_strong(dmom_v_ham_grad_p,&p_grad_trial[j_nSpace]);
                    dpdeResidual_v_v[j]=ck.MassJacobian_strong(dmom_v_acc_v_t,vel_trial_ref[k*nDOF_trial_element+j]) +
                      ck.HamiltonianJacobian_strong(dmom_ham_grad_sge,&vel_grad_trial[j_nSpace]) +
                      ck.AdvectionJacobian_strong(dmom_adv_sge,&vel_grad_trial[j_nSpace]) -
                      ck.ReactionJacobian_strong(dmom_v_acc_v*div_mesh_velocity,vel_trial_ref[k*nDOF_trial_element+j]);

                    dpdeResidual_w_p[j]=ck.HamiltonianJacobian_strong(dmom_w_ham_grad_p,&p_grad_trial[j_nSpace]);
                    dpdeResidual_w_w[j]=ck.MassJacobian_strong(dmom_w_acc_w_t,vel_trial_ref[k*nDOF_trial_element+j]) +
                      ck.HamiltonianJacobian_strong(dmom_ham_grad_sge,&vel_grad_trial[j_nSpace]) +
                      ck.AdvectionJacobian_strong(dmom_adv_sge,&vel_grad_trial[j_nSpace]) -
                      ck.ReactionJacobian_strong(dmom_w_acc_w*div_mesh_velocity,vel_trial_ref[k*nDOF_trial_element+j]);

                    //VRANS account for drag terms, diagonal only here ... decide if need off diagonal terms too
                    dpdeResidual_u_u[j]+= ck.ReactionJacobian_strong(dmom_u_source[0],vel_trial_ref[k*nDOF_trial_element+j]);
                    dpdeResidual_v_v[j]+= ck.ReactionJacobian_strong(dmom_v_source[1],vel_trial_ref[k*nDOF_trial_element+j]);
                    dpdeResidual_w_w[j]+= ck.ReactionJacobian_strong(dmom_w_source[2],vel_trial_ref[k*nDOF_trial_element+j]);
                  }
                //calculate tau and tau*Res
                //add contributions from mass and sourced terms
                double tmpR=dmom_u_acc_u_t + dmom_u_source[0];
                calculateSubgridError_tau(hFactor,
                                          elementDiameter[eN],
                                          tmpR,//dmom_u_acc_u_t,
                                          dmom_u_acc_u,
                                          mv_tau,//dmom_adv_sge,
                                          mom_uu_diff_ten[1],
                                          dmom_u_ham_grad_p[0],
                                          tau_v0,
                                          tau_p0,
                                          q_cfl[eN_k]);

                calculateSubgridError_tau(Ct_sge,Cd_sge,
                                          G,G_dd_G,tr_G,
                                          tmpR,//dmom_u_acc_u_t,
                                          mv_tau,//dmom_adv_sge,
                                          mom_uu_diff_ten[1],
                                          dmom_u_ham_grad_p[0],
                                          tau_v1,
                                          tau_p1,
                                          q_cfl[eN_k]);


                tau_v = useMetrics*tau_v1+(1.0-useMetrics)*tau_v0;
                tau_p = useMetrics*tau_p1+(1.0-useMetrics)*tau_p0;

                calculateSubgridError_tauRes(tau_p,
                                             tau_v,
                                             pdeResidual_p,
                                             pdeResidual_u,
                                             pdeResidual_v,
                                             pdeResidual_w,
                                             subgridError_p,
                                             subgridError_u,
                                             subgridError_v,
                                             subgridError_w);

                calculateSubgridErrorDerivatives_tauRes(tau_p,
                                                        tau_v,
                                                        dpdeResidual_p_u,
                                                        dpdeResidual_p_v,
                                                        dpdeResidual_p_w,
                                                        dpdeResidual_u_p,
                                                        dpdeResidual_u_u,
                                                        dpdeResidual_v_p,
                                                        dpdeResidual_v_v,
                                                        dpdeResidual_w_p,
                                                        dpdeResidual_w_w,
                                                        dsubgridError_p_u,
                                                        dsubgridError_p_v,
                                                        dsubgridError_p_w,
                                                        dsubgridError_u_p,
                                                        dsubgridError_u_u,
                                                        dsubgridError_v_p,
                                                        dsubgridError_v_v,
                                                        dsubgridError_w_p,
                                                        dsubgridError_w_w);
                // velocity used in adjoint (VMS or RBLES, with or without lagging the grid scale velocity)
                dmom_adv_star[0] = dmom_u_acc_u*(q_velocity_sge[eN_k_nSpace+0] - MOVING_DOMAIN*xt + useRBLES*subgridError_u);
                dmom_adv_star[1] = dmom_u_acc_u*(q_velocity_sge[eN_k_nSpace+1] - MOVING_DOMAIN*yt + useRBLES*subgridError_v);
                dmom_adv_star[2] = dmom_u_acc_u*(q_velocity_sge[eN_k_nSpace+2] - MOVING_DOMAIN*zt + useRBLES*subgridError_w);

                //calculate the adjoint times the test functions
                for (int i=0;i<nDOF_test_element;i++)
                  {
                    register int i_nSpace = i*nSpace;
                    Lstar_u_p[i]=ck.Advection_adjoint(dmass_adv_u,&p_grad_test_dV[i_nSpace]);
                    Lstar_v_p[i]=ck.Advection_adjoint(dmass_adv_v,&p_grad_test_dV[i_nSpace]);
                    Lstar_w_p[i]=ck.Advection_adjoint(dmass_adv_w,&p_grad_test_dV[i_nSpace]);
                    Lstar_u_u[i]=ck.Advection_adjoint(dmom_adv_star,&vel_grad_test_dV[i_nSpace]);
                    Lstar_v_v[i]=ck.Advection_adjoint(dmom_adv_star,&vel_grad_test_dV[i_nSpace]);
                    Lstar_w_w[i]=ck.Advection_adjoint(dmom_adv_star,&vel_grad_test_dV[i_nSpace]);
                    Lstar_p_u[i]=ck.Hamiltonian_adjoint(dmom_u_ham_grad_p,&vel_grad_test_dV[i_nSpace]);
                    Lstar_p_v[i]=ck.Hamiltonian_adjoint(dmom_v_ham_grad_p,&vel_grad_test_dV[i_nSpace]);
                    Lstar_p_w[i]=ck.Hamiltonian_adjoint(dmom_w_ham_grad_p,&vel_grad_test_dV[i_nSpace]);
                    //VRANS account for drag terms, diagonal only here ... decide if need off diagonal terms too
                    Lstar_u_u[i]+=ck.Reaction_adjoint(dmom_u_source[0],vel_test_dV[i]);
                    Lstar_v_v[i]+=ck.Reaction_adjoint(dmom_v_source[1],vel_test_dV[i]);
                    Lstar_w_w[i]+=ck.Reaction_adjoint(dmom_w_source[2],vel_test_dV[i]);
                  }

                // Assumes non-lagged subgrid velocity
                dmom_u_adv_u[0] += dmom_u_acc_u*(useRBLES*subgridError_u);
                dmom_u_adv_u[1] += dmom_u_acc_u*(useRBLES*subgridError_v);
                dmom_u_adv_u[2] += dmom_u_acc_u*(useRBLES*subgridError_w);

                dmom_v_adv_v[0] += dmom_u_acc_u*(useRBLES*subgridError_u);
                dmom_v_adv_v[1] += dmom_u_acc_u*(useRBLES*subgridError_v);
                dmom_v_adv_v[2] += dmom_u_acc_u*(useRBLES*subgridError_w);

                dmom_w_adv_w[0] += dmom_u_acc_u*(useRBLES*subgridError_u);
                dmom_w_adv_w[1] += dmom_u_acc_u*(useRBLES*subgridError_v);
                dmom_w_adv_w[2] += dmom_u_acc_u*(useRBLES*subgridError_w);

                //cek todo add RBLES terms consistent to residual modifications or ignore the partials w.r.t the additional RBLES terms
                for(int i=0;i<nDOF_test_element;i++)
                  {
                    register int i_nSpace = i*nSpace;
                    for(int j=0;j<nDOF_trial_element;j++)
                      {
                        register int j_nSpace = j*nSpace;
                        elementJacobian_p_p[i][j] += ck.SubgridErrorJacobian(dsubgridError_u_p[j],Lstar_u_p[i]) +
                          ck.SubgridErrorJacobian(dsubgridError_v_p[j],Lstar_v_p[i]) +
                          ck.SubgridErrorJacobian(dsubgridError_w_p[j],Lstar_w_p[i]);

                        elementJacobian_p_u[i][j] += ck.AdvectionJacobian_weak(dmass_adv_u,vel_trial_ref[k*nDOF_trial_element+j],&p_grad_test_dV[i_nSpace]) +
                          ck.SubgridErrorJacobian(dsubgridError_u_u[j],Lstar_u_p[i]);
                        elementJacobian_p_v[i][j] += ck.AdvectionJacobian_weak(dmass_adv_v,vel_trial_ref[k*nDOF_trial_element+j],&p_grad_test_dV[i_nSpace]) +
                          ck.SubgridErrorJacobian(dsubgridError_v_v[j],Lstar_v_p[i]);
                        elementJacobian_p_w[i][j] += ck.AdvectionJacobian_weak(dmass_adv_w,vel_trial_ref[k*nDOF_trial_element+j],&p_grad_test_dV[i_nSpace]) +
                          ck.SubgridErrorJacobian(dsubgridError_w_w[j],Lstar_w_p[i]);

                        elementJacobian_u_p[i][j] += ck.HamiltonianJacobian_weak(dmom_u_ham_grad_p,&p_grad_trial[j_nSpace],vel_test_dV[i]) +
                          MOMENTUM_SGE*VELOCITY_SGE*ck.SubgridErrorJacobian(dsubgridError_u_p[j],Lstar_u_u[i]);

                        elementJacobian_u_u[i][j] += ck.MassJacobian_weak(dmom_u_acc_u_t,vel_trial_ref[k*nDOF_trial_element+j],vel_test_dV[i]) +
                          ck.MassJacobian_weak(dmom_u_ham_u,vel_trial_ref[k*nDOF_trial_element+j],vel_test_dV[i]) + //cek hack for nonlinear hamiltonian
                          ck.HamiltonianJacobian_weak(dmom_u_ham_grad_u,&vel_grad_trial[j_nSpace],vel_test_dV[i]) +
                          ck.AdvectionJacobian_weak(dmom_u_adv_u,vel_trial_ref[k*nDOF_trial_element+j],&vel_grad_test_dV[i_nSpace]) +
                          ck.SimpleDiffusionJacobian_weak(sdInfo_u_u_rowptr,sdInfo_u_u_colind,mom_uu_diff_ten,&vel_grad_trial[j_nSpace],&vel_grad_test_dV[i_nSpace]) +
                          //VRANS
                          ck.ReactionJacobian_weak(dmom_u_source[0]+NONCONSERVATIVE_FORM*dmom_u_acc_u*div_mesh_velocity,vel_trial_ref[k*nDOF_trial_element+j],vel_test_dV[i]) +
                          //
                          MOMENTUM_SGE*PRESSURE_SGE*ck.SubgridErrorJacobian(dsubgridError_p_u[j],Lstar_p_u[i]) +
                          MOMENTUM_SGE*VELOCITY_SGE*ck.SubgridErrorJacobian(dsubgridError_u_u[j],Lstar_u_u[i]) +
                          ck.NumericalDiffusionJacobian(q_numDiff_u_last[eN_k],&vel_grad_trial[j_nSpace],&vel_grad_test_dV[i_nSpace]);

                        elementJacobian_u_v[i][j] += ck.AdvectionJacobian_weak(dmom_u_adv_v,vel_trial_ref[k*nDOF_trial_element+j],&vel_grad_test_dV[i_nSpace]) +
                          ck.MassJacobian_weak(dmom_u_ham_v,vel_trial_ref[k*nDOF_trial_element+j],vel_test_dV[i]) + //cek hack for nonlinear hamiltonian
                          ck.SimpleDiffusionJacobian_weak(sdInfo_u_v_rowptr,sdInfo_u_v_colind,mom_uv_diff_ten,&vel_grad_trial[j_nSpace],&vel_grad_test_dV[i_nSpace]) +
                          //VRANS
                          ck.ReactionJacobian_weak(dmom_u_source[1],vel_trial_ref[k*nDOF_trial_element+j],vel_test_dV[i]) +
                          //
                          MOMENTUM_SGE*PRESSURE_SGE*ck.SubgridErrorJacobian(dsubgridError_p_v[j],Lstar_p_u[i]);

                        elementJacobian_u_w[i][j] += ck.AdvectionJacobian_weak(dmom_u_adv_w,vel_trial_ref[k*nDOF_trial_element+j],&vel_grad_test_dV[i_nSpace]) +
                          ck.MassJacobian_weak(dmom_u_ham_w,vel_trial_ref[k*nDOF_trial_element+j],vel_test_dV[i]) + //cek hack for nonlinear hamiltonian
                          ck.SimpleDiffusionJacobian_weak(sdInfo_u_w_rowptr,sdInfo_u_w_colind,mom_uw_diff_ten,&vel_grad_trial[j_nSpace],&vel_grad_test_dV[i_nSpace]) +
                          //VRANS
                          ck.ReactionJacobian_weak(dmom_u_source[2],vel_trial_ref[k*nDOF_trial_element+j],vel_test_dV[i]) +
                          //
                          MOMENTUM_SGE*PRESSURE_SGE*ck.SubgridErrorJacobian(dsubgridError_p_w[j],Lstar_p_u[i]);

                        elementJacobian_v_p[i][j] += ck.HamiltonianJacobian_weak(dmom_v_ham_grad_p,&p_grad_trial[j_nSpace],vel_test_dV[i]) +
                          MOMENTUM_SGE*VELOCITY_SGE*ck.SubgridErrorJacobian(dsubgridError_v_p[j],Lstar_v_v[i]);
                        elementJacobian_v_u[i][j] += ck.AdvectionJacobian_weak(dmom_v_adv_u,vel_trial_ref[k*nDOF_trial_element+j],&vel_grad_test_dV[i_nSpace]) +
                          ck.MassJacobian_weak(dmom_v_ham_u,vel_trial_ref[k*nDOF_trial_element+j],vel_test_dV[i]) + //cek hack for nonlinear hamiltonian
                          ck.SimpleDiffusionJacobian_weak(sdInfo_v_u_rowptr,sdInfo_v_u_colind,mom_vu_diff_ten,&vel_grad_trial[j_nSpace],&vel_grad_test_dV[i_nSpace]) +
                          //VRANS
                          ck.ReactionJacobian_weak(dmom_v_source[0],vel_trial_ref[k*nDOF_trial_element+j],vel_test_dV[i]) +
                          //
                          MOMENTUM_SGE*PRESSURE_SGE*ck.SubgridErrorJacobian(dsubgridError_p_u[j],Lstar_p_v[i]);
                        elementJacobian_v_v[i][j] += ck.MassJacobian_weak(dmom_v_acc_v_t,vel_trial_ref[k*nDOF_trial_element+j],vel_test_dV[i]) +
                          ck.MassJacobian_weak(dmom_v_ham_v,vel_trial_ref[k*nDOF_trial_element+j],vel_test_dV[i]) + //cek hack for nonlinear hamiltonian
                          ck.HamiltonianJacobian_weak(dmom_v_ham_grad_v,&vel_grad_trial[j_nSpace],vel_test_dV[i]) +
                          ck.AdvectionJacobian_weak(dmom_v_adv_v,vel_trial_ref[k*nDOF_trial_element+j],&vel_grad_test_dV[i_nSpace]) +
                          ck.SimpleDiffusionJacobian_weak(sdInfo_v_v_rowptr,sdInfo_v_v_colind,mom_vv_diff_ten,&vel_grad_trial[j_nSpace],&vel_grad_test_dV[i_nSpace]) +
                          //VRANS
                          ck.ReactionJacobian_weak(dmom_v_source[1]+NONCONSERVATIVE_FORM*dmom_v_acc_v*div_mesh_velocity,vel_trial_ref[k*nDOF_trial_element+j],vel_test_dV[i]) +
                          //
                          MOMENTUM_SGE*PRESSURE_SGE*ck.SubgridErrorJacobian(dsubgridError_p_v[j],Lstar_p_v[i]) +
                          MOMENTUM_SGE*VELOCITY_SGE*ck.SubgridErrorJacobian(dsubgridError_v_v[j],Lstar_v_v[i]) +
                          ck.NumericalDiffusionJacobian(q_numDiff_v_last[eN_k],&vel_grad_trial[j_nSpace],&vel_grad_test_dV[i_nSpace]);

                        elementJacobian_v_w[i][j] += ck.AdvectionJacobian_weak(dmom_v_adv_w,vel_trial_ref[k*nDOF_trial_element+j],&vel_grad_test_dV[i_nSpace]) +
                          ck.MassJacobian_weak(dmom_v_ham_w,vel_trial_ref[k*nDOF_trial_element+j],vel_test_dV[i]) + //cek hack for nonlinear hamiltonian
                          ck.SimpleDiffusionJacobian_weak(sdInfo_v_w_rowptr,sdInfo_v_w_colind,mom_vw_diff_ten,&vel_grad_trial[j_nSpace],&vel_grad_test_dV[i_nSpace]) +
                          //VRANS
                          ck.ReactionJacobian_weak(dmom_v_source[2],vel_trial_ref[k*nDOF_trial_element+j],vel_test_dV[i]) +
                          //
                          MOMENTUM_SGE*PRESSURE_SGE*ck.SubgridErrorJacobian(dsubgridError_p_w[j],Lstar_p_v[i]);

                        elementJacobian_w_p[i][j] += ck.HamiltonianJacobian_weak(dmom_w_ham_grad_p,&p_grad_trial[j_nSpace],vel_test_dV[i]) +
                          MOMENTUM_SGE*VELOCITY_SGE*ck.SubgridErrorJacobian(dsubgridError_w_p[j],Lstar_w_w[i]);

                        elementJacobian_w_u[i][j] += ck.AdvectionJacobian_weak(dmom_w_adv_u,vel_trial_ref[k*nDOF_trial_element+j],&vel_grad_test_dV[i_nSpace]) +
                          ck.MassJacobian_weak(dmom_w_ham_u,vel_trial_ref[k*nDOF_trial_element+j],vel_test_dV[i]) + //cek hack for nonlinear hamiltonian
                          ck.SimpleDiffusionJacobian_weak(sdInfo_w_u_rowptr,sdInfo_w_u_colind,mom_wu_diff_ten,&vel_grad_trial[j_nSpace],&vel_grad_test_dV[i_nSpace]) +
                          //VRANS
                          ck.ReactionJacobian_weak(dmom_w_source[0],vel_trial_ref[k*nDOF_trial_element+j],vel_test_dV[i]) +
                          //
                          MOMENTUM_SGE*PRESSURE_SGE*ck.SubgridErrorJacobian(dsubgridError_p_u[j],Lstar_p_w[i]);
                        elementJacobian_w_v[i][j] += ck.AdvectionJacobian_weak(dmom_w_adv_v,vel_trial_ref[k*nDOF_trial_element+j],&vel_grad_test_dV[i_nSpace]) +
                          ck.MassJacobian_weak(dmom_w_ham_v,vel_trial_ref[k*nDOF_trial_element+j],vel_test_dV[i]) + //cek hack for nonlinear hamiltonian
                          ck.SimpleDiffusionJacobian_weak(sdInfo_w_v_rowptr,sdInfo_w_v_colind,mom_wv_diff_ten,&vel_grad_trial[j_nSpace],&vel_grad_test_dV[i_nSpace]) +
                          //VRANS
                          ck.ReactionJacobian_weak(dmom_w_source[1],vel_trial_ref[k*nDOF_trial_element+j],vel_test_dV[i]) +
                          //
                          MOMENTUM_SGE*PRESSURE_SGE*ck.SubgridErrorJacobian(dsubgridError_p_v[j],Lstar_p_w[i]);
                        elementJacobian_w_w[i][j] += ck.MassJacobian_weak(dmom_w_acc_w_t,vel_trial_ref[k*nDOF_trial_element+j],vel_test_dV[i]) +
                          ck.MassJacobian_weak(dmom_w_ham_w,vel_trial_ref[k*nDOF_trial_element+j],vel_test_dV[i]) + //cek hack for nonlinear hamiltonian
                          ck.HamiltonianJacobian_weak(dmom_w_ham_grad_w,&vel_grad_trial[j_nSpace],vel_test_dV[i]) +
                          ck.AdvectionJacobian_weak(dmom_w_adv_w,vel_trial_ref[k*nDOF_trial_element+j],&vel_grad_test_dV[i_nSpace]) +
                          ck.SimpleDiffusionJacobian_weak(sdInfo_w_w_rowptr,sdInfo_w_w_colind,mom_ww_diff_ten,&vel_grad_trial[j_nSpace],&vel_grad_test_dV[i_nSpace]) +
                          //VRANS
                          ck.ReactionJacobian_weak(dmom_w_source[2]+NONCONSERVATIVE_FORM*dmom_w_acc_w*div_mesh_velocity,vel_trial_ref[k*nDOF_trial_element+j],vel_test_dV[i]) +
                          //
                          MOMENTUM_SGE*PRESSURE_SGE*ck.SubgridErrorJacobian(dsubgridError_p_w[j],Lstar_p_w[i]) +
                          MOMENTUM_SGE*VELOCITY_SGE*ck.SubgridErrorJacobian(dsubgridError_w_w[j],Lstar_w_w[i]) +
                          ck.NumericalDiffusionJacobian(q_numDiff_w_last[eN_k],&vel_grad_trial[j_nSpace],&vel_grad_test_dV[i_nSpace]);
                      }//j
                  }//i
              }//k
            //
            //load into element Jacobian into global Jacobian
            //
            for (int i=0;i<nDOF_test_element;i++)
              {
                register int eN_i = eN*nDOF_test_element+i;
                for (int j=0;j<nDOF_trial_element;j++)
                  {
                    register int eN_i_j = eN_i*nDOF_trial_element+j;
                    globalJacobian[csrRowIndeces_p_p[eN_i] + csrColumnOffsets_p_p[eN_i_j]] += elementJacobian_p_p[i][j];
                    globalJacobian[csrRowIndeces_p_u[eN_i] + csrColumnOffsets_p_u[eN_i_j]] += elementJacobian_p_u[i][j];
                    globalJacobian[csrRowIndeces_p_v[eN_i] + csrColumnOffsets_p_v[eN_i_j]] += elementJacobian_p_v[i][j];
                    globalJacobian[csrRowIndeces_p_w[eN_i] + csrColumnOffsets_p_w[eN_i_j]] += elementJacobian_p_w[i][j];

                    globalJacobian[csrRowIndeces_u_p[eN_i] + csrColumnOffsets_u_p[eN_i_j]] += elementJacobian_u_p[i][j];
                    globalJacobian[csrRowIndeces_u_u[eN_i] + csrColumnOffsets_u_u[eN_i_j]] += elementJacobian_u_u[i][j];
                    globalJacobian[csrRowIndeces_u_v[eN_i] + csrColumnOffsets_u_v[eN_i_j]] += elementJacobian_u_v[i][j];
                    globalJacobian[csrRowIndeces_u_w[eN_i] + csrColumnOffsets_u_w[eN_i_j]] += elementJacobian_u_w[i][j];

                    globalJacobian[csrRowIndeces_v_p[eN_i] + csrColumnOffsets_v_p[eN_i_j]] += elementJacobian_v_p[i][j];
                    globalJacobian[csrRowIndeces_v_u[eN_i] + csrColumnOffsets_v_u[eN_i_j]] += elementJacobian_v_u[i][j];
                    globalJacobian[csrRowIndeces_v_v[eN_i] + csrColumnOffsets_v_v[eN_i_j]] += elementJacobian_v_v[i][j];
                    globalJacobian[csrRowIndeces_v_w[eN_i] + csrColumnOffsets_v_w[eN_i_j]] += elementJacobian_v_w[i][j];

                    globalJacobian[csrRowIndeces_w_p[eN_i] + csrColumnOffsets_w_p[eN_i_j]] += elementJacobian_w_p[i][j];
                    globalJacobian[csrRowIndeces_w_u[eN_i] + csrColumnOffsets_w_u[eN_i_j]] += elementJacobian_w_u[i][j];
                    globalJacobian[csrRowIndeces_w_v[eN_i] + csrColumnOffsets_w_v[eN_i_j]] += elementJacobian_w_v[i][j];
                    globalJacobian[csrRowIndeces_w_w[eN_i] + csrColumnOffsets_w_w[eN_i_j]] += elementJacobian_w_w[i][j];
                  }//j
              }//i
          }//elements
        //
        //loop over exterior element boundaries to compute the surface integrals and load them into the global Jacobian
        //
        for (int ebNE = 0; ebNE < nExteriorElementBoundaries_global; ebNE++)
          {
            register int ebN = exteriorElementBoundariesArray[ebNE],
              eN  = elementBoundaryElementsArray[ebN*2+0],
              eN_nDOF_trial_element = eN*nDOF_trial_element,
              ebN_local = elementBoundaryLocalElementBoundariesArray[ebN*2+0];
            register double eps_rho,eps_mu;
            for  (int kb=0;kb<nQuadraturePoints_elementBoundary;kb++)
              {
                register int ebNE_kb = ebNE*nQuadraturePoints_elementBoundary+kb,
                  ebNE_kb_nSpace = ebNE_kb*nSpace,
                  ebN_local_kb = ebN_local*nQuadraturePoints_elementBoundary+kb,
                  ebN_local_kb_nSpace = ebN_local_kb*nSpace;

                register double p_ext=0.0,
                  u_ext=0.0,
                  v_ext=0.0,
                  w_ext=0.0,
                  grad_p_ext[nSpace],
                  grad_u_ext[nSpace],
                  grad_v_ext[nSpace],
                  grad_w_ext[nSpace],
                  mom_u_acc_ext=0.0,
                  dmom_u_acc_u_ext=0.0,
                  mom_v_acc_ext=0.0,
                  dmom_v_acc_v_ext=0.0,
                  mom_w_acc_ext=0.0,
                  dmom_w_acc_w_ext=0.0,
                  mass_adv_ext[nSpace],
                  dmass_adv_u_ext[nSpace],
                  dmass_adv_v_ext[nSpace],
                  dmass_adv_w_ext[nSpace],
                  mom_u_adv_ext[nSpace],
                  dmom_u_adv_u_ext[nSpace],
                  dmom_u_adv_v_ext[nSpace],
                  dmom_u_adv_w_ext[nSpace],
                  mom_v_adv_ext[nSpace],
                  dmom_v_adv_u_ext[nSpace],
                  dmom_v_adv_v_ext[nSpace],
                  dmom_v_adv_w_ext[nSpace],
                  mom_w_adv_ext[nSpace],
                  dmom_w_adv_u_ext[nSpace],
                  dmom_w_adv_v_ext[nSpace],
                  dmom_w_adv_w_ext[nSpace],
                  mom_uu_diff_ten_ext[nSpace],
                  mom_vv_diff_ten_ext[nSpace],
                  mom_ww_diff_ten_ext[nSpace],
                  mom_uv_diff_ten_ext[1],
                  mom_uw_diff_ten_ext[1],
                  mom_vu_diff_ten_ext[1],
                  mom_vw_diff_ten_ext[1],
                  mom_wu_diff_ten_ext[1],
                  mom_wv_diff_ten_ext[1],
                  mom_u_source_ext=0.0,
                  mom_v_source_ext=0.0,
                  mom_w_source_ext=0.0,
                  mom_u_ham_ext=0.0,
                  dmom_u_ham_grad_p_ext[nSpace],
                  dmom_u_ham_grad_u_ext[nSpace],
                  dmom_u_ham_u_ext=0.0,
                  dmom_u_ham_v_ext=0.0,
                  dmom_u_ham_w_ext=0.0,
                  mom_v_ham_ext=0.0,
                  dmom_v_ham_grad_p_ext[nSpace],
                  dmom_v_ham_grad_v_ext[nSpace],
                  dmom_v_ham_u_ext=0.0,
                  dmom_v_ham_v_ext=0.0,
                  dmom_v_ham_w_ext=0.0,
                  mom_w_ham_ext=0.0,
                  dmom_w_ham_grad_p_ext[nSpace],
                  dmom_w_ham_grad_w_ext[nSpace],
                  dmom_w_ham_u_ext=0.0,
                  dmom_w_ham_v_ext=0.0,
                  dmom_w_ham_w_ext=0.0,
                  dmom_u_adv_p_ext[nSpace],
                  dmom_v_adv_p_ext[nSpace],
                  dmom_w_adv_p_ext[nSpace],
                  dflux_mass_u_ext=0.0,
                  dflux_mass_v_ext=0.0,
                  dflux_mass_w_ext=0.0,
                  dflux_mom_u_adv_p_ext=0.0,
                  dflux_mom_u_adv_u_ext=0.0,
                  dflux_mom_u_adv_v_ext=0.0,
                  dflux_mom_u_adv_w_ext=0.0,
                  dflux_mom_v_adv_p_ext=0.0,
                  dflux_mom_v_adv_u_ext=0.0,
                  dflux_mom_v_adv_v_ext=0.0,
                  dflux_mom_v_adv_w_ext=0.0,
                  dflux_mom_w_adv_p_ext=0.0,
                  dflux_mom_w_adv_u_ext=0.0,
                  dflux_mom_w_adv_v_ext=0.0,
                  dflux_mom_w_adv_w_ext=0.0,
                  bc_p_ext=0.0,
                  bc_u_ext=0.0,
                  bc_v_ext=0.0,
                  bc_w_ext=0.0,
                  bc_mom_u_acc_ext=0.0,
                  bc_dmom_u_acc_u_ext=0.0,
                  bc_mom_v_acc_ext=0.0,
                  bc_dmom_v_acc_v_ext=0.0,
                  bc_mom_w_acc_ext=0.0,
                  bc_dmom_w_acc_w_ext=0.0,
                  bc_mass_adv_ext[nSpace],
                  bc_dmass_adv_u_ext[nSpace],
                  bc_dmass_adv_v_ext[nSpace],
                  bc_dmass_adv_w_ext[nSpace],
                  bc_mom_u_adv_ext[nSpace],
                  bc_dmom_u_adv_u_ext[nSpace],
                  bc_dmom_u_adv_v_ext[nSpace],
                  bc_dmom_u_adv_w_ext[nSpace],
                  bc_mom_v_adv_ext[nSpace],
                  bc_dmom_v_adv_u_ext[nSpace],
                  bc_dmom_v_adv_v_ext[nSpace],
                  bc_dmom_v_adv_w_ext[nSpace],
                  bc_mom_w_adv_ext[nSpace],
                  bc_dmom_w_adv_u_ext[nSpace],
                  bc_dmom_w_adv_v_ext[nSpace],
                  bc_dmom_w_adv_w_ext[nSpace],
                  bc_mom_uu_diff_ten_ext[nSpace],
                  bc_mom_vv_diff_ten_ext[nSpace],
                  bc_mom_ww_diff_ten_ext[nSpace],
                  bc_mom_uv_diff_ten_ext[1],
                  bc_mom_uw_diff_ten_ext[1],
                  bc_mom_vu_diff_ten_ext[1],
                  bc_mom_vw_diff_ten_ext[1],
                  bc_mom_wu_diff_ten_ext[1],
                  bc_mom_wv_diff_ten_ext[1],
                  bc_mom_u_source_ext=0.0,
                  bc_mom_v_source_ext=0.0,
                  bc_mom_w_source_ext=0.0,
                  bc_mom_u_ham_ext=0.0,
                  bc_dmom_u_ham_grad_p_ext[nSpace],
                  bc_dmom_u_ham_grad_u_ext[nSpace],
                  bc_dmom_u_ham_u_ext=0.0,
                  bc_dmom_u_ham_v_ext=0.0,
                  bc_dmom_u_ham_w_ext=0.0,
                  bc_mom_v_ham_ext=0.0,
                  bc_dmom_v_ham_grad_p_ext[nSpace],
                  bc_dmom_v_ham_grad_v_ext[nSpace],
                  bc_dmom_v_ham_u_ext=0.0,
                  bc_dmom_v_ham_v_ext=0.0,
                  bc_dmom_v_ham_w_ext=0.0,
                  bc_mom_w_ham_ext=0.0,
                  bc_dmom_w_ham_grad_p_ext[nSpace],
                  bc_dmom_w_ham_grad_w_ext[nSpace],
                  bc_dmom_w_ham_u_ext=0.0,
                  bc_dmom_w_ham_v_ext=0.0,
                  bc_dmom_w_ham_w_ext=0.0,
                  fluxJacobian_p_p[nDOF_trial_element],
                  fluxJacobian_p_u[nDOF_trial_element],
                  fluxJacobian_p_v[nDOF_trial_element],
                  fluxJacobian_p_w[nDOF_trial_element],
                  fluxJacobian_u_p[nDOF_trial_element],
                  fluxJacobian_u_u[nDOF_trial_element],
                  fluxJacobian_u_v[nDOF_trial_element],
                  fluxJacobian_u_w[nDOF_trial_element],
                  fluxJacobian_v_p[nDOF_trial_element],
                  fluxJacobian_v_u[nDOF_trial_element],
                  fluxJacobian_v_v[nDOF_trial_element],
                  fluxJacobian_v_w[nDOF_trial_element],
                  fluxJacobian_w_p[nDOF_trial_element],
                  fluxJacobian_w_u[nDOF_trial_element],
                  fluxJacobian_w_v[nDOF_trial_element],
                  fluxJacobian_w_w[nDOF_trial_element],
                  jac_ext[nSpace*nSpace],
                  jacDet_ext,
                  jacInv_ext[nSpace*nSpace],
                  boundaryJac[nSpace*(nSpace-1)],
                  metricTensor[(nSpace-1)*(nSpace-1)],
                  metricTensorDetSqrt,
                  p_grad_trial_trace[nDOF_trial_element*nSpace],
                  vel_grad_trial_trace[nDOF_trial_element*nSpace],
                  dS,
                  p_test_dS[nDOF_test_element],
                  vel_test_dS[nDOF_test_element],
                  normal[3],
                  x_ext,y_ext,z_ext,xt_ext,yt_ext,zt_ext,integralScaling,
                  vel_grad_test_dS[nDOF_trial_element*nSpace],
                  //VRANS
                  porosity_ext,
                  //
                  G[nSpace*nSpace],G_dd_G,tr_G,h_phi,h_penalty,penalty;
                ck.calculateMapping_elementBoundary(eN,
                                                    ebN_local,
                                                    kb,
                                                    ebN_local_kb,
                                                    mesh_dof,
                                                    mesh_l2g,
                                                    mesh_trial_trace_ref,
                                                    mesh_grad_trial_trace_ref,
                                                    boundaryJac_ref,
                                                    jac_ext,
                                                    jacDet_ext,
                                                    jacInv_ext,
                                                    boundaryJac,
                                                    metricTensor,
                                                    metricTensorDetSqrt,
                                                    normal_ref,
                                                    normal,
                                                    x_ext,y_ext,z_ext);
                ck.calculateMappingVelocity_elementBoundary(eN,
                                                            ebN_local,
                                                            kb,
                                                            ebN_local_kb,
                                                            mesh_velocity_dof,
                                                            mesh_l2g,
                                                            mesh_trial_trace_ref,
                                                            xt_ext,yt_ext,zt_ext,
                                                            normal,
                                                            boundaryJac,
                                                            metricTensor,
                                                            integralScaling);
                //dS = ((1.0-MOVING_DOMAIN)*metricTensorDetSqrt + MOVING_DOMAIN*integralScaling)*dS_ref[kb];
                dS = metricTensorDetSqrt*dS_ref[kb];
                ck.calculateG(jacInv_ext,G,G_dd_G,tr_G);
                ck.calculateGScale(G,&ebqe_normal_phi_ext[ebNE_kb_nSpace],h_phi);

                eps_rho = epsFact_rho*(useMetrics*h_phi+(1.0-useMetrics)*elementDiameter[eN]);
                eps_mu  = epsFact_mu *(useMetrics*h_phi+(1.0-useMetrics)*elementDiameter[eN]);

                //compute shape and solution information
                //shape
                ck.gradTrialFromRef(&p_grad_trial_trace_ref[ebN_local_kb_nSpace*nDOF_trial_element],jacInv_ext,p_grad_trial_trace);
                ck.gradTrialFromRef(&vel_grad_trial_trace_ref[ebN_local_kb_nSpace*nDOF_trial_element],jacInv_ext,vel_grad_trial_trace);
                //solution and gradients
                ck.valFromDOF(p_dof,&p_l2g[eN_nDOF_trial_element],&p_trial_trace_ref[ebN_local_kb*nDOF_test_element],p_ext);
                ck.valFromDOF(u_dof,&vel_l2g[eN_nDOF_trial_element],&vel_trial_trace_ref[ebN_local_kb*nDOF_test_element],u_ext);
                ck.valFromDOF(v_dof,&vel_l2g[eN_nDOF_trial_element],&vel_trial_trace_ref[ebN_local_kb*nDOF_test_element],v_ext);
                ck.valFromDOF(w_dof,&vel_l2g[eN_nDOF_trial_element],&vel_trial_trace_ref[ebN_local_kb*nDOF_test_element],w_ext);
                ck.gradFromDOF(p_dof,&p_l2g[eN_nDOF_trial_element],p_grad_trial_trace,grad_p_ext);
                ck.gradFromDOF(u_dof,&vel_l2g[eN_nDOF_trial_element],vel_grad_trial_trace,grad_u_ext);
                ck.gradFromDOF(v_dof,&vel_l2g[eN_nDOF_trial_element],vel_grad_trial_trace,grad_v_ext);
                ck.gradFromDOF(w_dof,&vel_l2g[eN_nDOF_trial_element],vel_grad_trial_trace,grad_w_ext);
                //precalculate test function products with integration weights
                for (int j=0;j<nDOF_trial_element;j++)
                  {
                    p_test_dS[j] = p_test_trace_ref[ebN_local_kb*nDOF_test_element+j]*dS;
                    vel_test_dS[j] = vel_test_trace_ref[ebN_local_kb*nDOF_test_element+j]*dS;
                    for (int I=0;I<nSpace;I++)
                      vel_grad_test_dS[j*nSpace+I] = vel_grad_trial_trace[j*nSpace+I]*dS;//cek hack, using trial
                  }
                //
                //load the boundary values
                //
                bc_p_ext = isDOFBoundary_p[ebNE_kb]*ebqe_bc_p_ext[ebNE_kb]+(1-isDOFBoundary_p[ebNE_kb])*p_ext;
                //bc values at moving boundaries are specified relative to boundary motion so we need to add it here
                bc_u_ext = isDOFBoundary_u[ebNE_kb]*(ebqe_bc_u_ext[ebNE_kb] + MOVING_DOMAIN*xt_ext) + (1-isDOFBoundary_u[ebNE_kb])*u_ext;
                bc_v_ext = isDOFBoundary_v[ebNE_kb]*(ebqe_bc_v_ext[ebNE_kb] + MOVING_DOMAIN*yt_ext) + (1-isDOFBoundary_v[ebNE_kb])*v_ext;
                bc_w_ext = isDOFBoundary_w[ebNE_kb]*(ebqe_bc_w_ext[ebNE_kb] + MOVING_DOMAIN*zt_ext) + (1-isDOFBoundary_w[ebNE_kb])*w_ext;
                //VRANS
                porosity_ext = ebqe_porosity_ext[ebNE_kb];
                //
                //calculate the internal and external trace of the pde coefficients
                //
                double eddy_viscosity_ext(0.),bc_eddy_viscosity_ext(0.);//not interested in saving boundary eddy viscosity for now
		double rho;
                evaluateCoefficients(NONCONSERVATIVE_FORM,
                                     eps_rho,
                                     eps_mu,
                                     sigma,
                                     rho_0,
                                     nu_0,
                                     rho_1,
                                     nu_1,
                                     elementDiameter[eN],
                                     smagorinskyConstant,
                                     turbulenceClosureModel,
                                     g,
                                     useVF,
                                     ebqe_vf_ext[ebNE_kb],
                                     ebqe_phi_ext[ebNE_kb],
                                     &ebqe_normal_phi_ext[ebNE_kb_nSpace],
                                     ebqe_kappa_phi_ext[ebNE_kb],
                                     //VRANS
                                     porosity_ext,
                                     //
                                     p_ext,
                                     grad_p_ext,
                                     grad_u_ext,
                                     grad_v_ext,
                                     grad_w_ext,
                                     u_ext,
                                     v_ext,
                                     w_ext,
                                     LAG_LES,
                                     eddy_viscosity_ext,
                                     ebqe_eddy_viscosity_last[ebNE_kb],
                                     mom_u_acc_ext,
                                     dmom_u_acc_u_ext,
                                     mom_v_acc_ext,
                                     dmom_v_acc_v_ext,
                                     mom_w_acc_ext,
                                     dmom_w_acc_w_ext,
                                     mass_adv_ext,
                                     dmass_adv_u_ext,
                                     dmass_adv_v_ext,
                                     dmass_adv_w_ext,
                                     mom_u_adv_ext,
                                     dmom_u_adv_u_ext,
                                     dmom_u_adv_v_ext,
                                     dmom_u_adv_w_ext,
                                     mom_v_adv_ext,
                                     dmom_v_adv_u_ext,
                                     dmom_v_adv_v_ext,
                                     dmom_v_adv_w_ext,
                                     mom_w_adv_ext,
                                     dmom_w_adv_u_ext,
                                     dmom_w_adv_v_ext,
                                     dmom_w_adv_w_ext,
                                     mom_uu_diff_ten_ext,
                                     mom_vv_diff_ten_ext,
                                     mom_ww_diff_ten_ext,
                                     mom_uv_diff_ten_ext,
                                     mom_uw_diff_ten_ext,
                                     mom_vu_diff_ten_ext,
                                     mom_vw_diff_ten_ext,
                                     mom_wu_diff_ten_ext,
                                     mom_wv_diff_ten_ext,
                                     mom_u_source_ext,
                                     mom_v_source_ext,
                                     mom_w_source_ext,
                                     mom_u_ham_ext,
                                     dmom_u_ham_grad_p_ext,
                                     dmom_u_ham_grad_u_ext,
                                     dmom_u_ham_u_ext,
                                     dmom_u_ham_v_ext,
                                     dmom_u_ham_w_ext,
                                     mom_v_ham_ext,
                                     dmom_v_ham_grad_p_ext,
                                     dmom_v_ham_grad_v_ext,
                                     dmom_v_ham_u_ext,
                                     dmom_v_ham_v_ext,
                                     dmom_v_ham_w_ext,
                                     mom_w_ham_ext,
                                     dmom_w_ham_grad_p_ext,
                                     dmom_w_ham_grad_w_ext,
                                     dmom_w_ham_u_ext,
                                     dmom_w_ham_v_ext,
                                     dmom_w_ham_w_ext,
				     rho);
                evaluateCoefficients(NONCONSERVATIVE_FORM,
                                     eps_rho,
                                     eps_mu,
                                     sigma,
                                     rho_0,
                                     nu_0,
                                     rho_1,
                                     nu_1,
                                     elementDiameter[eN],
                                     smagorinskyConstant,
                                     turbulenceClosureModel,
                                     g,
                                     useVF,
                                     bc_ebqe_vf_ext[ebNE_kb],
                                     bc_ebqe_phi_ext[ebNE_kb],
                                     &ebqe_normal_phi_ext[ebNE_kb_nSpace],
                                     ebqe_kappa_phi_ext[ebNE_kb],
                                     //VRANS
                                     porosity_ext,
                                     //
                                     bc_p_ext,
                                     grad_p_ext,
                                     grad_u_ext,
                                     grad_v_ext,
                                     grad_w_ext,
                                     bc_u_ext,
                                     bc_v_ext,
                                     bc_w_ext,
                                     LAG_LES,
                                     bc_eddy_viscosity_ext,
                                     ebqe_eddy_viscosity_last[ebNE_kb],
                                     bc_mom_u_acc_ext,
                                     bc_dmom_u_acc_u_ext,
                                     bc_mom_v_acc_ext,
                                     bc_dmom_v_acc_v_ext,
                                     bc_mom_w_acc_ext,
                                     bc_dmom_w_acc_w_ext,
                                     bc_mass_adv_ext,
                                     bc_dmass_adv_u_ext,
                                     bc_dmass_adv_v_ext,
                                     bc_dmass_adv_w_ext,
                                     bc_mom_u_adv_ext,
                                     bc_dmom_u_adv_u_ext,
                                     bc_dmom_u_adv_v_ext,
                                     bc_dmom_u_adv_w_ext,
                                     bc_mom_v_adv_ext,
                                     bc_dmom_v_adv_u_ext,
                                     bc_dmom_v_adv_v_ext,
                                     bc_dmom_v_adv_w_ext,
                                     bc_mom_w_adv_ext,
                                     bc_dmom_w_adv_u_ext,
                                     bc_dmom_w_adv_v_ext,
                                     bc_dmom_w_adv_w_ext,
                                     bc_mom_uu_diff_ten_ext,
                                     bc_mom_vv_diff_ten_ext,
                                     bc_mom_ww_diff_ten_ext,
                                     bc_mom_uv_diff_ten_ext,
                                     bc_mom_uw_diff_ten_ext,
                                     bc_mom_vu_diff_ten_ext,
                                     bc_mom_vw_diff_ten_ext,
                                     bc_mom_wu_diff_ten_ext,
                                     bc_mom_wv_diff_ten_ext,
                                     bc_mom_u_source_ext,
                                     bc_mom_v_source_ext,
                                     bc_mom_w_source_ext,
                                     bc_mom_u_ham_ext,
                                     bc_dmom_u_ham_grad_p_ext,
                                     bc_dmom_u_ham_grad_u_ext,
                                     bc_dmom_u_ham_u_ext,
                                     bc_dmom_u_ham_v_ext,
                                     bc_dmom_u_ham_w_ext,
                                     bc_mom_v_ham_ext,
                                     bc_dmom_v_ham_grad_p_ext,
                                     bc_dmom_v_ham_grad_v_ext,
                                     bc_dmom_v_ham_u_ext,
                                     bc_dmom_v_ham_v_ext,
                                     bc_dmom_v_ham_w_ext,
                                     bc_mom_w_ham_ext,
                                     bc_dmom_w_ham_grad_p_ext,
                                     bc_dmom_w_ham_grad_w_ext,
                                     bc_dmom_w_ham_u_ext,
                                     bc_dmom_w_ham_v_ext,
                                     bc_dmom_w_ham_w_ext,
				     rho);
                //Turbulence closure model
                if (turbulenceClosureModel >= 3)
                  {
                    const double turb_var_grad_0_dummy[3] = {0.,0.,0.};
                    const double c_mu = 0.09;//mwf hack
                    updateTurbulenceClosure(NONCONSERVATIVE_FORM,
                                            turbulenceClosureModel,
                                            eps_rho,
                                            eps_mu,
                                            rho_0,
                                            nu_0,
                                            rho_1,
                                            nu_1,
                                            useVF,
                                            ebqe_vf_ext[ebNE_kb],
                                            ebqe_phi_ext[ebNE_kb],
                                            porosity_ext,
                                            c_mu, //mwf hack
                                            ebqe_turb_var_0[ebNE_kb],
                                            ebqe_turb_var_1[ebNE_kb],
                                            turb_var_grad_0_dummy, //not needed
                                            eddy_viscosity_ext,
                                            mom_uu_diff_ten_ext,
                                            mom_vv_diff_ten_ext,
                                            mom_ww_diff_ten_ext,
                                            mom_uv_diff_ten_ext,
                                            mom_uw_diff_ten_ext,
                                            mom_vu_diff_ten_ext,
                                            mom_vw_diff_ten_ext,
                                            mom_wu_diff_ten_ext,
                                            mom_wv_diff_ten_ext,
                                            mom_u_source_ext,
                                            mom_v_source_ext,
                                            mom_w_source_ext);

                    updateTurbulenceClosure(NONCONSERVATIVE_FORM,
                                            turbulenceClosureModel,
                                            eps_rho,
                                            eps_mu,
                                            rho_0,
                                            nu_0,
                                            rho_1,
                                            nu_1,
                                            useVF,
                                            ebqe_vf_ext[ebNE_kb],
                                            ebqe_phi_ext[ebNE_kb],
                                            porosity_ext,
                                            c_mu, //mwf hack
                                            ebqe_turb_var_0[ebNE_kb],
                                            ebqe_turb_var_1[ebNE_kb],
                                            turb_var_grad_0_dummy, //not needed
                                            bc_eddy_viscosity_ext,
                                            bc_mom_uu_diff_ten_ext,
                                            bc_mom_vv_diff_ten_ext,
                                            bc_mom_ww_diff_ten_ext,
                                            bc_mom_uv_diff_ten_ext,
                                            bc_mom_uw_diff_ten_ext,
                                            bc_mom_vu_diff_ten_ext,
                                            bc_mom_vw_diff_ten_ext,
                                            bc_mom_wu_diff_ten_ext,
                                            bc_mom_wv_diff_ten_ext,
                                            bc_mom_u_source_ext,
                                            bc_mom_v_source_ext,
                                            bc_mom_w_source_ext);
                  }
                //
                //moving domain
                //
                if (NONCONSERVATIVE_FORM > 0.0)
                  {
                    mom_u_ham_ext -= MOVING_DOMAIN*dmom_u_acc_u_ext*(grad_u_ext[0]*xt_ext +
                                                                     grad_u_ext[1]*yt_ext +
                                                                     grad_u_ext[2]*zt_ext);
                    dmom_u_ham_grad_u_ext[0] -= MOVING_DOMAIN*dmom_u_acc_u_ext*xt_ext;
                    dmom_u_ham_grad_u_ext[1] -= MOVING_DOMAIN*dmom_u_acc_u_ext*yt_ext;
                    dmom_u_ham_grad_u_ext[2] -= MOVING_DOMAIN*dmom_u_acc_u_ext*zt_ext;
                  }
                else
                  {
                    mom_u_adv_ext[0] -= MOVING_DOMAIN*mom_u_acc_ext*xt_ext;
                    mom_u_adv_ext[1] -= MOVING_DOMAIN*mom_u_acc_ext*yt_ext;
                    mom_u_adv_ext[2] -= MOVING_DOMAIN*mom_u_acc_ext*zt_ext;
                    dmom_u_adv_u_ext[0] -= MOVING_DOMAIN*dmom_u_acc_u_ext*xt_ext;
                    dmom_u_adv_u_ext[1] -= MOVING_DOMAIN*dmom_u_acc_u_ext*yt_ext;
                    dmom_u_adv_u_ext[2] -= MOVING_DOMAIN*dmom_u_acc_u_ext*zt_ext;
                  }

                if (NONCONSERVATIVE_FORM > 0.0)
                  {
                    mom_v_ham_ext -= MOVING_DOMAIN*dmom_v_acc_v_ext*(grad_v_ext[0]*xt_ext +
                                                                     grad_v_ext[1]*yt_ext +
                                                                     grad_v_ext[2]*zt_ext);
                    dmom_v_ham_grad_v_ext[0] -= MOVING_DOMAIN*dmom_v_acc_v_ext*xt_ext;
                    dmom_v_ham_grad_v_ext[1] -= MOVING_DOMAIN*dmom_v_acc_v_ext*yt_ext;
                    dmom_v_ham_grad_v_ext[2] -= MOVING_DOMAIN*dmom_v_acc_v_ext*zt_ext;
                  }
                else
                  {
                    mom_v_adv_ext[0] -= MOVING_DOMAIN*mom_v_acc_ext*xt_ext;
                    mom_v_adv_ext[1] -= MOVING_DOMAIN*mom_v_acc_ext*yt_ext;
                    mom_v_adv_ext[2] -= MOVING_DOMAIN*mom_v_acc_ext*zt_ext;
                    dmom_v_adv_v_ext[0] -= MOVING_DOMAIN*dmom_v_acc_v_ext*xt_ext;
                    dmom_v_adv_v_ext[1] -= MOVING_DOMAIN*dmom_v_acc_v_ext*yt_ext;
                    dmom_v_adv_v_ext[2] -= MOVING_DOMAIN*dmom_v_acc_v_ext*zt_ext;
                  }

                if (NONCONSERVATIVE_FORM > 0.0)
                  {
                    mom_w_ham_ext -= MOVING_DOMAIN*dmom_w_acc_w_ext*(grad_w_ext[0]*xt_ext +
                                                                     grad_w_ext[1]*yt_ext +
                                                                     grad_w_ext[2]*zt_ext);
                    dmom_w_ham_grad_w_ext[0] -= MOVING_DOMAIN*dmom_w_acc_w_ext*xt_ext;
                    dmom_w_ham_grad_w_ext[1] -= MOVING_DOMAIN*dmom_w_acc_w_ext*yt_ext;
                    dmom_w_ham_grad_w_ext[2] -= MOVING_DOMAIN*dmom_w_acc_w_ext*zt_ext;
                  }
                else
                  {
                    mom_w_adv_ext[0] -= MOVING_DOMAIN*mom_w_acc_ext*xt_ext;
                    mom_w_adv_ext[1] -= MOVING_DOMAIN*mom_w_acc_ext*yt_ext;
                    mom_w_adv_ext[2] -= MOVING_DOMAIN*mom_w_acc_ext*zt_ext;
                    dmom_w_adv_w_ext[0] -= MOVING_DOMAIN*dmom_w_acc_w_ext*xt_ext;
                    dmom_w_adv_w_ext[1] -= MOVING_DOMAIN*dmom_w_acc_w_ext*yt_ext;
                    dmom_w_adv_w_ext[2] -= MOVING_DOMAIN*dmom_w_acc_w_ext*zt_ext;
                  }

                //moving domain bc's
                if (NONCONSERVATIVE_FORM < 1.0)
                  {
                    bc_mom_u_adv_ext[0] -= MOVING_DOMAIN*bc_mom_u_acc_ext*xt_ext;
                    bc_mom_u_adv_ext[1] -= MOVING_DOMAIN*bc_mom_u_acc_ext*yt_ext;
                    bc_mom_u_adv_ext[2] -= MOVING_DOMAIN*bc_mom_u_acc_ext*zt_ext;

                    bc_mom_v_adv_ext[0] -= MOVING_DOMAIN*bc_mom_v_acc_ext*xt_ext;
                    bc_mom_v_adv_ext[1] -= MOVING_DOMAIN*bc_mom_v_acc_ext*yt_ext;
                    bc_mom_v_adv_ext[2] -= MOVING_DOMAIN*bc_mom_v_acc_ext*zt_ext;

                    bc_mom_w_adv_ext[0] -= MOVING_DOMAIN*bc_mom_w_acc_ext*xt_ext;
                    bc_mom_w_adv_ext[1] -= MOVING_DOMAIN*bc_mom_w_acc_ext*yt_ext;
                    bc_mom_w_adv_ext[2] -= MOVING_DOMAIN*bc_mom_w_acc_ext*zt_ext;
                  }
                //
                //calculate the numerical fluxes
                //
                exteriorNumericalAdvectiveFluxDerivatives(NONCONSERVATIVE_FORM,
                                                          isDOFBoundary_p[ebNE_kb],
                                                          isDOFBoundary_u[ebNE_kb],
                                                          isDOFBoundary_v[ebNE_kb],
                                                          isDOFBoundary_w[ebNE_kb],
                                                          isAdvectiveFluxBoundary_p[ebNE_kb],
                                                          isAdvectiveFluxBoundary_u[ebNE_kb],
                                                          isAdvectiveFluxBoundary_v[ebNE_kb],
                                                          isAdvectiveFluxBoundary_w[ebNE_kb],
                                                          dmom_u_ham_grad_p_ext[0],//=1/rho
                                                          normal,
                                                          bc_p_ext,
                                                          bc_u_ext,
                                                          bc_v_ext,
                                                          bc_w_ext,
                                                          bc_mass_adv_ext,
                                                          bc_mom_u_adv_ext,
                                                          bc_mom_v_adv_ext,
                                                          bc_mom_w_adv_ext,
                                                          ebqe_bc_flux_mass_ext[ebNE_kb]+MOVING_DOMAIN*(xt_ext*normal[0]+yt_ext*normal[1]+zt_ext*normal[2]),//bc is relative mass  flux
                                                          ebqe_bc_flux_mom_u_adv_ext[ebNE_kb],
                                                          ebqe_bc_flux_mom_v_adv_ext[ebNE_kb],
                                                          ebqe_bc_flux_mom_w_adv_ext[ebNE_kb],
                                                          p_ext,
                                                          u_ext,
                                                          v_ext,
                                                          w_ext,
                                                          dmom_u_acc_u_ext,
                                                          mass_adv_ext,
                                                          mom_u_adv_ext,
                                                          mom_v_adv_ext,
                                                          mom_w_adv_ext,
                                                          dmass_adv_u_ext,
                                                          dmass_adv_v_ext,
                                                          dmass_adv_w_ext,
                                                          dmom_u_adv_p_ext,
                                                          dmom_u_ham_grad_u_ext,
                                                          dmom_u_adv_u_ext,
                                                          dmom_u_adv_v_ext,
                                                          dmom_u_adv_w_ext,
                                                          dmom_v_adv_p_ext,
                                                          dmom_v_adv_u_ext,
                                                          dmom_v_adv_v_ext,
                                                          dmom_v_adv_w_ext,
                                                          dmom_w_adv_p_ext,
                                                          dmom_w_adv_u_ext,
                                                          dmom_w_adv_v_ext,
                                                          dmom_w_adv_w_ext,
                                                          dflux_mass_u_ext,
                                                          dflux_mass_v_ext,
                                                          dflux_mass_w_ext,
                                                          dflux_mom_u_adv_p_ext,
                                                          dflux_mom_u_adv_u_ext,
                                                          dflux_mom_u_adv_v_ext,
                                                          dflux_mom_u_adv_w_ext,
                                                          dflux_mom_v_adv_p_ext,
                                                          dflux_mom_v_adv_u_ext,
                                                          dflux_mom_v_adv_v_ext,
                                                          dflux_mom_v_adv_w_ext,
                                                          dflux_mom_w_adv_p_ext,
                                                          dflux_mom_w_adv_u_ext,
                                                          dflux_mom_w_adv_v_ext,
                                                          dflux_mom_w_adv_w_ext);
                //
                //calculate the flux jacobian
                //
                ck.calculateGScale(G,normal,h_penalty);
                penalty = useMetrics*C_b/h_penalty + (1.0-useMetrics)*ebqe_penalty_ext[ebNE_kb];
<<<<<<< HEAD
                if (1)//boundaryFlags[ebN] > 0)
=======
                if (true)//boundaryFlags[ebN] > 0)
>>>>>>> ebcdd076
                  {
                    for (int j=0;j<nDOF_trial_element;j++)
                      {
                        register int j_nSpace = j*nSpace,ebN_local_kb_j=ebN_local_kb*nDOF_trial_element+j;
                        fluxJacobian_p_p[j]=0.0;
                        fluxJacobian_p_u[j]=ck.ExteriorNumericalAdvectiveFluxJacobian(dflux_mass_u_ext,vel_trial_trace_ref[ebN_local_kb_j]);
                        fluxJacobian_p_v[j]=ck.ExteriorNumericalAdvectiveFluxJacobian(dflux_mass_v_ext,vel_trial_trace_ref[ebN_local_kb_j]);
                        fluxJacobian_p_w[j]=ck.ExteriorNumericalAdvectiveFluxJacobian(dflux_mass_w_ext,vel_trial_trace_ref[ebN_local_kb_j]);

                        fluxJacobian_u_p[j]=ck.ExteriorNumericalAdvectiveFluxJacobian(dflux_mom_u_adv_p_ext,p_trial_trace_ref[ebN_local_kb_j]);
                        fluxJacobian_u_u[j]=ck.ExteriorNumericalAdvectiveFluxJacobian(dflux_mom_u_adv_u_ext,vel_trial_trace_ref[ebN_local_kb_j]) +
                          ExteriorNumericalDiffusiveFluxJacobian(eps_rho,
                                                                 ebqe_phi_ext[ebNE_kb],
                                                                 sdInfo_u_u_rowptr,
                                                                 sdInfo_u_u_colind,
                                                                 isDOFBoundary_u[ebNE_kb],
                                                                 isDiffusiveFluxBoundary_u[ebNE_kb],
                                                                 normal,
                                                                 mom_uu_diff_ten_ext,
                                                                 vel_trial_trace_ref[ebN_local_kb_j],
                                                                 &vel_grad_trial_trace[j_nSpace],
                                                                 penalty);//ebqe_penalty_ext[ebNE_kb]);
                        fluxJacobian_u_v[j]=ck.ExteriorNumericalAdvectiveFluxJacobian(dflux_mom_u_adv_v_ext,vel_trial_trace_ref[ebN_local_kb_j]) +
                          ExteriorNumericalDiffusiveFluxJacobian(eps_rho,
                                                                 ebqe_phi_ext[ebNE_kb],
                                                                 sdInfo_u_v_rowptr,
                                                                 sdInfo_u_v_colind,
                                                                 isDOFBoundary_v[ebNE_kb],
                                                                 isDiffusiveFluxBoundary_v[ebNE_kb],
                                                                 normal,
                                                                 mom_uv_diff_ten_ext,
                                                                 vel_trial_trace_ref[ebN_local_kb_j],
                                                                 &vel_grad_trial_trace[j_nSpace],
                                                                 penalty);//ebqe_penalty_ext[ebNE_kb]);
                        fluxJacobian_u_w[j]=ck.ExteriorNumericalAdvectiveFluxJacobian(dflux_mom_u_adv_w_ext,vel_trial_trace_ref[ebN_local_kb_j]) +
                          ExteriorNumericalDiffusiveFluxJacobian(eps_rho,
                                                                 ebqe_phi_ext[ebNE_kb],
                                                                 sdInfo_u_w_rowptr,
                                                                 sdInfo_u_w_colind,
                                                                 isDOFBoundary_w[ebNE_kb],
                                                                 isDiffusiveFluxBoundary_w[ebNE_kb],
                                                                 normal,
                                                                 mom_uw_diff_ten_ext,
                                                                 vel_trial_trace_ref[ebN_local_kb_j],
                                                                 &vel_grad_trial_trace[j_nSpace],
                                                                 penalty);//ebqe_penalty_ext[ebNE_kb]);

                        fluxJacobian_v_p[j]=ck.ExteriorNumericalAdvectiveFluxJacobian(dflux_mom_v_adv_p_ext,p_trial_trace_ref[ebN_local_kb_j]);
                        fluxJacobian_v_u[j]=ck.ExteriorNumericalAdvectiveFluxJacobian(dflux_mom_v_adv_u_ext,vel_trial_trace_ref[ebN_local_kb_j]) +
                          ExteriorNumericalDiffusiveFluxJacobian(eps_rho,
                                                                 ebqe_phi_ext[ebNE_kb],
                                                                 sdInfo_v_u_rowptr,
                                                                 sdInfo_v_u_colind,
                                                                 isDOFBoundary_u[ebNE_kb],
                                                                 isDiffusiveFluxBoundary_u[ebNE_kb],
                                                                 normal,
                                                                 mom_vu_diff_ten_ext,
                                                                 vel_trial_trace_ref[ebN_local_kb_j],
                                                                 &vel_grad_trial_trace[j_nSpace],
                                                                 penalty);//ebqe_penalty_ext[ebNE_kb]);
                        fluxJacobian_v_v[j]=ck.ExteriorNumericalAdvectiveFluxJacobian(dflux_mom_v_adv_v_ext,vel_trial_trace_ref[ebN_local_kb_j]) +
                          ExteriorNumericalDiffusiveFluxJacobian(eps_rho,
                                                                 ebqe_phi_ext[ebNE_kb],
                                                                 sdInfo_v_v_rowptr,
                                                                 sdInfo_v_v_colind,
                                                                 isDOFBoundary_v[ebNE_kb],
                                                                 isDiffusiveFluxBoundary_v[ebNE_kb],
                                                                 normal,
                                                                 mom_vv_diff_ten_ext,
                                                                 vel_trial_trace_ref[ebN_local_kb_j],
                                                                 &vel_grad_trial_trace[j_nSpace],
                                                                 penalty);//ebqe_penalty_ext[ebNE_kb]);
                        fluxJacobian_v_w[j]=ck.ExteriorNumericalAdvectiveFluxJacobian(dflux_mom_v_adv_w_ext,vel_trial_trace_ref[ebN_local_kb_j]) +
                          ExteriorNumericalDiffusiveFluxJacobian(eps_rho,
                                                                 ebqe_phi_ext[ebNE_kb],
                                                                 sdInfo_v_w_rowptr,
                                                                 sdInfo_v_w_colind,
                                                                 isDOFBoundary_w[ebNE_kb],
                                                                 isDiffusiveFluxBoundary_w[ebNE_kb],
                                                                 normal,
                                                                 mom_vw_diff_ten_ext,
                                                                 vel_trial_trace_ref[ebN_local_kb_j],
                                                                 &vel_grad_trial_trace[j_nSpace],
                                                                 penalty);//ebqe_penalty_ext[ebNE_kb]);

                        fluxJacobian_w_p[j]=ck.ExteriorNumericalAdvectiveFluxJacobian(dflux_mom_w_adv_p_ext,p_trial_trace_ref[ebN_local_kb_j]);
                        fluxJacobian_w_u[j]=ck.ExteriorNumericalAdvectiveFluxJacobian(dflux_mom_w_adv_u_ext,vel_trial_trace_ref[ebN_local_kb_j]) +
                          ExteriorNumericalDiffusiveFluxJacobian(eps_rho,
                                                                 ebqe_phi_ext[ebNE_kb],
                                                                 sdInfo_w_u_rowptr,
                                                                 sdInfo_w_u_colind,
                                                                 isDOFBoundary_u[ebNE_kb],
                                                                 isDiffusiveFluxBoundary_u[ebNE_kb],
                                                                 normal,
                                                                 mom_wu_diff_ten_ext,
                                                                 vel_trial_trace_ref[ebN_local_kb_j],
                                                                 &vel_grad_trial_trace[j_nSpace],
                                                                 penalty);//ebqe_penalty_ext[ebNE_kb]);
                        fluxJacobian_w_v[j]=ck.ExteriorNumericalAdvectiveFluxJacobian(dflux_mom_w_adv_v_ext,vel_trial_trace_ref[ebN_local_kb_j]) +
                          ExteriorNumericalDiffusiveFluxJacobian(eps_rho,
                                                                 ebqe_phi_ext[ebNE_kb],
                                                                 sdInfo_w_v_rowptr,
                                                                 sdInfo_w_v_colind,
                                                                 isDOFBoundary_v[ebNE_kb],
                                                                 isDiffusiveFluxBoundary_v[ebNE_kb],
                                                                 normal,
                                                                 mom_wv_diff_ten_ext,
                                                                 vel_trial_trace_ref[ebN_local_kb_j],
                                                                 &vel_grad_trial_trace[j_nSpace],
                                                                 penalty);//ebqe_penalty_ext[ebNE_kb]);
                        fluxJacobian_w_w[j]=ck.ExteriorNumericalAdvectiveFluxJacobian(dflux_mom_w_adv_w_ext,vel_trial_trace_ref[ebN_local_kb_j]) +
                          ExteriorNumericalDiffusiveFluxJacobian(eps_rho,
                                                                 ebqe_phi_ext[ebNE_kb],
                                                                 sdInfo_w_w_rowptr,
                                                                 sdInfo_w_w_colind,
                                                                 isDOFBoundary_w[ebNE_kb],
                                                                 isDiffusiveFluxBoundary_w[ebNE_kb],
                                                                 normal,
                                                                 mom_ww_diff_ten_ext,
                                                                 vel_trial_trace_ref[ebN_local_kb_j],
                                                                 &vel_grad_trial_trace[j_nSpace],
                                                                 penalty);//ebqe_penalty_ext[ebNE_kb]);
                      }//j
                  }//if boundaryFlags[ebN] positive
                //
                //update the global Jacobian from the flux Jacobian
                //
                for (int i=0;i<nDOF_test_element;i++)
                  {
                    register int eN_i = eN*nDOF_test_element+i;
                    for (int j=0;j<nDOF_trial_element;j++)
                      {
                        register int ebN_i_j = ebN*4*nDOF_test_X_trial_element + i*nDOF_trial_element + j,ebN_local_kb_j=ebN_local_kb*nDOF_trial_element+j;

                        globalJacobian[csrRowIndeces_p_p[eN_i] + csrColumnOffsets_eb_p_p[ebN_i_j]] += fluxJacobian_p_p[j]*p_test_dS[i];
                        globalJacobian[csrRowIndeces_p_u[eN_i] + csrColumnOffsets_eb_p_u[ebN_i_j]] += fluxJacobian_p_u[j]*p_test_dS[i];
                        globalJacobian[csrRowIndeces_p_v[eN_i] + csrColumnOffsets_eb_p_v[ebN_i_j]] += fluxJacobian_p_v[j]*p_test_dS[i];
                        globalJacobian[csrRowIndeces_p_w[eN_i] + csrColumnOffsets_eb_p_w[ebN_i_j]] += fluxJacobian_p_w[j]*p_test_dS[i];

                        globalJacobian[csrRowIndeces_u_p[eN_i] + csrColumnOffsets_eb_u_p[ebN_i_j]] += fluxJacobian_u_p[j]*vel_test_dS[i];
                        globalJacobian[csrRowIndeces_u_u[eN_i] + csrColumnOffsets_eb_u_u[ebN_i_j]] += fluxJacobian_u_u[j]*vel_test_dS[i]+
                          ck.ExteriorElementBoundaryDiffusionAdjointJacobian(isDOFBoundary_u[ebNE_kb],
                                                                             isDiffusiveFluxBoundary_u[ebNE_kb],
                                                                             eb_adjoint_sigma,
                                                                             vel_trial_trace_ref[ebN_local_kb_j],
                                                                             normal,
                                                                             sdInfo_u_u_rowptr,
                                                                             sdInfo_u_u_colind,
                                                                             mom_uu_diff_ten_ext,
                                                                             &vel_grad_test_dS[i*nSpace]);
                        globalJacobian[csrRowIndeces_u_v[eN_i] + csrColumnOffsets_eb_u_v[ebN_i_j]] += fluxJacobian_u_v[j]*vel_test_dS[i]+
                          ck.ExteriorElementBoundaryDiffusionAdjointJacobian(isDOFBoundary_v[ebNE_kb],
                                                                             isDiffusiveFluxBoundary_u[ebNE_kb],
                                                                             eb_adjoint_sigma,
                                                                             vel_trial_trace_ref[ebN_local_kb_j],
                                                                             normal,
                                                                             sdInfo_u_v_rowptr,
                                                                             sdInfo_u_v_colind,
                                                                             mom_uv_diff_ten_ext,
                                                                             &vel_grad_test_dS[i*nSpace]);
                        globalJacobian[csrRowIndeces_u_w[eN_i] + csrColumnOffsets_eb_u_w[ebN_i_j]] += fluxJacobian_u_w[j]*vel_test_dS[i]+
                          ck.ExteriorElementBoundaryDiffusionAdjointJacobian(isDOFBoundary_w[ebNE_kb],
                                                                             isDiffusiveFluxBoundary_u[ebNE_kb],
                                                                             eb_adjoint_sigma,
                                                                             vel_trial_trace_ref[ebN_local_kb_j],
                                                                             normal,
                                                                             sdInfo_u_w_rowptr,
                                                                             sdInfo_u_w_colind,
                                                                             mom_uw_diff_ten_ext,
                                                                             &vel_grad_test_dS[i*nSpace]);

                        globalJacobian[csrRowIndeces_v_p[eN_i] + csrColumnOffsets_eb_v_p[ebN_i_j]] += fluxJacobian_v_p[j]*vel_test_dS[i];
                        globalJacobian[csrRowIndeces_v_u[eN_i] + csrColumnOffsets_eb_v_u[ebN_i_j]] += fluxJacobian_v_u[j]*vel_test_dS[i]+
                          ck.ExteriorElementBoundaryDiffusionAdjointJacobian(isDOFBoundary_u[ebNE_kb],
                                                                             isDiffusiveFluxBoundary_v[ebNE_kb],
                                                                             eb_adjoint_sigma,
                                                                             vel_trial_trace_ref[ebN_local_kb_j],
                                                                             normal,
                                                                             sdInfo_v_u_rowptr,
                                                                             sdInfo_v_u_colind,
                                                                             mom_vu_diff_ten_ext,
                                                                             &vel_grad_test_dS[i*nSpace]);
                        globalJacobian[csrRowIndeces_v_v[eN_i] + csrColumnOffsets_eb_v_v[ebN_i_j]] += fluxJacobian_v_v[j]*vel_test_dS[i]+
                          ck.ExteriorElementBoundaryDiffusionAdjointJacobian(isDOFBoundary_v[ebNE_kb],
                                                                             isDiffusiveFluxBoundary_v[ebNE_kb],
                                                                             eb_adjoint_sigma,
                                                                             vel_trial_trace_ref[ebN_local_kb_j],
                                                                             normal,
                                                                             sdInfo_v_v_rowptr,
                                                                             sdInfo_v_v_colind,
                                                                             mom_vv_diff_ten_ext,
                                                                             &vel_grad_test_dS[i*nSpace]);
                        globalJacobian[csrRowIndeces_v_w[eN_i] + csrColumnOffsets_eb_v_w[ebN_i_j]] += fluxJacobian_v_w[j]*vel_test_dS[i]+
                          ck.ExteriorElementBoundaryDiffusionAdjointJacobian(isDOFBoundary_w[ebNE_kb],
                                                                             isDiffusiveFluxBoundary_v[ebNE_kb],
                                                                             eb_adjoint_sigma,
                                                                             vel_trial_trace_ref[ebN_local_kb_j],
                                                                             normal,
                                                                             sdInfo_v_w_rowptr,
                                                                             sdInfo_v_w_colind,
                                                                             mom_vw_diff_ten_ext,
                                                                             &vel_grad_test_dS[i*nSpace]);

                        globalJacobian[csrRowIndeces_w_p[eN_i] + csrColumnOffsets_eb_w_p[ebN_i_j]] += fluxJacobian_w_p[j]*vel_test_dS[i];
                        globalJacobian[csrRowIndeces_w_u[eN_i] + csrColumnOffsets_eb_w_u[ebN_i_j]] += fluxJacobian_w_u[j]*vel_test_dS[i]+
                          ck.ExteriorElementBoundaryDiffusionAdjointJacobian(isDOFBoundary_u[ebNE_kb],
                                                                             isDiffusiveFluxBoundary_w[ebNE_kb],
                                                                             eb_adjoint_sigma,
                                                                             vel_trial_trace_ref[ebN_local_kb_j],
                                                                             normal,
                                                                             sdInfo_w_u_rowptr,
                                                                             sdInfo_w_u_colind,
                                                                             mom_wu_diff_ten_ext,
                                                                             &vel_grad_test_dS[i*nSpace]);
                        globalJacobian[csrRowIndeces_w_v[eN_i] + csrColumnOffsets_eb_w_v[ebN_i_j]] += fluxJacobian_w_v[j]*vel_test_dS[i]+
                          ck.ExteriorElementBoundaryDiffusionAdjointJacobian(isDOFBoundary_v[ebNE_kb],
                                                                             isDiffusiveFluxBoundary_w[ebNE_kb],
                                                                             eb_adjoint_sigma,
                                                                             vel_trial_trace_ref[ebN_local_kb_j],
                                                                             normal,
                                                                             sdInfo_w_v_rowptr,
                                                                             sdInfo_w_v_colind,
                                                                             mom_wv_diff_ten_ext,
                                                                             &vel_grad_test_dS[i*nSpace]);
                        globalJacobian[csrRowIndeces_w_w[eN_i] + csrColumnOffsets_eb_w_w[ebN_i_j]] += fluxJacobian_w_w[j]*vel_test_dS[i]+
                          ck.ExteriorElementBoundaryDiffusionAdjointJacobian(isDOFBoundary_w[ebNE_kb],
                                                                             isDiffusiveFluxBoundary_w[ebNE_kb],
                                                                             eb_adjoint_sigma,
                                                                             vel_trial_trace_ref[ebN_local_kb_j],
                                                                             normal,
                                                                             sdInfo_w_w_rowptr,
                                                                             sdInfo_w_w_colind,
                                                                             mom_ww_diff_ten_ext,
                                                                             &vel_grad_test_dS[i*nSpace]);
                      }//j
                  }//i
              }//kb
          }//ebNE
      }//computeJacobian

      void calculateVelocityAverage(int nExteriorElementBoundaries_global,
                                    int* exteriorElementBoundariesArray,
                                    int nInteriorElementBoundaries_global,
                                    int* interiorElementBoundariesArray,
                                    int* elementBoundaryElementsArray,
                                    int* elementBoundaryLocalElementBoundariesArray,
                                    double* mesh_dof,
                                    double* mesh_velocity_dof,
                                    double MOVING_DOMAIN,//0 or 1
                                    int* mesh_l2g,
                                    double* mesh_trial_trace_ref,
                                    double* mesh_grad_trial_trace_ref,
                                    double* normal_ref,
                                    double* boundaryJac_ref,
                                    int* vel_l2g,
                                    double* u_dof,
                                    double* v_dof,
                                    double* w_dof,
                                    double* vel_trial_trace_ref,
                                    double* ebqe_velocity,
                                    double* velocityAverage)
      {
        int permutations[nQuadraturePoints_elementBoundary];
        double xArray_left[nQuadraturePoints_elementBoundary*3],
          xArray_right[nQuadraturePoints_elementBoundary*3];
        for (int i=0;i<nQuadraturePoints_elementBoundary;i++)
          permutations[i]=i;//just to initialize
        for (int ebNE = 0; ebNE < nExteriorElementBoundaries_global; ebNE++)
          {
            register int ebN = exteriorElementBoundariesArray[ebNE];
            for  (int kb=0;kb<nQuadraturePoints_elementBoundary;kb++)
              {
                register int ebN_kb_nSpace = ebN*nQuadraturePoints_elementBoundary*nSpace+kb*nSpace,
                  ebNE_kb_nSpace = ebNE*nQuadraturePoints_elementBoundary*nSpace+kb*nSpace;
                velocityAverage[ebN_kb_nSpace+0]=ebqe_velocity[ebNE_kb_nSpace+0];
                velocityAverage[ebN_kb_nSpace+1]=ebqe_velocity[ebNE_kb_nSpace+1];
                velocityAverage[ebN_kb_nSpace+2]=ebqe_velocity[ebNE_kb_nSpace+2];
              }//ebNE
          }
        for (int ebNI = 0; ebNI < nInteriorElementBoundaries_global; ebNI++)
          {
            register int ebN = interiorElementBoundariesArray[ebNI],
              left_eN_global   = elementBoundaryElementsArray[ebN*2+0],
              left_ebN_element  = elementBoundaryLocalElementBoundariesArray[ebN*2+0],
              right_eN_global  = elementBoundaryElementsArray[ebN*2+1],
              right_ebN_element = elementBoundaryLocalElementBoundariesArray[ebN*2+1],
              left_eN_nDOF_trial_element = left_eN_global*nDOF_trial_element,
              right_eN_nDOF_trial_element = right_eN_global*nDOF_trial_element;
            double jac[nSpace*nSpace],
              jacDet,
              jacInv[nSpace*nSpace],
              boundaryJac[nSpace*(nSpace-1)],
              metricTensor[(nSpace-1)*(nSpace-1)],
              metricTensorDetSqrt,
              normal[3],
              x,y,z,
              xt,yt,zt,integralScaling;

            for  (int kb=0;kb<nQuadraturePoints_elementBoundary;kb++)
              {
                ck.calculateMapping_elementBoundary(left_eN_global,
                                                    left_ebN_element,
                                                    kb,
                                                    left_ebN_element*nQuadraturePoints_elementBoundary+kb,
                                                    mesh_dof,
                                                    mesh_l2g,
                                                    mesh_trial_trace_ref,
                                                    mesh_grad_trial_trace_ref,
                                                    boundaryJac_ref,
                                                    jac,
                                                    jacDet,
                                                    jacInv,
                                                    boundaryJac,
                                                    metricTensor,
                                                    metricTensorDetSqrt,
                                                    normal_ref,
                                                    normal,
                                                    x,y,z);
                xArray_left[kb*3+0] = x;
                xArray_left[kb*3+1] = y;
                xArray_left[kb*3+2] = z;
                ck.calculateMapping_elementBoundary(right_eN_global,
                                                    right_ebN_element,
                                                    kb,
                                                    right_ebN_element*nQuadraturePoints_elementBoundary+kb,
                                                    mesh_dof,
                                                    mesh_l2g,
                                                    mesh_trial_trace_ref,
                                                    mesh_grad_trial_trace_ref,
                                                    boundaryJac_ref,
                                                    jac,
                                                    jacDet,
                                                    jacInv,
                                                    boundaryJac,
                                                    metricTensor,
                                                    metricTensorDetSqrt,
                                                    normal_ref,
                                                    normal,
                                                    x,y,z);
                ck.calculateMappingVelocity_elementBoundary(left_eN_global,
                                                            left_ebN_element,
                                                            kb,
                                                            left_ebN_element*nQuadraturePoints_elementBoundary+kb,
                                                            mesh_velocity_dof,
                                                            mesh_l2g,
                                                            mesh_trial_trace_ref,
                                                            xt,yt,zt,
                                                            normal,
                                                            boundaryJac,
                                                            metricTensor,
                                                            integralScaling);
                xArray_right[kb*3+0] = x;
                xArray_right[kb*3+1] = y;
                xArray_right[kb*3+2] = z;
              }
            for  (int kb_left=0;kb_left<nQuadraturePoints_elementBoundary;kb_left++)
              {
                double errorNormMin = 1.0;
                for  (int kb_right=0;kb_right<nQuadraturePoints_elementBoundary;kb_right++)
                  {
                    double errorNorm=0.0;
                    for (int I=0;I<nSpace;I++)
                      {
                        errorNorm += fabs(xArray_left[kb_left*3+I]
                                          -
                                          xArray_right[kb_right*3+I]);
                      }
                    if (errorNorm < errorNormMin)
                      {
                        permutations[kb_right] = kb_left;
                        errorNormMin = errorNorm;
                      }
                  }
              }
            for  (int kb=0;kb<nQuadraturePoints_elementBoundary;kb++)
              {
                register int ebN_kb_nSpace = ebN*nQuadraturePoints_elementBoundary*nSpace+kb*nSpace;
                register double u_left=0.0,
                  v_left=0.0,
                  w_left=0.0,
                  u_right=0.0,
                  v_right=0.0,
                  w_right=0.0;
                register int left_kb = kb,
                  right_kb = permutations[kb],
                  left_ebN_element_kb_nDOF_test_element=(left_ebN_element*nQuadraturePoints_elementBoundary+left_kb)*nDOF_test_element,
                  right_ebN_element_kb_nDOF_test_element=(right_ebN_element*nQuadraturePoints_elementBoundary+right_kb)*nDOF_test_element;
                //
                //calculate the velocity solution at quadrature points on left and right
                //
                ck.valFromDOF(u_dof,&vel_l2g[left_eN_nDOF_trial_element],&vel_trial_trace_ref[left_ebN_element_kb_nDOF_test_element],u_left);
                ck.valFromDOF(v_dof,&vel_l2g[left_eN_nDOF_trial_element],&vel_trial_trace_ref[left_ebN_element_kb_nDOF_test_element],v_left);
                ck.valFromDOF(w_dof,&vel_l2g[left_eN_nDOF_trial_element],&vel_trial_trace_ref[left_ebN_element_kb_nDOF_test_element],w_left);
                //
                ck.valFromDOF(u_dof,&vel_l2g[right_eN_nDOF_trial_element],&vel_trial_trace_ref[right_ebN_element_kb_nDOF_test_element],u_right);
                ck.valFromDOF(v_dof,&vel_l2g[right_eN_nDOF_trial_element],&vel_trial_trace_ref[right_ebN_element_kb_nDOF_test_element],v_right);
                ck.valFromDOF(w_dof,&vel_l2g[right_eN_nDOF_trial_element],&vel_trial_trace_ref[right_ebN_element_kb_nDOF_test_element],w_right);
                //
                velocityAverage[ebN_kb_nSpace+0]=0.5*(u_left + u_right);
                velocityAverage[ebN_kb_nSpace+1]=0.5*(v_left + v_right);
                velocityAverage[ebN_kb_nSpace+2]=0.5*(w_left + w_right);
              }//ebNI
          }
      }

      inline
        void evaluateTPAdvectionCoefficients(const double eps_rho,
                                             const double rho_0,
                                             const double rho_1,
                                             const double useVF,
                                             const double& vf,
                                             const double& phi,
                                             const double& u,
                                             const double& v,
                                             const double& w,
                                             double dmass_adv_p[nSpace],
                                             double dmom_u_adv_u[nSpace],
                                             double dmom_v_adv_v[nSpace],
                                             double dmom_w_adv_w[nSpace])
      {
        double H_rho, rho;

        H_rho = (1.0-useVF)*smoothedHeaviside(eps_rho,phi) + useVF*fmin(1.0,fmax(0.0,vf));

        rho = rho_0*(1.0 - H_rho) + rho_1*H_rho;

        dmass_adv_p[0] = rho*u;
        dmass_adv_p[1] = rho*v;
        dmass_adv_p[2] = rho*w;

        dmom_u_adv_u[0] = rho*u;
        dmom_u_adv_u[1] = rho*v;
        dmom_u_adv_u[2] = rho*w;

        dmom_v_adv_v[0] = rho*u;
        dmom_v_adv_v[1] = rho*v;
        dmom_v_adv_v[2] = rho*w;

        dmom_w_adv_w[0] = rho*u;
        dmom_w_adv_w[1] = rho*v;
        dmom_w_adv_w[2] = rho*w;
      }
      inline
        void evaluateTPInvViscosityMassCoefficients(const int use_numerical_viscosity,
                                                    const double numerical_viscosity,
                                                    const double eps_rho,
                                                    const double eps_mu,
                                                    const double rho_0,
                                                    double nu_0,
                                                    const double rho_1,
                                                    double nu_1,
                                                    const double useVF,
                                                    const double& vf,
                                                    const double& phi,
                                                    const double& p,
                                                    const double& u,
                                                    const double& v,
                                                    const double& w,
                                                    double& mom_p_acc,
                                                    double& dmom_p_acc_p,
                                                    double& mom_u_acc,
                                                    double& dmom_u_acc_u,
                                                    double& mom_v_acc,
                                                    double& dmom_v_acc_v,
                                                    double& mom_w_acc,
                                                    double& dmom_w_acc_w)
      {
        // This should be split off into a seperate function
        double H_rho, H_mu, rho, nu, mu;

        H_rho = (1.0-useVF)*smoothedHeaviside(eps_rho,phi) + useVF*fmin(1.0,fmax(0.0,vf));
        H_mu = (1.0-useVF)*smoothedHeaviside(eps_mu,phi) + useVF*fmin(1.0,fmax(0.0,vf));

        rho = rho_0*(1.0 - H_rho) + rho_1*H_rho;
        nu = nu_0*(1.0-H_mu) + nu_1*H_mu;

        mu = rho_0*nu_0*(1.-H_mu) + rho_1*nu_1*H_mu + use_numerical_viscosity*numerical_viscosity;
        //mu = rho*nu;

        mom_p_acc = p / mu;
        dmom_p_acc_p = 1. / mu;

        mom_u_acc = u / mu;
        dmom_u_acc_u = 1. / mu;

        mom_v_acc = v / mu;
        dmom_v_acc_v = 1. / mu;

        mom_w_acc = w / mu;
        dmom_w_acc_w = 1. / mu;
      }
      inline
        void evaluateTPDensityMassCoefficients(const double eps_rho,
                                               const double rho_0,
                                               const double rho_1,
                                               const double useVF,
                                               const double& vf,
                                               const double& phi,
                                               const double& p,
                                               const double& u,
                                               const double& v,
                                               const double& w,
                                               double& mom_p_acc,
                                               double& dmom_p_acc_p,
                                               double& mom_u_acc,
                                               double& dmom_u_acc_u,
                                               double& mom_v_acc,
                                               double& dmom_v_acc_v,
                                               double& mom_w_acc,
                                               double& dmom_w_acc_w)
      {
        double H_rho, rho;

        H_rho = (1.0-useVF)*smoothedHeaviside(eps_rho,phi) + useVF*fmin(1.0,fmax(0.0,vf));

        rho = rho_0*(1.0 - H_rho) + rho_1*H_rho;

        mom_p_acc = p * rho;
        dmom_p_acc_p = rho;

        mom_u_acc = u * rho;
        dmom_u_acc_u = rho;

        mom_v_acc = v * rho;
        dmom_v_acc_v = rho;

        mom_w_acc = w * rho;
        dmom_w_acc_w = rho;
      }
      inline
        void evaluateTPInvDensityLaplaceCoefficients(const double eps_rho,
                                                     const double rho_0,
                                                     const double rho_1,
                                                     const double useVF,
                                                     const double& vf,
                                                     const double& phi,
                                                     double mom_p_diff_ten[nSpace],
                                                     double mom_u_diff_ten[nSpace],
                                                     double mom_v_diff_ten[nSpace],
                                                     double mom_w_diff_ten[nSpace])
      {
        double H_rho, rho;

        H_rho = (1.0-useVF)*smoothedHeaviside(eps_rho,phi) + useVF*fmin(1.0,fmax(0.0,vf));

        rho = rho_0*(1.0 - H_rho) + rho_1*H_rho;

        mom_p_diff_ten[0] = 1.0 / rho ;
        mom_p_diff_ten[1] = 1.0 / rho ;
        mom_p_diff_ten[2] = 1.0 / rho ;

        mom_u_diff_ten[0] = 1.0 / rho ;
        mom_u_diff_ten[1] = 1.0 / rho ;
        mom_u_diff_ten[2] = 1.0 / rho ;

        mom_v_diff_ten[0] = 1.0 / rho ;
        mom_v_diff_ten[1] = 1.0 / rho ;
        mom_v_diff_ten[2] = 1.0 / rho ;

        mom_w_diff_ten[0] = 1.0 / rho ;
        mom_w_diff_ten[1] = 1.0 / rho ;
        mom_w_diff_ten[2] = 1.0 / rho ;
      }

      void getTwoPhaseAdvectionOperator(double* mesh_trial_ref,
                                        double* mesh_grad_trial_ref,
                                        double* mesh_dof,
                                        int* mesh_l2g,
                                        double* dV_ref,
                                        double* p_trial_ref,
                                        double* p_grad_trial_ref,
                                        double* vel_trial_ref,
                                        double* vel_grad_trial_ref,
                                        double* elementDiameter,
                                        double* nodeDiametersArray,
                                        int nElements_global,
                                        double useMetrics,
                                        double epsFact_rho,
                                        double epsFact_mu,
                                        double rho_0,
                                        double nu_0,
                                        double rho_1,
                                        double nu_1,
                                        int* vel_l2g,
                                        double* u_dof, double* v_dof, double* w_dof,
                                        const double useVF,
                                        double *vf,
                                        double *phi,
                                        int* csrRowIndeces_p_p, int* csrColumnOffsets_p_p,
                                        int* csrRowIndeces_u_u, int* csrColumnOffsets_u_u,
                                        int* csrRowIndeces_v_v, int* csrColumnOffsets_v_v,
                                        int* csrRowIndeces_w_w, int* csrColumnOffsets_w_w,
                                        double* advection_matrix)

      {
        for (int eN=0 ; eN < nElements_global ; ++eN)
          {
            // local matrix allocations
            double eps_rho;

            double local_matrix_p_p[nDOF_test_element][nDOF_trial_element];
            double local_matrix_u_u[nDOF_test_element][nDOF_trial_element];
            double local_matrix_v_v[nDOF_test_element][nDOF_trial_element];
            double local_matrix_w_w[nDOF_test_element][nDOF_trial_element];

            // clear local matrix entries
            for (int i=0 ; i < nDOF_test_element ; ++i)
              for (int j=0 ; j < nDOF_trial_element ; ++j){
                local_matrix_p_p[i][j] = 0. ;
                local_matrix_u_u[i][j] = 0. ;
                local_matrix_v_v[i][j] = 0. ;
              }

            for (int k=0 ; k < nQuadraturePoints_element ; ++k){

              int eN_k = eN*nQuadraturePoints_element + k;
              int eN_nDOF_trial_element = eN*nDOF_trial_element;

              double jac[nSpace*nSpace];
              double jacInv[nSpace*nSpace];
              double u=0.0, v=0.0, w=0.0;
              double dmass_adv_p[nSpace], dmom_u_adv_u[nSpace], dmom_v_adv_v[nSpace] , dmom_w_adv_w[nSpace];
              double p_grad_trial[nDOF_trial_element*nSpace],
                vel_grad_trial[nDOF_trial_element*nSpace];
              double p_test_dV[nDOF_test_element], vel_test_dV[nDOF_test_element];
              double p_grad_test_dV[nDOF_test_element*nSpace],
                vel_grad_test_dV[nDOF_test_element*nSpace];
              double jacDet, x, y, z, dV, h_phi;

              ck.calculateMapping_element(eN,
                                          k,
                                          mesh_dof,
                                          mesh_l2g,
                                          mesh_trial_ref,
                                          mesh_grad_trial_ref,
                                          jac,
                                          jacDet,
                                          jacInv,
                                          x,y,z);

              ck.calculateH_element(eN,
                                    k,
                                    nodeDiametersArray,
                                    mesh_l2g,
                                    mesh_trial_ref,
                                    h_phi);

              dV = fabs(jacDet)*dV_ref[k];

              eps_rho = epsFact_rho*(useMetrics*h_phi+(1.0-useMetrics)*elementDiameter[eN]);

              ck.gradTrialFromRef(&p_grad_trial_ref[k*nDOF_trial_element*nSpace],jacInv,p_grad_trial);
              ck.gradTrialFromRef(&vel_grad_trial_ref[k*nDOF_trial_element*nSpace],jacInv,vel_grad_trial);

              ck.valFromDOF(u_dof,&vel_l2g[eN_nDOF_trial_element],&vel_trial_ref[k*nDOF_trial_element],u);
              ck.valFromDOF(v_dof,&vel_l2g[eN_nDOF_trial_element],&vel_trial_ref[k*nDOF_trial_element],v);
              ck.valFromDOF(w_dof,&vel_l2g[eN_nDOF_trial_element],&vel_trial_ref[k*nDOF_trial_element],w);

              for (int j=0; j<nDOF_trial_element;++j)
                {
                  p_test_dV[j] = p_trial_ref[k*nDOF_trial_element+j]*dV;
                  vel_test_dV[j] = vel_trial_ref[k*nDOF_trial_element+j]*dV;
                  for (int i=0; i<nSpace; ++i)
                    {
                      p_grad_test_dV[j*nSpace+i] = p_grad_trial[j*nSpace+i]*dV;
                      vel_grad_test_dV[j*nSpace+i] = vel_grad_trial[j*nSpace+i]*dV;
                    }
                }


              evaluateTPAdvectionCoefficients(eps_rho,
                                              rho_0,
                                              rho_1,
                                              useVF,
                                              vf[eN_k],
                                              phi[eN_k],
                                              u,
                                              v,
                                              w,
                                              dmass_adv_p,
                                              dmom_u_adv_u,
                                              dmom_v_adv_v,
                                              dmom_w_adv_w);


              for(int i=0; i<nDOF_test_element;++i){
                int i_nSpace = i*nSpace;

                for(int j=0; j<nDOF_trial_element;++j){

                  int j_nSpace = j*nSpace;

                  local_matrix_p_p[i][j] += ck.HamiltonianJacobian_weak(dmass_adv_p,&p_grad_trial[j_nSpace],p_test_dV[i]);
                  local_matrix_u_u[i][j] += ck.HamiltonianJacobian_weak(dmom_u_adv_u,&vel_grad_trial[j_nSpace],vel_test_dV[i]);
                  local_matrix_v_v[i][j] += ck.HamiltonianJacobian_weak(dmom_v_adv_v,&vel_grad_trial[j_nSpace],vel_test_dV[i]);
                  local_matrix_w_w[i][j] += ck.HamiltonianJacobian_weak(dmom_w_adv_w,&vel_grad_trial[j_nSpace],vel_test_dV[i]);
                }
              }


            }//k

            // Write local matrix information into global system
            for (int i=0 ; i < nDOF_test_element ; ++i)
              {
                int eN_i = eN*nDOF_test_element + i;
                for (int j=0 ; j < nDOF_trial_element ; ++j)
                  {
                    int eN_i_j = eN_i*nDOF_trial_element + j;
                    advection_matrix[csrRowIndeces_p_p[eN_i] + csrColumnOffsets_p_p[eN_i_j]] += local_matrix_p_p[i][j] ;
                    advection_matrix[csrRowIndeces_u_u[eN_i] + csrColumnOffsets_u_u[eN_i_j]] += local_matrix_u_u[i][j] ;
                    advection_matrix[csrRowIndeces_v_v[eN_i] + csrColumnOffsets_v_v[eN_i_j]] += local_matrix_v_v[i][j] ;
                    advection_matrix[csrRowIndeces_w_w[eN_i] + csrColumnOffsets_w_w[eN_i_j]] += local_matrix_w_w[i][j] ;
                  }
              }

          }//eN
      } // getTwoPhaseAdvectionOperator

      void getTwoPhaseInvScaledLaplaceOperator(double* mesh_trial_ref,
                                               double* mesh_grad_trial_ref,
                                               double* mesh_dof,
                                               int* mesh_l2g,
                                               double* dV_ref,
                                               double* p_grad_trial_ref,
                                               double* vel_grad_trial_ref,
                                               double* elementDiameter,
                                               double* nodeDiametersArray,
                                               int nElements_global,
                                               double useMetrics,
                                               double epsFact_rho,
                                               double epsFact_mu,
                                               double rho_0,
                                               double nu_0,
                                               double rho_1,
                                               double nu_1,
                                               int* p_l2g,
                                               int* vel_l2g,
                                               double* p_dof, double* u_dof, double* v_dof, double* w_dof,
                                               const double useVF,
                                               double* vf,
                                               double* phi,
                                               int* sdInfo_p_p_rowptr, int* sdInfo_p_p_colind,
                                               int* sdInfo_u_u_rowptr, int* sdInfo_u_u_colind,
                                               int* sdInfo_v_v_rowptr, int* sdInfo_v_v_colind,
                                               int* sdInfo_w_w_rowptr, int* sdInfo_w_w_colind,
                                               int* csrRowIndeces_p_p, int* csrColumnOffsets_p_p,
                                               int* csrRowIndeces_u_u, int* csrColumnOffsets_u_u,
                                               int* csrRowIndeces_v_v, int* csrColumnOffsets_v_v,
                                               int* csrRowIndeces_w_w, int* csrColumnOffsets_w_w,
                                               double* laplace_matrix)
      {
        for (int eN=0 ; eN < nElements_global ; ++eN)
          {
            // local matrix allocations
            double eps_rho, eps_mu;

            double local_matrix_p_p[nDOF_test_element][nDOF_trial_element];
            double local_matrix_u_u[nDOF_test_element][nDOF_trial_element];
            double local_matrix_v_v[nDOF_test_element][nDOF_trial_element];
            double local_matrix_w_w[nDOF_test_element][nDOF_trial_element];

            // reset local matrix entries
            for (int i=0 ; i < nDOF_test_element ; ++i)
              for (int j=0 ; j < nDOF_trial_element ; ++j){
                // set local matrices to 0
                local_matrix_p_p[i][j] = 0.;
                local_matrix_u_u[i][j] = 0.;
                local_matrix_v_v[i][j] = 0.;
                local_matrix_w_w[i][j] = 0.;
              }

            // Loop over quadrature points on element
            for (int k=0 ; k < nQuadraturePoints_element; ++k){

              int eN_k = eN*nQuadraturePoints_element + k;
              int eN_nDOF_trial_element = eN*nDOF_trial_element;

              double grad_p[nSpace], grad_u[nSpace], grad_v[nSpace], grad_w[nSpace];
              double jac[nSpace*nSpace];
              double jacInv[nSpace*nSpace];
              double mom_pp_diff_ten[nSpace];
              double mom_uu_diff_ten[nSpace];
              double mom_vv_diff_ten[nSpace];
              double mom_ww_diff_ten[nSpace];
              double p_grad_trial[nDOF_trial_element*nSpace],
                vel_grad_trial[nDOF_trial_element*nSpace];
              double p_grad_test_dV[nDOF_test_element*nSpace],
                vel_grad_test_dV[nDOF_test_element*nSpace];
              double jacDet, x, y, z, dV, h_phi;

              ck.calculateMapping_element(eN,
                                          k,
                                          mesh_dof,
                                          mesh_l2g,
                                          mesh_trial_ref,
                                          mesh_grad_trial_ref,
                                          jac,
                                          jacDet,
                                          jacInv,
                                          x,y,z);

              ck.calculateH_element(eN,
                                    k,
                                    nodeDiametersArray,
                                    mesh_l2g,
                                    mesh_trial_ref,
                                    h_phi);

              dV = fabs(jacDet)*dV_ref[k];

              eps_mu = epsFact_mu * (useMetrics*h_phi+(1.0-useMetrics)*elementDiameter[eN]);
              eps_rho = epsFact_rho * (useMetrics*h_phi+(1.0-useMetrics)*elementDiameter[eN]);

              ck.gradTrialFromRef(&p_grad_trial_ref[k*nDOF_trial_element*nSpace],jacInv,p_grad_trial);
              ck.gradTrialFromRef(&vel_grad_trial_ref[k*nDOF_trial_element*nSpace],jacInv,vel_grad_trial);

              ck.gradFromDOF(p_dof,&p_l2g[eN_nDOF_trial_element],p_grad_trial,grad_p);
              ck.gradFromDOF(u_dof,&vel_l2g[eN_nDOF_trial_element],vel_grad_trial,grad_u);
              ck.gradFromDOF(v_dof,&vel_l2g[eN_nDOF_trial_element],vel_grad_trial,grad_v);
              ck.gradFromDOF(w_dof,&vel_l2g[eN_nDOF_trial_element],vel_grad_trial,grad_w);

              for (int j=0; j<nDOF_trial_element;++j)
                for (int i=0; i<nSpace; ++i)
                  {
                    p_grad_test_dV[j*nSpace+i] = p_grad_trial[j*nSpace+i]*dV;
                    vel_grad_test_dV[j*nSpace+i] = vel_grad_trial[j*nSpace+i]*dV;
                  }

              evaluateTPInvDensityLaplaceCoefficients(eps_rho,
                                                      rho_0,
                                                      rho_1,
                                                      useVF,
                                                      vf[eN_k],
                                                      phi[eN_k],
                                                      mom_pp_diff_ten,
                                                      mom_uu_diff_ten,
                                                      mom_vv_diff_ten,
                                                      mom_ww_diff_ten);

              // loop over test and weighted trial functions to evaluate local inner products
              for (int i=0 ; i < nDOF_test_element ; ++i)
                {
                  int i_nSpace = i*nSpace ;
                  for (int j=0; j < nDOF_trial_element ; ++j){
                    int j_nSpace = j*nSpace ;
                    /* local_matrix_p_p[i][j] += ck.SimpleDiffusionJacobian_weak(sdInfo_p_p_rowptr, */
                    /*                                                        sdInfo_p_p_colind, */
                    /*                                                        mom_pp_diff_ten, */
                    /*                                                        &p_grad_trial[j_nSpace], */
                    /*                                                        &p_grad_test_dV[i_nSpace]); */

                    /* local_matrix_u_u[i][j] += ck.SimpleDiffusionJacobian_weak(sdInfo_u_u_rowptr, */
                    /*                                                        sdInfo_u_u_colind, */
                    /*                                                        mom_uu_diff_ten, */
                    /*                                                        &vel_grad_trial[j_nSpace], */
                    /*                                                        &vel_grad_test_dV[i_nSpace]); */

                    /* local_matrix_v_v[i][j] += ck.SimpleDiffusionJacobian_weak(sdInfo_v_v_rowptr, */
                    /*                                                        sdInfo_v_v_colind, */
                    /*                                                        mom_vv_diff_ten, */
                    /*                                                        &vel_grad_trial[j_nSpace], */
                    /*                                                        &vel_grad_test_dV[i_nSpace]); */
                    local_matrix_p_p[i][j] += ck.NumericalDiffusionJacobian(mom_pp_diff_ten[0],
                                                                            &p_grad_trial[j_nSpace],
                                                                            &p_grad_test_dV[i_nSpace]);

                    local_matrix_u_u[i][j] += ck.NumericalDiffusionJacobian(mom_uu_diff_ten[0],
                                                                            &vel_grad_trial[j_nSpace],
                                                                            &vel_grad_test_dV[i_nSpace]);

                    local_matrix_v_v[i][j] += ck.NumericalDiffusionJacobian(mom_vv_diff_ten[0],
                                                                            &vel_grad_trial[j_nSpace],
                                                                            &vel_grad_test_dV[i_nSpace]);

                    local_matrix_w_w[i][j] += ck.NumericalDiffusionJacobian(mom_ww_diff_ten[0],
                                                                            &vel_grad_trial[j_nSpace],
                                                                            &vel_grad_test_dV[i_nSpace]);

                  } // j
                } // i

            } // k

            // Write local matrix information into global system
            for (int i=0 ; i < nDOF_test_element ; ++i)
              {
                int eN_i = eN*nDOF_test_element + i;
                for (int j=0 ; j < nDOF_trial_element ; ++j)
                  {
                    int eN_i_j = eN_i*nDOF_trial_element + j;
                    laplace_matrix[csrRowIndeces_p_p[eN_i] + csrColumnOffsets_p_p[eN_i_j]] += local_matrix_p_p[i][j] ;
                    laplace_matrix[csrRowIndeces_u_u[eN_i] + csrColumnOffsets_u_u[eN_i_j]] += local_matrix_u_u[i][j] ;
                    laplace_matrix[csrRowIndeces_v_v[eN_i] + csrColumnOffsets_v_v[eN_i_j]] += local_matrix_v_v[i][j] ;
                    laplace_matrix[csrRowIndeces_w_w[eN_i] + csrColumnOffsets_w_w[eN_i_j]] += local_matrix_w_w[i][j] ;
                  }
              }

          } // eN
      }

      void getTwoPhaseScaledMassOperator(int scale_type,
                                         int use_numerical_viscosity,
                                         int lumped,
                                         double *mesh_trial_ref,
                                         double *mesh_grad_trial_ref,
                                         double *mesh_dof,
                                         int* mesh_l2g,
                                         double* dV_ref,
                                         double* p_trial_ref,
                                         double* p_test_ref,
                                         double* vel_trial_ref,
                                         double* vel_test_ref,
                                         double* elementDiameter,
                                         double* nodeDiametersArray,
                                         double* numerical_viscosity,
                                         int nElements_global,
                                         double useMetrics,
                                         double epsFact_rho,
                                         double epsFact_mu,
                                         double rho_0,
                                         double nu_0,
                                         double rho_1,
                                         double nu_1,
                                         int* p_l2g,
                                         int* vel_l2g,
                                         double* p_dof, double* u_dof, double* v_dof, double* w_dof,
                                         const double useVF,
                                         double* vf,
                                         double* phi,
                                         int* csrRowIndeces_p_p, int* csrColumnOffsets_p_p,
                                         int* csrRowIndeces_u_u, int* csrColumnOffsets_u_u,
                                         int* csrRowIndeces_v_v, int* csrColumnOffsets_v_v,
                                         int* csrRowIndeces_w_w, int* csrColumnOffsets_w_w,
                                         double* mass_matrix)
      {
        // Step 1.1 - Initialize local matrix

        for (int eN=0 ; eN < nElements_global; ++eN){

          double local_matrix_p_p[nDOF_test_element][nDOF_trial_element];
          double local_matrix_u_u[nDOF_test_element][nDOF_trial_element];
          double local_matrix_v_v[nDOF_test_element][nDOF_trial_element];
          double local_matrix_w_w[nDOF_test_element][nDOF_trial_element];
          double eps_rho, eps_mu;

          // reset local matrix entries
          for (int i=0; i<nDOF_test_element; ++i)
            for (int j=0; j<nDOF_trial_element; ++j){
              local_matrix_p_p[i][j] = 0.0 ;
              local_matrix_u_u[i][j] = 0.0 ;
              local_matrix_v_v[i][j] = 0.0 ;
              local_matrix_w_w[i][j] = 0.0 ;
            }
          // Step 1.2 - Loop over quadrature points on element
          for (int k=0 ; k < nQuadraturePoints_element; ++k){

            int eN_k = eN*nQuadraturePoints_element+k;
            int eN_nDOF_trial_element = eN*nDOF_trial_element;
            // *** Local storage arrays ***
            double p = 0.0, u = 0.0, v= 0.0 , w= 0.0 ;
            double dV;
            double mom_p_acc = 0.0, dmom_p_acc_p = 0.0;
            double mom_u_acc = 0.0, dmom_u_acc_u = 0.0;
            double mom_v_acc = 0.0, dmom_v_acc_v = 0.0;
            double mom_w_acc = 0.0, dmom_w_acc_w = 0.0;
            double jac[nSpace*nSpace] ;
            double jacInv[nSpace*nSpace] ;
            double jacDet,x,y,z ;
            double p_test_dV[nDOF_test_element], vel_test_dV[nDOF_test_element];
            double h_phi;

            // Step 1.2.1 Calculate integration weights

            ck.calculateMapping_element(eN,
                                        k,
                                        mesh_dof,
                                        mesh_l2g,
                                        mesh_trial_ref,
                                        mesh_grad_trial_ref,
                                        jac,
                                        jacDet,
                                        jacInv,
                                        x,y,z);

            ck.calculateH_element(eN,
                                  k,
                                  nodeDiametersArray,
                                  mesh_l2g,
                                  mesh_trial_ref,
                                  h_phi);

            dV = fabs(jacDet)*dV_ref[k];

            ck.valFromDOF(p_dof,&p_l2g[eN_nDOF_trial_element],&p_trial_ref[k*nDOF_trial_element],p);
            ck.valFromDOF(u_dof,&vel_l2g[eN_nDOF_trial_element],&vel_trial_ref[k*nDOF_trial_element],u);
            ck.valFromDOF(v_dof,&vel_l2g[eN_nDOF_trial_element],&vel_trial_ref[k*nDOF_trial_element],v);
            ck.valFromDOF(w_dof,&vel_l2g[eN_nDOF_trial_element],&vel_trial_ref[k*nDOF_trial_element],w);

            eps_rho = epsFact_rho*(useMetrics*h_phi+(1.0-useMetrics)*elementDiameter[eN]);
            eps_mu = epsFact_mu * (useMetrics*h_phi+(1.0-useMetrics)*elementDiameter[eN]);
            // Step 1.2.2 Scale test functions with integration weights.
            for (int j=0 ; j<nDOF_trial_element ; ++j){
              p_test_dV[j] = p_test_ref[k*nDOF_trial_element + j]*dV;
              vel_test_dV[j] = vel_test_ref[k*nDOF_trial_element + j] * dV;
            }

            // Step 1.2.2 Evaluate coefficients
            if (scale_type==0){
              evaluateTPInvViscosityMassCoefficients(use_numerical_viscosity,
                                                     numerical_viscosity[eN_k],
                                                     eps_rho,
                                                     eps_mu,
                                                     rho_0,
                                                     nu_0,
                                                     rho_1,
                                                     nu_1,
                                                     useVF,
                                                     vf[eN_k],
                                                     phi[eN_k],
                                                     p,
                                                     u,
                                                     v,
                                                     w,
                                                     mom_p_acc,
                                                     dmom_p_acc_p,
                                                     mom_u_acc,
                                                     dmom_u_acc_u,
                                                     mom_v_acc,
                                                     dmom_v_acc_v,
                                                     mom_w_acc,
                                                     dmom_w_acc_w) ; }
            else if(scale_type==1){
              evaluateTPDensityMassCoefficients(eps_rho,
                                                rho_0,
                                                rho_1,
                                                useVF,
                                                vf[eN_k],
                                                phi[eN_k],
                                                p,
                                                u,
                                                v,
                                                w,
                                                mom_p_acc,
                                                dmom_p_acc_p,
                                                mom_u_acc,
                                                dmom_u_acc_u,
                                                mom_v_acc,
                                                dmom_v_acc_v,
                                                mom_w_acc,
                                                dmom_w_acc_w) ;
            }

            // Step 1.2.3 Loop over test and weighted trial functions
            // to evaluate local inner product contrubtions
            for (int i=0 ; i < nDOF_test_element; ++i)
              {
                int i_nSpace = i*nSpace;
                for (int j=0 ; j < nDOF_trial_element; ++j)
                  {
                    int j_nSpace = j*nSpace;
                    local_matrix_p_p[i][j] += ck.MassJacobian_weak(dmom_p_acc_p,
                                                                   p_trial_ref[k*nDOF_trial_element+j],
                                                                   p_test_dV[i]) ;
                    local_matrix_u_u[i][j] += ck.MassJacobian_weak(dmom_u_acc_u,
                                                                   vel_trial_ref[k*nDOF_trial_element+j],
                                                                   vel_test_dV[i]) ;
                    local_matrix_v_v[i][j] += ck.MassJacobian_weak(dmom_v_acc_v,
                                                                   vel_trial_ref[k*nDOF_trial_element+j],
                                                                   vel_test_dV[i]) ;
                    local_matrix_w_w[i][j] += ck.MassJacobian_weak(dmom_w_acc_w,
                                                                   vel_trial_ref[k*nDOF_trial_element+j],
                                                                   vel_test_dV[i]) ;
                  }//j
              }//i


          } // k

          // Step 1.3 - Write local matrix information into global system
          for (int i=0 ; i<nDOF_test_element; ++i)
            {
              int eN_i = eN*nDOF_test_element+i;
              int eN_i_i = eN_i*nDOF_trial_element + i;
              for (int j=0 ; j < nDOF_trial_element; ++j)
                {
                  int eN_i_j = eN_i*nDOF_trial_element + j;
                  if (lumped)
                    {
                      mass_matrix[csrRowIndeces_p_p[eN_i] + csrColumnOffsets_p_p[eN_i_i]] += local_matrix_p_p[i][j] ;
                      mass_matrix[csrRowIndeces_u_u[eN_i] + csrColumnOffsets_u_u[eN_i_i]] += local_matrix_u_u[i][j] ;
                      mass_matrix[csrRowIndeces_v_v[eN_i] + csrColumnOffsets_v_v[eN_i_i]] += local_matrix_v_v[i][j] ;
                      mass_matrix[csrRowIndeces_w_w[eN_i] + csrColumnOffsets_w_w[eN_i_i]] += local_matrix_w_w[i][j] ;
                    }
                  else
                    {
                      mass_matrix[csrRowIndeces_p_p[eN_i] + csrColumnOffsets_p_p[eN_i_j]] += local_matrix_p_p[i][j] ;
                      mass_matrix[csrRowIndeces_u_u[eN_i] + csrColumnOffsets_u_u[eN_i_j]] += local_matrix_u_u[i][j] ;
                      mass_matrix[csrRowIndeces_v_v[eN_i] + csrColumnOffsets_v_v[eN_i_j]] += local_matrix_v_v[i][j] ;
                      mass_matrix[csrRowIndeces_w_w[eN_i] + csrColumnOffsets_w_w[eN_i_j]] += local_matrix_w_w[i][j] ;
                    }
                }
            }

        } // eN

      }

    };//RANS2P

  inline RANS2P_base* newRANS2P(int nSpaceIn,
                                int nQuadraturePoints_elementIn,
                                int nDOF_mesh_trial_elementIn,
                                int nDOF_trial_elementIn,
                                int nDOF_test_elementIn,
                                int nQuadraturePoints_elementBoundaryIn,
                                int CompKernelFlag)
  {
    return proteus::chooseAndAllocateDiscretization<RANS2P_base,RANS2P,CompKernel>(nSpaceIn,
                                                                                   nQuadraturePoints_elementIn,
                                                                                   nDOF_mesh_trial_elementIn,
                                                                                   nDOF_trial_elementIn,
                                                                                   nDOF_test_elementIn,
                                                                                   nQuadraturePoints_elementBoundaryIn,
                                                                                   CompKernelFlag);
  }
}//proteus

#endif<|MERGE_RESOLUTION|>--- conflicted
+++ resolved
@@ -3590,11 +3590,7 @@
                 //
                 //update residuals
                 //
-<<<<<<< HEAD
-                if(1)//boundaryFlags[ebN] > 0)
-=======
                 if(true)//boundaryFlags[ebN] > 0)
->>>>>>> ebcdd076
                   { //ignore flux contributions on interpart boundaries
                     for (int i=0;i<nDOF_test_element;i++)
                       {
@@ -5335,11 +5331,7 @@
                 //
                 ck.calculateGScale(G,normal,h_penalty);
                 penalty = useMetrics*C_b/h_penalty + (1.0-useMetrics)*ebqe_penalty_ext[ebNE_kb];
-<<<<<<< HEAD
-                if (1)//boundaryFlags[ebN] > 0)
-=======
                 if (true)//boundaryFlags[ebN] > 0)
->>>>>>> ebcdd076
                   {
                     for (int j=0;j<nDOF_trial_element;j++)
                       {
