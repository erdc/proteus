--- conflicted
+++ resolved
@@ -1692,7 +1692,6 @@
                 dflux_wmom_du += n[1]*df_wmom_du[1];
                 dflux_wmom_dv += n[1]*df_wmom_dv[1];
                 dflux_wmom_dw += n[1]*df_wmom_dw[1];
-<<<<<<< HEAD
               }
             else
               {
@@ -1702,8 +1701,6 @@
 		    dflux_vmom_dv += ( dmom_u_acc_u * n[1] * (0.0 - v) - flowSpeedNormal) ;
 		    dflux_vmom_dw += dmom_u_acc_u * n[2] * (0.0 - v);
 		  }
-=======
->>>>>>> 0f968182
               }
           }
         else
