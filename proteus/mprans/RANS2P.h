--- conflicted
+++ resolved
@@ -2436,17 +2436,6 @@
                              double * ebqe_eddy_viscosity,
                              double * ebqe_eddy_viscosity_last,
                              //
-<<<<<<< HEAD
-                             int *p_l2g,
-                             int *vel_l2g,
-                             int *rp_l2g,
-                             int *rvel_l2g,
-                             double *p_dof,
-                             double *u_dof,
-                             double *v_dof,
-                             double *w_dof,
-                             double *g,
-=======
                              int* p_l2g,
                              int* vel_l2g,
                              int* rp_l2g,
@@ -2456,7 +2445,6 @@
                              double* v_dof,
                              double* w_dof,
                              double* g,
->>>>>>> f69d2f94
                              const double useVF,
                              double* q_rho,
                              double* vf,
@@ -3344,14 +3332,11 @@
                 elementResidual_p_save[eN_i] +=  elementResidual_p[i];
                 mesh_volume_conservation_element_weak += elementResidual_mesh[i];
                 globalResidual[offset_p+stride_p*rp_l2g[eN_i]]+=elementResidual_p[i];
-<<<<<<< HEAD
-=======
               }
             for(int i=0;i<nDOF_v_test_element;i++)
               {
                 register int eN_i=eN*nDOF_v_test_element+i;
 
->>>>>>> f69d2f94
                 globalResidual[offset_u+stride_u*rvel_l2g[eN_i]]+=elementResidual_u[i];
                 globalResidual[offset_v+stride_v*rvel_l2g[eN_i]]+=elementResidual_v[i];
                 globalResidual[offset_w+stride_w*rvel_l2g[eN_i]]+=elementResidual_w[i];
@@ -4305,14 +4290,11 @@
                 elementResidual_p_save[eN_i] +=  elementResidual_p[i];
                 mesh_volume_conservation_weak += elementResidual_mesh[i];
                 globalResidual[offset_p+stride_p*rp_l2g[eN_i]]+=elementResidual_p[i];
-<<<<<<< HEAD
-=======
               }
             for (int i=0;i<nDOF_v_test_element;i++)
               {
                 int eN_i = eN*nDOF_v_test_element+i;
 
->>>>>>> f69d2f94
                 globalResidual[offset_u+stride_u*rvel_l2g[eN_i]]+=elementResidual_u[i];
                 globalResidual[offset_v+stride_v*rvel_l2g[eN_i]]+=elementResidual_v[i];
                 globalResidual[offset_w+stride_w*rvel_l2g[eN_i]]+=elementResidual_w[i];
