--- conflicted
+++ resolved
@@ -709,11 +709,7 @@
         nu  = nu_0*(1.0-H_mu)+nu_1*H_mu;
         nu += (1.0-LAG_LES)*nu_t + LAG_LES*eddy_viscosity_last;
         mu  = rho_0*nu_0*(1.0-H_mu)+rho_1*nu_1*H_mu;
-<<<<<<< HEAD
-        mu += (1.0-LAG_LES)*nu_t*rho + LAG_LES*eddy_viscosity_last*rho;
-=======
         mu += ((1.0-LAG_LES)*nu_t + LAG_LES*eddy_viscosity_last)*rho;
->>>>>>> 0401fb67
 
         if (NONCONSERVATIVE_FORM > 0.0)
           {
