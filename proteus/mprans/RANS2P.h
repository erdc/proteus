#ifndef RANS2P_H
#define RANS2P_H
#include <cmath>
#include <iostream>
#include <valarray>
#include "CompKernel.h"
#include "MixedModelFactory.h"
#include "PyEmbeddedFunctions.h"
const  double DM=0.0;//1-mesh conservation and divergence, 0 - weak div(v) only
const  double DM2=0.0;//1-point-wise mesh volume strong-residual, 0 - div(v) only
const  double DM3=1.0;//1-point-wise divergence, 0-point-wise rate of volume change
#define USE_CYLINDER_AS_PARTICLE//just for debug
namespace proteus
{
  class RANS2P_base
  {
  public:
    virtual ~RANS2P_base(){}
    virtual void calculateResidual(double NONCONSERVATIVE_FORM,
                                   double MOMENTUM_SGE,
                                   double PRESSURE_SGE,
                                   double VELOCITY_SGE,
                                   double PRESSURE_PROJECTION_STABLIZATION,
                                   double* numerical_viscosity,
                                   //element
                                   double* mesh_trial_ref,
                                   double* mesh_grad_trial_ref,
                                   double* mesh_dof,
                                   double* mesh_velocity_dof,
                                   double MOVING_DOMAIN,//0 or 1
                                   int* mesh_l2g,
                                   double* dV_ref,
                                   double* p_trial_ref,
                                   double* p_grad_trial_ref,
                                   double* p_test_ref,
                                   double* p_grad_test_ref,
                                   double* vel_trial_ref,
                                   double* vel_grad_trial_ref,
                                   double* vel_test_ref,
                                   double* vel_grad_test_ref,
                                   //element boundary
                                   double* mesh_trial_trace_ref,
                                   double* mesh_grad_trial_trace_ref,
                                   double* dS_ref,
                                   double* p_trial_trace_ref,
                                   double* p_grad_trial_trace_ref,
                                   double* p_test_trace_ref,
                                   double* p_grad_test_trace_ref,
                                   double* vel_trial_trace_ref,
                                   double* vel_grad_trial_trace_ref,
                                   double* vel_test_trace_ref,
                                   double* vel_grad_test_trace_ref,
                                   double* normal_ref,
                                   double* boundaryJac_ref,
                                   //physics
                                   double eb_adjoint_sigma,
                                   double* elementDiameter,
                                   double* nodeDiametersArray,
                                   double hFactor,
                                   int nElements_global,
                                   int nElementBoundaries_owned,
                                   double useRBLES,
                                   double useMetrics,
                                   double alphaBDF,
                                   double epsFact_rho,
                                   double epsFact_mu,
                                   double sigma,
                                   double rho_0,
                                   double nu_0,
                                   double rho_1,
                                   double nu_1,
                                   double smagorinskyConstant,
                                   int turbulenceClosureModel,
                                   double Ct_sge,
                                   double Cd_sge,
                                   double C_dc,
                                   double C_b,
                                   //VRANS
                                   const double* eps_solid,
                                         double* phi_solid,
                                   const double* q_velocity_solid,
                                   const double* q_porosity,
                                   const double* q_dragAlpha,
                                   const double* q_dragBeta,
                                   const double* q_mass_source,
                                   const double* q_turb_var_0,
                                   const double* q_turb_var_1,
                                   const double* q_turb_var_grad_0,
                                   const double LAG_LES,
                                   double * q_eddy_viscosity,
                                   double * q_eddy_viscosity_last,
                                   double * ebqe_eddy_viscosity,
                                   double * ebqe_eddy_viscosity_last,
                                   int* p_l2g,
                                   int* vel_l2g,
                                   int* rp_l2g,
                                   int* rvel_l2g,
                                   double* p_dof,
                                   double* u_dof,
                                   double* v_dof,
                                   double* w_dof,
                                   double *p_old,
                                   double *u_old_dof,
                                   double *v_old_dof,
                                   double *w_old_dof,
                                   double* g,
                                   const double useVF,
                                   double* q_rho,
                                   double* vf,
                                   double* phi,
                                   double* normal_phi,
                                   double* kappa_phi,
                                   double* q_mom_u_acc,
                                   double* q_mom_v_acc,
                                   double* q_mom_w_acc,
                                   double* q_mass_adv,
                                   double* q_mom_u_acc_beta_bdf, double* q_mom_v_acc_beta_bdf, double* q_mom_w_acc_beta_bdf,
                                   double* q_dV,
                                   double* q_dV_last,
                                   double* q_velocity_sge,
                                   double* q_cfl,
                                   double* q_numDiff_u, double* q_numDiff_v, double* q_numDiff_w,
                                   double* q_numDiff_u_last, double* q_numDiff_v_last, double* q_numDiff_w_last,
                                   int* sdInfo_u_u_rowptr,int* sdInfo_u_u_colind,
                                   int* sdInfo_u_v_rowptr,int* sdInfo_u_v_colind,
                                   int* sdInfo_u_w_rowptr,int* sdInfo_u_w_colind,
                                   int* sdInfo_v_v_rowptr,int* sdInfo_v_v_colind,
                                   int* sdInfo_v_u_rowptr,int* sdInfo_v_u_colind,
                                   int* sdInfo_v_w_rowptr,int* sdInfo_v_w_colind,
                                   int* sdInfo_w_w_rowptr,int* sdInfo_w_w_colind,
                                   int* sdInfo_w_u_rowptr,int* sdInfo_w_u_colind,
                                   int* sdInfo_w_v_rowptr,int* sdInfo_w_v_colind,
                                   int offset_p, int offset_u, int offset_v, int offset_w,
                                   int stride_p, int stride_u, int stride_v, int stride_w,
                                   double* globalResidual,
                                   int nExteriorElementBoundaries_global,
                                   int* exteriorElementBoundariesArray,
                                   int* elementBoundaryElementsArray,
                                   int* elementBoundaryLocalElementBoundariesArray,
                                   double* ebqe_vf_ext,
                                   double* bc_ebqe_vf_ext,
                                   double* ebqe_phi_ext,
                                   double* bc_ebqe_phi_ext,
                                   double* ebqe_normal_phi_ext,
                                   double* ebqe_kappa_phi_ext,
                                   //VRANS
                                   const double* ebqe_porosity_ext,
                                   const double* ebqe_turb_var_0,
                                   const double* ebqe_turb_var_1,
                                   //VRANS end
                                   int* isDOFBoundary_p,
                                   int* isDOFBoundary_u,
                                   int* isDOFBoundary_v,
                                   int* isDOFBoundary_w,
                                   int* isAdvectiveFluxBoundary_p,
                                   int* isAdvectiveFluxBoundary_u,
                                   int* isAdvectiveFluxBoundary_v,
                                   int* isAdvectiveFluxBoundary_w,
                                   int* isDiffusiveFluxBoundary_u,
                                   int* isDiffusiveFluxBoundary_v,
                                   int* isDiffusiveFluxBoundary_w,
                                   double* ebqe_bc_p_ext,
                                   double* ebqe_bc_flux_mass_ext,
                                   double* ebqe_bc_flux_mom_u_adv_ext,
                                   double* ebqe_bc_flux_mom_v_adv_ext,
                                   double* ebqe_bc_flux_mom_w_adv_ext,
                                   double* ebqe_bc_u_ext,
                                   double* ebqe_bc_flux_u_diff_ext,
                                   double* ebqe_penalty_ext,
                                   double* ebqe_bc_v_ext,
                                   double* ebqe_bc_flux_v_diff_ext,
                                   double* ebqe_bc_w_ext,
                                   double* ebqe_bc_flux_w_diff_ext,
                                   double* q_x,
                                   double* q_velocity,
                                   double* ebqe_velocity,
                                   double* flux,
                                   double* elementResidual_p,
                                   int* elementFlags,
                                   int* boundaryFlags,
                                   double* barycenters,
                                   double* wettedAreas,
                                   double* netForces_p,
                                   double* netForces_v,
                                   double* netMoments,
                                   double* velocityError,
                                   double* velocityErrorNodal,
                                   double* forcex,
                                   double* forcey,
                                   double* forcez,
                                   int     use_ball_as_particle,
                                   double* ball_center,
                                   double* ball_radius,
                                   double* ball_velocity,
                                   double* ball_angular_velocity,
                                   double* ball_center_acceleration,
                                   double* ball_angular_acceleration,
                                   double* ball_density,
                                   double* particle_signed_distances,
                                   double* particle_signed_distance_normals,
                                   double* particle_velocities,
                                   double* particle_centroids,
                                   double* ebq_global_phi_s,
                                   double* ebq_global_grad_phi_s,
                                   double* ebq_particle_velocity_s,
                                   int     nParticles,
                                   double *particle_netForces,
                                   double *particle_netMoments,
                                   double *particle_surfaceArea,
                                   int    nElements_owned,
                                   double particle_nitsche,
                                   double particle_epsFact,
                                   double particle_alpha,
                                   double particle_beta,
                                   double particle_penalty_constant,
                                   double* phi_solid_nodes,
                                   double* distance_to_solids,
                                   const int use_pseudo_penalty)=0;
    virtual void calculateJacobian(double NONCONSERVATIVE_FORM,
                                   double MOMENTUM_SGE,
                                   double PRESSURE_SGE,
                                   double VELOCITY_SGE,
                                   double PRESSURE_PROJECTION_STABILIZATION,
                                   //element
                                   double* mesh_trial_ref,
                                   double* mesh_grad_trial_ref,
                                   double* mesh_dof,
                                   double* mesh_velocity_dof,
                                   double MOVING_DOMAIN,
                                   int* mesh_l2g,
                                   double* dV_ref,
                                   double* p_trial_ref,
                                   double* p_grad_trial_ref,
                                   double* p_test_ref,
                                   double* p_grad_test_ref,
                                   double* vel_trial_ref,
                                   double* vel_grad_trial_ref,
                                   double* vel_test_ref,
                                   double* vel_grad_test_ref,
                                   //element boundary
                                   double* mesh_trial_trace_ref,
                                   double* mesh_grad_trial_trace_ref,
                                   double* dS_ref,
                                   double* p_trial_trace_ref,
                                   double* p_grad_trial_trace_ref,
                                   double* p_test_trace_ref,
                                   double* p_grad_test_trace_ref,
                                   double* vel_trial_trace_ref,
                                   double* vel_grad_trial_trace_ref,
                                   double* vel_test_trace_ref,
                                   double* vel_grad_test_trace_ref,
                                   double* normal_ref,
                                   double* boundaryJac_ref,
                                   //physics
                                   double eb_adjoint_sigma,
                                   double* elementDiameter,
                                   double* nodeDiametersArray,
                                   double hFactor,
                                   int nElements_global,
                                   double useRBLES,
                                   double useMetrics,
                                   double alphaBDF,
                                   double epsFact_rho,
                                   double epsFact_mu,
                                   double sigma,
                                   double rho_0,
                                   double nu_0,
                                   double rho_1,
                                   double nu_1,
                                   double smagorinskyConstant,
                                   int turbulenceClosureModel,
                                   double Ct_sge,
                                   double Cd_sge,
                                   double C_dg,
                                   double C_b,
                                   //VRANS
                                   const double* eps_solid,
                                   const double* phi_solid,
                                   const double* q_velocity_solid,
                                   const double* q_porosity,
                                   const double* q_dragAlpha,
                                   const double* q_dragBeta,
                                   const double* q_mass_source,
                                   const double* q_turb_var_0,
                                   const double* q_turb_var_1,
                                   const double* q_turb_var_grad_0,
                                   const double LAG_LES,
                                   double * q_eddy_viscosity_last,
                                   double * ebqe_eddy_viscosity_last,
                                   int* p_l2g,
                                   int* vel_l2g,
                                   double* p_dof, double* u_dof, double* v_dof, double* w_dof,
                                   double *p_old,
                                   double *u_old_dof,
                                   double *v_old_dof,
                                   double *w_old_dof,
                                   double *g,
                                   const double useVF,
                                   double* vf,
                                   double* phi,
                                   double* normal_phi,
                                   double* kappa_phi,
                                   double* q_mom_u_acc_beta_bdf, double* q_mom_v_acc_beta_bdf, double* q_mom_w_acc_beta_bdf,
                                   double* q_dV,
                                   double* q_dV_last,
                                   double* q_velocity_sge,
                                   double* q_cfl,
                                   double* q_numDiff_u_last, double* q_numDiff_v_last, double* q_numDiff_w_last,
                                   int* sdInfo_u_u_rowptr,int* sdInfo_u_u_colind,
                                   int* sdInfo_u_v_rowptr,int* sdInfo_u_v_colind,
                                   int* sdInfo_u_w_rowptr,int* sdInfo_u_w_colind,
                                   int* sdInfo_v_v_rowptr,int* sdInfo_v_v_colind,
                                   int* sdInfo_v_u_rowptr,int* sdInfo_v_u_colind,
                                   int* sdInfo_v_w_rowptr,int* sdInfo_v_w_colind,
                                   int* sdInfo_w_w_rowptr,int* sdInfo_w_w_colind,
                                   int* sdInfo_w_u_rowptr,int* sdInfo_w_u_colind,
                                   int* sdInfo_w_v_rowptr,int* sdInfo_w_v_colind,
                                   int* csrRowIndeces_p_p,int* csrColumnOffsets_p_p,
                                   int* csrRowIndeces_p_u,int* csrColumnOffsets_p_u,
                                   int* csrRowIndeces_p_v,int* csrColumnOffsets_p_v,
                                   int* csrRowIndeces_p_w,int* csrColumnOffsets_p_w,
                                   int* csrRowIndeces_u_p,int* csrColumnOffsets_u_p,
                                   int* csrRowIndeces_u_u,int* csrColumnOffsets_u_u,
                                   int* csrRowIndeces_u_v,int* csrColumnOffsets_u_v,
                                   int* csrRowIndeces_u_w,int* csrColumnOffsets_u_w,
                                   int* csrRowIndeces_v_p,int* csrColumnOffsets_v_p,
                                   int* csrRowIndeces_v_u,int* csrColumnOffsets_v_u,
                                   int* csrRowIndeces_v_v,int* csrColumnOffsets_v_v,
                                   int* csrRowIndeces_v_w,int* csrColumnOffsets_v_w,
                                   int* csrRowIndeces_w_p,int* csrColumnOffsets_w_p,
                                   int* csrRowIndeces_w_u,int* csrColumnOffsets_w_u,
                                   int* csrRowIndeces_w_v,int* csrColumnOffsets_w_v,
                                   int* csrRowIndeces_w_w,int* csrColumnOffsets_w_w,
                                   double* globalJacobian,
                                   int nExteriorElementBoundaries_global,
                                   int* exteriorElementBoundariesArray,
                                   int* elementBoundaryElementsArray,
                                   int* elementBoundaryLocalElementBoundariesArray,
                                   double* ebqe_vf_ext,
                                   double* bc_ebqe_vf_ext,
                                   double* ebqe_phi_ext,
                                   double* bc_ebqe_phi_ext,
                                   double* ebqe_normal_phi_ext,
                                   double* ebqe_kappa_phi_ext,
                                   //VRANS
                                   const double* ebqe_porosity_ext,
                                   const double* ebqe_turb_var_0,
                                   const double* ebqe_turb_var_1,
                                   //VRANS end
                                   int* isDOFBoundary_p,
                                   int* isDOFBoundary_u,
                                   int* isDOFBoundary_v,
                                   int* isDOFBoundary_w,
                                   int* isAdvectiveFluxBoundary_p,
                                   int* isAdvectiveFluxBoundary_u,
                                   int* isAdvectiveFluxBoundary_v,
                                   int* isAdvectiveFluxBoundary_w,
                                   int* isDiffusiveFluxBoundary_u,
                                   int* isDiffusiveFluxBoundary_v,
                                   int* isDiffusiveFluxBoundary_w,
                                   double* ebqe_bc_p_ext,
                                   double* ebqe_bc_flux_mass_ext,
                                   double* ebqe_bc_flux_mom_u_adv_ext,
                                   double* ebqe_bc_flux_mom_v_adv_ext,
                                   double* ebqe_bc_flux_mom_w_adv_ext,
                                   double* ebqe_bc_u_ext,
                                   double* ebqe_bc_flux_u_diff_ext,
                                   double* ebqe_penalty_ext,
                                   double* ebqe_bc_v_ext,
                                   double* ebqe_bc_flux_v_diff_ext,
                                   double* ebqe_bc_w_ext,
                                   double* ebqe_bc_flux_w_diff_ext,
                                   int* csrColumnOffsets_eb_p_p,
                                   int* csrColumnOffsets_eb_p_u,
                                   int* csrColumnOffsets_eb_p_v,
                                   int* csrColumnOffsets_eb_p_w,
                                   int* csrColumnOffsets_eb_u_p,
                                   int* csrColumnOffsets_eb_u_u,
                                   int* csrColumnOffsets_eb_u_v,
                                   int* csrColumnOffsets_eb_u_w,
                                   int* csrColumnOffsets_eb_v_p,
                                   int* csrColumnOffsets_eb_v_u,
                                   int* csrColumnOffsets_eb_v_v,
                                   int* csrColumnOffsets_eb_v_w,
                                   int* csrColumnOffsets_eb_w_p,
                                   int* csrColumnOffsets_eb_w_u,
                                   int* csrColumnOffsets_eb_w_v,
                                   int* csrColumnOffsets_eb_w_w,
                                   int* elementFlags,
                                   int* boundaryFlags,
                                   int     use_ball_as_particle,
                                   double* ball_center,
                                   double* ball_radius,
                                   double* ball_velocity,
                                   double* ball_angular_velocity,
                                   double* ball_center_acceleration,
                                   double* ball_angular_acceleration,
                                   double* ball_density,
                                   double* particle_signed_distances,
                                   double* particle_signed_distance_normals,
                                   double* particle_velocities,
                                   double* particle_centroids,
                                   double* ebq_global_phi_s,
                                   double* ebq_global_grad_phi_s,
                                   double* ebq_particle_velocity_s,
                                   double* phi_solid_nodes,
                                   double* distance_to_solids,
                                   int nParticles,
                                   int nElements_owned,
                                   double particle_nitsche,
                                   double particle_epsFact,
                                   double particle_alpha,
                                   double particle_beta,
                                   double particle_penalty_constant,
                                   const int use_pseudo_penalty)=0;
    virtual void calculateVelocityAverage(int nExteriorElementBoundaries_global,
                                          int* exteriorElementBoundariesArray,
                                          int nInteriorElementBoundaries_global,
                                          int* interiorElementBoundariesArray,
                                          int* elementBoundaryElementsArray,
                                          int* elementBoundaryLocalElementBoundariesArray,
                                          double* mesh_dof,
                                          double* mesh_velocity_dof,
                                          double MOVING_DOMAIN,//0 or 1
                                          int* mesh_l2g,
                                          double* mesh_trial_trace_ref,
                                          double* mesh_grad_trial_trace_ref,
                                          double* normal_ref,
                                          double* boundaryJac_ref,
                                          int* vel_l2g,
                                          double* u_dof,
                                          double* v_dof,
                                          double* w_dof,
                                          double* vel_trial_trace_ref,
                                          double* ebqe_velocity,
                                          double* velocityAverage)=0;
    virtual void getTwoPhaseAdvectionOperator(double* mesh_trial_ref,
                                              double* mesh_grad_trial_ref,
                                              double* mesh_dof,
                                              int* mesh_l2g,
                                              double* dV_ref,
                                              double* p_trial_ref,
                                              double* p_grad_trial_ref,
                                              double* vel_trail_ref,
                                              double* vel_grad_trial_ref,
                                              double* elementDiameter,
                                              double* nodeDiametersArray,
                                              int nElements_global,
                                              double useMetrics,
                                              double epsFact_rho,
                                              double epsFact_mu,
                                              double rho_0,
                                              double nu_0,
                                              double rho_1,
                                              double nu_1,
                                              int* vel_l2g,
                                              double* u_dof, double* v_dof, double* w_dof,
                                              const double useVF,
                                              double *vf,
                                              double *phi,
                                              int* csrRowIndeces_p_p, int* csrColumnOffsets_p_p,
                                              int* csrRowIndeces_u_u, int* csrColumnOffsets_u_u,
                                              int* csrRowIndeces_v_v, int* csrColumnOffsets_v_v,
                                              int* csrRowIndeces_w_w, int* csrColumnOffsets_w_w,
                                              double* advection_matrix) = 0;
    virtual void getTwoPhaseInvScaledLaplaceOperator(double* mesh_trial_ref,
                                                     double* mesh_grad_trial_ref,
                                                     double* mesh_dof,
                                                     int* mesh_l2g,
                                                     double* dV_ref,
                                                     double* p_grad_trial_ref,
                                                     double* vel_grad_trial_ref,
                                                     double* elementDiameter,
                                                     double* nodeDiametersArray,
                                                     int nElements_global,
                                                     double useMetrics,
                                                     double epsFact_rho,
                                                     double epsFact_mu,
                                                     double rho_0,
                                                     double nu_0,
                                                     double rho_1,
                                                     double nu_1,
                                                     int* p_l2g,
                                                     int* vel_l2g,
                                                     double* p_dof, double* u_dof, double* v_dof, double* w_dof,
                                                     const double useVF,
                                                     double* vf,
                                                     double* phi,
                                                     int* sdInfo_p_p_rowptr, int* sdInfo_p_p_colind,
                                                     int* sdInfo_u_u_rowptr, int* sdInfo_u_u_colind,
                                                     int* sdInfo_v_v_rowptr, int* sdInfo_v_v_colind,
                                                     int* sdInfo_w_w_rowptr, int* sdInfo_w_w_colind,						     
                                                     int* csrRowIndeces_p_p, int* csrColumnOffsets_p_p,
                                                     int* csrRowIndeces_u_u, int* csrColumnOffsets_u_u,
                                                     int* csrRowIndeces_v_v, int* csrColumnOffsets_v_v,
                                                     int* csrRowIndeces_w_w, int* csrColumnOffsets_w_w,						     
                                                     double* laplace_matrix)=0;
    virtual void getTwoPhaseScaledMassOperator(int scale_type,
                                               int use_numerical_viscosity,
                                               int lumped,
                                               double *mesh_trial_ref,
                                               double *mesh_grad_trial_ref,
                                               double *mesh_dof,
                                               int* mesh_l2g,
                                               double* dV_ref,
                                               double* p_trial_ref,
                                               double* p_test_ref,
                                               double* vel_trial_ref,
                                               double* vel_test_ref,
                                               double* elementDiameter,
                                               double* nodeDiametersArray,
                                               double* numerical_viscosity,
                                               int nElements_global,
                                               double useMetrics,
                                               double epsFact_rho,
                                               double epsFact_mu,
                                               double rho_0,
                                               double nu_0,
                                               double rho_1,
                                               double nu_1,
                                               int* p_l2g,
                                               int* vel_l2g,
                                               double* p_dof, double* u_dof, double* v_dof, double* w_dof,
                                               const double useVF,
                                               double* vf,
                                               double* phi,
                                               int* csrRowIndeces_p_p,
                                               int* csrColumnOffsets_p_p,
                                               int* csrRowIndeces_u_u,
                                               int* csrColumnOffsets_u_u,
                                               int* csrRowIndeces_v_v,
                                               int* csrColumnOffsets_v_v,
                                               int* csrRowIndeces_w_w,
                                               int* csrColumnOffsets_w_w,					       
                                               double* mass_matrix)=0;
  };

  template<class CompKernelType,
    class CompKernelType_v,
    int nSpace,
    int nQuadraturePoints_element,
    int nDOF_mesh_trial_element,
    int nDOF_trial_element,
    int nDOF_test_element,
    int nDOF_v_trial_element,
    int nDOF_v_test_element,
    int nQuadraturePoints_elementBoundary>
    class RANS2P : public RANS2P_base
    {
    public:
      const int nDOF_test_X_trial_element;
      const int nDOF_test_X_v_trial_element;
      const int nDOF_v_test_X_trial_element;
      const int nDOF_v_test_X_v_trial_element;
      CompKernelType ck;
      CompKernelType_v ck_v;
    RANS2P():
      nDOF_test_X_trial_element(nDOF_test_element*nDOF_trial_element),
        nDOF_test_X_v_trial_element(nDOF_test_element*nDOF_v_trial_element),
        nDOF_v_test_X_trial_element(nDOF_v_test_element*nDOF_trial_element),
        nDOF_v_test_X_v_trial_element(nDOF_v_test_element*nDOF_v_trial_element),
        ck(),
        ck_v()
          {/*        std::cout<<"Constructing RANS2P<CompKernelTemplate<"
                     <<0<<","
                     <<0<<","
                     <<0<<","
                     <<0<<">,"*/
            /*  <<nSpaceIn<<","
                <<nQuadraturePoints_elementIn<<","
                <<nDOF_mesh_trial_elementIn<<","
                <<nDOF_trial_elementIn<<","
                <<nDOF_test_elementIn<<","
                <<nQuadraturePoints_elementBoundaryIn<<">());"*/
            /*  <<std::endl<<std::flush; */
          }

      inline double smoothedHeaviside(double eps, double phi)
      {
        double H;
        if (phi > eps)
          H=1.0;
        else if (phi < -eps)
          H=0.0;
        else if (phi==0.0)
          H=0.5;
        else
          H = 0.5*(1.0 + phi/eps + sin(M_PI*phi/eps)/M_PI);
        return H;
      }

      inline double smoothedHeaviside_integral(double eps, double phi)
      {
        double HI;
        if (phi > eps)
          {
            HI= phi - eps                                                       \
              + 0.5*(eps + 0.5*eps*eps/eps - eps*cos(M_PI*eps/eps)/(M_PI*M_PI)) \
              - 0.5*((-eps) + 0.5*(-eps)*(-eps)/eps - eps*cos(M_PI*(-eps)/eps)/(M_PI*M_PI));
          }
        else if (phi < -eps)
          {
            HI=0.0;
          }
        else
          {
            HI = 0.5*(phi + 0.5*phi*phi/eps - eps*cos(M_PI*phi/eps)/(M_PI*M_PI)) \
              - 0.5*((-eps) + 0.5*(-eps)*(-eps)/eps - eps*cos(M_PI*(-eps)/eps)/(M_PI*M_PI));
          }
        return HI;
      }

      inline double smoothedDirac(double eps, double phi)
      {
        double d;
        if (phi > eps)
          d=0.0;
        else if (phi < -eps)
          d=0.0;
        else
          d = 0.5*(1.0 + cos(M_PI*phi/eps))/eps;
        return d;
      }

      inline
        void evaluateCoefficients(const double NONCONSERVATIVE_FORM,
                                  const double eps_rho,
                                  const double eps_mu,
                                  const double sigma,
                                  const double rho_0,
                                  double nu_0,
                                  const double rho_1,
                                  double nu_1,
                                  const double h_e,
                                  const double smagorinskyConstant,
                                  const int turbulenceClosureModel,
                                  const double g[nSpace],
                                  const double useVF,
                                  const double& vf,
                                  const double& phi,
                                  const double n[nSpace],
                                  const double& kappa,
                                  const double porosity,//VRANS specific
                                  const double phi_solid,
                                  const double p_old,
                                  const double u_old,
                                  const double v_old,
                                  const double w_old,
                                  const double grad_p_old[nSpace],
                                  const double grad_u_old[nSpace],
                                  const double grad_v_old[nSpace],
                                  const double grad_w_old[nSpace],
                                  const int use_pseudo_penalty,
                                  const double& p,
                                  const double grad_p[nSpace],
                                  const double grad_u[nSpace],
                                  const double grad_v[nSpace],
                                  const double grad_w[nSpace],
                                  const double& u,
                                  const double& v,
                                  const double& w,
                                  const double LAG_LES,
                                  double& eddy_viscosity,
                                  double& eddy_viscosity_last,
                                  double& mom_u_acc,
                                  double& dmom_u_acc_u,
                                  double& mom_v_acc,
                                  double& dmom_v_acc_v,
                                  double& mom_w_acc,
                                  double& dmom_w_acc_w,
                                  double mass_adv[nSpace],
                                  double dmass_adv_u[nSpace],
                                  double dmass_adv_v[nSpace],
                                  double dmass_adv_w[nSpace],
                                  double mom_u_adv[nSpace],
                                  double dmom_u_adv_u[nSpace],
                                  double dmom_u_adv_v[nSpace],
                                  double dmom_u_adv_w[nSpace],
                                  double mom_v_adv[nSpace],
                                  double dmom_v_adv_u[nSpace],
                                  double dmom_v_adv_v[nSpace],
                                  double dmom_v_adv_w[nSpace],
                                  double mom_w_adv[nSpace],
                                  double dmom_w_adv_u[nSpace],
                                  double dmom_w_adv_v[nSpace],
                                  double dmom_w_adv_w[nSpace],
                                  double mom_uu_diff_ten[nSpace],
                                  double mom_vv_diff_ten[nSpace],
                                  double mom_ww_diff_ten[nSpace],
                                  double mom_uv_diff_ten[1],
                                  double mom_uw_diff_ten[1],
                                  double mom_vu_diff_ten[1],
                                  double mom_vw_diff_ten[1],
                                  double mom_wu_diff_ten[1],
                                  double mom_wv_diff_ten[1],
                                  double& mom_u_source,
                                  double& mom_v_source,
                                  double& mom_w_source,
                                  double& mom_u_ham,
                                  double dmom_u_ham_grad_p[nSpace],
                                  double dmom_u_ham_grad_u[nSpace],
                                  double& dmom_u_ham_u,
                                  double& dmom_u_ham_v,
                                  double& dmom_u_ham_w,
                                  double& mom_v_ham,
                                  double dmom_v_ham_grad_p[nSpace],
                                  double dmom_v_ham_grad_v[nSpace],
                                  double& dmom_v_ham_u,
                                  double& dmom_v_ham_v,
                                  double& dmom_v_ham_w,
                                  double& mom_w_ham,
                                  double dmom_w_ham_grad_p[nSpace],
                                  double dmom_w_ham_grad_w[nSpace],
                                  double& dmom_w_ham_u,
                                  double& dmom_w_ham_v,
                                  double& dmom_w_ham_w,
                                  double& rho,
                                  double forcex,
                                  double forcey,
                                  double forcez)
      {
        double nu,mu,H_rho,d_rho,H_mu,d_mu,norm_n,nu_t0=0.0,nu_t1=0.0,nu_t;
        H_rho = (1.0-useVF)*smoothedHeaviside(eps_rho,phi) + useVF*fmin(1.0,fmax(0.0,vf));
        d_rho = (1.0-useVF)*smoothedDirac(eps_rho,phi);
        H_mu = (1.0-useVF)*smoothedHeaviside(eps_mu,phi) + useVF*fmin(1.0,fmax(0.0,vf));
        d_mu = (1.0-useVF)*smoothedDirac(eps_mu,phi);
        const int in_fluid = (phi_solid>0.0)?1:0;
        //calculate eddy viscosity
        switch (turbulenceClosureModel)
          {
            double norm_S;
          case 1:
            {
              norm_S = sqrt(2.0*(grad_u[0]*grad_u[0] + grad_v[1]*grad_v[1] + grad_w[2]*grad_w[2] +
                                 0.5*(grad_u[1]+grad_v[0])*(grad_u[1]+grad_v[0]) +
                                 0.5*(grad_u[2]+grad_w[0])*(grad_u[2]+grad_w[0]) +
                                 0.5*(grad_v[2]+grad_w[1])*(grad_v[2]+grad_w[1])));
              nu_t0 = smagorinskyConstant*smagorinskyConstant*h_e*h_e*norm_S;
              nu_t1 = smagorinskyConstant*smagorinskyConstant*h_e*h_e*norm_S;
            }
          case 2:
            {
              double re_0,cs_0=0.0,re_1,cs_1=0.0;
              norm_S = sqrt(2.0*(grad_u[0]*grad_u[0] + grad_v[1]*grad_v[1] + grad_w[2]*grad_w[2] +
                                 0.5*(grad_u[1]+grad_v[0])*(grad_u[1]+grad_v[0]) +
                                 0.5*(grad_u[2]+grad_w[0])*(grad_u[2]+grad_w[0]) +
                                 0.5*(grad_v[2]+grad_w[1])*(grad_v[2]+grad_w[1])));
              re_0 = h_e*h_e*norm_S/nu_0;
              if (re_0 > 1.0)
                cs_0=0.027*pow(10.0,-3.23*pow(re_0,-0.92));
              nu_t0 = cs_0*h_e*h_e*norm_S;
              re_1 = h_e*h_e*norm_S/nu_1;
              if (re_1 > 1.0)
                cs_1=0.027*pow(10.0,-3.23*pow(re_1,-0.92));
              nu_t1 = cs_1*h_e*h_e*norm_S;
            }
          }

        rho = rho_0*(1.0-H_rho)+rho_1*H_rho;
        nu_t= nu_t0*(1.0-H_mu)+nu_t1*H_mu;
        eddy_viscosity = nu_t;
        nu  = nu_0*(1.0-H_mu)+nu_1*H_mu;
        nu += (1.0-LAG_LES)*nu_t + LAG_LES*eddy_viscosity_last;
        mu  = rho_0*nu_0*(1.0-H_mu)+rho_1*nu_1*H_mu;
        mu += ((1.0-LAG_LES)*nu_t + LAG_LES*eddy_viscosity_last)*rho;
        if (NONCONSERVATIVE_FORM > 0.0)
          {
            //u momentum accumulation
            mom_u_acc=u;//trick for non-conservative form
            dmom_u_acc_u=rho*porosity;

            //v momentum accumulation
            mom_v_acc=v;
            dmom_v_acc_v=rho*porosity;

            //w momentum accumulation
            mom_w_acc=w;
            dmom_w_acc_w=rho*porosity;

            //mass advective flux
            mass_adv[0]=porosity*u;
            mass_adv[1]=porosity*v;
            mass_adv[2]=porosity*w;

            dmass_adv_u[0]=porosity;
            dmass_adv_u[1]=0.0;
            dmass_adv_u[2]=0.0;

            dmass_adv_v[0]=0.0;
            dmass_adv_v[1]=porosity;
            dmass_adv_v[2]=0.0;

            dmass_adv_w[0]=0.0;
            dmass_adv_w[1]=0.0;
            dmass_adv_w[2]=porosity;

            //u momentum advective flux
            mom_u_adv[0]=0.0;
            mom_u_adv[1]=0.0;
            mom_u_adv[2]=0.0;

            dmom_u_adv_u[0]=0.0;
            dmom_u_adv_u[1]=0.0;
            dmom_u_adv_u[2]=0.0;

            dmom_u_adv_v[0]=0.0;
            dmom_u_adv_v[1]=0.0;
            dmom_u_adv_v[2]=0.0;

            dmom_u_adv_w[0]=0.0;
            dmom_u_adv_w[1]=0.0;
            dmom_u_adv_w[2]=0.0;

            //v momentum advective_flux
            mom_v_adv[0]=0.0;
            mom_v_adv[1]=0.0;
            mom_v_adv[2]=0.0;

            dmom_v_adv_u[0]=0.0;
            dmom_v_adv_u[1]=0.0;
            dmom_v_adv_u[2]=0.0;

            dmom_v_adv_w[0]=0.0;
            dmom_v_adv_w[1]=0.0;
            dmom_v_adv_w[2]=0.0;

            dmom_v_adv_v[0]=0.0;
            dmom_v_adv_v[1]=0.0;
            dmom_v_adv_v[2]=0.0;

            //w momentum advective_flux
            mom_w_adv[0]=0.0;
            mom_w_adv[1]=0.0;
            mom_w_adv[2]=0.0;

            dmom_w_adv_u[0]=0.0;
            dmom_w_adv_u[1]=0.0;
            dmom_w_adv_u[2]=0.0;

            dmom_w_adv_v[0]=0.0;
            dmom_w_adv_v[1]=0.0;
            dmom_w_adv_v[2]=0.0;

            dmom_w_adv_w[0]=0.0;
            dmom_w_adv_w[1]=0.0;
            dmom_w_adv_w[2]=0.0;

            //u momentum diffusion tensor
            mom_uu_diff_ten[0] = 2.0*porosity*mu;
            mom_uu_diff_ten[1] = porosity*mu;
            mom_uu_diff_ten[2] = porosity*mu;

            mom_uv_diff_ten[0]=porosity*mu;

            mom_uw_diff_ten[0]=porosity*mu;

            //v momentum diffusion tensor
            mom_vv_diff_ten[0] = porosity*mu;
            mom_vv_diff_ten[1] = 2.0*porosity*mu;
            mom_vv_diff_ten[2] = porosity*mu;

            mom_vu_diff_ten[0]=porosity*mu;

            mom_vw_diff_ten[0]=porosity*mu;

            //w momentum diffusion tensor
            mom_ww_diff_ten[0] = porosity*mu;
            mom_ww_diff_ten[1] = porosity*mu;
            mom_ww_diff_ten[2] = 2.0*porosity*mu;

            mom_wu_diff_ten[0]=porosity*mu;

            mom_wv_diff_ten[0]=porosity*mu;

            //momentum sources
            norm_n = sqrt(n[0]*n[0]+n[1]*n[1]+n[2]*n[2]);
            mom_u_source = -porosity*rho*g[0];// - porosity*d_mu*sigma*kappa*n[0];
            mom_v_source = -porosity*rho*g[1];// - porosity*d_mu*sigma*kappa*n[1];
            mom_w_source = -porosity*rho*g[2];// - porosity*d_mu*sigma*kappa*n[2];

            //u momentum Hamiltonian (pressure)
            mom_u_ham = porosity*grad_p[0];
            dmom_u_ham_grad_p[0]=porosity;
            dmom_u_ham_grad_p[1]=0.0;
            dmom_u_ham_grad_p[2]=0.0;

            //v momentum Hamiltonian (pressure)
            mom_v_ham = porosity*grad_p[1];
            dmom_v_ham_grad_p[0]=0.0;
            dmom_v_ham_grad_p[1]=porosity;
            dmom_v_ham_grad_p[2]=0.0;

            //w momentum Hamiltonian (pressure)
            mom_w_ham = porosity*grad_p[2];
            dmom_w_ham_grad_p[0]=0.0;
            dmom_w_ham_grad_p[1]=0.0;
            dmom_w_ham_grad_p[2]=porosity;

            //u momentum Hamiltonian (advection)
            mom_u_ham += rho*porosity*(u*grad_u[0]+v*grad_u[1]+w*grad_u[2]);
            dmom_u_ham_grad_u[0]=rho*porosity*u;
            dmom_u_ham_grad_u[1]=rho*porosity*v;
            dmom_u_ham_grad_u[2]=rho*porosity*w;
            dmom_u_ham_u =rho*porosity*grad_u[0];
            dmom_u_ham_v =rho*porosity*grad_u[1];
            dmom_u_ham_w =rho*porosity*grad_u[2];

            //v momentum Hamiltonian (advection)
            mom_v_ham += rho*porosity*(u*grad_v[0]+v*grad_v[1]+w*grad_v[2]);
            dmom_v_ham_grad_v[0]=rho*porosity*u;
            dmom_v_ham_grad_v[1]=rho*porosity*v;
            dmom_v_ham_grad_v[2]=rho*porosity*w;
            dmom_v_ham_u =rho*porosity*grad_v[0];
            dmom_v_ham_v =rho*porosity*grad_v[1];
            dmom_v_ham_w =rho*porosity*grad_v[2];

            /* //w momentum Hamiltonian (advection) */
            mom_w_ham += rho*porosity*(u*grad_w[0]+v*grad_w[1]+w*grad_w[2]);
            dmom_w_ham_grad_w[0]=rho*porosity*u;
            dmom_w_ham_grad_w[1]=rho*porosity*v;
            dmom_w_ham_grad_w[2]=rho*porosity*w;
            dmom_w_ham_u =rho*porosity*grad_w[0];
            dmom_w_ham_v =rho*porosity*grad_w[1];
            dmom_w_ham_w =rho*porosity*grad_w[2];

          }
        else
          {
            //u momentum accumulation
            mom_u_acc=porosity*u;
            dmom_u_acc_u=porosity;

            //v momentum accumulation
            mom_v_acc=porosity*v;
            dmom_v_acc_v=porosity;

            //w momentum accumulation
            mom_w_acc=porosity*w;
            dmom_w_acc_w=porosity;


            //mass advective flux
            mass_adv[0]=porosity*u;
            mass_adv[1]=porosity*v;
            mass_adv[2]=porosity*w;

            dmass_adv_u[0]=porosity;
            dmass_adv_u[1]=0.0;
            dmass_adv_u[2]=0.0;

            dmass_adv_v[0]=0.0;
            dmass_adv_v[1]=porosity;
            dmass_adv_v[2]=0.0;

            dmass_adv_w[0]=0.0;
            dmass_adv_w[1]=0.0;
            dmass_adv_w[2]=porosity;

            //u momentum advective flux
            mom_u_adv[0]=porosity*u*u;
            mom_u_adv[1]=porosity*u*v;
            mom_u_adv[2]=porosity*u*w;

            dmom_u_adv_u[0]=2.0*porosity*u;
            dmom_u_adv_u[1]=porosity*v;
            dmom_u_adv_u[2]=porosity*w;

            dmom_u_adv_v[0]=0.0;
            dmom_u_adv_v[1]=porosity*u;
            dmom_u_adv_v[2]=0.0;

            dmom_u_adv_w[0]=0.0;
            dmom_u_adv_w[1]=0.0;
            dmom_u_adv_w[2]=porosity*u;

            //v momentum advective_flux
            mom_v_adv[0]=porosity*v*u;
            mom_v_adv[1]=porosity*v*v;
            mom_v_adv[2]=porosity*v*w;

            dmom_v_adv_u[0]=porosity*v;
            dmom_v_adv_u[1]=0.0;
            dmom_v_adv_u[2]=0.0;

            dmom_v_adv_w[0]=0.0;
            dmom_v_adv_w[1]=0.0;
            dmom_v_adv_w[2]=porosity*v;

            dmom_v_adv_v[0]=porosity*u;
            dmom_v_adv_v[1]=2.0*porosity*v;
            dmom_v_adv_v[2]=porosity*w;

            //w momentum advective_flux
            mom_w_adv[0]=porosity*w*u;
            mom_w_adv[1]=porosity*w*v;
            mom_w_adv[2]=porosity*w*w;

            dmom_w_adv_u[0]=porosity*w;
            dmom_w_adv_u[1]=0.0;
            dmom_w_adv_u[2]=0.0;

            dmom_w_adv_v[0]=0.0;
            dmom_w_adv_v[1]=porosity*w;
            dmom_w_adv_v[2]=0.0;

            dmom_w_adv_w[0]=porosity*u;
            dmom_w_adv_w[1]=porosity*v;
            dmom_w_adv_w[2]=2.0*porosity*w;

            //u momentum diffusion tensor
            mom_uu_diff_ten[0] = 2.0*porosity*nu;
            mom_uu_diff_ten[1] = porosity*nu;
            mom_uu_diff_ten[2] = porosity*nu;

            mom_uv_diff_ten[0]=porosity*nu;

            mom_uw_diff_ten[0]=porosity*nu;

            //v momentum diffusion tensor
            mom_vv_diff_ten[0] = porosity*nu;
            mom_vv_diff_ten[1] = 2.0*porosity*nu;
            mom_vv_diff_ten[2] = porosity*nu;

            mom_vu_diff_ten[0]=porosity*nu;

            mom_vw_diff_ten[0]=porosity*nu;

            //w momentum diffusion tensor
            mom_ww_diff_ten[0] = porosity*nu;
            mom_ww_diff_ten[1] = porosity*nu;
            mom_ww_diff_ten[2] = 2.0*porosity*nu;

            mom_wu_diff_ten[0]=porosity*nu;

            mom_wv_diff_ten[0]=porosity*nu;

            //momentum sources
            norm_n = sqrt(n[0]*n[0]+n[1]*n[1]+n[2]*n[2]);
            mom_u_source = -porosity*g[0];// - porosity*d_mu*sigma*kappa*n[0]/(rho*(norm_n+1.0e-8));
            mom_v_source = -porosity*g[1];// - porosity*d_mu*sigma*kappa*n[1]/(rho*(norm_n+1.0e-8));
            mom_w_source = -porosity*g[2];// - porosity*d_mu*sigma*kappa*n[2]/(rho*(norm_n+1.0e-8));

            //u momentum Hamiltonian (pressure)
            mom_u_ham = porosity*grad_p[0]/rho;
            dmom_u_ham_grad_p[0]=porosity/rho;
            dmom_u_ham_grad_p[1]=0.0;
            dmom_u_ham_grad_p[2]=0.0;

            //v momentum Hamiltonian (pressure)
            mom_v_ham = porosity*grad_p[1]/rho;
            dmom_v_ham_grad_p[0]=0.0;
            dmom_v_ham_grad_p[1]=porosity/rho;
            dmom_v_ham_grad_p[2]=0.0;

            //w momentum Hamiltonian (pressure)
            mom_w_ham = porosity*grad_p[2]/rho;
            dmom_w_ham_grad_p[0]=0.0;
            dmom_w_ham_grad_p[1]=0.0;
            dmom_w_ham_grad_p[2]=porosity/rho;

            //u momentum Hamiltonian (advection
            dmom_u_ham_grad_u[0]=0.0;
            dmom_u_ham_grad_u[1]=0.0;
            dmom_u_ham_grad_u[2]=0.0;
            dmom_u_ham_u =0.0;
            dmom_u_ham_v =0.0;
            dmom_u_ham_w =0.0;

            //v momentum Hamiltonian (advection)
            dmom_v_ham_grad_v[0]=0.0;
            dmom_v_ham_grad_v[1]=0.0;
            dmom_v_ham_grad_v[2]=0.0;
            dmom_v_ham_u =0.0;
            dmom_v_ham_v =0.0;
            dmom_v_ham_w =0.0;

            //w momentum Hamiltonian (advection)
            dmom_w_ham_grad_w[0]=0.0;
            dmom_w_ham_grad_w[1]=0.0;
            dmom_w_ham_grad_w[2]=0.0;
            dmom_w_ham_u =0.0;
            dmom_w_ham_v =0.0;
            dmom_w_ham_w =0.0;
          }
        mom_u_source -= forcex;
        mom_v_source -= forcey;
        mom_w_source -= forcez;
      }

      int get_distance_to_ball(int n_balls,const double* ball_center, const double* ball_radius, const double x, const double y, const double z, double& distance)
      {
          distance = 1e10;
          int index = -1;
          double d_ball_i;
          for (int i=0; i<n_balls; ++i)
          {
              d_ball_i = std::sqrt((ball_center[i*3+0]-x)*(ball_center[i*3+0]-x)
                                  +(ball_center[i*3+1]-y)*(ball_center[i*3+1]-y)
#ifndef USE_CYLINDER_AS_PARTICLE
                                  +(ball_center[i*3+2]-z)*(ball_center[i*3+2]-z)
#endif
                                  ) - ball_radius[i];
              if(d_ball_i<distance)
              {
                  distance = d_ball_i;
                  index = i;
              }
          }
          return index;
      }
      void get_distance_to_ith_ball(int n_balls,const double* ball_center, const double* ball_radius,
                                  int I,
                                  const double x, const double y, const double z,
                                  double& distance)
      {
          distance = std::sqrt((ball_center[I*3+0]-x)*(ball_center[I*3+0]-x)
                               + (ball_center[I*3+1]-y)*(ball_center[I*3+1]-y)
#ifndef USE_CYLINDER_AS_PARTICLE
                               + (ball_center[I*3+2]-z)*(ball_center[I*3+2]-z)
#endif
                            ) - ball_radius[I];
      }
      void get_normal_to_ith_ball(int n_balls,const double* ball_center, const double* ball_radius,
                                  int I,
                                  const double x, const double y, const double z,
                                  double& nx, double& ny, double& nz)
      {
          double distance = std::sqrt((ball_center[I*3+0]-x)*(ball_center[I*3+0]-x)
                                    + (ball_center[I*3+1]-y)*(ball_center[I*3+1]-y)
#ifndef USE_CYLINDER_AS_PARTICLE
                                    + (ball_center[I*3+2]-z)*(ball_center[I*3+2]-z)
#endif
                            );
          nx = (x - ball_center[I*3+0])/(distance+1e-10);
          ny = (y - ball_center[I*3+1])/(distance+1e-10);
#ifdef USE_CYLINDER_AS_PARTICLE
          nz = 0.0;
#else
          nz = (z - ball_center[I*3+2])/(distance+1e-10);
#endif
      }
      void get_cross_product(const double *u, const double *v,double res[3])
      {
          res[0] = u[1]*v[2]-u[2]*v[1];
          res[1] = u[2]*v[0]-u[0]*v[2];
          res[2] = u[0]*v[1]-u[1]*v[0];
      }
      void get_velocity_to_ith_ball(int n_balls,const double* ball_center, const double* ball_radius,
                                    const double* ball_velocity, const double* ball_angular_velocity,
                                    int I,
                                    const double x, const double y, const double z,
                                    double& vx, double& vy, double& vz)
      {
#ifdef USE_CYLINDER_AS_PARTICLE
          double position[3]={x-ball_center[3*I + 0],y-ball_center[3*I + 1],0.0};
#else
          double position[3]={x-ball_center[3*I + 0],y-ball_center[3*I + 1],z-ball_center[3*I + 2]};
#endif
          double angular_cross_position[3];
          get_cross_product(&ball_angular_velocity[3*I + 0],position,angular_cross_position);
          vx = ball_velocity[3*I + 0] + angular_cross_position[0];
          vy = ball_velocity[3*I + 1] + angular_cross_position[1];
          vz = ball_velocity[3*I + 2] + angular_cross_position[2];

      }
      void get_acceleration_to_ith_ball(int n_balls,const double* ball_center, const double* ball_radius,
                                    const double* ball_velocity, const double* ball_angular_velocity,
                                    const double* ball_center_acceleration, const double* ball_angular_acceleration,
                                    int I,
                                    const double x, const double y, const double z,
                                    double& ax, double& ay, double& az)
      {
#ifdef USE_CYLINDER_AS_PARTICLE
          double position[3]={x-ball_center[3*I + 0],y-ball_center[3*I + 1],0.0};
#else
          double position[3]={x-ball_center[3*I + 0],y-ball_center[3*I + 1],z-ball_center[3*I + 2]};
#endif
          double angular_cross_position[3];
          get_cross_product(&ball_angular_velocity[3*I + 0],position,angular_cross_position);
          //YY-incomplete
      }
      inline void updateSolidParticleTerms(const double NONCONSERVATIVE_FORM,
                                           bool element_owned,
                                           const double particle_nitsche,
                                           const double dV,
                                           const int nParticles,
                                           const int sd_offset,
                                           double *particle_signed_distances,
                                           double *particle_signed_distance_normals,
                                           double *particle_velocities,
                                           double *particle_centroids,
                                           const int use_ball_as_particle,
                                           const double* ball_center,
                                           const double* ball_radius,
                                           const double* ball_velocity,
                                           const double* ball_angular_velocity,
                                           const double* ball_center_acceleration,
                                           const double* ball_angular_acceleration,
                                           const double* ball_density,
                                           const double porosity, //VRANS specific
                                           const double penalty,
                                           const double alpha,
                                           const double beta,
                                           const double eps_rho,
                                           const double eps_mu,
                                           const double rho_0,
                                           const double nu_0,
                                           const double rho_1,
                                           const double nu_1,
                                           const double useVF,
                                           const double vf,
                                           const double phi,
                                           const double x,
                                           const double y,
                                           const double z,
                                           const double p,
                                           const double u,
                                           const double v,
                                           const double w,
                                           const double uStar,
                                           const double vStar,
                                           const double wStar,
                                           const double eps_s,
                                           const double grad_u[nSpace],
                                           const double grad_v[nSpace],
                                           const double grad_w[nSpace],
                                           double &mom_u_source,
                                           double &mom_v_source,
                                           double &mom_w_source,
                                           double dmom_u_source[nSpace],
                                           double dmom_v_source[nSpace],
                                           double dmom_w_source[nSpace],
                                           double mom_u_adv[nSpace],
                                           double mom_v_adv[nSpace],
                                           double mom_w_adv[nSpace],
                                           double dmom_u_adv_u[nSpace],
                                           double dmom_v_adv_v[nSpace],
                                           double dmom_w_adv_w[nSpace],
                                           double &mom_u_ham,
                                           double dmom_u_ham_grad_u[nSpace],
                                           double &dmom_u_ham_u,
                                           double &dmom_u_ham_v,
                                           double &dmom_u_ham_w,
                                           double &mom_v_ham,
                                           double dmom_v_ham_grad_v[nSpace],
                                           double &dmom_v_ham_u,
                                           double &dmom_v_ham_v,
                                           double &dmom_v_ham_w,
                                           double &mom_w_ham,
                                           double dmom_w_ham_grad_w[nSpace],
                                           double &dmom_w_ham_u,
                                           double &dmom_w_ham_v,
                                           double &dmom_w_ham_w,
                                           double &mass_ham,
                                           double &dmass_ham_u,
                                           double &dmass_ham_v,
                                           double &dmass_ham_w,
                                           double *particle_netForces,
                                           double *particle_netMoments,
                                           double *particle_surfaceArea,
                                           const int use_pseudo_penalty)
    {
        double C, rho, mu, nu, H_mu, uc, duc_du, duc_dv, duc_dw, H_s, D_s, phi_s, u_s, v_s, w_s;
        double force_x, force_y, force_z, r_x, r_y, r_z, force_p_x, force_p_y, force_p_z, force_stress_x, force_stress_y, force_stress_z;
        double phi_s_normal[3]={0.0};
        double fluid_outward_normal[3];
        double vel[3];
        double center[3];
        H_mu = (1.0 - useVF) * smoothedHeaviside(eps_mu, phi) + useVF * fmin(1.0, fmax(0.0, vf));
        nu = nu_0 * (1.0 - H_mu) + nu_1 * H_mu;
        rho = rho_0 * (1.0 - H_mu) + rho_1 * H_mu;
        mu = rho_0 * nu_0 * (1.0 - H_mu) + rho_1 * nu_1 * H_mu;
        C = 0.0;
        for (int i = 0; i < nParticles; i++)
        {
            if(use_ball_as_particle==1)
            {
                get_distance_to_ith_ball(nParticles,ball_center,ball_radius,i,x,y,z,phi_s);
                get_normal_to_ith_ball(nParticles,ball_center,ball_radius,i,x,y,z,phi_s_normal[0],phi_s_normal[1],phi_s_normal[2]);
                get_velocity_to_ith_ball(nParticles,ball_center,ball_radius,
                                         ball_velocity,ball_angular_velocity,
                                         i,x,y,z,
                                         vel[0],vel[1],vel[2]);
                center[0] = ball_center[3*i+0];
                center[1] = ball_center[3*i+1];
                center[2] = ball_center[3*i+2];
            }
            else
            {
                phi_s = particle_signed_distances[i * sd_offset];
                phi_s_normal[0] = particle_signed_distance_normals[i * sd_offset * 3 + 0];
                phi_s_normal[1] = particle_signed_distance_normals[i * sd_offset * 3 + 1];
                phi_s_normal[2] = particle_signed_distance_normals[i * sd_offset * 3 + 2];
                vel[0] = particle_velocities[i * sd_offset * 3 + 0];
                vel[1] = particle_velocities[i * sd_offset * 3 + 1];
                vel[2] = particle_velocities[i * sd_offset * 3 + 2];
                center[0] = particle_centroids[3*i+0];
                center[1] = particle_centroids[3*i+1];
                center[2] = particle_centroids[3*i+2];
            }
            fluid_outward_normal[0] = -phi_s_normal[0];
            fluid_outward_normal[1] = -phi_s_normal[1];
            fluid_outward_normal[2] = -phi_s_normal[2];
            u_s = vel[0];
            v_s = vel[1];
            w_s = vel[2];
            H_s = smoothedHeaviside(eps_s, phi_s);
            D_s = smoothedDirac(eps_s, phi_s);
            double rel_vel_norm = sqrt((uStar - u_s) * (uStar - u_s) +
                                       (vStar - v_s) * (vStar - v_s) +
                                       (wStar - w_s) * (wStar - w_s));

            double C_surf = (phi_s > 0.0) ? 0.0 : nu * penalty;
            double C_vol = (phi_s > 0.0) ? 0.0 : (alpha + beta * rel_vel_norm);

            C = (D_s * C_surf + (1.0 - H_s) * C_vol);
            //            force_x = dV * D_s * (p * phi_s_normal[0] - porosity * mu * (phi_s_normal[0] * grad_u[0] + phi_s_normal[1] * grad_u[1]) + C_surf * (u - u_s) * rho) +
            //              dV * (1.0 - H_s) * C_vol * (u - u_s) * rho;
            //            force_y = dV * D_s * (p * phi_s_normal[1] - porosity * mu * (phi_s_normal[0] * grad_v[0] + phi_s_normal[1] * grad_v[1]) + C_surf * (v - v_s) * rho) +
            //              dV * (1.0 - H_s) * C_vol * (v - v_s) * rho;
//            force_x = dV*D_s*(p*fluid_outward_normal[0] - porosity*mu*(fluid_outward_normal[0]*grad_u[0] + fluid_outward_normal[1]*grad_u[1]) + C_surf*rel_vel_norm*(u-u_s)*rho) + dV*(1.0 - H_s)*C_vol*(u-u_s)*rho;
//            force_y = dV*D_s*(p*fluid_outward_normal[1] - porosity*mu*(fluid_outward_normal[0]*grad_v[0] + fluid_outward_normal[1]*grad_v[1]) + C_surf*rel_vel_norm*(v-v_s)*rho) + dV*(1.0 - H_s)*C_vol*(v-v_s)*rho;
//            force_x = dV * D_s * (p * fluid_outward_normal[0]
//                                  -mu * (fluid_outward_normal[0] * 2* grad_u[0] + fluid_outward_normal[1] * (grad_u[1]+grad_v[0]))
//                                  );
//            force_y = dV * D_s * (p * fluid_outward_normal[1]
//                                  -mu * (fluid_outward_normal[0] * (grad_u[1]+grad_v[0]) + fluid_outward_normal[1] * 2* grad_v[1])
//                                  );
            force_p_x = dV * D_s * p * fluid_outward_normal[0];
            force_stress_x = dV * D_s * (-mu) * (fluid_outward_normal[0] * 2* grad_u[0] 
                                                +fluid_outward_normal[1] * (grad_v[0]+grad_u[1])
                                                +fluid_outward_normal[2] * (grad_w[0]+grad_u[2]));
            force_p_y = dV * D_s * p * fluid_outward_normal[1];
            force_stress_y = dV * D_s * (-mu) * (fluid_outward_normal[0] * (grad_u[1]+grad_v[0]) 
                                                +fluid_outward_normal[1] * 2* grad_v[1]
                                                +fluid_outward_normal[2] * (grad_w[1]+grad_v[2]));
            force_p_z = dV * D_s * p * fluid_outward_normal[2];
            force_stress_z = dV * D_s * (-mu) * (fluid_outward_normal[0] * (grad_u[2]+grad_w[0]) 
                                                +fluid_outward_normal[1] * (grad_v[2]+grad_w[1])
                                                +fluid_outward_normal[1] * 2* grad_w[2]);

            force_x = force_p_x + force_stress_x;
            force_y = force_p_y + force_stress_y;
            force_z = force_p_z + force_stress_z;
            //always 3D for particle centroids
            r_x = x - center[0];
            r_y = y - center[1];
            r_z = z - center[2];

            if (element_owned)
              {
                particle_surfaceArea[i] += dV * D_s;
                particle_netForces[i * 3 + 0] += force_x;
                particle_netForces[i * 3 + 1] += force_y;
                particle_netForces[i * 3 + 2] += force_z;
                particle_netForces[(i+  nParticles)*3+0]+= force_stress_x;
                particle_netForces[(i+2*nParticles)*3+0]+= force_p_x;
                particle_netForces[(i+  nParticles)*3+1]+= force_stress_y;
                particle_netForces[(i+2*nParticles)*3+1]+= force_p_y;
                particle_netForces[(i+  nParticles)*3+2]+= force_stress_z;
                particle_netForces[(i+2*nParticles)*3+2]+= force_p_z;
                particle_netMoments[i*3+0] += (r_y*force_z - r_z*force_y);
                particle_netMoments[i*3+1] += (r_z*force_x - r_x*force_z);
                particle_netMoments[i*3+2] += (r_x*force_y - r_y*force_x);
              }

            // These should be done inside to make sure the correct velocity of different particles are used
            //(1)
            mom_u_source += C * (u - u_s);
            mom_v_source += C * (v - v_s);
            mom_w_source += C * (w - w_s);

            dmom_u_source[0] += C;
            dmom_v_source[1] += C;
            dmom_w_source[2] += C;

            if (NONCONSERVATIVE_FORM > 0.0)
            {
                //(2)
                mom_u_ham -= D_s * porosity * nu * (fluid_outward_normal[0] * grad_u[0] + fluid_outward_normal[1] * grad_u[1] + fluid_outward_normal[2]*grad_u[2]);
                dmom_u_ham_grad_u[0] -= D_s * porosity * nu * fluid_outward_normal[0];
                dmom_u_ham_grad_u[1] -= D_s * porosity * nu * fluid_outward_normal[1];
                dmom_u_ham_grad_u[2] -= D_s * porosity * nu * fluid_outward_normal[2];

                mom_v_ham -= D_s * porosity * nu * (fluid_outward_normal[0] * grad_v[0] + fluid_outward_normal[1] * grad_v[1] + fluid_outward_normal[2]*grad_v[2]);
                dmom_v_ham_grad_v[0] -= D_s * porosity * nu * fluid_outward_normal[0];
                dmom_v_ham_grad_v[1] -= D_s * porosity * nu * fluid_outward_normal[1];
                dmom_v_ham_grad_v[2] -= D_s * porosity * nu * fluid_outward_normal[2];

                mom_w_ham -= D_s * porosity * nu * (fluid_outward_normal[0] * grad_w[0] + fluid_outward_normal[1] * grad_w[1] + fluid_outward_normal[2]*grad_w[2]);
                dmom_w_ham_grad_w[0] -= D_s * porosity * nu * fluid_outward_normal[0];
                dmom_w_ham_grad_w[1] -= D_s * porosity * nu * fluid_outward_normal[1];
                dmom_w_ham_grad_w[2] -= D_s * porosity * nu * fluid_outward_normal[2];

                //(3)
                mom_u_adv[0] += D_s * porosity * nu * fluid_outward_normal[0] * (u - u_s);
                mom_u_adv[1] += D_s * porosity * nu * fluid_outward_normal[1] * (u - u_s);
                mom_u_adv[2] += D_s * porosity * nu * fluid_outward_normal[2] * (u - u_s);
                dmom_u_adv_u[0] += D_s * porosity * nu * fluid_outward_normal[0];
                dmom_u_adv_u[1] += D_s * porosity * nu * fluid_outward_normal[1];
                dmom_u_adv_u[2] += D_s * porosity * nu * fluid_outward_normal[2];

                mom_v_adv[0] += D_s * porosity * nu * fluid_outward_normal[0] * (v - v_s);
                mom_v_adv[1] += D_s * porosity * nu * fluid_outward_normal[1] * (v - v_s);
                mom_v_adv[2] += D_s * porosity * nu * fluid_outward_normal[2] * (v - v_s);
                dmom_v_adv_v[0] += D_s * porosity * nu * fluid_outward_normal[0];
                dmom_v_adv_v[1] += D_s * porosity * nu * fluid_outward_normal[1];
                dmom_v_adv_v[2] += D_s * porosity * nu * fluid_outward_normal[2];

                mom_w_adv[0] += D_s * porosity * nu * fluid_outward_normal[0] * (w - w_s);
                mom_w_adv[1] += D_s * porosity * nu * fluid_outward_normal[1] * (w - w_s);
                mom_w_adv[2] += D_s * porosity * nu * fluid_outward_normal[2] * (w - w_s);
                dmom_w_adv_w[0] += D_s * porosity * nu * fluid_outward_normal[0];
                dmom_w_adv_w[1] += D_s * porosity * nu * fluid_outward_normal[1];
                dmom_w_adv_w[2] += D_s * porosity * nu * fluid_outward_normal[2];
            }
            else
            {
                //(2)
                mom_u_ham -= D_s * porosity * nu/rho * (fluid_outward_normal[0] * grad_u[0] + fluid_outward_normal[1] * grad_u[1] + fluid_outward_normal[2]*grad_u[2]);
                dmom_u_ham_grad_u[0] -= D_s * porosity * nu/rho * fluid_outward_normal[0];
                dmom_u_ham_grad_u[1] -= D_s * porosity * nu/rho * fluid_outward_normal[1];
                dmom_u_ham_grad_u[2] -= D_s * porosity * nu/rho * fluid_outward_normal[2];

                mom_v_ham -= D_s * porosity * nu/rho * (fluid_outward_normal[0] * grad_v[0] + fluid_outward_normal[1] * grad_v[1] + fluid_outward_normal[2]*grad_v[2]);
                dmom_v_ham_grad_v[0] -= D_s * porosity * nu/rho * fluid_outward_normal[0];
                dmom_v_ham_grad_v[1] -= D_s * porosity * nu/rho * fluid_outward_normal[1];
                dmom_v_ham_grad_v[2] -= D_s * porosity * nu/rho * fluid_outward_normal[2];


                mom_w_ham -= D_s * porosity * nu/rho * (fluid_outward_normal[0] * grad_w[0] + fluid_outward_normal[1] * grad_w[1] + fluid_outward_normal[2]*grad_w[2]);
                dmom_w_ham_grad_w[0] -= D_s * porosity * nu/rho * fluid_outward_normal[0];
                dmom_w_ham_grad_w[1] -= D_s * porosity * nu/rho * fluid_outward_normal[1];
                dmom_w_ham_grad_w[2] -= D_s * porosity * nu/rho * fluid_outward_normal[2];
                //(3)
                mom_u_adv[0] += D_s * porosity * nu/rho * fluid_outward_normal[0] * (u - u_s);
                mom_u_adv[1] += D_s * porosity * nu/rho * fluid_outward_normal[1] * (u - u_s);
                mom_u_adv[2] += D_s * porosity * nu/rho * fluid_outward_normal[2] * (u - u_s);
                dmom_u_adv_u[0] += D_s * porosity * nu/rho * fluid_outward_normal[0];
                dmom_u_adv_u[1] += D_s * porosity * nu/rho * fluid_outward_normal[1];
                dmom_u_adv_u[2] += D_s * porosity * nu/rho * fluid_outward_normal[2];

                mom_v_adv[0] += D_s * porosity * nu/rho * fluid_outward_normal[0] * (v - v_s);
                mom_v_adv[1] += D_s * porosity * nu/rho * fluid_outward_normal[1] * (v - v_s);
                mom_v_adv[2] += D_s * porosity * nu/rho * fluid_outward_normal[2] * (v - v_s);
                dmom_v_adv_v[0] += D_s * porosity * nu/rho * fluid_outward_normal[0];
                dmom_v_adv_v[1] += D_s * porosity * nu/rho * fluid_outward_normal[1];
                dmom_v_adv_v[2] += D_s * porosity * nu/rho * fluid_outward_normal[2];

                mom_w_adv[0] += D_s * porosity * nu/rho * fluid_outward_normal[0] * (w - w_s);
                mom_w_adv[1] += D_s * porosity * nu/rho * fluid_outward_normal[1] * (w - w_s);
                mom_w_adv[2] += D_s * porosity * nu/rho * fluid_outward_normal[2] * (w - w_s);
                dmom_w_adv_w[0] += D_s * porosity * nu/rho * fluid_outward_normal[0];
                dmom_w_adv_w[1] += D_s * porosity * nu/rho * fluid_outward_normal[1];
                dmom_w_adv_w[2] += D_s * porosity * nu/rho * fluid_outward_normal[2];
                //(4)
//                mom_u_ham +=  D_s * porosity * (fluid_outward_normal[0] * u + fluid_outward_normal[1] * v)*u;
//                mom_v_ham +=  D_s * porosity * (fluid_outward_normal[0] * u + fluid_outward_normal[1] * v)*v;
//                dmom_u_ham_u += D_s * porosity * fluid_outward_normal[0] * u * 2.0;
//                dmom_u_ham_v += D_s * porosity * fluid_outward_normal[1] * u;
//                dmom_v_ham_u += D_s * porosity * fluid_outward_normal[0] * v;
//                dmom_v_ham_v += D_s * porosity * fluid_outward_normal[1] * v * 2.0;

            }
            //(6)
//            mass_ham += D_s * porosity * (fluid_outward_normal[0] * u + fluid_outward_normal[1] * v);
//            dmass_ham_u += D_s * porosity * fluid_outward_normal[0];
//            dmass_ham_v += D_s * porosity * fluid_outward_normal[1];
            //(7)
//            mass_ham += C_surf * D_s * porosity * (fluid_outward_normal[0] * (u - u_s) + fluid_outward_normal[1] * (v - v_s));
//            dmass_ham_u += C_surf * D_s * porosity * fluid_outward_normal[0];
//            dmass_ham_v += C_surf * D_s * porosity * fluid_outward_normal[1];
        }
    }
      //VRANS specific
      inline
        void updateDarcyForchheimerTerms_Ergun(const double NONCONSERVATIVE_FORM,
                                               /* const double linearDragFactor, */
                                               /* const double nonlinearDragFactor, */
                                               /* const double porosity, */
                                               /* const double meanGrainSize, */
                                               const double alpha,
                                               const double beta,
                                               const double eps_rho,
                                               const double eps_mu,
                                               const double rho_0,
                                               const double nu_0,
                                               const double rho_1,
                                               const double nu_1,
                                               const double useVF,
                                               const double vf,
                                               const double phi,
                                               const double u,
                                               const double v,
                                               const double w,
                                               const double uStar,
                                               const double vStar,
                                               const double wStar,
                                               const double eps_s,
                                               const double phi_s,
                                               const double u_s,
                                               const double v_s,
                                               const double w_s,
                                               double& mom_u_source,
                                               double& mom_v_source,
                                               double& mom_w_source,
                                               double dmom_u_source[nSpace],
                                               double dmom_v_source[nSpace],
                                               double dmom_w_source[nSpace])
      {
        double rho,mu,nu,H_mu,uc,duc_du,duc_dv,duc_dw,viscosity,H_s;
        H_mu = (1.0-useVF)*smoothedHeaviside(eps_mu,phi)+useVF*fmin(1.0,fmax(0.0,vf));
        nu  = nu_0*(1.0-H_mu)+nu_1*H_mu;
        rho  = rho_0*(1.0-H_mu)+rho_1*H_mu;
        mu  = rho_0*nu_0*(1.0-H_mu)+rho_1*nu_1*H_mu;
        if (NONCONSERVATIVE_FORM > 0.0)
          {
            viscosity = mu;
          }
        else
          {
            viscosity = nu;
          }
        double x = fmax(0.0, fmin( 1.0, 0.5+phi_s/(2.0*eps_s)));//0 at phi_s = -eps, 1 at phi_s=eps

        // Relaxation function, Jacobsen et al. 2011, Mayer et al 1998
        H_s = (exp(pow(x,3.5)) - 1.)/ (exp(1.) - 1.);

        //implicit
        /* uc = sqrt(u*u+v*v*+w*w);  */
        /* duc_du = u/(uc+1.0e-12); */
        /* duc_dv = v/(uc+1.0e-12); */
        /* duc_dw = w/(uc+1.0e-12); */
        //semi-implicit quadratic term
        uc = sqrt(uStar*uStar+vStar*vStar*+wStar*wStar);
        duc_du = 0.0;
        duc_dv = 0.0;
        duc_dw = 0.0;

        mom_u_source += H_s*viscosity*(alpha + beta*uc)*(u-u_s);
        mom_v_source += H_s*viscosity*(alpha + beta*uc)*(v-v_s);
        mom_w_source += H_s*viscosity*(alpha + beta*uc)*(w-w_s);

        dmom_u_source[0] = H_s*viscosity*(alpha + beta*uc + beta*duc_du*(u-u_s));
        dmom_u_source[1] = H_s*viscosity*beta*duc_dv*(u-u_s);
        dmom_u_source[2] = H_s*viscosity*beta*duc_dw*(u-u_s);

        dmom_v_source[0] = H_s*viscosity*beta*duc_du*(v-v_s);
        dmom_v_source[1] = H_s*viscosity*(alpha + beta*uc + beta*duc_dv*(v-v_s));
        dmom_v_source[2] = H_s*viscosity*beta*duc_dw*(v-v_s);

        dmom_w_source[0] = H_s*viscosity*beta*duc_du*(w-w_s);
        dmom_w_source[1] = H_s*viscosity*beta*duc_dv*(w-w_s);
        dmom_w_source[2] = H_s*viscosity*(alpha + beta*uc + beta*duc_dw*(w-w_s));
      }

      inline
        void updateTurbulenceClosure(const double NONCONSERVATIVE_FORM,
                                     const int turbulenceClosureModel,
                                     const double eps_rho,
                                     const double eps_mu,
                                     const double rho_0,
                                     const double nu_0,
                                     const double rho_1,
                                     const double nu_1,
                                     const double useVF,
                                     const double vf,
                                     const double phi,
                                     const double porosity,
                                     const double eddy_visc_coef_0,
                                     const double turb_var_0, //k for k-eps or k-omega
                                     const double turb_var_1, //epsilon for k-epsilon, omega for k-omega
                                     const double turb_grad_0[nSpace],//grad k for k-eps,k-omega
                                     double& eddy_viscosity,
                                     double mom_uu_diff_ten[nSpace],
                                     double mom_vv_diff_ten[nSpace],
                                     double mom_ww_diff_ten[nSpace],
                                     double mom_uv_diff_ten[1],
                                     double mom_uw_diff_ten[1],
                                     double mom_vu_diff_ten[1],
                                     double mom_vw_diff_ten[1],
                                     double mom_wu_diff_ten[1],
                                     double mom_wv_diff_ten[1],
                                     double& mom_u_source,
                                     double& mom_v_source,
                                     double& mom_w_source)
      {
        /****
             eddy_visc_coef
             <= 2  LES (do nothing)
             == 3  k-epsilon

        */
        assert (turbulenceClosureModel >=3);
        double rho,nu,H_mu,nu_t=0.0,nu_t_keps =0.0, nu_t_komega=0.0;
        double isKEpsilon = 1.0, dynamic_eddy_viscosity = 0.0;

        if (turbulenceClosureModel == 4)
          isKEpsilon = 0.0;
        H_mu = (1.0-useVF)*smoothedHeaviside(eps_mu,phi)+useVF*fmin(1.0,fmax(0.0,vf));
        nu  = nu_0*(1.0-H_mu)+nu_1*H_mu;
        rho  = rho_0*(1.0-H_mu)+rho_1*H_mu;

        const double twoThirds = 2.0/3.0; const double div_zero = 1.0e-2*fmin(nu_0,nu_1);
        mom_u_source += twoThirds*turb_grad_0[0];
        mom_v_source += twoThirds*turb_grad_0[1];
        mom_w_source += twoThirds*turb_grad_0[2];

        //--- closure model specific ---
        //k-epsilon
        nu_t_keps = eddy_visc_coef_0*turb_var_0*turb_var_0/(fabs(turb_var_1) + div_zero);
        //k-omega
        nu_t_komega = turb_var_0/(fabs(turb_var_1) + div_zero);
        //
        nu_t = isKEpsilon*nu_t_keps + (1.0-isKEpsilon)*nu_t_komega;

        nu_t = fmax(nu_t,1.0e-4*nu); //limit according to Lew, Buscaglia etal 01
        //mwf hack
        nu_t     = fmin(nu_t,1.0e6*nu);
        eddy_viscosity = nu_t;
        if (NONCONSERVATIVE_FORM > 0.0)
          {
            dynamic_eddy_viscosity = nu_t*rho;
            //u momentum diffusion tensor
            mom_uu_diff_ten[0] += 2.0*porosity*dynamic_eddy_viscosity;
            mom_uu_diff_ten[1] += porosity*dynamic_eddy_viscosity;
            mom_uu_diff_ten[2] += porosity*dynamic_eddy_viscosity;

            mom_uv_diff_ten[0] +=porosity*dynamic_eddy_viscosity;

            mom_uw_diff_ten[0] +=porosity*dynamic_eddy_viscosity;

            //v momentum diffusion tensor
            mom_vv_diff_ten[0] += porosity*dynamic_eddy_viscosity;
            mom_vv_diff_ten[1] += 2.0*porosity*dynamic_eddy_viscosity;
            mom_vv_diff_ten[2] += porosity*dynamic_eddy_viscosity;

            mom_vu_diff_ten[0] += porosity*dynamic_eddy_viscosity;

            mom_vw_diff_ten[0] += porosity*dynamic_eddy_viscosity;

            //w momentum diffusion tensor
            mom_ww_diff_ten[0] += porosity*dynamic_eddy_viscosity;
            mom_ww_diff_ten[1] += porosity*dynamic_eddy_viscosity;
            mom_ww_diff_ten[2] += 2.0*porosity*dynamic_eddy_viscosity;

            mom_wu_diff_ten[0] += porosity*dynamic_eddy_viscosity;

            mom_wv_diff_ten[0] += porosity*dynamic_eddy_viscosity;
          }
        else
          {
            //u momentum diffusion tensor
            mom_uu_diff_ten[0] += 2.0*porosity*eddy_viscosity;
            mom_uu_diff_ten[1] += porosity*eddy_viscosity;
            mom_uu_diff_ten[2] += porosity*eddy_viscosity;

            mom_uv_diff_ten[0]+=porosity*eddy_viscosity;

            mom_uw_diff_ten[0]+=porosity*eddy_viscosity;

            //v momentum diffusion tensor
            mom_vv_diff_ten[0] += porosity*eddy_viscosity;
            mom_vv_diff_ten[1] += 2.0*porosity*eddy_viscosity;
            mom_vv_diff_ten[2] += porosity*eddy_viscosity;

            mom_vu_diff_ten[0]+=porosity*eddy_viscosity;

            mom_vw_diff_ten[0]+=porosity*eddy_viscosity;

            //w momentum diffusion tensor
            mom_ww_diff_ten[0] += porosity*eddy_viscosity;
            mom_ww_diff_ten[1] += porosity*eddy_viscosity;
            mom_ww_diff_ten[2] += 2.0*porosity*eddy_viscosity;

            mom_wu_diff_ten[0]+=porosity*eddy_viscosity;

            mom_wv_diff_ten[0]+=porosity*eddy_viscosity;
          }
      }

      inline
        void calculateSubgridError_tau(const double&  hFactor,
                                       const double& elementDiameter,
                                       const double& dmt,
                                       const double& dm,
                                       const double df[nSpace],
                                       const double& a,
                                       const double&  pfac,
                                       double& tau_v,
                                       double& tau_p,
                                       double& cfl)
      {
        double h,oneByAbsdt,density,viscosity,nrm_df;
        h = hFactor*elementDiameter;
        density = dm;
        viscosity =  a;
        nrm_df=0.0;
        for(int I=0;I<nSpace;I++)
          nrm_df+=df[I]*df[I];
        nrm_df = sqrt(nrm_df);
        cfl = nrm_df/(h*density);//this is really cfl/dt, but that's what we want to know, the step controller expect this
        oneByAbsdt =  fabs(dmt);
        tau_v = 1.0/(4.0*viscosity/(h*h) + 2.0*nrm_df/h + oneByAbsdt);
        tau_p = (4.0*viscosity + 2.0*nrm_df*h + oneByAbsdt*h*h)/pfac;
        /* std::cout<<"tau_v "<<tau_v<<" tau_p "<<tau_p<<std::endl; */
      }

      inline
        void calculateSubgridError_tau(     const double&  Ct_sge,
                                            const double&  Cd_sge,
                                            const double   G[nSpace*nSpace],
                                            const double&  G_dd_G,
                                            const double&  tr_G,
                                            const double&  A0,
                                            const double   Ai[nSpace],
                                            const double&  Kij,
                                            const double&  pfac,
                                            double& tau_v,
                                            double& tau_p,
                                            double& q_cfl)
      {
        double v_d_Gv=0.0;
        for(int I=0;I<nSpace;I++)
          for (int J=0;J<nSpace;J++)
            v_d_Gv += Ai[I]*G[I*nSpace+J]*Ai[J];
        tau_v = 1.0/sqrt(Ct_sge*A0*A0 + v_d_Gv + Cd_sge*Kij*Kij*G_dd_G + 1.0e-12);
        tau_p = 1.0/(pfac*tr_G*tau_v);
      }

      inline
        void calculateSubgridError_tauRes(const double& tau_p,
                                          const double& tau_v,
                                          const double& pdeResidualP,
                                          const double& pdeResidualU,
                                          const double& pdeResidualV,
                                          const double& pdeResidualW,
                                          double& subgridErrorP,
                                          double& subgridErrorU,
                                          double& subgridErrorV,
                                          double& subgridErrorW)
      {
        /* GLS pressure */
        subgridErrorP = -tau_p*pdeResidualP;
        /* GLS momentum */
        subgridErrorU = -tau_v*pdeResidualU;
        subgridErrorV = -tau_v*pdeResidualV;
        subgridErrorW = -tau_v*pdeResidualW;
      }

      inline
        void calculateSubgridErrorDerivatives_tauRes(const double& tau_p,
                                                     const double& tau_v,
                                                     const double dpdeResidualP_du[nDOF_v_trial_element],
                                                     const double dpdeResidualP_dv[nDOF_v_trial_element],
                                                     const double dpdeResidualP_dw[nDOF_v_trial_element],
                                                     const double dpdeResidualU_dp[nDOF_trial_element],
                                                     const double dpdeResidualU_du[nDOF_v_trial_element],
                                                     const double dpdeResidualV_dp[nDOF_trial_element],
                                                     const double dpdeResidualV_dv[nDOF_v_trial_element],
                                                     const double dpdeResidualW_dp[nDOF_trial_element],
                                                     const double dpdeResidualW_dw[nDOF_v_trial_element],
                                                     double dsubgridErrorP_du[nDOF_v_trial_element],
                                                     double dsubgridErrorP_dv[nDOF_v_trial_element],
                                                     double dsubgridErrorP_dw[nDOF_v_trial_element],
                                                     double dsubgridErrorU_dp[nDOF_trial_element],
                                                     double dsubgridErrorU_du[nDOF_v_trial_element],
                                                     double dsubgridErrorV_dp[nDOF_trial_element],
                                                     double dsubgridErrorV_dv[nDOF_v_trial_element],
                                                     double dsubgridErrorW_dp[nDOF_trial_element],
                                                     double dsubgridErrorW_dw[nDOF_v_trial_element])
      {
        for (int j=0;j<nDOF_v_trial_element;j++)
          {
            /* GLS pressure */
            dsubgridErrorP_du[j] = -tau_p*dpdeResidualP_du[j];
            dsubgridErrorP_dv[j] = -tau_p*dpdeResidualP_dv[j];
            dsubgridErrorP_dw[j] = -tau_p*dpdeResidualP_dw[j];
            /* GLS  momentum*/
            /* u */
            dsubgridErrorU_du[j] = -tau_v*dpdeResidualU_du[j];
            /* v */
            dsubgridErrorV_dv[j] = -tau_v*dpdeResidualV_dv[j];
            /* w */
            dsubgridErrorW_dw[j] = -tau_v*dpdeResidualW_dw[j];
          }
        for (int j=0;j<nDOF_trial_element;j++)
          {
            /* GLS  momentum*/
            /* u */
            dsubgridErrorU_dp[j] = -tau_v*dpdeResidualU_dp[j];
            /* v */
            dsubgridErrorV_dp[j] = -tau_v*dpdeResidualV_dp[j];
            /* w */
            dsubgridErrorW_dp[j] = -tau_v*dpdeResidualW_dp[j];
          }
      }

      inline
        void exteriorNumericalAdvectiveFlux(const double NONCONSERVATIVE_FORM,
                                            const int& isDOFBoundary_p,
                                            const int& isDOFBoundary_u,
                                            const int& isDOFBoundary_v,
                                            const int& isDOFBoundary_w,
                                            const int& isFluxBoundary_p,
                                            const int& isFluxBoundary_u,
                                            const int& isFluxBoundary_v,
                                            const int& isFluxBoundary_w,
                                            const double& oneByRho,
                                            const double& bc_oneByRho,
                                            const double n[nSpace],
                                            const double& bc_p,
                                            const double& bc_u,
                                            const double& bc_v,
                                            const double& bc_w,
                                            const double bc_f_mass[nSpace],
                                            const double bc_f_umom[nSpace],
                                            const double bc_f_vmom[nSpace],
                                            const double bc_f_wmom[nSpace],
                                            const double& bc_flux_mass,
                                            const double& bc_flux_umom,
                                            const double& bc_flux_vmom,
                                            const double& bc_flux_wmom,
                                            const double& p,
                                            const double& u,
                                            const double& v,
                                            const double& w,
                                            const double f_mass[nSpace],
                                            const double f_umom[nSpace],
                                            const double f_vmom[nSpace],
                                            const double f_wmom[nSpace],
                                            const double df_mass_du[nSpace],
                                            const double df_mass_dv[nSpace],
                                            const double df_mass_dw[nSpace],
                                            const double df_umom_dp[nSpace],
                                            const double dham_grad[nSpace],
                                            const double df_umom_du[nSpace],
                                            const double df_umom_dv[nSpace],
                                            const double df_umom_dw[nSpace],
                                            const double df_vmom_dp[nSpace],
                                            const double df_vmom_du[nSpace],
                                            const double df_vmom_dv[nSpace],
                                            const double df_vmom_dw[nSpace],
                                            const double df_wmom_dp[nSpace],
                                            const double df_wmom_du[nSpace],
                                            const double df_wmom_dv[nSpace],
                                            const double df_wmom_dw[nSpace],
                                            double& flux_mass,
                                            double& flux_umom,
                                            double& flux_vmom,
                                            double& flux_wmom,
                                            double* velocity)
      {
        double flowSpeedNormal;
        flux_mass = 0.0;
        flux_umom = 0.0;
        flux_vmom = 0.0;
        flux_wmom = 0.0;
        if (NONCONSERVATIVE_FORM > 0.0)
          {
            flowSpeedNormal=n[0]*df_vmom_dv[0]+n[1]*df_umom_du[1]+n[2]*df_umom_du[2];//tricky, works for  moving and fixed domains
            flowSpeedNormal+=n[0]*dham_grad[0]+n[1]*dham_grad[1]+n[2]*dham_grad[2];
          }
        else
          flowSpeedNormal=n[0]*df_vmom_dv[0]+n[1]*df_umom_du[1]+n[2]*df_umom_du[2];//tricky, works for  moving and fixed domains
        if (isDOFBoundary_u != 1)
          {
            flux_mass += n[0]*f_mass[0];
            velocity[0] = f_mass[0];
            if (flowSpeedNormal >= 0.0)
              {
                flux_umom += n[0]*f_umom[0];
                flux_vmom += n[0]*f_vmom[0];
                flux_wmom += n[0]*f_wmom[0];
              }
            else
              {
                if (NONCONSERVATIVE_FORM > 0.0)
                  {
                    flux_umom+=(0.0-u)*flowSpeedNormal;
                  }
              }
          }
        else
          {
            flux_mass += n[0]*f_mass[0];
            velocity[0] = f_mass[0];
            if (flowSpeedNormal >= 0.0)
              {
                flux_umom += n[0]*f_umom[0];
                flux_vmom += n[0]*f_vmom[0];
                flux_wmom += n[0]*f_wmom[0];
              }
            else
	      {
	      if (NONCONSERVATIVE_FORM > 0.0)
		{
		  flux_umom+=(bc_u-u)*flowSpeedNormal;
		}
	      else
		{
                  flux_umom+=n[0]*bc_f_umom[0];
                  flux_vmom+=n[0]*bc_f_vmom[0];
                  flux_wmom+=n[0]*bc_f_wmom[0];
                }
              }
          }
        if (isDOFBoundary_v != 1)
          {
            flux_mass+=n[1]*f_mass[1];
            velocity[1] = f_mass[1];
            if (flowSpeedNormal >= 0.0)
              {
                flux_umom+=n[1]*f_umom[1];
                flux_vmom+=n[1]*f_vmom[1];
                flux_wmom+=n[1]*f_wmom[1];
              }
            else
              {
		if (NONCONSERVATIVE_FORM > 0.0)
		  {
		    flux_vmom+=(0.0-v)*flowSpeedNormal;
		  }
              }
          }
        else
          {
            flux_mass+=n[1]*f_mass[1];
            velocity[1] = f_mass[1];
            if (flowSpeedNormal >= 0.0)
              {
                flux_umom+=n[1]*f_umom[1];
                flux_vmom+=n[1]*f_vmom[1];
                flux_wmom+=n[1]*f_wmom[1];
              }
            else
              {
		if (NONCONSERVATIVE_FORM > 0.0)
		  {
		    flux_vmom+=(bc_v-v)*flowSpeedNormal;
		  }
		else
		  {
                    flux_umom+=n[1]*bc_f_umom[1];
                    flux_vmom+=n[1]*bc_f_vmom[1];
                    flux_wmom+=n[1]*bc_f_wmom[1];
                  }
              }
          }
        if (isDOFBoundary_w != 1)
          {
            flux_mass+=n[2]*f_mass[2];
            velocity[2] = f_mass[2];
            if (flowSpeedNormal >= 0.0)
              {
                flux_umom+=n[2]*f_umom[2];
                flux_vmom+=n[2]*f_vmom[2];
                flux_wmom+=n[2]*f_wmom[2];
              }
            else
              {
		if (NONCONSERVATIVE_FORM > 0.0)
		  {
		    flux_wmom+=(0.0-w)*flowSpeedNormal;
		  }
              }
          }
        else
          {
            flux_mass +=n[2]*f_mass[2];
            velocity[2] = f_mass[2];
            if (flowSpeedNormal >= 0.0)
              {
                flux_umom+=n[2]*f_umom[2];
                flux_vmom+=n[2]*f_vmom[2];
                flux_wmom+=n[2]*f_wmom[2];
              }
            else
              {
		if (NONCONSERVATIVE_FORM > 0.0)
		  {
		    flux_wmom+=(bc_w-w)*flowSpeedNormal;
		  }
		else
		  {
                    flux_umom+=n[2]*bc_f_umom[2];
                    flux_vmom+=n[2]*bc_f_vmom[2];
                    flux_wmom+=n[2]*bc_f_wmom[2];
                  }
              }
          }
        if (isDOFBoundary_p == 1)
          {
            if (NONCONSERVATIVE_FORM > 0.0)
              {
                flux_umom+= n[0]*(bc_p - p);
                flux_vmom+= n[1]*(bc_p - p);
                flux_wmom+= n[2]*(bc_p - p);
              }
            else
              {
                flux_umom+= n[0]*(bc_p*bc_oneByRho-p*oneByRho);
                flux_vmom+= n[1]*(bc_p*bc_oneByRho-p*oneByRho);
                flux_wmom+= n[2]*(bc_p*bc_oneByRho-p*oneByRho);
              }
          }
        if (isFluxBoundary_p == 1)
          {
            velocity[0] += (bc_flux_mass - flux_mass)*n[0];
            velocity[1] += (bc_flux_mass - flux_mass)*n[1];
            velocity[2] += (bc_flux_mass - flux_mass)*n[2];
            flux_mass = bc_flux_mass;
          }
        if (isFluxBoundary_u == 1)
          {
            flux_umom = bc_flux_umom;
          }
        if (isFluxBoundary_v == 1)
          {
            flux_vmom = bc_flux_vmom;
          }
        if (isFluxBoundary_w == 1)
          {
            flux_wmom = bc_flux_wmom;
          }
      }

      inline
        void exteriorNumericalAdvectiveFluxDerivatives(const double NONCONSERVATIVE_FORM,
                                                       const int& isDOFBoundary_p,
                                                       const int& isDOFBoundary_u,
                                                       const int& isDOFBoundary_v,
                                                       const int& isDOFBoundary_w,
                                                       const int& isFluxBoundary_p,
                                                       const int& isFluxBoundary_u,
                                                       const int& isFluxBoundary_v,
                                                       const int& isFluxBoundary_w,
                                                       const double& oneByRho,
                                                       const double n[nSpace],
                                                       const double& bc_p,
                                                       const double& bc_u,
                                                       const double& bc_v,
                                                       const double& bc_w,
                                                       const double bc_f_mass[nSpace],
                                                       const double bc_f_umom[nSpace],
                                                       const double bc_f_vmom[nSpace],
                                                       const double bc_f_wmom[nSpace],
                                                       const double& bc_flux_mass,
                                                       const double& bc_flux_umom,
                                                       const double& bc_flux_vmom,
                                                       const double& bc_flux_wmom,
                                                       const double& p,
                                                       const double& u,
                                                       const double& v,
                                                       const double& w,
                                                       const double& dmom_u_acc_u,
                                                       const double f_mass[nSpace],
                                                       const double f_umom[nSpace],
                                                       const double f_vmom[nSpace],
                                                       const double f_wmom[nSpace],
                                                       const double df_mass_du[nSpace],
                                                       const double df_mass_dv[nSpace],
                                                       const double df_mass_dw[nSpace],
                                                       const double df_umom_dp[nSpace],
                                                       const double dham_grad[nSpace],
                                                       const double df_umom_du[nSpace],
                                                       const double df_umom_dv[nSpace],
                                                       const double df_umom_dw[nSpace],
                                                       const double df_vmom_dp[nSpace],
                                                       const double df_vmom_du[nSpace],
                                                       const double df_vmom_dv[nSpace],
                                                       const double df_vmom_dw[nSpace],
                                                       const double df_wmom_dp[nSpace],
                                                       const double df_wmom_du[nSpace],
                                                       const double df_wmom_dv[nSpace],
                                                       const double df_wmom_dw[nSpace],
                                                       double& dflux_mass_du,
                                                       double& dflux_mass_dv,
                                                       double& dflux_mass_dw,
                                                       double& dflux_umom_dp,
                                                       double& dflux_umom_du,
                                                       double& dflux_umom_dv,
                                                       double& dflux_umom_dw,
                                                       double& dflux_vmom_dp,
                                                       double& dflux_vmom_du,
                                                       double& dflux_vmom_dv,
                                                       double& dflux_vmom_dw,
                                                       double& dflux_wmom_dp,
                                                       double& dflux_wmom_du,
                                                       double& dflux_wmom_dv,
                                                       double& dflux_wmom_dw)
      {
        double flowSpeedNormal;
        dflux_mass_du = 0.0;
        dflux_mass_dv = 0.0;
        dflux_mass_dw = 0.0;

        dflux_umom_dp = 0.0;
        dflux_umom_du = 0.0;
        dflux_umom_dv = 0.0;
        dflux_umom_dw = 0.0;

        dflux_vmom_dp = 0.0;
        dflux_vmom_du = 0.0;
        dflux_vmom_dv = 0.0;
        dflux_vmom_dw = 0.0;

        dflux_wmom_dp = 0.0;
        dflux_wmom_du = 0.0;
        dflux_wmom_dv = 0.0;
        dflux_wmom_dw = 0.0;
        flowSpeedNormal=n[0]*df_vmom_dv[0]+n[1]*df_umom_du[1]+n[2]*df_umom_du[2];//tricky, works for moving and fixed  domains
        flowSpeedNormal+=NONCONSERVATIVE_FORM*(n[0]*dham_grad[0]+n[1]*dham_grad[1]+n[2]*dham_grad[2]);
        if (isDOFBoundary_u != 1)
          {
            dflux_mass_du += n[0]*df_mass_du[0];
            if (flowSpeedNormal >= 0.0)
              {
                dflux_umom_du += n[0]*df_umom_du[0];
                dflux_umom_dv += n[0]*df_umom_dv[0];
                dflux_umom_dw += n[0]*df_umom_dw[0];

                dflux_vmom_du += n[0]*df_vmom_du[0];
                dflux_vmom_dv += n[0]*df_vmom_dv[0];
                dflux_vmom_dw += n[0]*df_vmom_dw[0];
                
                dflux_wmom_du += n[0]*df_wmom_du[0];
                dflux_wmom_dv += n[0]*df_wmom_dv[0];
                dflux_wmom_dw += n[0]*df_wmom_dw[0];
              }
            else
              {
		if (NONCONSERVATIVE_FORM > 0.0)
		  {
		    dflux_umom_du+=(  dmom_u_acc_u*n[0]*(0.0 - u) - flowSpeedNormal ) ;
		    dflux_umom_dv+= dmom_u_acc_u * (0.0 - u) * n[1];
		    dflux_umom_dw+= dmom_u_acc_u * (0.0 - u) * n[2];
		  }
              }
          }
        else
          {
            //cek still upwind the advection for Dirichlet?
            dflux_mass_du += n[0]*df_mass_du[0];
            if (flowSpeedNormal >= 0.0)
              {
                dflux_umom_du += n[0]*df_umom_du[0];
                dflux_umom_dv += n[0]*df_umom_dv[0];
                dflux_umom_dw += n[0]*df_umom_dw[0];
                
                dflux_vmom_du += n[0]*df_vmom_du[0];
                dflux_vmom_dv += n[0]*df_vmom_dv[0];
                dflux_vmom_dw += n[0]*df_vmom_dw[0];
                
                dflux_wmom_du += n[0]*df_wmom_du[0];
                dflux_wmom_dv += n[0]*df_wmom_dv[0];
                dflux_wmom_dw += n[0]*df_wmom_dw[0];
              }
            else
              {
		if (NONCONSERVATIVE_FORM > 0.0)
		  {
		    dflux_umom_du+=(  dmom_u_acc_u*n[0]*(bc_u-u) - flowSpeedNormal ) ;
		    dflux_umom_dv+= dmom_u_acc_u * (bc_u - u) * n[1];
		    dflux_umom_dw+= dmom_u_acc_u * (bc_u - u) * n[2];
		  }
		else
		  {
                    if (isDOFBoundary_v != 1)
                      dflux_vmom_dv += n[0]*df_vmom_dv[0];
                    if (isDOFBoundary_w != 1)
                      dflux_wmom_dw += n[0]*df_wmom_dw[0];
                  }
              }
          }
        if (isDOFBoundary_v != 1)
          {
            dflux_mass_dv += n[1]*df_mass_dv[1];
            if (flowSpeedNormal >= 0.0)
              {
                dflux_umom_du += n[1]*df_umom_du[1];
                dflux_umom_dv += n[1]*df_umom_dv[1];
                dflux_umom_dw += n[1]*df_umom_dw[1];
                
                dflux_vmom_du += n[1]*df_vmom_du[1];
                dflux_vmom_dv += n[1]*df_vmom_dv[1];
                dflux_vmom_dw += n[1]*df_vmom_dw[1];
                
                dflux_wmom_du += n[1]*df_wmom_du[1];
                dflux_wmom_dv += n[1]*df_wmom_dv[1];
                dflux_wmom_dw += n[1]*df_wmom_dw[1];
              }
            else
              {
		if (NONCONSERVATIVE_FORM > 0.0)
		  {
		    dflux_vmom_du += dmom_u_acc_u * n[0] * (0.0 - v);
		    dflux_vmom_dv += ( dmom_u_acc_u * n[1] * (0.0 - v) - flowSpeedNormal) ;
		    dflux_vmom_dw += dmom_u_acc_u * n[2] * (0.0 - v);
		  }
              }
          }
        else
          {
            //cek still upwind the advection for Dirichlet?
            dflux_mass_dv += n[1]*df_mass_dv[1];
            if (flowSpeedNormal >= 0.0)
              {
                dflux_umom_du += n[1]*df_umom_du[1];
                dflux_umom_dv += n[1]*df_umom_dv[1];
                dflux_umom_dw += n[1]*df_umom_dw[1];

                dflux_vmom_du += n[1]*df_vmom_du[1];
                dflux_vmom_dv += n[1]*df_vmom_dv[1];
                dflux_vmom_dw += n[1]*df_vmom_dw[1];
                
                dflux_wmom_du += n[1]*df_wmom_du[1];
                dflux_wmom_dv += n[1]*df_wmom_dv[1];
                dflux_wmom_dw += n[1]*df_wmom_dw[1];
              }
            else
              {
		if (NONCONSERVATIVE_FORM > 0.0)
		  {
		    dflux_vmom_du += dmom_u_acc_u * n[0] * (bc_v - v);
		    dflux_vmom_dv += ( dmom_u_acc_u * n[1] * (bc_v - v) - flowSpeedNormal) ;
		    dflux_vmom_dw += dmom_u_acc_u * n[2] * (bc_v - v);
		  }
		else
		  {
                    if (isDOFBoundary_u != 1)
                      dflux_umom_du += n[1]*df_umom_du[1];
                    if (isDOFBoundary_w != 1)
                      dflux_wmom_dw += n[1]*df_wmom_dw[1];
                  }
              }
          }
        if (isDOFBoundary_w != 1)
          {
            dflux_mass_dw+=n[2]*df_mass_dw[2];
            if (flowSpeedNormal >= 0.0)
              {
                dflux_umom_du += n[2]*df_umom_du[2];
                dflux_umom_dv += n[2]*df_umom_dv[2];
                dflux_umom_dw += n[2]*df_umom_dw[2];

                dflux_vmom_du += n[2]*df_vmom_du[2];
                dflux_vmom_dv += n[2]*df_vmom_dv[2];
                dflux_vmom_dw += n[2]*df_vmom_dw[2];
                
                dflux_wmom_du += n[2]*df_wmom_du[2];
                dflux_wmom_dv += n[2]*df_wmom_dv[2];
                dflux_wmom_dw += n[2]*df_wmom_dw[2];
              }
            else
              {
		if (NONCONSERVATIVE_FORM > 0.0)
		  {
		    dflux_wmom_du += dmom_u_acc_u * n[0] * (0.0 - w);
		    dflux_wmom_dv += dmom_u_acc_u * n[1] * (0.0 - w);
		    dflux_wmom_dw += ( dmom_u_acc_u * n[2] * (0.0 - w) - flowSpeedNormal) ;
		  }
              }
          }
        else
          {
            //cek still upwind the advection for Dirichlet?
            dflux_mass_dw += n[2]*df_mass_dw[2];
            if (flowSpeedNormal >= 0.0)
              {
                dflux_umom_du += n[2]*df_umom_du[2];
                dflux_umom_dv += n[2]*df_umom_dv[2];
                dflux_umom_dw += n[2]*df_umom_dw[2];

                dflux_vmom_du += n[2]*df_vmom_du[2];
                dflux_vmom_dv += n[2]*df_vmom_dv[2];
                dflux_vmom_dw += n[2]*df_vmom_dw[2];

                dflux_wmom_du += n[2]*df_wmom_du[2];
                dflux_wmom_dv += n[2]*df_wmom_dv[2];
                dflux_wmom_dw += n[2]*df_wmom_dw[2];
              }
            else
              {
		if (NONCONSERVATIVE_FORM > 0.0)
		  {
		    dflux_wmom_du += dmom_u_acc_u * n[0] * (0.0 - w);
		    dflux_wmom_dv += dmom_u_acc_u * n[1] * (0.0 - w);
		    dflux_wmom_dw += ( dmom_u_acc_u * n[2] * (0.0 - w) - flowSpeedNormal) ;
		  }
                else
                  {
                    if (isDOFBoundary_u != 1)
                      dflux_umom_du += n[2]*df_umom_du[2];
                    if (isDOFBoundary_v != 1)
                      dflux_vmom_dv += n[2]*df_vmom_dv[2];
                  }
              }
          }
        if (isDOFBoundary_p == 1)
          {
            if (NONCONSERVATIVE_FORM > 0.0)
              {
                dflux_umom_dp= -n[0];
                dflux_vmom_dp= -n[1];
                dflux_wmom_dp= -n[2];
              }
            else
              {
                dflux_umom_dp= -n[0]*oneByRho;
                dflux_vmom_dp= -n[1]*oneByRho;
                dflux_wmom_dp= -n[2]*oneByRho;
              }
          }
        if (isFluxBoundary_p == 1)
          {
            dflux_mass_du = 0.0;
            dflux_mass_dv = 0.0;
            dflux_mass_dw = 0.0;
          }
        if (isFluxBoundary_u == 1)
          {
            dflux_umom_dp = 0.0;
            dflux_umom_du = 0.0;
            dflux_umom_dv = 0.0;
            dflux_umom_dw = 0.0;
          }
        if (isFluxBoundary_v == 1)
          {
            dflux_vmom_dp = 0.0;
            dflux_vmom_du = 0.0;
            dflux_vmom_dv = 0.0;
            dflux_vmom_dw = 0.0;
          }
        if (isFluxBoundary_w == 1)
          {
            dflux_wmom_dp = 0.0;
            dflux_wmom_du = 0.0;
            dflux_wmom_dv = 0.0;
            dflux_wmom_dw = 0.0;
          }
      }

      inline
        void exteriorNumericalDiffusiveFlux(const double& eps,
                                            const double& phi,
                                            int* rowptr,
                                            int* colind,
                                            const int& isDOFBoundary,
                                            const int& isFluxBoundary,
                                            const double n[nSpace],
                                            double* bc_a,
                                            const double& bc_u,
                                            const double& bc_flux,
                                            double* a,
                                            const double grad_potential[nSpace],
                                            const double& u,
                                            const double& penalty,
                                            double& flux)
      {
        double diffusiveVelocityComponent_I,penaltyFlux,max_a;
        if(isFluxBoundary == 1)
          {
            flux = bc_flux;
          }
        else if(isDOFBoundary == 1)
          {
            flux = 0.0;
            max_a=0.0;
            for(int I=0;I<nSpace;I++)
              {
                diffusiveVelocityComponent_I=0.0;
                for(int m=rowptr[I];m<rowptr[I+1];m++)
                  {
                    diffusiveVelocityComponent_I -= a[m]*grad_potential[colind[m]];
                    max_a = fmax(max_a,a[m]);
                  }
                flux+= diffusiveVelocityComponent_I*n[I];
              }
            penaltyFlux = max_a*penalty*(u-bc_u);
            flux += penaltyFlux;
            //cek: need to investigate this issue more
            //contact line slip
            //flux*=(smoothedDirac(eps,0) - smoothedDirac(eps,phi))/smoothedDirac(eps,0);
          }
        else
          {
            std::cerr<<"RANS2P: warning, diffusion term with no boundary condition set, setting diffusive flux to 0.0"<<std::endl;
            flux = 0.0;
          }
      }


      inline
        double ExteriorNumericalDiffusiveFluxJacobian(const double& eps,
                                                      const double& phi,
                                                      int* rowptr,
                                                      int* colind,
                                                      const int& isDOFBoundary,
                                                      const int& isFluxBoundary,
                                                      const double n[nSpace],
                                                      double* a,
                                                      const double& v,
                                                      const double grad_v[nSpace],
                                                      const double& penalty)
      {
        double dvel_I,tmp=0.0,max_a=0.0;
        if(isFluxBoundary==0 && isDOFBoundary==1)
          {
            for(int I=0;I<nSpace;I++)
              {
                dvel_I=0.0;
                for(int m=rowptr[I];m<rowptr[I+1];m++)
                  {
                    dvel_I -= a[m]*grad_v[colind[m]];
                    max_a = fmax(max_a,a[m]);
                  }
                tmp += dvel_I*n[I];
              }
            tmp +=max_a*penalty*v;
            //cek: need to investigate this issue more
            //contact line slip
            //tmp*=(smoothedDirac(eps,0) - smoothedDirac(eps,phi))/smoothedDirac(eps,0);
          }
        return tmp;
      }

      void calculateResidual(double NONCONSERVATIVE_FORM,
                             double MOMENTUM_SGE,
                             double PRESSURE_SGE,
                             double VELOCITY_SGE,
                             double PRESSURE_PROJECTION_STABILIZATION,
                             double* numerical_viscosity,
                             //element
                             double* mesh_trial_ref,
                             double* mesh_grad_trial_ref,
                             double* mesh_dof,
                             double* mesh_velocity_dof,
                             double MOVING_DOMAIN,
                             int* mesh_l2g,
                             double* dV_ref,
                             double* p_trial_ref,
                             double* p_grad_trial_ref,
                             double* p_test_ref,
                             double* p_grad_test_ref,
                             double* vel_trial_ref,
                             double* vel_grad_trial_ref,
                             double* vel_test_ref,
                             double* vel_grad_test_ref,
                             //element boundary
                             double* mesh_trial_trace_ref,
                             double* mesh_grad_trial_trace_ref,
                             double* dS_ref,
                             double* p_trial_trace_ref,
                             double* p_grad_trial_trace_ref,
                             double* p_test_trace_ref,
                             double* p_grad_test_trace_ref,
                             double* vel_trial_trace_ref,
                             double* vel_grad_trial_trace_ref,
                             double* vel_test_trace_ref,
                             double* vel_grad_test_trace_ref,
                             double* normal_ref,
                             double* boundaryJac_ref,
                             //physics
                             double eb_adjoint_sigma,
                             double* elementDiameter,
                             double* nodeDiametersArray,
                             double hFactor,
                             int nElements_global,
                             int nElementBoundaries_owned,
                             double useRBLES,
                             double useMetrics,
                             double alphaBDF,
                             double epsFact_rho,
                             double epsFact_mu,
                             double sigma,
                             double rho_0,
                             double nu_0,
                             double rho_1,
                             double nu_1,
                             double smagorinskyConstant,
                             int turbulenceClosureModel,
                             double Ct_sge,
                             double Cd_sge,
                             double C_dc,
                             double C_b,
                             //VRANS
                             const double* eps_solid,
<<<<<<< HEAD
                                   double* phi_solid,
=======
                             const double* phi_solid,
>>>>>>> f776852f
                             const double* q_velocity_solid,
                             const double* q_porosity,
                             const double* q_dragAlpha,
                             const double* q_dragBeta,
                             const double* q_mass_source,
                             const double* q_turb_var_0,
                             const double* q_turb_var_1,
                             const double* q_turb_var_grad_0,
                             const double LAG_LES,
                             double * q_eddy_viscosity,
                             double * q_eddy_viscosity_last,
                             double * ebqe_eddy_viscosity,
                             double * ebqe_eddy_viscosity_last,
                             //
                             int* p_l2g,
                             int* vel_l2g,
                             int* rp_l2g,
                             int* rvel_l2g,
                             double* p_dof,
                             double* u_dof,
                             double* v_dof,
                             double* w_dof,
<<<<<<< HEAD
                             double* p_old_dof,
                             double* u_old_dof,
                             double* v_old_dof,
                             double* w_old_dof,
=======
>>>>>>> f776852f
                             double* g,
                             const double useVF,
                             double* q_rho,
                             double* vf,
                             double* phi,
                             double* normal_phi,
                             double* kappa_phi,
                             double* q_mom_u_acc,
                             double* q_mom_v_acc,
                             double* q_mom_w_acc,
                             double* q_mass_adv,
                             double* q_mom_u_acc_beta_bdf, double* q_mom_v_acc_beta_bdf, double* q_mom_w_acc_beta_bdf,
                             double* q_dV,
                             double* q_dV_last,
                             double* q_velocity_sge,
                             double* q_cfl,
                             double* q_numDiff_u, double* q_numDiff_v, double* q_numDiff_w,
                             double* q_numDiff_u_last, double* q_numDiff_v_last, double* q_numDiff_w_last,
                             int* sdInfo_u_u_rowptr,int* sdInfo_u_u_colind,
                             int* sdInfo_u_v_rowptr,int* sdInfo_u_v_colind,
                             int* sdInfo_u_w_rowptr,int* sdInfo_u_w_colind,
                             int* sdInfo_v_v_rowptr,int* sdInfo_v_v_colind,
                             int* sdInfo_v_u_rowptr,int* sdInfo_v_u_colind,
                             int* sdInfo_v_w_rowptr,int* sdInfo_v_w_colind,
                             int* sdInfo_w_w_rowptr,int* sdInfo_w_w_colind,
                             int* sdInfo_w_u_rowptr,int* sdInfo_w_u_colind,
                             int* sdInfo_w_v_rowptr,int* sdInfo_w_v_colind,
                             int offset_p, int offset_u, int offset_v, int offset_w,
                             int stride_p, int stride_u, int stride_v, int stride_w,
                             double* globalResidual,
                             int nExteriorElementBoundaries_global,
                             int* exteriorElementBoundariesArray,
                             int* elementBoundaryElementsArray,
                             int* elementBoundaryLocalElementBoundariesArray,
                             double* ebqe_vf_ext,
                             double* bc_ebqe_vf_ext,
                             double* ebqe_phi_ext,
                             double* bc_ebqe_phi_ext,
                             double* ebqe_normal_phi_ext,
                             double* ebqe_kappa_phi_ext,
                             //VRANS
                             const double* ebqe_porosity_ext,
                             const double* ebqe_turb_var_0,
                             const double* ebqe_turb_var_1,
                             //VRANS end
                             int* isDOFBoundary_p,
                             int* isDOFBoundary_u,
                             int* isDOFBoundary_v,
                             int* isDOFBoundary_w,
                             int* isAdvectiveFluxBoundary_p,
                             int* isAdvectiveFluxBoundary_u,
                             int* isAdvectiveFluxBoundary_v,
                             int* isAdvectiveFluxBoundary_w,
                             int* isDiffusiveFluxBoundary_u,
                             int* isDiffusiveFluxBoundary_v,
                             int* isDiffusiveFluxBoundary_w,
                             double* ebqe_bc_p_ext,
                             double* ebqe_bc_flux_mass_ext,
                             double* ebqe_bc_flux_mom_u_adv_ext,
                             double* ebqe_bc_flux_mom_v_adv_ext,
                             double* ebqe_bc_flux_mom_w_adv_ext,
                             double* ebqe_bc_u_ext,
                             double* ebqe_bc_flux_u_diff_ext,
                             double* ebqe_penalty_ext,
                             double* ebqe_bc_v_ext,
                             double* ebqe_bc_flux_v_diff_ext,
                             double* ebqe_bc_w_ext,
                             double* ebqe_bc_flux_w_diff_ext,
                             double* q_x,
                             double* q_velocity,
                             double* ebqe_velocity,
                             double* flux,
                             double* elementResidual_p_save,
                             int* elementFlags,
                             int* boundaryFlags,
                             double* barycenters,
                             double* wettedAreas,
                             double* netForces_p,
                             double* netForces_v,
                             double* netMoments,
                             double* velocityError,
                             double* velocityErrorNodal,
                             double* forcex,
                             double* forcey,
                             double* forcez,
                             int     use_ball_as_particle,
                             double* ball_center,
                             double* ball_radius,
                             double* ball_velocity,
                             double* ball_angular_velocity,
<<<<<<< HEAD
                             double* ball_center_acceleration,
                             double* ball_angular_acceleration,
                             double* ball_density,
                             double* particle_signed_distances,
                             double* particle_signed_distance_normals,
                             double* particle_velocities,
                             double* particle_centroids,
                             double* ebq_global_phi_s,
                             double* ebq_global_grad_phi_s,
                             double* ebq_particle_velocity_s,
=======
>>>>>>> f776852f
                             int nParticles,
                             double *particle_netForces,
                             double *particle_netMoments,
                             double *particle_surfaceArea,
                             int nElements_owned,
                             double particle_nitsche,
                             double particle_epsFact,
                             double particle_alpha,
                             double particle_beta,
                             double particle_penalty_constant,
                             double *phi_solid_nodes,
                             double* distance_to_solids,
                             const int use_pseudo_penalty)
      {
        logEvent("Entered mprans calculateResidual",6);
        const int nQuadraturePoints_global(nElements_global*nQuadraturePoints_element);
        
        //
        //loop over elements to compute volume integrals and load them into element and global residual
        //
        double mesh_volume_conservation=0.0,
          mesh_volume_conservation_weak=0.0,
          mesh_volume_conservation_err_max=0.0,
          mesh_volume_conservation_err_max_weak=0.0;
        double globalConservationError=0.0;
        for(int eN=0;eN<nElements_global;eN++)
          {
            //declare local storage for element residual and initialize
            register double elementResidual_p[nDOF_test_element],elementResidual_mesh[nDOF_test_element],
              elementResidual_u[nDOF_v_test_element],
              elementResidual_v[nDOF_v_test_element],
              elementResidual_w[nDOF_v_test_element],
              eps_rho,eps_mu;
            double mesh_volume_conservation_element=0.0,
              mesh_volume_conservation_element_weak=0.0;
            for (int i=0;i<nDOF_test_element;i++)
              {
                int eN_i = eN*nDOF_test_element+i;
                elementResidual_p_save[eN_i]=0.0;
                elementResidual_mesh[i]=0.0;
                elementResidual_p[i]=0.0;
              }
            for (int i=0;i<nDOF_v_test_element;i++)
              {
                elementResidual_u[i]=0.0;
                elementResidual_v[i]=0.0;
                elementResidual_w[i]=0.0;
              }//i
            //Use for plotting result
            if(use_ball_as_particle==1)
            {
                for (int I=0;I<nDOF_mesh_trial_element;I++)
                    get_distance_to_ball(nParticles, ball_center, ball_radius,
                                                mesh_dof[3*mesh_l2g[eN*nDOF_mesh_trial_element+I]+0],
                                                mesh_dof[3*mesh_l2g[eN*nDOF_mesh_trial_element+I]+1],
                                                mesh_dof[3*mesh_l2g[eN*nDOF_mesh_trial_element+I]+2],
                                                phi_solid_nodes[mesh_l2g[eN*nDOF_mesh_trial_element+I]]);
            }
            //
            //loop over quadrature points and compute integrands
            //
            for(int k=0;k<nQuadraturePoints_element;k++)
              {
                //compute indices and declare local storage
                register int eN_k = eN*nQuadraturePoints_element+k,
                  eN_k_nSpace = eN_k*nSpace,
                  eN_k_3d = eN_k*3,
                  eN_nDOF_trial_element = eN*nDOF_trial_element,
                  eN_nDOF_v_trial_element = eN*nDOF_v_trial_element;
                register double p=0.0,u=0.0,v=0.0,w=0.0,
                  grad_p[nSpace],grad_u[nSpace],grad_v[nSpace],grad_w[nSpace],
                  p_old=0.0,u_old=0.0,v_old=0.0,w_old=0.0,
                  grad_p_old[nSpace],grad_u_old[nSpace],grad_v_old[nSpace],grad_w_old[nSpace],
                  mom_u_acc=0.0,
                  dmom_u_acc_u=0.0,
                  mom_v_acc=0.0,
                  dmom_v_acc_v=0.0,
                  mom_w_acc=0.0,
                  dmom_w_acc_w=0.0,
                  mass_adv[nSpace],
                  dmass_adv_u[nSpace],
                  dmass_adv_v[nSpace],
                  dmass_adv_w[nSpace],
                  mass_ham=0.0,
                  dmass_ham_u=0.0,
                  dmass_ham_v=0.0,
                  dmass_ham_w=0.0,
                  mom_u_adv[nSpace],
                  dmom_u_adv_u[nSpace],
                  dmom_u_adv_v[nSpace],
                  dmom_u_adv_w[nSpace],
                  mom_v_adv[nSpace],
                  dmom_v_adv_u[nSpace],
                  dmom_v_adv_v[nSpace],
                  dmom_v_adv_w[nSpace],
                  mom_w_adv[nSpace],
                  dmom_w_adv_u[nSpace],
                  dmom_w_adv_v[nSpace],
                  dmom_w_adv_w[nSpace],
                  mom_uu_diff_ten[nSpace],
                  mom_vv_diff_ten[nSpace],
                  mom_ww_diff_ten[nSpace],
                  mom_uv_diff_ten[1],
                  mom_uw_diff_ten[1],
                  mom_vu_diff_ten[1],
                  mom_vw_diff_ten[1],
                  mom_wu_diff_ten[1],
                  mom_wv_diff_ten[1],
                  mom_u_source=0.0,
                  mom_v_source=0.0,
                  mom_w_source=0.0,
                  mom_u_ham=0.0,
                  dmom_u_ham_grad_p[nSpace],
                  dmom_u_ham_grad_u[nSpace],
                  dmom_u_ham_u=0.0,
                  dmom_u_ham_v=0.0,
                  dmom_u_ham_w=0.0,
                  mom_v_ham=0.0,
                  dmom_v_ham_grad_p[nSpace],
                  dmom_v_ham_grad_v[nSpace],
                  dmom_v_ham_u=0.0,
                  dmom_v_ham_v=0.0,
                  dmom_v_ham_w=0.0,
                  mom_w_ham=0.0,
                  dmom_w_ham_grad_p[nSpace],
                  dmom_w_ham_grad_w[nSpace],
                  dmom_w_ham_u=0.0,
                  dmom_w_ham_v=0.0,
                  dmom_w_ham_w=0.0,
                  mom_u_acc_t=0.0,
                  dmom_u_acc_u_t=0.0,
                  mom_v_acc_t=0.0,
                  dmom_v_acc_v_t=0.0,
                  mom_w_acc_t=0.0,
                  dmom_w_acc_w_t=0.0,
                  pdeResidual_p=0.0,
                  pdeResidual_u=0.0,
                  pdeResidual_v=0.0,
                  pdeResidual_w=0.0,
                  Lstar_u_p[nDOF_test_element],
                  Lstar_v_p[nDOF_test_element],
                  Lstar_w_p[nDOF_test_element],
                  Lstar_u_u[nDOF_v_test_element],
                  Lstar_v_v[nDOF_v_test_element],
                  Lstar_w_w[nDOF_v_test_element],
                  Lstar_p_u[nDOF_v_test_element],
                  Lstar_p_v[nDOF_v_test_element],
                  Lstar_p_w[nDOF_v_test_element],
                  subgridError_p=0.0,
                  subgridError_u=0.0,
                  subgridError_v=0.0,
                  subgridError_w=0.0,
                  tau_p=0.0,tau_p0=0.0,tau_p1=0.0,
                  tau_v=0.0,tau_v0=0.0,tau_v1=0.0,
                  jac[nSpace*nSpace],
                  jacDet,
                  jacInv[nSpace*nSpace],
                  p_grad_trial[nDOF_trial_element*nSpace],vel_grad_trial[nDOF_v_trial_element*nSpace],
                  p_test_dV[nDOF_trial_element],vel_test_dV[nDOF_v_test_element],
                  p_grad_test_dV[nDOF_test_element*nSpace],vel_grad_test_dV[nDOF_v_test_element*nSpace],
                  dV,x,y,z,xt,yt,zt,
                  //
                  porosity,
                  //meanGrainSize,
                  mass_source,
                  dmom_u_source[nSpace],
                  dmom_v_source[nSpace],
                  dmom_w_source[nSpace],
                  //
                  G[nSpace*nSpace],G_dd_G,tr_G,norm_Rv,h_phi, dmom_adv_star[nSpace],dmom_adv_sge[nSpace],dmom_ham_grad_sge[nSpace];
                //get jacobian, etc for mapping reference element
                ck.calculateMapping_element(eN,
                                            k,
                                            mesh_dof,
                                            mesh_l2g,
                                            mesh_trial_ref,
                                            mesh_grad_trial_ref,
                                            jac,
                                            jacDet,
                                            jacInv,
                                            x,y,z);
                ck.calculateH_element(eN,
                                      k,
                                      nodeDiametersArray,
                                      mesh_l2g,
                                      mesh_trial_ref,
                                      h_phi);

                ck.calculateMappingVelocity_element(eN,
                                                    k,
                                                    mesh_velocity_dof,
                                                    mesh_l2g,
                                                    mesh_trial_ref,
                                                    xt,yt,zt);
                //xt=0.0;yt=0.0;zt=0.0;
                //std::cout<<"xt "<<xt<<'\t'<<yt<<'\t'<<zt<<std::endl;
                //get the physical integration weight
                dV = fabs(jacDet)*dV_ref[k];
                ck.calculateG(jacInv,G,G_dd_G,tr_G);
                //ck.calculateGScale(G,&normal_phi[eN_k_nSpace],h_phi);

                eps_rho = epsFact_rho*(useMetrics*h_phi+(1.0-useMetrics)*elementDiameter[eN]);
                eps_mu  = epsFact_mu *(useMetrics*h_phi+(1.0-useMetrics)*elementDiameter[eN]);

                //get the trial function gradients
                ck.gradTrialFromRef(&p_grad_trial_ref[k*nDOF_trial_element*nSpace],jacInv,p_grad_trial);
                ck_v.gradTrialFromRef(&vel_grad_trial_ref[k*nDOF_v_trial_element*nSpace],jacInv,vel_grad_trial);
                //get the solution
                ck.valFromDOF(p_dof,&p_l2g[eN_nDOF_trial_element],&p_trial_ref[k*nDOF_trial_element],p);
                ck_v.valFromDOF(u_dof,&vel_l2g[eN_nDOF_v_trial_element],&vel_trial_ref[k*nDOF_v_trial_element],u);
                ck_v.valFromDOF(v_dof,&vel_l2g[eN_nDOF_v_trial_element],&vel_trial_ref[k*nDOF_v_trial_element],v);
                ck_v.valFromDOF(w_dof,&vel_l2g[eN_nDOF_v_trial_element],&vel_trial_ref[k*nDOF_v_trial_element],w);
<<<<<<< HEAD
                ck.valFromDOF(p_old_dof,&p_l2g[eN_nDOF_trial_element],&p_trial_ref[k*nDOF_trial_element],p_old);
                ck_v.valFromDOF(u_old_dof,&vel_l2g[eN_nDOF_v_trial_element],&vel_trial_ref[k*nDOF_v_trial_element],u_old);
                ck_v.valFromDOF(v_old_dof,&vel_l2g[eN_nDOF_v_trial_element],&vel_trial_ref[k*nDOF_v_trial_element],v_old);
                ck_v.valFromDOF(w_old_dof,&vel_l2g[eN_nDOF_v_trial_element],&vel_trial_ref[k*nDOF_v_trial_element],w_old);
=======
>>>>>>> f776852f
                //get the solution gradients
                ck.gradFromDOF(p_dof,&p_l2g[eN_nDOF_trial_element],p_grad_trial,grad_p);
                ck_v.gradFromDOF(u_dof,&vel_l2g[eN_nDOF_v_trial_element],vel_grad_trial,grad_u);
                ck_v.gradFromDOF(v_dof,&vel_l2g[eN_nDOF_v_trial_element],vel_grad_trial,grad_v);
                ck_v.gradFromDOF(w_dof,&vel_l2g[eN_nDOF_v_trial_element],vel_grad_trial,grad_w);
<<<<<<< HEAD
                ck.gradFromDOF(p_dof,&p_l2g[eN_nDOF_trial_element],p_grad_trial,grad_p_old);
                ck_v.gradFromDOF(u_dof,&vel_l2g[eN_nDOF_v_trial_element],vel_grad_trial,grad_u_old);
                ck_v.gradFromDOF(v_dof,&vel_l2g[eN_nDOF_v_trial_element],vel_grad_trial,grad_v_old);
                ck_v.gradFromDOF(w_dof,&vel_l2g[eN_nDOF_v_trial_element],vel_grad_trial,grad_w_old);
=======
>>>>>>> f776852f
                //precalculate test function products with integration weights
                for (int j=0;j<nDOF_test_element;j++)
                  {
                    p_test_dV[j] = p_test_ref[k*nDOF_trial_element+j]*dV;
                    for (int I=0;I<nSpace;I++)
                      {
                        p_grad_test_dV[j*nSpace+I]   = p_grad_trial[j*nSpace+I]*dV;//assume test_i = trial_i
<<<<<<< HEAD
                      }
                  }
                //precalculate test function products with integration weights
                for (int j=0;j<nDOF_v_test_element;j++)
                  {
                    vel_test_dV[j] = vel_test_ref[k*nDOF_v_trial_element+j]*dV;
                    for (int I=0;I<nSpace;I++)
                      {
                        vel_grad_test_dV[j*nSpace+I] = vel_grad_trial[j*nSpace+I]*dV;//assume test_i = trial_i
                      }
                  }
=======
                      }
                  }
                //precalculate test function products with integration weights
                for (int j=0;j<nDOF_v_test_element;j++)
                  {
                    vel_test_dV[j] = vel_test_ref[k*nDOF_v_trial_element+j]*dV;
                    for (int I=0;I<nSpace;I++)
                      {
                        vel_grad_test_dV[j*nSpace+I] = vel_grad_trial[j*nSpace+I]*dV;//assume test_i = trial_i
                      }
                  }
>>>>>>> f776852f
                //todo: extend this to higher-order meshes, for now assume mesh trial and p trial are same 
                double div_mesh_velocity=0.0;
                for (int j=0;j<nDOF_trial_element;j++)
                  {
                    int eN_j=eN*nDOF_trial_element+j;
                    div_mesh_velocity +=
                      mesh_velocity_dof[mesh_l2g[eN_j]*3+0]*p_grad_trial[j*nSpace+0] +
                      mesh_velocity_dof[mesh_l2g[eN_j]*3+1]*p_grad_trial[j*nSpace+1] +
                      mesh_velocity_dof[mesh_l2g[eN_j]*3+2]*p_grad_trial[j*nSpace+2];
                  }
                mesh_volume_conservation_element += (alphaBDF*(dV-q_dV_last[eN_k])/dV - div_mesh_velocity)*dV;
                div_mesh_velocity = DM3*div_mesh_velocity + (1.0-DM3)*alphaBDF*(dV-q_dV_last[eN_k])/dV;
                //VRANS
                porosity      = q_porosity[eN_k];
                //meanGrainSize = q_meanGrain[eN_k];
                //
                //save velocity at quadrature points for other models to use
                q_velocity[eN_k_nSpace+0]=u;
                q_velocity[eN_k_nSpace+1]=v;
                q_velocity[eN_k_nSpace+2]=w;
                q_x[eN_k_3d+0]=x;
                q_x[eN_k_3d+1]=y;
                q_x[eN_k_3d+2]=z;
                if (use_ball_as_particle == 1)
                {
                    get_distance_to_ball(nParticles, ball_center, ball_radius,x,y,z,distance_to_solids[eN_k]);
                }else{
                  //distance_to_solids is given in Prestep
                }
                if (nParticles > 0)
                    phi_solid[eN_k] = distance_to_solids[eN_k];
                //
                //calculate pde coefficients at quadrature points
                //
                evaluateCoefficients(NONCONSERVATIVE_FORM,
                                     eps_rho,
                                     eps_mu,
                                     sigma,
                                     rho_0,
                                     nu_0,
                                     rho_1,
                                     nu_1,
                                     elementDiameter[eN],
                                     smagorinskyConstant,
                                     turbulenceClosureModel,
                                     g,
                                     useVF,
                                     vf[eN_k],
                                     phi[eN_k],
                                     &normal_phi[eN_k_nSpace],
                                     kappa_phi[eN_k],
                                     //VRANS
                                     porosity,
                                     phi_solid[eN_k],//distance to solid
                                     p_old,
                                     u_old,
                                     v_old,
                                     w_old,
                                     grad_p_old,
                                     grad_u_old,
                                     grad_v_old,
                                     grad_w_old,
                                     use_pseudo_penalty,
                                     //
                                     p,
                                     grad_p,
                                     grad_u,
                                     grad_v,
                                     grad_w,
                                     u,
                                     v,
                                     w,
                                     LAG_LES,
                                     q_eddy_viscosity[eN_k],
                                     q_eddy_viscosity_last[eN_k],
                                     mom_u_acc,
                                     dmom_u_acc_u,
                                     mom_v_acc,
                                     dmom_v_acc_v,
                                     mom_w_acc,
                                     dmom_w_acc_w,
                                     mass_adv,
                                     dmass_adv_u,
                                     dmass_adv_v,
                                     dmass_adv_w,
                                     mom_u_adv,
                                     dmom_u_adv_u,
                                     dmom_u_adv_v,
                                     dmom_u_adv_w,
                                     mom_v_adv,
                                     dmom_v_adv_u,
                                     dmom_v_adv_v,
                                     dmom_v_adv_w,
                                     mom_w_adv,
                                     dmom_w_adv_u,
                                     dmom_w_adv_v,
                                     dmom_w_adv_w,
                                     mom_uu_diff_ten,
                                     mom_vv_diff_ten,
                                     mom_ww_diff_ten,
                                     mom_uv_diff_ten,
                                     mom_uw_diff_ten,
                                     mom_vu_diff_ten,
                                     mom_vw_diff_ten,
                                     mom_wu_diff_ten,
                                     mom_wv_diff_ten,
                                     mom_u_source,
                                     mom_v_source,
                                     mom_w_source,
                                     mom_u_ham,
                                     dmom_u_ham_grad_p,
                                     dmom_u_ham_grad_u,
                                     dmom_u_ham_u,
                                     dmom_u_ham_v,
                                     dmom_u_ham_w,
                                     mom_v_ham,
                                     dmom_v_ham_grad_p,
                                     dmom_v_ham_grad_v,
                                     dmom_v_ham_u,
                                     dmom_v_ham_v,
                                     dmom_v_ham_w,
                                     mom_w_ham,
                                     dmom_w_ham_grad_p,
                                     dmom_w_ham_grad_w,
                                     dmom_w_ham_u,
                                     dmom_w_ham_v,
                                     dmom_w_ham_w,
                                     q_rho[eN_k],
                                     forcex[eN_k],
                                     forcey[eN_k],
                                     forcez[eN_k]);
                //VRANS
                mass_source = q_mass_source[eN_k];
                //todo: decide if these should be lagged or not?
                updateDarcyForchheimerTerms_Ergun(NONCONSERVATIVE_FORM,
                                                  /* linearDragFactor, */
                                                  /* nonlinearDragFactor, */
                                                  /* porosity, */
                                                  /* meanGrainSize, */
                                                  q_dragAlpha[eN_k],
                                                  q_dragBeta[eN_k],
                                                  eps_rho,
                                                  eps_mu,
                                                  rho_0,
                                                  nu_0,
                                                  rho_1,
                                                  nu_1,
                                                  useVF,
                                                  vf[eN_k],
                                                  phi[eN_k],
                                                  u,
                                                  v,
                                                  w,
                                                  q_velocity_sge[eN_k_nSpace+0],
                                                  q_velocity_sge[eN_k_nSpace+1],
                                                  q_velocity_sge[eN_k_nSpace+2],
                                                  eps_solid[elementFlags[eN]],
                                                  phi_solid[eN_k],
                                                  q_velocity_solid[eN_k_nSpace+0],
                                                  q_velocity_solid[eN_k_nSpace+1],
                                                  q_velocity_solid[eN_k_nSpace+2],
                                                  mom_u_source,
                                                  mom_v_source,
                                                  mom_w_source,
                                                  dmom_u_source,
                                                  dmom_v_source,
                                                  dmom_w_source);

                const double particle_eps  = particle_epsFact*(useMetrics*h_phi+(1.0-useMetrics)*elementDiameter[eN]);
                if(nParticles > 0)
                    updateSolidParticleTerms(NONCONSERVATIVE_FORM,
                                            eN < nElements_owned,
                                            particle_nitsche,
                                            dV,
                                            nParticles,
                                            nQuadraturePoints_global,
                                            &particle_signed_distances[eN_k],
                                            &particle_signed_distance_normals[eN_k_3d],
                                            &particle_velocities[eN_k_3d],
                                            particle_centroids,
                                            use_ball_as_particle,
                                            ball_center,
                                            ball_radius,
                                            ball_velocity,
                                            ball_angular_velocity,
                                            ball_center_acceleration,
                                            ball_angular_acceleration,
                                            ball_density,
                                            porosity,
                                            particle_penalty_constant/h_phi,//penalty,
                                            particle_alpha,
                                            particle_beta,
                                            eps_rho,
                                            eps_mu,
                                            rho_0,
                                            nu_0,
                                            rho_1,
                                            nu_1,
                                            useVF,
                                            vf[eN_k],
                                            phi[eN_k],
                                            x,
                                            y,
                                            z,
                                            p,
                                            u,
                                            v,
                                            w,
                                            q_velocity_sge[eN_k_nSpace+0],
                                            q_velocity_sge[eN_k_nSpace+1],
                                            q_velocity_sge[eN_k_nSpace+1],
                                            particle_eps,
                                            grad_u,
                                            grad_v,
                                            grad_w,
                                            mom_u_source,
                                            mom_v_source,
                                            mom_w_source,
                                            dmom_u_source,
                                            dmom_v_source,
                                            dmom_w_source,
                                            mom_u_adv,
                                            mom_v_adv,
                                            mom_w_adv,
                                            dmom_u_adv_u,
                                            dmom_v_adv_v,
                                            dmom_w_adv_w,
                                            mom_u_ham,
                                            dmom_u_ham_grad_u,
                                            dmom_u_ham_u,
                                            dmom_u_ham_v,
                                            dmom_u_ham_w,
                                            mom_v_ham,
                                            dmom_v_ham_grad_v,
                                            dmom_v_ham_u,
                                            dmom_v_ham_v,
                                            dmom_v_ham_w,
                                            mom_w_ham,
                                            dmom_w_ham_grad_w,
                                            dmom_w_ham_u,
                                            dmom_w_ham_v,
                                            dmom_w_ham_w,
                                            mass_ham,
                                            dmass_ham_u,
                                            dmass_ham_v,
                                            dmass_ham_w,
                                            &particle_netForces[0],
                                            &particle_netMoments[0],
                                            &particle_surfaceArea[0],
                                            use_pseudo_penalty);
                //Turbulence closure model
                if (turbulenceClosureModel >= 3)
                  {
                    const double c_mu = 0.09;//mwf hack
                    updateTurbulenceClosure(NONCONSERVATIVE_FORM,
                                            turbulenceClosureModel,
                                            eps_rho,
                                            eps_mu,
                                            rho_0,
                                            nu_0,
                                            rho_1,
                                            nu_1,
                                            useVF,
                                            vf[eN_k],
                                            phi[eN_k],
                                            porosity,
                                            c_mu, //mwf hack
                                            q_turb_var_0[eN_k],
                                            q_turb_var_1[eN_k],
                                            &q_turb_var_grad_0[eN_k_nSpace],
                                            q_eddy_viscosity[eN_k],
                                            mom_uu_diff_ten,
                                            mom_vv_diff_ten,
                                            mom_ww_diff_ten,
                                            mom_uv_diff_ten,
                                            mom_uw_diff_ten,
                                            mom_vu_diff_ten,
                                            mom_vw_diff_ten,
                                            mom_wu_diff_ten,
                                            mom_wv_diff_ten,
                                            mom_u_source,
                                            mom_v_source,
                                            mom_w_source);

                  }
                //
                //save momentum for time history and velocity for subgrid error
                //
                q_mom_u_acc[eN_k] = mom_u_acc;
                q_mom_v_acc[eN_k] = mom_v_acc;
                q_mom_w_acc[eN_k] = mom_w_acc;
                //subgrid error uses grid scale velocity
                q_mass_adv[eN_k_nSpace+0] = u;
                q_mass_adv[eN_k_nSpace+1] = v;
                q_mass_adv[eN_k_nSpace+2] = w;
                //
                //moving mesh
                //
                if (NONCONSERVATIVE_FORM > 0.0)
                  {
                    mom_u_ham -= MOVING_DOMAIN*dmom_u_acc_u*(grad_u[0]*xt + grad_u[1]*yt + grad_u[2]*zt);
                    dmom_u_ham_grad_u[0] -= MOVING_DOMAIN*dmom_u_acc_u*xt;
                    dmom_u_ham_grad_u[1] -= MOVING_DOMAIN*dmom_u_acc_u*yt;
                    dmom_u_ham_grad_u[2] -= MOVING_DOMAIN*dmom_u_acc_u*zt;
                  }
                else
                  {
                    mom_u_adv[0] -= MOVING_DOMAIN*mom_u_acc*xt;
                    mom_u_adv[1] -= MOVING_DOMAIN*mom_u_acc*yt;
                    mom_u_adv[2] -= MOVING_DOMAIN*mom_u_acc*zt;
                    dmom_u_adv_u[0] -= MOVING_DOMAIN*dmom_u_acc_u*xt;
                    dmom_u_adv_u[1] -= MOVING_DOMAIN*dmom_u_acc_u*yt;
                    dmom_u_adv_u[2] -= MOVING_DOMAIN*dmom_u_acc_u*zt;
                  }

                if (NONCONSERVATIVE_FORM > 0.0)
                  {
                    mom_v_ham -= MOVING_DOMAIN*dmom_v_acc_v*(grad_v[0]*xt + grad_v[1]*yt + grad_v[2]*zt);
                    dmom_v_ham_grad_v[0] -= MOVING_DOMAIN*dmom_v_acc_v*xt;
                    dmom_v_ham_grad_v[1] -= MOVING_DOMAIN*dmom_v_acc_v*yt;
                    dmom_v_ham_grad_v[2] -= MOVING_DOMAIN*dmom_v_acc_v*zt;
                  }
                else
                  {
                    mom_v_adv[0] -= MOVING_DOMAIN*mom_v_acc*xt;
                    mom_v_adv[1] -= MOVING_DOMAIN*mom_v_acc*yt;
                    mom_v_adv[2] -= MOVING_DOMAIN*mom_v_acc*zt;
                    dmom_v_adv_v[0] -= MOVING_DOMAIN*dmom_v_acc_v*xt;
                    dmom_v_adv_v[1] -= MOVING_DOMAIN*dmom_v_acc_v*yt;
                    dmom_v_adv_v[2] -= MOVING_DOMAIN*dmom_v_acc_v*zt;
                  }

                if (NONCONSERVATIVE_FORM > 0.0)
                  {
                    mom_w_ham -= MOVING_DOMAIN*dmom_w_acc_w*(grad_w[0]*xt + grad_w[1]*yt + grad_w[2]*zt);
                    dmom_w_ham_grad_w[0] -= MOVING_DOMAIN*dmom_w_acc_w*xt;
                    dmom_w_ham_grad_w[1] -= MOVING_DOMAIN*dmom_w_acc_w*yt;
                    dmom_w_ham_grad_w[2] -= MOVING_DOMAIN*dmom_w_acc_w*zt;
                  }
                else
                  {
                    mom_w_adv[0] -= MOVING_DOMAIN*mom_w_acc*xt;
                    mom_w_adv[1] -= MOVING_DOMAIN*mom_w_acc*yt;
                    mom_w_adv[2] -= MOVING_DOMAIN*mom_w_acc*zt;
                    dmom_w_adv_w[0] -= MOVING_DOMAIN*dmom_w_acc_w*xt;
                    dmom_w_adv_w[1] -= MOVING_DOMAIN*dmom_w_acc_w*yt;
                    dmom_w_adv_w[2] -= MOVING_DOMAIN*dmom_w_acc_w*zt;
                  }
                //
                //calculate time derivative at quadrature points
                //
                if (q_dV_last[eN_k] <= -100)
                  q_dV_last[eN_k] = dV;
                q_dV[eN_k] = dV;
                ck.bdf(alphaBDF,
                       q_mom_u_acc_beta_bdf[eN_k]*q_dV_last[eN_k]/dV,
                       mom_u_acc,
                       dmom_u_acc_u,
                       mom_u_acc_t,
                       dmom_u_acc_u_t);
                ck.bdf(alphaBDF,
                       q_mom_v_acc_beta_bdf[eN_k]*q_dV_last[eN_k]/dV,
                       mom_v_acc,
                       dmom_v_acc_v,
                       mom_v_acc_t,
                       dmom_v_acc_v_t);
                ck.bdf(alphaBDF,
                       q_mom_w_acc_beta_bdf[eN_k]*q_dV_last[eN_k]/dV,
                       mom_w_acc,
                       dmom_w_acc_w,
                       mom_w_acc_t,
                       dmom_w_acc_w_t);
                if(use_pseudo_penalty > 0 && phi_solid[eN_k]<0.0)//Do not have to change Jacobian
                {
                  double distance,vx,vy,vz;
                  int index_ball = get_distance_to_ball(nParticles, ball_center, ball_radius,x,y,z,distance);
                  get_velocity_to_ith_ball(nParticles,ball_center,ball_radius,ball_velocity,ball_angular_velocity,index_ball,x,y,z,vx,vy,vz);
                  mom_u_acc_t = alphaBDF*(mom_u_acc - vx);
                  mom_v_acc_t = alphaBDF*(mom_v_acc - vy);
                  mom_w_acc_t = alphaBDF*(mom_w_acc - vz);
                }else if(use_pseudo_penalty == -1 && phi_solid[eN_k]<0.0)//no derivative term inside the solid; Has to change Jacobian
                {
                  mom_u_acc_t = 0.0;
                  mom_v_acc_t = 0.0;
                  mom_w_acc_t = 0.0;
                  dmom_u_acc_u= 0.0;
                  dmom_v_acc_v= 0.0;
                  dmom_w_acc_w= 0.0;
                }
                if (NONCONSERVATIVE_FORM > 0.0)
                  {
                    mom_u_acc_t *= dmom_u_acc_u;
                    mom_v_acc_t *= dmom_v_acc_v;
                    mom_w_acc_t *= dmom_w_acc_w;
                  }
                //
                //calculate subgrid error (strong residual and adjoint)
                //
                //calculate strong residual
                pdeResidual_p = ck.Advection_strong(dmass_adv_u,grad_u) +
                  ck.Advection_strong(dmass_adv_v,grad_v) +
                  ck.Advection_strong(dmass_adv_w,grad_w) +
                  DM2*MOVING_DOMAIN*ck.Reaction_strong(alphaBDF*(dV-q_dV_last[eN_k])/dV - div_mesh_velocity) +
                  //VRANS
                  ck.Reaction_strong(mass_source);
                //
                if (NONCONSERVATIVE_FORM > 0.0)
                  {
                    dmom_adv_sge[0] = 0.0;
                    dmom_adv_sge[1] = 0.0;
                    dmom_adv_sge[2] = 0.0;
                    dmom_ham_grad_sge[0] = dmom_u_acc_u*(q_velocity_sge[eN_k_nSpace+0] - MOVING_DOMAIN*xt);
                    dmom_ham_grad_sge[1] = dmom_u_acc_u*(q_velocity_sge[eN_k_nSpace+1] - MOVING_DOMAIN*yt);
                    dmom_ham_grad_sge[2] = dmom_u_acc_u*(q_velocity_sge[eN_k_nSpace+2] - MOVING_DOMAIN*zt);
                  }
                else
                  {
                    dmom_adv_sge[0] = dmom_u_acc_u*(q_velocity_sge[eN_k_nSpace+0] - MOVING_DOMAIN*xt);
                    dmom_adv_sge[1] = dmom_u_acc_u*(q_velocity_sge[eN_k_nSpace+1] - MOVING_DOMAIN*yt);
                    dmom_adv_sge[2] = dmom_u_acc_u*(q_velocity_sge[eN_k_nSpace+2] - MOVING_DOMAIN*zt);
                    dmom_ham_grad_sge[0] = 0.0;
                    dmom_ham_grad_sge[1] = 0.0;
                    dmom_ham_grad_sge[2] = 0.0;
                  }
                double mv_tau[nSpace];
                mv_tau[0] = dmom_adv_sge[0] + dmom_ham_grad_sge[0];
                mv_tau[1] = dmom_adv_sge[1] + dmom_ham_grad_sge[1];
                mv_tau[2] = dmom_adv_sge[2] + dmom_ham_grad_sge[2];

                pdeResidual_u = ck.Mass_strong(mom_u_acc_t) +
                  ck.Advection_strong(dmom_adv_sge,grad_u) +
                  ck.Hamiltonian_strong(dmom_ham_grad_sge,grad_u) +
                  ck.Hamiltonian_strong(dmom_u_ham_grad_p,grad_p) +
                  ck.Reaction_strong(mom_u_source) -
                  ck.Reaction_strong(dmom_u_acc_u*u*div_mesh_velocity);

                pdeResidual_v = ck.Mass_strong(mom_v_acc_t) +
                  ck.Advection_strong(dmom_adv_sge,grad_v) +
                  ck.Hamiltonian_strong(dmom_ham_grad_sge,grad_v) +
                  ck.Hamiltonian_strong(dmom_v_ham_grad_p,grad_p) +
                  ck.Reaction_strong(mom_v_source) -
                  ck.Reaction_strong(dmom_v_acc_v*v*div_mesh_velocity);

                pdeResidual_w = ck.Mass_strong(mom_w_acc_t) +
                  ck.Advection_strong(dmom_adv_sge,grad_w) +
                  ck.Hamiltonian_strong(dmom_ham_grad_sge,grad_w) +
                  ck.Hamiltonian_strong(dmom_w_ham_grad_p,grad_p) +
                  ck.Reaction_strong(mom_w_source) -
                  ck.Reaction_strong(dmom_w_acc_w*w*div_mesh_velocity);

                //calculate tau and tau*Res
                //add contributions from mass and source terms
                double tmpR=dmom_u_acc_u_t + dmom_u_source[0];
                calculateSubgridError_tau(hFactor,
                                          elementDiameter[eN],
                                          tmpR,//dmom_u_acc_u_t,
                                          dmom_u_acc_u,
                                          mv_tau,//dmom_adv_sge,
                                          mom_uu_diff_ten[1],
                                          dmom_u_ham_grad_p[0],
                                          tau_v0,
                                          tau_p0,
                                          q_cfl[eN_k]);

                calculateSubgridError_tau(Ct_sge,Cd_sge,
                                          G,G_dd_G,tr_G,
                                          tmpR,//dmom_u_acc_u_t,
                                          mv_tau,//dmom_adv_sge,
                                          mom_uu_diff_ten[1],
                                          dmom_u_ham_grad_p[0],
                                          tau_v1,
                                          tau_p1,
                                          q_cfl[eN_k]);

                tau_v = useMetrics*tau_v1+(1.0-useMetrics)*tau_v0;
                tau_p = useMetrics*tau_p1+(1.0-useMetrics)*tau_p0;

                calculateSubgridError_tauRes(tau_p,
                                             tau_v,
                                             pdeResidual_p,
                                             pdeResidual_u,
                                             pdeResidual_v,
                                             pdeResidual_w,
                                             subgridError_p,
                                             subgridError_u,
                                             subgridError_v,
                                             subgridError_w);
                // velocity used in adjoint (VMS or RBLES, with or without lagging the grid scale velocity)
                dmom_adv_star[0] = dmom_u_acc_u*(q_velocity_sge[eN_k_nSpace+0] - MOVING_DOMAIN*xt + useRBLES*subgridError_u);
                dmom_adv_star[1] = dmom_u_acc_u*(q_velocity_sge[eN_k_nSpace+1] - MOVING_DOMAIN*yt + useRBLES*subgridError_v);
                dmom_adv_star[2] = dmom_u_acc_u*(q_velocity_sge[eN_k_nSpace+2] - MOVING_DOMAIN*zt + useRBLES*subgridError_w);

                mom_u_adv[0] += dmom_u_acc_u*(useRBLES*subgridError_u*q_velocity_sge[eN_k_nSpace+0]);
                mom_u_adv[1] += dmom_u_acc_u*(useRBLES*subgridError_v*q_velocity_sge[eN_k_nSpace+0]);
                mom_u_adv[2] += dmom_u_acc_u*(useRBLES*subgridError_w*q_velocity_sge[eN_k_nSpace+0]);

                mom_v_adv[0] += dmom_u_acc_u*(useRBLES*subgridError_u*q_velocity_sge[eN_k_nSpace+1]);
                mom_v_adv[1] += dmom_u_acc_u*(useRBLES*subgridError_v*q_velocity_sge[eN_k_nSpace+1]);
                mom_v_adv[2] += dmom_u_acc_u*(useRBLES*subgridError_w*q_velocity_sge[eN_k_nSpace+1]);

                mom_w_adv[0] += dmom_u_acc_u*(useRBLES*subgridError_u*q_velocity_sge[eN_k_nSpace+2]);
                mom_w_adv[1] += dmom_u_acc_u*(useRBLES*subgridError_v*q_velocity_sge[eN_k_nSpace+2]);
                mom_w_adv[2] += dmom_u_acc_u*(useRBLES*subgridError_w*q_velocity_sge[eN_k_nSpace+2]);

                // adjoint times the test functions
                for (int i=0;i<nDOF_test_element;i++)
                  {
                    register int i_nSpace = i*nSpace;
                    Lstar_u_p[i]=ck.Advection_adjoint(dmass_adv_u,&p_grad_test_dV[i_nSpace]);
                    Lstar_v_p[i]=ck.Advection_adjoint(dmass_adv_v,&p_grad_test_dV[i_nSpace]);
                    Lstar_w_p[i]=ck.Advection_adjoint(dmass_adv_w,&p_grad_test_dV[i_nSpace]);
                  }
                for (int i=0;i<nDOF_v_test_element;i++)
                  {
                    register int i_nSpace = i*nSpace;
                    //use the same advection adjoint for all three since we're approximating the linearized adjoint
                    Lstar_u_u[i]=ck.Advection_adjoint(dmom_adv_star,&vel_grad_test_dV[i_nSpace]);//cek COMP/INCOMP form have same adjoint
                    Lstar_v_v[i]=ck.Advection_adjoint(dmom_adv_star,&vel_grad_test_dV[i_nSpace]);//ditto
                    Lstar_w_w[i]=ck.Advection_adjoint(dmom_adv_star,&vel_grad_test_dV[i_nSpace]);//ditto
                    Lstar_p_u[i]=ck.Hamiltonian_adjoint(dmom_u_ham_grad_p,&vel_grad_test_dV[i_nSpace]);
                    Lstar_p_v[i]=ck.Hamiltonian_adjoint(dmom_v_ham_grad_p,&vel_grad_test_dV[i_nSpace]);
                    Lstar_p_w[i]=ck.Hamiltonian_adjoint(dmom_w_ham_grad_p,&vel_grad_test_dV[i_nSpace]);

                    //VRANS account for drag terms, diagonal only here ... decide if need off diagonal terms too
                    Lstar_u_u[i]+=ck.Reaction_adjoint(dmom_u_source[0],vel_test_dV[i]);
                    Lstar_v_v[i]+=ck.Reaction_adjoint(dmom_v_source[1],vel_test_dV[i]);
                    Lstar_w_w[i]+=ck.Reaction_adjoint(dmom_w_source[2],vel_test_dV[i]);
                    //
                  }

                norm_Rv = sqrt(pdeResidual_u*pdeResidual_u + pdeResidual_v*pdeResidual_v + pdeResidual_w*pdeResidual_w);
                q_numDiff_u[eN_k] = C_dc*norm_Rv*(useMetrics/sqrt(G_dd_G+1.0e-12)  +
                                                  (1.0-useMetrics)*hFactor*hFactor*elementDiameter[eN]*elementDiameter[eN]);
                q_numDiff_v[eN_k] = q_numDiff_u[eN_k];
                q_numDiff_w[eN_k] = q_numDiff_u[eN_k];
                //
                //update element residual
                //
                double mesh_vel[3];
                mesh_vel[0] = xt;
                mesh_vel[1] = yt;
                mesh_vel[2] = zt;
                for(int i=0;i<nDOF_test_element;i++)
                  {
                    register int i_nSpace=i*nSpace;
                    /* std::cout<<"elemRes_mesh "<<mesh_vel[0]<<'\t'<<mesh_vel[2]<<'\t'<<p_test_dV[i]<<'\t'<<(q_dV_last[eN_k]/dV)<<'\t'<<dV<<std::endl; */
                    elementResidual_mesh[i] += ck.Reaction_weak(1.0,p_test_dV[i]) -
                      ck.Reaction_weak(1.0,p_test_dV[i]*q_dV_last[eN_k]/dV) -
                      ck.Advection_weak(mesh_vel,&p_grad_test_dV[i_nSpace]);

                    elementResidual_p[i] += ck.Advection_weak(mass_adv,&p_grad_test_dV[i_nSpace])
                      + ck.Hamiltonian_weak(mass_ham, p_test_dV[i])
                      + DM*MOVING_DOMAIN*(ck.Reaction_weak(alphaBDF*1.0,p_test_dV[i]) -
                                        ck.Reaction_weak(alphaBDF*1.0,p_test_dV[i]*q_dV_last[eN_k]/dV) -
                                        ck.Advection_weak(mesh_vel,&p_grad_test_dV[i_nSpace])) +
                      //VRANS
                      ck.Reaction_weak(mass_source,p_test_dV[i]); //VRANS source term for wave maker
                      //
                    if (nDOF_test_element == nDOF_v_test_element)
                      {
                        elementResidual_p[i] +=
                          ck.SubgridError(subgridError_u,Lstar_u_p[i]) +
                          ck.SubgridError(subgridError_v,Lstar_v_p[i]) +
                          ck.SubgridError(subgridError_w,Lstar_w_p[i]);
                      }
                  }
                for(int i=0;i<nDOF_v_test_element;i++)
                  {
                    register int i_nSpace=i*nSpace;
                    elementResidual_u[i] += ck.Mass_weak(mom_u_acc_t,vel_test_dV[i]) +
                      ck.Advection_weak(mom_u_adv,&vel_grad_test_dV[i_nSpace]) +
                      ck.Diffusion_weak(sdInfo_u_u_rowptr,sdInfo_u_u_colind,mom_uu_diff_ten,grad_u,&vel_grad_test_dV[i_nSpace]) +
                      ck.Diffusion_weak(sdInfo_u_v_rowptr,sdInfo_u_v_colind,mom_uv_diff_ten,grad_v,&vel_grad_test_dV[i_nSpace]) +
                      ck.Diffusion_weak(sdInfo_u_w_rowptr,sdInfo_u_w_colind,mom_uw_diff_ten,grad_w,&vel_grad_test_dV[i_nSpace]) +
                      ck.Reaction_weak(mom_u_source+NONCONSERVATIVE_FORM*dmom_u_acc_u*u*div_mesh_velocity,vel_test_dV[i]) +
                      ck.Hamiltonian_weak(mom_u_ham,vel_test_dV[i]) +
                      MOMENTUM_SGE*VELOCITY_SGE*ck.SubgridError(subgridError_u,Lstar_u_u[i]) +
                      ck.NumericalDiffusion(q_numDiff_u_last[eN_k],grad_u,&vel_grad_test_dV[i_nSpace]);
                    elementResidual_v[i] += ck.Mass_weak(mom_v_acc_t,vel_test_dV[i]) +
                      ck.Advection_weak(mom_v_adv,&vel_grad_test_dV[i_nSpace]) +
                      ck.Diffusion_weak(sdInfo_v_u_rowptr,sdInfo_v_u_colind,mom_vu_diff_ten,grad_u,&vel_grad_test_dV[i_nSpace]) +
                      ck.Diffusion_weak(sdInfo_v_v_rowptr,sdInfo_v_v_colind,mom_vv_diff_ten,grad_v,&vel_grad_test_dV[i_nSpace]) +
                      ck.Diffusion_weak(sdInfo_v_w_rowptr,sdInfo_v_w_colind,mom_vw_diff_ten,grad_w,&vel_grad_test_dV[i_nSpace]) +
                      ck.Reaction_weak(mom_v_source+NONCONSERVATIVE_FORM*dmom_v_acc_v*v*div_mesh_velocity,vel_test_dV[i]) +
                      ck.Hamiltonian_weak(mom_v_ham,vel_test_dV[i]) +
                      MOMENTUM_SGE*VELOCITY_SGE*ck.SubgridError(subgridError_v,Lstar_v_v[i]) +
                      ck.NumericalDiffusion(q_numDiff_v_last[eN_k],grad_v,&vel_grad_test_dV[i_nSpace]);
                    elementResidual_w[i] +=  ck.Mass_weak(mom_w_acc_t,vel_test_dV[i]) +
                      ck.Advection_weak(mom_w_adv,&vel_grad_test_dV[i_nSpace]) +
                      ck.Diffusion_weak(sdInfo_w_u_rowptr,sdInfo_w_u_colind,mom_wu_diff_ten,grad_u,&vel_grad_test_dV[i_nSpace]) +
                      ck.Diffusion_weak(sdInfo_w_v_rowptr,sdInfo_w_v_colind,mom_wv_diff_ten,grad_v,&vel_grad_test_dV[i_nSpace]) +
                      ck.Diffusion_weak(sdInfo_w_w_rowptr,sdInfo_w_w_colind,mom_ww_diff_ten,grad_w,&vel_grad_test_dV[i_nSpace]) +
                      ck.Reaction_weak(mom_w_source+NONCONSERVATIVE_FORM*dmom_w_acc_w*w*div_mesh_velocity,vel_test_dV[i]) +
                      ck.Hamiltonian_weak(mom_w_ham,vel_test_dV[i]) +
                      MOMENTUM_SGE*VELOCITY_SGE*ck.SubgridError(subgridError_w,Lstar_w_w[i]) +
                      ck.NumericalDiffusion(q_numDiff_w_last[eN_k],grad_w,&vel_grad_test_dV[i_nSpace]);
                    if (nDOF_test_element == nDOF_v_test_element)
                      {
                        elementResidual_u[i] += MOMENTUM_SGE*PRESSURE_SGE*ck.SubgridError(subgridError_p,Lstar_p_u[i]);
                        elementResidual_v[i] += MOMENTUM_SGE*PRESSURE_SGE*ck.SubgridError(subgridError_p,Lstar_p_v[i]);
                        elementResidual_w[i] += MOMENTUM_SGE*PRESSURE_SGE*ck.SubgridError(subgridError_p,Lstar_p_w[i]);
                      }
                  }//i
                numerical_viscosity[eN_k] = q_numDiff_u_last[eN_k] + MOMENTUM_SGE*VELOCITY_SGE*tau_v*(dmom_adv_star[0]*dmom_adv_star[0]+
                                                                                                      dmom_adv_star[1]*dmom_adv_star[1]+
                                                                                                      dmom_adv_star[2]*dmom_adv_star[2]);
              }
            //
            //load element into global residual and save element residual
            //
            for(int i=0;i<nDOF_test_element;i++)
              {
                register int eN_i=eN*nDOF_test_element+i;

                elementResidual_p_save[eN_i] +=  elementResidual_p[i];
                mesh_volume_conservation_element_weak += elementResidual_mesh[i];
                globalResidual[offset_p+stride_p*rp_l2g[eN_i]]+=elementResidual_p[i];
              }
            for(int i=0;i<nDOF_v_test_element;i++)
              {
                register int eN_i=eN*nDOF_v_test_element+i;

                globalResidual[offset_u+stride_u*rvel_l2g[eN_i]]+=elementResidual_u[i];
                globalResidual[offset_v+stride_v*rvel_l2g[eN_i]]+=elementResidual_v[i];
                globalResidual[offset_w+stride_w*rvel_l2g[eN_i]]+=elementResidual_w[i];
              }//i
            mesh_volume_conservation += mesh_volume_conservation_element;
            mesh_volume_conservation_weak += mesh_volume_conservation_element_weak;
            mesh_volume_conservation_err_max=fmax(mesh_volume_conservation_err_max,fabs(mesh_volume_conservation_element));
            mesh_volume_conservation_err_max_weak=fmax(mesh_volume_conservation_err_max_weak,fabs(mesh_volume_conservation_element_weak));
          }//elements
        //
        //loop over exterior element boundaries to calculate surface integrals and load into element and global residuals
        //
        //ebNE is the Exterior element boundary INdex
        //ebN is the element boundary INdex
        //eN is the element index
        for (int ebNE = 0; ebNE < nExteriorElementBoundaries_global; ebNE++)
          {
            register int ebN = exteriorElementBoundariesArray[ebNE],
              eN  = elementBoundaryElementsArray[ebN*2+0],
              ebN_local = elementBoundaryLocalElementBoundariesArray[ebN*2+0],
              eN_nDOF_trial_element = eN*nDOF_trial_element,
              eN_nDOF_v_trial_element = eN*nDOF_v_trial_element;
            register double elementResidual_mesh[nDOF_test_element],
              elementResidual_p[nDOF_test_element],
              elementResidual_u[nDOF_v_test_element],
              elementResidual_v[nDOF_v_test_element],
              elementResidual_w[nDOF_v_test_element],
              eps_rho,eps_mu;
            for (int i=0;i<nDOF_test_element;i++)
              {
                elementResidual_mesh[i]=0.0;
                elementResidual_p[i]=0.0;
              }
            for (int i=0;i<nDOF_v_test_element;i++)
              {
                elementResidual_u[i]=0.0;
                elementResidual_v[i]=0.0;
                elementResidual_w[i]=0.0;
              }
            for  (int kb=0;kb<nQuadraturePoints_elementBoundary;kb++)
              {
                register int ebNE_kb = ebNE*nQuadraturePoints_elementBoundary+kb,
                  ebNE_kb_nSpace = ebNE_kb*nSpace,
                  ebN_local_kb = ebN_local*nQuadraturePoints_elementBoundary+kb,
                  ebN_local_kb_nSpace = ebN_local_kb*nSpace;
                register double p_ext=0.0,
                  u_ext=0.0,
                  v_ext=0.0,
                  w_ext=0.0,
                  grad_p_ext[nSpace],
                  grad_u_ext[nSpace],
                  grad_v_ext[nSpace],
                  grad_w_ext[nSpace],
                  p_old=0.0,u_old=0.0,v_old=0.0,w_old=0.0,
                  grad_p_old[nSpace],grad_u_old[nSpace],grad_v_old[nSpace],grad_w_old[nSpace],
                  mom_u_acc_ext=0.0,
                  dmom_u_acc_u_ext=0.0,
                  mom_v_acc_ext=0.0,
                  dmom_v_acc_v_ext=0.0,
                  mom_w_acc_ext=0.0,
                  dmom_w_acc_w_ext=0.0,
                  mass_adv_ext[nSpace],
                  dmass_adv_u_ext[nSpace],
                  dmass_adv_v_ext[nSpace],
                  dmass_adv_w_ext[nSpace],
                  mom_u_adv_ext[nSpace],
                  dmom_u_adv_u_ext[nSpace],
                  dmom_u_adv_v_ext[nSpace],
                  dmom_u_adv_w_ext[nSpace],
                  mom_v_adv_ext[nSpace],
                  dmom_v_adv_u_ext[nSpace],
                  dmom_v_adv_v_ext[nSpace],
                  dmom_v_adv_w_ext[nSpace],
                  mom_w_adv_ext[nSpace],
                  dmom_w_adv_u_ext[nSpace],
                  dmom_w_adv_v_ext[nSpace],
                  dmom_w_adv_w_ext[nSpace],
                  mom_uu_diff_ten_ext[nSpace],
                  mom_vv_diff_ten_ext[nSpace],
                  mom_ww_diff_ten_ext[nSpace],
                  mom_uv_diff_ten_ext[1],
                  mom_uw_diff_ten_ext[1],
                  mom_vu_diff_ten_ext[1],
                  mom_vw_diff_ten_ext[1],
                  mom_wu_diff_ten_ext[1],
                  mom_wv_diff_ten_ext[1],
                  mom_u_source_ext=0.0,
                  mom_v_source_ext=0.0,
                  mom_w_source_ext=0.0,
                  mom_u_ham_ext=0.0,
                  dmom_u_ham_grad_p_ext[nSpace],
                  dmom_u_ham_grad_u_ext[nSpace],
                  dmom_u_ham_u_ext=0.0,
                  dmom_u_ham_v_ext=0.0,
                  dmom_u_ham_w_ext=0.0,
                  mom_v_ham_ext=0.0,
                  dmom_v_ham_grad_p_ext[nSpace],
                  dmom_v_ham_grad_v_ext[nSpace],
                  dmom_v_ham_u_ext=0.0,
                  dmom_v_ham_v_ext=0.0,
                  dmom_v_ham_w_ext=0.0,
                  mom_w_ham_ext=0.0,
                  dmom_w_ham_grad_p_ext[nSpace],
                  dmom_w_ham_grad_w_ext[nSpace],
                  dmom_w_ham_u_ext=0.0,
                  dmom_w_ham_v_ext=0.0,
                  dmom_w_ham_w_ext=0.0,
                  dmom_u_adv_p_ext[nSpace],
                  dmom_v_adv_p_ext[nSpace],
                  dmom_w_adv_p_ext[nSpace],
                  flux_mass_ext=0.0,
                  flux_mom_u_adv_ext=0.0,
                  flux_mom_v_adv_ext=0.0,
                  flux_mom_w_adv_ext=0.0,
                  flux_mom_uu_diff_ext=0.0,
                  flux_mom_uv_diff_ext=0.0,
                  flux_mom_uw_diff_ext=0.0,
                  flux_mom_vu_diff_ext=0.0,
                  flux_mom_vv_diff_ext=0.0,
                  flux_mom_vw_diff_ext=0.0,
                  flux_mom_wu_diff_ext=0.0,
                  flux_mom_wv_diff_ext=0.0,
                  flux_mom_ww_diff_ext=0.0,
                  bc_p_ext=0.0,
                  bc_u_ext=0.0,
                  bc_v_ext=0.0,
                  bc_w_ext=0.0,
                  bc_mom_u_acc_ext=0.0,
                  bc_dmom_u_acc_u_ext=0.0,
                  bc_mom_v_acc_ext=0.0,
                  bc_dmom_v_acc_v_ext=0.0,
                  bc_mom_w_acc_ext=0.0,
                  bc_dmom_w_acc_w_ext=0.0,
                  bc_mass_adv_ext[nSpace],
                  bc_dmass_adv_u_ext[nSpace],
                  bc_dmass_adv_v_ext[nSpace],
                  bc_dmass_adv_w_ext[nSpace],
                  bc_mom_u_adv_ext[nSpace],
                  bc_dmom_u_adv_u_ext[nSpace],
                  bc_dmom_u_adv_v_ext[nSpace],
                  bc_dmom_u_adv_w_ext[nSpace],
                  bc_mom_v_adv_ext[nSpace],
                  bc_dmom_v_adv_u_ext[nSpace],
                  bc_dmom_v_adv_v_ext[nSpace],
                  bc_dmom_v_adv_w_ext[nSpace],
                  bc_mom_w_adv_ext[nSpace],
                  bc_dmom_w_adv_u_ext[nSpace],
                  bc_dmom_w_adv_v_ext[nSpace],
                  bc_dmom_w_adv_w_ext[nSpace],
                  bc_mom_uu_diff_ten_ext[nSpace],
                  bc_mom_vv_diff_ten_ext[nSpace],
                  bc_mom_ww_diff_ten_ext[nSpace],
                  bc_mom_uv_diff_ten_ext[1],
                  bc_mom_uw_diff_ten_ext[1],
                  bc_mom_vu_diff_ten_ext[1],
                  bc_mom_vw_diff_ten_ext[1],
                  bc_mom_wu_diff_ten_ext[1],
                  bc_mom_wv_diff_ten_ext[1],
                  bc_mom_u_source_ext=0.0,
                  bc_mom_v_source_ext=0.0,
                  bc_mom_w_source_ext=0.0,
                  bc_mom_u_ham_ext=0.0,
                  bc_dmom_u_ham_grad_p_ext[nSpace],
                  bc_dmom_u_ham_grad_u_ext[nSpace],
                  bc_dmom_u_ham_u_ext=0.0,
                  bc_dmom_u_ham_v_ext=0.0,
                  bc_dmom_u_ham_w_ext=0.0,
                  bc_mom_v_ham_ext=0.0,
                  bc_dmom_v_ham_grad_p_ext[nSpace],
                  bc_dmom_v_ham_grad_v_ext[nSpace],
                  bc_dmom_v_ham_u_ext=0.0,
                  bc_dmom_v_ham_v_ext=0.0,
                  bc_dmom_v_ham_w_ext=0.0,
                  bc_mom_w_ham_ext=0.0,
                  bc_dmom_w_ham_grad_p_ext[nSpace],
                  bc_dmom_w_ham_grad_w_ext[nSpace],
                  bc_dmom_w_ham_u_ext=0.0,
                  bc_dmom_w_ham_v_ext=0.0,
                  bc_dmom_w_ham_w_ext=0.0,
                  jac_ext[nSpace*nSpace],
                  jacDet_ext,
                  jacInv_ext[nSpace*nSpace],
                  boundaryJac[nSpace*(nSpace-1)],
                  metricTensor[(nSpace-1)*(nSpace-1)],
                  metricTensorDetSqrt,
                  dS,p_test_dS[nDOF_test_element],vel_test_dS[nDOF_v_test_element],
                  p_grad_trial_trace[nDOF_trial_element*nSpace],vel_grad_trial_trace[nDOF_v_trial_element*nSpace],
                  vel_grad_test_dS[nDOF_v_trial_element*nSpace],
                  normal[3],x_ext,y_ext,z_ext,xt_ext,yt_ext,zt_ext,integralScaling,
                  //VRANS
                  porosity_ext,
                  //
                  G[nSpace*nSpace],G_dd_G,tr_G,h_phi,h_penalty,penalty,
                  force_x,force_y,force_z,force_p_x,force_p_y,force_p_z,force_v_x,force_v_y,force_v_z,r_x,r_y,r_z;
                //compute information about mapping from reference element to physical element
                ck.calculateMapping_elementBoundary(eN,
                                                    ebN_local,
                                                    kb,
                                                    ebN_local_kb,
                                                    mesh_dof,
                                                    mesh_l2g,
                                                    mesh_trial_trace_ref,
                                                    mesh_grad_trial_trace_ref,
                                                    boundaryJac_ref,
                                                    jac_ext,
                                                    jacDet_ext,
                                                    jacInv_ext,
                                                    boundaryJac,
                                                    metricTensor,
                                                    metricTensorDetSqrt,
                                                    normal_ref,
                                                    normal,
                                                    x_ext,y_ext,z_ext);
                ck.calculateMappingVelocity_elementBoundary(eN,
                                                            ebN_local,
                                                            kb,
                                                            ebN_local_kb,
                                                            mesh_velocity_dof,
                                                            mesh_l2g,
                                                            mesh_trial_trace_ref,
                                                            xt_ext,yt_ext,zt_ext,
                                                            normal,
                                                            boundaryJac,
                                                            metricTensor,
                                                            integralScaling);
                //xt_ext=0.0;yt_ext=0.0;zt_ext=0.0;
                //std::cout<<"xt_ext "<<xt_ext<<'\t'<<yt_ext<<'\t'<<zt_ext<<std::endl;
                //std::cout<<"x_ext "<<x_ext<<'\t'<<y_ext<<'\t'<<z_ext<<std::endl;
                //std::cout<<"integralScaling - metricTensorDetSrt ==============================="<<integralScaling-metricTensorDetSqrt<<std::endl;
                /* std::cout<<"metricTensorDetSqrt "<<metricTensorDetSqrt */
                /*             <<"dS_ref[kb]"<<dS_ref[kb]<<std::endl; */
                //dS = ((1.0-MOVING_DOMAIN)*metricTensorDetSqrt + MOVING_DOMAIN*integralScaling)*dS_ref[kb];//cek need to test effect on accuracy
                dS = metricTensorDetSqrt*dS_ref[kb];
                //get the metric tensor
                //cek todo use symmetry
                ck.calculateG(jacInv_ext,G,G_dd_G,tr_G);
                ck.calculateGScale(G,&ebqe_normal_phi_ext[ebNE_kb_nSpace],h_phi);

                eps_rho = epsFact_rho*(useMetrics*h_phi+(1.0-useMetrics)*elementDiameter[eN]);
                eps_mu  = epsFact_mu *(useMetrics*h_phi+(1.0-useMetrics)*elementDiameter[eN]);

                //compute shape and solution information
                //shape
                ck.gradTrialFromRef(&p_grad_trial_trace_ref[ebN_local_kb_nSpace*nDOF_trial_element],jacInv_ext,p_grad_trial_trace);
                ck_v.gradTrialFromRef(&vel_grad_trial_trace_ref[ebN_local_kb_nSpace*nDOF_v_trial_element],jacInv_ext,vel_grad_trial_trace);
                //cek hack use trial ck.gradTrialFromRef(&vel_grad_test_trace_ref[ebN_local_kb_nSpace*nDOF_trial_element],jacInv_ext,vel_grad_test_trace);
                //solution and gradients
                ck.valFromDOF(p_dof,&p_l2g[eN_nDOF_trial_element],&p_trial_trace_ref[ebN_local_kb*nDOF_test_element],p_ext);
                ck_v.valFromDOF(u_dof,&vel_l2g[eN_nDOF_v_trial_element],&vel_trial_trace_ref[ebN_local_kb*nDOF_v_test_element],u_ext);
                ck_v.valFromDOF(v_dof,&vel_l2g[eN_nDOF_v_trial_element],&vel_trial_trace_ref[ebN_local_kb*nDOF_v_test_element],v_ext);
                ck_v.valFromDOF(w_dof,&vel_l2g[eN_nDOF_v_trial_element],&vel_trial_trace_ref[ebN_local_kb*nDOF_v_test_element],w_ext);
<<<<<<< HEAD
                ck.valFromDOF(p_old_dof,&p_l2g[eN_nDOF_trial_element],&p_trial_trace_ref[ebN_local_kb*nDOF_test_element],p_old);
                ck_v.valFromDOF(u_old_dof,&vel_l2g[eN_nDOF_v_trial_element],&vel_trial_trace_ref[ebN_local_kb*nDOF_v_test_element],u_old);
                ck_v.valFromDOF(v_old_dof,&vel_l2g[eN_nDOF_v_trial_element],&vel_trial_trace_ref[ebN_local_kb*nDOF_v_test_element],v_old);
                ck_v.valFromDOF(w_old_dof,&vel_l2g[eN_nDOF_v_trial_element],&vel_trial_trace_ref[ebN_local_kb*nDOF_v_test_element],w_old);
=======
>>>>>>> f776852f
                ck.gradFromDOF(p_dof,&p_l2g[eN_nDOF_trial_element],p_grad_trial_trace,grad_p_ext);
                ck_v.gradFromDOF(u_dof,&vel_l2g[eN_nDOF_v_trial_element],vel_grad_trial_trace,grad_u_ext);
                ck_v.gradFromDOF(v_dof,&vel_l2g[eN_nDOF_v_trial_element],vel_grad_trial_trace,grad_v_ext);
                ck_v.gradFromDOF(w_dof,&vel_l2g[eN_nDOF_v_trial_element],vel_grad_trial_trace,grad_w_ext);
<<<<<<< HEAD
                ck.gradFromDOF(p_old_dof,&p_l2g[eN_nDOF_trial_element],p_grad_trial_trace,grad_p_old);
                ck_v.gradFromDOF(u_old_dof,&vel_l2g[eN_nDOF_v_trial_element],vel_grad_trial_trace,grad_u_old);
                ck_v.gradFromDOF(v_old_dof,&vel_l2g[eN_nDOF_v_trial_element],vel_grad_trial_trace,grad_v_old);
                ck_v.gradFromDOF(w_old_dof,&vel_l2g[eN_nDOF_v_trial_element],vel_grad_trial_trace,grad_w_old);
=======
>>>>>>> f776852f
                //precalculate test function products with integration weights
                for (int j=0;j<nDOF_test_element;j++)
                  {
                    p_test_dS[j] = p_test_trace_ref[ebN_local_kb*nDOF_test_element+j]*dS;
                  }
                for (int j=0;j<nDOF_v_test_element;j++)
                  {
                    vel_test_dS[j] = vel_test_trace_ref[ebN_local_kb*nDOF_v_test_element+j]*dS;
                    for (int I=0;I<nSpace;I++)
                      vel_grad_test_dS[j*nSpace+I] = vel_grad_trial_trace[j*nSpace+I]*dS;//assume test_j = trial_j
                  }
                bc_p_ext = isDOFBoundary_p[ebNE_kb]*ebqe_bc_p_ext[ebNE_kb]+(1-isDOFBoundary_p[ebNE_kb])*p_ext;
                //note, our convention is that bc values at moving boundaries are relative to boundary velocity so we add it here
                bc_u_ext = isDOFBoundary_u[ebNE_kb]*(ebqe_bc_u_ext[ebNE_kb] + MOVING_DOMAIN*xt_ext) + (1-isDOFBoundary_u[ebNE_kb])*u_ext;
                bc_v_ext = isDOFBoundary_v[ebNE_kb]*(ebqe_bc_v_ext[ebNE_kb] + MOVING_DOMAIN*yt_ext) + (1-isDOFBoundary_v[ebNE_kb])*v_ext;
                bc_w_ext = isDOFBoundary_w[ebNE_kb]*(ebqe_bc_w_ext[ebNE_kb] + MOVING_DOMAIN*zt_ext) + (1-isDOFBoundary_w[ebNE_kb])*w_ext;
                //VRANS
                porosity_ext = ebqe_porosity_ext[ebNE_kb];
                //
                //calculate the pde coefficients using the solution and the boundary values for the solution
                //
                double bc_eddy_viscosity_ext(0.); //not interested in saving boundary eddy viscosity for now
                double rho;
                if (use_ball_as_particle == 1)
                {
                    get_distance_to_ball(nParticles, ball_center, ball_radius,x_ext,y_ext,z_ext,ebq_global_phi_s[ebNE_kb]);
                }else{
                    //ebq_global_phi_s[ebNE_kb] is computed in Prestep
                }
                evaluateCoefficients(NONCONSERVATIVE_FORM,
                                     eps_rho,
                                     eps_mu,
                                     sigma,
                                     rho_0,
                                     nu_0,
                                     rho_1,
                                     nu_1,
                                     elementDiameter[eN],
                                     smagorinskyConstant,
                                     turbulenceClosureModel,
                                     g,
                                     useVF,
                                     ebqe_vf_ext[ebNE_kb],
                                     ebqe_phi_ext[ebNE_kb],
                                     &ebqe_normal_phi_ext[ebNE_kb_nSpace],
                                     ebqe_kappa_phi_ext[ebNE_kb],
                                     //VRANS
                                     porosity_ext,
                                     //
                                     ebq_global_phi_s[ebNE_kb],
                                     p_old,
                                     u_old,
                                     v_old,
                                     w_old,
                                     grad_p_old,
                                     grad_u_old,
                                     grad_v_old,
                                     grad_w_old,
                                     use_pseudo_penalty,
                                     p_ext,
                                     grad_p_ext,
                                     grad_u_ext,
                                     grad_v_ext,
                                     grad_w_ext,
                                     u_ext,
                                     v_ext,
                                     w_ext,
                                     LAG_LES,
                                     ebqe_eddy_viscosity[ebNE_kb],
                                     ebqe_eddy_viscosity_last[ebNE_kb],
                                     mom_u_acc_ext,
                                     dmom_u_acc_u_ext,
                                     mom_v_acc_ext,
                                     dmom_v_acc_v_ext,
                                     mom_w_acc_ext,
                                     dmom_w_acc_w_ext,
                                     mass_adv_ext,
                                     dmass_adv_u_ext,
                                     dmass_adv_v_ext,
                                     dmass_adv_w_ext,
                                     mom_u_adv_ext,
                                     dmom_u_adv_u_ext,
                                     dmom_u_adv_v_ext,
                                     dmom_u_adv_w_ext,
                                     mom_v_adv_ext,
                                     dmom_v_adv_u_ext,
                                     dmom_v_adv_v_ext,
                                     dmom_v_adv_w_ext,
                                     mom_w_adv_ext,
                                     dmom_w_adv_u_ext,
                                     dmom_w_adv_v_ext,
                                     dmom_w_adv_w_ext,
                                     mom_uu_diff_ten_ext,
                                     mom_vv_diff_ten_ext,
                                     mom_ww_diff_ten_ext,
                                     mom_uv_diff_ten_ext,
                                     mom_uw_diff_ten_ext,
                                     mom_vu_diff_ten_ext,
                                     mom_vw_diff_ten_ext,
                                     mom_wu_diff_ten_ext,
                                     mom_wv_diff_ten_ext,
                                     mom_u_source_ext,
                                     mom_v_source_ext,
                                     mom_w_source_ext,
                                     mom_u_ham_ext,
                                     dmom_u_ham_grad_p_ext,
                                     dmom_u_ham_grad_u_ext,
                                     dmom_u_ham_u_ext,
                                     dmom_u_ham_v_ext,
                                     dmom_u_ham_w_ext,
                                     mom_v_ham_ext,
                                     dmom_v_ham_grad_p_ext,
                                     dmom_v_ham_grad_v_ext,
                                     dmom_v_ham_u_ext,
                                     dmom_v_ham_v_ext,
                                     dmom_v_ham_w_ext,
                                     mom_w_ham_ext,
                                     dmom_w_ham_grad_p_ext,
                                     dmom_w_ham_grad_w_ext,
                                     dmom_w_ham_u_ext,
                                     dmom_w_ham_v_ext,
                                     dmom_w_ham_w_ext,
                                     rho,
                                     0.0,
                                     0.0,
                                     0.0);
                evaluateCoefficients(NONCONSERVATIVE_FORM,
                                     eps_rho,
                                     eps_mu,
                                     sigma,
                                     rho_0,
                                     nu_0,
                                     rho_1,
                                     nu_1,
                                     elementDiameter[eN],
                                     smagorinskyConstant,
                                     turbulenceClosureModel,
                                     g,
                                     useVF,
                                     bc_ebqe_vf_ext[ebNE_kb],
                                     bc_ebqe_phi_ext[ebNE_kb],
                                     &ebqe_normal_phi_ext[ebNE_kb_nSpace],
                                     ebqe_kappa_phi_ext[ebNE_kb],
                                     //VRANS
                                     porosity_ext,
                                     //
                                     ebq_global_phi_s[ebNE_kb],
                                     p_old,
                                     u_old,
                                     v_old,
                                     w_old,
                                     grad_p_old,
                                     grad_u_old,
                                     grad_v_old,
                                     grad_w_old,
                                     use_pseudo_penalty,
                                     bc_p_ext,
                                     grad_p_ext,
                                     grad_u_ext,
                                     grad_v_ext,
                                     grad_w_ext,
                                     bc_u_ext,
                                     bc_v_ext,
                                     bc_w_ext,
                                     LAG_LES,
                                     bc_eddy_viscosity_ext,
                                     ebqe_eddy_viscosity_last[ebNE_kb],
                                     bc_mom_u_acc_ext,
                                     bc_dmom_u_acc_u_ext,
                                     bc_mom_v_acc_ext,
                                     bc_dmom_v_acc_v_ext,
                                     bc_mom_w_acc_ext,
                                     bc_dmom_w_acc_w_ext,
                                     bc_mass_adv_ext,
                                     bc_dmass_adv_u_ext,
                                     bc_dmass_adv_v_ext,
                                     bc_dmass_adv_w_ext,
                                     bc_mom_u_adv_ext,
                                     bc_dmom_u_adv_u_ext,
                                     bc_dmom_u_adv_v_ext,
                                     bc_dmom_u_adv_w_ext,
                                     bc_mom_v_adv_ext,
                                     bc_dmom_v_adv_u_ext,
                                     bc_dmom_v_adv_v_ext,
                                     bc_dmom_v_adv_w_ext,
                                     bc_mom_w_adv_ext,
                                     bc_dmom_w_adv_u_ext,
                                     bc_dmom_w_adv_v_ext,
                                     bc_dmom_w_adv_w_ext,
                                     bc_mom_uu_diff_ten_ext,
                                     bc_mom_vv_diff_ten_ext,
                                     bc_mom_ww_diff_ten_ext,
                                     bc_mom_uv_diff_ten_ext,
                                     bc_mom_uw_diff_ten_ext,
                                     bc_mom_vu_diff_ten_ext,
                                     bc_mom_vw_diff_ten_ext,
                                     bc_mom_wu_diff_ten_ext,
                                     bc_mom_wv_diff_ten_ext,
                                     bc_mom_u_source_ext,
                                     bc_mom_v_source_ext,
                                     bc_mom_w_source_ext,
                                     bc_mom_u_ham_ext,
                                     bc_dmom_u_ham_grad_p_ext,
                                     bc_dmom_u_ham_grad_u_ext,
                                     bc_dmom_u_ham_u_ext,
                                     bc_dmom_u_ham_v_ext,
                                     bc_dmom_u_ham_w_ext,
                                     bc_mom_v_ham_ext,
                                     bc_dmom_v_ham_grad_p_ext,
                                     bc_dmom_v_ham_grad_v_ext,
                                     bc_dmom_v_ham_u_ext,
                                     bc_dmom_v_ham_v_ext,
                                     bc_dmom_v_ham_w_ext,
                                     bc_mom_w_ham_ext,
                                     bc_dmom_w_ham_grad_p_ext,
                                     bc_dmom_w_ham_grad_w_ext,
                                     bc_dmom_w_ham_u_ext,
                                     bc_dmom_w_ham_v_ext,
                                     bc_dmom_w_ham_w_ext,
                                     rho,
                                     0.0,
                                     0.0,
                                     0.0);

                //Turbulence closure model
                if (turbulenceClosureModel >= 3)
                  {
                    const double turb_var_grad_0_dummy[3] = {0.,0.,0.};
                    const double c_mu = 0.09;//mwf hack
                    updateTurbulenceClosure(NONCONSERVATIVE_FORM,
                                            turbulenceClosureModel,
                                            eps_rho,
                                            eps_mu,
                                            rho_0,
                                            nu_0,
                                            rho_1,
                                            nu_1,
                                            useVF,
                                            ebqe_vf_ext[ebNE_kb],
                                            ebqe_phi_ext[ebNE_kb],
                                            porosity_ext,
                                            c_mu, //mwf hack
                                            ebqe_turb_var_0[ebNE_kb],
                                            ebqe_turb_var_1[ebNE_kb],
                                            turb_var_grad_0_dummy, //not needed
                                            ebqe_eddy_viscosity[ebNE_kb],
                                            mom_uu_diff_ten_ext,
                                            mom_vv_diff_ten_ext,
                                            mom_ww_diff_ten_ext,
                                            mom_uv_diff_ten_ext,
                                            mom_uw_diff_ten_ext,
                                            mom_vu_diff_ten_ext,
                                            mom_vw_diff_ten_ext,
                                            mom_wu_diff_ten_ext,
                                            mom_wv_diff_ten_ext,
                                            mom_u_source_ext,
                                            mom_v_source_ext,
                                            mom_w_source_ext);

                    updateTurbulenceClosure(NONCONSERVATIVE_FORM,
                                            turbulenceClosureModel,
                                            eps_rho,
                                            eps_mu,
                                            rho_0,
                                            nu_0,
                                            rho_1,
                                            nu_1,
                                            useVF,
                                            bc_ebqe_vf_ext[ebNE_kb],
                                            bc_ebqe_phi_ext[ebNE_kb],
                                            porosity_ext,
                                            c_mu, //mwf hack
                                            ebqe_turb_var_0[ebNE_kb],
                                            ebqe_turb_var_1[ebNE_kb],
                                            turb_var_grad_0_dummy, //not needed
                                            bc_eddy_viscosity_ext,
                                            bc_mom_uu_diff_ten_ext,
                                            bc_mom_vv_diff_ten_ext,
                                            bc_mom_ww_diff_ten_ext,
                                            bc_mom_uv_diff_ten_ext,
                                            bc_mom_uw_diff_ten_ext,
                                            bc_mom_vu_diff_ten_ext,
                                            bc_mom_vw_diff_ten_ext,
                                            bc_mom_wu_diff_ten_ext,
                                            bc_mom_wv_diff_ten_ext,
                                            bc_mom_u_source_ext,
                                            bc_mom_v_source_ext,
                                            bc_mom_w_source_ext);
                  }


                //
                //moving domain
                //
                if (NONCONSERVATIVE_FORM > 0.0)
                  {
                    mom_u_ham_ext -= MOVING_DOMAIN*dmom_u_acc_u_ext*(grad_u_ext[0]*xt_ext + grad_u_ext[1]*yt_ext + grad_u_ext[2]*zt_ext);
                    dmom_u_ham_grad_u_ext[0] -= MOVING_DOMAIN*dmom_u_acc_u_ext*xt_ext;
                    dmom_u_ham_grad_u_ext[1] -= MOVING_DOMAIN*dmom_u_acc_u_ext*yt_ext;
                    dmom_u_ham_grad_u_ext[2] -= MOVING_DOMAIN*dmom_u_acc_u_ext*zt_ext;
                  }
                else
                  {
                    mom_u_adv_ext[0] -= MOVING_DOMAIN*mom_u_acc_ext*xt_ext;
                    mom_u_adv_ext[1] -= MOVING_DOMAIN*mom_u_acc_ext*yt_ext;
                    mom_u_adv_ext[2] -= MOVING_DOMAIN*mom_u_acc_ext*zt_ext;
                    dmom_u_adv_u_ext[0] -= MOVING_DOMAIN*dmom_u_acc_u_ext*xt_ext;
                    dmom_u_adv_u_ext[1] -= MOVING_DOMAIN*dmom_u_acc_u_ext*yt_ext;
                    dmom_u_adv_u_ext[2] -= MOVING_DOMAIN*dmom_u_acc_u_ext*zt_ext;
                  }


                if (NONCONSERVATIVE_FORM > 0.0)
                  {
                    mom_v_ham_ext -= MOVING_DOMAIN*dmom_v_acc_v_ext*(grad_v_ext[0]*xt_ext + grad_v_ext[1]*yt_ext + grad_v_ext[2]*zt_ext);
                    dmom_v_ham_grad_v_ext[0] -= MOVING_DOMAIN*dmom_v_acc_v_ext*xt_ext;
                    dmom_v_ham_grad_v_ext[1] -= MOVING_DOMAIN*dmom_v_acc_v_ext*yt_ext;
                    dmom_v_ham_grad_v_ext[2] -= MOVING_DOMAIN*dmom_v_acc_v_ext*zt_ext;
                  }
                else
                  {
                    mom_v_adv_ext[0] -= MOVING_DOMAIN*mom_v_acc_ext*xt_ext;
                    mom_v_adv_ext[1] -= MOVING_DOMAIN*mom_v_acc_ext*yt_ext;
                    mom_v_adv_ext[2] -= MOVING_DOMAIN*mom_v_acc_ext*zt_ext;
                    dmom_v_adv_v_ext[0] -= MOVING_DOMAIN*dmom_v_acc_v_ext*xt_ext;
                    dmom_v_adv_v_ext[1] -= MOVING_DOMAIN*dmom_v_acc_v_ext*yt_ext;
                    dmom_v_adv_v_ext[2] -= MOVING_DOMAIN*dmom_v_acc_v_ext*zt_ext;
                  }


                if (NONCONSERVATIVE_FORM > 0.0)
                  {
                    mom_w_ham_ext -= MOVING_DOMAIN*dmom_w_acc_w_ext*(grad_w_ext[0]*xt_ext + grad_w_ext[1]*yt_ext + grad_w_ext[2]*zt_ext);
                    dmom_w_ham_grad_w_ext[0] -= MOVING_DOMAIN*dmom_w_acc_w_ext*xt_ext;
                    dmom_w_ham_grad_w_ext[1] -= MOVING_DOMAIN*dmom_w_acc_w_ext*yt_ext;
                    dmom_w_ham_grad_w_ext[2] -= MOVING_DOMAIN*dmom_w_acc_w_ext*zt_ext;
                  }
                else
                  {
                    mom_w_adv_ext[0] -= MOVING_DOMAIN*mom_w_acc_ext*xt_ext;
                    mom_w_adv_ext[1] -= MOVING_DOMAIN*mom_w_acc_ext*yt_ext;
                    mom_w_adv_ext[2] -= MOVING_DOMAIN*mom_w_acc_ext*zt_ext;
                    dmom_w_adv_w_ext[0] -= MOVING_DOMAIN*dmom_w_acc_w_ext*xt_ext;
                    dmom_w_adv_w_ext[1] -= MOVING_DOMAIN*dmom_w_acc_w_ext*yt_ext;
                    dmom_w_adv_w_ext[2] -= MOVING_DOMAIN*dmom_w_acc_w_ext*zt_ext;
                  }


                //bc's
                if (NONCONSERVATIVE_FORM < 1.0)
                  {
                    bc_mom_u_adv_ext[0] -= MOVING_DOMAIN*bc_mom_u_acc_ext*xt_ext;
                    bc_mom_u_adv_ext[1] -= MOVING_DOMAIN*bc_mom_u_acc_ext*yt_ext;
                    bc_mom_u_adv_ext[2] -= MOVING_DOMAIN*bc_mom_u_acc_ext*zt_ext;

                    bc_mom_v_adv_ext[0] -= MOVING_DOMAIN*bc_mom_v_acc_ext*xt_ext;
                    bc_mom_v_adv_ext[1] -= MOVING_DOMAIN*bc_mom_v_acc_ext*yt_ext;
                    bc_mom_v_adv_ext[2] -= MOVING_DOMAIN*bc_mom_v_acc_ext*zt_ext;

                    bc_mom_w_adv_ext[0] -= MOVING_DOMAIN*bc_mom_w_acc_ext*xt_ext;
                    bc_mom_w_adv_ext[1] -= MOVING_DOMAIN*bc_mom_w_acc_ext*yt_ext;
                    bc_mom_w_adv_ext[2] -= MOVING_DOMAIN*bc_mom_w_acc_ext*zt_ext;
                  }
                //
                //calculate the numerical fluxes
                //
                ck.calculateGScale(G,normal,h_penalty);
                penalty = useMetrics*C_b/h_penalty + (1.0-useMetrics)*ebqe_penalty_ext[ebNE_kb];
                exteriorNumericalAdvectiveFlux(NONCONSERVATIVE_FORM,
                                               isDOFBoundary_p[ebNE_kb],
                                               isDOFBoundary_u[ebNE_kb],
                                               isDOFBoundary_v[ebNE_kb],
                                               isDOFBoundary_w[ebNE_kb],
                                               isAdvectiveFluxBoundary_p[ebNE_kb],
                                               isAdvectiveFluxBoundary_u[ebNE_kb],
                                               isAdvectiveFluxBoundary_v[ebNE_kb],
                                               isAdvectiveFluxBoundary_w[ebNE_kb],
                                               dmom_u_ham_grad_p_ext[0],//=1/rho,
                                               bc_dmom_u_ham_grad_p_ext[0],//=1/bc_rho,
                                               normal,
                                               bc_p_ext,
                                               bc_u_ext,
                                               bc_v_ext,
                                               bc_w_ext,
                                               bc_mass_adv_ext,
                                               bc_mom_u_adv_ext,
                                               bc_mom_v_adv_ext,
                                               bc_mom_w_adv_ext,
                                               ebqe_bc_flux_mass_ext[ebNE_kb]+MOVING_DOMAIN*(xt_ext*normal[0]+yt_ext*normal[1]+zt_ext*normal[2]),//BC is relative mass flux
                                               ebqe_bc_flux_mom_u_adv_ext[ebNE_kb],
                                               ebqe_bc_flux_mom_v_adv_ext[ebNE_kb],
                                               ebqe_bc_flux_mom_w_adv_ext[ebNE_kb],
                                               p_ext,
                                               u_ext,
                                               v_ext,
                                               w_ext,
                                               mass_adv_ext,
                                               mom_u_adv_ext,
                                               mom_v_adv_ext,
                                               mom_w_adv_ext,
                                               dmass_adv_u_ext,
                                               dmass_adv_v_ext,
                                               dmass_adv_w_ext,
                                               dmom_u_adv_p_ext,
                                               dmom_u_ham_grad_u_ext,
                                               dmom_u_adv_u_ext,
                                               dmom_u_adv_v_ext,
                                               dmom_u_adv_w_ext,
                                               dmom_v_adv_p_ext,
                                               dmom_v_adv_u_ext,
                                               dmom_v_adv_v_ext,
                                               dmom_v_adv_w_ext,
                                               dmom_w_adv_p_ext,
                                               dmom_w_adv_u_ext,
                                               dmom_w_adv_v_ext,
                                               dmom_w_adv_w_ext,
                                               flux_mass_ext,
                                               flux_mom_u_adv_ext,
                                               flux_mom_v_adv_ext,
                                               flux_mom_w_adv_ext,
                                               &ebqe_velocity[ebNE_kb_nSpace]);
                exteriorNumericalDiffusiveFlux(eps_rho,
                                               ebqe_phi_ext[ebNE_kb],
                                               sdInfo_u_u_rowptr,
                                               sdInfo_u_u_colind,
                                               isDOFBoundary_u[ebNE_kb],
                                               isDiffusiveFluxBoundary_u[ebNE_kb],
                                               normal,
                                               bc_mom_uu_diff_ten_ext,
                                               bc_u_ext,
                                               ebqe_bc_flux_u_diff_ext[ebNE_kb],
                                               mom_uu_diff_ten_ext,
                                               grad_u_ext,
                                               u_ext,
                                               penalty,//ebqe_penalty_ext[ebNE_kb],
                                               flux_mom_uu_diff_ext);
                exteriorNumericalDiffusiveFlux(eps_rho,
                                               ebqe_phi_ext[ebNE_kb],
                                               sdInfo_u_v_rowptr,
                                               sdInfo_u_v_colind,
                                               isDOFBoundary_v[ebNE_kb],
                                               isDiffusiveFluxBoundary_v[ebNE_kb],
                                               normal,
                                               bc_mom_uv_diff_ten_ext,
                                               bc_v_ext,
                                               0.0,//assume all of the flux gets applied in diagonal component
                                               mom_uv_diff_ten_ext,
                                               grad_v_ext,
                                               v_ext,
                                               penalty,//ebqe_penalty_ext[ebNE_kb],
                                               flux_mom_uv_diff_ext);
                exteriorNumericalDiffusiveFlux(eps_rho,
                                               ebqe_phi_ext[ebNE_kb],
                                               sdInfo_u_w_rowptr,
                                               sdInfo_u_w_colind,
                                               isDOFBoundary_w[ebNE_kb],
                                               isDiffusiveFluxBoundary_w[ebNE_kb],
                                               normal,
                                               bc_mom_uw_diff_ten_ext,
                                               bc_w_ext,
                                               0.0,//see above
                                               mom_uw_diff_ten_ext,
                                               grad_w_ext,
                                               w_ext,
                                               penalty,//ebqe_penalty_ext[ebNE_kb],
                                               flux_mom_uw_diff_ext);
                exteriorNumericalDiffusiveFlux(eps_rho,
                                               ebqe_phi_ext[ebNE_kb],
                                               sdInfo_v_u_rowptr,
                                               sdInfo_v_u_colind,
                                               isDOFBoundary_u[ebNE_kb],
                                               isDiffusiveFluxBoundary_u[ebNE_kb],
                                               normal,
                                               bc_mom_vu_diff_ten_ext,
                                               bc_u_ext,
                                               0.0,//see above
                                               mom_vu_diff_ten_ext,
                                               grad_u_ext,
                                               u_ext,
                                               penalty,//ebqe_penalty_ext[ebNE_kb],
                                               flux_mom_vu_diff_ext);
                exteriorNumericalDiffusiveFlux(eps_rho,
                                               ebqe_phi_ext[ebNE_kb],
                                               sdInfo_v_v_rowptr,
                                               sdInfo_v_v_colind,
                                               isDOFBoundary_v[ebNE_kb],
                                               isDiffusiveFluxBoundary_v[ebNE_kb],
                                               normal,
                                               bc_mom_vv_diff_ten_ext,
                                               bc_v_ext,
                                               ebqe_bc_flux_v_diff_ext[ebNE_kb],
                                               mom_vv_diff_ten_ext,
                                               grad_v_ext,
                                               v_ext,
                                               penalty,//ebqe_penalty_ext[ebNE_kb],
                                               flux_mom_vv_diff_ext);
                exteriorNumericalDiffusiveFlux(eps_rho,
                                               ebqe_phi_ext[ebNE_kb],
                                               sdInfo_v_w_rowptr,
                                               sdInfo_v_w_colind,
                                               isDOFBoundary_w[ebNE_kb],
                                               isDiffusiveFluxBoundary_w[ebNE_kb],
                                               normal,
                                               bc_mom_vw_diff_ten_ext,
                                               bc_w_ext,
                                               0.0,//see above
                                               mom_vw_diff_ten_ext,
                                               grad_w_ext,
                                               w_ext,
                                               penalty,//ebqe_penalty_ext[ebNE_kb],
                                               flux_mom_vw_diff_ext);
                exteriorNumericalDiffusiveFlux(eps_rho,
                                               ebqe_phi_ext[ebNE_kb],
                                               sdInfo_w_u_rowptr,
                                               sdInfo_w_u_colind,
                                               isDOFBoundary_u[ebNE_kb],
                                               isDiffusiveFluxBoundary_u[ebNE_kb],
                                               normal,
                                               bc_mom_wu_diff_ten_ext,
                                               bc_u_ext,
                                               0.0,//see above
                                               mom_wu_diff_ten_ext,
                                               grad_u_ext,
                                               u_ext,
                                               penalty,//ebqe_penalty_ext[ebNE_kb],
                                               flux_mom_wu_diff_ext);
                exteriorNumericalDiffusiveFlux(eps_rho,
                                               ebqe_phi_ext[ebNE_kb],
                                               sdInfo_w_v_rowptr,
                                               sdInfo_w_v_colind,
                                               isDOFBoundary_v[ebNE_kb],
                                               isDiffusiveFluxBoundary_v[ebNE_kb],
                                               normal,
                                               bc_mom_wv_diff_ten_ext,
                                               bc_v_ext,
                                               0.0,//see above
                                               mom_wv_diff_ten_ext,
                                               grad_v_ext,
                                               v_ext,
                                               penalty,//ebqe_penalty_ext[ebNE_kb],
                                               flux_mom_wv_diff_ext);
                exteriorNumericalDiffusiveFlux(eps_rho,
                                               ebqe_phi_ext[ebNE_kb],
                                               sdInfo_w_w_rowptr,
                                               sdInfo_w_w_colind,
                                               isDOFBoundary_w[ebNE_kb],
                                               isDiffusiveFluxBoundary_w[ebNE_kb],
                                               normal,
                                               bc_mom_ww_diff_ten_ext,
                                               bc_w_ext,
                                               ebqe_bc_flux_w_diff_ext[ebNE_kb],
                                               mom_ww_diff_ten_ext,
                                               grad_w_ext,
                                               w_ext,
                                               penalty,//ebqe_penalty_ext[ebNE_kb],
                                               flux_mom_ww_diff_ext);
                flux[ebN*nQuadraturePoints_elementBoundary+kb] = flux_mass_ext;
                /* std::cout<<"external u,v,u_n " */
                /*             <<ebqe_velocity[ebNE_kb_nSpace+0]<<'\t' */
                /*             <<ebqe_velocity[ebNE_kb_nSpace+1]<<'\t' */
                /*             <<flux[ebN*nQuadraturePoints_elementBoundary+kb]<<std::endl; */
                //
                //integrate the net force and moment on flagged boundaries
                //
                if (ebN < nElementBoundaries_owned)
                  {
                    force_v_x = (flux_mom_u_adv_ext + flux_mom_uu_diff_ext + flux_mom_uv_diff_ext + flux_mom_uw_diff_ext)/dmom_u_ham_grad_p_ext[0];//same as *rho
                    force_v_y = (flux_mom_v_adv_ext + flux_mom_vu_diff_ext + flux_mom_vv_diff_ext + flux_mom_vw_diff_ext)/dmom_u_ham_grad_p_ext[0];
                    force_v_z = (flux_mom_w_adv_ext + flux_mom_wu_diff_ext + flux_mom_wv_diff_ext + flux_mom_ww_diff_ext)/dmom_u_ham_grad_p_ext[0];

                    force_p_x = p_ext*normal[0];
                    force_p_y = p_ext*normal[1];
                    force_p_z = p_ext*normal[2];

                    force_x = force_p_x + force_v_x;
                    force_y = force_p_y + force_v_y;
                    force_z = force_p_z + force_v_z;

                    r_x = x_ext - barycenters[3*boundaryFlags[ebN]+0];
                    r_y = y_ext - barycenters[3*boundaryFlags[ebN]+1];
                    r_z = z_ext - barycenters[3*boundaryFlags[ebN]+2];

                    wettedAreas[boundaryFlags[ebN]] += dS*(1.0-ebqe_vf_ext[ebNE_kb]);

                    netForces_p[3*boundaryFlags[ebN]+0] += force_p_x*dS;
                    netForces_p[3*boundaryFlags[ebN]+1] += force_p_y*dS;
                    netForces_p[3*boundaryFlags[ebN]+2] += force_p_z*dS;

                    netForces_v[3*boundaryFlags[ebN]+0] += force_v_x*dS;
                    netForces_v[3*boundaryFlags[ebN]+1] += force_v_y*dS;
                    netForces_v[3*boundaryFlags[ebN]+2] += force_v_z*dS;

                    netMoments[3*boundaryFlags[ebN]+0] += (r_y*force_z - r_z*force_y)*dS;
                    netMoments[3*boundaryFlags[ebN]+1] += (r_z*force_x - r_x*force_z)*dS;
                    netMoments[3*boundaryFlags[ebN]+2] += (r_x*force_y - r_y*force_x)*dS;
                  }
                //
                //update residuals
                //
                if(true)//boundaryFlags[ebN] > 0)
                  { //ignore flux contributions on interpart boundaries
                    for (int i=0;i<nDOF_test_element;i++)
                      {
                        elementResidual_mesh[i] -= ck.ExteriorElementBoundaryFlux(MOVING_DOMAIN*(xt_ext*normal[0]+yt_ext*normal[1]+zt_ext*normal[2]),p_test_dS[i]);
                        elementResidual_p[i] += ck.ExteriorElementBoundaryFlux(flux_mass_ext,p_test_dS[i]);
                        elementResidual_p[i] -= DM*ck.ExteriorElementBoundaryFlux(MOVING_DOMAIN*(xt_ext*normal[0]+yt_ext*normal[1]+zt_ext*normal[2]),p_test_dS[i]);
                        globalConservationError += ck.ExteriorElementBoundaryFlux(flux_mass_ext,p_test_dS[i]);
                      }
                    for (int i=0;i<nDOF_v_test_element;i++)
                      {
                        elementResidual_u[i] += ck.ExteriorElementBoundaryFlux(flux_mom_u_adv_ext,vel_test_dS[i])+
                          ck.ExteriorElementBoundaryFlux(flux_mom_uu_diff_ext,vel_test_dS[i])+
                          ck.ExteriorElementBoundaryFlux(flux_mom_uv_diff_ext,vel_test_dS[i])+
                          ck.ExteriorElementBoundaryFlux(flux_mom_uw_diff_ext,vel_test_dS[i])+
                          ck.ExteriorElementBoundaryDiffusionAdjoint(isDOFBoundary_u[ebNE_kb],
                                                                     isDiffusiveFluxBoundary_u[ebNE_kb],
                                                                     eb_adjoint_sigma,
                                                                     u_ext,
                                                                     bc_u_ext,
                                                                     normal,
                                                                     sdInfo_u_u_rowptr,
                                                                     sdInfo_u_u_colind,
                                                                     mom_uu_diff_ten_ext,
                                                                     &vel_grad_test_dS[i*nSpace])+
                          ck.ExteriorElementBoundaryDiffusionAdjoint(isDOFBoundary_v[ebNE_kb],
                                                                     isDiffusiveFluxBoundary_u[ebNE_kb],
                                                                     eb_adjoint_sigma,
                                                                     v_ext,
                                                                     bc_v_ext,
                                                                     normal,
                                                                     sdInfo_u_v_rowptr,
                                                                     sdInfo_u_v_colind,
                                                                     mom_uv_diff_ten_ext,
                                                                     &vel_grad_test_dS[i*nSpace])+
                          ck.ExteriorElementBoundaryDiffusionAdjoint(isDOFBoundary_w[ebNE_kb],
                                                                     isDiffusiveFluxBoundary_u[ebNE_kb],
                                                                     eb_adjoint_sigma,
                                                                     w_ext,
                                                                     bc_w_ext,
                                                                     normal,
                                                                     sdInfo_u_w_rowptr,
                                                                     sdInfo_u_w_colind,
                                                                     mom_uw_diff_ten_ext,
                                                                     &vel_grad_test_dS[i*nSpace]);
                        elementResidual_v[i] += ck.ExteriorElementBoundaryFlux(flux_mom_v_adv_ext,vel_test_dS[i]) +
                          ck.ExteriorElementBoundaryFlux(flux_mom_vu_diff_ext,vel_test_dS[i])+
                          ck.ExteriorElementBoundaryFlux(flux_mom_vv_diff_ext,vel_test_dS[i])+
                          ck.ExteriorElementBoundaryFlux(flux_mom_vw_diff_ext,vel_test_dS[i])+
                          ck.ExteriorElementBoundaryDiffusionAdjoint(isDOFBoundary_u[ebNE_kb],
                                                                     isDiffusiveFluxBoundary_v[ebNE_kb],
                                                                     eb_adjoint_sigma,
                                                                     u_ext,
                                                                     bc_u_ext,
                                                                     normal,
                                                                     sdInfo_v_u_rowptr,
                                                                     sdInfo_v_u_colind,
                                                                     mom_vu_diff_ten_ext,
                                                                     &vel_grad_test_dS[i*nSpace])+
                          ck.ExteriorElementBoundaryDiffusionAdjoint(isDOFBoundary_v[ebNE_kb],
                                                                     isDiffusiveFluxBoundary_v[ebNE_kb],
                                                                     eb_adjoint_sigma,
                                                                     v_ext,
                                                                     bc_v_ext,
                                                                     normal,
                                                                     sdInfo_v_v_rowptr,
                                                                     sdInfo_v_v_colind,
                                                                     mom_vv_diff_ten_ext,
                                                                     &vel_grad_test_dS[i*nSpace])+
                          ck.ExteriorElementBoundaryDiffusionAdjoint(isDOFBoundary_w[ebNE_kb],
                                                                     isDiffusiveFluxBoundary_v[ebNE_kb],
                                                                     eb_adjoint_sigma,
                                                                     w_ext,
                                                                     bc_w_ext,
                                                                     normal,
                                                                     sdInfo_v_w_rowptr,
                                                                     sdInfo_v_w_colind,
                                                                     mom_vw_diff_ten_ext,
                                                                     &vel_grad_test_dS[i*nSpace]);

                        elementResidual_w[i] += ck.ExteriorElementBoundaryFlux(flux_mom_w_adv_ext,vel_test_dS[i]) +
                          ck.ExteriorElementBoundaryFlux(flux_mom_wu_diff_ext,vel_test_dS[i])+
                          ck.ExteriorElementBoundaryFlux(flux_mom_wv_diff_ext,vel_test_dS[i])+
                          ck.ExteriorElementBoundaryFlux(flux_mom_ww_diff_ext,vel_test_dS[i])+
                          ck.ExteriorElementBoundaryDiffusionAdjoint(isDOFBoundary_u[ebNE_kb],
                                                                     isDiffusiveFluxBoundary_w[ebNE_kb],
                                                                     eb_adjoint_sigma,
                                                                     u_ext,
                                                                     bc_u_ext,
                                                                     normal,
                                                                     sdInfo_w_u_rowptr,
                                                                     sdInfo_w_u_colind,
                                                                     mom_wu_diff_ten_ext,
                                                                     &vel_grad_test_dS[i*nSpace])+
                          ck.ExteriorElementBoundaryDiffusionAdjoint(isDOFBoundary_v[ebNE_kb],
                                                                     isDiffusiveFluxBoundary_w[ebNE_kb],
                                                                     eb_adjoint_sigma,
                                                                     v_ext,
                                                                     bc_v_ext,
                                                                     normal,
                                                                     sdInfo_w_v_rowptr,
                                                                     sdInfo_w_v_colind,
                                                                     mom_wv_diff_ten_ext,
                                                                     &vel_grad_test_dS[i*nSpace])+
                          ck.ExteriorElementBoundaryDiffusionAdjoint(isDOFBoundary_w[ebNE_kb],
                                                                     isDiffusiveFluxBoundary_w[ebNE_kb],
                                                                     eb_adjoint_sigma,
                                                                     w_ext,
                                                                     bc_w_ext,
                                                                     normal,
                                                                     sdInfo_w_w_rowptr,
                                                                     sdInfo_w_w_colind,
                                                                     mom_ww_diff_ten_ext,
                                                                     &vel_grad_test_dS[i*nSpace]);
                      }//i
                  }//if boundary flag positive
              }//kb
            //
            //update the element and global residual storage
            //
            for (int i=0;i<nDOF_test_element;i++)
              {
                int eN_i = eN*nDOF_test_element+i;

                elementResidual_p_save[eN_i] +=  elementResidual_p[i];
                mesh_volume_conservation_weak += elementResidual_mesh[i];
                globalResidual[offset_p+stride_p*rp_l2g[eN_i]]+=elementResidual_p[i];
              }
            for (int i=0;i<nDOF_v_test_element;i++)
              {
                int eN_i = eN*nDOF_v_test_element+i;

                globalResidual[offset_u+stride_u*rvel_l2g[eN_i]]+=elementResidual_u[i];
                globalResidual[offset_v+stride_v*rvel_l2g[eN_i]]+=elementResidual_v[i];
                globalResidual[offset_w+stride_w*rvel_l2g[eN_i]]+=elementResidual_w[i];
              }//i
          }//ebNE

        /* std::cout<<"mesh volume conservation = "<<mesh_volume_conservation<<std::endl; */
        /* std::cout<<"mesh volume conservation weak = "<<mesh_volume_conservation_weak<<std::endl; */
        /* std::cout<<"mesh volume conservation err max= "<<mesh_volume_conservation_err_max<<std::endl; */
        /* std::cout<<"mesh volume conservation err max weak = "<<mesh_volume_conservation_err_max_weak<<std::endl; */
      }

      void calculateJacobian(double NONCONSERVATIVE_FORM,
                             double MOMENTUM_SGE,
                             double PRESSURE_SGE,
                             double VELOCITY_SGE,
                             double PRESSURE_PROJECTION_STABILIZATION,
                             //element
                             double* mesh_trial_ref,
                             double* mesh_grad_trial_ref,
                             double* mesh_dof,
                             double* mesh_velocity_dof,
                             double MOVING_DOMAIN,
                             int* mesh_l2g,
                             double* dV_ref,
                             double* p_trial_ref,
                             double* p_grad_trial_ref,
                             double* p_test_ref,
                             double* p_grad_test_ref,
                             double* vel_trial_ref,
                             double* vel_grad_trial_ref,
                             double* vel_test_ref,
                             double* vel_grad_test_ref,
                             //element boundary
                             double* mesh_trial_trace_ref,
                             double* mesh_grad_trial_trace_ref,
                             double* dS_ref,
                             double* p_trial_trace_ref,
                             double* p_grad_trial_trace_ref,
                             double* p_test_trace_ref,
                             double* p_grad_test_trace_ref,
                             double* vel_trial_trace_ref,
                             double* vel_grad_trial_trace_ref,
                             double* vel_test_trace_ref,
                             double* vel_grad_test_trace_ref,
                             double* normal_ref,
                             double* boundaryJac_ref,
                             //physics
                             double eb_adjoint_sigma,
                             double* elementDiameter,
                             double* nodeDiametersArray,
                             double hFactor,
                             int nElements_global,
                             double useRBLES,
                             double useMetrics,
                             double alphaBDF,
                             double epsFact_rho,
                             double epsFact_mu,
                             double sigma,
                             double rho_0,
                             double nu_0,
                             double rho_1,
                             double nu_1,
                             double smagorinskyConstant,
                             int turbulenceClosureModel,
                             double Ct_sge,
                             double Cd_sge,
                             double C_dg,
                             double C_b,
                             //VRANS
                             const double* eps_solid,
                             const double* phi_solid,
                             const double* q_velocity_solid,
                             const double* q_porosity,
                             const double* q_dragAlpha,
                             const double* q_dragBeta,
                             const double* q_mass_source,
                             const double* q_turb_var_0,
                             const double* q_turb_var_1,
                             const double* q_turb_var_grad_0,
                             //
                             const double LAG_LES,
                             double * q_eddy_viscosity_last,
                             double * ebqe_eddy_viscosity_last,
                             int* p_l2g,
                             int* vel_l2g,
                             double* p_dof, double* u_dof, double* v_dof, double* w_dof,
                             double* p_old_dof,
                             double* u_old_dof,
                             double* v_old_dof,
                             double* w_old_dof,
                             double* g,
                             const double useVF,
                             double* vf,
                             double* phi,
                             double* normal_phi,
                             double* kappa_phi,
                             double* q_mom_u_acc_beta_bdf, double* q_mom_v_acc_beta_bdf, double* q_mom_w_acc_beta_bdf,
                             double* q_dV,
                             double* q_dV_last,
                             double* q_velocity_sge,
                             double* q_cfl,
                             double* q_numDiff_u_last, double* q_numDiff_v_last, double* q_numDiff_w_last,
                             int* sdInfo_u_u_rowptr,int* sdInfo_u_u_colind,
                             int* sdInfo_u_v_rowptr,int* sdInfo_u_v_colind,
                             int* sdInfo_u_w_rowptr,int* sdInfo_u_w_colind,
                             int* sdInfo_v_v_rowptr,int* sdInfo_v_v_colind,
                             int* sdInfo_v_u_rowptr,int* sdInfo_v_u_colind,
                             int* sdInfo_v_w_rowptr,int* sdInfo_v_w_colind,
                             int* sdInfo_w_w_rowptr,int* sdInfo_w_w_colind,
                             int* sdInfo_w_u_rowptr,int* sdInfo_w_u_colind,
                             int* sdInfo_w_v_rowptr,int* sdInfo_w_v_colind,
                             int* csrRowIndeces_p_p,int* csrColumnOffsets_p_p,
                             int* csrRowIndeces_p_u,int* csrColumnOffsets_p_u,
                             int* csrRowIndeces_p_v,int* csrColumnOffsets_p_v,
                             int* csrRowIndeces_p_w,int* csrColumnOffsets_p_w,
                             int* csrRowIndeces_u_p,int* csrColumnOffsets_u_p,
                             int* csrRowIndeces_u_u,int* csrColumnOffsets_u_u,
                             int* csrRowIndeces_u_v,int* csrColumnOffsets_u_v,
                             int* csrRowIndeces_u_w,int* csrColumnOffsets_u_w,
                             int* csrRowIndeces_v_p,int* csrColumnOffsets_v_p,
                             int* csrRowIndeces_v_u,int* csrColumnOffsets_v_u,
                             int* csrRowIndeces_v_v,int* csrColumnOffsets_v_v,
                             int* csrRowIndeces_v_w,int* csrColumnOffsets_v_w,
                             int* csrRowIndeces_w_p,int* csrColumnOffsets_w_p,
                             int* csrRowIndeces_w_u,int* csrColumnOffsets_w_u,
                             int* csrRowIndeces_w_v,int* csrColumnOffsets_w_v,
                             int* csrRowIndeces_w_w,int* csrColumnOffsets_w_w,
                             double* globalJacobian,
                             int nExteriorElementBoundaries_global,
                             int* exteriorElementBoundariesArray,
                             int* elementBoundaryElementsArray,
                             int* elementBoundaryLocalElementBoundariesArray,
                             double* ebqe_vf_ext,
                             double* bc_ebqe_vf_ext,
                             double* ebqe_phi_ext,
                             double* bc_ebqe_phi_ext,
                             double* ebqe_normal_phi_ext,
                             double* ebqe_kappa_phi_ext,
                             //VRANS
                             const double* ebqe_porosity_ext,
                             const double* ebqe_turb_var_0,
                             const double* ebqe_turb_var_1,
                             //
                             int* isDOFBoundary_p,
                             int* isDOFBoundary_u,
                             int* isDOFBoundary_v,
                             int* isDOFBoundary_w,
                             int* isAdvectiveFluxBoundary_p,
                             int* isAdvectiveFluxBoundary_u,
                             int* isAdvectiveFluxBoundary_v,
                             int* isAdvectiveFluxBoundary_w,
                             int* isDiffusiveFluxBoundary_u,
                             int* isDiffusiveFluxBoundary_v,
                             int* isDiffusiveFluxBoundary_w,
                             double* ebqe_bc_p_ext,
                             double* ebqe_bc_flux_mass_ext,
                             double* ebqe_bc_flux_mom_u_adv_ext,
                             double* ebqe_bc_flux_mom_v_adv_ext,
                             double* ebqe_bc_flux_mom_w_adv_ext,
                             double* ebqe_bc_u_ext,
                             double* ebqe_bc_flux_u_diff_ext,
                             double* ebqe_penalty_ext,
                             double* ebqe_bc_v_ext,
                             double* ebqe_bc_flux_v_diff_ext,
                             double* ebqe_bc_w_ext,
                             double* ebqe_bc_flux_w_diff_ext,
                             int* csrColumnOffsets_eb_p_p,
                             int* csrColumnOffsets_eb_p_u,
                             int* csrColumnOffsets_eb_p_v,
                             int* csrColumnOffsets_eb_p_w,
                             int* csrColumnOffsets_eb_u_p,
                             int* csrColumnOffsets_eb_u_u,
                             int* csrColumnOffsets_eb_u_v,
                             int* csrColumnOffsets_eb_u_w,
                             int* csrColumnOffsets_eb_v_p,
                             int* csrColumnOffsets_eb_v_u,
                             int* csrColumnOffsets_eb_v_v,
                             int* csrColumnOffsets_eb_v_w,
                             int* csrColumnOffsets_eb_w_p,
                             int* csrColumnOffsets_eb_w_u,
                             int* csrColumnOffsets_eb_w_v,
                             int* csrColumnOffsets_eb_w_w,
                             int* elementFlags,
                             int* boundaryFlags,
                             int     use_ball_as_particle,
                             double* ball_center,
                             double* ball_radius,
                             double* ball_velocity,
                             double* ball_angular_velocity,
                             double* ball_center_acceleration,
                             double* ball_angular_acceleration,
                             double* ball_density,
                             double* particle_signed_distances,
                             double* particle_signed_distance_normals,
                             double* particle_velocities,
                             double* particle_centroids,
                             double* ebq_global_phi_s,
                             double* ebq_global_grad_phi_s,
                             double* ebq_particle_velocity_s,
                             double* phi_solid_nodes,
                             double* distance_to_solids,
                             int nParticles,
                             int nElements_owned,
                             double particle_nitsche,
                             double particle_epsFact,
                             double particle_alpha,
                             double particle_beta,
                             double particle_penalty_constant,
                             const int use_pseudo_penalty)
      {
          const int nQuadraturePoints_global(nElements_global*nQuadraturePoints_element);
          std::valarray<double> particle_surfaceArea(nParticles), particle_netForces(nParticles*3*3), particle_netMoments(nParticles*3);
        //
        //loop over elements to compute volume integrals and load them into the element Jacobians and global Jacobian
        //
        for(int eN=0;eN<nElements_global;eN++)
          {
            register double eps_rho,eps_mu;

            register double  elementJacobian_p_p[nDOF_test_element][nDOF_trial_element],
              elementJacobian_p_u[nDOF_test_element][nDOF_v_trial_element],
              elementJacobian_p_v[nDOF_test_element][nDOF_v_trial_element],
              elementJacobian_p_w[nDOF_test_element][nDOF_v_trial_element],
              elementJacobian_u_p[nDOF_v_test_element][nDOF_trial_element],
              elementJacobian_u_u[nDOF_v_test_element][nDOF_v_trial_element],
              elementJacobian_u_v[nDOF_v_test_element][nDOF_v_trial_element],
              elementJacobian_u_w[nDOF_v_test_element][nDOF_v_trial_element],
              elementJacobian_v_p[nDOF_v_test_element][nDOF_trial_element],
              elementJacobian_v_u[nDOF_v_test_element][nDOF_v_trial_element],
              elementJacobian_v_v[nDOF_v_test_element][nDOF_v_trial_element],
              elementJacobian_v_w[nDOF_v_test_element][nDOF_v_trial_element],
              elementJacobian_w_p[nDOF_v_test_element][nDOF_trial_element],
              elementJacobian_w_u[nDOF_v_test_element][nDOF_v_trial_element],
              elementJacobian_w_v[nDOF_v_test_element][nDOF_v_trial_element],
              elementJacobian_w_w[nDOF_v_test_element][nDOF_v_trial_element];
            for (int i=0;i<nDOF_test_element;i++)
              for (int j=0;j<nDOF_trial_element;j++)
                {
                  elementJacobian_p_p[i][j]=0.0;
                }
            for (int i=0;i<nDOF_test_element;i++)
              for (int j=0;j<nDOF_v_trial_element;j++)
                {
                  elementJacobian_p_u[i][j]=0.0;
                  elementJacobian_p_v[i][j]=0.0;
                  elementJacobian_p_w[i][j]=0.0;
                  elementJacobian_u_p[j][i]=0.0;
                  elementJacobian_v_p[j][i]=0.0;
                  elementJacobian_w_p[j][i]=0.0;
                }
            for (int i=0;i<nDOF_v_test_element;i++)
              for (int j=0;j<nDOF_v_trial_element;j++)
                {
                  elementJacobian_u_u[i][j]=0.0;
                  elementJacobian_u_v[i][j]=0.0;
                  elementJacobian_u_w[i][j]=0.0;
                  elementJacobian_v_u[i][j]=0.0;
                  elementJacobian_v_v[i][j]=0.0;
                  elementJacobian_v_w[i][j]=0.0;
                  elementJacobian_w_u[i][j]=0.0;
                  elementJacobian_w_v[i][j]=0.0;
                  elementJacobian_w_w[i][j]=0.0;
                }
            for  (int k=0;k<nQuadraturePoints_element;k++)
              {
                int eN_k = eN*nQuadraturePoints_element+k, //index to a scalar at a quadrature point
                  eN_k_nSpace = eN_k*nSpace,
<<<<<<< HEAD
                  eN_k_3d = eN_k*3,
=======
>>>>>>> f776852f
                  eN_nDOF_trial_element = eN*nDOF_trial_element, //index to a vector at a quadrature point
                  eN_nDOF_v_trial_element = eN*nDOF_v_trial_element; //index to a vector at a quadrature point

                //declare local storage
                register double p=0.0,u=0.0,v=0.0,w=0.0,
                  grad_p[nSpace],grad_u[nSpace],grad_v[nSpace],grad_w[nSpace],
                  p_old=0.0,u_old=0.0,v_old=0.0,w_old=0.0,
                  grad_p_old[nSpace],grad_u_old[nSpace],grad_v_old[nSpace],grad_w_old[nSpace],
                  mom_u_acc=0.0,
                  dmom_u_acc_u=0.0,
                  mom_v_acc=0.0,
                  dmom_v_acc_v=0.0,
                  mom_w_acc=0.0,
                  dmom_w_acc_w=0.0,
                  mass_adv[nSpace],
                  dmass_adv_u[nSpace],
                  dmass_adv_v[nSpace],
                  dmass_adv_w[nSpace],
                  mass_ham=0.0,
                  dmass_ham_u=0.0,
                  dmass_ham_v=0.0,
                  dmass_ham_w=0.0,
                  mom_u_adv[nSpace],
                  dmom_u_adv_u[nSpace],
                  dmom_u_adv_v[nSpace],
                  dmom_u_adv_w[nSpace],
                  mom_v_adv[nSpace],
                  dmom_v_adv_u[nSpace],
                  dmom_v_adv_v[nSpace],
                  dmom_v_adv_w[nSpace],
                  mom_w_adv[nSpace],
                  dmom_w_adv_u[nSpace],
                  dmom_w_adv_v[nSpace],
                  dmom_w_adv_w[nSpace],
                  mom_uu_diff_ten[nSpace],
                  mom_vv_diff_ten[nSpace],
                  mom_ww_diff_ten[nSpace],
                  mom_uv_diff_ten[1],
                  mom_uw_diff_ten[1],
                  mom_vu_diff_ten[1],
                  mom_vw_diff_ten[1],
                  mom_wu_diff_ten[1],
                  mom_wv_diff_ten[1],
                  mom_u_source=0.0,
                  mom_v_source=0.0,
                  mom_w_source=0.0,
                  mom_u_ham=0.0,
                  dmom_u_ham_grad_p[nSpace],
                  dmom_u_ham_grad_u[nSpace],
                  dmom_u_ham_u=0.0,
                  dmom_u_ham_v=0.0,
                  dmom_u_ham_w=0.0,
                  mom_v_ham=0.0,
                  dmom_v_ham_grad_p[nSpace],
                  dmom_v_ham_grad_v[nSpace],
                  dmom_v_ham_u=0.0,
                  dmom_v_ham_v=0.0,
                  dmom_v_ham_w=0.0,
                  mom_w_ham=0.0,
                  dmom_w_ham_grad_p[nSpace],
                  dmom_w_ham_grad_w[nSpace],
                  dmom_w_ham_u=0.0,
                  dmom_w_ham_v=0.0,
                  dmom_w_ham_w=0.0,
                  mom_u_acc_t=0.0,
                  dmom_u_acc_u_t=0.0,
                  mom_v_acc_t=0.0,
                  dmom_v_acc_v_t=0.0,
                  mom_w_acc_t=0.0,
                  dmom_w_acc_w_t=0.0,
                  pdeResidual_p=0.0,
                  pdeResidual_u=0.0,
                  pdeResidual_v=0.0,
                  pdeResidual_w=0.0,
                  dpdeResidual_p_u[nDOF_v_trial_element],dpdeResidual_p_v[nDOF_v_trial_element],dpdeResidual_p_w[nDOF_v_trial_element],
                  dpdeResidual_u_p[nDOF_trial_element],dpdeResidual_u_u[nDOF_v_trial_element],
                  dpdeResidual_v_p[nDOF_trial_element],dpdeResidual_v_v[nDOF_v_trial_element],
                  dpdeResidual_w_p[nDOF_trial_element],dpdeResidual_w_w[nDOF_v_trial_element],
                  Lstar_u_p[nDOF_test_element],
                  Lstar_v_p[nDOF_test_element],
                  Lstar_w_p[nDOF_test_element],
                  Lstar_u_u[nDOF_v_test_element],
                  Lstar_v_v[nDOF_v_test_element],
                  Lstar_w_w[nDOF_v_test_element],
                  Lstar_p_u[nDOF_v_test_element],
                  Lstar_p_v[nDOF_v_test_element],
                  Lstar_p_w[nDOF_v_test_element],
                  subgridError_p=0.0,
                  subgridError_u=0.0,
                  subgridError_v=0.0,
                  subgridError_w=0.0,
                  dsubgridError_p_u[nDOF_v_trial_element],
                  dsubgridError_p_v[nDOF_v_trial_element],
                  dsubgridError_p_w[nDOF_v_trial_element],
                  dsubgridError_u_p[nDOF_trial_element],
                  dsubgridError_u_u[nDOF_v_trial_element],
                  dsubgridError_v_p[nDOF_trial_element],
                  dsubgridError_v_v[nDOF_v_trial_element],
                  dsubgridError_w_p[nDOF_trial_element],
                  dsubgridError_w_w[nDOF_v_trial_element],
                  tau_p=0.0,tau_p0=0.0,tau_p1=0.0,
                  tau_v=0.0,tau_v0=0.0,tau_v1=0.0,
                  jac[nSpace*nSpace],
                  jacDet,
                  jacInv[nSpace*nSpace],
                  p_grad_trial[nDOF_trial_element*nSpace],vel_grad_trial[nDOF_v_trial_element*nSpace],
                  dV,
                  p_test_dV[nDOF_test_element],vel_test_dV[nDOF_v_test_element],
                  p_grad_test_dV[nDOF_test_element*nSpace],vel_grad_test_dV[nDOF_v_test_element*nSpace],
                  x,y,z,xt,yt,zt,
                  //VRANS
                  porosity,
                  //meanGrainSize,
                  dmom_u_source[nSpace],
                  dmom_v_source[nSpace],
                  dmom_w_source[nSpace],
                  mass_source,
                  //
                  G[nSpace*nSpace],G_dd_G,tr_G,h_phi, dmom_adv_star[nSpace], dmom_adv_sge[nSpace], dmom_ham_grad_sge[nSpace];
                //get jacobian, etc for mapping reference element
                ck.calculateMapping_element(eN,
                                            k,
                                            mesh_dof,
                                            mesh_l2g,
                                            mesh_trial_ref,
                                            mesh_grad_trial_ref,
                                            jac,
                                            jacDet,
                                            jacInv,
                                            x,y,z);
                ck.calculateH_element(eN,
                                      k,
                                      nodeDiametersArray,
                                      mesh_l2g,
                                      mesh_trial_ref,
                                      h_phi);
                ck.calculateMappingVelocity_element(eN,
                                                    k,
                                                    mesh_velocity_dof,
                                                    mesh_l2g,
                                                    mesh_trial_ref,
                                                    xt,yt,zt);
                //xt=0.0;yt=0.0;zt=0.0;
                //std::cout<<"xt "<<xt<<'\t'<<yt<<'\t'<<zt<<std::endl;
                //get the physical integration weight
                dV = fabs(jacDet)*dV_ref[k];
                ck.calculateG(jacInv,G,G_dd_G,tr_G);
                //ck.calculateGScale(G,&normal_phi[eN_k_nSpace],h_phi);

                eps_rho = epsFact_rho*(useMetrics*h_phi+(1.0-useMetrics)*elementDiameter[eN]);
                eps_mu  = epsFact_mu *(useMetrics*h_phi+(1.0-useMetrics)*elementDiameter[eN]);

                //get the trial function gradients
                ck.gradTrialFromRef(&p_grad_trial_ref[k*nDOF_trial_element*nSpace],jacInv,p_grad_trial);
                ck_v.gradTrialFromRef(&vel_grad_trial_ref[k*nDOF_v_trial_element*nSpace],jacInv,vel_grad_trial);
                //get the solution
                ck.valFromDOF(p_dof,&p_l2g[eN_nDOF_trial_element],&p_trial_ref[k*nDOF_trial_element],p);
                ck_v.valFromDOF(u_dof,&vel_l2g[eN_nDOF_v_trial_element],&vel_trial_ref[k*nDOF_v_trial_element],u);
                ck_v.valFromDOF(v_dof,&vel_l2g[eN_nDOF_v_trial_element],&vel_trial_ref[k*nDOF_v_trial_element],v);
                ck_v.valFromDOF(w_dof,&vel_l2g[eN_nDOF_v_trial_element],&vel_trial_ref[k*nDOF_v_trial_element],w);
<<<<<<< HEAD
                ck.valFromDOF(p_old_dof,&p_l2g[eN_nDOF_trial_element],&p_trial_ref[k*nDOF_trial_element],p_old);
                ck_v.valFromDOF(u_old_dof,&vel_l2g[eN_nDOF_v_trial_element],&vel_trial_ref[k*nDOF_v_trial_element],u_old);
                ck_v.valFromDOF(v_old_dof,&vel_l2g[eN_nDOF_v_trial_element],&vel_trial_ref[k*nDOF_v_trial_element],v_old);
                ck_v.valFromDOF(w_old_dof,&vel_l2g[eN_nDOF_v_trial_element],&vel_trial_ref[k*nDOF_v_trial_element],w_old);
=======
>>>>>>> f776852f
                //get the solution gradients
                ck.gradFromDOF(p_dof,&p_l2g[eN_nDOF_trial_element],p_grad_trial,grad_p);
                ck_v.gradFromDOF(u_dof,&vel_l2g[eN_nDOF_v_trial_element],vel_grad_trial,grad_u);
                ck_v.gradFromDOF(v_dof,&vel_l2g[eN_nDOF_v_trial_element],vel_grad_trial,grad_v);
                ck_v.gradFromDOF(w_dof,&vel_l2g[eN_nDOF_v_trial_element],vel_grad_trial,grad_w);
<<<<<<< HEAD
                ck.gradFromDOF(p_old_dof,&p_l2g[eN_nDOF_trial_element],p_grad_trial,grad_p_old);
                ck_v.gradFromDOF(u_old_dof,&vel_l2g[eN_nDOF_v_trial_element],vel_grad_trial,grad_u_old);
                ck_v.gradFromDOF(v_old_dof,&vel_l2g[eN_nDOF_v_trial_element],vel_grad_trial,grad_v_old);
                ck_v.gradFromDOF(w_old_dof,&vel_l2g[eN_nDOF_v_trial_element],vel_grad_trial,grad_w_old);
=======
>>>>>>> f776852f
                //precalculate test function products with integration weights
                for (int j=0;j<nDOF_test_element;j++)
                  {
                    p_test_dV[j] = p_test_ref[k*nDOF_trial_element+j]*dV;
                    for (int I=0;I<nSpace;I++)
                      {
                        p_grad_test_dV[j*nSpace+I]   = p_grad_trial[j*nSpace+I]*dV;//assume test_j == trial_j
                      }
                  }
                for (int j=0;j<nDOF_v_test_element;j++)
                  {
                    vel_test_dV[j] = vel_test_ref[k*nDOF_v_trial_element+j]*dV;
                    for (int I=0;I<nSpace;I++)
                      {
                        vel_grad_test_dV[j*nSpace+I] = vel_grad_trial[j*nSpace+I]*dV;//assume test_j == trial_j
                      }
                  }
                //needs to be fixed for higher-order meshes, assuming mesh trial is same as p trial
                double div_mesh_velocity=0.0;
                for (int j=0;j<nDOF_trial_element;j++)
                  {
                    int eN_j=eN*nDOF_trial_element+j;
                    div_mesh_velocity +=
                      mesh_velocity_dof[mesh_l2g[eN_j]*3+0]*p_grad_trial[j*3+0] +
                      mesh_velocity_dof[mesh_l2g[eN_j]*3+1]*p_grad_trial[j*3+1] +
                      mesh_velocity_dof[mesh_l2g[eN_j]*3+2]*p_grad_trial[j*3+2];
                  }
                div_mesh_velocity = DM3*div_mesh_velocity + (1.0-DM3)*alphaBDF*(dV-q_dV_last[eN_k])/dV;
                //
                //VRANS
                porosity = q_porosity[eN_k];
                //
                //
                //calculate pde coefficients and derivatives at quadrature points
                //
                double eddy_viscosity(0.);//not really interested in saving eddy_viscosity in jacobian
                double rho;
                evaluateCoefficients(NONCONSERVATIVE_FORM,
                                     eps_rho,
                                     eps_mu,
                                     sigma,
                                     rho_0,
                                     nu_0,
                                     rho_1,
                                     nu_1,
                                     elementDiameter[eN],
                                     smagorinskyConstant,
                                     turbulenceClosureModel,
                                     g,
                                     useVF,
                                     vf[eN_k],
                                     phi[eN_k],
                                     &normal_phi[eN_k_nSpace],
                                     kappa_phi[eN_k],
                                     //VRANS
                                     porosity,
                                     //
                                     phi_solid[eN_k],//updated in get residual
                                     p_old,
                                     u_old,
                                     v_old,
                                     w_old,
                                     grad_p_old,
                                     grad_u_old,
                                     grad_v_old,
                                     grad_w_old,
                                     use_pseudo_penalty,
                                     p,
                                     grad_p,
                                     grad_u,
                                     grad_v,
                                     grad_w,
                                     u,
                                     v,
                                     w,
                                     LAG_LES,
                                     eddy_viscosity,
                                     q_eddy_viscosity_last[eN_k],
                                     mom_u_acc,
                                     dmom_u_acc_u,
                                     mom_v_acc,
                                     dmom_v_acc_v,
                                     mom_w_acc,
                                     dmom_w_acc_w,
                                     mass_adv,
                                     dmass_adv_u,
                                     dmass_adv_v,
                                     dmass_adv_w,
                                     mom_u_adv,
                                     dmom_u_adv_u,
                                     dmom_u_adv_v,
                                     dmom_u_adv_w,
                                     mom_v_adv,
                                     dmom_v_adv_u,
                                     dmom_v_adv_v,
                                     dmom_v_adv_w,
                                     mom_w_adv,
                                     dmom_w_adv_u,
                                     dmom_w_adv_v,
                                     dmom_w_adv_w,
                                     mom_uu_diff_ten,
                                     mom_vv_diff_ten,
                                     mom_ww_diff_ten,
                                     mom_uv_diff_ten,
                                     mom_uw_diff_ten,
                                     mom_vu_diff_ten,
                                     mom_vw_diff_ten,
                                     mom_wu_diff_ten,
                                     mom_wv_diff_ten,
                                     mom_u_source,
                                     mom_v_source,
                                     mom_w_source,
                                     mom_u_ham,
                                     dmom_u_ham_grad_p,
                                     dmom_u_ham_grad_u,
                                     dmom_u_ham_u,
                                     dmom_u_ham_v,
                                     dmom_u_ham_w,
                                     mom_v_ham,
                                     dmom_v_ham_grad_p,
                                     dmom_v_ham_grad_v,
                                     dmom_v_ham_u,
                                     dmom_v_ham_v,
                                     dmom_v_ham_w,
                                     mom_w_ham,
                                     dmom_w_ham_grad_p,
                                     dmom_w_ham_grad_w,
                                     dmom_w_ham_u,
                                     dmom_w_ham_v,
                                     dmom_w_ham_w,
                                     rho,
                                     0.0,
                                     0.0,
                                     0.0);
                //VRANS
                mass_source = q_mass_source[eN_k];
                //todo: decide if these should be lagged or not
                updateDarcyForchheimerTerms_Ergun(NONCONSERVATIVE_FORM,
                                                  /* linearDragFactor, */
                                                  /* nonlinearDragFactor, */
                                                  /* porosity, */
                                                  /* meanGrainSize, */
                                                  q_dragAlpha[eN_k],
                                                  q_dragBeta[eN_k],
                                                  eps_rho,
                                                  eps_mu,
                                                  rho_0,
                                                  nu_0,
                                                  rho_1,
                                                  nu_1,
                                                  useVF,
                                                  vf[eN_k],
                                                  phi[eN_k],
                                                  u,
                                                  v,
                                                  w,
                                                  q_velocity_sge[eN_k_nSpace+0],
                                                  q_velocity_sge[eN_k_nSpace+1],
                                                  q_velocity_sge[eN_k_nSpace+2],
                                                  eps_solid[elementFlags[eN]],
                                                  phi_solid[eN_k],
                                                  q_velocity_solid[eN_k_nSpace+0],
                                                  q_velocity_solid[eN_k_nSpace+1],
                                                  q_velocity_solid[eN_k_nSpace+2],
                                                  mom_u_source,
                                                  mom_v_source,
                                                  mom_w_source,
                                                  dmom_u_source,
                                                  dmom_v_source,
                                                  dmom_w_source);

                const double particle_eps  = particle_epsFact*(useMetrics*h_phi+(1.0-useMetrics)*elementDiameter[eN]);
                if(nParticles > 0)
                    updateSolidParticleTerms(NONCONSERVATIVE_FORM,
                                            eN < nElements_owned,
                                            particle_nitsche,
                                            dV,
                                            nParticles,
                                            nQuadraturePoints_global,
                                            &particle_signed_distances[eN_k],
                                            &particle_signed_distance_normals[eN_k_3d],
                                            &particle_velocities[eN_k_3d],
                                            particle_centroids,
                                            use_ball_as_particle,
                                            ball_center,
                                            ball_radius,
                                            ball_velocity,
                                            ball_angular_velocity,
                                            ball_center_acceleration,
                                            ball_angular_acceleration,
                                            ball_density,
                                            porosity,
                                            particle_penalty_constant/h_phi,//penalty,
                                            particle_alpha,
                                            particle_beta,
                                            eps_rho,
                                            eps_mu,
                                            rho_0,
                                            nu_0,
                                            rho_1,
                                            nu_1,
                                            useVF,
                                            vf[eN_k],
                                            phi[eN_k],
                                            x,
                                            y,
                                            z,
                                            p,
                                            u,
                                            v,
                                            w,
                                            q_velocity_sge[eN_k_nSpace+0],
                                            q_velocity_sge[eN_k_nSpace+1],
                                            q_velocity_sge[eN_k_nSpace+1],
                                            particle_eps,
                                            grad_u,
                                            grad_v,
                                            grad_w,
                                            mom_u_source,
                                            mom_v_source,
                                            mom_w_source,
                                            dmom_u_source,
                                            dmom_v_source,
                                            dmom_w_source,
                                            mom_u_adv,
                                            mom_v_adv,
                                            mom_w_adv,
                                            dmom_u_adv_u,
                                            dmom_v_adv_v,
                                            dmom_w_adv_w,
                                            mom_u_ham,
                                            dmom_u_ham_grad_u,
                                            dmom_u_ham_u,
                                            dmom_u_ham_v,
                                            dmom_u_ham_w,
                                            mom_v_ham,
                                            dmom_v_ham_grad_v,
                                            dmom_v_ham_u,
                                            dmom_v_ham_v,
                                            dmom_v_ham_w,
                                            mom_w_ham,
                                            dmom_w_ham_grad_w,
                                            dmom_w_ham_u,
                                            dmom_w_ham_v,
                                            dmom_w_ham_w,
                                            mass_ham,
                                            dmass_ham_u,
                                            dmass_ham_v,
                                            dmass_ham_w,
                                            &particle_netForces[0],
                                            &particle_netMoments[0],
                                            &particle_surfaceArea[0],
                                            use_pseudo_penalty);
                //Turbulence closure model
                if (turbulenceClosureModel >= 3)
                  {
                    const double c_mu = 0.09;//mwf hack
                    updateTurbulenceClosure(NONCONSERVATIVE_FORM,
                                            turbulenceClosureModel,
                                            eps_rho,
                                            eps_mu,
                                            rho_0,
                                            nu_0,
                                            rho_1,
                                            nu_1,
                                            useVF,
                                            vf[eN_k],
                                            phi[eN_k],
                                            porosity,
                                            c_mu, //mwf hack
                                            q_turb_var_0[eN_k],
                                            q_turb_var_1[eN_k],
                                            &q_turb_var_grad_0[eN_k_nSpace],
                                            eddy_viscosity,
                                            mom_uu_diff_ten,
                                            mom_vv_diff_ten,
                                            mom_ww_diff_ten,
                                            mom_uv_diff_ten,
                                            mom_uw_diff_ten,
                                            mom_vu_diff_ten,
                                            mom_vw_diff_ten,
                                            mom_wu_diff_ten,
                                            mom_wv_diff_ten,
                                            mom_u_source,
                                            mom_v_source,
                                            mom_w_source);

                  }
                //
                //
                //moving mesh
                //
                if (NONCONSERVATIVE_FORM > 0.0)
                  {
                    mom_u_ham -= MOVING_DOMAIN*dmom_u_acc_u*(grad_u[0]*xt + grad_u[1]*yt + grad_u[2]*zt);
                    dmom_u_ham_grad_u[0] -= MOVING_DOMAIN*dmom_u_acc_u*xt;
                    dmom_u_ham_grad_u[1] -= MOVING_DOMAIN*dmom_u_acc_u*yt;
                    dmom_u_ham_grad_u[2] -= MOVING_DOMAIN*dmom_u_acc_u*zt;
                  }
                else
                  {
                    mom_u_adv[0] -= MOVING_DOMAIN*mom_u_acc*xt;
                    mom_u_adv[1] -= MOVING_DOMAIN*mom_u_acc*yt;
                    mom_u_adv[2] -= MOVING_DOMAIN*mom_u_acc*zt;
                    dmom_u_adv_u[0] -= MOVING_DOMAIN*dmom_u_acc_u*xt;
                    dmom_u_adv_u[1] -= MOVING_DOMAIN*dmom_u_acc_u*yt;
                    dmom_u_adv_u[2] -= MOVING_DOMAIN*dmom_u_acc_u*zt;
                  }

                if (NONCONSERVATIVE_FORM > 0.0)
                  {
                    mom_v_ham -= MOVING_DOMAIN*dmom_v_acc_v*(grad_v[0]*xt + grad_v[1]*yt + grad_v[2]*zt);
                    dmom_v_ham_grad_v[0] -= MOVING_DOMAIN*dmom_v_acc_v*xt;
                    dmom_v_ham_grad_v[1] -= MOVING_DOMAIN*dmom_v_acc_v*yt;
                    dmom_v_ham_grad_v[2] -= MOVING_DOMAIN*dmom_v_acc_v*zt;
                  }
                else
                  {
                    mom_v_adv[0] -= MOVING_DOMAIN*mom_v_acc*xt;
                    mom_v_adv[1] -= MOVING_DOMAIN*mom_v_acc*yt;
                    mom_v_adv[2] -= MOVING_DOMAIN*mom_v_acc*zt;
                    dmom_v_adv_v[0] -= MOVING_DOMAIN*dmom_v_acc_v*xt;
                    dmom_v_adv_v[1] -= MOVING_DOMAIN*dmom_v_acc_v*yt;
                    dmom_v_adv_v[2] -= MOVING_DOMAIN*dmom_v_acc_v*zt;
                  }

                if (NONCONSERVATIVE_FORM > 0.0)
                  {
                    mom_w_ham -= MOVING_DOMAIN*dmom_w_acc_w*(grad_w[0]*xt + grad_w[1]*yt + grad_w[2]*zt);
                    dmom_w_ham_grad_w[0] -= MOVING_DOMAIN*dmom_w_acc_w*xt;
                    dmom_w_ham_grad_w[1] -= MOVING_DOMAIN*dmom_w_acc_w*yt;
                    dmom_w_ham_grad_w[2] -= MOVING_DOMAIN*dmom_w_acc_w*zt;
                  }
                else
                  {
                    mom_w_adv[0] -= MOVING_DOMAIN*mom_w_acc*xt;
                    mom_w_adv[1] -= MOVING_DOMAIN*mom_w_acc*yt;
                    mom_w_adv[2] -= MOVING_DOMAIN*mom_w_acc*zt;
                    dmom_w_adv_w[0] -= MOVING_DOMAIN*dmom_w_acc_w*xt;
                    dmom_w_adv_w[1] -= MOVING_DOMAIN*dmom_w_acc_w*yt;
                    dmom_w_adv_w[2] -= MOVING_DOMAIN*dmom_w_acc_w*zt;
                  }
                //
                //calculate time derivatives
                //
                ck.bdf(alphaBDF,
                       q_mom_u_acc_beta_bdf[eN_k]*q_dV_last[eN_k]/dV,
                       mom_u_acc,
                       dmom_u_acc_u,
                       mom_u_acc_t,
                       dmom_u_acc_u_t);
                ck.bdf(alphaBDF,
                       q_mom_v_acc_beta_bdf[eN_k]*q_dV_last[eN_k]/dV,
                       mom_v_acc,
                       dmom_v_acc_v,
                       mom_v_acc_t,
                       dmom_v_acc_v_t);
                ck.bdf(alphaBDF,
                       q_mom_w_acc_beta_bdf[eN_k]*q_dV_last[eN_k]/dV,
                       mom_w_acc,
                       dmom_w_acc_w,
                       mom_w_acc_t,
                       dmom_w_acc_w_t);
                if(use_pseudo_penalty == -1 && phi_solid[eN_k]<0.0)//no derivative term inside the solid; Has to change Jacobian
                {
                  mom_u_acc_t = 0.0;
                  mom_v_acc_t = 0.0;
                  mom_w_acc_t = 0.0;
                  dmom_u_acc_u = 0.0;
                  dmom_v_acc_v = 0.0;
                  dmom_w_acc_w = 0.0;
                }
                if (NONCONSERVATIVE_FORM > 0.0)
                  {
                    mom_u_acc_t *= dmom_u_acc_u;
                    mom_v_acc_t *= dmom_v_acc_v;
                    mom_w_acc_t *= dmom_w_acc_w;
                  }
                //
                //calculate subgrid error contribution to the Jacobian (strong residual, adjoint, jacobian of strong residual)
                //
                if (NONCONSERVATIVE_FORM > 0.0)
                  {
                    dmom_adv_sge[0] = 0.0;
                    dmom_adv_sge[1] = 0.0;
                    dmom_adv_sge[2] = 0.0;
                    dmom_ham_grad_sge[0] = dmom_u_acc_u*(q_velocity_sge[eN_k_nSpace+0] - MOVING_DOMAIN*xt);
                    dmom_ham_grad_sge[1] = dmom_u_acc_u*(q_velocity_sge[eN_k_nSpace+1] - MOVING_DOMAIN*yt);
                    dmom_ham_grad_sge[2] = dmom_u_acc_u*(q_velocity_sge[eN_k_nSpace+2] - MOVING_DOMAIN*zt);
                  }
                else
                  {
                    dmom_adv_sge[0] = dmom_u_acc_u*(q_velocity_sge[eN_k_nSpace+0] - MOVING_DOMAIN*xt);
                    dmom_adv_sge[1] = dmom_u_acc_u*(q_velocity_sge[eN_k_nSpace+1] - MOVING_DOMAIN*yt);
                    dmom_adv_sge[2] = dmom_u_acc_u*(q_velocity_sge[eN_k_nSpace+2] - MOVING_DOMAIN*zt);
                    dmom_ham_grad_sge[0] = 0.0;
                    dmom_ham_grad_sge[1] = 0.0;
                    dmom_ham_grad_sge[2] = 0.0;
                  }
                double mv_tau[nSpace];
                mv_tau[0] = dmom_adv_sge[0] + dmom_ham_grad_sge[0];
                mv_tau[1] = dmom_adv_sge[1] + dmom_ham_grad_sge[1];
                mv_tau[2] = dmom_adv_sge[2] + dmom_ham_grad_sge[2];
                //
                //calculate strong residual
                //
                pdeResidual_p = ck.Advection_strong(dmass_adv_u,grad_u) +
                  ck.Advection_strong(dmass_adv_v,grad_v) +
                  ck.Advection_strong(dmass_adv_w,grad_w) +
                  DM2*MOVING_DOMAIN*ck.Reaction_strong(alphaBDF*(dV-q_dV_last[eN_k])/dV - div_mesh_velocity) +
                  //VRANS
                  ck.Reaction_strong(mass_source);
                //

                pdeResidual_u = ck.Mass_strong(mom_u_acc_t) +
                  ck.Advection_strong(dmom_adv_sge,grad_u) +
                  ck.Hamiltonian_strong(dmom_ham_grad_sge,grad_u) +
                  ck.Hamiltonian_strong(dmom_u_ham_grad_p,grad_p) +
                  ck.Reaction_strong(mom_u_source) -
                  ck.Reaction_strong(dmom_u_acc_u*u*div_mesh_velocity);

                pdeResidual_v = ck.Mass_strong(mom_v_acc_t) +
                  ck.Advection_strong(dmom_adv_sge,grad_v) +
                  ck.Hamiltonian_strong(dmom_ham_grad_sge,grad_v) +
                  ck.Hamiltonian_strong(dmom_v_ham_grad_p,grad_p) +
                  ck.Reaction_strong(mom_v_source)  -
                  ck.Reaction_strong(dmom_v_acc_v*v*div_mesh_velocity);

                pdeResidual_w = ck.Mass_strong(mom_w_acc_t) +
                  ck.Advection_strong(dmom_adv_sge,grad_w) +
                  ck.Hamiltonian_strong(dmom_ham_grad_sge,grad_w) +
                  ck.Hamiltonian_strong(dmom_w_ham_grad_p,grad_p) +
                  ck.Reaction_strong(mom_w_source) -
                  ck.Reaction_strong(dmom_w_acc_w*w*div_mesh_velocity);

                //calculate the Jacobian of strong residual
                for (int j=0;j<nDOF_v_trial_element;j++)
                  {
                    register int j_nSpace = j*nSpace;
                    dpdeResidual_p_u[j]=ck.AdvectionJacobian_strong(dmass_adv_u,&vel_grad_trial[j_nSpace]);
                    dpdeResidual_p_v[j]=ck.AdvectionJacobian_strong(dmass_adv_v,&vel_grad_trial[j_nSpace]);
                    dpdeResidual_p_w[j]=ck.AdvectionJacobian_strong(dmass_adv_w,&vel_grad_trial[j_nSpace]);
                    dpdeResidual_u_u[j]=ck.MassJacobian_strong(dmom_u_acc_u_t,vel_trial_ref[k*nDOF_v_trial_element+j]) +
                      ck.HamiltonianJacobian_strong(dmom_ham_grad_sge,&vel_grad_trial[j_nSpace]) +
                      ck.AdvectionJacobian_strong(dmom_adv_sge,&vel_grad_trial[j_nSpace]) -
                      ck.ReactionJacobian_strong(dmom_u_acc_u*div_mesh_velocity,vel_trial_ref[k*nDOF_v_trial_element+j]);
                    dpdeResidual_v_v[j]=ck.MassJacobian_strong(dmom_v_acc_v_t,vel_trial_ref[k*nDOF_v_trial_element+j]) +
                      ck.HamiltonianJacobian_strong(dmom_ham_grad_sge,&vel_grad_trial[j_nSpace]) +
                      ck.AdvectionJacobian_strong(dmom_adv_sge,&vel_grad_trial[j_nSpace]) -
                      ck.ReactionJacobian_strong(dmom_v_acc_v*div_mesh_velocity,vel_trial_ref[k*nDOF_v_trial_element+j]);
                    dpdeResidual_w_w[j]=ck.MassJacobian_strong(dmom_w_acc_w_t,vel_trial_ref[k*nDOF_v_trial_element+j]) +
                      ck.HamiltonianJacobian_strong(dmom_ham_grad_sge,&vel_grad_trial[j_nSpace]) +
                      ck.AdvectionJacobian_strong(dmom_adv_sge,&vel_grad_trial[j_nSpace]) -
                      ck.ReactionJacobian_strong(dmom_w_acc_w*div_mesh_velocity,vel_trial_ref[k*nDOF_trial_element+j]);
                    //VRANS account for drag terms, diagonal only here ... decide if need off diagonal terms too
                    dpdeResidual_u_u[j]+= ck.ReactionJacobian_strong(dmom_u_source[0],vel_trial_ref[k*nDOF_v_trial_element+j]);
                    dpdeResidual_v_v[j]+= ck.ReactionJacobian_strong(dmom_v_source[1],vel_trial_ref[k*nDOF_v_trial_element+j]);
                    dpdeResidual_w_w[j]+= ck.ReactionJacobian_strong(dmom_w_source[2],vel_trial_ref[k*nDOF_v_trial_element+j]);
                  }
                for (int j=0;j<nDOF_trial_element;j++)
                  {
                    register int j_nSpace = j*nSpace;
                    dpdeResidual_u_p[j]=ck.HamiltonianJacobian_strong(dmom_u_ham_grad_p,&p_grad_trial[j_nSpace]);
                    dpdeResidual_v_p[j]=ck.HamiltonianJacobian_strong(dmom_v_ham_grad_p,&p_grad_trial[j_nSpace]);
                    dpdeResidual_w_p[j]=ck.HamiltonianJacobian_strong(dmom_w_ham_grad_p,&p_grad_trial[j_nSpace]);
                  }
                //calculate tau and tau*Res
                //add contributions from mass and sourced terms
                double tmpR=dmom_u_acc_u_t + dmom_u_source[0];
                calculateSubgridError_tau(hFactor,
                                          elementDiameter[eN],
                                          tmpR,//dmom_u_acc_u_t,
                                          dmom_u_acc_u,
                                          mv_tau,//dmom_adv_sge,
                                          mom_uu_diff_ten[1],
                                          dmom_u_ham_grad_p[0],
                                          tau_v0,
                                          tau_p0,
                                          q_cfl[eN_k]);

                calculateSubgridError_tau(Ct_sge,Cd_sge,
                                          G,G_dd_G,tr_G,
                                          tmpR,//dmom_u_acc_u_t,
                                          mv_tau,//dmom_adv_sge,
                                          mom_uu_diff_ten[1],
                                          dmom_u_ham_grad_p[0],
                                          tau_v1,
                                          tau_p1,
                                          q_cfl[eN_k]);


                tau_v = useMetrics*tau_v1+(1.0-useMetrics)*tau_v0;
                tau_p = useMetrics*tau_p1+(1.0-useMetrics)*tau_p0;

                calculateSubgridError_tauRes(tau_p,
                                             tau_v,
                                             pdeResidual_p,
                                             pdeResidual_u,
                                             pdeResidual_v,
                                             pdeResidual_w,
                                             subgridError_p,
                                             subgridError_u,
                                             subgridError_v,
                                             subgridError_w);

                calculateSubgridErrorDerivatives_tauRes(tau_p,
                                                        tau_v,
                                                        dpdeResidual_p_u,
                                                        dpdeResidual_p_v,
                                                        dpdeResidual_p_w,
                                                        dpdeResidual_u_p,
                                                        dpdeResidual_u_u,
                                                        dpdeResidual_v_p,
                                                        dpdeResidual_v_v,
                                                        dpdeResidual_w_p,
                                                        dpdeResidual_w_w,
                                                        dsubgridError_p_u,
                                                        dsubgridError_p_v,
                                                        dsubgridError_p_w,
                                                        dsubgridError_u_p,
                                                        dsubgridError_u_u,
                                                        dsubgridError_v_p,
                                                        dsubgridError_v_v,
                                                        dsubgridError_w_p,
                                                        dsubgridError_w_w);
                // velocity used in adjoint (VMS or RBLES, with or without lagging the grid scale velocity)
                dmom_adv_star[0] = dmom_u_acc_u*(q_velocity_sge[eN_k_nSpace+0] - MOVING_DOMAIN*xt + useRBLES*subgridError_u);
                dmom_adv_star[1] = dmom_u_acc_u*(q_velocity_sge[eN_k_nSpace+1] - MOVING_DOMAIN*yt + useRBLES*subgridError_v);
                dmom_adv_star[2] = dmom_u_acc_u*(q_velocity_sge[eN_k_nSpace+2] - MOVING_DOMAIN*zt + useRBLES*subgridError_w);

                //calculate the adjoint times the test functions
                for (int i=0;i<nDOF_test_element;i++)
                  {
                    register int i_nSpace = i*nSpace;
                    Lstar_u_p[i]=ck.Advection_adjoint(dmass_adv_u,&p_grad_test_dV[i_nSpace]);
                    Lstar_v_p[i]=ck.Advection_adjoint(dmass_adv_v,&p_grad_test_dV[i_nSpace]);
                    Lstar_w_p[i]=ck.Advection_adjoint(dmass_adv_w,&p_grad_test_dV[i_nSpace]);
                  }
                //calculate the adjoint times the test functions
                for (int i=0;i<nDOF_v_test_element;i++)
                  {
                    register int i_nSpace = i*nSpace;
                    Lstar_u_u[i]=ck.Advection_adjoint(dmom_adv_star,&vel_grad_test_dV[i_nSpace]);
                    Lstar_v_v[i]=ck.Advection_adjoint(dmom_adv_star,&vel_grad_test_dV[i_nSpace]);
                    Lstar_w_w[i]=ck.Advection_adjoint(dmom_adv_star,&vel_grad_test_dV[i_nSpace]);
                    Lstar_p_u[i]=ck.Hamiltonian_adjoint(dmom_u_ham_grad_p,&vel_grad_test_dV[i_nSpace]);
                    Lstar_p_v[i]=ck.Hamiltonian_adjoint(dmom_v_ham_grad_p,&vel_grad_test_dV[i_nSpace]);
                    Lstar_p_w[i]=ck.Hamiltonian_adjoint(dmom_w_ham_grad_p,&vel_grad_test_dV[i_nSpace]);
                    //VRANS account for drag terms, diagonal only here ... decide if need off diagonal terms too
                    Lstar_u_u[i]+=ck.Reaction_adjoint(dmom_u_source[0],vel_test_dV[i]);
                    Lstar_v_v[i]+=ck.Reaction_adjoint(dmom_v_source[1],vel_test_dV[i]);
                    Lstar_w_w[i]+=ck.Reaction_adjoint(dmom_w_source[2],vel_test_dV[i]);
                  }

                // Assumes non-lagged subgrid velocity
                dmom_u_adv_u[0] += dmom_u_acc_u*(useRBLES*subgridError_u);
                dmom_u_adv_u[1] += dmom_u_acc_u*(useRBLES*subgridError_v);
                dmom_u_adv_u[2] += dmom_u_acc_u*(useRBLES*subgridError_w);

                dmom_v_adv_v[0] += dmom_u_acc_u*(useRBLES*subgridError_u);
                dmom_v_adv_v[1] += dmom_u_acc_u*(useRBLES*subgridError_v);
                dmom_v_adv_v[2] += dmom_u_acc_u*(useRBLES*subgridError_w);

                dmom_w_adv_w[0] += dmom_u_acc_u*(useRBLES*subgridError_u);
                dmom_w_adv_w[1] += dmom_u_acc_u*(useRBLES*subgridError_v);
                dmom_w_adv_w[2] += dmom_u_acc_u*(useRBLES*subgridError_w);

                //cek todo add RBLES terms consistent to residual modifications or ignore the partials w.r.t the additional RBLES terms
                for(int i=0;i<nDOF_test_element;i++)
                  {
                    register int i_nSpace = i*nSpace;
                    for(int j=0;j<nDOF_trial_element;j++)
                      {
                        register int j_nSpace = j*nSpace;
                        if (nDOF_test_element == nDOF_v_trial_element)
                          {
                            elementJacobian_p_p[i][j] += ck.SubgridErrorJacobian(dsubgridError_u_p[j],Lstar_u_p[i]) +
                              ck.SubgridErrorJacobian(dsubgridError_v_p[j],Lstar_v_p[i]) +
                              ck.SubgridErrorJacobian(dsubgridError_w_p[j],Lstar_w_p[i]);
                          }
                      }
                  }
                for(int i=0;i<nDOF_test_element;i++)
                  {
                    register int i_nSpace = i*nSpace;
                    for(int j=0;j<nDOF_v_trial_element;j++)
                      {
                        register int j_nSpace = j*nSpace;
                        elementJacobian_p_u[i][j] += ck.AdvectionJacobian_weak(dmass_adv_u,vel_trial_ref[k*nDOF_v_trial_element+j],&p_grad_test_dV[i_nSpace])
                          + ck.MassJacobian_weak(dmass_ham_u,vel_trial_ref[k*nDOF_v_trial_element+j],p_test_dV[i]);
                        elementJacobian_p_v[i][j] += ck.AdvectionJacobian_weak(dmass_adv_v,vel_trial_ref[k*nDOF_v_trial_element+j],&p_grad_test_dV[i_nSpace])
                          + ck.MassJacobian_weak(dmass_ham_v,vel_trial_ref[k*nDOF_v_trial_element+j],p_test_dV[i]);
                        elementJacobian_p_w[i][j] += ck.AdvectionJacobian_weak(dmass_adv_w,vel_trial_ref[k*nDOF_v_trial_element+j],&p_grad_test_dV[i_nSpace])
                          + ck.MassJacobian_weak(dmass_ham_w,vel_trial_ref[k*nDOF_v_trial_element+j],p_test_dV[i]);
                        if (nDOF_test_element == nDOF_v_trial_element)
                          {
                            elementJacobian_p_u[i][j] += ck.SubgridErrorJacobian(dsubgridError_u_u[j],Lstar_u_p[i]);
                            elementJacobian_p_v[i][j] += ck.SubgridErrorJacobian(dsubgridError_v_v[j],Lstar_v_p[i]);
                            elementJacobian_p_w[i][j] += ck.SubgridErrorJacobian(dsubgridError_w_w[j],Lstar_w_p[i]);
                          }
                      }
                  }
                for(int i=0;i<nDOF_v_test_element;i++)
                  {
                    register int i_nSpace = i*nSpace;
                    for(int j=0;j<nDOF_trial_element;j++)
                      {
                        register int j_nSpace = j*nSpace;
                        elementJacobian_u_p[i][j] += ck.HamiltonianJacobian_weak(dmom_u_ham_grad_p,&p_grad_trial[j_nSpace],vel_test_dV[i])+
                          MOMENTUM_SGE*VELOCITY_SGE*ck.SubgridErrorJacobian(dsubgridError_u_p[j],Lstar_u_u[i]);
                        elementJacobian_v_p[i][j] += ck.HamiltonianJacobian_weak(dmom_v_ham_grad_p,&p_grad_trial[j_nSpace],vel_test_dV[i])+
                          MOMENTUM_SGE*VELOCITY_SGE*ck.SubgridErrorJacobian(dsubgridError_v_p[j],Lstar_v_v[i]);
                        elementJacobian_w_p[i][j] += ck.HamiltonianJacobian_weak(dmom_w_ham_grad_p,&p_grad_trial[j_nSpace],vel_test_dV[i])+
                          MOMENTUM_SGE*VELOCITY_SGE*ck.SubgridErrorJacobian(dsubgridError_w_p[j],Lstar_w_w[i]);
                      }
                  }
                for(int i=0;i<nDOF_v_test_element;i++)
                  {
                    register int i_nSpace = i*nSpace;
                    for(int j=0;j<nDOF_v_trial_element;j++)
                      {
                        register int j_nSpace = j*nSpace;
                        elementJacobian_u_u[i][j] += ck.MassJacobian_weak(dmom_u_acc_u_t,vel_trial_ref[k*nDOF_v_trial_element+j],vel_test_dV[i]) +
                          ck.MassJacobian_weak(dmom_u_ham_u,vel_trial_ref[k*nDOF_v_trial_element+j],vel_test_dV[i]) + //cek hack for nonlinear hamiltonian
                          ck.HamiltonianJacobian_weak(dmom_u_ham_grad_u,&vel_grad_trial[j_nSpace],vel_test_dV[i]) +
                          ck.AdvectionJacobian_weak(dmom_u_adv_u,vel_trial_ref[k*nDOF_v_trial_element+j],&vel_grad_test_dV[i_nSpace]) +
                          ck.SimpleDiffusionJacobian_weak(sdInfo_u_u_rowptr,sdInfo_u_u_colind,mom_uu_diff_ten,&vel_grad_trial[j_nSpace],&vel_grad_test_dV[i_nSpace]) +
                          //VRANS
                          ck.ReactionJacobian_weak(dmom_u_source[0]+NONCONSERVATIVE_FORM*dmom_u_acc_u*div_mesh_velocity,vel_trial_ref[k*nDOF_v_trial_element+j],vel_test_dV[i]) +
                          //
                          MOMENTUM_SGE*PRESSURE_SGE*ck.SubgridErrorJacobian(dsubgridError_p_u[j],Lstar_p_u[i]) +
                          MOMENTUM_SGE*VELOCITY_SGE*ck.SubgridErrorJacobian(dsubgridError_u_u[j],Lstar_u_u[i]) +
                          ck.NumericalDiffusionJacobian(q_numDiff_u_last[eN_k],&vel_grad_trial[j_nSpace],&vel_grad_test_dV[i_nSpace]);

                        elementJacobian_u_v[i][j] += ck.AdvectionJacobian_weak(dmom_u_adv_v,vel_trial_ref[k*nDOF_v_trial_element+j],&vel_grad_test_dV[i_nSpace]) +
                          ck.MassJacobian_weak(dmom_u_ham_v,vel_trial_ref[k*nDOF_v_trial_element+j],vel_test_dV[i]) + //cek hack for nonlinear hamiltonian
                          ck.SimpleDiffusionJacobian_weak(sdInfo_u_v_rowptr,sdInfo_u_v_colind,mom_uv_diff_ten,&vel_grad_trial[j_nSpace],&vel_grad_test_dV[i_nSpace]) +
                          //VRANS
                          ck.ReactionJacobian_weak(dmom_u_source[1],vel_trial_ref[k*nDOF_v_trial_element+j],vel_test_dV[i]) +
                          //
                          MOMENTUM_SGE*PRESSURE_SGE*ck.SubgridErrorJacobian(dsubgridError_p_v[j],Lstar_p_u[i]);

                        elementJacobian_u_w[i][j] += ck.AdvectionJacobian_weak(dmom_u_adv_w,vel_trial_ref[k*nDOF_v_trial_element+j],&vel_grad_test_dV[i_nSpace]) +
                          ck.MassJacobian_weak(dmom_u_ham_w,vel_trial_ref[k*nDOF_v_trial_element+j],vel_test_dV[i]) + //cek hack for nonlinear hamiltonian
                          ck.SimpleDiffusionJacobian_weak(sdInfo_u_w_rowptr,sdInfo_u_w_colind,mom_uw_diff_ten,&vel_grad_trial[j_nSpace],&vel_grad_test_dV[i_nSpace]) +
                          //VRANS
                          ck.ReactionJacobian_weak(dmom_u_source[2],vel_trial_ref[k*nDOF_v_trial_element+j],vel_test_dV[i]) +
                          //
                          MOMENTUM_SGE*PRESSURE_SGE*ck.SubgridErrorJacobian(dsubgridError_p_w[j],Lstar_p_u[i]);

                        elementJacobian_v_u[i][j] += ck.AdvectionJacobian_weak(dmom_v_adv_u,vel_trial_ref[k*nDOF_v_trial_element+j],&vel_grad_test_dV[i_nSpace]) +
                          ck.MassJacobian_weak(dmom_v_ham_u,vel_trial_ref[k*nDOF_v_trial_element+j],vel_test_dV[i]) + //cek hack for nonlinear hamiltonian
                          ck.SimpleDiffusionJacobian_weak(sdInfo_v_u_rowptr,sdInfo_v_u_colind,mom_vu_diff_ten,&vel_grad_trial[j_nSpace],&vel_grad_test_dV[i_nSpace]) +
                          //VRANS
                          ck.ReactionJacobian_weak(dmom_v_source[0],vel_trial_ref[k*nDOF_v_trial_element+j],vel_test_dV[i]) +
                          MOMENTUM_SGE*PRESSURE_SGE*ck.SubgridErrorJacobian(dsubgridError_p_u[j],Lstar_p_v[i]);
                        elementJacobian_v_v[i][j] += ck.MassJacobian_weak(dmom_v_acc_v_t,vel_trial_ref[k*nDOF_v_trial_element+j],vel_test_dV[i]) +
                          ck.MassJacobian_weak(dmom_v_ham_v,vel_trial_ref[k*nDOF_v_trial_element+j],vel_test_dV[i]) + //cek hack for nonlinear hamiltonian
                          ck.HamiltonianJacobian_weak(dmom_v_ham_grad_v,&vel_grad_trial[j_nSpace],vel_test_dV[i]) +
                          ck.AdvectionJacobian_weak(dmom_v_adv_v,vel_trial_ref[k*nDOF_v_trial_element+j],&vel_grad_test_dV[i_nSpace]) +
                          ck.SimpleDiffusionJacobian_weak(sdInfo_v_v_rowptr,sdInfo_v_v_colind,mom_vv_diff_ten,&vel_grad_trial[j_nSpace],&vel_grad_test_dV[i_nSpace]) +
                          //VRANS
                          ck.ReactionJacobian_weak(dmom_v_source[1]+NONCONSERVATIVE_FORM*dmom_v_acc_v*div_mesh_velocity,vel_trial_ref[k*nDOF_v_trial_element+j],vel_test_dV[i]) +
                          //
                          MOMENTUM_SGE*PRESSURE_SGE*ck.SubgridErrorJacobian(dsubgridError_p_v[j],Lstar_p_v[i]) +
                          MOMENTUM_SGE*VELOCITY_SGE*ck.SubgridErrorJacobian(dsubgridError_v_v[j],Lstar_v_v[i]) +
                          ck.NumericalDiffusionJacobian(q_numDiff_v_last[eN_k],&vel_grad_trial[j_nSpace],&vel_grad_test_dV[i_nSpace]);

                        elementJacobian_v_w[i][j] += ck.AdvectionJacobian_weak(dmom_v_adv_w,vel_trial_ref[k*nDOF_v_trial_element+j],&vel_grad_test_dV[i_nSpace]) +
                          ck.MassJacobian_weak(dmom_v_ham_w,vel_trial_ref[k*nDOF_v_trial_element+j],vel_test_dV[i]) + //cek hack for nonlinear hamiltonian
                          ck.SimpleDiffusionJacobian_weak(sdInfo_v_w_rowptr,sdInfo_v_w_colind,mom_vw_diff_ten,&vel_grad_trial[j_nSpace],&vel_grad_test_dV[i_nSpace]) +
                          //VRANS
                          ck.ReactionJacobian_weak(dmom_v_source[2],vel_trial_ref[k*nDOF_v_trial_element+j],vel_test_dV[i]) +
                          //
                          MOMENTUM_SGE*PRESSURE_SGE*ck.SubgridErrorJacobian(dsubgridError_p_w[j],Lstar_p_v[i]);

                        elementJacobian_w_u[i][j] += ck.AdvectionJacobian_weak(dmom_w_adv_u,vel_trial_ref[k*nDOF_v_trial_element+j],&vel_grad_test_dV[i_nSpace]) +
                          ck.MassJacobian_weak(dmom_w_ham_u,vel_trial_ref[k*nDOF_v_trial_element+j],vel_test_dV[i]) + //cek hack for nonlinear hamiltonian
                          ck.SimpleDiffusionJacobian_weak(sdInfo_w_u_rowptr,sdInfo_w_u_colind,mom_wu_diff_ten,&vel_grad_trial[j_nSpace],&vel_grad_test_dV[i_nSpace]) +
                          //VRANS
                          ck.ReactionJacobian_weak(dmom_w_source[0],vel_trial_ref[k*nDOF_v_trial_element+j],vel_test_dV[i]) +
                          //
                          MOMENTUM_SGE*PRESSURE_SGE*ck.SubgridErrorJacobian(dsubgridError_p_u[j],Lstar_p_w[i]);
                        elementJacobian_w_v[i][j] += ck.AdvectionJacobian_weak(dmom_w_adv_v,vel_trial_ref[k*nDOF_v_trial_element+j],&vel_grad_test_dV[i_nSpace]) +
                          ck.MassJacobian_weak(dmom_w_ham_v,vel_trial_ref[k*nDOF_v_trial_element+j],vel_test_dV[i]) + //cek hack for nonlinear hamiltonian
                          ck.SimpleDiffusionJacobian_weak(sdInfo_w_v_rowptr,sdInfo_w_v_colind,mom_wv_diff_ten,&vel_grad_trial[j_nSpace],&vel_grad_test_dV[i_nSpace]) +
                          //VRANS
                          ck.ReactionJacobian_weak(dmom_w_source[1],vel_trial_ref[k*nDOF_v_trial_element+j],vel_test_dV[i]) +
                          //
                          MOMENTUM_SGE*PRESSURE_SGE*ck.SubgridErrorJacobian(dsubgridError_p_v[j],Lstar_p_w[i]);
                        elementJacobian_w_w[i][j] += ck.MassJacobian_weak(dmom_w_acc_w_t,vel_trial_ref[k*nDOF_v_trial_element+j],vel_test_dV[i]) +
                          ck.MassJacobian_weak(dmom_w_ham_w,vel_trial_ref[k*nDOF_v_trial_element+j],vel_test_dV[i]) + //cek hack for nonlinear hamiltonian
                          ck.HamiltonianJacobian_weak(dmom_w_ham_grad_w,&vel_grad_trial[j_nSpace],vel_test_dV[i]) +
                          ck.AdvectionJacobian_weak(dmom_w_adv_w,vel_trial_ref[k*nDOF_v_trial_element+j],&vel_grad_test_dV[i_nSpace]) +
                          ck.SimpleDiffusionJacobian_weak(sdInfo_w_w_rowptr,sdInfo_w_w_colind,mom_ww_diff_ten,&vel_grad_trial[j_nSpace],&vel_grad_test_dV[i_nSpace]) +
                          //VRANS
                          ck.ReactionJacobian_weak(dmom_w_source[2]+NONCONSERVATIVE_FORM*dmom_w_acc_w*div_mesh_velocity,vel_trial_ref[k*nDOF_v_trial_element+j],vel_test_dV[i]) +
                          //
                          MOMENTUM_SGE*PRESSURE_SGE*ck.SubgridErrorJacobian(dsubgridError_p_w[j],Lstar_p_w[i]) +
                          MOMENTUM_SGE*VELOCITY_SGE*ck.SubgridErrorJacobian(dsubgridError_w_w[j],Lstar_w_w[i]) +
                          ck.NumericalDiffusionJacobian(q_numDiff_w_last[eN_k],&vel_grad_trial[j_nSpace],&vel_grad_test_dV[i_nSpace]);
                      }//j
                  }//i
              }//k
            //
            //load into element Jacobian into global Jacobian
            //
            for (int i=0;i<nDOF_test_element;i++)
              {
                register int eN_i = eN*nDOF_test_element+i;
                for (int j=0;j<nDOF_trial_element;j++)
                  {
                    register int eN_i_j = eN_i*nDOF_trial_element+j;
                    globalJacobian[csrRowIndeces_p_p[eN_i] + csrColumnOffsets_p_p[eN_i_j]] += elementJacobian_p_p[i][j];
                  }
              }
            for (int i=0;i<nDOF_test_element;i++)
              {
                register int eN_i = eN*nDOF_test_element+i;
                for (int j=0;j<nDOF_v_trial_element;j++)
                  {
                    register int eN_i_j = eN_i*nDOF_v_trial_element+j;
                    globalJacobian[csrRowIndeces_p_u[eN_i] + csrColumnOffsets_p_u[eN_i_j]] += elementJacobian_p_u[i][j];
                    globalJacobian[csrRowIndeces_p_v[eN_i] + csrColumnOffsets_p_v[eN_i_j]] += elementJacobian_p_v[i][j];
                    globalJacobian[csrRowIndeces_p_w[eN_i] + csrColumnOffsets_p_w[eN_i_j]] += elementJacobian_p_w[i][j];
                  }
              }
            for (int i=0;i<nDOF_v_test_element;i++)
              {
                register int eN_i = eN*nDOF_v_test_element+i;
                for (int j=0;j<nDOF_trial_element;j++)
                  {
                    register int eN_i_j = eN_i*nDOF_trial_element+j;
                    globalJacobian[csrRowIndeces_u_p[eN_i] + csrColumnOffsets_u_p[eN_i_j]] += elementJacobian_u_p[i][j];
                    globalJacobian[csrRowIndeces_v_p[eN_i] + csrColumnOffsets_v_p[eN_i_j]] += elementJacobian_v_p[i][j];
                    globalJacobian[csrRowIndeces_w_p[eN_i] + csrColumnOffsets_w_p[eN_i_j]] += elementJacobian_w_p[i][j];
                  }
              }
            for (int i=0;i<nDOF_v_test_element;i++)
              {
                register int eN_i = eN*nDOF_v_test_element+i;
                for (int j=0;j<nDOF_v_trial_element;j++)
                  {
                    register int eN_i_j = eN_i*nDOF_v_trial_element+j;
                    globalJacobian[csrRowIndeces_u_u[eN_i] + csrColumnOffsets_u_u[eN_i_j]] += elementJacobian_u_u[i][j];
                    globalJacobian[csrRowIndeces_u_v[eN_i] + csrColumnOffsets_u_v[eN_i_j]] += elementJacobian_u_v[i][j];
                    globalJacobian[csrRowIndeces_u_w[eN_i] + csrColumnOffsets_u_w[eN_i_j]] += elementJacobian_u_w[i][j];

                    globalJacobian[csrRowIndeces_v_u[eN_i] + csrColumnOffsets_v_u[eN_i_j]] += elementJacobian_v_u[i][j];
                    globalJacobian[csrRowIndeces_v_v[eN_i] + csrColumnOffsets_v_v[eN_i_j]] += elementJacobian_v_v[i][j];
                    globalJacobian[csrRowIndeces_v_w[eN_i] + csrColumnOffsets_v_w[eN_i_j]] += elementJacobian_v_w[i][j];

                    globalJacobian[csrRowIndeces_w_u[eN_i] + csrColumnOffsets_w_u[eN_i_j]] += elementJacobian_w_u[i][j];
                    globalJacobian[csrRowIndeces_w_v[eN_i] + csrColumnOffsets_w_v[eN_i_j]] += elementJacobian_w_v[i][j];
                    globalJacobian[csrRowIndeces_w_w[eN_i] + csrColumnOffsets_w_w[eN_i_j]] += elementJacobian_w_w[i][j];
                  }//j
              }//i
          }//elements
        //
        //loop over exterior element boundaries to compute the surface integrals and load them into the global Jacobian
        //
        for (int ebNE = 0; ebNE < nExteriorElementBoundaries_global; ebNE++)
          {
            register int ebN = exteriorElementBoundariesArray[ebNE],
              eN  = elementBoundaryElementsArray[ebN*2+0],
              eN_nDOF_trial_element = eN*nDOF_trial_element,
              eN_nDOF_v_trial_element = eN*nDOF_v_trial_element,
              ebN_local = elementBoundaryLocalElementBoundariesArray[ebN*2+0];
            register double eps_rho,eps_mu;
            for  (int kb=0;kb<nQuadraturePoints_elementBoundary;kb++)
              {
                register int ebNE_kb = ebNE*nQuadraturePoints_elementBoundary+kb,
                  ebNE_kb_nSpace = ebNE_kb*nSpace,
                  ebN_local_kb = ebN_local*nQuadraturePoints_elementBoundary+kb,
                  ebN_local_kb_nSpace = ebN_local_kb*nSpace;

                register double p_ext=0.0,
                  u_ext=0.0,
                  v_ext=0.0,
                  w_ext=0.0,
                  grad_p_ext[nSpace],
                  grad_u_ext[nSpace],
                  grad_v_ext[nSpace],
                  grad_w_ext[nSpace],
                  p_old=0.0,u_old=0.0,v_old=0.0,w_old=0.0,
                  grad_p_old[nSpace],grad_u_old[nSpace],grad_v_old[nSpace],grad_w_old[nSpace],
                  mom_u_acc_ext=0.0,
                  dmom_u_acc_u_ext=0.0,
                  mom_v_acc_ext=0.0,
                  dmom_v_acc_v_ext=0.0,
                  mom_w_acc_ext=0.0,
                  dmom_w_acc_w_ext=0.0,
                  mass_adv_ext[nSpace],
                  dmass_adv_u_ext[nSpace],
                  dmass_adv_v_ext[nSpace],
                  dmass_adv_w_ext[nSpace],
                  mom_u_adv_ext[nSpace],
                  dmom_u_adv_u_ext[nSpace],
                  dmom_u_adv_v_ext[nSpace],
                  dmom_u_adv_w_ext[nSpace],
                  mom_v_adv_ext[nSpace],
                  dmom_v_adv_u_ext[nSpace],
                  dmom_v_adv_v_ext[nSpace],
                  dmom_v_adv_w_ext[nSpace],
                  mom_w_adv_ext[nSpace],
                  dmom_w_adv_u_ext[nSpace],
                  dmom_w_adv_v_ext[nSpace],
                  dmom_w_adv_w_ext[nSpace],
                  mom_uu_diff_ten_ext[nSpace],
                  mom_vv_diff_ten_ext[nSpace],
                  mom_ww_diff_ten_ext[nSpace],
                  mom_uv_diff_ten_ext[1],
                  mom_uw_diff_ten_ext[1],
                  mom_vu_diff_ten_ext[1],
                  mom_vw_diff_ten_ext[1],
                  mom_wu_diff_ten_ext[1],
                  mom_wv_diff_ten_ext[1],
                  mom_u_source_ext=0.0,
                  mom_v_source_ext=0.0,
                  mom_w_source_ext=0.0,
                  mom_u_ham_ext=0.0,
                  dmom_u_ham_grad_p_ext[nSpace],
                  dmom_u_ham_grad_u_ext[nSpace],
                  dmom_u_ham_u_ext=0.0,
                  dmom_u_ham_v_ext=0.0,
                  dmom_u_ham_w_ext=0.0,
                  mom_v_ham_ext=0.0,
                  dmom_v_ham_grad_p_ext[nSpace],
                  dmom_v_ham_grad_v_ext[nSpace],
                  dmom_v_ham_u_ext=0.0,
                  dmom_v_ham_v_ext=0.0,
                  dmom_v_ham_w_ext=0.0,
                  mom_w_ham_ext=0.0,
                  dmom_w_ham_grad_p_ext[nSpace],
                  dmom_w_ham_grad_w_ext[nSpace],
                  dmom_w_ham_u_ext=0.0,
                  dmom_w_ham_v_ext=0.0,
                  dmom_w_ham_w_ext=0.0,
                  dmom_u_adv_p_ext[nSpace],
                  dmom_v_adv_p_ext[nSpace],
                  dmom_w_adv_p_ext[nSpace],
                  dflux_mass_u_ext=0.0,
                  dflux_mass_v_ext=0.0,
                  dflux_mass_w_ext=0.0,
                  dflux_mom_u_adv_p_ext=0.0,
                  dflux_mom_u_adv_u_ext=0.0,
                  dflux_mom_u_adv_v_ext=0.0,
                  dflux_mom_u_adv_w_ext=0.0,
                  dflux_mom_v_adv_p_ext=0.0,
                  dflux_mom_v_adv_u_ext=0.0,
                  dflux_mom_v_adv_v_ext=0.0,
                  dflux_mom_v_adv_w_ext=0.0,
                  dflux_mom_w_adv_p_ext=0.0,
                  dflux_mom_w_adv_u_ext=0.0,
                  dflux_mom_w_adv_v_ext=0.0,
                  dflux_mom_w_adv_w_ext=0.0,
                  bc_p_ext=0.0,
                  bc_u_ext=0.0,
                  bc_v_ext=0.0,
                  bc_w_ext=0.0,
                  bc_mom_u_acc_ext=0.0,
                  bc_dmom_u_acc_u_ext=0.0,
                  bc_mom_v_acc_ext=0.0,
                  bc_dmom_v_acc_v_ext=0.0,
                  bc_mom_w_acc_ext=0.0,
                  bc_dmom_w_acc_w_ext=0.0,
                  bc_mass_adv_ext[nSpace],
                  bc_dmass_adv_u_ext[nSpace],
                  bc_dmass_adv_v_ext[nSpace],
                  bc_dmass_adv_w_ext[nSpace],
                  bc_mom_u_adv_ext[nSpace],
                  bc_dmom_u_adv_u_ext[nSpace],
                  bc_dmom_u_adv_v_ext[nSpace],
                  bc_dmom_u_adv_w_ext[nSpace],
                  bc_mom_v_adv_ext[nSpace],
                  bc_dmom_v_adv_u_ext[nSpace],
                  bc_dmom_v_adv_v_ext[nSpace],
                  bc_dmom_v_adv_w_ext[nSpace],
                  bc_mom_w_adv_ext[nSpace],
                  bc_dmom_w_adv_u_ext[nSpace],
                  bc_dmom_w_adv_v_ext[nSpace],
                  bc_dmom_w_adv_w_ext[nSpace],
                  bc_mom_uu_diff_ten_ext[nSpace],
                  bc_mom_vv_diff_ten_ext[nSpace],
                  bc_mom_ww_diff_ten_ext[nSpace],
                  bc_mom_uv_diff_ten_ext[1],
                  bc_mom_uw_diff_ten_ext[1],
                  bc_mom_vu_diff_ten_ext[1],
                  bc_mom_vw_diff_ten_ext[1],
                  bc_mom_wu_diff_ten_ext[1],
                  bc_mom_wv_diff_ten_ext[1],
                  bc_mom_u_source_ext=0.0,
                  bc_mom_v_source_ext=0.0,
                  bc_mom_w_source_ext=0.0,
                  bc_mom_u_ham_ext=0.0,
                  bc_dmom_u_ham_grad_p_ext[nSpace],
                  bc_dmom_u_ham_grad_u_ext[nSpace],
                  bc_dmom_u_ham_u_ext=0.0,
                  bc_dmom_u_ham_v_ext=0.0,
                  bc_dmom_u_ham_w_ext=0.0,
                  bc_mom_v_ham_ext=0.0,
                  bc_dmom_v_ham_grad_p_ext[nSpace],
                  bc_dmom_v_ham_grad_v_ext[nSpace],
                  bc_dmom_v_ham_u_ext=0.0,
                  bc_dmom_v_ham_v_ext=0.0,
                  bc_dmom_v_ham_w_ext=0.0,
                  bc_mom_w_ham_ext=0.0,
                  bc_dmom_w_ham_grad_p_ext[nSpace],
                  bc_dmom_w_ham_grad_w_ext[nSpace],
                  bc_dmom_w_ham_u_ext=0.0,
                  bc_dmom_w_ham_v_ext=0.0,
                  bc_dmom_w_ham_w_ext=0.0,
                  fluxJacobian_p_p[nDOF_trial_element],
                  fluxJacobian_p_u[nDOF_v_trial_element],
                  fluxJacobian_p_v[nDOF_v_trial_element],
                  fluxJacobian_p_w[nDOF_v_trial_element],
                  fluxJacobian_u_p[nDOF_trial_element],
                  fluxJacobian_u_u[nDOF_v_trial_element],
                  fluxJacobian_u_v[nDOF_v_trial_element],
                  fluxJacobian_u_w[nDOF_v_trial_element],
                  fluxJacobian_v_p[nDOF_trial_element],
                  fluxJacobian_v_u[nDOF_v_trial_element],
                  fluxJacobian_v_v[nDOF_v_trial_element],
                  fluxJacobian_v_w[nDOF_v_trial_element],
                  fluxJacobian_w_p[nDOF_trial_element],
                  fluxJacobian_w_u[nDOF_v_trial_element],
                  fluxJacobian_w_v[nDOF_v_trial_element],
                  fluxJacobian_w_w[nDOF_v_trial_element],
                  jac_ext[nSpace*nSpace],
                  jacDet_ext,
                  jacInv_ext[nSpace*nSpace],
                  boundaryJac[nSpace*(nSpace-1)],
                  metricTensor[(nSpace-1)*(nSpace-1)],
                  metricTensorDetSqrt,
                  p_grad_trial_trace[nDOF_trial_element*nSpace],
                  vel_grad_trial_trace[nDOF_v_trial_element*nSpace],
                  dS,
                  p_test_dS[nDOF_test_element],
                  vel_test_dS[nDOF_v_test_element],
                  normal[2],
                  x_ext,y_ext,z_ext,xt_ext,yt_ext,zt_ext,integralScaling,
                  vel_grad_test_dS[nDOF_v_trial_element*nSpace],
                  //VRANS
                  porosity_ext,
                  //
                  G[nSpace*nSpace],G_dd_G,tr_G,h_phi,h_penalty,penalty;
                ck.calculateMapping_elementBoundary(eN,
                                                    ebN_local,
                                                    kb,
                                                    ebN_local_kb,
                                                    mesh_dof,
                                                    mesh_l2g,
                                                    mesh_trial_trace_ref,
                                                    mesh_grad_trial_trace_ref,
                                                    boundaryJac_ref,
                                                    jac_ext,
                                                    jacDet_ext,
                                                    jacInv_ext,
                                                    boundaryJac,
                                                    metricTensor,
                                                    metricTensorDetSqrt,
                                                    normal_ref,
                                                    normal,
                                                    x_ext,y_ext,z_ext);
                ck.calculateMappingVelocity_elementBoundary(eN,
                                                            ebN_local,
                                                            kb,
                                                            ebN_local_kb,
                                                            mesh_velocity_dof,
                                                            mesh_l2g,
                                                            mesh_trial_trace_ref,
                                                            xt_ext,yt_ext,zt_ext,
                                                            normal,
                                                            boundaryJac,
                                                            metricTensor,
                                                            integralScaling);
                //dS = ((1.0-MOVING_DOMAIN)*metricTensorDetSqrt + MOVING_DOMAIN*integralScaling)*dS_ref[kb];
                dS = metricTensorDetSqrt*dS_ref[kb];
                ck.calculateG(jacInv_ext,G,G_dd_G,tr_G);
                ck.calculateGScale(G,&ebqe_normal_phi_ext[ebNE_kb_nSpace],h_phi);

                eps_rho = epsFact_rho*(useMetrics*h_phi+(1.0-useMetrics)*elementDiameter[eN]);
                eps_mu  = epsFact_mu *(useMetrics*h_phi+(1.0-useMetrics)*elementDiameter[eN]);

                //compute shape and solution information
                //shape
                ck.gradTrialFromRef(&p_grad_trial_trace_ref[ebN_local_kb_nSpace*nDOF_trial_element],jacInv_ext,p_grad_trial_trace);
                ck_v.gradTrialFromRef(&vel_grad_trial_trace_ref[ebN_local_kb_nSpace*nDOF_v_trial_element],jacInv_ext,vel_grad_trial_trace);
                //solution and gradients
                ck.valFromDOF(p_dof,&p_l2g[eN_nDOF_trial_element],&p_trial_trace_ref[ebN_local_kb*nDOF_test_element],p_ext);
                ck_v.valFromDOF(u_dof,&vel_l2g[eN_nDOF_v_trial_element],&vel_trial_trace_ref[ebN_local_kb*nDOF_v_test_element],u_ext);
                ck_v.valFromDOF(v_dof,&vel_l2g[eN_nDOF_v_trial_element],&vel_trial_trace_ref[ebN_local_kb*nDOF_v_test_element],v_ext);
                ck_v.valFromDOF(w_dof,&vel_l2g[eN_nDOF_v_trial_element],&vel_trial_trace_ref[ebN_local_kb*nDOF_v_test_element],w_ext);
<<<<<<< HEAD
                ck.valFromDOF(p_old_dof,&p_l2g[eN_nDOF_trial_element],&p_trial_trace_ref[ebN_local_kb*nDOF_test_element],p_old);
                ck_v.valFromDOF(u_old_dof,&vel_l2g[eN_nDOF_v_trial_element],&vel_trial_trace_ref[ebN_local_kb*nDOF_v_test_element],u_old);
                ck_v.valFromDOF(v_old_dof,&vel_l2g[eN_nDOF_v_trial_element],&vel_trial_trace_ref[ebN_local_kb*nDOF_v_test_element],v_old);
                ck_v.valFromDOF(w_old_dof,&vel_l2g[eN_nDOF_v_trial_element],&vel_trial_trace_ref[ebN_local_kb*nDOF_v_test_element],w_old);
=======
>>>>>>> f776852f
                ck.gradFromDOF(p_dof,&p_l2g[eN_nDOF_trial_element],p_grad_trial_trace,grad_p_ext);
                ck_v.gradFromDOF(u_dof,&vel_l2g[eN_nDOF_v_trial_element],vel_grad_trial_trace,grad_u_ext);
                ck_v.gradFromDOF(v_dof,&vel_l2g[eN_nDOF_v_trial_element],vel_grad_trial_trace,grad_v_ext);
                ck_v.gradFromDOF(w_dof,&vel_l2g[eN_nDOF_v_trial_element],vel_grad_trial_trace,grad_w_ext);
<<<<<<< HEAD
                ck.gradFromDOF(p_old_dof,&p_l2g[eN_nDOF_trial_element],p_grad_trial_trace,grad_p_old);
                ck_v.gradFromDOF(u_old_dof,&vel_l2g[eN_nDOF_v_trial_element],vel_grad_trial_trace,grad_u_old);
                ck_v.gradFromDOF(v_old_dof,&vel_l2g[eN_nDOF_v_trial_element],vel_grad_trial_trace,grad_v_old);
                ck_v.gradFromDOF(w_old_dof,&vel_l2g[eN_nDOF_v_trial_element],vel_grad_trial_trace,grad_w_old);
=======
>>>>>>> f776852f
                //precalculate test function products with integration weights
                for (int j=0;j<nDOF_test_element;j++)
                  {
                    p_test_dS[j] = p_test_trace_ref[ebN_local_kb*nDOF_test_element+j]*dS;
                  }
                //precalculate test function products with integration weights
                for (int j=0;j<nDOF_v_test_element;j++)
                  {
                    vel_test_dS[j] = vel_test_trace_ref[ebN_local_kb*nDOF_v_test_element+j]*dS;
                    for (int I=0;I<nSpace;I++)
                      vel_grad_test_dS[j*nSpace+I] = vel_grad_trial_trace[j*nSpace+I]*dS;//assume test_j == trial_j
                  }
                //
                //load the boundary values
                //
                bc_p_ext = isDOFBoundary_p[ebNE_kb]*ebqe_bc_p_ext[ebNE_kb]+(1-isDOFBoundary_p[ebNE_kb])*p_ext;
                //bc values at moving boundaries are specified relative to boundary motion so we need to add it here
                bc_u_ext = isDOFBoundary_u[ebNE_kb]*(ebqe_bc_u_ext[ebNE_kb] + MOVING_DOMAIN*xt_ext) + (1-isDOFBoundary_u[ebNE_kb])*u_ext;
                bc_v_ext = isDOFBoundary_v[ebNE_kb]*(ebqe_bc_v_ext[ebNE_kb] + MOVING_DOMAIN*yt_ext) + (1-isDOFBoundary_v[ebNE_kb])*v_ext;
                bc_w_ext = isDOFBoundary_w[ebNE_kb]*(ebqe_bc_w_ext[ebNE_kb] + MOVING_DOMAIN*zt_ext) + (1-isDOFBoundary_w[ebNE_kb])*w_ext;
                //VRANS
                porosity_ext = ebqe_porosity_ext[ebNE_kb];
                //
                //calculate the internal and external trace of the pde coefficients
                //
                double eddy_viscosity_ext(0.),bc_eddy_viscosity_ext(0.);//not interested in saving boundary eddy viscosity for now
                double rho;
                if (use_ball_as_particle == 1)
                {
                    get_distance_to_ball(nParticles, ball_center, ball_radius,x_ext,y_ext,z_ext,ebq_global_phi_s[ebNE_kb]);
                }else{
                    //distance_to_solids is updated in PreStep
                }
                evaluateCoefficients(NONCONSERVATIVE_FORM,
                                     eps_rho,
                                     eps_mu,
                                     sigma,
                                     rho_0,
                                     nu_0,
                                     rho_1,
                                     nu_1,
                                     elementDiameter[eN],
                                     smagorinskyConstant,
                                     turbulenceClosureModel,
                                     g,
                                     useVF,
                                     ebqe_vf_ext[ebNE_kb],
                                     ebqe_phi_ext[ebNE_kb],
                                     &ebqe_normal_phi_ext[ebNE_kb_nSpace],
                                     ebqe_kappa_phi_ext[ebNE_kb],
                                     //VRANS
                                     porosity_ext,
                                     //
                                     ebq_global_phi_s[ebNE_kb],
                                     p_old,
                                     u_old,
                                     v_old,
                                     w_old,
                                     grad_p_old,
                                     grad_u_old,
                                     grad_v_old,
                                     grad_w_old,
                                     use_pseudo_penalty,
                                     p_ext,
                                     grad_p_ext,
                                     grad_u_ext,
                                     grad_v_ext,
                                     grad_w_ext,
                                     u_ext,
                                     v_ext,
                                     w_ext,
                                     LAG_LES,
                                     eddy_viscosity_ext,
                                     ebqe_eddy_viscosity_last[ebNE_kb],
                                     mom_u_acc_ext,
                                     dmom_u_acc_u_ext,
                                     mom_v_acc_ext,
                                     dmom_v_acc_v_ext,
                                     mom_w_acc_ext,
                                     dmom_w_acc_w_ext,
                                     mass_adv_ext,
                                     dmass_adv_u_ext,
                                     dmass_adv_v_ext,
                                     dmass_adv_w_ext,
                                     mom_u_adv_ext,
                                     dmom_u_adv_u_ext,
                                     dmom_u_adv_v_ext,
                                     dmom_u_adv_w_ext,
                                     mom_v_adv_ext,
                                     dmom_v_adv_u_ext,
                                     dmom_v_adv_v_ext,
                                     dmom_v_adv_w_ext,
                                     mom_w_adv_ext,
                                     dmom_w_adv_u_ext,
                                     dmom_w_adv_v_ext,
                                     dmom_w_adv_w_ext,
                                     mom_uu_diff_ten_ext,
                                     mom_vv_diff_ten_ext,
                                     mom_ww_diff_ten_ext,
                                     mom_uv_diff_ten_ext,
                                     mom_uw_diff_ten_ext,
                                     mom_vu_diff_ten_ext,
                                     mom_vw_diff_ten_ext,
                                     mom_wu_diff_ten_ext,
                                     mom_wv_diff_ten_ext,
                                     mom_u_source_ext,
                                     mom_v_source_ext,
                                     mom_w_source_ext,
                                     mom_u_ham_ext,
                                     dmom_u_ham_grad_p_ext,
                                     dmom_u_ham_grad_u_ext,
                                     dmom_u_ham_u_ext,
                                     dmom_u_ham_v_ext,
                                     dmom_u_ham_w_ext,
                                     mom_v_ham_ext,
                                     dmom_v_ham_grad_p_ext,
                                     dmom_v_ham_grad_v_ext,
                                     dmom_v_ham_u_ext,
                                     dmom_v_ham_v_ext,
                                     dmom_v_ham_w_ext,
                                     mom_w_ham_ext,
                                     dmom_w_ham_grad_p_ext,
                                     dmom_w_ham_grad_w_ext,
                                     dmom_w_ham_u_ext,
                                     dmom_w_ham_v_ext,
                                     dmom_w_ham_w_ext,
                                     rho,
                                     0.0,
                                     0.0,
                                     0.0);
                evaluateCoefficients(NONCONSERVATIVE_FORM,
                                     eps_rho,
                                     eps_mu,
                                     sigma,
                                     rho_0,
                                     nu_0,
                                     rho_1,
                                     nu_1,
                                     elementDiameter[eN],
                                     smagorinskyConstant,
                                     turbulenceClosureModel,
                                     g,
                                     useVF,
                                     bc_ebqe_vf_ext[ebNE_kb],
                                     bc_ebqe_phi_ext[ebNE_kb],
                                     &ebqe_normal_phi_ext[ebNE_kb_nSpace],
                                     ebqe_kappa_phi_ext[ebNE_kb],
                                     //VRANS
                                     porosity_ext,
                                     //
                                     ebq_global_phi_s[ebNE_kb],
                                     p_old,
                                     u_old,
                                     v_old,
                                     w_old,
                                     grad_p_old,
                                     grad_u_old,
                                     grad_v_old,
                                     grad_w_old,
                                     use_pseudo_penalty,
                                     bc_p_ext,
                                     grad_p_ext,
                                     grad_u_ext,
                                     grad_v_ext,
                                     grad_w_ext,
                                     bc_u_ext,
                                     bc_v_ext,
                                     bc_w_ext,
                                     LAG_LES,
                                     bc_eddy_viscosity_ext,
                                     ebqe_eddy_viscosity_last[ebNE_kb],
                                     bc_mom_u_acc_ext,
                                     bc_dmom_u_acc_u_ext,
                                     bc_mom_v_acc_ext,
                                     bc_dmom_v_acc_v_ext,
                                     bc_mom_w_acc_ext,
                                     bc_dmom_w_acc_w_ext,
                                     bc_mass_adv_ext,
                                     bc_dmass_adv_u_ext,
                                     bc_dmass_adv_v_ext,
                                     bc_dmass_adv_w_ext,
                                     bc_mom_u_adv_ext,
                                     bc_dmom_u_adv_u_ext,
                                     bc_dmom_u_adv_v_ext,
                                     bc_dmom_u_adv_w_ext,
                                     bc_mom_v_adv_ext,
                                     bc_dmom_v_adv_u_ext,
                                     bc_dmom_v_adv_v_ext,
                                     bc_dmom_v_adv_w_ext,
                                     bc_mom_w_adv_ext,
                                     bc_dmom_w_adv_u_ext,
                                     bc_dmom_w_adv_v_ext,
                                     bc_dmom_w_adv_w_ext,
                                     bc_mom_uu_diff_ten_ext,
                                     bc_mom_vv_diff_ten_ext,
                                     bc_mom_ww_diff_ten_ext,
                                     bc_mom_uv_diff_ten_ext,
                                     bc_mom_uw_diff_ten_ext,
                                     bc_mom_vu_diff_ten_ext,
                                     bc_mom_vw_diff_ten_ext,
                                     bc_mom_wu_diff_ten_ext,
                                     bc_mom_wv_diff_ten_ext,
                                     bc_mom_u_source_ext,
                                     bc_mom_v_source_ext,
                                     bc_mom_w_source_ext,
                                     bc_mom_u_ham_ext,
                                     bc_dmom_u_ham_grad_p_ext,
                                     bc_dmom_u_ham_grad_u_ext,
                                     bc_dmom_u_ham_u_ext,
                                     bc_dmom_u_ham_v_ext,
                                     bc_dmom_u_ham_w_ext,
                                     bc_mom_v_ham_ext,
                                     bc_dmom_v_ham_grad_p_ext,
                                     bc_dmom_v_ham_grad_v_ext,
                                     bc_dmom_v_ham_u_ext,
                                     bc_dmom_v_ham_v_ext,
                                     bc_dmom_v_ham_w_ext,
                                     bc_mom_w_ham_ext,
                                     bc_dmom_w_ham_grad_p_ext,
                                     bc_dmom_w_ham_grad_w_ext,
                                     bc_dmom_w_ham_u_ext,
                                     bc_dmom_w_ham_v_ext,
                                     bc_dmom_w_ham_w_ext,
                                     rho,
                                     0.0,
                                     0.0,
                                     0.0);
                //Turbulence closure model
                if (turbulenceClosureModel >= 3)
                  {
                    const double turb_var_grad_0_dummy[3] = {0.,0.,0.};
                    const double c_mu = 0.09;//mwf hack
                    updateTurbulenceClosure(NONCONSERVATIVE_FORM,
                                            turbulenceClosureModel,
                                            eps_rho,
                                            eps_mu,
                                            rho_0,
                                            nu_0,
                                            rho_1,
                                            nu_1,
                                            useVF,
                                            ebqe_vf_ext[ebNE_kb],
                                            ebqe_phi_ext[ebNE_kb],
                                            porosity_ext,
                                            c_mu, //mwf hack
                                            ebqe_turb_var_0[ebNE_kb],
                                            ebqe_turb_var_1[ebNE_kb],
                                            turb_var_grad_0_dummy, //not needed
                                            eddy_viscosity_ext,
                                            mom_uu_diff_ten_ext,
                                            mom_vv_diff_ten_ext,
                                            mom_ww_diff_ten_ext,
                                            mom_uv_diff_ten_ext,
                                            mom_uw_diff_ten_ext,
                                            mom_vu_diff_ten_ext,
                                            mom_vw_diff_ten_ext,
                                            mom_wu_diff_ten_ext,
                                            mom_wv_diff_ten_ext,
                                            mom_u_source_ext,
                                            mom_v_source_ext,
                                            mom_w_source_ext);

                    updateTurbulenceClosure(NONCONSERVATIVE_FORM,
                                            turbulenceClosureModel,
                                            eps_rho,
                                            eps_mu,
                                            rho_0,
                                            nu_0,
                                            rho_1,
                                            nu_1,
                                            useVF,
                                            ebqe_vf_ext[ebNE_kb],
                                            ebqe_phi_ext[ebNE_kb],
                                            porosity_ext,
                                            c_mu, //mwf hack
                                            ebqe_turb_var_0[ebNE_kb],
                                            ebqe_turb_var_1[ebNE_kb],
                                            turb_var_grad_0_dummy, //not needed
                                            bc_eddy_viscosity_ext,
                                            bc_mom_uu_diff_ten_ext,
                                            bc_mom_vv_diff_ten_ext,
                                            bc_mom_ww_diff_ten_ext,
                                            bc_mom_uv_diff_ten_ext,
                                            bc_mom_uw_diff_ten_ext,
                                            bc_mom_vu_diff_ten_ext,
                                            bc_mom_vw_diff_ten_ext,
                                            bc_mom_wu_diff_ten_ext,
                                            bc_mom_wv_diff_ten_ext,
                                            bc_mom_u_source_ext,
                                            bc_mom_v_source_ext,
                                            bc_mom_w_source_ext);
                  }
                //
                //moving domain
                //
                if (NONCONSERVATIVE_FORM > 0.0)
                  {
                    mom_u_ham_ext -= MOVING_DOMAIN*dmom_u_acc_u_ext*(grad_u_ext[0]*xt_ext +
                                                                     grad_u_ext[1]*yt_ext +
                                                                     grad_u_ext[2]*zt_ext);
                    dmom_u_ham_grad_u_ext[0] -= MOVING_DOMAIN*dmom_u_acc_u_ext*xt_ext;
                    dmom_u_ham_grad_u_ext[1] -= MOVING_DOMAIN*dmom_u_acc_u_ext*yt_ext;
                    dmom_u_ham_grad_u_ext[2] -= MOVING_DOMAIN*dmom_u_acc_u_ext*zt_ext;
                  }
                else
                  {
                    mom_u_adv_ext[0] -= MOVING_DOMAIN*mom_u_acc_ext*xt_ext;
                    mom_u_adv_ext[1] -= MOVING_DOMAIN*mom_u_acc_ext*yt_ext;
                    mom_u_adv_ext[2] -= MOVING_DOMAIN*mom_u_acc_ext*zt_ext;
                    dmom_u_adv_u_ext[0] -= MOVING_DOMAIN*dmom_u_acc_u_ext*xt_ext;
                    dmom_u_adv_u_ext[1] -= MOVING_DOMAIN*dmom_u_acc_u_ext*yt_ext;
                    dmom_u_adv_u_ext[2] -= MOVING_DOMAIN*dmom_u_acc_u_ext*zt_ext;
                  }

                if (NONCONSERVATIVE_FORM > 0.0)
                  {
                    mom_v_ham_ext -= MOVING_DOMAIN*dmom_v_acc_v_ext*(grad_v_ext[0]*xt_ext +
                                                                     grad_v_ext[1]*yt_ext +
                                                                     grad_v_ext[2]*zt_ext);
                    dmom_v_ham_grad_v_ext[0] -= MOVING_DOMAIN*dmom_v_acc_v_ext*xt_ext;
                    dmom_v_ham_grad_v_ext[1] -= MOVING_DOMAIN*dmom_v_acc_v_ext*yt_ext;
                    dmom_v_ham_grad_v_ext[2] -= MOVING_DOMAIN*dmom_v_acc_v_ext*zt_ext;
                  }
                else
                  {
                    mom_v_adv_ext[0] -= MOVING_DOMAIN*mom_v_acc_ext*xt_ext;
                    mom_v_adv_ext[1] -= MOVING_DOMAIN*mom_v_acc_ext*yt_ext;
                    mom_v_adv_ext[2] -= MOVING_DOMAIN*mom_v_acc_ext*zt_ext;
                    dmom_v_adv_v_ext[0] -= MOVING_DOMAIN*dmom_v_acc_v_ext*xt_ext;
                    dmom_v_adv_v_ext[1] -= MOVING_DOMAIN*dmom_v_acc_v_ext*yt_ext;
                    dmom_v_adv_v_ext[2] -= MOVING_DOMAIN*dmom_v_acc_v_ext*zt_ext;
                  }

                if (NONCONSERVATIVE_FORM > 0.0)
                  {
                    mom_w_ham_ext -= MOVING_DOMAIN*dmom_w_acc_w_ext*(grad_w_ext[0]*xt_ext +
                                                                     grad_w_ext[1]*yt_ext +
                                                                     grad_w_ext[2]*zt_ext);
                    dmom_w_ham_grad_w_ext[0] -= MOVING_DOMAIN*dmom_w_acc_w_ext*xt_ext;
                    dmom_w_ham_grad_w_ext[1] -= MOVING_DOMAIN*dmom_w_acc_w_ext*yt_ext;
                    dmom_w_ham_grad_w_ext[2] -= MOVING_DOMAIN*dmom_w_acc_w_ext*zt_ext;
                  }
                else
                  {
                    mom_w_adv_ext[0] -= MOVING_DOMAIN*mom_w_acc_ext*xt_ext;
                    mom_w_adv_ext[1] -= MOVING_DOMAIN*mom_w_acc_ext*yt_ext;
                    mom_w_adv_ext[2] -= MOVING_DOMAIN*mom_w_acc_ext*zt_ext;
                    dmom_w_adv_w_ext[0] -= MOVING_DOMAIN*dmom_w_acc_w_ext*xt_ext;
                    dmom_w_adv_w_ext[1] -= MOVING_DOMAIN*dmom_w_acc_w_ext*yt_ext;
                    dmom_w_adv_w_ext[2] -= MOVING_DOMAIN*dmom_w_acc_w_ext*zt_ext;
                  }

                //moving domain bc's
                if (NONCONSERVATIVE_FORM < 1.0)
                  {
                    bc_mom_u_adv_ext[0] -= MOVING_DOMAIN*bc_mom_u_acc_ext*xt_ext;
                    bc_mom_u_adv_ext[1] -= MOVING_DOMAIN*bc_mom_u_acc_ext*yt_ext;
                    bc_mom_u_adv_ext[2] -= MOVING_DOMAIN*bc_mom_u_acc_ext*zt_ext;

                    bc_mom_v_adv_ext[0] -= MOVING_DOMAIN*bc_mom_v_acc_ext*xt_ext;
                    bc_mom_v_adv_ext[1] -= MOVING_DOMAIN*bc_mom_v_acc_ext*yt_ext;
                    bc_mom_v_adv_ext[2] -= MOVING_DOMAIN*bc_mom_v_acc_ext*zt_ext;

                    bc_mom_w_adv_ext[0] -= MOVING_DOMAIN*bc_mom_w_acc_ext*xt_ext;
                    bc_mom_w_adv_ext[1] -= MOVING_DOMAIN*bc_mom_w_acc_ext*yt_ext;
                    bc_mom_w_adv_ext[2] -= MOVING_DOMAIN*bc_mom_w_acc_ext*zt_ext;
                  }
                //
                //calculate the numerical fluxes
                //
                exteriorNumericalAdvectiveFluxDerivatives(NONCONSERVATIVE_FORM,
                                                          isDOFBoundary_p[ebNE_kb],
                                                          isDOFBoundary_u[ebNE_kb],
                                                          isDOFBoundary_v[ebNE_kb],
                                                          isDOFBoundary_w[ebNE_kb],
                                                          isAdvectiveFluxBoundary_p[ebNE_kb],
                                                          isAdvectiveFluxBoundary_u[ebNE_kb],
                                                          isAdvectiveFluxBoundary_v[ebNE_kb],
                                                          isAdvectiveFluxBoundary_w[ebNE_kb],
                                                          dmom_u_ham_grad_p_ext[0],//=1/rho
                                                          normal,
                                                          bc_p_ext,
                                                          bc_u_ext,
                                                          bc_v_ext,
                                                          bc_w_ext,
                                                          bc_mass_adv_ext,
                                                          bc_mom_u_adv_ext,
                                                          bc_mom_v_adv_ext,
                                                          bc_mom_w_adv_ext,
                                                          ebqe_bc_flux_mass_ext[ebNE_kb]+MOVING_DOMAIN*(xt_ext*normal[0]+yt_ext*normal[1]+zt_ext*normal[2]),//bc is relative mass  flux
                                                          ebqe_bc_flux_mom_u_adv_ext[ebNE_kb],
                                                          ebqe_bc_flux_mom_v_adv_ext[ebNE_kb],
                                                          ebqe_bc_flux_mom_w_adv_ext[ebNE_kb],
                                                          p_ext,
                                                          u_ext,
                                                          v_ext,
                                                          w_ext,
                                                          dmom_u_acc_u_ext,
                                                          mass_adv_ext,
                                                          mom_u_adv_ext,
                                                          mom_v_adv_ext,
                                                          mom_w_adv_ext,
                                                          dmass_adv_u_ext,
                                                          dmass_adv_v_ext,
                                                          dmass_adv_w_ext,
                                                          dmom_u_adv_p_ext,
                                                          dmom_u_ham_grad_u_ext,
                                                          dmom_u_adv_u_ext,
                                                          dmom_u_adv_v_ext,
                                                          dmom_u_adv_w_ext,
                                                          dmom_v_adv_p_ext,
                                                          dmom_v_adv_u_ext,
                                                          dmom_v_adv_v_ext,
                                                          dmom_v_adv_w_ext,
                                                          dmom_w_adv_p_ext,
                                                          dmom_w_adv_u_ext,
                                                          dmom_w_adv_v_ext,
                                                          dmom_w_adv_w_ext,
                                                          dflux_mass_u_ext,
                                                          dflux_mass_v_ext,
                                                          dflux_mass_w_ext,
                                                          dflux_mom_u_adv_p_ext,
                                                          dflux_mom_u_adv_u_ext,
                                                          dflux_mom_u_adv_v_ext,
                                                          dflux_mom_u_adv_w_ext,
                                                          dflux_mom_v_adv_p_ext,
                                                          dflux_mom_v_adv_u_ext,
                                                          dflux_mom_v_adv_v_ext,
                                                          dflux_mom_v_adv_w_ext,
                                                          dflux_mom_w_adv_p_ext,
                                                          dflux_mom_w_adv_u_ext,
                                                          dflux_mom_w_adv_v_ext,
                                                          dflux_mom_w_adv_w_ext);
                //
                //calculate the flux jacobian
                //
                ck.calculateGScale(G,normal,h_penalty);
                penalty = useMetrics*C_b/h_penalty + (1.0-useMetrics)*ebqe_penalty_ext[ebNE_kb];
                if(true)//boundaryFlags[ebN] > 0)
                  { //if boundary flag positive, then include flux contributions on interpart boundaries
                    for (int j=0;j<nDOF_trial_element;j++)
                      {
                        register int j_nSpace = j*nSpace,ebN_local_kb_j=ebN_local_kb*nDOF_trial_element+j;
                        fluxJacobian_p_p[j]=0.0;
                        fluxJacobian_u_p[j]=ck.ExteriorNumericalAdvectiveFluxJacobian(dflux_mom_u_adv_p_ext,p_trial_trace_ref[ebN_local_kb_j]);
                        fluxJacobian_v_p[j]=ck.ExteriorNumericalAdvectiveFluxJacobian(dflux_mom_v_adv_p_ext,p_trial_trace_ref[ebN_local_kb_j]);
                        fluxJacobian_w_p[j]=ck.ExteriorNumericalAdvectiveFluxJacobian(dflux_mom_w_adv_p_ext,p_trial_trace_ref[ebN_local_kb_j]);
                      }
                    for (int j=0;j<nDOF_v_trial_element;j++)
                      {
                        register int j_nSpace = j*nSpace,ebN_local_kb_j=ebN_local_kb*nDOF_v_trial_element+j;
                        fluxJacobian_p_u[j]=ck.ExteriorNumericalAdvectiveFluxJacobian(dflux_mass_u_ext,vel_trial_trace_ref[ebN_local_kb_j]);
                        fluxJacobian_p_v[j]=ck.ExteriorNumericalAdvectiveFluxJacobian(dflux_mass_v_ext,vel_trial_trace_ref[ebN_local_kb_j]);
                        fluxJacobian_p_w[j]=ck.ExteriorNumericalAdvectiveFluxJacobian(dflux_mass_w_ext,vel_trial_trace_ref[ebN_local_kb_j]);
                        fluxJacobian_u_u[j]=ck.ExteriorNumericalAdvectiveFluxJacobian(dflux_mom_u_adv_u_ext,vel_trial_trace_ref[ebN_local_kb_j]) +
                          ExteriorNumericalDiffusiveFluxJacobian(eps_rho,
                                                                 ebqe_phi_ext[ebNE_kb],
                                                                 sdInfo_u_u_rowptr,
                                                                 sdInfo_u_u_colind,
                                                                 isDOFBoundary_u[ebNE_kb],
                                                                 isDiffusiveFluxBoundary_u[ebNE_kb],
                                                                 normal,
                                                                 mom_uu_diff_ten_ext,
                                                                 vel_trial_trace_ref[ebN_local_kb_j],
                                                                 &vel_grad_trial_trace[j_nSpace],
                                                                 penalty);//ebqe_penalty_ext[ebNE_kb]);
                        fluxJacobian_u_v[j]=ck.ExteriorNumericalAdvectiveFluxJacobian(dflux_mom_u_adv_v_ext,vel_trial_trace_ref[ebN_local_kb_j]) +
                          ExteriorNumericalDiffusiveFluxJacobian(eps_rho,
                                                                 ebqe_phi_ext[ebNE_kb],
                                                                 sdInfo_u_v_rowptr,
                                                                 sdInfo_u_v_colind,
                                                                 isDOFBoundary_v[ebNE_kb],
                                                                 isDiffusiveFluxBoundary_v[ebNE_kb],
                                                                 normal,
                                                                 mom_uv_diff_ten_ext,
                                                                 vel_trial_trace_ref[ebN_local_kb_j],
                                                                 &vel_grad_trial_trace[j_nSpace],
                                                                 penalty);//ebqe_penalty_ext[ebNE_kb]);
                        fluxJacobian_u_w[j]=ck.ExteriorNumericalAdvectiveFluxJacobian(dflux_mom_u_adv_w_ext,vel_trial_trace_ref[ebN_local_kb_j]) +
                          ExteriorNumericalDiffusiveFluxJacobian(eps_rho,
                                                                 ebqe_phi_ext[ebNE_kb],
                                                                 sdInfo_u_w_rowptr,
                                                                 sdInfo_u_w_colind,
                                                                 isDOFBoundary_w[ebNE_kb],
                                                                 isDiffusiveFluxBoundary_w[ebNE_kb],
                                                                 normal,
                                                                 mom_uw_diff_ten_ext,
                                                                 vel_trial_trace_ref[ebN_local_kb_j],
                                                                 &vel_grad_trial_trace[j_nSpace],
                                                                 penalty);//ebqe_penalty_ext[ebNE_kb]);

                        fluxJacobian_v_u[j]=ck.ExteriorNumericalAdvectiveFluxJacobian(dflux_mom_v_adv_u_ext,vel_trial_trace_ref[ebN_local_kb_j]) +
                          ExteriorNumericalDiffusiveFluxJacobian(eps_rho,
                                                                 ebqe_phi_ext[ebNE_kb],
                                                                 sdInfo_v_u_rowptr,
                                                                 sdInfo_v_u_colind,
                                                                 isDOFBoundary_u[ebNE_kb],
                                                                 isDiffusiveFluxBoundary_u[ebNE_kb],
                                                                 normal,
                                                                 mom_vu_diff_ten_ext,
                                                                 vel_trial_trace_ref[ebN_local_kb_j],
                                                                 &vel_grad_trial_trace[j_nSpace],
                                                                 penalty);//ebqe_penalty_ext[ebNE_kb]);
                        fluxJacobian_v_v[j]=ck.ExteriorNumericalAdvectiveFluxJacobian(dflux_mom_v_adv_v_ext,vel_trial_trace_ref[ebN_local_kb_j]) +
                          ExteriorNumericalDiffusiveFluxJacobian(eps_rho,
                                                                 ebqe_phi_ext[ebNE_kb],
                                                                 sdInfo_v_v_rowptr,
                                                                 sdInfo_v_v_colind,
                                                                 isDOFBoundary_v[ebNE_kb],
                                                                 isDiffusiveFluxBoundary_v[ebNE_kb],
                                                                 normal,
                                                                 mom_vv_diff_ten_ext,
                                                                 vel_trial_trace_ref[ebN_local_kb_j],
                                                                 &vel_grad_trial_trace[j_nSpace],
                                                                 penalty);//ebqe_penalty_ext[ebNE_kb]);
                        fluxJacobian_v_w[j]=ck.ExteriorNumericalAdvectiveFluxJacobian(dflux_mom_v_adv_w_ext,vel_trial_trace_ref[ebN_local_kb_j]) +
                          ExteriorNumericalDiffusiveFluxJacobian(eps_rho,
                                                                 ebqe_phi_ext[ebNE_kb],
                                                                 sdInfo_v_w_rowptr,
                                                                 sdInfo_v_w_colind,
                                                                 isDOFBoundary_w[ebNE_kb],
                                                                 isDiffusiveFluxBoundary_w[ebNE_kb],
                                                                 normal,
                                                                 mom_vw_diff_ten_ext,
                                                                 vel_trial_trace_ref[ebN_local_kb_j],
                                                                 &vel_grad_trial_trace[j_nSpace],
                                                                 penalty);//ebqe_penalty_ext[ebNE_kb]);

                        fluxJacobian_w_u[j]=ck.ExteriorNumericalAdvectiveFluxJacobian(dflux_mom_w_adv_u_ext,vel_trial_trace_ref[ebN_local_kb_j]) +
                          ExteriorNumericalDiffusiveFluxJacobian(eps_rho,
                                                                 ebqe_phi_ext[ebNE_kb],
                                                                 sdInfo_w_u_rowptr,
                                                                 sdInfo_w_u_colind,
                                                                 isDOFBoundary_u[ebNE_kb],
                                                                 isDiffusiveFluxBoundary_u[ebNE_kb],
                                                                 normal,
                                                                 mom_wu_diff_ten_ext,
                                                                 vel_trial_trace_ref[ebN_local_kb_j],
                                                                 &vel_grad_trial_trace[j_nSpace],
                                                                 penalty);//ebqe_penalty_ext[ebNE_kb]);
                        fluxJacobian_w_v[j]=ck.ExteriorNumericalAdvectiveFluxJacobian(dflux_mom_w_adv_v_ext,vel_trial_trace_ref[ebN_local_kb_j]) +
                          ExteriorNumericalDiffusiveFluxJacobian(eps_rho,
                                                                 ebqe_phi_ext[ebNE_kb],
                                                                 sdInfo_w_v_rowptr,
                                                                 sdInfo_w_v_colind,
                                                                 isDOFBoundary_v[ebNE_kb],
                                                                 isDiffusiveFluxBoundary_v[ebNE_kb],
                                                                 normal,
                                                                 mom_wv_diff_ten_ext,
                                                                 vel_trial_trace_ref[ebN_local_kb_j],
                                                                 &vel_grad_trial_trace[j_nSpace],
                                                                 penalty);//ebqe_penalty_ext[ebNE_kb]);
                        fluxJacobian_w_w[j]=ck.ExteriorNumericalAdvectiveFluxJacobian(dflux_mom_w_adv_w_ext,vel_trial_trace_ref[ebN_local_kb_j]) +
                          ExteriorNumericalDiffusiveFluxJacobian(eps_rho,
                                                                 ebqe_phi_ext[ebNE_kb],
                                                                 sdInfo_w_w_rowptr,
                                                                 sdInfo_w_w_colind,
                                                                 isDOFBoundary_w[ebNE_kb],
                                                                 isDiffusiveFluxBoundary_w[ebNE_kb],
                                                                 normal,
                                                                 mom_ww_diff_ten_ext,
                                                                 vel_trial_trace_ref[ebN_local_kb_j],
                                                                 &vel_grad_trial_trace[j_nSpace],
                                                                 penalty);//ebqe_penalty_ext[ebNE_kb]);
                      }//j
                  }//if boundaryFlags[ebN] positive
                //
                //update the global Jacobian from the flux Jacobian
                //
                for (int i=0;i<nDOF_test_element;i++)
                  {
                    register int eN_i = eN*nDOF_test_element+i;
                    for (int j=0;j<nDOF_trial_element;j++)
                      {
                        register int ebN_i_j = ebN*4*nDOF_test_X_trial_element + i*nDOF_trial_element + j,ebN_local_kb_j=ebN_local_kb*nDOF_trial_element+j;

                        globalJacobian[csrRowIndeces_p_p[eN_i] + csrColumnOffsets_eb_p_p[ebN_i_j]] += fluxJacobian_p_p[j]*p_test_dS[i];
                      }
                  }
                for (int i=0;i<nDOF_test_element;i++)
                  {
                    register int eN_i = eN*nDOF_test_element+i;
                    for (int j=0;j<nDOF_v_trial_element;j++)
                      {
                        register int ebN_i_j = ebN*4*nDOF_test_X_v_trial_element + i*nDOF_v_trial_element + j,ebN_local_kb_j=ebN_local_kb*nDOF_v_trial_element+j;
                        globalJacobian[csrRowIndeces_p_u[eN_i] + csrColumnOffsets_eb_p_u[ebN_i_j]] += fluxJacobian_p_u[j]*p_test_dS[i];
                        globalJacobian[csrRowIndeces_p_v[eN_i] + csrColumnOffsets_eb_p_v[ebN_i_j]] += fluxJacobian_p_v[j]*p_test_dS[i];
                        globalJacobian[csrRowIndeces_p_w[eN_i] + csrColumnOffsets_eb_p_w[ebN_i_j]] += fluxJacobian_p_w[j]*p_test_dS[i];
                      }
                  }
                for (int i=0;i<nDOF_v_test_element;i++)
                  {
                    register int eN_i = eN*nDOF_v_test_element+i;
                    for (int j=0;j<nDOF_trial_element;j++)
                      {
                        register int ebN_i_j = ebN*4*nDOF_v_test_X_trial_element + i*nDOF_trial_element + j,ebN_local_kb_j=ebN_local_kb*nDOF_trial_element+j;
                        globalJacobian[csrRowIndeces_u_p[eN_i] + csrColumnOffsets_eb_u_p[ebN_i_j]] += fluxJacobian_u_p[j]*vel_test_dS[i];
                        globalJacobian[csrRowIndeces_v_p[eN_i] + csrColumnOffsets_eb_v_p[ebN_i_j]] += fluxJacobian_v_p[j]*vel_test_dS[i];
                        globalJacobian[csrRowIndeces_w_p[eN_i] + csrColumnOffsets_eb_w_p[ebN_i_j]] += fluxJacobian_w_p[j]*vel_test_dS[i];
                      }
                  }
                for (int i=0;i<nDOF_v_test_element;i++)
                  {
                    register int eN_i = eN*nDOF_v_test_element+i;
                    for (int j=0;j<nDOF_v_trial_element;j++)
                      {
                        register int ebN_i_j = ebN*4*nDOF_v_test_X_v_trial_element + i*nDOF_v_trial_element + j,ebN_local_kb_j=ebN_local_kb*nDOF_v_trial_element+j;
                        globalJacobian[csrRowIndeces_u_u[eN_i] + csrColumnOffsets_eb_u_u[ebN_i_j]] += fluxJacobian_u_u[j]*vel_test_dS[i]+
                          ck.ExteriorElementBoundaryDiffusionAdjointJacobian(isDOFBoundary_u[ebNE_kb],
                                                                             isDiffusiveFluxBoundary_u[ebNE_kb],
                                                                             eb_adjoint_sigma,
                                                                             vel_trial_trace_ref[ebN_local_kb_j],
                                                                             normal,
                                                                             sdInfo_u_u_rowptr,
                                                                             sdInfo_u_u_colind,
                                                                             mom_uu_diff_ten_ext,
                                                                             &vel_grad_test_dS[i*nSpace]);
                        globalJacobian[csrRowIndeces_u_v[eN_i] + csrColumnOffsets_eb_u_v[ebN_i_j]] += fluxJacobian_u_v[j]*vel_test_dS[i]+
                          ck.ExteriorElementBoundaryDiffusionAdjointJacobian(isDOFBoundary_v[ebNE_kb],
                                                                             isDiffusiveFluxBoundary_u[ebNE_kb],
                                                                             eb_adjoint_sigma,
                                                                             vel_trial_trace_ref[ebN_local_kb_j],
                                                                             normal,
                                                                             sdInfo_u_v_rowptr,
                                                                             sdInfo_u_v_colind,
                                                                             mom_uv_diff_ten_ext,
                                                                             &vel_grad_test_dS[i*nSpace]);
                        globalJacobian[csrRowIndeces_u_w[eN_i] + csrColumnOffsets_eb_u_w[ebN_i_j]] += fluxJacobian_u_w[j]*vel_test_dS[i]+
                          ck.ExteriorElementBoundaryDiffusionAdjointJacobian(isDOFBoundary_w[ebNE_kb],
                                                                             isDiffusiveFluxBoundary_u[ebNE_kb],
                                                                             eb_adjoint_sigma,
                                                                             vel_trial_trace_ref[ebN_local_kb_j],
                                                                             normal,
                                                                             sdInfo_u_w_rowptr,
                                                                             sdInfo_u_w_colind,
                                                                             mom_uw_diff_ten_ext,
                                                                             &vel_grad_test_dS[i*nSpace]);

                        globalJacobian[csrRowIndeces_v_u[eN_i] + csrColumnOffsets_eb_v_u[ebN_i_j]] += fluxJacobian_v_u[j]*vel_test_dS[i]+
                          ck.ExteriorElementBoundaryDiffusionAdjointJacobian(isDOFBoundary_u[ebNE_kb],
                                                                             isDiffusiveFluxBoundary_v[ebNE_kb],
                                                                             eb_adjoint_sigma,
                                                                             vel_trial_trace_ref[ebN_local_kb_j],
                                                                             normal,
                                                                             sdInfo_v_u_rowptr,
                                                                             sdInfo_v_u_colind,
                                                                             mom_vu_diff_ten_ext,
                                                                             &vel_grad_test_dS[i*nSpace]);
                        globalJacobian[csrRowIndeces_v_v[eN_i] + csrColumnOffsets_eb_v_v[ebN_i_j]] += fluxJacobian_v_v[j]*vel_test_dS[i]+
                          ck.ExteriorElementBoundaryDiffusionAdjointJacobian(isDOFBoundary_v[ebNE_kb],
                                                                             isDiffusiveFluxBoundary_v[ebNE_kb],
                                                                             eb_adjoint_sigma,
                                                                             vel_trial_trace_ref[ebN_local_kb_j],
                                                                             normal,
                                                                             sdInfo_v_v_rowptr,
                                                                             sdInfo_v_v_colind,
                                                                             mom_vv_diff_ten_ext,
                                                                             &vel_grad_test_dS[i*nSpace]);
                        globalJacobian[csrRowIndeces_v_w[eN_i] + csrColumnOffsets_eb_v_w[ebN_i_j]] += fluxJacobian_v_w[j]*vel_test_dS[i]+
                          ck.ExteriorElementBoundaryDiffusionAdjointJacobian(isDOFBoundary_w[ebNE_kb],
                                                                             isDiffusiveFluxBoundary_v[ebNE_kb],
                                                                             eb_adjoint_sigma,
                                                                             vel_trial_trace_ref[ebN_local_kb_j],
                                                                             normal,
                                                                             sdInfo_v_w_rowptr,
                                                                             sdInfo_v_w_colind,
                                                                             mom_vw_diff_ten_ext,
                                                                             &vel_grad_test_dS[i*nSpace]);

                        globalJacobian[csrRowIndeces_w_u[eN_i] + csrColumnOffsets_eb_w_u[ebN_i_j]] += fluxJacobian_w_u[j]*vel_test_dS[i]+
                          ck.ExteriorElementBoundaryDiffusionAdjointJacobian(isDOFBoundary_u[ebNE_kb],
                                                                             isDiffusiveFluxBoundary_w[ebNE_kb],
                                                                             eb_adjoint_sigma,
                                                                             vel_trial_trace_ref[ebN_local_kb_j],
                                                                             normal,
                                                                             sdInfo_w_u_rowptr,
                                                                             sdInfo_w_u_colind,
                                                                             mom_wu_diff_ten_ext,
                                                                             &vel_grad_test_dS[i*nSpace]);
                        globalJacobian[csrRowIndeces_w_v[eN_i] + csrColumnOffsets_eb_w_v[ebN_i_j]] += fluxJacobian_w_v[j]*vel_test_dS[i]+
                          ck.ExteriorElementBoundaryDiffusionAdjointJacobian(isDOFBoundary_v[ebNE_kb],
                                                                             isDiffusiveFluxBoundary_w[ebNE_kb],
                                                                             eb_adjoint_sigma,
                                                                             vel_trial_trace_ref[ebN_local_kb_j],
                                                                             normal,
                                                                             sdInfo_w_v_rowptr,
                                                                             sdInfo_w_v_colind,
                                                                             mom_wv_diff_ten_ext,
                                                                             &vel_grad_test_dS[i*nSpace]);
                        globalJacobian[csrRowIndeces_w_w[eN_i] + csrColumnOffsets_eb_w_w[ebN_i_j]] += fluxJacobian_w_w[j]*vel_test_dS[i]+
                          ck.ExteriorElementBoundaryDiffusionAdjointJacobian(isDOFBoundary_w[ebNE_kb],
                                                                             isDiffusiveFluxBoundary_w[ebNE_kb],
                                                                             eb_adjoint_sigma,
                                                                             vel_trial_trace_ref[ebN_local_kb_j],
                                                                             normal,
                                                                             sdInfo_w_w_rowptr,
                                                                             sdInfo_w_w_colind,
                                                                             mom_ww_diff_ten_ext,
                                                                             &vel_grad_test_dS[i*nSpace]);
                      }//j
                  }//i
              }//kb
          }//ebNE
      }//computeJacobian
        
      void calculateVelocityAverage(int nExteriorElementBoundaries_global,
                                    int* exteriorElementBoundariesArray,
                                    int nInteriorElementBoundaries_global,
                                    int* interiorElementBoundariesArray,
                                    int* elementBoundaryElementsArray,
                                    int* elementBoundaryLocalElementBoundariesArray,
                                    double* mesh_dof,
                                    double* mesh_velocity_dof,
                                    double MOVING_DOMAIN,//0 or 1
                                    int* mesh_l2g,
                                    double* mesh_trial_trace_ref,
                                    double* mesh_grad_trial_trace_ref,
                                    double* normal_ref,
                                    double* boundaryJac_ref,
                                    int* vel_l2g,
                                    double* u_dof,
                                    double* v_dof,
                                    double* w_dof,
                                    double* vel_trial_trace_ref,
                                    double* ebqe_velocity,
                                    double* velocityAverage)
      {
        int permutations[nQuadraturePoints_elementBoundary];
        double xArray_left[nQuadraturePoints_elementBoundary*3],
          xArray_right[nQuadraturePoints_elementBoundary*3];
        for (int i=0;i<nQuadraturePoints_elementBoundary;i++)
          permutations[i]=i;//just to initialize
        for (int ebNE = 0; ebNE < nExteriorElementBoundaries_global; ebNE++)
          {
            register int ebN = exteriorElementBoundariesArray[ebNE];
            for  (int kb=0;kb<nQuadraturePoints_elementBoundary;kb++)
              {
                register int ebN_kb_nSpace = ebN*nQuadraturePoints_elementBoundary*nSpace+kb*nSpace,
                  ebNE_kb_nSpace = ebNE*nQuadraturePoints_elementBoundary*nSpace+kb*nSpace;
                velocityAverage[ebN_kb_nSpace+0]=ebqe_velocity[ebNE_kb_nSpace+0];
                velocityAverage[ebN_kb_nSpace+1]=ebqe_velocity[ebNE_kb_nSpace+1];
                velocityAverage[ebN_kb_nSpace+2]=ebqe_velocity[ebNE_kb_nSpace+2];
              }//ebNE
          }
        for (int ebNI = 0; ebNI < nInteriorElementBoundaries_global; ebNI++)
          {
            register int ebN = interiorElementBoundariesArray[ebNI],
              left_eN_global   = elementBoundaryElementsArray[ebN*2+0],
              left_ebN_element  = elementBoundaryLocalElementBoundariesArray[ebN*2+0],
              right_eN_global  = elementBoundaryElementsArray[ebN*2+1],
              right_ebN_element = elementBoundaryLocalElementBoundariesArray[ebN*2+1],
              left_eN_nDOF_trial_element = left_eN_global*nDOF_trial_element,
              right_eN_nDOF_trial_element = right_eN_global*nDOF_trial_element;
            double jac[nSpace*nSpace],
              jacDet,
              jacInv[nSpace*nSpace],
              boundaryJac[nSpace*(nSpace-1)],
              metricTensor[(nSpace-1)*(nSpace-1)],
              metricTensorDetSqrt,
              normal[3],
              x,y,z,
              xt,yt,zt,integralScaling;

            for  (int kb=0;kb<nQuadraturePoints_elementBoundary;kb++)
              {
                ck.calculateMapping_elementBoundary(left_eN_global,
                                                    left_ebN_element,
                                                    kb,
                                                    left_ebN_element*nQuadraturePoints_elementBoundary+kb,
                                                    mesh_dof,
                                                    mesh_l2g,
                                                    mesh_trial_trace_ref,
                                                    mesh_grad_trial_trace_ref,
                                                    boundaryJac_ref,
                                                    jac,
                                                    jacDet,
                                                    jacInv,
                                                    boundaryJac,
                                                    metricTensor,
                                                    metricTensorDetSqrt,
                                                    normal_ref,
                                                    normal,
                                                    x,y,z);
                xArray_left[kb*3+0] = x;
                xArray_left[kb*3+1] = y;
                xArray_left[kb*3+2] = z;
                ck.calculateMapping_elementBoundary(right_eN_global,
                                                    right_ebN_element,
                                                    kb,
                                                    right_ebN_element*nQuadraturePoints_elementBoundary+kb,
                                                    mesh_dof,
                                                    mesh_l2g,
                                                    mesh_trial_trace_ref,
                                                    mesh_grad_trial_trace_ref,
                                                    boundaryJac_ref,
                                                    jac,
                                                    jacDet,
                                                    jacInv,
                                                    boundaryJac,
                                                    metricTensor,
                                                    metricTensorDetSqrt,
                                                    normal_ref,
                                                    normal,
                                                    x,y,z);
                ck.calculateMappingVelocity_elementBoundary(left_eN_global,
                                                            left_ebN_element,
                                                            kb,
                                                            left_ebN_element*nQuadraturePoints_elementBoundary+kb,
                                                            mesh_velocity_dof,
                                                            mesh_l2g,
                                                            mesh_trial_trace_ref,
                                                            xt,yt,zt,
                                                            normal,
                                                            boundaryJac,
                                                            metricTensor,
                                                            integralScaling);
                xArray_right[kb*3+0] = x;
                xArray_right[kb*3+1] = y;
                xArray_right[kb*3+2] = z;
              }
            for  (int kb_left=0;kb_left<nQuadraturePoints_elementBoundary;kb_left++)
              {
                double errorNormMin = 1.0;
                for  (int kb_right=0;kb_right<nQuadraturePoints_elementBoundary;kb_right++)
                  {
                    double errorNorm=0.0;
                    for (int I=0;I<nSpace;I++)
                      {
                        errorNorm += fabs(xArray_left[kb_left*3+I]
                                          -
                                          xArray_right[kb_right*3+I]);
                      }
                    if (errorNorm < errorNormMin)
                      {
                        permutations[kb_right] = kb_left;
                        errorNormMin = errorNorm;
                      }
                  }
              }
            for  (int kb=0;kb<nQuadraturePoints_elementBoundary;kb++)
              {
                register int ebN_kb_nSpace = ebN*nQuadraturePoints_elementBoundary*nSpace+kb*nSpace;
                register double u_left=0.0,
                  v_left=0.0,
                  w_left=0.0,
                  u_right=0.0,
                  v_right=0.0,
                  w_right=0.0;
                register int left_kb = kb,
                  right_kb = permutations[kb],
                  left_ebN_element_kb_nDOF_test_element=(left_ebN_element*nQuadraturePoints_elementBoundary+left_kb)*nDOF_test_element,
                  right_ebN_element_kb_nDOF_test_element=(right_ebN_element*nQuadraturePoints_elementBoundary+right_kb)*nDOF_test_element;
                //
                //calculate the velocity solution at quadrature points on left and right
                //
                ck.valFromDOF(u_dof,&vel_l2g[left_eN_nDOF_trial_element],&vel_trial_trace_ref[left_ebN_element_kb_nDOF_test_element],u_left);
                ck.valFromDOF(v_dof,&vel_l2g[left_eN_nDOF_trial_element],&vel_trial_trace_ref[left_ebN_element_kb_nDOF_test_element],v_left);
                ck.valFromDOF(w_dof,&vel_l2g[left_eN_nDOF_trial_element],&vel_trial_trace_ref[left_ebN_element_kb_nDOF_test_element],w_left);
                //
                ck.valFromDOF(u_dof,&vel_l2g[right_eN_nDOF_trial_element],&vel_trial_trace_ref[right_ebN_element_kb_nDOF_test_element],u_right);
                ck.valFromDOF(v_dof,&vel_l2g[right_eN_nDOF_trial_element],&vel_trial_trace_ref[right_ebN_element_kb_nDOF_test_element],v_right);
                ck.valFromDOF(w_dof,&vel_l2g[right_eN_nDOF_trial_element],&vel_trial_trace_ref[right_ebN_element_kb_nDOF_test_element],w_right);
                //
                velocityAverage[ebN_kb_nSpace+0]=0.5*(u_left + u_right);
                velocityAverage[ebN_kb_nSpace+1]=0.5*(v_left + v_right);
                velocityAverage[ebN_kb_nSpace+2]=0.5*(w_left + w_right);
              }//ebNI
          }
      }

      inline
        void evaluateTPAdvectionCoefficients(const double eps_rho,
                                             const double rho_0,
                                             const double rho_1,
                                             const double useVF,
                                             const double& vf,
                                             const double& phi,
                                             const double& u,
                                             const double& v,
                                             const double& w,
                                             double dmass_adv_p[nSpace],
                                             double dmom_u_adv_u[nSpace],
                                             double dmom_v_adv_v[nSpace],
                                             double dmom_w_adv_w[nSpace])
      {
        double H_rho, rho;

        H_rho = (1.0-useVF)*smoothedHeaviside(eps_rho,phi) + useVF*fmin(1.0,fmax(0.0,vf));

        rho = rho_0*(1.0 - H_rho) + rho_1*H_rho;

        dmass_adv_p[0] = rho*u;
        dmass_adv_p[1] = rho*v;
        dmass_adv_p[2] = rho*w;

        dmom_u_adv_u[0] = rho*u;
        dmom_u_adv_u[1] = rho*v;
        dmom_u_adv_u[2] = rho*w;

        dmom_v_adv_v[0] = rho*u;
        dmom_v_adv_v[1] = rho*v;
        dmom_v_adv_v[2] = rho*w;

        dmom_w_adv_w[0] = rho*u;
        dmom_w_adv_w[1] = rho*v;
        dmom_w_adv_w[2] = rho*w;
      }
      inline
        void evaluateTPInvViscosityMassCoefficients(const int use_numerical_viscosity,
                                                    const double numerical_viscosity,
                                                    const double eps_rho,
                                                    const double eps_mu,
                                                    const double rho_0,
                                                    double nu_0,
                                                    const double rho_1,
                                                    double nu_1,
                                                    const double useVF,
                                                    const double& vf,
                                                    const double& phi,
                                                    const double& p,
                                                    const double& u,
                                                    const double& v,
                                                    const double& w,
                                                    double& mom_p_acc,
                                                    double& dmom_p_acc_p,
                                                    double& mom_u_acc,
                                                    double& dmom_u_acc_u,
                                                    double& mom_v_acc,
                                                    double& dmom_v_acc_v,
                                                    double& mom_w_acc,
                                                    double& dmom_w_acc_w)
      {
        // This should be split off into a seperate function
        double H_rho, H_mu, rho, nu, mu;

        H_rho = (1.0-useVF)*smoothedHeaviside(eps_rho,phi) + useVF*fmin(1.0,fmax(0.0,vf));
        H_mu = (1.0-useVF)*smoothedHeaviside(eps_mu,phi) + useVF*fmin(1.0,fmax(0.0,vf));

        rho = rho_0*(1.0 - H_rho) + rho_1*H_rho;
        nu = nu_0*(1.0-H_mu) + nu_1*H_mu;

        mu = rho_0*nu_0*(1.-H_mu) + rho_1*nu_1*H_mu + use_numerical_viscosity*numerical_viscosity;
        //mu = rho*nu;

        mom_p_acc = p / mu;
        dmom_p_acc_p = 1. / mu;

        mom_u_acc = u / mu;
        dmom_u_acc_u = 1. / mu;

        mom_v_acc = v / mu;
        dmom_v_acc_v = 1. / mu;

        mom_w_acc = w / mu;
        dmom_w_acc_w = 1. / mu;
      }
      inline
        void evaluateTPDensityMassCoefficients(const double eps_rho,
                                               const double rho_0,
                                               const double rho_1,
                                               const double useVF,
                                               const double& vf,
                                               const double& phi,
                                               const double& p,
                                               const double& u,
                                               const double& v,
                                               const double& w,
                                               double& mom_p_acc,
                                               double& dmom_p_acc_p,
                                               double& mom_u_acc,
                                               double& dmom_u_acc_u,
                                               double& mom_v_acc,
                                               double& dmom_v_acc_v,
                                               double& mom_w_acc,
                                               double& dmom_w_acc_w)
      {
        double H_rho, rho;

        H_rho = (1.0-useVF)*smoothedHeaviside(eps_rho,phi) + useVF*fmin(1.0,fmax(0.0,vf));

        rho = rho_0*(1.0 - H_rho) + rho_1*H_rho;

        mom_p_acc = p * rho;
        dmom_p_acc_p = rho;

        mom_u_acc = u * rho;
        dmom_u_acc_u = rho;

        mom_v_acc = v * rho;
        dmom_v_acc_v = rho;

        mom_w_acc = w * rho;
        dmom_w_acc_w = rho;
      }
      inline
        void evaluateTPInvDensityLaplaceCoefficients(const double eps_rho,
                                                     const double rho_0,
                                                     const double rho_1,
                                                     const double useVF,
                                                     const double& vf,
                                                     const double& phi,
                                                     double mom_p_diff_ten[nSpace],
                                                     double mom_u_diff_ten[nSpace],
                                                     double mom_v_diff_ten[nSpace],
                                                     double mom_w_diff_ten[nSpace])
      {
        double H_rho, rho;

        H_rho = (1.0-useVF)*smoothedHeaviside(eps_rho,phi) + useVF*fmin(1.0,fmax(0.0,vf));

        rho = rho_0*(1.0 - H_rho) + rho_1*H_rho;

        mom_p_diff_ten[0] = 1.0 / rho ;
        mom_p_diff_ten[1] = 1.0 / rho ;
        mom_p_diff_ten[2] = 1.0 / rho ;

        mom_u_diff_ten[0] = 1.0 / rho ;
        mom_u_diff_ten[1] = 1.0 / rho ;
        mom_u_diff_ten[2] = 1.0 / rho ;

        mom_v_diff_ten[0] = 1.0 / rho ;
        mom_v_diff_ten[1] = 1.0 / rho ;
        mom_v_diff_ten[2] = 1.0 / rho ;

        mom_w_diff_ten[0] = 1.0 / rho ;
        mom_w_diff_ten[1] = 1.0 / rho ;
        mom_w_diff_ten[2] = 1.0 / rho ;
      }

      void getTwoPhaseAdvectionOperator(double* mesh_trial_ref,
                                        double* mesh_grad_trial_ref,
                                        double* mesh_dof,
                                        int* mesh_l2g,
                                        double* dV_ref,
                                        double* p_trial_ref,
                                        double* p_grad_trial_ref,
                                        double* vel_trial_ref,
                                        double* vel_grad_trial_ref,
                                        double* elementDiameter,
                                        double* nodeDiametersArray,
                                        int nElements_global,
                                        double useMetrics,
                                        double epsFact_rho,
                                        double epsFact_mu,
                                        double rho_0,
                                        double nu_0,
                                        double rho_1,
                                        double nu_1,
                                        int* vel_l2g,
                                        double* u_dof, double* v_dof, double* w_dof,
                                        const double useVF,
                                        double *vf,
                                        double *phi,
                                        int* csrRowIndeces_p_p, int* csrColumnOffsets_p_p,
                                        int* csrRowIndeces_u_u, int* csrColumnOffsets_u_u,
                                        int* csrRowIndeces_v_v, int* csrColumnOffsets_v_v,
                                        int* csrRowIndeces_w_w, int* csrColumnOffsets_w_w,
                                        double* advection_matrix)

      {
        for (int eN=0 ; eN < nElements_global ; ++eN)
          {
            // local matrix allocations
            double eps_rho;

            double local_matrix_p_p[nDOF_test_element][nDOF_trial_element];
            double local_matrix_u_u[nDOF_test_element][nDOF_trial_element];
            double local_matrix_v_v[nDOF_test_element][nDOF_trial_element];
            double local_matrix_w_w[nDOF_test_element][nDOF_trial_element];

            // clear local matrix entries
            for (int i=0 ; i < nDOF_test_element ; ++i)
              for (int j=0 ; j < nDOF_trial_element ; ++j){
                local_matrix_p_p[i][j] = 0. ;
                local_matrix_u_u[i][j] = 0. ;
                local_matrix_v_v[i][j] = 0. ;
              }

            for (int k=0 ; k < nQuadraturePoints_element ; ++k){

              int eN_k = eN*nQuadraturePoints_element + k;
              int eN_nDOF_trial_element = eN*nDOF_trial_element;

              double jac[nSpace*nSpace];
              double jacInv[nSpace*nSpace];
              double u=0.0, v=0.0, w=0.0;
              double dmass_adv_p[nSpace], dmom_u_adv_u[nSpace], dmom_v_adv_v[nSpace] , dmom_w_adv_w[nSpace];
              double p_grad_trial[nDOF_trial_element*nSpace],
                vel_grad_trial[nDOF_trial_element*nSpace];
              double p_test_dV[nDOF_test_element], vel_test_dV[nDOF_test_element];
              double p_grad_test_dV[nDOF_test_element*nSpace],
                vel_grad_test_dV[nDOF_test_element*nSpace];
              double jacDet, x, y, z, dV, h_phi;

              ck.calculateMapping_element(eN,
                                          k,
                                          mesh_dof,
                                          mesh_l2g,
                                          mesh_trial_ref,
                                          mesh_grad_trial_ref,
                                          jac,
                                          jacDet,
                                          jacInv,
                                          x,y,z);

              ck.calculateH_element(eN,
                                    k,
                                    nodeDiametersArray,
                                    mesh_l2g,
                                    mesh_trial_ref,
                                    h_phi);

              dV = fabs(jacDet)*dV_ref[k];

              eps_rho = epsFact_rho*(useMetrics*h_phi+(1.0-useMetrics)*elementDiameter[eN]);

              ck.gradTrialFromRef(&p_grad_trial_ref[k*nDOF_trial_element*nSpace],jacInv,p_grad_trial);
              ck.gradTrialFromRef(&vel_grad_trial_ref[k*nDOF_trial_element*nSpace],jacInv,vel_grad_trial);

              ck.valFromDOF(u_dof,&vel_l2g[eN_nDOF_trial_element],&vel_trial_ref[k*nDOF_trial_element],u);
              ck.valFromDOF(v_dof,&vel_l2g[eN_nDOF_trial_element],&vel_trial_ref[k*nDOF_trial_element],v);
              ck.valFromDOF(w_dof,&vel_l2g[eN_nDOF_trial_element],&vel_trial_ref[k*nDOF_trial_element],w);

              for (int j=0; j<nDOF_trial_element;++j)
                {
                  p_test_dV[j] = p_trial_ref[k*nDOF_trial_element+j]*dV;
                  vel_test_dV[j] = vel_trial_ref[k*nDOF_trial_element+j]*dV;
                  for (int i=0; i<nSpace; ++i)
                    {
                      p_grad_test_dV[j*nSpace+i] = p_grad_trial[j*nSpace+i]*dV;
                      vel_grad_test_dV[j*nSpace+i] = vel_grad_trial[j*nSpace+i]*dV;
                    }
                }


              evaluateTPAdvectionCoefficients(eps_rho,
                                              rho_0,
                                              rho_1,
                                              useVF,
                                              vf[eN_k],
                                              phi[eN_k],
                                              u,
                                              v,
                                              w,
                                              dmass_adv_p,
                                              dmom_u_adv_u,
                                              dmom_v_adv_v,
                                              dmom_w_adv_w);


              for(int i=0; i<nDOF_test_element;++i){
                int i_nSpace = i*nSpace;

                for(int j=0; j<nDOF_trial_element;++j){

                  int j_nSpace = j*nSpace;

                  local_matrix_p_p[i][j] += ck.HamiltonianJacobian_weak(dmass_adv_p,&p_grad_trial[j_nSpace],p_test_dV[i]);
                  local_matrix_u_u[i][j] += ck.HamiltonianJacobian_weak(dmom_u_adv_u,&vel_grad_trial[j_nSpace],vel_test_dV[i]);
                  local_matrix_v_v[i][j] += ck.HamiltonianJacobian_weak(dmom_v_adv_v,&vel_grad_trial[j_nSpace],vel_test_dV[i]);
                  local_matrix_w_w[i][j] += ck.HamiltonianJacobian_weak(dmom_w_adv_w,&vel_grad_trial[j_nSpace],vel_test_dV[i]);
                }
              }


            }//k

            // Write local matrix information into global system
            for (int i=0 ; i < nDOF_test_element ; ++i)
              {
                int eN_i = eN*nDOF_test_element + i;
                for (int j=0 ; j < nDOF_trial_element ; ++j)
                  {
                    int eN_i_j = eN_i*nDOF_trial_element + j;
                    advection_matrix[csrRowIndeces_p_p[eN_i] + csrColumnOffsets_p_p[eN_i_j]] += local_matrix_p_p[i][j] ;
                    advection_matrix[csrRowIndeces_u_u[eN_i] + csrColumnOffsets_u_u[eN_i_j]] += local_matrix_u_u[i][j] ;
                    advection_matrix[csrRowIndeces_v_v[eN_i] + csrColumnOffsets_v_v[eN_i_j]] += local_matrix_v_v[i][j] ;
                    advection_matrix[csrRowIndeces_w_w[eN_i] + csrColumnOffsets_w_w[eN_i_j]] += local_matrix_w_w[i][j] ;
                  }
              }

          }//eN
      } // getTwoPhaseAdvectionOperator

      void getTwoPhaseInvScaledLaplaceOperator(double* mesh_trial_ref,
                                               double* mesh_grad_trial_ref,
                                               double* mesh_dof,
                                               int* mesh_l2g,
                                               double* dV_ref,
                                               double* p_grad_trial_ref,
                                               double* vel_grad_trial_ref,
                                               double* elementDiameter,
                                               double* nodeDiametersArray,
                                               int nElements_global,
                                               double useMetrics,
                                               double epsFact_rho,
                                               double epsFact_mu,
                                               double rho_0,
                                               double nu_0,
                                               double rho_1,
                                               double nu_1,
                                               int* p_l2g,
                                               int* vel_l2g,
                                               double* p_dof, double* u_dof, double* v_dof, double* w_dof,
                                               const double useVF,
                                               double* vf,
                                               double* phi,
                                               int* sdInfo_p_p_rowptr, int* sdInfo_p_p_colind,
                                               int* sdInfo_u_u_rowptr, int* sdInfo_u_u_colind,
                                               int* sdInfo_v_v_rowptr, int* sdInfo_v_v_colind,
                                               int* sdInfo_w_w_rowptr, int* sdInfo_w_w_colind,
                                               int* csrRowIndeces_p_p, int* csrColumnOffsets_p_p,
                                               int* csrRowIndeces_u_u, int* csrColumnOffsets_u_u,
                                               int* csrRowIndeces_v_v, int* csrColumnOffsets_v_v,
                                               int* csrRowIndeces_w_w, int* csrColumnOffsets_w_w,
                                               double* laplace_matrix)
      {
        for (int eN=0 ; eN < nElements_global ; ++eN)
          {
            // local matrix allocations
            double eps_rho, eps_mu;

            double local_matrix_p_p[nDOF_test_element][nDOF_trial_element];
            double local_matrix_u_u[nDOF_test_element][nDOF_trial_element];
            double local_matrix_v_v[nDOF_test_element][nDOF_trial_element];
            double local_matrix_w_w[nDOF_test_element][nDOF_trial_element];

            // reset local matrix entries
            for (int i=0 ; i < nDOF_test_element ; ++i)
              for (int j=0 ; j < nDOF_trial_element ; ++j){
                // set local matrices to 0
                local_matrix_p_p[i][j] = 0.;
                local_matrix_u_u[i][j] = 0.;
                local_matrix_v_v[i][j] = 0.;
                local_matrix_w_w[i][j] = 0.;
              }

            // Loop over quadrature points on element
            for (int k=0 ; k < nQuadraturePoints_element; ++k){

              int eN_k = eN*nQuadraturePoints_element + k;
              int eN_nDOF_trial_element = eN*nDOF_trial_element;

              double grad_p[nSpace], grad_u[nSpace], grad_v[nSpace], grad_w[nSpace];
              double jac[nSpace*nSpace];
              double jacInv[nSpace*nSpace];
              double mom_pp_diff_ten[nSpace];
              double mom_uu_diff_ten[nSpace];
              double mom_vv_diff_ten[nSpace];
              double mom_ww_diff_ten[nSpace];
              double p_grad_trial[nDOF_trial_element*nSpace],
                vel_grad_trial[nDOF_trial_element*nSpace];
              double p_grad_test_dV[nDOF_test_element*nSpace],
                vel_grad_test_dV[nDOF_test_element*nSpace];
              double jacDet, x, y, z, dV, h_phi;

              ck.calculateMapping_element(eN,
                                          k,
                                          mesh_dof,
                                          mesh_l2g,
                                          mesh_trial_ref,
                                          mesh_grad_trial_ref,
                                          jac,
                                          jacDet,
                                          jacInv,
                                          x,y,z);

              ck.calculateH_element(eN,
                                    k,
                                    nodeDiametersArray,
                                    mesh_l2g,
                                    mesh_trial_ref,
                                    h_phi);

              dV = fabs(jacDet)*dV_ref[k];

              eps_mu = epsFact_mu * (useMetrics*h_phi+(1.0-useMetrics)*elementDiameter[eN]);
              eps_rho = epsFact_rho * (useMetrics*h_phi+(1.0-useMetrics)*elementDiameter[eN]);

              ck.gradTrialFromRef(&p_grad_trial_ref[k*nDOF_trial_element*nSpace],jacInv,p_grad_trial);
              ck.gradTrialFromRef(&vel_grad_trial_ref[k*nDOF_trial_element*nSpace],jacInv,vel_grad_trial);

              ck.gradFromDOF(p_dof,&p_l2g[eN_nDOF_trial_element],p_grad_trial,grad_p);
              ck.gradFromDOF(u_dof,&vel_l2g[eN_nDOF_trial_element],vel_grad_trial,grad_u);
              ck.gradFromDOF(v_dof,&vel_l2g[eN_nDOF_trial_element],vel_grad_trial,grad_v);
              ck.gradFromDOF(w_dof,&vel_l2g[eN_nDOF_trial_element],vel_grad_trial,grad_w);

              for (int j=0; j<nDOF_trial_element;++j)
                for (int i=0; i<nSpace; ++i)
                  {
                    p_grad_test_dV[j*nSpace+i] = p_grad_trial[j*nSpace+i]*dV;
                    vel_grad_test_dV[j*nSpace+i] = vel_grad_trial[j*nSpace+i]*dV;
                  }

              evaluateTPInvDensityLaplaceCoefficients(eps_rho,
                                                      rho_0,
                                                      rho_1,
                                                      useVF,
                                                      vf[eN_k],
                                                      phi[eN_k],
                                                      mom_pp_diff_ten,
                                                      mom_uu_diff_ten,
                                                      mom_vv_diff_ten,
                                                      mom_ww_diff_ten);

              // loop over test and weighted trial functions to evaluate local inner products
              for (int i=0 ; i < nDOF_test_element ; ++i)
                {
                  int i_nSpace = i*nSpace ;
                  for (int j=0; j < nDOF_trial_element ; ++j){
                    int j_nSpace = j*nSpace ;
                    /* local_matrix_p_p[i][j] += ck.SimpleDiffusionJacobian_weak(sdInfo_p_p_rowptr, */
                    /*                                                        sdInfo_p_p_colind, */
                    /*                                                        mom_pp_diff_ten, */
                    /*                                                        &p_grad_trial[j_nSpace], */
                    /*                                                        &p_grad_test_dV[i_nSpace]); */

                    /* local_matrix_u_u[i][j] += ck.SimpleDiffusionJacobian_weak(sdInfo_u_u_rowptr, */
                    /*                                                        sdInfo_u_u_colind, */
                    /*                                                        mom_uu_diff_ten, */
                    /*                                                        &vel_grad_trial[j_nSpace], */
                    /*                                                        &vel_grad_test_dV[i_nSpace]); */

                    /* local_matrix_v_v[i][j] += ck.SimpleDiffusionJacobian_weak(sdInfo_v_v_rowptr, */
                    /*                                                        sdInfo_v_v_colind, */
                    /*                                                        mom_vv_diff_ten, */
                    /*                                                        &vel_grad_trial[j_nSpace], */
                    /*                                                        &vel_grad_test_dV[i_nSpace]); */
                    local_matrix_p_p[i][j] += ck.NumericalDiffusionJacobian(mom_pp_diff_ten[0],
                                                                            &p_grad_trial[j_nSpace],
                                                                            &p_grad_test_dV[i_nSpace]);

                    local_matrix_u_u[i][j] += ck.NumericalDiffusionJacobian(mom_uu_diff_ten[0],
                                                                            &vel_grad_trial[j_nSpace],
                                                                            &vel_grad_test_dV[i_nSpace]);

                    local_matrix_v_v[i][j] += ck.NumericalDiffusionJacobian(mom_vv_diff_ten[0],
                                                                            &vel_grad_trial[j_nSpace],
                                                                            &vel_grad_test_dV[i_nSpace]);

                    local_matrix_w_w[i][j] += ck.NumericalDiffusionJacobian(mom_ww_diff_ten[0],
                                                                            &vel_grad_trial[j_nSpace],
                                                                            &vel_grad_test_dV[i_nSpace]);

                  } // j
                } // i

            } // k

            // Write local matrix information into global system
            for (int i=0 ; i < nDOF_test_element ; ++i)
              {
                int eN_i = eN*nDOF_test_element + i;
                for (int j=0 ; j < nDOF_trial_element ; ++j)
                  {
                    int eN_i_j = eN_i*nDOF_trial_element + j;
                    laplace_matrix[csrRowIndeces_p_p[eN_i] + csrColumnOffsets_p_p[eN_i_j]] += local_matrix_p_p[i][j] ;
                    laplace_matrix[csrRowIndeces_u_u[eN_i] + csrColumnOffsets_u_u[eN_i_j]] += local_matrix_u_u[i][j] ;
                    laplace_matrix[csrRowIndeces_v_v[eN_i] + csrColumnOffsets_v_v[eN_i_j]] += local_matrix_v_v[i][j] ;
                    laplace_matrix[csrRowIndeces_w_w[eN_i] + csrColumnOffsets_w_w[eN_i_j]] += local_matrix_w_w[i][j] ;
                  }
              }

          } // eN
      }

      void getTwoPhaseScaledMassOperator(int scale_type,
                                         int use_numerical_viscosity,
                                         int lumped,
                                         double *mesh_trial_ref,
                                         double *mesh_grad_trial_ref,
                                         double *mesh_dof,
                                         int* mesh_l2g,
                                         double* dV_ref,
                                         double* p_trial_ref,
                                         double* p_test_ref,
                                         double* vel_trial_ref,
                                         double* vel_test_ref,
                                         double* elementDiameter,
                                         double* nodeDiametersArray,
                                         double* numerical_viscosity,
                                         int nElements_global,
                                         double useMetrics,
                                         double epsFact_rho,
                                         double epsFact_mu,
                                         double rho_0,
                                         double nu_0,
                                         double rho_1,
                                         double nu_1,
                                         int* p_l2g,
                                         int* vel_l2g,
                                         double* p_dof, double* u_dof, double* v_dof, double* w_dof,
                                         const double useVF,
                                         double* vf,
                                         double* phi,
                                         int* csrRowIndeces_p_p, int* csrColumnOffsets_p_p,
                                         int* csrRowIndeces_u_u, int* csrColumnOffsets_u_u,
                                         int* csrRowIndeces_v_v, int* csrColumnOffsets_v_v,
                                         int* csrRowIndeces_w_w, int* csrColumnOffsets_w_w,
                                         double* mass_matrix)
      {
        // Step 1.1 - Initialize local matrix

        for (int eN=0 ; eN < nElements_global; ++eN){

          double local_matrix_p_p[nDOF_test_element][nDOF_trial_element];
          double local_matrix_u_u[nDOF_test_element][nDOF_trial_element];
          double local_matrix_v_v[nDOF_test_element][nDOF_trial_element];
          double local_matrix_w_w[nDOF_test_element][nDOF_trial_element];
          double eps_rho, eps_mu;

          // reset local matrix entries
          for (int i=0; i<nDOF_test_element; ++i)
            for (int j=0; j<nDOF_trial_element; ++j){
              local_matrix_p_p[i][j] = 0.0 ;
              local_matrix_u_u[i][j] = 0.0 ;
              local_matrix_v_v[i][j] = 0.0 ;
              local_matrix_w_w[i][j] = 0.0 ;
            }
          // Step 1.2 - Loop over quadrature points on element
          for (int k=0 ; k < nQuadraturePoints_element; ++k){

            int eN_k = eN*nQuadraturePoints_element+k;
            int eN_nDOF_trial_element = eN*nDOF_trial_element;
            // *** Local storage arrays ***
            double p = 0.0, u = 0.0, v= 0.0 , w= 0.0 ;
            double dV;
            double mom_p_acc = 0.0, dmom_p_acc_p = 0.0;
            double mom_u_acc = 0.0, dmom_u_acc_u = 0.0;
            double mom_v_acc = 0.0, dmom_v_acc_v = 0.0;
            double mom_w_acc = 0.0, dmom_w_acc_w = 0.0;
            double jac[nSpace*nSpace] ;
            double jacInv[nSpace*nSpace] ;
            double jacDet,x,y,z ;
            double p_test_dV[nDOF_test_element], vel_test_dV[nDOF_test_element];
            double h_phi;

            // Step 1.2.1 Calculate integration weights

            ck.calculateMapping_element(eN,
                                        k,
                                        mesh_dof,
                                        mesh_l2g,
                                        mesh_trial_ref,
                                        mesh_grad_trial_ref,
                                        jac,
                                        jacDet,
                                        jacInv,
                                        x,y,z);

            ck.calculateH_element(eN,
                                  k,
                                  nodeDiametersArray,
                                  mesh_l2g,
                                  mesh_trial_ref,
                                  h_phi);

            dV = fabs(jacDet)*dV_ref[k];

            ck.valFromDOF(p_dof,&p_l2g[eN_nDOF_trial_element],&p_trial_ref[k*nDOF_trial_element],p);
            ck.valFromDOF(u_dof,&vel_l2g[eN_nDOF_trial_element],&vel_trial_ref[k*nDOF_trial_element],u);
            ck.valFromDOF(v_dof,&vel_l2g[eN_nDOF_trial_element],&vel_trial_ref[k*nDOF_trial_element],v);
            ck.valFromDOF(w_dof,&vel_l2g[eN_nDOF_trial_element],&vel_trial_ref[k*nDOF_trial_element],w);

            eps_rho = epsFact_rho*(useMetrics*h_phi+(1.0-useMetrics)*elementDiameter[eN]);
            eps_mu = epsFact_mu * (useMetrics*h_phi+(1.0-useMetrics)*elementDiameter[eN]);
            // Step 1.2.2 Scale test functions with integration weights.
            for (int j=0 ; j<nDOF_trial_element ; ++j){
              p_test_dV[j] = p_test_ref[k*nDOF_trial_element + j]*dV;
              vel_test_dV[j] = vel_test_ref[k*nDOF_trial_element + j] * dV;
            }

            // Step 1.2.2 Evaluate coefficients
            if (scale_type==0){
              evaluateTPInvViscosityMassCoefficients(use_numerical_viscosity,
                                                     numerical_viscosity[eN_k],
                                                     eps_rho,
                                                     eps_mu,
                                                     rho_0,
                                                     nu_0,
                                                     rho_1,
                                                     nu_1,
                                                     useVF,
                                                     vf[eN_k],
                                                     phi[eN_k],
                                                     p,
                                                     u,
                                                     v,
                                                     w,
                                                     mom_p_acc,
                                                     dmom_p_acc_p,
                                                     mom_u_acc,
                                                     dmom_u_acc_u,
                                                     mom_v_acc,
                                                     dmom_v_acc_v,
                                                     mom_w_acc,
                                                     dmom_w_acc_w) ; }
            else if(scale_type==1){
              evaluateTPDensityMassCoefficients(eps_rho,
                                                rho_0,
                                                rho_1,
                                                useVF,
                                                vf[eN_k],
                                                phi[eN_k],
                                                p,
                                                u,
                                                v,
                                                w,
                                                mom_p_acc,
                                                dmom_p_acc_p,
                                                mom_u_acc,
                                                dmom_u_acc_u,
                                                mom_v_acc,
                                                dmom_v_acc_v,
                                                mom_w_acc,
                                                dmom_w_acc_w) ;
            }

            // Step 1.2.3 Loop over test and weighted trial functions
            // to evaluate local inner product contrubtions
            for (int i=0 ; i < nDOF_test_element; ++i)
              {
                int i_nSpace = i*nSpace;
                for (int j=0 ; j < nDOF_trial_element; ++j)
                  {
                    int j_nSpace = j*nSpace;
                    local_matrix_p_p[i][j] += ck.MassJacobian_weak(dmom_p_acc_p,
                                                                   p_trial_ref[k*nDOF_trial_element+j],
                                                                   p_test_dV[i]) ;
                    local_matrix_u_u[i][j] += ck.MassJacobian_weak(dmom_u_acc_u,
                                                                   vel_trial_ref[k*nDOF_trial_element+j],
                                                                   vel_test_dV[i]) ;
                    local_matrix_v_v[i][j] += ck.MassJacobian_weak(dmom_v_acc_v,
                                                                   vel_trial_ref[k*nDOF_trial_element+j],
                                                                   vel_test_dV[i]) ;
                    local_matrix_w_w[i][j] += ck.MassJacobian_weak(dmom_w_acc_w,
                                                                   vel_trial_ref[k*nDOF_trial_element+j],
                                                                   vel_test_dV[i]) ;
                  }//j
              }//i


          } // k

          // Step 1.3 - Write local matrix information into global system
          for (int i=0 ; i<nDOF_test_element; ++i)
            {
              int eN_i = eN*nDOF_test_element+i;
              int eN_i_i = eN_i*nDOF_trial_element + i;
              for (int j=0 ; j < nDOF_trial_element; ++j)
                {
                  int eN_i_j = eN_i*nDOF_trial_element + j;
                  if (lumped)
                    {
                      mass_matrix[csrRowIndeces_p_p[eN_i] + csrColumnOffsets_p_p[eN_i_i]] += local_matrix_p_p[i][j] ;
                      mass_matrix[csrRowIndeces_u_u[eN_i] + csrColumnOffsets_u_u[eN_i_i]] += local_matrix_u_u[i][j] ;
                      mass_matrix[csrRowIndeces_v_v[eN_i] + csrColumnOffsets_v_v[eN_i_i]] += local_matrix_v_v[i][j] ;
                      mass_matrix[csrRowIndeces_w_w[eN_i] + csrColumnOffsets_w_w[eN_i_i]] += local_matrix_w_w[i][j] ;
                    }
                  else
                    {
                      mass_matrix[csrRowIndeces_p_p[eN_i] + csrColumnOffsets_p_p[eN_i_j]] += local_matrix_p_p[i][j] ;
                      mass_matrix[csrRowIndeces_u_u[eN_i] + csrColumnOffsets_u_u[eN_i_j]] += local_matrix_u_u[i][j] ;
                      mass_matrix[csrRowIndeces_v_v[eN_i] + csrColumnOffsets_v_v[eN_i_j]] += local_matrix_v_v[i][j] ;
                      mass_matrix[csrRowIndeces_w_w[eN_i] + csrColumnOffsets_w_w[eN_i_j]] += local_matrix_w_w[i][j] ;
                    }
                }
            }

        } // eN

      }

    };//RANS2P

  inline RANS2P_base* newRANS2P(int nSpaceIn,
                                int nQuadraturePoints_elementIn,
                                int nDOF_mesh_trial_elementIn,
                                int nDOF_trial_elementIn,
                                int nDOF_test_elementIn,
                                int nDOF_v_trial_elementIn,
                                int nDOF_v_test_elementIn,
                                int nQuadraturePoints_elementBoundaryIn,
                                int CompKernelFlag)
  {
    return proteus::chooseAndAllocateDiscretization<RANS2P_base,RANS2P,CompKernel,CompKernel>(nSpaceIn,
                                                                                              nQuadraturePoints_elementIn,
                                                                                              nDOF_mesh_trial_elementIn,
                                                                                              nDOF_trial_elementIn,
                                                                                              nDOF_test_elementIn,
                                                                                              nDOF_v_trial_elementIn,
                                                                                              nDOF_v_test_elementIn,
                                                                                              nQuadraturePoints_elementBoundaryIn,
                                                                                              CompKernelFlag);
  }
}//proteus

#endif<|MERGE_RESOLUTION|>--- conflicted
+++ resolved
@@ -2486,11 +2486,7 @@
                              double C_b,
                              //VRANS
                              const double* eps_solid,
-<<<<<<< HEAD
-                                   double* phi_solid,
-=======
-                             const double* phi_solid,
->>>>>>> f776852f
+                             double* phi_solid,
                              const double* q_velocity_solid,
                              const double* q_porosity,
                              const double* q_dragAlpha,
@@ -2513,13 +2509,10 @@
                              double* u_dof,
                              double* v_dof,
                              double* w_dof,
-<<<<<<< HEAD
                              double* p_old_dof,
                              double* u_old_dof,
                              double* v_old_dof,
                              double* w_old_dof,
-=======
->>>>>>> f776852f
                              double* g,
                              const double useVF,
                              double* q_rho,
@@ -2610,7 +2603,6 @@
                              double* ball_radius,
                              double* ball_velocity,
                              double* ball_angular_velocity,
-<<<<<<< HEAD
                              double* ball_center_acceleration,
                              double* ball_angular_acceleration,
                              double* ball_density,
@@ -2621,8 +2613,6 @@
                              double* ebq_global_phi_s,
                              double* ebq_global_grad_phi_s,
                              double* ebq_particle_velocity_s,
-=======
->>>>>>> f776852f
                              int nParticles,
                              double *particle_netForces,
                              double *particle_netMoments,
@@ -2835,25 +2825,19 @@
                 ck_v.valFromDOF(u_dof,&vel_l2g[eN_nDOF_v_trial_element],&vel_trial_ref[k*nDOF_v_trial_element],u);
                 ck_v.valFromDOF(v_dof,&vel_l2g[eN_nDOF_v_trial_element],&vel_trial_ref[k*nDOF_v_trial_element],v);
                 ck_v.valFromDOF(w_dof,&vel_l2g[eN_nDOF_v_trial_element],&vel_trial_ref[k*nDOF_v_trial_element],w);
-<<<<<<< HEAD
                 ck.valFromDOF(p_old_dof,&p_l2g[eN_nDOF_trial_element],&p_trial_ref[k*nDOF_trial_element],p_old);
                 ck_v.valFromDOF(u_old_dof,&vel_l2g[eN_nDOF_v_trial_element],&vel_trial_ref[k*nDOF_v_trial_element],u_old);
                 ck_v.valFromDOF(v_old_dof,&vel_l2g[eN_nDOF_v_trial_element],&vel_trial_ref[k*nDOF_v_trial_element],v_old);
                 ck_v.valFromDOF(w_old_dof,&vel_l2g[eN_nDOF_v_trial_element],&vel_trial_ref[k*nDOF_v_trial_element],w_old);
-=======
->>>>>>> f776852f
                 //get the solution gradients
                 ck.gradFromDOF(p_dof,&p_l2g[eN_nDOF_trial_element],p_grad_trial,grad_p);
                 ck_v.gradFromDOF(u_dof,&vel_l2g[eN_nDOF_v_trial_element],vel_grad_trial,grad_u);
                 ck_v.gradFromDOF(v_dof,&vel_l2g[eN_nDOF_v_trial_element],vel_grad_trial,grad_v);
                 ck_v.gradFromDOF(w_dof,&vel_l2g[eN_nDOF_v_trial_element],vel_grad_trial,grad_w);
-<<<<<<< HEAD
                 ck.gradFromDOF(p_dof,&p_l2g[eN_nDOF_trial_element],p_grad_trial,grad_p_old);
                 ck_v.gradFromDOF(u_dof,&vel_l2g[eN_nDOF_v_trial_element],vel_grad_trial,grad_u_old);
                 ck_v.gradFromDOF(v_dof,&vel_l2g[eN_nDOF_v_trial_element],vel_grad_trial,grad_v_old);
                 ck_v.gradFromDOF(w_dof,&vel_l2g[eN_nDOF_v_trial_element],vel_grad_trial,grad_w_old);
-=======
->>>>>>> f776852f
                 //precalculate test function products with integration weights
                 for (int j=0;j<nDOF_test_element;j++)
                   {
@@ -2861,7 +2845,6 @@
                     for (int I=0;I<nSpace;I++)
                       {
                         p_grad_test_dV[j*nSpace+I]   = p_grad_trial[j*nSpace+I]*dV;//assume test_i = trial_i
-<<<<<<< HEAD
                       }
                   }
                 //precalculate test function products with integration weights
@@ -2873,19 +2856,6 @@
                         vel_grad_test_dV[j*nSpace+I] = vel_grad_trial[j*nSpace+I]*dV;//assume test_i = trial_i
                       }
                   }
-=======
-                      }
-                  }
-                //precalculate test function products with integration weights
-                for (int j=0;j<nDOF_v_test_element;j++)
-                  {
-                    vel_test_dV[j] = vel_test_ref[k*nDOF_v_trial_element+j]*dV;
-                    for (int I=0;I<nSpace;I++)
-                      {
-                        vel_grad_test_dV[j*nSpace+I] = vel_grad_trial[j*nSpace+I]*dV;//assume test_i = trial_i
-                      }
-                  }
->>>>>>> f776852f
                 //todo: extend this to higher-order meshes, for now assume mesh trial and p trial are same 
                 double div_mesh_velocity=0.0;
                 for (int j=0;j<nDOF_trial_element;j++)
@@ -3759,24 +3729,18 @@
                 ck_v.valFromDOF(u_dof,&vel_l2g[eN_nDOF_v_trial_element],&vel_trial_trace_ref[ebN_local_kb*nDOF_v_test_element],u_ext);
                 ck_v.valFromDOF(v_dof,&vel_l2g[eN_nDOF_v_trial_element],&vel_trial_trace_ref[ebN_local_kb*nDOF_v_test_element],v_ext);
                 ck_v.valFromDOF(w_dof,&vel_l2g[eN_nDOF_v_trial_element],&vel_trial_trace_ref[ebN_local_kb*nDOF_v_test_element],w_ext);
-<<<<<<< HEAD
                 ck.valFromDOF(p_old_dof,&p_l2g[eN_nDOF_trial_element],&p_trial_trace_ref[ebN_local_kb*nDOF_test_element],p_old);
                 ck_v.valFromDOF(u_old_dof,&vel_l2g[eN_nDOF_v_trial_element],&vel_trial_trace_ref[ebN_local_kb*nDOF_v_test_element],u_old);
                 ck_v.valFromDOF(v_old_dof,&vel_l2g[eN_nDOF_v_trial_element],&vel_trial_trace_ref[ebN_local_kb*nDOF_v_test_element],v_old);
                 ck_v.valFromDOF(w_old_dof,&vel_l2g[eN_nDOF_v_trial_element],&vel_trial_trace_ref[ebN_local_kb*nDOF_v_test_element],w_old);
-=======
->>>>>>> f776852f
                 ck.gradFromDOF(p_dof,&p_l2g[eN_nDOF_trial_element],p_grad_trial_trace,grad_p_ext);
                 ck_v.gradFromDOF(u_dof,&vel_l2g[eN_nDOF_v_trial_element],vel_grad_trial_trace,grad_u_ext);
                 ck_v.gradFromDOF(v_dof,&vel_l2g[eN_nDOF_v_trial_element],vel_grad_trial_trace,grad_v_ext);
                 ck_v.gradFromDOF(w_dof,&vel_l2g[eN_nDOF_v_trial_element],vel_grad_trial_trace,grad_w_ext);
-<<<<<<< HEAD
                 ck.gradFromDOF(p_old_dof,&p_l2g[eN_nDOF_trial_element],p_grad_trial_trace,grad_p_old);
                 ck_v.gradFromDOF(u_old_dof,&vel_l2g[eN_nDOF_v_trial_element],vel_grad_trial_trace,grad_u_old);
                 ck_v.gradFromDOF(v_old_dof,&vel_l2g[eN_nDOF_v_trial_element],vel_grad_trial_trace,grad_v_old);
                 ck_v.gradFromDOF(w_old_dof,&vel_l2g[eN_nDOF_v_trial_element],vel_grad_trial_trace,grad_w_old);
-=======
->>>>>>> f776852f
                 //precalculate test function products with integration weights
                 for (int j=0;j<nDOF_test_element;j++)
                   {
@@ -4776,10 +4740,7 @@
               {
                 int eN_k = eN*nQuadraturePoints_element+k, //index to a scalar at a quadrature point
                   eN_k_nSpace = eN_k*nSpace,
-<<<<<<< HEAD
                   eN_k_3d = eN_k*3,
-=======
->>>>>>> f776852f
                   eN_nDOF_trial_element = eN*nDOF_trial_element, //index to a vector at a quadrature point
                   eN_nDOF_v_trial_element = eN*nDOF_v_trial_element; //index to a vector at a quadrature point
 
@@ -4940,25 +4901,19 @@
                 ck_v.valFromDOF(u_dof,&vel_l2g[eN_nDOF_v_trial_element],&vel_trial_ref[k*nDOF_v_trial_element],u);
                 ck_v.valFromDOF(v_dof,&vel_l2g[eN_nDOF_v_trial_element],&vel_trial_ref[k*nDOF_v_trial_element],v);
                 ck_v.valFromDOF(w_dof,&vel_l2g[eN_nDOF_v_trial_element],&vel_trial_ref[k*nDOF_v_trial_element],w);
-<<<<<<< HEAD
                 ck.valFromDOF(p_old_dof,&p_l2g[eN_nDOF_trial_element],&p_trial_ref[k*nDOF_trial_element],p_old);
                 ck_v.valFromDOF(u_old_dof,&vel_l2g[eN_nDOF_v_trial_element],&vel_trial_ref[k*nDOF_v_trial_element],u_old);
                 ck_v.valFromDOF(v_old_dof,&vel_l2g[eN_nDOF_v_trial_element],&vel_trial_ref[k*nDOF_v_trial_element],v_old);
                 ck_v.valFromDOF(w_old_dof,&vel_l2g[eN_nDOF_v_trial_element],&vel_trial_ref[k*nDOF_v_trial_element],w_old);
-=======
->>>>>>> f776852f
                 //get the solution gradients
                 ck.gradFromDOF(p_dof,&p_l2g[eN_nDOF_trial_element],p_grad_trial,grad_p);
                 ck_v.gradFromDOF(u_dof,&vel_l2g[eN_nDOF_v_trial_element],vel_grad_trial,grad_u);
                 ck_v.gradFromDOF(v_dof,&vel_l2g[eN_nDOF_v_trial_element],vel_grad_trial,grad_v);
                 ck_v.gradFromDOF(w_dof,&vel_l2g[eN_nDOF_v_trial_element],vel_grad_trial,grad_w);
-<<<<<<< HEAD
                 ck.gradFromDOF(p_old_dof,&p_l2g[eN_nDOF_trial_element],p_grad_trial,grad_p_old);
                 ck_v.gradFromDOF(u_old_dof,&vel_l2g[eN_nDOF_v_trial_element],vel_grad_trial,grad_u_old);
                 ck_v.gradFromDOF(v_old_dof,&vel_l2g[eN_nDOF_v_trial_element],vel_grad_trial,grad_v_old);
                 ck_v.gradFromDOF(w_old_dof,&vel_l2g[eN_nDOF_v_trial_element],vel_grad_trial,grad_w_old);
-=======
->>>>>>> f776852f
                 //precalculate test function products with integration weights
                 for (int j=0;j<nDOF_test_element;j++)
                   {
@@ -5952,24 +5907,18 @@
                 ck_v.valFromDOF(u_dof,&vel_l2g[eN_nDOF_v_trial_element],&vel_trial_trace_ref[ebN_local_kb*nDOF_v_test_element],u_ext);
                 ck_v.valFromDOF(v_dof,&vel_l2g[eN_nDOF_v_trial_element],&vel_trial_trace_ref[ebN_local_kb*nDOF_v_test_element],v_ext);
                 ck_v.valFromDOF(w_dof,&vel_l2g[eN_nDOF_v_trial_element],&vel_trial_trace_ref[ebN_local_kb*nDOF_v_test_element],w_ext);
-<<<<<<< HEAD
                 ck.valFromDOF(p_old_dof,&p_l2g[eN_nDOF_trial_element],&p_trial_trace_ref[ebN_local_kb*nDOF_test_element],p_old);
                 ck_v.valFromDOF(u_old_dof,&vel_l2g[eN_nDOF_v_trial_element],&vel_trial_trace_ref[ebN_local_kb*nDOF_v_test_element],u_old);
                 ck_v.valFromDOF(v_old_dof,&vel_l2g[eN_nDOF_v_trial_element],&vel_trial_trace_ref[ebN_local_kb*nDOF_v_test_element],v_old);
                 ck_v.valFromDOF(w_old_dof,&vel_l2g[eN_nDOF_v_trial_element],&vel_trial_trace_ref[ebN_local_kb*nDOF_v_test_element],w_old);
-=======
->>>>>>> f776852f
                 ck.gradFromDOF(p_dof,&p_l2g[eN_nDOF_trial_element],p_grad_trial_trace,grad_p_ext);
                 ck_v.gradFromDOF(u_dof,&vel_l2g[eN_nDOF_v_trial_element],vel_grad_trial_trace,grad_u_ext);
                 ck_v.gradFromDOF(v_dof,&vel_l2g[eN_nDOF_v_trial_element],vel_grad_trial_trace,grad_v_ext);
                 ck_v.gradFromDOF(w_dof,&vel_l2g[eN_nDOF_v_trial_element],vel_grad_trial_trace,grad_w_ext);
-<<<<<<< HEAD
                 ck.gradFromDOF(p_old_dof,&p_l2g[eN_nDOF_trial_element],p_grad_trial_trace,grad_p_old);
                 ck_v.gradFromDOF(u_old_dof,&vel_l2g[eN_nDOF_v_trial_element],vel_grad_trial_trace,grad_u_old);
                 ck_v.gradFromDOF(v_old_dof,&vel_l2g[eN_nDOF_v_trial_element],vel_grad_trial_trace,grad_v_old);
                 ck_v.gradFromDOF(w_old_dof,&vel_l2g[eN_nDOF_v_trial_element],vel_grad_trial_trace,grad_w_old);
-=======
->>>>>>> f776852f
                 //precalculate test function products with integration weights
                 for (int j=0;j<nDOF_test_element;j++)
                   {
