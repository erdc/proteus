--- conflicted
+++ resolved
@@ -748,11 +748,7 @@
                                      (wStar - w_s) * (wStar - w_s));
           force_p_x = porosity * dV * D_s * p * fluid_outward_normal[0];
           force_p_y = porosity * dV * D_s * p * fluid_outward_normal[1];
-<<<<<<< HEAD
-          force_p_y = porosity * dV * D_s * p * fluid_outward_normal[2];
-=======
           force_p_z = porosity * dV * D_s * p * fluid_outward_normal[2];
->>>>>>> 80dfad95
           force_stress_x = porosity * dV * D_s * (-mu*(fluid_outward_normal[0]*2*grad_u[0]           + fluid_outward_normal[1]*(grad_u[1]+grad_v[0]) + fluid_outward_normal[2]*(grad_u[2]+grad_w[0]))
                                                   +mu*penalty*(u-u_s));
           force_stress_y = porosity * dV * D_s * (-mu*(fluid_outward_normal[0]*(grad_v[0]+grad_u[1]) + fluid_outward_normal[1]*2*grad_v[1]           + fluid_outward_normal[2]*(grad_v[2]+grad_w[1]))
@@ -2099,15 +2095,9 @@
       xt::pyarray<double>& ebq_global_grad_phi_s = args.m_darray["ebq_global_grad_phi_s"];
       xt::pyarray<double>& ebq_particle_velocity_s = args.m_darray["ebq_particle_velocity_s"];
       int nParticles = args.m_iscalar["nParticles"];
-<<<<<<< HEAD
-      xt::pyarray<double> &particle_netForces = args.m_darray["&particle_netForces"];
-      xt::pyarray<double> &particle_netMoments = args.m_darray["&particle_netMoments"];
-      xt::pyarray<double> &particle_surfaceArea = args.m_darray["&particle_surfaceArea"];
-=======
       xt::pyarray<double>& particle_netForces = args.m_darray["particle_netForces"];
       xt::pyarray<double>& particle_netMoments = args.m_darray["particle_netMoments"];
       xt::pyarray<double>& particle_surfaceArea = args.m_darray["particle_surfaceArea"];
->>>>>>> 80dfad95
       int nElements_owned = args.m_iscalar["nElements_owned"];
       double particle_nitsche = args.m_dscalar["particle_nitsche"];
       double particle_epsFact = args.m_dscalar["particle_epsFact"];
@@ -2118,16 +2108,11 @@
       xt::pyarray<double>& phi_solid_nodes = args.m_darray["phi_solid_nodes"];
       xt::pyarray<double>& distance_to_solids = args.m_darray["distance_to_solids"];
       bool useExact = args.m_iscalar["useExact"];
-<<<<<<< HEAD
-      xt::pyarray<double>& isActiveDOF = args.m_darray["isActiveDOF"];
-      const bool normalize_pressure = args.m_iscalar["normalize_pressure"];
-=======
       xt::pyarray<double>& isActiveR = args.m_darray["isActiveR"];
       xt::pyarray<double>& isActiveDOF_p = args.m_darray["isActiveDOF_p"];
       xt::pyarray<double>& isActiveDOF_vel = args.m_darray["isActiveDOF_vel"];
       const bool normalize_pressure = args.m_iscalar["normalize_pressure"];
       xt::pyarray<double>& errors = args.m_darray["errors"];
->>>>>>> 80dfad95
       logEvent("Entered mprans calculateResidual",6);
       gf.useExact = false;//useExact;
       gf_p.useExact = false;//useExact;
@@ -2141,28 +2126,18 @@
       //
       //loop over elements to compute volume integrals and load them into element and global residual
       //
-<<<<<<< HEAD
-      double p_dv=0.0,pa_dv=0.0,total_volume=0.0,total_flux=0.0;
-=======
       double p_dv=0.0,pa_dv=0.0,total_volume=0.0,total_surface_area=0.0,total_flux=0.0;
->>>>>>> 80dfad95
       double mesh_volume_conservation=0.0,
         mesh_volume_conservation_weak=0.0,
         mesh_volume_conservation_err_max=0.0,
         mesh_volume_conservation_err_max_weak=0.0,
         domain_volume=0.0,
-<<<<<<< HEAD
-        p_L1=0.0, u_L1=0.0, v_L1=0.0, w_L1=0.0,
-        p_L2=0.0, u_L2=0.0, v_L2=0.0, w_L2=0.0,
-        p_Linfty=0.0, u_Linfty=0.0, v_Linfty=0.0, w_Linfty=0.0;
-=======
         &p_L1=errors(0,0),&u_L1=errors(0,1),&v_L1=errors(0,2),&w_L1=errors(0,3),&velocity_L1=errors(0,4),
         &p_L2=errors(1,0),&u_L2=errors(1,1),&v_L2=errors(1,2),&w_L2=errors(1,3),&velocity_L2=errors(1,4),
         &p_LI=errors(2,0),&u_LI=errors(2,1),&v_LI=errors(2,2),&w_LI=errors(2,3),&velocity_LI=errors(2,4);
       p_L1=0.0; u_L1=0.0; v_L1=0.0; w_L1=0.0; velocity_L1=0.0;
       p_L2=0.0; u_L2=0.0; v_L2=0.0; w_L2=0.0; velocity_L2=0.0;
       p_LI=0.0; u_LI=0.0; v_LI=0.0; w_LI=0.0; velocity_LI=0.0;
->>>>>>> 80dfad95
       double globalConservationError=0.0;
       /* std::cout<<"Ball Info: center "<<ball_center[0]<<'\t'<<ball_center[1]<<std::endl */
       /*          <<"Ball Info: radius "<<ball_radius[0]<<std::endl */
@@ -2257,11 +2232,8 @@
               for (int ebN_element=0;ebN_element < nDOF_mesh_trial_element; ebN_element++)
                 {
                   const int ebN = elementBoundariesArray.data()[eN*nDOF_mesh_trial_element+ebN_element];
-<<<<<<< HEAD
-=======
                   //if (elementBoundaryElementsArray.data()[ebN*2+1] != -1 && (ebN < nElementBoundaries_owned))
 		  //  ifem_boundaries.insert(ebN);
->>>>>>> 80dfad95
                   ifem_boundaries.insert(ebN);
                 }
             }
@@ -2702,12 +2674,8 @@
                   double p_e = q_u_0.data()[eN_k] - p,
                     u_e = q_u_1.data()[eN_k] - u,
                     v_e = q_u_2.data()[eN_k] - v,
-<<<<<<< HEAD
-                    w_e = q_u_3.data()[eN_k] - w;
-=======
                     w_e = q_u_3.data()[eN_k] - w,
                     velocity_e = sqrt(u_e*u_e + v_e*v_e + w_e*w_e);
->>>>>>> 80dfad95
                   
                   
                   /* q_u_0.data()[eN_k] = p; */
@@ -3165,11 +3133,8 @@
                                   norm_exact += particle_signed_distance_normals.data()[eN_k_3d+I]*particle_signed_distance_normals.data()[eN_k_3d+I];
                                 }
                             }
-<<<<<<< HEAD
-=======
 			  norm_cut = std::sqrt(norm_cut);
 			  norm_exact = std::sqrt(norm_exact);
->>>>>>> 80dfad95
                           assert(std::fabs(1.0-norm_cut) < 1.0e-8);
                           assert(std::fabs(1.0-norm_exact) < 1.0e-8);
                           if (sign < 0.0)
@@ -3327,29 +3292,6 @@
                     {
                       assert(H_f == 1);
                     }
-<<<<<<< HEAD
-                  domain_volume += H_s*dV*H_f;
-                  p_L1 += fabs(p_e)*H_s*dV*H_f;
-                  u_L1 += fabs(u_e)*H_s*dV*H_f;
-                  v_L1 += fabs(v_e)*H_s*dV*H_f;
-                  w_L1 += fabs(w_e)*H_s*dV*H_f;
-                  
-                  p_L2 += p_e*p_e*H_s*dV*H_f;
-                  u_L2 += u_e*u_e*H_s*dV*H_f;
-                  v_L2 += v_e*v_e*H_s*dV*H_f;
-                  w_L2 += w_e*w_e*H_s*dV*H_f;
-                  p_dv += p*H_s*H_f*dV;
-                  pa_dv += q_u_0.data()[eN_k]*H_s*H_f*dV;
-                  total_volume+=H_s*H_f*dV;
-                  if (phi_solid.data()[eN_k] >= 0.0)
-                    {
-                      p_Linfty = fmax(p_Linfty, fabs(p_e));
-                      u_Linfty = fmax(u_Linfty, fabs(u_e));
-                      v_Linfty = fmax(v_Linfty, fabs(v_e));
-                      w_Linfty = fmax(w_Linfty, fabs(w_e));
-                    }
-
-=======
 		  
 		  if ((eN < nElements_owned) && elementIsActive[eN])
 		    {
@@ -3378,7 +3320,6 @@
 			  velocity_LI = fmax(velocity_LI, fabs(velocity_e));
 			}
 		    }
->>>>>>> 80dfad95
                   for(int i=0;i<nDOF_test_element;i++)
                     {
                       register int i_nSpace=i*nSpace;
@@ -3467,10 +3408,7 @@
                     }
                 }//k
             }//fluid_phase
-<<<<<<< HEAD
-=======
 #ifdef MAXNUMDIFF
->>>>>>> 80dfad95
           for(int k=0;k<nQuadraturePoints_element;k++)
             {
               //compute indices and declare local storage
@@ -3479,10 +3417,7 @@
               q_numDiff_v.data()[eN_k] = numDiffMax;
               q_numDiff_w.data()[eN_k] = numDiffMax;
             }
-<<<<<<< HEAD
-=======
 #endif
->>>>>>> 80dfad95
           //
           //load element into global residual and save element residual
           //
@@ -3497,16 +3432,11 @@
                 }
               globalResidual.data()[offset_p+stride_p*rp_l2g.data()[eN_i]]+=elementResidual_p[i];
               if (element_active)
-<<<<<<< HEAD
-                isActiveDOF.data()[offset_p+stride_p*rp_l2g.data()[eN_i]] = 1.0;
-            }
-=======
                 {
 		  isActiveR.data()[offset_p+stride_p*rp_l2g.data()[eN_i]] = 1.0;
 		  isActiveDOF_p.data()[p_l2g.data()[eN_i]] = 1.0;
 		}
 	    }
->>>>>>> 80dfad95
           for(int i=0;i<nDOF_v_test_element;i++)
             {
               register int eN_i=eN*nDOF_v_test_element+i;
@@ -3521,16 +3451,10 @@
               globalResidual.data()[offset_w+stride_w*rvel_l2g.data()[eN_i]]+=elementResidual_w[i];
               if (element_active)
                 {
-<<<<<<< HEAD
-                  isActiveDOF.data()[offset_u+stride_u*rvel_l2g.data()[eN_i]] = 1.0;
-                  isActiveDOF.data()[offset_v+stride_v*rvel_l2g.data()[eN_i]] = 1.0;
-                  isActiveDOF.data()[offset_w+stride_w*rvel_l2g.data()[eN_i]] = 1.0;
-=======
                   isActiveR.data()[offset_u+stride_u*rvel_l2g.data()[eN_i]] = 1.0;
                   isActiveR.data()[offset_v+stride_v*rvel_l2g.data()[eN_i]] = 1.0;
                   isActiveR.data()[offset_w+stride_w*rvel_l2g.data()[eN_i]] = 1.0;
                   isActiveDOF_vel.data()[vel_l2g.data()[eN_i]] = 1.0;
->>>>>>> 80dfad95
                 }
             }//i
           mesh_volume_conservation += mesh_volume_conservation_element;
@@ -3539,17 +3463,6 @@
           mesh_volume_conservation_err_max_weak=fmax(mesh_volume_conservation_err_max_weak,fabs(mesh_volume_conservation_element_weak));
         }//elements
       //std::cout<<"p,u,v L2 error integrals (shoudl be non-negative) "<<p_L2<<'\t'<<u_L2<<'\t'<<v_L2<<'\t'<<"Flow Domain Volume = "<<domain_volume<<std::endl;
-<<<<<<< HEAD
-      /* assert(p_L2 >= 0.0); */
-      /* assert(u_L2 >= 0.0); */
-      /* assert(v_L2 >= 0.0); */
-      /* assert(w_L2 >= 0.0); */
-      /* p_L2 = sqrt(p_L2); */
-      /* u_L2 = sqrt(u_L2); */
-      /* v_L2 = sqrt(v_L2); */
-      /* w_L2 = sqrt(w_L2); */
-=======
->>>>>>> 80dfad95
       for (std::set<int>::iterator it=cutfem_boundaries.begin(); it!=cutfem_boundaries.end(); )
         {
           if(elementIsActive[elementBoundaryElementsArray[(*it)*2+0]] && elementIsActive[elementBoundaryElementsArray[(*it)*2+1]])
@@ -3717,11 +3630,8 @@
             ebN_local = elementBoundaryLocalElementBoundariesArray.data()[ebN*2+0],
             eN_nDOF_trial_element = eN*nDOF_trial_element,
             eN_nDOF_v_trial_element = eN*nDOF_v_trial_element;
-<<<<<<< HEAD
-=======
 	  if (boundaryFlags[ebN] < 1)
 	    continue;
->>>>>>> 80dfad95
           register double elementResidual_mesh[nDOF_test_element],
             elementResidual_p[nDOF_test_element],
             elementResidual_u[nDOF_v_test_element],
@@ -4604,16 +4514,9 @@
               //
               //update residuals
               //
-<<<<<<< HEAD
-              //if(true)//boundaryFlags[ebN] > 0)
-              const double H_s = gf_s.H(particle_eps, ebqe_phi_s.data()[ebNE_kb]);
-              if (elementIsActive[eN])
-                { //if boundary flag positive, then include flux contributions on interpart boundaries
-=======
               const double H_s = gf_s.H(particle_eps, ebqe_phi_s.data()[ebNE_kb]);
               if (elementIsActive[eN])
                 { 
->>>>>>> 80dfad95
                   total_flux += flux_mass_ext*dS;
                   for (int i=0;i<nDOF_test_element;i++)
                     {
@@ -4749,11 +4652,6 @@
               globalResidual.data()[offset_w+stride_w*rvel_l2g.data()[eN_i]]+=elementResidual_w[i];
             }//i
         }//ebNE
-<<<<<<< HEAD
-
-      if (normalize_pressure)
-        {
-=======
       
       if (normalize_pressure)
         {
@@ -4768,7 +4666,6 @@
 	  //cek hack
 	  // 1. This forces the pressure average to match the average of the analytical solution (or zero of no analytical solution is given)
 	  // 2. I'm manually figuring out how many pressure dof there are
->>>>>>> 80dfad95
           /* std::cout<<"mesh volume conservation = "<<mesh_volume_conservation<<std::endl; */
           /* std::cout<<"mesh volume conservation weak = "<<mesh_volume_conservation_weak<<std::endl; */
           /* std::cout<<"mesh volume conservation err max= "<<mesh_volume_conservation_err_max<<std::endl; */
@@ -4778,23 +4675,7 @@
           /*          <<"Total Boundary Flux "<<total_flux<<std::endl; */
           int nDOF_pressure=0;
           for(int eN=0;eN<nElements_global;eN++)
-<<<<<<< HEAD
-            for (int i=0;i<nDOF_test_element;i++)
-              {
-                int eN_i = eN*nDOF_test_element+i;
-                if (p_l2g.data()[eN_i] > nDOF_pressure)
-                  nDOF_pressure=p_l2g.data()[eN_i];
-              }
-          nDOF_pressure +=1;
-          std::cout<<"nDOF_pressure "<<nDOF_pressure<<std::endl;
-          for (int I=0;I<nDOF_pressure;I++)
-            p_dof[I] += (pa_dv - p_dv)/total_volume;
-          double p_dv_new=0.0, pa_dv_new=0.0;
-          p_L1=0.0;
-          p_L2=0.0;
-          p_Linfty=0.0;
-          for (int eN=0 ; eN < nElements_global ; ++eN)
-=======
+
             {
 	      for (int i=0;i<nDOF_test_element;i++)
 		{
@@ -4813,7 +4694,6 @@
           p_L2=0.0;
           p_LI=0.0;
           for (int eN=0 ; eN < nElements_owned ; ++eN)
->>>>>>> 80dfad95
             {
               double element_phi[nDOF_mesh_trial_element], element_phi_s[nDOF_mesh_trial_element];
               for (int j=0;j<nDOF_mesh_trial_element;j++)
@@ -4853,15 +4733,6 @@
                                               x,y,z);
                   dV = fabs(jacDet)*dV_ref.data()[k];
                   ck.valFromDOF(p_dof.data(),&p_l2g.data()[eN_nDOF_trial_element],&p_trial_ref.data()[k*nDOF_trial_element],p);
-<<<<<<< HEAD
-                  p_dv_new += p*H_s*dV;
-                  pa_dv_new += q_u_0.data()[eN_k]*H_s*dV;
-                  pe = p-q_u_0.data()[eN_k];
-                  p_L1 += fabs(pe)*H_s*dV;
-                  p_L2 += pe*pe*H_s*dV;
-                  if (fabs(pe) > p_Linfty)
-                    p_Linfty = fabs(pe);
-=======
 		  if (elementIsActive[eN])
 		    {
 		      p_dv_new += p*H_s*dV;
@@ -4872,25 +4743,11 @@
 		      if (fabs(pe) > p_LI)
 			p_LI = fabs(pe);
 		    }
->>>>>>> 80dfad95
                 }
             }
           p_L2 = sqrt(p_L2);
           //        std::cout<<"Pressure Integral Shifted"<<p_dv_new<<std::endl
           //         <<"Analytical Pressure Integral 2 "<<pa_dv_new<<std::endl
-<<<<<<< HEAD
-          //         <<"Errors "<<p_L1<<'\t'<<p_L2<<'\t'<<p_Linfty<<std::endl;
-        }
-      /* std::cout<<"p_1.append("<<p_L1<<")"<<std::endl */
-      /*          <<"u_1.append("<<u_L1<<")"<<std::endl */
-      /*          <<"v_1.append("<<v_L1<<")"<<std::endl */
-      /*          <<"p_2.append("<<p_L2<<")"<<std::endl */
-      /*          <<"u_2.append("<<u_L2<<")"<<std::endl */
-      /*          <<"v_2.append("<<v_L2<<")"<<std::endl */
-      /*          <<"p_I.append("<<p_Linfty<<")"<<std::endl */
-      /*          <<"u_I.append("<<u_Linfty<<")"<<std::endl */
-      /*          <<"v_I.append("<<v_Linfty<<")"<<std::endl; */
-=======
           //         <<"Errors "<<p_L1<<'\t'<<p_L2<<'\t'<<p_LI<<std::endl;
         }
       assert(errors.shape(0)*errors.shape(1) == 15);
@@ -4906,7 +4763,6 @@
       v_L2 = sqrt(v_L2);
       w_L2 = sqrt(w_L2);
       velocity_L2 = sqrt(velocity_L2);
->>>>>>> 80dfad95
     }
 
     void calculateJacobian(arguments_dict& args)
@@ -5139,14 +4995,8 @@
       double particle_penalty_constant = args.m_dscalar["particle_penalty_constant"];
       double ghost_penalty_constant = args.m_dscalar["ghost_penalty_constant"];
       const bool useExact = args.m_iscalar["useExact"];
-<<<<<<< HEAD
-      xt::pyarray<double>& isActiveDOF = args.m_darray["isActiveDOF"];
-      const int nQuadraturePoints_global(nElements_global*nQuadraturePoints_element);
-      std::valarray<double> particle_surfaceArea(nParticles), particle_netForces(nParticles*3*3), particle_netMoments(nParticles*3);
-=======
       const int nQuadraturePoints_global(nElements_global*nQuadraturePoints_element);
       std::valarray<double> particle_surfaceArea_tmp(nParticles), particle_netForces_tmp(nParticles*3*3), particle_netMoments_tmp(nParticles*3);
->>>>>>> 80dfad95
       gf.useExact = false;//useExact;
       gf_p.useExact = false;//useExact;
       gf_s.useExact = useExact;
@@ -6241,15 +6091,9 @@
                                                dmass_ham_u_s,
                                                dmass_ham_v_s,
                                                dmass_ham_w_s,
-<<<<<<< HEAD
-                                               &particle_netForces[0],
-                                               &particle_netMoments[0],
-                                               &particle_surfaceArea[0]);
-=======
                                                &particle_netForces_tmp[0],
                                                &particle_netMoments_tmp[0],
                                                &particle_surfaceArea_tmp[0]);
->>>>>>> 80dfad95
                     }
                   //cek todo add RBLES terms consistent to residual modifications or ignore the partials w.r.t the additional RBLES terms
                   double H_f=1.0;
@@ -6698,11 +6542,8 @@
             eN_nDOF_trial_element = eN*nDOF_trial_element,
             eN_nDOF_v_trial_element = eN*nDOF_v_trial_element,
             ebN_local = elementBoundaryLocalElementBoundariesArray.data()[ebN*2+0];
-<<<<<<< HEAD
-=======
 	  if (boundaryFlags[ebN] < 1)
 	    continue;
->>>>>>> 80dfad95
           register double eps_rho,eps_mu;
           double element_phi[nDOF_mesh_trial_element], element_phi_s[nDOF_mesh_trial_element];
           for (int j=0;j<nDOF_mesh_trial_element;j++)
@@ -7419,10 +7260,6 @@
               ck.calculateGScale(G,normal,h_penalty);
               penalty = useMetrics*C_b/h_penalty + (1.0-useMetrics)*ebqe_penalty_ext.data()[ebNE_kb];
               if (elementIsActive[eN])
-<<<<<<< HEAD
-                //                if(true)//boundaryFlags[ebN] > 0)
-=======
->>>>>>> 80dfad95
                 { //if boundary flag positive, then include flux contributions on interpart boundaries
                   for (int j=0;j<nDOF_trial_element;j++)
                     {
@@ -7549,11 +7386,7 @@
                                                                &vel_grad_trial_trace[j_nSpace],
                                                                penalty);//ebqe_penalty_ext.data()[ebNE_kb]);
                     }//j
-<<<<<<< HEAD
-                }//if boundaryFlags.data()[ebN] positive
-=======
                 }
->>>>>>> 80dfad95
               //
               //update the global Jacobian from the flux Jacobian
               //
@@ -7942,7 +7775,7 @@
     {
       // This should be split off into a seperate function
       double H_rho, ImH_rho, H_mu, ImH_mu, rho, nu, mu;
-<<<<<<< HEAD
+
 
       H_rho = (1.0-useVF)*gf.H(eps_rho,phi) + useVF*fmin(1.0,fmax(0.0,vf));
       ImH_rho = (1.0-useVF)*gf.ImH(eps_rho,phi) + useVF*(1.0-fmin(1.0,fmax(0.0,vf)));
@@ -8085,150 +7918,6 @@
           // local matrix allocations
           double eps_rho;
 
-=======
-
-      H_rho = (1.0-useVF)*gf.H(eps_rho,phi) + useVF*fmin(1.0,fmax(0.0,vf));
-      ImH_rho = (1.0-useVF)*gf.ImH(eps_rho,phi) + useVF*(1.0-fmin(1.0,fmax(0.0,vf)));
-      H_mu = (1.0-useVF)*gf.H(eps_mu,phi) + useVF*fmin(1.0,fmax(0.0,vf));
-      ImH_mu = (1.0-useVF)*gf.ImH(eps_mu,phi) + useVF*(1.0-fmin(1.0,fmax(0.0,vf)));
-
-      rho = rho_0*ImH_rho + rho_1*H_rho;
-      nu = nu_0*ImH_mu + nu_1*H_mu;
-
-      mu = rho_0*nu_0*ImH_mu + rho_1*nu_1*H_mu + use_numerical_viscosity*numerical_viscosity;
-      //mu = rho*nu;
-
-      mom_p_acc = p / mu;
-      dmom_p_acc_p = 1. / mu;
-
-      mom_u_acc = u / mu;
-      dmom_u_acc_u = 1. / mu;
-
-      mom_v_acc = v / mu;
-      dmom_v_acc_v = 1. / mu;
-
-      mom_w_acc = w / mu;
-      dmom_w_acc_w = 1. / mu;
-    }
-    inline
-    void evaluateTPDensityMassCoefficients(const double eps_rho,
-                                           const double rho_0,
-                                           const double rho_1,
-                                           const double useVF,
-                                           const double& vf,
-                                           const double& phi,
-                                           const double& p,
-                                           const double& u,
-                                           const double& v,
-                                           const double& w,
-                                           double& mom_p_acc,
-                                           double& dmom_p_acc_p,
-                                           double& mom_u_acc,
-                                           double& dmom_u_acc_u,
-                                           double& mom_v_acc,
-                                           double& dmom_v_acc_v,
-                                           double& mom_w_acc,
-                                           double& dmom_w_acc_w)
-    {
-      double H_rho, ImH_rho, rho;
-
-      H_rho = (1.0-useVF)*gf.H(eps_rho,phi) + useVF*fmin(1.0,fmax(0.0,vf));
-      ImH_rho = (1.0-useVF)*gf.ImH(eps_rho,phi) + useVF*(1.0-fmin(1.0,fmax(0.0,vf)));
-
-      rho = rho_0*ImH_rho + rho_1*H_rho;
-
-      mom_p_acc = p * rho;
-      dmom_p_acc_p = rho;
-
-      mom_u_acc = u * rho;
-      dmom_u_acc_u = rho;
-
-      mom_v_acc = v * rho;
-      dmom_v_acc_v = rho;
-
-      mom_w_acc = w * rho;
-      dmom_w_acc_w = rho;
-    }
-    inline
-    void evaluateTPInvDensityLaplaceCoefficients(const double eps_rho,
-                                                 const double rho_0,
-                                                 const double rho_1,
-                                                 const double useVF,
-                                                 const double& vf,
-                                                 const double& phi,
-                                                 double mom_p_diff_ten[nSpace],
-                                                 double mom_u_diff_ten[nSpace],
-                                                 double mom_v_diff_ten[nSpace],
-                                                 double mom_w_diff_ten[nSpace])
-    {
-      double H_rho, ImH_rho, rho;
-
-      H_rho = (1.0-useVF)*gf.H(eps_rho,phi) + useVF*fmin(1.0,fmax(0.0,vf));
-      ImH_rho = (1.0-useVF)*gf.ImH(eps_rho,phi) + useVF*(1.0-fmin(1.0,fmax(0.0,vf)));
-
-      rho = rho_0*ImH_rho + rho_1*H_rho;
-
-      mom_p_diff_ten[0] = 1.0 / rho ;
-      mom_p_diff_ten[1] = 1.0 / rho ;
-      mom_p_diff_ten[2] = 1.0 / rho ;
-
-      mom_u_diff_ten[0] = 1.0 / rho ;
-      mom_u_diff_ten[1] = 1.0 / rho ;
-      mom_u_diff_ten[2] = 1.0 / rho ;
-
-      mom_v_diff_ten[0] = 1.0 / rho ;
-      mom_v_diff_ten[1] = 1.0 / rho ;
-      mom_v_diff_ten[2] = 1.0 / rho ;
-
-      mom_w_diff_ten[0] = 1.0 / rho ;
-      mom_w_diff_ten[1] = 1.0 / rho ;
-      mom_w_diff_ten[2] = 1.0 / rho ;
-    }
-
-    void getTwoPhaseAdvectionOperator(arguments_dict& args)
-    {
-      xt::pyarray<double>& mesh_trial_ref = args.m_darray["mesh_trial_ref"];
-      xt::pyarray<double>& mesh_grad_trial_ref = args.m_darray["mesh_grad_trial_ref"];
-      xt::pyarray<double>& mesh_dof = args.m_darray["mesh_dof"];
-      xt::pyarray<int>& mesh_l2g = args.m_iarray["mesh_l2g"];
-      xt::pyarray<double>& dV_ref = args.m_darray["dV_ref"];
-      xt::pyarray<double>& p_trial_ref = args.m_darray["p_trial_ref"];
-      xt::pyarray<double>& p_grad_trial_ref = args.m_darray["p_grad_trial_ref"];
-      xt::pyarray<double>& vel_trial_ref = args.m_darray["vel_trial_ref"];
-      xt::pyarray<double>& vel_grad_trial_ref = args.m_darray["vel_grad_trial_ref"];
-      xt::pyarray<double>& elementDiameter = args.m_darray["elementDiameter"];
-      xt::pyarray<double>& nodeDiametersArray = args.m_darray["nodeDiametersArray"];
-      int nElements_global = args.m_iscalar["nElements_global"];
-      double useMetrics = args.m_dscalar["useMetrics"];
-      double epsFact_rho = args.m_dscalar["epsFact_rho"];
-      double epsFact_mu = args.m_dscalar["epsFact_mu"];
-      double rho_0 = args.m_dscalar["rho_0"];
-      double nu_0 = args.m_dscalar["nu_0"];
-      double rho_1 = args.m_dscalar["rho_1"];
-      double nu_1 = args.m_dscalar["nu_1"];
-      xt::pyarray<int>& vel_l2g = args.m_iarray["vel_l2g"];
-      xt::pyarray<double>& u_dof = args.m_darray["u_dof"];
-      xt::pyarray<double>& v_dof = args.m_darray["v_dof"];
-      xt::pyarray<double>& w_dof = args.m_darray["w_dof"];
-      const double useVF = args.m_dscalar["useVF"];
-      xt::pyarray<double> &vf = args.m_darray["&vf"];
-      xt::pyarray<double> &phi = args.m_darray["&phi"];
-      xt::pyarray<int>& csrRowIndeces_p_p = args.m_iarray["csrRowIndeces_p_p"];
-      xt::pyarray<int>& csrColumnOffsets_p_p = args.m_iarray["csrColumnOffsets_p_p"];
-      xt::pyarray<int>& csrRowIndeces_u_u = args.m_iarray["csrRowIndeces_u_u"];
-      xt::pyarray<int>& csrColumnOffsets_u_u = args.m_iarray["csrColumnOffsets_u_u"];
-      xt::pyarray<int>& csrRowIndeces_v_v = args.m_iarray["csrRowIndeces_v_v"];
-      xt::pyarray<int>& csrColumnOffsets_v_v = args.m_iarray["csrColumnOffsets_v_v"];
-      xt::pyarray<int>& csrRowIndeces_w_w = args.m_iarray["csrRowIndeces_w_w"];
-      xt::pyarray<int>& csrColumnOffsets_w_w = args.m_iarray["csrColumnOffsets_w_w"];
-      xt::pyarray<double>& advection_matrix = args.m_darray["advection_matrix"];
-      gf.useExact = false;
-      for (int eN=0 ; eN < nElements_global ; ++eN)
-        {
-          // local matrix allocations
-          double eps_rho;
-
->>>>>>> 80dfad95
           double local_matrix_p_p[nDOF_test_element][nDOF_trial_element];
           double local_matrix_u_u[nDOF_test_element][nDOF_trial_element];
           double local_matrix_v_v[nDOF_test_element][nDOF_trial_element];
@@ -8321,12 +8010,8 @@
 
                 int j_nSpace = j*nSpace;
 
-<<<<<<< HEAD
-                local_matrix_p_p[i][j] += ck.HamiltonianJacobian_weak(dmass_adv_p ,&p_grad_trial[j_nSpace]  ,p_test_dV[i]);
-=======
                 local_matrix_p_p[i][j] -= ck.HamiltonianJacobian_weak(dmass_adv_p,&p_grad_test_dV[i_nSpace],p_trial_ref.data()[j]);
                 //local_matrix_p_p[i][j] += ck.HamiltonianJacobian_weak(dmass_adv_p ,&p_grad_trial[j_nSpace]  ,p_test_dV[i]);
->>>>>>> 80dfad95
                 local_matrix_u_u[i][j] += ck.HamiltonianJacobian_weak(dmom_u_adv_u,&vel_grad_trial[j_nSpace],vel_test_dV[i]);
                 local_matrix_v_v[i][j] += ck.HamiltonianJacobian_weak(dmom_v_adv_v,&vel_grad_trial[j_nSpace],vel_test_dV[i]);
                 local_matrix_w_w[i][j] += ck.HamiltonianJacobian_weak(dmom_w_adv_w,&vel_grad_trial[j_nSpace],vel_test_dV[i]);
