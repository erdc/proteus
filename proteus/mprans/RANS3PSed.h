#ifndef RANS3PSed_H
#define RANS3PSed_H
#include <cmath>
#include <iostream>
#include "CompKernel.h"
#include "ModelFactory.h"
#include "SedClosure.h"
const  double DM=0.0;//1-mesh conservation and divergence, 0 - weak div(v) only
const  double DM2=0.0;//1-point-wise mesh volume strong-residual, 0 - div(v) only
const  double DM3=1.0;//1-point-wise divergence, 0-point-wise rate of volume change
namespace proteus
{
  class cppRANS3PSed_base
  {
  public:
    virtual ~cppRANS3PSed_base(){}
    virtual void setSedClosure(double aDarcy,
                               double betaForch,
                               double grain,
                               double packFraction,
                               double packMargin,
                               double maxFraction,
                               double frFraction,
                               double sigmaC,
                               double C3e,
                               double C4e,
                               double eR,
                               double fContact,
                               double mContact,
                               double nContact,
                               double angFriction){}
    virtual void calculateResidual(double* mesh_trial_ref,
                                   double* mesh_grad_trial_ref,
                                   double* mesh_dof,
                                   double* mesh_velocity_dof,
                                   double MOVING_DOMAIN,//0 or 1
                                   double PSTAB,
                                   int* mesh_l2g,
                                   double* dV_ref,
                                   double* p_trial_ref,
                                   double* p_grad_trial_ref,
                                   double* p_test_ref,
                                   double* p_grad_test_ref,
                                   double* q_p,
                                   double* q_grad_p,
                                   double* ebqe_p,
                                   double* ebqe_grad_p,
<<<<<<< HEAD
				   double* vel_trial_ref,
				   double* vel_grad_trial_ref,
				   double* vel_test_ref,
				   double* vel_grad_test_ref,
				   double* mesh_trial_trace_ref,
				   double* mesh_grad_trial_trace_ref,
				   double* dS_ref,
				   double* p_trial_trace_ref,
				   double* p_grad_trial_trace_ref,
				   double* p_test_trace_ref,
				   double* p_grad_test_trace_ref,
				   double* vel_trial_trace_ref,
				   double* vel_grad_trial_trace_ref,
				   double* vel_test_trace_ref,
				   double* vel_grad_test_trace_ref,
				   double* normal_ref,
				   double* boundaryJac_ref,
				   double eb_adjoint_sigma,
				   double* elementDiameter,
				   double* nodeDiametersArray,
				   double hFactor,
				   int nElements_global,
				   int nElementBoundaries_owned,
				   double useRBLES,
			           double useMetrics, 
				   double alphaBDF,
				   double epsFact_rho,
				   double epsFact_mu, 
				   double sigma,
				   double rho_0,
				   double nu_0,
				   double rho_1,
				   double nu_1,
				   double rho_s,
				   double nu_s,
				   double smagorinskyConstant,
				   int turbulenceClosureModel,
				   double Ct_sge,
				   double Cd_sge,
				   double C_dc,
				   double C_b,
				   const double* eps_solid,
				   const double* q_velocity_fluid,
				   const double* q_vos,//sed fraction - gco check
				   const double* q_dvos_dt,
				   const double* q_dragAlpha,
				   const double* q_dragBeta,
				   const double* q_mass_source,
				   const double* q_turb_var_0,
				   const double* q_turb_var_1,
				   const double* q_turb_var_grad_0,
				   double * q_eddy_viscosity, 
				   int* p_l2g, 
				   int* vel_l2g, 
				   double* p_dof, 
				   double* u_dof, 
				   double* v_dof, 
				   double* w_dof,
				   double* g,
				   const double useVF,
				   double* vf,
				   double* phi,
				   double* normal_phi,
				   double* kappa_phi,
				   double* q_mom_u_acc,
				   double* q_mom_v_acc,
				   double* q_mom_w_acc,
				   double* q_mass_adv,
				   double* q_mom_u_acc_beta_bdf,
=======
                                   double* vel_trial_ref,
                                   double* vel_grad_trial_ref,
                                   double* vel_test_ref,
                                   double* vel_grad_test_ref,
                                   double* mesh_trial_trace_ref,
                                   double* mesh_grad_trial_trace_ref,
                                   double* dS_ref,
                                   double* p_trial_trace_ref,
                                   double* p_grad_trial_trace_ref,
                                   double* p_test_trace_ref,
                                   double* p_grad_test_trace_ref,
                                   double* vel_trial_trace_ref,
                                   double* vel_grad_trial_trace_ref,
                                   double* vel_test_trace_ref,
                                   double* vel_grad_test_trace_ref,
                                   double* normal_ref,
                                   double* boundaryJac_ref,
                                   double eb_adjoint_sigma,
                                   double* elementDiameter,
                                   double* nodeDiametersArray,
                                   double hFactor,
                                   int nElements_global,
                                   int nElementBoundaries_owned,
                                   double useRBLES,
                                   double useMetrics,
                                   double alphaBDF,
                                   double epsFact_rho,
                                   double epsFact_mu,
                                   double sigma,
                                   double rho_0,
                                   double nu_0,
                                   double rho_1,
                                   double nu_1,
                                   double smagorinskyConstant,
                                   int turbulenceClosureModel,
                                   double Ct_sge,
                                   double Cd_sge,
                                   double C_dc,
                                   double C_b,
                                   const double* eps_solid,
                                   const double* q_velocity_fluid,
                                   const double* q_vos,
                                   const double* q_dvos_dt,
                                   const double* q_dragAlpha,
                                   const double* q_dragBeta,
                                   const double* q_mass_source,
                                   const double* q_turb_var_0,
                                   const double* q_turb_var_1,
                                   const double* q_turb_var_grad_0,
                                   double * q_eddy_viscosity,
                                   int* p_l2g,
                                   int* vel_l2g,
                                   double* p_dof,
                                   double* u_dof,
                                   double* v_dof,
                                   double* w_dof,
                                   double* g,
                                   const double useVF,
                                   double* vf,
                                   double* phi,
                                   double* normal_phi,
                                   double* kappa_phi,
                                   double* q_mom_u_acc,
                                   double* q_mom_v_acc,
                                   double* q_mom_w_acc,
                                   double* q_mass_adv,
                                   double* q_mom_u_acc_beta_bdf,
>>>>>>> 44d843c3
                                   double* q_mom_v_acc_beta_bdf,
                                   double* q_mom_w_acc_beta_bdf,
                                   double* q_dV,
                                   double* q_dV_last,
                                   double* q_velocity_sge,
                                   double* ebqe_velocity_star,
                                   double* q_cfl,
                                   double* q_numDiff_u,
                                   double* q_numDiff_v,
                                   double* q_numDiff_w,
                                   double* q_numDiff_u_last,
                                   double* q_numDiff_v_last,
                                   double* q_numDiff_w_last,
                                   int* sdInfo_u_u_rowptr,
                                   int* sdInfo_u_u_colind,
                                   int* sdInfo_u_v_rowptr,
                                   int* sdInfo_u_v_colind,
                                   int* sdInfo_u_w_rowptr,
                                   int* sdInfo_u_w_colind,
                                   int* sdInfo_v_v_rowptr,
                                   int* sdInfo_v_v_colind,
                                   int* sdInfo_v_u_rowptr,
                                   int* sdInfo_v_u_colind,
                                   int* sdInfo_v_w_rowptr,
                                   int* sdInfo_v_w_colind,
                                   int* sdInfo_w_w_rowptr,
                                   int* sdInfo_w_w_colind,
                                   int* sdInfo_w_u_rowptr,
                                   int* sdInfo_w_u_colind,
                                   int* sdInfo_w_v_rowptr,
                                   int* sdInfo_w_v_colind,
                                   int offset_p,
                                   int offset_u,
                                   int offset_v,
                                   int offset_w,
                                   int stride_p,
                                   int stride_u,
                                   int stride_v,
<<<<<<< HEAD
                                   int stride_w, 
				   double* globalResidual,
				   int nExteriorElementBoundaries_global,
				   int* exteriorElementBoundariesArray,
				   int* elementBoundaryElementsArray,
				   int* elementBoundaryLocalElementBoundariesArray,
				   double* ebqe_vf_ext,
				   double* bc_ebqe_vf_ext,
				   double* ebqe_phi_ext,
				   double* bc_ebqe_phi_ext,
				   double* ebqe_normal_phi_ext,
				   double* ebqe_kappa_phi_ext,
                                   const double* ebqe_vos_ext,//sed fraction - gco check
				   const double* ebqe_turb_var_0,
				   const double* ebqe_turb_var_1,
=======
                                   int stride_w,
                                   double* globalResidual,
                                   int nExteriorElementBoundaries_global,
                                   int* exteriorElementBoundariesArray,
                                   int* elementBoundaryElementsArray,
                                   int* elementBoundaryLocalElementBoundariesArray,
                                   double* ebqe_vf_ext,
                                   double* bc_ebqe_vf_ext,
                                   double* ebqe_phi_ext,
                                   double* bc_ebqe_phi_ext,
                                   double* ebqe_normal_phi_ext,
                                   double* ebqe_kappa_phi_ext,
                                   const double* ebqe_vos_ext,
                                   const double* ebqe_turb_var_0,
                                   const double* ebqe_turb_var_1,
>>>>>>> 44d843c3
                                   int* isDOFBoundary_p,
                                   int* isDOFBoundary_u,
                                   int* isDOFBoundary_v,
                                   int* isDOFBoundary_w,
                                   int* isAdvectiveFluxBoundary_p,
                                   int* isAdvectiveFluxBoundary_u,
                                   int* isAdvectiveFluxBoundary_v,
                                   int* isAdvectiveFluxBoundary_w,
                                   int* isDiffusiveFluxBoundary_u,
                                   int* isDiffusiveFluxBoundary_v,
                                   int* isDiffusiveFluxBoundary_w,
                                   double* ebqe_bc_p_ext,
                                   double* ebqe_bc_flux_mass_ext,
                                   double* ebqe_bc_flux_mom_u_adv_ext,
                                   double* ebqe_bc_flux_mom_v_adv_ext,
                                   double* ebqe_bc_flux_mom_w_adv_ext,
                                   double* ebqe_bc_u_ext,
                                   double* ebqe_bc_flux_u_diff_ext,
                                   double* ebqe_penalty_ext,
                                   double* ebqe_bc_v_ext,
                                   double* ebqe_bc_flux_v_diff_ext,
                                   double* ebqe_bc_w_ext,
                                   double* ebqe_bc_flux_w_diff_ext,
                                   double* q_x,
                                   double* q_velocity,
                                   double* ebqe_velocity,
                                   double* flux,
                                   double* elementResidual_p,
                                   int* elementFlags,
                                   int* boundaryFlags,
                                   double* barycenters,
                                   double* wettedAreas,
                                   double* netForces_p,
                                   double* netForces_v,
                                   double* netMoments)=0;
    virtual void calculateJacobian(//element
                                   double* mesh_trial_ref,
                                   double* mesh_grad_trial_ref,
                                   double* mesh_dof,
                                   double* mesh_velocity_dof,
                                   double MOVING_DOMAIN,
                                   double PSTAB,
                                   int* mesh_l2g,
                                   double* dV_ref,
                                   double* p_trial_ref,
                                   double* p_grad_trial_ref,
                                   double* p_test_ref,
                                   double* p_grad_test_ref,
                                   double* q_p,
                                   double* q_grad_p,
                                   double* ebqe_p,
                                   double* ebqe_grad_p,
<<<<<<< HEAD
				   double* vel_trial_ref,
				   double* vel_grad_trial_ref,
				   double* vel_test_ref,
				   double* vel_grad_test_ref,
				   //element boundary
				   double* mesh_trial_trace_ref,
				   double* mesh_grad_trial_trace_ref,
				   double* dS_ref,
				   double* p_trial_trace_ref,
				   double* p_grad_trial_trace_ref,
				   double* p_test_trace_ref,
				   double* p_grad_test_trace_ref,
				   double* vel_trial_trace_ref,
				   double* vel_grad_trial_trace_ref,
				   double* vel_test_trace_ref,
				   double* vel_grad_test_trace_ref,					 
				   double* normal_ref,
				   double* boundaryJac_ref,
				   //physics
				   double eb_adjoint_sigma,
				   double* elementDiameter,
				   double* nodeDiametersArray,
				   double hFactor,
				   int nElements_global,
				   double useRBLES,
                   double useMetrics, 
				   double alphaBDF,
				   double epsFact_rho,
				   double epsFact_mu,
				   double sigma,
				   double rho_0,
				   double nu_0,
				   double rho_1,
				   double nu_1,
			       double rho_s,
		    	   double nu_s, 
				   double smagorinskyConstant,
				   int turbulenceClosureModel,
				   double Ct_sge,
				   double Cd_sge,
				   double C_dg,
				   double C_b,
				   //VRANS
				   const double* eps_solid,
				   const double* q_velocity_fluid,
				   const double* q_vos,//sed fraction - gco check
				   const double* q_dvos_dt,
				   const double* q_dragAlpha,
				   const double* q_dragBeta,
				   const double* q_mass_source,
				   const double* q_turb_var_0,
				   const double* q_turb_var_1,
				   const double* q_turb_var_grad_0,
				   //
                   int* p_l2g, 
				   int* vel_l2g,
				   double* p_dof, double* u_dof, double* v_dof, double* w_dof,
				   double* g,
				   const double useVF,
				   double* vf,
				   double* phi,
				   double* normal_phi,
				   double* kappa_phi,
				   double* q_mom_u_acc_beta_bdf, double* q_mom_v_acc_beta_bdf, double* q_mom_w_acc_beta_bdf,
=======
                                   double* vel_trial_ref,
                                   double* vel_grad_trial_ref,
                                   double* vel_test_ref,
                                   double* vel_grad_test_ref,
                                   //element boundary
                                   double* mesh_trial_trace_ref,
                                   double* mesh_grad_trial_trace_ref,
                                   double* dS_ref,
                                   double* p_trial_trace_ref,
                                   double* p_grad_trial_trace_ref,
                                   double* p_test_trace_ref,
                                   double* p_grad_test_trace_ref,
                                   double* vel_trial_trace_ref,
                                   double* vel_grad_trial_trace_ref,
                                   double* vel_test_trace_ref,
                                   double* vel_grad_test_trace_ref,
                                   double* normal_ref,
                                   double* boundaryJac_ref,
                                   //physics
                                   double eb_adjoint_sigma,
                                   double* elementDiameter,
                                   double* nodeDiametersArray,
                                   double hFactor,
                                   int nElements_global,
                                   double useRBLES,
                                   double useMetrics,
                                   double alphaBDF,
                                   double epsFact_rho,
                                   double epsFact_mu,
                                   double sigma,
                                   double rho_0,
                                   double nu_0,
                                   double rho_1,
                                   double nu_1,
                                   double smagorinskyConstant,
                                   int turbulenceClosureModel,
                                   double Ct_sge,
                                   double Cd_sge,
                                   double C_dg,
                                   double C_b,
                                   //VRANS
                                   const double* eps_solid,
                                   const double* q_velocity_fluid,
                                   const double* q_vos,
                                   const double* q_dvos_dt,
                                   const double* q_dragAlpha,
                                   const double* q_dragBeta,
                                   const double* q_mass_source,
                                   const double* q_turb_var_0,
                                   const double* q_turb_var_1,
                                   const double* q_turb_var_grad_0,
                                   int* p_l2g,
                                   int* vel_l2g,
                                   double* p_dof, double* u_dof, double* v_dof, double* w_dof,
                                   double* g,
                                   const double useVF,
                                   double* vf,
                                   double* phi,
                                   double* normal_phi,
                                   double* kappa_phi,
                                   double* q_mom_u_acc_beta_bdf, double* q_mom_v_acc_beta_bdf, double* q_mom_w_acc_beta_bdf,
>>>>>>> 44d843c3
                                   double* q_dV,
                                   double* q_dV_last,
                                   double* q_velocity_sge,
                                   double* ebqe_velocity_star,
<<<<<<< HEAD
				   double* q_cfl,
				   double* q_numDiff_u_last, double* q_numDiff_v_last, double* q_numDiff_w_last,
				   int* sdInfo_u_u_rowptr,int* sdInfo_u_u_colind,			      
				   int* sdInfo_u_v_rowptr,int* sdInfo_u_v_colind,
				   int* sdInfo_u_w_rowptr,int* sdInfo_u_w_colind,
				   int* sdInfo_v_v_rowptr,int* sdInfo_v_v_colind,
				   int* sdInfo_v_u_rowptr,int* sdInfo_v_u_colind,
				   int* sdInfo_v_w_rowptr,int* sdInfo_v_w_colind,
				   int* sdInfo_w_w_rowptr,int* sdInfo_w_w_colind,
				   int* sdInfo_w_u_rowptr,int* sdInfo_w_u_colind,
				   int* sdInfo_w_v_rowptr,int* sdInfo_w_v_colind,
				   int* csrRowIndeces_p_p,int* csrColumnOffsets_p_p,
				   int* csrRowIndeces_p_u,int* csrColumnOffsets_p_u,
				   int* csrRowIndeces_p_v,int* csrColumnOffsets_p_v,
				   int* csrRowIndeces_p_w,int* csrColumnOffsets_p_w,
				   int* csrRowIndeces_u_p,int* csrColumnOffsets_u_p,
				   int* csrRowIndeces_u_u,int* csrColumnOffsets_u_u,
				   int* csrRowIndeces_u_v,int* csrColumnOffsets_u_v,
				   int* csrRowIndeces_u_w,int* csrColumnOffsets_u_w,
				   int* csrRowIndeces_v_p,int* csrColumnOffsets_v_p,
				   int* csrRowIndeces_v_u,int* csrColumnOffsets_v_u,
				   int* csrRowIndeces_v_v,int* csrColumnOffsets_v_v,
				   int* csrRowIndeces_v_w,int* csrColumnOffsets_v_w,
				   int* csrRowIndeces_w_p,int* csrColumnOffsets_w_p,
				   int* csrRowIndeces_w_u,int* csrColumnOffsets_w_u,
				   int* csrRowIndeces_w_v,int* csrColumnOffsets_w_v,
				   int* csrRowIndeces_w_w,int* csrColumnOffsets_w_w,
				   double* globalJacobian,
				   int nExteriorElementBoundaries_global,
				   int* exteriorElementBoundariesArray,
				   int* elementBoundaryElementsArray,
				   int* elementBoundaryLocalElementBoundariesArray,
				   double* ebqe_vf_ext,
				   double* bc_ebqe_vf_ext,
				   double* ebqe_phi_ext,
				   double* bc_ebqe_phi_ext,
				   double* ebqe_normal_phi_ext,
				   double* ebqe_kappa_phi_ext,
				   //VRANS
				   const double* ebqe_vos_ext,//sed fraction - gco check
				   const double* ebqe_turb_var_0,
				   const double* ebqe_turb_var_1,
				   //VRANS end					   
				   int* isDOFBoundary_p,
				   int* isDOFBoundary_u,
				   int* isDOFBoundary_v,
				   int* isDOFBoundary_w,
				   int* isAdvectiveFluxBoundary_p,
				   int* isAdvectiveFluxBoundary_u,
				   int* isAdvectiveFluxBoundary_v,
				   int* isAdvectiveFluxBoundary_w,
				   int* isDiffusiveFluxBoundary_u,
				   int* isDiffusiveFluxBoundary_v,
				   int* isDiffusiveFluxBoundary_w,
				   double* ebqe_bc_p_ext,
				   double* ebqe_bc_flux_mass_ext,
				   double* ebqe_bc_flux_mom_u_adv_ext,
				   double* ebqe_bc_flux_mom_v_adv_ext,
				   double* ebqe_bc_flux_mom_w_adv_ext,
				   double* ebqe_bc_u_ext,
				   double* ebqe_bc_flux_u_diff_ext,
				   double* ebqe_penalty_ext,
				   double* ebqe_bc_v_ext,
				   double* ebqe_bc_flux_v_diff_ext,
				   double* ebqe_bc_w_ext,
				   double* ebqe_bc_flux_w_diff_ext,
				   int* csrColumnOffsets_eb_p_p,
				   int* csrColumnOffsets_eb_p_u,
				   int* csrColumnOffsets_eb_p_v,
				   int* csrColumnOffsets_eb_p_w,
				   int* csrColumnOffsets_eb_u_p,
				   int* csrColumnOffsets_eb_u_u,
				   int* csrColumnOffsets_eb_u_v,
				   int* csrColumnOffsets_eb_u_w,
				   int* csrColumnOffsets_eb_v_p,
				   int* csrColumnOffsets_eb_v_u,
				   int* csrColumnOffsets_eb_v_v,
				   int* csrColumnOffsets_eb_v_w,
				   int* csrColumnOffsets_eb_w_p,
				   int* csrColumnOffsets_eb_w_u,
				   int* csrColumnOffsets_eb_w_v,
				   int* csrColumnOffsets_eb_w_w,				   
				   int* elementFlags)=0;
=======
                                   double* q_cfl,
                                   double* q_numDiff_u_last, double* q_numDiff_v_last, double* q_numDiff_w_last,
                                   int* sdInfo_u_u_rowptr,int* sdInfo_u_u_colind,
                                   int* sdInfo_u_v_rowptr,int* sdInfo_u_v_colind,
                                   int* sdInfo_u_w_rowptr,int* sdInfo_u_w_colind,
                                   int* sdInfo_v_v_rowptr,int* sdInfo_v_v_colind,
                                   int* sdInfo_v_u_rowptr,int* sdInfo_v_u_colind,
                                   int* sdInfo_v_w_rowptr,int* sdInfo_v_w_colind,
                                   int* sdInfo_w_w_rowptr,int* sdInfo_w_w_colind,
                                   int* sdInfo_w_u_rowptr,int* sdInfo_w_u_colind,
                                   int* sdInfo_w_v_rowptr,int* sdInfo_w_v_colind,
                                   int* csrRowIndeces_p_p,int* csrColumnOffsets_p_p,
                                   int* csrRowIndeces_p_u,int* csrColumnOffsets_p_u,
                                   int* csrRowIndeces_p_v,int* csrColumnOffsets_p_v,
                                   int* csrRowIndeces_p_w,int* csrColumnOffsets_p_w,
                                   int* csrRowIndeces_u_p,int* csrColumnOffsets_u_p,
                                   int* csrRowIndeces_u_u,int* csrColumnOffsets_u_u,
                                   int* csrRowIndeces_u_v,int* csrColumnOffsets_u_v,
                                   int* csrRowIndeces_u_w,int* csrColumnOffsets_u_w,
                                   int* csrRowIndeces_v_p,int* csrColumnOffsets_v_p,
                                   int* csrRowIndeces_v_u,int* csrColumnOffsets_v_u,
                                   int* csrRowIndeces_v_v,int* csrColumnOffsets_v_v,
                                   int* csrRowIndeces_v_w,int* csrColumnOffsets_v_w,
                                   int* csrRowIndeces_w_p,int* csrColumnOffsets_w_p,
                                   int* csrRowIndeces_w_u,int* csrColumnOffsets_w_u,
                                   int* csrRowIndeces_w_v,int* csrColumnOffsets_w_v,
                                   int* csrRowIndeces_w_w,int* csrColumnOffsets_w_w,
                                   double* globalJacobian,
                                   int nExteriorElementBoundaries_global,
                                   int* exteriorElementBoundariesArray,
                                   int* elementBoundaryElementsArray,
                                   int* elementBoundaryLocalElementBoundariesArray,
                                   double* ebqe_vf_ext,
                                   double* bc_ebqe_vf_ext,
                                   double* ebqe_phi_ext,
                                   double* bc_ebqe_phi_ext,
                                   double* ebqe_normal_phi_ext,
                                   double* ebqe_kappa_phi_ext,
                                   //VRANS
                                   const double* ebqe_vos_ext,
                                   const double* ebqe_turb_var_0,
                                   const double* ebqe_turb_var_1,
                                   //VRANS end
                                   int* isDOFBoundary_p,
                                   int* isDOFBoundary_u,
                                   int* isDOFBoundary_v,
                                   int* isDOFBoundary_w,
                                   int* isAdvectiveFluxBoundary_p,
                                   int* isAdvectiveFluxBoundary_u,
                                   int* isAdvectiveFluxBoundary_v,
                                   int* isAdvectiveFluxBoundary_w,
                                   int* isDiffusiveFluxBoundary_u,
                                   int* isDiffusiveFluxBoundary_v,
                                   int* isDiffusiveFluxBoundary_w,
                                   double* ebqe_bc_p_ext,
                                   double* ebqe_bc_flux_mass_ext,
                                   double* ebqe_bc_flux_mom_u_adv_ext,
                                   double* ebqe_bc_flux_mom_v_adv_ext,
                                   double* ebqe_bc_flux_mom_w_adv_ext,
                                   double* ebqe_bc_u_ext,
                                   double* ebqe_bc_flux_u_diff_ext,
                                   double* ebqe_penalty_ext,
                                   double* ebqe_bc_v_ext,
                                   double* ebqe_bc_flux_v_diff_ext,
                                   double* ebqe_bc_w_ext,
                                   double* ebqe_bc_flux_w_diff_ext,
                                   int* csrColumnOffsets_eb_p_p,
                                   int* csrColumnOffsets_eb_p_u,
                                   int* csrColumnOffsets_eb_p_v,
                                   int* csrColumnOffsets_eb_p_w,
                                   int* csrColumnOffsets_eb_u_p,
                                   int* csrColumnOffsets_eb_u_u,
                                   int* csrColumnOffsets_eb_u_v,
                                   int* csrColumnOffsets_eb_u_w,
                                   int* csrColumnOffsets_eb_v_p,
                                   int* csrColumnOffsets_eb_v_u,
                                   int* csrColumnOffsets_eb_v_v,
                                   int* csrColumnOffsets_eb_v_w,
                                   int* csrColumnOffsets_eb_w_p,
                                   int* csrColumnOffsets_eb_w_u,
                                   int* csrColumnOffsets_eb_w_v,
                                   int* csrColumnOffsets_eb_w_w,
                                   int* elementFlags)=0;
>>>>>>> 44d843c3
    virtual void calculateVelocityAverage(int nExteriorElementBoundaries_global,
                                          int* exteriorElementBoundariesArray,
                                          int nInteriorElementBoundaries_global,
                                          int* interiorElementBoundariesArray,
                                          int* elementBoundaryElementsArray,
                                          int* elementBoundaryLocalElementBoundariesArray,
                                          double* mesh_dof,
                                          double* mesh_velocity_dof,
                                          double MOVING_DOMAIN,//0 or 1
                                          int* mesh_l2g,
                                          double* mesh_trial_trace_ref,
                                          double* mesh_grad_trial_trace_ref,
                                          double* normal_ref,
                                          double* boundaryJac_ref,
                                          int* vel_l2g,
                                          double* u_dof,
                                          double* v_dof,
                                          double* w_dof,
                                          double* vos_dof,
                                          double* vel_trial_trace_ref,
                                          double* ebqe_velocity,
                                          double* velocityAverage)=0;
  };

  template<class CompKernelType,
           int nSpace,
           int nQuadraturePoints_element,
           int nDOF_mesh_trial_element,
           int nDOF_trial_element,
           int nDOF_test_element,
           int nQuadraturePoints_elementBoundary>
  class cppRANS3PSed : public cppRANS3PSed_base
  {
  public:
    cppHsuSedStress<3> closure;
    const int nDOF_test_X_trial_element;
    CompKernelType ck;
    cppRANS3PSed():
      closure(150.0,
              0.0,
              0.0102,
              0.2,
              0.01,
              0.635,
              0.57,
              1.1,
              1.2,
              1.0,
              0.8,
              0.02,
              2.0,
              5.0,
              M_PI/6.),
      nDOF_test_X_trial_element(nDOF_test_element*nDOF_trial_element),
      ck()
        {/*          std::cout<<"Constructing cppRANS3PSed<CompKernelTemplate<"
                      <<0<<","
                      <<0<<","
                      <<0<<","
                      <<0<<">,"*/
      /*  <<nSpaceIn<<","
          <<nQuadraturePoints_elementIn<<","
          <<nDOF_mesh_trial_elementIn<<","
          <<nDOF_trial_elementIn<<","
          <<nDOF_test_elementIn<<","
          <<nQuadraturePoints_elementBoundaryIn<<">());"*/
      /*  <<std::endl<<std::flush; */
    }

    void setSedClosure(double aDarcy,
                       double betaForch,
                       double grain,
                       double packFraction,
                       double packMargin,
                       double maxFraction,
                       double frFraction,
                       double sigmaC,
                       double C3e,
                       double C4e,
                       double eR,
                       double fContact,
                       double mContact,
                       double nContact,
                       double angFriction)
    {
      closure = cppHsuSedStress<3>(aDarcy,
                                   betaForch,
                                   grain,
                                   packFraction,
                                   packMargin,
                                   maxFraction,
                                   frFraction,
                                   sigmaC,
                                   C3e,
                                   C4e,
                                   eR,
                                   fContact,
                                   mContact,
                                   nContact,
                                   angFriction);
    }

    inline double smoothedHeaviside(double eps, double phi)
    {
      double H;
      if (phi > eps)
        H=1.0;
      else if (phi < -eps)
        H=0.0;
      else if (phi==0.0)
        H=0.5;
      else
        H = 0.5*(1.0 + phi/eps + sin(M_PI*phi/eps)/M_PI);
      return H;
    }

    inline double smoothedHeaviside_integral(double eps, double phi)
    {
      double HI;
      if (phi > eps)
        {
          HI= phi - eps                                                         \
            + 0.5*(eps + 0.5*eps*eps/eps - eps*cos(M_PI*eps/eps)/(M_PI*M_PI)) \
            - 0.5*((-eps) + 0.5*(-eps)*(-eps)/eps - eps*cos(M_PI*(-eps)/eps)/(M_PI*M_PI));
        }
      else if (phi < -eps)
        {
          HI=0.0;
        }
      else
        {
          HI = 0.5*(phi + 0.5*phi*phi/eps - eps*cos(M_PI*phi/eps)/(M_PI*M_PI)) \
            - 0.5*((-eps) + 0.5*(-eps)*(-eps)/eps - eps*cos(M_PI*(-eps)/eps)/(M_PI*M_PI));
        }
      return HI;
    }

    inline double smoothedDirac(double eps, double phi)
    {
      double d;
      if (phi > eps)
        d=0.0;
      else if (phi < -eps)
        d=0.0;
      else
        d = 0.5*(1.0 + cos(M_PI*phi/eps))/eps;
      return d;
    }

    inline
    void evaluateCoefficients(const double eps_rho,
<<<<<<< HEAD
			      const double eps_mu,
			      const double sigma,
			      const double rho_0,
			      double nu_0,
			      const double rho_1,
			      double nu_1,
			      const double rho_s,
			      double nu_s,
			      const double h_e,
			      const double smagorinskyConstant,
			      const int turbulenceClosureModel,
			      const double g[nSpace],
			      const double useVF,
			      const double& vf,
			      const double& phi,
			      const double n[nSpace],
			      const double& kappa,
			      const double vos,//VRANS specific
			      const double& p,
			      const double grad_p[nSpace],
			      const double grad_u[nSpace],
			      const double grad_v[nSpace],
			      const double grad_w[nSpace],
			      const double& u,
			      const double& v,
			      const double& w,
			      const double& uStar,
			      const double& vStar,
			      const double& wStar,
			      double& eddy_viscosity,
			      double& mom_u_acc,
			      double& dmom_u_acc_u,
			      double& mom_v_acc,
			      double& dmom_v_acc_v,
			      double& mom_w_acc,
			      double& dmom_w_acc_w,
			      double mass_adv[nSpace],
			      double dmass_adv_u[nSpace],
			      double dmass_adv_v[nSpace],
			      double dmass_adv_w[nSpace],
			      double mom_u_adv[nSpace],
			      double dmom_u_adv_u[nSpace],
			      double dmom_u_adv_v[nSpace],
			      double dmom_u_adv_w[nSpace],
			      double mom_v_adv[nSpace],
			      double dmom_v_adv_u[nSpace],
			      double dmom_v_adv_v[nSpace],
			      double dmom_v_adv_w[nSpace],
			      double mom_w_adv[nSpace],
			      double dmom_w_adv_u[nSpace],
			      double dmom_w_adv_v[nSpace],
			      double dmom_w_adv_w[nSpace],
			      double mom_uu_diff_ten[nSpace],
			      double mom_vv_diff_ten[nSpace],
			      double mom_ww_diff_ten[nSpace],
			      double mom_uv_diff_ten[1],
			      double mom_uw_diff_ten[1],
			      double mom_vu_diff_ten[1],
			      double mom_vw_diff_ten[1],
			      double mom_wu_diff_ten[1],
			      double mom_wv_diff_ten[1],
			      double& mom_u_source,
			      double& mom_v_source,
			      double& mom_w_source,
			      double& mom_u_ham,
			      double dmom_u_ham_grad_p[nSpace],
			      double dmom_u_ham_grad_u[nSpace],
			      double& mom_v_ham,
			      double dmom_v_ham_grad_p[nSpace],
			      double dmom_v_ham_grad_v[nSpace],
			      double& mom_w_ham,
			      double dmom_w_ham_grad_p[nSpace],
=======
                              const double eps_mu,
                              const double sigma,
                              const double rho_0,
                              double nu_0,
                              const double rho_1,
                              double nu_1,
                              const double h_e,
                              const double smagorinskyConstant,
                              const int turbulenceClosureModel,
                              const double g[nSpace],
                              const double useVF,
                              const double& vf,
                              const double& phi,
                              const double n[nSpace],
                              const double& kappa,
                              const double vos,//VRANS specific
                              const double& p,
                              const double grad_p[nSpace],
                              const double grad_u[nSpace],
                              const double grad_v[nSpace],
                              const double grad_w[nSpace],
                              const double& u,
                              const double& v,
                              const double& w,
                              const double& uStar,
                              const double& vStar,
                              const double& wStar,
                              double& eddy_viscosity,
                              double& mom_u_acc,
                              double& dmom_u_acc_u,
                              double& mom_v_acc,
                              double& dmom_v_acc_v,
                              double& mom_w_acc,
                              double& dmom_w_acc_w,
                              double mass_adv[nSpace],
                              double dmass_adv_u[nSpace],
                              double dmass_adv_v[nSpace],
                              double dmass_adv_w[nSpace],
                              double mom_u_adv[nSpace],
                              double dmom_u_adv_u[nSpace],
                              double dmom_u_adv_v[nSpace],
                              double dmom_u_adv_w[nSpace],
                              double mom_v_adv[nSpace],
                              double dmom_v_adv_u[nSpace],
                              double dmom_v_adv_v[nSpace],
                              double dmom_v_adv_w[nSpace],
                              double mom_w_adv[nSpace],
                              double dmom_w_adv_u[nSpace],
                              double dmom_w_adv_v[nSpace],
                              double dmom_w_adv_w[nSpace],
                              double mom_uu_diff_ten[nSpace],
                              double mom_vv_diff_ten[nSpace],
                              double mom_ww_diff_ten[nSpace],
                              double mom_uv_diff_ten[1],
                              double mom_uw_diff_ten[1],
                              double mom_vu_diff_ten[1],
                              double mom_vw_diff_ten[1],
                              double mom_wu_diff_ten[1],
                              double mom_wv_diff_ten[1],
                              double& mom_u_source,
                              double& mom_v_source,
                              double& mom_w_source,
                              double& mom_u_ham,
                              double dmom_u_ham_grad_p[nSpace],
                              double dmom_u_ham_grad_u[nSpace],
                              double& mom_v_ham,
                              double dmom_v_ham_grad_p[nSpace],
                              double dmom_v_ham_grad_v[nSpace],
                              double& mom_w_ham,
                              double dmom_w_ham_grad_p[nSpace],
>>>>>>> 44d843c3
                              double dmom_w_ham_grad_w[nSpace])
    {
      double rho,nu,mu,H_rho,d_rho,H_mu,d_mu,norm_n,nu_t0=0.0,nu_t1=0.0,nu_t;
      H_rho = (1.0-useVF)*smoothedHeaviside(eps_rho,phi) + useVF*fmin(1.0,fmax(0.0,vf));
      d_rho = (1.0-useVF)*smoothedDirac(eps_rho,phi);
      H_mu = (1.0-useVF)*smoothedHeaviside(eps_mu,phi) + useVF*fmin(1.0,fmax(0.0,vf));
      d_mu = (1.0-useVF)*smoothedDirac(eps_mu,phi);

      //calculate eddy viscosity
      switch (turbulenceClosureModel)
<<<<<<< HEAD
	{
	  double norm_S;
	case 1:
	  {
	    norm_S = sqrt(2.0*(grad_u[0]*grad_u[0] + grad_v[1]*grad_v[1] + grad_w[2]*grad_w[2] +
			       0.5*(grad_u[1]+grad_v[0])*(grad_u[1]+grad_v[0]) + 
			       0.5*(grad_u[2]+grad_w[0])*(grad_u[2]+grad_w[0]) +
			       0.5*(grad_v[2]+grad_w[1])*(grad_v[2]+grad_w[1])));
	    nu_t0 = smagorinskyConstant*smagorinskyConstant*h_e*h_e*norm_S;
	    nu_t1 = smagorinskyConstant*smagorinskyConstant*h_e*h_e*norm_S;
	  }
	case 2:
	  {
	    double re_0,cs_0=0.0,re_1,cs_1=0.0;
	    norm_S = sqrt(2.0*(grad_u[0]*grad_u[0] + grad_v[1]*grad_v[1] + grad_w[2]*grad_w[2] +
			       0.5*(grad_u[1]+grad_v[0])*(grad_u[1]+grad_v[0]) + 
			       0.5*(grad_u[2]+grad_w[0])*(grad_u[2]+grad_w[0]) +
			       0.5*(grad_v[2]+grad_w[1])*(grad_v[2]+grad_w[1])));
	    re_0 = h_e*h_e*norm_S/nu_0;
	    if (re_0 > 1.0)
	      cs_0=0.027*pow(10.0,-3.23*pow(re_0,-0.92));
	    nu_t0 = cs_0*h_e*h_e*norm_S;
	    re_1 = h_e*h_e*norm_S/nu_1;
	    if (re_1 > 1.0)
	      cs_1=0.027*pow(10.0,-3.23*pow(re_1,-0.92));
	    nu_t1 = cs_1*h_e*h_e*norm_S;
	  }
	}
      
      //gco: we need to use only rho_s and nu_s for solving RANS
      // we need fluid rho and nu for turbulence
      // we need fluid rho and nu for momentum interface
      
      rho = rho_s;
      //rho = rho_0*(1.0-H_rho)+rho_1*H_rho;
      
=======
        {
          double norm_S;
        case 1:
          {
            norm_S = sqrt(2.0*(grad_u[0]*grad_u[0] + grad_v[1]*grad_v[1] + grad_w[2]*grad_w[2] +
                               0.5*(grad_u[1]+grad_v[0])*(grad_u[1]+grad_v[0]) +
                               0.5*(grad_u[2]+grad_w[0])*(grad_u[2]+grad_w[0]) +
                               0.5*(grad_v[2]+grad_w[1])*(grad_v[2]+grad_w[1])));
            nu_t0 = smagorinskyConstant*smagorinskyConstant*h_e*h_e*norm_S;
            nu_t1 = smagorinskyConstant*smagorinskyConstant*h_e*h_e*norm_S;
          }
        case 2:
          {
            double re_0,cs_0=0.0,re_1,cs_1=0.0;
            norm_S = sqrt(2.0*(grad_u[0]*grad_u[0] + grad_v[1]*grad_v[1] + grad_w[2]*grad_w[2] +
                               0.5*(grad_u[1]+grad_v[0])*(grad_u[1]+grad_v[0]) +
                               0.5*(grad_u[2]+grad_w[0])*(grad_u[2]+grad_w[0]) +
                               0.5*(grad_v[2]+grad_w[1])*(grad_v[2]+grad_w[1])));
            re_0 = h_e*h_e*norm_S/nu_0;
            if (re_0 > 1.0)
              cs_0=0.027*pow(10.0,-3.23*pow(re_0,-0.92));
            nu_t0 = cs_0*h_e*h_e*norm_S;
            re_1 = h_e*h_e*norm_S/nu_1;
            if (re_1 > 1.0)
              cs_1=0.027*pow(10.0,-3.23*pow(re_1,-0.92));
            nu_t1 = cs_1*h_e*h_e*norm_S;
          }
        }

      rho = rho_0*(1.0-H_rho)+rho_1*H_rho;
>>>>>>> 44d843c3
      nu_t= nu_t0*(1.0-H_mu)+nu_t1*H_mu;
      nu = nu_s;
      //nu  = nu_0*(1.0-H_mu)+nu_1*H_mu;
      nu += nu_t;
      
      //mu  = rho_0*nu_0*(1.0-H_mu)+rho_1*nu_1*H_mu;
      mu = rho_s*nu_s;

      eddy_viscosity = nu_t;
      // mass (volume accumulation)
      //..hardwired

      //u momentum accumulation
      mom_u_acc=u;//trick for non-conservative form
<<<<<<< HEAD
      dmom_u_acc_u=rho*vos;
  
      //v momentum accumulation
      mom_v_acc=v;
      dmom_v_acc_v=rho*vos;
  
=======
      dmom_u_acc_u=vos;

      //v momentum accumulation
      mom_v_acc=v;
      dmom_v_acc_v=vos;

>>>>>>> 44d843c3
      //w momentum accumulation
      mom_w_acc=w;
      dmom_w_acc_w=rho*vos;

      //mass advective flux
      mass_adv[0]=vos*u;
      mass_adv[1]=vos*v;
      mass_adv[2]=vos*w;

      dmass_adv_u[0]=vos;
      dmass_adv_u[1]=0.0;
      dmass_adv_u[2]=0.0;

      dmass_adv_v[0]=0.0;
      dmass_adv_v[1]=vos;
      dmass_adv_v[2]=0.0;

      dmass_adv_w[0]=0.0;
      dmass_adv_w[1]=0.0;
      dmass_adv_w[2]=vos;

      //advection switched to non-conservative form but could be used for mesh motion...
      //u momentum advective flux
      mom_u_adv[0]=0.0;
      mom_u_adv[1]=0.0;
      mom_u_adv[2]=0.0;

      dmom_u_adv_u[0]=0.0;
      dmom_u_adv_u[1]=0.0;
      dmom_u_adv_u[2]=0.0;

      dmom_u_adv_v[0]=0.0;
      dmom_u_adv_v[1]=0.0;
      dmom_u_adv_v[2]=0.0;

      dmom_u_adv_w[0]=0.0;
      dmom_u_adv_w[1]=0.0;
      dmom_u_adv_w[2]=0.0;

      //v momentum advective_flux
      mom_v_adv[0]=0.0;
      mom_v_adv[1]=0.0;
      mom_v_adv[2]=0.0;

      dmom_v_adv_u[0]=0.0;
      dmom_v_adv_u[1]=0.0;
      dmom_v_adv_u[2]=0.0;

      dmom_v_adv_w[0]=0.0;
      dmom_v_adv_w[1]=0.0;
      dmom_v_adv_w[2]=0.0;

      dmom_v_adv_v[0]=0.0;
      dmom_v_adv_v[1]=0.0;
      dmom_v_adv_v[2]=0.0;

      //w momentum advective_flux
      mom_w_adv[0]=0.0;
      mom_w_adv[1]=0.0;
      mom_w_adv[2]=0.0;

      dmom_w_adv_u[0]=0.0;
      dmom_w_adv_u[1]=0.0;
      dmom_w_adv_u[2]=0.0;

      dmom_w_adv_v[0]=0.0;
      dmom_w_adv_v[1]=0.0;
      dmom_w_adv_v[2]=0.0;

      dmom_w_adv_w[0]=0.0;
      dmom_w_adv_w[1]=0.0;
      dmom_w_adv_w[2]=0.0;

      //u momentum diffusion tensor
<<<<<<< HEAD
      mom_uu_diff_ten[0] =0.0;// vos*2.0*nu;//mu;
      mom_uu_diff_ten[1] =0.0;// vos*nu;//mu;
      mom_uu_diff_ten[2] =0.0;// vos*nu;//mu;
  
      mom_uv_diff_ten[0]=0.0;//vos*nu;//mu;
  
      mom_uw_diff_ten[0]=0.0;//vos*nu;//mu;
  
      //v momentum diffusion tensor
      mom_vv_diff_ten[0] =0.0;// vos*nu;//mu;
      mom_vv_diff_ten[1] =0.0;// vos*2.0*nu;//mu;
      mom_vv_diff_ten[2] =0.0;// vos*nu;//mu;
  
      mom_vu_diff_ten[0]=0.0;//vos*nu;//mu;
  
      mom_vw_diff_ten[0]=0.0;//vos*nu;//mu;
  
      //w momentum diffusion tensor
      mom_ww_diff_ten[0] =0.0;// vos*nu;//mu;
      mom_ww_diff_ten[1] =0.0;// vos*nu;//mu;
      mom_ww_diff_ten[2] =0.0;// vos*2.0*nu;//mu;
  
      mom_wu_diff_ten[0]=0.0;//vos*nu;//mu;
  
      mom_wv_diff_ten[0]=0.0;//vos*nu;//mu;
  
      //momentum sources
      norm_n = sqrt(n[0]*n[0]+n[1]*n[1]+n[2]*n[2]);
      mom_u_source = -vos*rho*g[0];// - d_mu*sigma*kappa*n[0]/(rho*(norm_n+1.0e-8));
      mom_v_source = -vos*rho*g[1];// - d_mu*sigma*kappa*n[1]/(rho*(norm_n+1.0e-8));
      mom_w_source = -vos*rho*g[2];// - d_mu*sigma*kappa*n[2]/(rho*(norm_n+1.0e-8));
   
=======
      mom_uu_diff_ten[0] = vos*2.0*nu;
      mom_uu_diff_ten[1] = vos*nu;
      mom_uu_diff_ten[2] = vos*nu;

      mom_uv_diff_ten[0]=vos*nu;

      mom_uw_diff_ten[0]=vos*nu;

      //v momentum diffusion tensor
      mom_vv_diff_ten[0] = vos*nu;
      mom_vv_diff_ten[1] = vos*2.0*nu;
      mom_vv_diff_ten[2] = vos*nu;

      mom_vu_diff_ten[0]=vos*nu;

      mom_vw_diff_ten[0]=vos*nu;

      //w momentum diffusion tensor
      mom_ww_diff_ten[0] = vos*nu;
      mom_ww_diff_ten[1] = vos*nu;
      mom_ww_diff_ten[2] = vos*2.0*nu;

      mom_wu_diff_ten[0]=vos*nu;

      mom_wv_diff_ten[0]=vos*nu;

      //momentum sources
      norm_n = sqrt(n[0]*n[0]+n[1]*n[1]+n[2]*n[2]);
      mom_u_source = -vos*g[0];// - d_mu*sigma*kappa*n[0]/(rho*(norm_n+1.0e-8));
      mom_v_source = -vos*g[1];// - d_mu*sigma*kappa*n[1]/(rho*(norm_n+1.0e-8));
      mom_w_source = -vos*g[2];// - d_mu*sigma*kappa*n[2]/(rho*(norm_n+1.0e-8));

>>>>>>> 44d843c3
      //u momentum Hamiltonian (pressure)
      mom_u_ham = vos*grad_p[0];// /rho;
      dmom_u_ham_grad_p[0]=vos;// /rho;
      dmom_u_ham_grad_p[1]=0.0;
      dmom_u_ham_grad_p[2]=0.0;

      //v momentum Hamiltonian (pressure)
      mom_v_ham = vos*grad_p[1];// /rho;
      dmom_v_ham_grad_p[0]=0.0;
      dmom_v_ham_grad_p[1]=vos;// /rho;
      dmom_v_ham_grad_p[2]=0.0;

      //w momentum Hamiltonian (pressure)
      mom_w_ham = vos*grad_p[2];// /rho;
      dmom_w_ham_grad_p[0]=0.0;
      dmom_w_ham_grad_p[1]=0.0;
      dmom_w_ham_grad_p[2]=vos;// /rho;

      //u momentum Hamiltonian (advection)
<<<<<<< HEAD
      mom_u_ham += vos*rho*(uStar*grad_u[0]+vStar*grad_u[1]+wStar*grad_u[2]);
      dmom_u_ham_grad_u[0]= vos*rho*uStar;
      dmom_u_ham_grad_u[1]= vos*rho*vStar;
      dmom_u_ham_grad_u[2]= vos*rho*wStar;
  
      //v momentum Hamiltonian (advection)
      mom_v_ham += vos*rho*(uStar*grad_v[0]+vStar*grad_v[1]+wStar*grad_v[2]);
      dmom_v_ham_grad_v[0]= vos*rho*uStar;
      dmom_v_ham_grad_v[1]= vos*rho*vStar;
      dmom_v_ham_grad_v[2]= vos*rho*wStar;
  
=======
      mom_u_ham += vos*(uStar*grad_u[0]+vStar*grad_u[1]+wStar*grad_u[2]);
      dmom_u_ham_grad_u[0]=vos*uStar;
      dmom_u_ham_grad_u[1]=vos*vStar;
      dmom_u_ham_grad_u[2]=vos*wStar;

      //v momentum Hamiltonian (advection)
      mom_v_ham += vos*(uStar*grad_v[0]+vStar*grad_v[1]+wStar*grad_v[2]);
      dmom_v_ham_grad_v[0]=vos*uStar;
      dmom_v_ham_grad_v[1]=vos*vStar;
      dmom_v_ham_grad_v[2]=vos*wStar;

>>>>>>> 44d843c3
      //w momentum Hamiltonian (advection)
      mom_w_ham += vos*rho*(uStar*grad_w[0]+vStar*grad_w[1]+wStar*grad_w[2]);
      dmom_w_ham_grad_w[0]= vos*rho*uStar;
      dmom_w_ham_grad_w[1]= vos*rho*vStar;
      dmom_w_ham_grad_w[2]= vos*rho*wStar;
    }
    //VRANS specific
    inline
      void updateDarcyForchheimerTerms_Ergun(/* const double linearDragFactor, */
<<<<<<< HEAD
					   /* const double nonlinearDragFactor, */
					   /* const double vos, */
					   /* const double meanGrainSize, */
					   const double alpha,
					   const double beta,
					   const double eps_rho,
					   const double eps_mu,
					   const double rho_0,
					   const double nu_0,
					   const double rho_1,
					   const double nu_1,
					   const double useVF,
					   const double vf,
					   const double phi,
					   const double u,
					   const double v,
					   const double w,
					   const double uStar,
					   const double vStar,
					   const double wStar,
					   const double eps_s,
					   const double vos,
					   const double u_f,
					   const double v_f,
					   const double w_f,
					   double& mom_u_source,
					   double& mom_v_source,
					   double& mom_w_source,
					   double dmom_u_source[nSpace],
					   double dmom_v_source[nSpace],
					   double dmom_w_source[nSpace])
=======
                                           /* const double nonlinearDragFactor, */
                                           /* const double vos, */
                                           /* const double meanGrainSize, */
                                           const double alpha,
                                           const double beta,
                                           const double eps_rho,
                                           const double eps_mu,
                                           const double rho_0,
                                           const double nu_0,
                                           const double rho_1,
                                           const double nu_1,
                                           const double useVF,
                                           const double vf,
                                           const double phi,
                                           const double u,
                                           const double v,
                                           const double w,
                                           const double uStar,
                                           const double vStar,
                                           const double wStar,
                                           const double eps_s,
                                           const double phi_s,
                                           const double u_f,
                                           const double v_f,
                                           const double w_f,
                                           double& mom_u_source,
                                           double& mom_v_source,
                                           double& mom_w_source,
                                           double dmom_u_source[nSpace],
                                           double dmom_v_source[nSpace],
                                           double dmom_w_source[nSpace])
>>>>>>> 44d843c3
    {
      double rhoFluid, muFluid,nuFluid,H_mu,uc,duc_du,duc_dv,duc_dw,viscosity,H_s;
      H_mu = (1.0-useVF)*smoothedHeaviside(eps_mu,phi)+useVF*fmin(1.0,fmax(0.0,vf));
<<<<<<< HEAD
      nuFluid  = nu_0*(1.0-H_mu)+nu_1*H_mu;
      rhoFluid  = rho_0*(1.0-H_mu)+rho_1*H_mu;
      muFluid  = rho_0*nu_0*(1.0-H_mu)+rho_1*nu_1*H_mu;
      //gco kinematic viscosity used, in sedclosure betaterm is multiplied by fluidDensity
      viscosity = nuFluid;//mu; gco check
      //vos is sediment fraction in this case - gco check
      uc = sqrt(u*u+v*v*+w*w); 
=======
      nu  = nu_0*(1.0-H_mu)+nu_1*H_mu;
      rho  = rho_0*(1.0-H_mu)+rho_1*H_mu;
      mu  = rho_0*nu_0*(1.0-H_mu)+rho_1*nu_1*H_mu;
      viscosity = nu;
      uc = sqrt(u*u+v*v*+w*w);
>>>>>>> 44d843c3
      duc_du = u/(uc+1.0e-12);
      duc_dv = v/(uc+1.0e-12);
      duc_dw = w/(uc+1.0e-12);
      double solid_velocity[3]={uStar,vStar,wStar}, fluid_velocity[3]={u_f,v_f,w_f};
      double new_beta =    closure.betaCoeff(vos,
                                          rhoFluid,
                                          fluid_velocity,
                                          solid_velocity,
                                          viscosity);
      //new_beta/=rhoFluid;
      mom_u_source +=  (vos)*new_beta*(u-u_f);
      mom_v_source +=  (vos)*new_beta*(v-v_f);
      mom_w_source +=  (vos)*new_beta*(w-w_f);

      dmom_u_source[0] = (vos)*new_beta;
      dmom_u_source[1] = 0.0;
      dmom_u_source[2] = 0.0;

      dmom_v_source[0] = 0.0;
      dmom_v_source[1] =  (vos)*new_beta;
      dmom_v_source[2] = 0.0;

      dmom_w_source[0] = 0.0;
      dmom_w_source[1] = 0.0;
      dmom_w_source[2] = (vos)*new_beta;
    }

    inline
      void updateFrictionalPressure(const double vos,
                                    double& mom_u_source,
                                    double& mom_v_source,
                                    double& mom_w_source)
    {
      double p_sf = closure.p_friction(vos);
      mom_u_source += p_sf;
      mom_v_source += p_sf;
      mom_w_source += p_sf;
    } 

    inline
      void updateFrictionalStress(const double vos,
                                    const double grad_u[nSpace],
                                    const double grad_v[nSpace],
                                    const double grad_w[nSpace], 
                                    double mom_uu_diff_ten[nSpace],
                                    double mom_uv_diff_ten[1],
                                    double mom_uw_diff_ten[1],
                                    double mom_vv_diff_ten[nSpace],
                                    double mom_vu_diff_ten[1],
                                    double mom_vw_diff_ten[1],
                                    double mom_ww_diff_ten[nSpace],
                                    double mom_wu_diff_ten[1],
                                    double mom_wv_diff_ten[1])
    {
      double mu_sf = closure.mu_fr(vos,
                                   grad_u[0], grad_u[1], grad_u[2], 
                                   grad_v[0], grad_v[1], grad_v[2], 
                                   grad_w[0], grad_w[1], grad_w[2]);

      mom_uu_diff_ten[0] += mu_sf * (2.);// - 2./3.); 
      mom_uu_diff_ten[1] += mu_sf;
      mom_uu_diff_ten[2] += mu_sf;

      mom_uv_diff_ten[0] += mu_sf;
      mom_uw_diff_ten[0] += mu_sf;

      mom_vv_diff_ten[0] += mu_sf; 
      mom_vv_diff_ten[1] += mu_sf * (2.);// - 2./3.);
      mom_vv_diff_ten[2] += mu_sf;

      mom_vu_diff_ten[0] += mu_sf;
      mom_vw_diff_ten[0] += mu_sf;

      mom_ww_diff_ten[0] += mu_sf; 
      mom_ww_diff_ten[1] += mu_sf;
      mom_ww_diff_ten[2] += mu_sf * (2.);// - 2./3.);

      mom_wu_diff_ten[0] += mu_sf;
      mom_wv_diff_ten[0] += mu_sf;
    }


    inline
      void updateTurbulenceClosure(const int turbulenceClosureModel,
                                   const double eps_rho,
                                   const double eps_mu,
                                   const double rho_0,
                                   const double nu_0,
                                   const double rho_1,
                                   const double nu_1,
                                   const double useVF,
                                   const double vf,
                                   const double phi,
                                   const double vos,
                                   const double eddy_visc_coef_0,
                                   const double turb_var_0, //k for k-eps or k-omega
                                   const double turb_var_1, //epsilon for k-epsilon, omega for k-omega
                                   const double turb_grad_0[nSpace],//grad k for k-eps,k-omega
                                   double& eddy_viscosity,
                                   double mom_uu_diff_ten[nSpace],
                                   double mom_vv_diff_ten[nSpace],
                                   double mom_ww_diff_ten[nSpace],
                                   double mom_uv_diff_ten[1],
                                   double mom_uw_diff_ten[1],
                                   double mom_vu_diff_ten[1],
                                   double mom_vw_diff_ten[1],
                                   double mom_wu_diff_ten[1],
                                   double mom_wv_diff_ten[1],
                                   double& mom_u_source,
                                   double& mom_v_source,
                                   double& mom_w_source)
    {
      /****
           eddy_visc_coef
               <= 2  LES (do nothing)
               == 3  k-epsilon

      */
      assert (turbulenceClosureModel >=3);
      double rho,nu,H_mu,nu_t=0.0,nu_t_keps =0.0, nu_t_komega=0.0;
      double isKEpsilon = 1.0;
      if (turbulenceClosureModel == 4)
        isKEpsilon = 0.0;
      H_mu = (1.0-useVF)*smoothedHeaviside(eps_mu,phi)+useVF*fmin(1.0,fmax(0.0,vf));
      nu  = nu_0*(1.0-H_mu)+nu_1*H_mu;
      rho  = rho_0*(1.0-H_mu)+rho_1*H_mu;

      const double twoThirds = 2.0/3.0; const double div_zero = 1.0e-2*fmin(nu_0,nu_1);
      mom_u_source += twoThirds*turb_grad_0[0];
      mom_v_source += twoThirds*turb_grad_0[1];
      mom_w_source += twoThirds*turb_grad_0[2];

      //--- closure model specific ---
      //k-epsilon
      nu_t_keps = eddy_visc_coef_0*turb_var_0*turb_var_0/(fabs(turb_var_1) + div_zero);
      //k-omega
      nu_t_komega = turb_var_0/(fabs(turb_var_1) + div_zero);
      //
      nu_t = isKEpsilon*nu_t_keps + (1.0-isKEpsilon)*nu_t_komega;
      //mwf debug
      //if (nu_t > 1.e6*nu)
      //{
      //  std::cout<<"cppRANS3PSed WARNING isKEpsilon = "<<isKEpsilon<<" nu_t = " <<nu_t<<" nu= "<<nu<<" k= "<<turb_var_0<<" turb_var_1= "<<turb_var_1<<std::endl;
      //}

      nu_t = fmax(nu_t,1.0e-4*nu); //limit according to Lew, Buscaglia etal 01
      //mwf hack
      nu_t     = fmin(nu_t,1.0e6*nu);

      eddy_viscosity = nu_t;
      //u momentum diffusion tensor
      mom_uu_diff_ten[0] += 2.0*vos*eddy_viscosity;
      mom_uu_diff_ten[1] += vos*eddy_viscosity;
      mom_uu_diff_ten[2] += vos*eddy_viscosity;

      mom_uv_diff_ten[0]+=vos*eddy_viscosity;

      mom_uw_diff_ten[0]+=vos*eddy_viscosity;

      //v momentum diffusion tensor
      mom_vv_diff_ten[0] += vos*eddy_viscosity;
      mom_vv_diff_ten[1] += 2.0*vos*eddy_viscosity;
      mom_vv_diff_ten[2] += vos*eddy_viscosity;

      mom_vu_diff_ten[0]+=vos*eddy_viscosity;

      mom_vw_diff_ten[0]+=vos*eddy_viscosity;

      //w momentum diffusion tensor
      mom_ww_diff_ten[0] += vos*eddy_viscosity;
      mom_ww_diff_ten[1] += vos*eddy_viscosity;
      mom_ww_diff_ten[2] += 2.0*vos*eddy_viscosity;

      mom_wu_diff_ten[0]+=vos*eddy_viscosity;

      mom_wv_diff_ten[0]+=vos*eddy_viscosity;

      mom_wv_diff_ten[0]+=eddy_viscosity;
    }

    inline
    void calculateSubgridError_tau(const double&  hFactor,
                                   const double& elementDiameter,
                                   const double& dmt,
                                   const double& dm,
                                   const double df[nSpace],
                                   const double& a,
                                   const double&  pfac,
                                   double& tau_v,
                                   double& tau_p,
                                   double& cfl)
    {
      double h,oneByAbsdt,density,viscosity,nrm_df;
      h = hFactor*elementDiameter;
      density = dm;
      viscosity =  a;
      nrm_df=0.0;
      for(int I=0;I<nSpace;I++)
        nrm_df+=df[I]*df[I];
      nrm_df = sqrt(nrm_df);
      cfl = nrm_df/(h*density);//this is really cfl/dt, but that's what we want to know, the step controller expect this
      oneByAbsdt =  fabs(dmt);
      tau_v = 1.0/(4.0*viscosity/(h*h) + 2.0*nrm_df/h + oneByAbsdt);
      tau_p = (4.0*viscosity + 2.0*nrm_df*h + oneByAbsdt*h*h)/pfac;
    }

    inline
    void calculateSubgridError_tau(     const double&  Ct_sge,
                                        const double&  Cd_sge,
                                        const double   G[nSpace*nSpace],
                                        const double&  G_dd_G,
                                        const double&  tr_G,
                                        const double&  A0,
                                        const double   Ai[nSpace],
                                        const double&  Kij,
                                        const double&  pfac,
                                        double& tau_v,
                                        double& tau_p,
                                        double& q_cfl)
    {
      double v_d_Gv=0.0;
      for(int I=0;I<nSpace;I++)
         for (int J=0;J<nSpace;J++)
           v_d_Gv += Ai[I]*G[I*nSpace+J]*Ai[J];
      tau_v = 1.0/sqrt(Ct_sge*A0*A0 + v_d_Gv + Cd_sge*Kij*Kij*G_dd_G + 1.0e-12);
      tau_p = 1.0/(pfac*tr_G*tau_v);
    }

    inline
    void calculateSubgridError_tauRes(const double& tau_p,
                                      const double& tau_v,
                                      const double& pdeResidualP,
                                      const double& pdeResidualU,
                                      const double& pdeResidualV,
                                      const double& pdeResidualW,
                                      double& subgridErrorP,
                                      double& subgridErrorU,
                                      double& subgridErrorV,
                                      double& subgridErrorW)
    {
      /* GLS pressure */
      subgridErrorP = -tau_p*pdeResidualP;
      /* GLS momentum */
      subgridErrorU = -tau_v*pdeResidualU;
      subgridErrorV = -tau_v*pdeResidualV;
      subgridErrorW = -tau_v*pdeResidualW;
    }

    inline
    void calculateSubgridErrorDerivatives_tauRes(const double& tau_p,
                                                 const double& tau_v,
                                                 const double dpdeResidualP_du[nDOF_trial_element],
                                                 const double dpdeResidualP_dv[nDOF_trial_element],
                                                 const double dpdeResidualP_dw[nDOF_trial_element],
                                                 const double dpdeResidualU_dp[nDOF_trial_element],
                                                 const double dpdeResidualU_du[nDOF_trial_element],
                                                 const double dpdeResidualV_dp[nDOF_trial_element],
                                                 const double dpdeResidualV_dv[nDOF_trial_element],
                                                 const double dpdeResidualW_dp[nDOF_trial_element],
                                                 const double dpdeResidualW_dw[nDOF_trial_element],
                                                 double dsubgridErrorP_du[nDOF_trial_element],
                                                 double dsubgridErrorP_dv[nDOF_trial_element],
                                                 double dsubgridErrorP_dw[nDOF_trial_element],
                                                 double dsubgridErrorU_dp[nDOF_trial_element],
                                                 double dsubgridErrorU_du[nDOF_trial_element],
                                                 double dsubgridErrorV_dp[nDOF_trial_element],
                                                 double dsubgridErrorV_dv[nDOF_trial_element],
                                                 double dsubgridErrorW_dp[nDOF_trial_element],
                                                 double dsubgridErrorW_dw[nDOF_trial_element])
    {
      for (int j=0;j<nDOF_trial_element;j++)
        {
          /* GLS pressure */
          dsubgridErrorP_du[j] = -tau_p*dpdeResidualP_du[j];
          dsubgridErrorP_dv[j] = -tau_p*dpdeResidualP_dv[j];
          dsubgridErrorP_dw[j] = -tau_p*dpdeResidualP_dw[j];
          /* GLS  momentum*/
          /* u */
          dsubgridErrorU_dp[j] = -tau_v*dpdeResidualU_dp[j];
          dsubgridErrorU_du[j] = -tau_v*dpdeResidualU_du[j];
          /* v */
          dsubgridErrorV_dp[j] = -tau_v*dpdeResidualV_dp[j];
          dsubgridErrorV_dv[j] = -tau_v*dpdeResidualV_dv[j];
          /* w */
          dsubgridErrorW_dp[j] = -tau_v*dpdeResidualW_dp[j];
          dsubgridErrorW_dw[j] = -tau_v*dpdeResidualW_dw[j];
        }
    }

    inline
    void exteriorNumericalAdvectiveFlux(const int& isDOFBoundary_p,
                                        const int& isDOFBoundary_u,
                                        const int& isDOFBoundary_v,
                                        const int& isDOFBoundary_w,
                                        const int& isFluxBoundary_p,
                                        const int& isFluxBoundary_u,
                                        const int& isFluxBoundary_v,
                                        const int& isFluxBoundary_w,
                                        const double& oneByRho,
                                        const double& bc_oneByRho,
                                        const double n[nSpace],
                                        const double& vos,
                                        const double& bc_p,
                                        const double& bc_u,
                                        const double& bc_v,
                                        const double& bc_w,
                                        const double bc_f_mass[nSpace],
                                        const double bc_f_umom[nSpace],
                                        const double bc_f_vmom[nSpace],
                                        const double bc_f_wmom[nSpace],
                                        const double& bc_flux_mass,
                                        const double& bc_flux_umom,
                                        const double& bc_flux_vmom,
                                        const double& bc_flux_wmom,
                                        const double& p,
                                        const double& u,
                                        const double& v,
                                        const double& w,
                                        const double f_mass[nSpace],
                                        const double f_umom[nSpace],
                                        const double f_vmom[nSpace],
                                        const double f_wmom[nSpace],
                                        const double df_mass_du[nSpace],
                                        const double df_mass_dv[nSpace],
                                        const double df_mass_dw[nSpace],
                                        const double df_umom_dp[nSpace],
                                        const double df_umom_du[nSpace],
                                        const double df_umom_dv[nSpace],
                                        const double df_umom_dw[nSpace],
                                        const double df_vmom_dp[nSpace],
                                        const double df_vmom_du[nSpace],
                                        const double df_vmom_dv[nSpace],
                                        const double df_vmom_dw[nSpace],
                                        const double df_wmom_dp[nSpace],
                                        const double df_wmom_du[nSpace],
                                        const double df_wmom_dv[nSpace],
                                        const double df_wmom_dw[nSpace],
                                        double& flux_mass,
                                        double& flux_umom,
                                        double& flux_vmom,
                                        double& flux_wmom,
                                        double* velocity_star,
                                        double* velocity)
    {
      double flowSpeedNormal;
      flux_mass = 0.0;
      flux_umom = 0.0;
      flux_vmom = 0.0;
      flux_wmom = 0.0;
      flowSpeedNormal=vos*(n[0]*velocity_star[0] +
                           n[1]*velocity_star[1] +
                           n[2]*velocity_star[2]);
      velocity[0] = u;
      velocity[1] = v;
      velocity[2] = w;
      if (isDOFBoundary_u != 1)
        {
          flux_mass += n[0]*f_mass[0];
        }
      else
        {
          flux_mass += n[0]*f_mass[0];
          if (flowSpeedNormal < 0.0)
            {
              flux_umom+=flowSpeedNormal*(bc_u - u);
            }
        }
      if (isDOFBoundary_v != 1)
        {
          flux_mass+=n[1]*f_mass[1];
        }
      else
        {
          flux_mass+=n[1]*f_mass[1];
          if (flowSpeedNormal < 0.0)
            {
              flux_vmom+=flowSpeedNormal*(bc_v - v);
            }
        }
      if (isDOFBoundary_w != 1)
        {
          flux_mass+=n[2]*f_mass[2];
        }
      else
        {
          flux_mass +=n[2]*f_mass[2];
          if (flowSpeedNormal < 0.0)
            {
              flux_wmom+=flowSpeedNormal*(bc_w - w);
            }
        }
      /* if (isDOFBoundary_p == 1) */
      /*   { */
      /*     flux_umom+= n[0]*(bc_p*bc_oneByRho-p*oneByRho); */
      /*     flux_vmom+= n[1]*(bc_p*bc_oneByRho-p*oneByRho); */
      /*     flux_wmom+= n[2]*(bc_p*bc_oneByRho-p*oneByRho); */
      /*   } */
      /* if (isFluxBoundary_p == 1) */
      /*   { */
      /*     /\* velocity[0] += (bc_flux_mass - flux_mass)*n[0]; *\/ */
      /*     /\* velocity[1] += (bc_flux_mass - flux_mass)*n[1]; *\/ */
      /*     /\* velocity[2] += (bc_flux_mass - flux_mass)*n[2]; *\/ */
      /*     flux_mass = bc_flux_mass; */
      /*   } */
      if (isFluxBoundary_u == 1)
        {
          flux_umom = bc_flux_umom;
        }
      if (isFluxBoundary_v == 1)
        {
          flux_vmom = bc_flux_vmom;
        }
      if (isFluxBoundary_w == 1)
        {
          flux_wmom = bc_flux_wmom;
        }
    }

    inline
    void exteriorNumericalAdvectiveFluxDerivatives(const int& isDOFBoundary_p,
                                                   const int& isDOFBoundary_u,
                                                   const int& isDOFBoundary_v,
                                                   const int& isDOFBoundary_w,
                                                   const int& isFluxBoundary_p,
                                                   const int& isFluxBoundary_u,
                                                   const int& isFluxBoundary_v,
                                                   const int& isFluxBoundary_w,
                                                   const double& oneByRho,
                                                   const double n[nSpace],
                                                   const double& vos,
                                                   const double& bc_p,
                                                   const double& bc_u,
                                                   const double& bc_v,
                                                   const double& bc_w,
                                                   const double bc_f_mass[nSpace],
                                                   const double bc_f_umom[nSpace],
                                                   const double bc_f_vmom[nSpace],
                                                   const double bc_f_wmom[nSpace],
                                                   const double& bc_flux_mass,
                                                   const double& bc_flux_umom,
                                                   const double& bc_flux_vmom,
                                                   const double& bc_flux_wmom,
                                                   const double& p,
                                                   const double& u,
                                                   const double& v,
                                                   const double& w,
                                                   const double f_mass[nSpace],
                                                   const double f_umom[nSpace],
                                                   const double f_vmom[nSpace],
                                                   const double f_wmom[nSpace],
                                                   const double df_mass_du[nSpace],
                                                   const double df_mass_dv[nSpace],
                                                   const double df_mass_dw[nSpace],
                                                   const double df_umom_dp[nSpace],
                                                   const double df_umom_du[nSpace],
                                                   const double df_umom_dv[nSpace],
                                                   const double df_umom_dw[nSpace],
                                                   const double df_vmom_dp[nSpace],
                                                   const double df_vmom_du[nSpace],
                                                   const double df_vmom_dv[nSpace],
                                                   const double df_vmom_dw[nSpace],
                                                   const double df_wmom_dp[nSpace],
                                                   const double df_wmom_du[nSpace],
                                                   const double df_wmom_dv[nSpace],
                                                   const double df_wmom_dw[nSpace],
                                                   double& dflux_mass_du,
                                                   double& dflux_mass_dv,
                                                   double& dflux_mass_dw,
                                                   double& dflux_umom_dp,
                                                   double& dflux_umom_du,
                                                   double& dflux_umom_dv,
                                                   double& dflux_umom_dw,
                                                   double& dflux_vmom_dp,
                                                   double& dflux_vmom_du,
                                                   double& dflux_vmom_dv,
                                                   double& dflux_vmom_dw,
                                                   double& dflux_wmom_dp,
                                                   double& dflux_wmom_du,
                                                   double& dflux_wmom_dv,
                                                   double& dflux_wmom_dw,
                                                   double* velocity_star)
    {
      double flowSpeedNormal;
      dflux_mass_du = 0.0;
      dflux_mass_dv = 0.0;
      dflux_mass_dw = 0.0;

      dflux_umom_dp = 0.0;
      dflux_umom_du = 0.0;
      dflux_umom_dv = 0.0;
      dflux_umom_dw = 0.0;

      dflux_vmom_dp = 0.0;
      dflux_vmom_du = 0.0;
      dflux_vmom_dv = 0.0;
      dflux_vmom_dw = 0.0;

      dflux_wmom_dp = 0.0;
      dflux_wmom_du = 0.0;
      dflux_wmom_dv = 0.0;
      dflux_wmom_dw = 0.0;
      flowSpeedNormal=vos*(n[0]*velocity_star[0] +
                           n[1]*velocity_star[1] +
                           n[2]*velocity_star[2]);
      if (isDOFBoundary_u != 1)
        {
          dflux_mass_du += n[0]*df_mass_du[0];
        }
      else
        {
          dflux_mass_du += n[0]*df_mass_du[0];
          if (flowSpeedNormal < 0.0)
            dflux_umom_du -= flowSpeedNormal;
        }
      if (isDOFBoundary_v != 1)
        {
          dflux_mass_dv += n[1]*df_mass_dv[1];
        }
      else
        {
          dflux_mass_dv += n[1]*df_mass_dv[1];
          if (flowSpeedNormal < 0.0)
            dflux_vmom_dv -= flowSpeedNormal;
        }
      if (isDOFBoundary_w != 1)
        {
          dflux_mass_dw+=n[2]*df_mass_dw[2];
        }
      else
        {
          dflux_mass_dw += n[2]*df_mass_dw[2];
          if (flowSpeedNormal < 0.0)
            dflux_wmom_dw -= flowSpeedNormal;
        }
      /* if (isDOFBoundary_p == 1) */
      /*   { */
      /*     dflux_umom_dp= -n[0]*oneByRho; */
      /*     dflux_vmom_dp= -n[1]*oneByRho; */
      /*     dflux_wmom_dp= -n[2]*oneByRho; */
      /*   } */
      /* if (isFluxBoundary_p == 1) */
      /*   { */
      /*     dflux_mass_du = 0.0; */
      /*     dflux_mass_dv = 0.0; */
      /*     dflux_mass_dw = 0.0; */
      /*   } */
      if (isFluxBoundary_u == 1)
        {
          dflux_umom_dp = 0.0;
          dflux_umom_du = 0.0;
          dflux_umom_dv = 0.0;
          dflux_umom_dw = 0.0;
        }
      if (isFluxBoundary_v == 1)
        {
          dflux_vmom_dp = 0.0;
          dflux_vmom_du = 0.0;
          dflux_vmom_dv = 0.0;
          dflux_vmom_dw = 0.0;
        }
      if (isFluxBoundary_w == 1)
        {
          dflux_wmom_dp = 0.0;
          dflux_wmom_du = 0.0;
          dflux_wmom_dv = 0.0;
          dflux_wmom_dw = 0.0;
        }
    }

    inline
    void exteriorNumericalDiffusiveFlux(const double& eps,
                                        const double& phi,
                                        int* rowptr,
                                        int* colind,
                                        const int& isDOFBoundary,
                                        const int& isFluxBoundary,
                                        const double n[nSpace],
                                        double* bc_a,
                                        const double& bc_u,
                                        const double& bc_flux,
                                        double* a,
                                        const double grad_potential[nSpace],
                                        const double& u,
                                        const double& penalty,
                                        double& flux)
    {
      double diffusiveVelocityComponent_I,penaltyFlux,max_a;
      if(isFluxBoundary == 1)
        {
          flux = bc_flux;
        }
      else if(isDOFBoundary == 1)
        {
          flux = 0.0;
          max_a=0.0;
          for(int I=0;I<nSpace;I++)
            {
              diffusiveVelocityComponent_I=0.0;
              for(int m=rowptr[I];m<rowptr[I+1];m++)
                {
                  diffusiveVelocityComponent_I -= a[m]*grad_potential[colind[m]];
                  max_a = fmax(max_a,a[m]);
                }
              flux+= diffusiveVelocityComponent_I*n[I];
            }
          penaltyFlux = max_a*penalty*(u-bc_u);
          flux += penaltyFlux;
          //contact line slip
          //flux*=(smoothedDirac(eps,0) - smoothedDirac(eps,phi))/smoothedDirac(eps,0);
        }
      else
        {
          std::cerr<<"warning, diffusion term with no boundary condition set, setting diffusive flux to 0.0"<<std::endl;
          flux = 0.0;
        }
    }


    inline
    double ExteriorNumericalDiffusiveFluxJacobian(const double& eps,
                                                  const double& phi,
                                                  int* rowptr,
                                                  int* colind,
                                                  const int& isDOFBoundary,
                                                  const int& isFluxBoundary,
                                                  const double n[nSpace],
                                                  double* a,
                                                  const double& v,
                                                  const double grad_v[nSpace],
                                                  const double& penalty)
    {
      double dvel_I,tmp=0.0,max_a=0.0;
      if(isFluxBoundary==0 && isDOFBoundary==1)
        {
          for(int I=0;I<nSpace;I++)
            {
              dvel_I=0.0;
              for(int m=rowptr[I];m<rowptr[I+1];m++)
                {
                  dvel_I -= a[m]*grad_v[colind[m]];
                  max_a = fmax(max_a,a[m]);
                }
              tmp += dvel_I*n[I];
            }
          tmp +=max_a*penalty*v;
          //contact line slip
          //tmp*=(smoothedDirac(eps,0) - smoothedDirac(eps,phi))/smoothedDirac(eps,0);
        }
      return tmp;
    }

    void calculateResidual(//element
                           double* mesh_trial_ref,
                           double* mesh_grad_trial_ref,
                           double* mesh_dof,
                           double* mesh_velocity_dof,
                           double MOVING_DOMAIN,
                           double PSTAB,
                           int* mesh_l2g,
                           double* dV_ref,
                           double* p_trial_ref,
                           double* p_grad_trial_ref,
                           double* p_test_ref,
                           double* p_grad_test_ref,
                           double* q_p,
                           double* q_grad_p,
                           double* ebqe_p,
                           double* ebqe_grad_p,
<<<<<<< HEAD
			   double* vel_trial_ref,
			   double* vel_grad_trial_ref,
			   double* vel_test_ref,
			   double* vel_grad_test_ref,
			   //element boundary
			   double* mesh_trial_trace_ref,
			   double* mesh_grad_trial_trace_ref,
			   double* dS_ref,
			   double* p_trial_trace_ref,
			   double* p_grad_trial_trace_ref,
			   double* p_test_trace_ref,
			   double* p_grad_test_trace_ref,
			   double* vel_trial_trace_ref,
			   double* vel_grad_trial_trace_ref,
			   double* vel_test_trace_ref,
			   double* vel_grad_test_trace_ref,					 
			   double* normal_ref,
			   double* boundaryJac_ref,
			   //physics
			   double eb_adjoint_sigma,
			   double* elementDiameter,
			   double* nodeDiametersArray,
			   double hFactor,
			   int nElements_global,
			   int nElementBoundaries_owned,
			   double useRBLES,
			   double useMetrics, 
			   double alphaBDF,
			   double epsFact_rho,
			   double epsFact_mu, 
			   double sigma,
			   double rho_0,
			   double nu_0,
			   double rho_1,
			   double nu_1,
               double rho_s,
               double nu_s,
			   double smagorinskyConstant,
			   int turbulenceClosureModel,
			   double Ct_sge,
			   double Cd_sge,
			   double C_dc,
			   double C_b,
			   //VRANS
			   const double* eps_solid,
			   const double* q_velocity_fluid,
			   const double* q_vos,//sed fraction - gco check
			   const double* q_dvos_dt,
			   const double* q_dragAlpha,
			   const double* q_dragBeta,
			   const double* q_mass_source,
=======
                           double* vel_trial_ref,
                           double* vel_grad_trial_ref,
                           double* vel_test_ref,
                           double* vel_grad_test_ref,
                           //element boundary
                           double* mesh_trial_trace_ref,
                           double* mesh_grad_trial_trace_ref,
                           double* dS_ref,
                           double* p_trial_trace_ref,
                           double* p_grad_trial_trace_ref,
                           double* p_test_trace_ref,
                           double* p_grad_test_trace_ref,
                           double* vel_trial_trace_ref,
                           double* vel_grad_trial_trace_ref,
                           double* vel_test_trace_ref,
                           double* vel_grad_test_trace_ref,
                           double* normal_ref,
                           double* boundaryJac_ref,
                           //physics
                           double eb_adjoint_sigma,
                           double* elementDiameter,
                           double* nodeDiametersArray,
                           double hFactor,
                           int nElements_global,
                           int nElementBoundaries_owned,
                           double useRBLES,
                           double useMetrics,
                           double alphaBDF,
                           double epsFact_rho,
                           double epsFact_mu,
                           double sigma,
                           double rho_0,
                           double nu_0,
                           double rho_1,
                           double nu_1,
                           double smagorinskyConstant,
                           int turbulenceClosureModel,
                           double Ct_sge,
                           double Cd_sge,
                           double C_dc,
                           double C_b,
                           //VRANS
                           const double* eps_solid,
                           const double* q_velocity_fluid,
                           const double* q_vos,
                           const double* q_dvos_dt,
                           const double* q_dragAlpha,
                           const double* q_dragBeta,
                           const double* q_mass_source,
>>>>>>> 44d843c3
                           const double* q_turb_var_0,
                           const double* q_turb_var_1,
                           const double* q_turb_var_grad_0,
                           double * q_eddy_viscosity,
                           //
                           int* p_l2g,
                           int* vel_l2g,
                           double* p_dof,
                           double* u_dof,
                           double* v_dof,
                           double* w_dof,
                           double* g,
                           const double useVF,
                           double* vf,
                           double* phi,
                           double* normal_phi,
                           double* kappa_phi,
                           double* q_mom_u_acc,
                           double* q_mom_v_acc,
                           double* q_mom_w_acc,
                           double* q_mass_adv,
                           double* q_mom_u_acc_beta_bdf, double* q_mom_v_acc_beta_bdf, double* q_mom_w_acc_beta_bdf,
                           double* q_dV,
                           double* q_dV_last,
                           double* q_velocity_sge,
                           double* ebqe_velocity_star,
<<<<<<< HEAD
			   double* q_cfl,
			   double* q_numDiff_u, double* q_numDiff_v, double* q_numDiff_w,
			   double* q_numDiff_u_last, double* q_numDiff_v_last, double* q_numDiff_w_last,
			   int* sdInfo_u_u_rowptr,int* sdInfo_u_u_colind,			      
			   int* sdInfo_u_v_rowptr,int* sdInfo_u_v_colind,
			   int* sdInfo_u_w_rowptr,int* sdInfo_u_w_colind,
			   int* sdInfo_v_v_rowptr,int* sdInfo_v_v_colind,
			   int* sdInfo_v_u_rowptr,int* sdInfo_v_u_colind,
			   int* sdInfo_v_w_rowptr,int* sdInfo_v_w_colind,
			   int* sdInfo_w_w_rowptr,int* sdInfo_w_w_colind,
			   int* sdInfo_w_u_rowptr,int* sdInfo_w_u_colind,
			   int* sdInfo_w_v_rowptr,int* sdInfo_w_v_colind,
			   int offset_p, int offset_u, int offset_v, int offset_w, 
			   int stride_p, int stride_u, int stride_v, int stride_w, 
			   double* globalResidual,
			   int nExteriorElementBoundaries_global,
			   int* exteriorElementBoundariesArray,
			   int* elementBoundaryElementsArray,
			   int* elementBoundaryLocalElementBoundariesArray,
			   double* ebqe_vf_ext,
			   double* bc_ebqe_vf_ext,
			   double* ebqe_phi_ext,
			   double* bc_ebqe_phi_ext,
			   double* ebqe_normal_phi_ext,
			   double* ebqe_kappa_phi_ext,
			   //VRANS
			   const double* ebqe_vos_ext,//sed fraction - gco check
			   const double* ebqe_turb_var_0,
			   const double* ebqe_turb_var_1,
			   //VRANS end
			   int* isDOFBoundary_p,
			   int* isDOFBoundary_u,
			   int* isDOFBoundary_v,
			   int* isDOFBoundary_w,
			   int* isAdvectiveFluxBoundary_p,
			   int* isAdvectiveFluxBoundary_u,
			   int* isAdvectiveFluxBoundary_v,
			   int* isAdvectiveFluxBoundary_w,
			   int* isDiffusiveFluxBoundary_u,
			   int* isDiffusiveFluxBoundary_v,
			   int* isDiffusiveFluxBoundary_w,
			   double* ebqe_bc_p_ext,
			   double* ebqe_bc_flux_mass_ext,
			   double* ebqe_bc_flux_mom_u_adv_ext,
			   double* ebqe_bc_flux_mom_v_adv_ext,
			   double* ebqe_bc_flux_mom_w_adv_ext,
			   double* ebqe_bc_u_ext,
			   double* ebqe_bc_flux_u_diff_ext,
			   double* ebqe_penalty_ext,
			   double* ebqe_bc_v_ext,
			   double* ebqe_bc_flux_v_diff_ext,
			   double* ebqe_bc_w_ext,
			   double* ebqe_bc_flux_w_diff_ext,
			   double* q_x,
			   double* q_velocity,
			   double* ebqe_velocity,
			   double* flux,
			   double* elementResidual_p_save,
			   int* elementFlags,
			   int* boundaryFlags,
			   double* barycenters,
			   double* wettedAreas,
			   double* netForces_p,
			   double* netForces_v,
			   double* netMoments)
=======
                           double* q_cfl,
                           double* q_numDiff_u, double* q_numDiff_v, double* q_numDiff_w,
                           double* q_numDiff_u_last, double* q_numDiff_v_last, double* q_numDiff_w_last,
                           int* sdInfo_u_u_rowptr,int* sdInfo_u_u_colind,
                           int* sdInfo_u_v_rowptr,int* sdInfo_u_v_colind,
                           int* sdInfo_u_w_rowptr,int* sdInfo_u_w_colind,
                           int* sdInfo_v_v_rowptr,int* sdInfo_v_v_colind,
                           int* sdInfo_v_u_rowptr,int* sdInfo_v_u_colind,
                           int* sdInfo_v_w_rowptr,int* sdInfo_v_w_colind,
                           int* sdInfo_w_w_rowptr,int* sdInfo_w_w_colind,
                           int* sdInfo_w_u_rowptr,int* sdInfo_w_u_colind,
                           int* sdInfo_w_v_rowptr,int* sdInfo_w_v_colind,
                           int offset_p, int offset_u, int offset_v, int offset_w,
                           int stride_p, int stride_u, int stride_v, int stride_w,
                           double* globalResidual,
                           int nExteriorElementBoundaries_global,
                           int* exteriorElementBoundariesArray,
                           int* elementBoundaryElementsArray,
                           int* elementBoundaryLocalElementBoundariesArray,
                           double* ebqe_vf_ext,
                           double* bc_ebqe_vf_ext,
                           double* ebqe_phi_ext,
                           double* bc_ebqe_phi_ext,
                           double* ebqe_normal_phi_ext,
                           double* ebqe_kappa_phi_ext,
                           //VRANS
                           const double* ebqe_vos_ext,
                           const double* ebqe_turb_var_0,
                           const double* ebqe_turb_var_1,
                           //VRANS end
                           int* isDOFBoundary_p,
                           int* isDOFBoundary_u,
                           int* isDOFBoundary_v,
                           int* isDOFBoundary_w,
                           int* isAdvectiveFluxBoundary_p,
                           int* isAdvectiveFluxBoundary_u,
                           int* isAdvectiveFluxBoundary_v,
                           int* isAdvectiveFluxBoundary_w,
                           int* isDiffusiveFluxBoundary_u,
                           int* isDiffusiveFluxBoundary_v,
                           int* isDiffusiveFluxBoundary_w,
                           double* ebqe_bc_p_ext,
                           double* ebqe_bc_flux_mass_ext,
                           double* ebqe_bc_flux_mom_u_adv_ext,
                           double* ebqe_bc_flux_mom_v_adv_ext,
                           double* ebqe_bc_flux_mom_w_adv_ext,
                           double* ebqe_bc_u_ext,
                           double* ebqe_bc_flux_u_diff_ext,
                           double* ebqe_penalty_ext,
                           double* ebqe_bc_v_ext,
                           double* ebqe_bc_flux_v_diff_ext,
                           double* ebqe_bc_w_ext,
                           double* ebqe_bc_flux_w_diff_ext,
                           double* q_x,
                           double* q_velocity,
                           double* ebqe_velocity,
                           double* flux,
                           double* elementResidual_p_save,
                           int* elementFlags,
                           int* boundaryFlags,
                           double* barycenters,
                           double* wettedAreas,
                           double* netForces_p,
                           double* netForces_v,
                           double* netMoments)
>>>>>>> 44d843c3
    {
      //
      //loop over elements to compute volume integrals and load them into element and global residual
      //
      double mesh_volume_conservation=0.0,
        mesh_volume_conservation_weak=0.0,
        mesh_volume_conservation_err_max=0.0,
        mesh_volume_conservation_err_max_weak=0.0;
      double globalConservationError=0.0;
      for(int eN=0;eN<nElements_global;eN++)
        {
          //declare local storage for element residual and initialize
          register double elementResidual_p[nDOF_test_element],elementResidual_mesh[nDOF_test_element],
            elementResidual_u[nDOF_test_element],
            elementResidual_v[nDOF_test_element],
            elementResidual_w[nDOF_test_element],
            eps_rho,eps_mu;
          double mesh_volume_conservation_element=0.0,
            mesh_volume_conservation_element_weak=0.0;
          for (int i=0;i<nDOF_test_element;i++)
            {
              int eN_i = eN*nDOF_test_element+i;
              elementResidual_p_save[eN_i]=0.0;
              elementResidual_mesh[i]=0.0;
              elementResidual_p[i]=0.0;
              elementResidual_u[i]=0.0;
              elementResidual_v[i]=0.0;
              elementResidual_w[i]=0.0;
            }//i
          //
          //loop over quadrature points and compute integrands
          //
          for(int k=0;k<nQuadraturePoints_element;k++)
            {
              //compute indices and declare local storage
              register int eN_k = eN*nQuadraturePoints_element+k,
                eN_k_nSpace = eN_k*nSpace,
                eN_k_3d     = eN_k*3,
                eN_nDOF_trial_element = eN*nDOF_trial_element;
              register double p=0.0,u=0.0,v=0.0,w=0.0,
                grad_p[nSpace],grad_u[nSpace],grad_v[nSpace],grad_w[nSpace],
                mom_u_acc=0.0,
                dmom_u_acc_u=0.0,
                mom_v_acc=0.0,
                dmom_v_acc_v=0.0,
                mom_w_acc=0.0,
                dmom_w_acc_w=0.0,
                mass_adv[nSpace],
                dmass_adv_u[nSpace],
                dmass_adv_v[nSpace],
                dmass_adv_w[nSpace],
                mom_u_adv[nSpace],
                dmom_u_adv_u[nSpace],
                dmom_u_adv_v[nSpace],
                dmom_u_adv_w[nSpace],
                mom_v_adv[nSpace],
                dmom_v_adv_u[nSpace],
                dmom_v_adv_v[nSpace],
                dmom_v_adv_w[nSpace],
                mom_w_adv[nSpace],
                dmom_w_adv_u[nSpace],
                dmom_w_adv_v[nSpace],
                dmom_w_adv_w[nSpace],
                mom_uu_diff_ten[nSpace],
                mom_vv_diff_ten[nSpace],
                mom_ww_diff_ten[nSpace],
                mom_uv_diff_ten[1],
                mom_uw_diff_ten[1],
                mom_vu_diff_ten[1],
                mom_vw_diff_ten[1],
                mom_wu_diff_ten[1],
                mom_wv_diff_ten[1],
                mom_u_source=0.0,
                mom_v_source=0.0,
                mom_w_source=0.0,
                mom_u_ham=0.0,
                dmom_u_ham_grad_p[nSpace],
                dmom_u_ham_grad_u[nSpace],
                mom_v_ham=0.0,
                dmom_v_ham_grad_p[nSpace],
                dmom_v_ham_grad_v[nSpace],
                mom_w_ham=0.0,
                dmom_w_ham_grad_p[nSpace],
                dmom_w_ham_grad_w[nSpace],
                mom_u_acc_t=0.0,
                dmom_u_acc_u_t=0.0,
                mom_v_acc_t=0.0,
                dmom_v_acc_v_t=0.0,
                mom_w_acc_t=0.0,
                dmom_w_acc_w_t=0.0,
                pdeResidual_p=0.0,
                pdeResidual_u=0.0,
                pdeResidual_v=0.0,
                pdeResidual_w=0.0,
                Lstar_u_p[nDOF_test_element],
                Lstar_v_p[nDOF_test_element],
                Lstar_w_p[nDOF_test_element],
                Lstar_u_u[nDOF_test_element],
                Lstar_v_v[nDOF_test_element],
                Lstar_w_w[nDOF_test_element],
                Lstar_p_u[nDOF_test_element],
                Lstar_p_v[nDOF_test_element],
                Lstar_p_w[nDOF_test_element],
                subgridError_p=0.0,
                subgridError_u=0.0,
                subgridError_v=0.0,
                subgridError_w=0.0,
                tau_p=0.0,tau_p0=0.0,tau_p1=0.0,
                tau_v=0.0,tau_v0=0.0,tau_v1=0.0,
                jac[nSpace*nSpace],
                jacDet,
                jacInv[nSpace*nSpace],
                p_grad_trial[nDOF_trial_element*nSpace],vel_grad_trial[nDOF_trial_element*nSpace],
                p_test_dV[nDOF_trial_element],vel_test_dV[nDOF_trial_element],
                p_grad_test_dV[nDOF_test_element*nSpace],vel_grad_test_dV[nDOF_test_element*nSpace],
                dV,x,y,z,xt,yt,zt,
                //
                vos, porosity,
                //meanGrainSize,
                mass_source,
                dmom_u_source[nSpace],
                dmom_v_source[nSpace],
                dmom_w_source[nSpace],
                //
                G[nSpace*nSpace],G_dd_G,tr_G,norm_Rv,h_phi, dmom_adv_star[nSpace],dmom_adv_sge[nSpace];
              //get jacobian, etc for mapping reference element
              ck.calculateMapping_element(eN,
                                          k,
                                          mesh_dof,
                                          mesh_l2g,
                                          mesh_trial_ref,
                                          mesh_grad_trial_ref,
                                          jac,
                                          jacDet,
                                          jacInv,
                                          x,y,z);
              ck.calculateH_element(eN,
                                    k,
                                    nodeDiametersArray,
                                    mesh_l2g,
                                    mesh_trial_ref,
                                    h_phi);

              ck.calculateMappingVelocity_element(eN,
                                                  k,
                                                  mesh_velocity_dof,
                                                  mesh_l2g,
                                                  mesh_trial_ref,
                                                  xt,yt,zt);
              //xt=0.0;yt=0.0;zt=0.0;
              //std::cout<<"xt "<<xt<<'\t'<<yt<<'\t'<<zt<<std::endl;
              //get the physical integration weight
              dV = fabs(jacDet)*dV_ref[k];
              ck.calculateG(jacInv,G,G_dd_G,tr_G);
              //ck.calculateGScale(G,&normal_phi[eN_k_nSpace],h_phi);

              eps_rho = epsFact_rho*(useMetrics*h_phi+(1.0-useMetrics)*elementDiameter[eN]);
              eps_mu  = epsFact_mu *(useMetrics*h_phi+(1.0-useMetrics)*elementDiameter[eN]);

              //get the trial function gradients
              /* ck.gradTrialFromRef(&p_grad_trial_ref[k*nDOF_trial_element*nSpace],jacInv,p_grad_trial); */
              ck.gradTrialFromRef(&vel_grad_trial_ref[k*nDOF_trial_element*nSpace],jacInv,vel_grad_trial);
              //get the solution
              /* ck.valFromDOF(p_dof,&p_l2g[eN_nDOF_trial_element],&p_trial_ref[k*nDOF_trial_element],p); */
              p = q_p[eN_k];
              ck.valFromDOF(u_dof,&vel_l2g[eN_nDOF_trial_element],&vel_trial_ref[k*nDOF_trial_element],u);
              ck.valFromDOF(v_dof,&vel_l2g[eN_nDOF_trial_element],&vel_trial_ref[k*nDOF_trial_element],v);
              ck.valFromDOF(w_dof,&vel_l2g[eN_nDOF_trial_element],&vel_trial_ref[k*nDOF_trial_element],w);
              //get the solution gradients
              /* ck.gradFromDOF(p_dof,&p_l2g[eN_nDOF_trial_element],p_grad_trial,grad_p); */
              for (int I=0;I<nSpace;I++)
                grad_p[I] = q_grad_p[eN_k_nSpace + I];
              ck.gradFromDOF(u_dof,&vel_l2g[eN_nDOF_trial_element],vel_grad_trial,grad_u);
              ck.gradFromDOF(v_dof,&vel_l2g[eN_nDOF_trial_element],vel_grad_trial,grad_v);
              ck.gradFromDOF(w_dof,&vel_l2g[eN_nDOF_trial_element],vel_grad_trial,grad_w);
              //precalculate test function products with integration weights
              for (int j=0;j<nDOF_trial_element;j++)
                {
                  /* p_test_dV[j] = p_test_ref[k*nDOF_trial_element+j]*dV; */
                  vel_test_dV[j] = vel_test_ref[k*nDOF_trial_element+j]*dV;
                  for (int I=0;I<nSpace;I++)
                    {
                      /* p_grad_test_dV[j*nSpace+I]   = p_grad_trial[j*nSpace+I]*dV;//cek warning won't work for Petrov-Galerkin */
                      vel_grad_test_dV[j*nSpace+I] = vel_grad_trial[j*nSpace+I]*dV;//cek warning won't work for Petrov-Galerkin
                    }
                }
              //cek hack
              double div_mesh_velocity=0.0;
              int NDOF_MESH_TRIAL_ELEMENT=4;
              for (int j=0;j<NDOF_MESH_TRIAL_ELEMENT;j++)
                {
                  int eN_j=eN*NDOF_MESH_TRIAL_ELEMENT+j;
                  div_mesh_velocity +=
                    mesh_velocity_dof[mesh_l2g[eN_j]*3+0]*vel_grad_trial[j*nSpace+0] +
                    mesh_velocity_dof[mesh_l2g[eN_j]*3+1]*vel_grad_trial[j*nSpace+1] +
                    mesh_velocity_dof[mesh_l2g[eN_j]*3+2]*vel_grad_trial[j*nSpace+2];
                }
              mesh_volume_conservation_element += (alphaBDF*(dV-q_dV_last[eN_k])/dV - div_mesh_velocity)*dV;
              div_mesh_velocity = DM3*div_mesh_velocity + (1.0-DM3)*alphaBDF*(dV-q_dV_last[eN_k])/dV;
<<<<<<< HEAD
	      //VRANS
	      vos      = q_vos[eN_k];//sed fraction - gco check
	      porosity      = 1.0 - q_vos[eN_k];
	      //meanGrainSize = q_meanGrain[eN_k]; 
	      //
	      q_x[eN_k_3d+0]=x;
	      q_x[eN_k_3d+1]=y;
	      q_x[eN_k_3d+2]=z;
	      //
	      //calculate pde coefficients at quadrature points
	      //
	      evaluateCoefficients(eps_rho,
				   eps_mu,
				   sigma,
				   rho_0,
				   nu_0,
				   rho_1,
				   nu_1,
				   rho_s,
				   nu_s,
				   elementDiameter[eN],
				   smagorinskyConstant,
				   turbulenceClosureModel,
				   g,
				   useVF,
				   vf[eN_k],
				   phi[eN_k],
				   &normal_phi[eN_k_nSpace],
				   kappa_phi[eN_k],
				   //VRANS
				   vos,
				   //
				   p,
				   grad_p,
				   grad_u,
				   grad_v,
				   grad_w,
				   u,
				   v,
				   w,
=======
              //VRANS
              vos      = q_vos[eN_k];
              porosity      = 1.0 - q_vos[eN_k];
              //meanGrainSize = q_meanGrain[eN_k];
              //
              q_x[eN_k_3d+0]=x;
              q_x[eN_k_3d+1]=y;
              q_x[eN_k_3d+2]=z;
              //
              //calculate pde coefficients at quadrature points
              //
              evaluateCoefficients(eps_rho,
                                   eps_mu,
                                   sigma,
                                   rho_0,
                                   nu_0,
                                   rho_1,
                                   nu_1,
                                   elementDiameter[eN],
                                   smagorinskyConstant,
                                   turbulenceClosureModel,
                                   g,
                                   useVF,
                                   vf[eN_k],
                                   phi[eN_k],
                                   &normal_phi[eN_k_nSpace],
                                   kappa_phi[eN_k],
                                   //VRANS
                                   vos,
                                   //
                                   p,
                                   grad_p,
                                   grad_u,
                                   grad_v,
                                   grad_w,
                                   u,
                                   v,
                                   w,
>>>>>>> 44d843c3
                                   q_velocity_sge[eN_k_nSpace+0],
                                   q_velocity_sge[eN_k_nSpace+1],
                                   q_velocity_sge[eN_k_nSpace+2],
                                   q_eddy_viscosity[eN_k],
                                   mom_u_acc,
                                   dmom_u_acc_u,
                                   mom_v_acc,
                                   dmom_v_acc_v,
                                   mom_w_acc,
                                   dmom_w_acc_w,
                                   mass_adv,
                                   dmass_adv_u,
                                   dmass_adv_v,
                                   dmass_adv_w,
                                   mom_u_adv,
                                   dmom_u_adv_u,
                                   dmom_u_adv_v,
                                   dmom_u_adv_w,
                                   mom_v_adv,
                                   dmom_v_adv_u,
                                   dmom_v_adv_v,
                                   dmom_v_adv_w,
                                   mom_w_adv,
                                   dmom_w_adv_u,
                                   dmom_w_adv_v,
                                   dmom_w_adv_w,
                                   mom_uu_diff_ten,
                                   mom_vv_diff_ten,
                                   mom_ww_diff_ten,
                                   mom_uv_diff_ten,
                                   mom_uw_diff_ten,
                                   mom_vu_diff_ten,
                                   mom_vw_diff_ten,
                                   mom_wu_diff_ten,
                                   mom_wv_diff_ten,
                                   mom_u_source,
                                   mom_v_source,
                                   mom_w_source,
                                   mom_u_ham,
                                   dmom_u_ham_grad_p,
                                   dmom_u_ham_grad_u,
                                   mom_v_ham,
                                   dmom_v_ham_grad_p,
                                   dmom_v_ham_grad_v,
                                   mom_w_ham,
                                   dmom_w_ham_grad_p,
                                   dmom_w_ham_grad_w);
              //VRANS
              mass_source = q_mass_source[eN_k];
              //todo: decide if these should be lagged or not?
              updateDarcyForchheimerTerms_Ergun(/* linearDragFactor, */
                                                /* nonlinearDragFactor, */
                                                /* vos, */
                                                /* meanGrainSize, */
                                                q_dragAlpha[eN_k],
                                                q_dragBeta[eN_k],
                                                eps_rho,
                                                eps_mu,
                                                rho_0,
                                                nu_0,
                                                rho_1,
                                                nu_1,
                                                useVF,
                                                vf[eN_k],
                                                phi[eN_k],
                                                u,
                                                v,
                                                w,
                                                q_velocity_sge[eN_k_nSpace+0],
                                                q_velocity_sge[eN_k_nSpace+1],
                                                q_velocity_sge[eN_k_nSpace+2],
<<<<<<< HEAD
						eps_solid[elementFlags[eN]],
						vos,
						q_velocity_fluid[eN_k_nSpace+0],
						q_velocity_fluid[eN_k_nSpace+1],
						q_velocity_fluid[eN_k_nSpace+2],
						mom_u_source,
						mom_v_source,
						mom_w_source,
						dmom_u_source,
						dmom_v_source,
						dmom_w_source);
          updateFrictionalPressure(vos,
						mom_u_source,
						mom_v_source,
						mom_w_source);
          updateFrictionalStress(vos,
                                  grad_u,
                                  grad_v,
                                  grad_w, 
                                  mom_uu_diff_ten,
                                  mom_uv_diff_ten,
                                  mom_uw_diff_ten,
                                  mom_vv_diff_ten,
                                  mom_vu_diff_ten,
                                  mom_vw_diff_ten,
                                  mom_ww_diff_ten,
                                  mom_wu_diff_ten,
                                  mom_wv_diff_ten);

	      //Turbulence closure model
	      if (turbulenceClosureModel >= 3)
		{
		  const double c_mu = 0.09;//mwf hack 
		  updateTurbulenceClosure(turbulenceClosureModel,
					  eps_rho,
					  eps_mu,
					  rho_0,
					  nu_0,
					  rho_1,
					  nu_1,
					  useVF,
					  vf[eN_k],
					  phi[eN_k],
					  vos,
					  c_mu, //mwf hack
					  q_turb_var_0[eN_k],
					  q_turb_var_1[eN_k],
					  &q_turb_var_grad_0[eN_k_nSpace],
					  q_eddy_viscosity[eN_k],
					  mom_uu_diff_ten,
					  mom_vv_diff_ten,
					  mom_ww_diff_ten,
					  mom_uv_diff_ten,
					  mom_uw_diff_ten,
					  mom_vu_diff_ten,
					  mom_vw_diff_ten,
					  mom_wu_diff_ten,
					  mom_wv_diff_ten,
					  mom_u_source,
					  mom_v_source,
					  mom_w_source);					  

		}
	      //
	      //save momentum for time history and velocity for subgrid error
	      //
	      q_mom_u_acc[eN_k] = mom_u_acc;                            
	      q_mom_v_acc[eN_k] = mom_v_acc;                            
	      q_mom_w_acc[eN_k] = mom_w_acc;
	      //subgrid error uses grid scale velocity
	      q_mass_adv[eN_k_nSpace+0] = u;
	      q_mass_adv[eN_k_nSpace+1] = v;
	      q_mass_adv[eN_k_nSpace+2] = w;
	      //
	      //moving mesh
	      //
	      mom_u_adv[0] -= MOVING_DOMAIN*mom_u_acc*xt;
	      mom_u_adv[1] -= MOVING_DOMAIN*mom_u_acc*yt;
	      mom_u_adv[2] -= MOVING_DOMAIN*mom_u_acc*zt;
	      dmom_u_adv_u[0] -= MOVING_DOMAIN*dmom_u_acc_u*xt;
	      dmom_u_adv_u[1] -= MOVING_DOMAIN*dmom_u_acc_u*yt;
	      dmom_u_adv_u[2] -= MOVING_DOMAIN*dmom_u_acc_u*zt;

	      mom_v_adv[0] -= MOVING_DOMAIN*mom_v_acc*xt;
	      mom_v_adv[1] -= MOVING_DOMAIN*mom_v_acc*yt;
	      mom_v_adv[2] -= MOVING_DOMAIN*mom_v_acc*zt;
	      dmom_v_adv_v[0] -= MOVING_DOMAIN*dmom_v_acc_v*xt;
	      dmom_v_adv_v[1] -= MOVING_DOMAIN*dmom_v_acc_v*yt;
	      dmom_v_adv_v[2] -= MOVING_DOMAIN*dmom_v_acc_v*zt;

	      mom_w_adv[0] -= MOVING_DOMAIN*mom_w_acc*xt;
	      mom_w_adv[1] -= MOVING_DOMAIN*mom_w_acc*yt;
	      mom_w_adv[2] -= MOVING_DOMAIN*mom_w_acc*zt;
	      dmom_w_adv_w[0] -= MOVING_DOMAIN*dmom_w_acc_w*xt;
	      dmom_w_adv_w[1] -= MOVING_DOMAIN*dmom_w_acc_w*yt;
	      dmom_w_adv_w[2] -= MOVING_DOMAIN*dmom_w_acc_w*zt;
	      //
	      //calculate time derivative at quadrature points
	      //
=======
                                                eps_solid[elementFlags[eN]],
                                                porosity,
                                                q_velocity_fluid[eN_k_nSpace+0],
                                                q_velocity_fluid[eN_k_nSpace+1],
                                                q_velocity_fluid[eN_k_nSpace+2],
                                                mom_u_source,
                                                mom_v_source,
                                                mom_w_source,
                                                dmom_u_source,
                                                dmom_v_source,
                                                dmom_w_source);

              //Turbulence closure model
              if (turbulenceClosureModel >= 3)
                {
                  const double c_mu = 0.09;//mwf hack
                  updateTurbulenceClosure(turbulenceClosureModel,
                                          eps_rho,
                                          eps_mu,
                                          rho_0,
                                          nu_0,
                                          rho_1,
                                          nu_1,
                                          useVF,
                                          vf[eN_k],
                                          phi[eN_k],
                                          vos,
                                          c_mu, //mwf hack
                                          q_turb_var_0[eN_k],
                                          q_turb_var_1[eN_k],
                                          &q_turb_var_grad_0[eN_k_nSpace],
                                          q_eddy_viscosity[eN_k],
                                          mom_uu_diff_ten,
                                          mom_vv_diff_ten,
                                          mom_ww_diff_ten,
                                          mom_uv_diff_ten,
                                          mom_uw_diff_ten,
                                          mom_vu_diff_ten,
                                          mom_vw_diff_ten,
                                          mom_wu_diff_ten,
                                          mom_wv_diff_ten,
                                          mom_u_source,
                                          mom_v_source,
                                          mom_w_source);

                }
              //
              //save momentum for time history and velocity for subgrid error
              //
              q_mom_u_acc[eN_k] = mom_u_acc;
              q_mom_v_acc[eN_k] = mom_v_acc;
              q_mom_w_acc[eN_k] = mom_w_acc;
              //subgrid error uses grid scale velocity
              q_mass_adv[eN_k_nSpace+0] = u;
              q_mass_adv[eN_k_nSpace+1] = v;
              q_mass_adv[eN_k_nSpace+2] = w;
              //
              //moving mesh
              //
              mom_u_adv[0] -= MOVING_DOMAIN*mom_u_acc*xt;
              mom_u_adv[1] -= MOVING_DOMAIN*mom_u_acc*yt;
              mom_u_adv[2] -= MOVING_DOMAIN*mom_u_acc*zt;
              dmom_u_adv_u[0] -= MOVING_DOMAIN*dmom_u_acc_u*xt;
              dmom_u_adv_u[1] -= MOVING_DOMAIN*dmom_u_acc_u*yt;
              dmom_u_adv_u[2] -= MOVING_DOMAIN*dmom_u_acc_u*zt;

              mom_v_adv[0] -= MOVING_DOMAIN*mom_v_acc*xt;
              mom_v_adv[1] -= MOVING_DOMAIN*mom_v_acc*yt;
              mom_v_adv[2] -= MOVING_DOMAIN*mom_v_acc*zt;
              dmom_v_adv_v[0] -= MOVING_DOMAIN*dmom_v_acc_v*xt;
              dmom_v_adv_v[1] -= MOVING_DOMAIN*dmom_v_acc_v*yt;
              dmom_v_adv_v[2] -= MOVING_DOMAIN*dmom_v_acc_v*zt;

              mom_w_adv[0] -= MOVING_DOMAIN*mom_w_acc*xt;
              mom_w_adv[1] -= MOVING_DOMAIN*mom_w_acc*yt;
              mom_w_adv[2] -= MOVING_DOMAIN*mom_w_acc*zt;
              dmom_w_adv_w[0] -= MOVING_DOMAIN*dmom_w_acc_w*xt;
              dmom_w_adv_w[1] -= MOVING_DOMAIN*dmom_w_acc_w*yt;
              dmom_w_adv_w[2] -= MOVING_DOMAIN*dmom_w_acc_w*zt;
              //
              //calculate time derivative at quadrature points
              //
>>>>>>> 44d843c3
              if (q_dV_last[eN_k] <= -100)
                q_dV_last[eN_k] = dV;
              q_dV[eN_k] = dV;
              ck.bdf(alphaBDF,
                     q_mom_u_acc_beta_bdf[eN_k]*q_dV_last[eN_k]/dV,
                     mom_u_acc,
                     dmom_u_acc_u,
                     mom_u_acc_t,
                     dmom_u_acc_u_t);
              ck.bdf(alphaBDF,
                     q_mom_v_acc_beta_bdf[eN_k]*q_dV_last[eN_k]/dV,
                     mom_v_acc,
                     dmom_v_acc_v,
                     mom_v_acc_t,
                     dmom_v_acc_v_t);
              ck.bdf(alphaBDF,
                     q_mom_w_acc_beta_bdf[eN_k]*q_dV_last[eN_k]/dV,
                     mom_w_acc,
                     dmom_w_acc_w,
                     mom_w_acc_t,
                     dmom_w_acc_w_t);
              //
              //calculate subgrid error (strong residual and adjoint)
              //
              //calculate strong residual
              pdeResidual_p = ck.Mass_strong(q_dvos_dt[eN_k]) +
                ck.Advection_strong(dmass_adv_u,grad_u) +
                ck.Advection_strong(dmass_adv_v,grad_v) +
                ck.Advection_strong(dmass_adv_w,grad_w) +
                DM2*MOVING_DOMAIN*ck.Reaction_strong(alphaBDF*(dV-q_dV_last[eN_k])/dV - div_mesh_velocity) +
                //VRANS
                ck.Reaction_strong(mass_source);
                //

              dmom_adv_sge[0] = dmom_u_acc_u*(q_velocity_sge[eN_k_nSpace+0] - MOVING_DOMAIN*xt);
              dmom_adv_sge[1] = dmom_u_acc_u*(q_velocity_sge[eN_k_nSpace+1] - MOVING_DOMAIN*yt);
              dmom_adv_sge[2] = dmom_u_acc_u*(q_velocity_sge[eN_k_nSpace+2] - MOVING_DOMAIN*zt);

              pdeResidual_u = ck.Mass_strong(dmom_u_acc_u*mom_u_acc_t) +
                ck.Advection_strong(dmom_adv_sge,grad_u) + //note here and below: same in cons. and non-cons.
                ck.Hamiltonian_strong(dmom_u_ham_grad_p,grad_p) +
                ck.Reaction_strong(mom_u_source) -
                ck.Reaction_strong(u*div_mesh_velocity);

              pdeResidual_v = ck.Mass_strong(dmom_v_acc_v*mom_v_acc_t) +
                ck.Advection_strong(dmom_adv_sge,grad_v) +
                ck.Hamiltonian_strong(dmom_v_ham_grad_p,grad_p) +
                ck.Reaction_strong(mom_v_source) -
                ck.Reaction_strong(v*div_mesh_velocity);

              pdeResidual_w = ck.Mass_strong(dmom_w_acc_w*mom_w_acc_t) +
                ck.Advection_strong(dmom_adv_sge,grad_w) +
                ck.Hamiltonian_strong(dmom_w_ham_grad_p,grad_p) +
                ck.Reaction_strong(mom_w_source) -
                ck.Reaction_strong(w*div_mesh_velocity);

              //calculate tau and tau*Res
              //cek debug
              double tmpR=dmom_u_acc_u_t + dmom_u_source[0];
              calculateSubgridError_tau(hFactor,
                                        elementDiameter[eN],
                                        tmpR,//dmom_u_acc_u_t,
                                        dmom_u_acc_u,
                                        dmom_adv_sge,
                                        mom_uu_diff_ten[1],
                                        dmom_u_ham_grad_p[0],
                                        tau_v0,
                                        tau_p0,
                                        q_cfl[eN_k]);

              calculateSubgridError_tau(Ct_sge,Cd_sge,
                                        G,G_dd_G,tr_G,
                                        tmpR,//dmom_u_acc_u_t,
                                        dmom_adv_sge,
                                        mom_uu_diff_ten[1],
                                        dmom_u_ham_grad_p[0],
                                        tau_v1,
                                        tau_p1,
                                        q_cfl[eN_k]);

              tau_v = useMetrics*tau_v1+(1.0-useMetrics)*tau_v0;
              tau_p = PSTAB*(useMetrics*tau_p1+(1.0-useMetrics)*tau_p0);

              calculateSubgridError_tauRes(tau_p,
                                           tau_v,
                                           pdeResidual_p,
                                           pdeResidual_u,
                                           pdeResidual_v,
                                           pdeResidual_w,
                                           subgridError_p,
                                           subgridError_u,
                                           subgridError_v,
                                           subgridError_w);
              // velocity used in adjoint (VMS or RBLES, with or without lagging the grid scale velocity)
              dmom_adv_star[0] = dmom_u_acc_u*(q_velocity_sge[eN_k_nSpace+0] - MOVING_DOMAIN*xt + useRBLES*subgridError_u);
              dmom_adv_star[1] = dmom_u_acc_u*(q_velocity_sge[eN_k_nSpace+1] - MOVING_DOMAIN*yt + useRBLES*subgridError_v);
              dmom_adv_star[2] = dmom_u_acc_u*(q_velocity_sge[eN_k_nSpace+2] - MOVING_DOMAIN*zt + useRBLES*subgridError_w);

              mom_u_adv[0] += dmom_u_acc_u*(useRBLES*subgridError_u*q_velocity_sge[eN_k_nSpace+0]);
              mom_u_adv[1] += dmom_u_acc_u*(useRBLES*subgridError_v*q_velocity_sge[eN_k_nSpace+0]);
              mom_u_adv[2] += dmom_u_acc_u*(useRBLES*subgridError_w*q_velocity_sge[eN_k_nSpace+0]);

              // adjoint times the test functions
              for (int i=0;i<nDOF_test_element;i++)
                {
                  register int i_nSpace = i*nSpace;
                  /* Lstar_u_p[i]=ck.Advection_adjoint(dmass_adv_u,&p_grad_test_dV[i_nSpace]); */
                  /* Lstar_v_p[i]=ck.Advection_adjoint(dmass_adv_v,&p_grad_test_dV[i_nSpace]); */
                  /* Lstar_w_p[i]=ck.Advection_adjoint(dmass_adv_w,&p_grad_test_dV[i_nSpace]); */
                  //use the same advection adjoint for all three since we're approximating the linearized adjoint
                  Lstar_u_u[i]=ck.Advection_adjoint(dmom_adv_star,&vel_grad_test_dV[i_nSpace]);
                  Lstar_v_v[i]=ck.Advection_adjoint(dmom_adv_star,&vel_grad_test_dV[i_nSpace]);
                  Lstar_w_w[i]=ck.Advection_adjoint(dmom_adv_star,&vel_grad_test_dV[i_nSpace]);
                  Lstar_p_u[i]=ck.Hamiltonian_adjoint(dmom_u_ham_grad_p,&vel_grad_test_dV[i_nSpace]);
                  Lstar_p_v[i]=ck.Hamiltonian_adjoint(dmom_v_ham_grad_p,&vel_grad_test_dV[i_nSpace]);
                  Lstar_p_w[i]=ck.Hamiltonian_adjoint(dmom_w_ham_grad_p,&vel_grad_test_dV[i_nSpace]);

                  //VRANS account for drag terms, diagonal only here ... decide if need off diagonal terms too
                  Lstar_u_u[i]+=ck.Reaction_adjoint(dmom_u_source[0],vel_test_dV[i]);
                  Lstar_v_v[i]+=ck.Reaction_adjoint(dmom_v_source[1],vel_test_dV[i]);
                  Lstar_w_w[i]+=ck.Reaction_adjoint(dmom_w_source[2],vel_test_dV[i]);
                  //
                }

              norm_Rv = sqrt(pdeResidual_u*pdeResidual_u + pdeResidual_v*pdeResidual_v + pdeResidual_w*pdeResidual_w);
              q_numDiff_u[eN_k] = C_dc*norm_Rv*(useMetrics/sqrt(G_dd_G+1.0e-12)  +
                                                (1.0-useMetrics)*hFactor*hFactor*elementDiameter[eN]*elementDiameter[eN]);
              q_numDiff_v[eN_k] = q_numDiff_u[eN_k];
              q_numDiff_w[eN_k] = q_numDiff_u[eN_k];
              //
              //update element residual
              //
              double mesh_vel[3];
              mesh_vel[0] = xt;
              mesh_vel[1] = yt;
              mesh_vel[2] = zt;
              q_velocity[eN_k_nSpace+0]=u;
              q_velocity[eN_k_nSpace+1]=v;
              q_velocity[eN_k_nSpace+2]=w;
              for(int i=0;i<nDOF_test_element;i++)
                {
                  register int i_nSpace=i*nSpace;
                  /* std::cout<<"elemRes_mesh "<<mesh_vel[0]<<'\t'<<mesh_vel[2]<<'\t'<<p_test_dV[i]<<'\t'<<(q_dV_last[eN_k]/dV)<<'\t'<<dV<<std::endl; */
                  /* elementResidual_mesh[i] += ck.Reaction_weak(1.0,p_test_dV[i]) - */
                  /*   ck.Reaction_weak(1.0,p_test_dV[i]*q_dV_last[eN_k]/dV) - */
                  /*   ck.Advection_weak(mesh_vel,&p_grad_test_dV[i_nSpace]); */

                  /* elementResidual_p[i] += ck.Mass_weak(-q_dvos_dt[eN_k],p_test_dV[i]) + */
                  /*   ck.Advection_weak(mass_adv,&p_grad_test_dV[i_nSpace]) + */
                  /*   DM*MOVING_DOMAIN*(ck.Reaction_weak(alphaBDF*1.0,p_test_dV[i]) - */
                  /*                     ck.Reaction_weak(alphaBDF*1.0,p_test_dV[i]*q_dV_last[eN_k]/dV) - */
                  /*                     ck.Advection_weak(mesh_vel,&p_grad_test_dV[i_nSpace])) + */
                  /*   //VRANS */
                  /*   ck.Reaction_weak(mass_source,p_test_dV[i])   + //VRANS source term for wave maker */
                  /*   // */
                  /*   ck.SubgridError(subgridError_u,Lstar_u_p[i]) +  */
                  /*   ck.SubgridError(subgridError_v,Lstar_v_p[i]);// +  */
                  /*   /\* ck.SubgridError(subgridError_w,Lstar_w_p[i]); *\/ */

                  elementResidual_u[i] += ck.Mass_weak(dmom_u_acc_u*mom_u_acc_t,vel_test_dV[i]) +
                    ck.Advection_weak(mom_u_adv,&vel_grad_test_dV[i_nSpace]) +
                    ck.Diffusion_weak(sdInfo_u_u_rowptr,sdInfo_u_u_colind,mom_uu_diff_ten,grad_u,&vel_grad_test_dV[i_nSpace]) +
                    ck.Diffusion_weak(sdInfo_u_v_rowptr,sdInfo_u_v_colind,mom_uv_diff_ten,grad_v,&vel_grad_test_dV[i_nSpace]) +
                    ck.Diffusion_weak(sdInfo_u_w_rowptr,sdInfo_u_w_colind,mom_uw_diff_ten,grad_w,&vel_grad_test_dV[i_nSpace]) +
                    ck.Reaction_weak(mom_u_source,vel_test_dV[i]) +
                    ck.Hamiltonian_weak(mom_u_ham,vel_test_dV[i]) +
                    ck.SubgridError(subgridError_p,Lstar_p_u[i]) +
                    ck.SubgridError(subgridError_u,Lstar_u_u[i]) +
                    ck.NumericalDiffusion(q_numDiff_u_last[eN_k],grad_u,&vel_grad_test_dV[i_nSpace]);

                  elementResidual_v[i] += ck.Mass_weak(dmom_v_acc_v*mom_v_acc_t,vel_test_dV[i]) +
                    ck.Advection_weak(mom_v_adv,&vel_grad_test_dV[i_nSpace]) +
                    ck.Diffusion_weak(sdInfo_v_u_rowptr,sdInfo_v_u_colind,mom_vu_diff_ten,grad_u,&vel_grad_test_dV[i_nSpace]) +
                    ck.Diffusion_weak(sdInfo_v_v_rowptr,sdInfo_v_v_colind,mom_vv_diff_ten,grad_v,&vel_grad_test_dV[i_nSpace]) +
                    ck.Diffusion_weak(sdInfo_v_w_rowptr,sdInfo_v_w_colind,mom_vw_diff_ten,grad_w,&vel_grad_test_dV[i_nSpace]) +
                    ck.Reaction_weak(mom_v_source,vel_test_dV[i]) +
                    ck.Hamiltonian_weak(mom_v_ham,vel_test_dV[i]) +
                    ck.SubgridError(subgridError_p,Lstar_p_v[i]) +
                    ck.SubgridError(subgridError_v,Lstar_v_v[i]) +
                    ck.NumericalDiffusion(q_numDiff_v_last[eN_k],grad_v,&vel_grad_test_dV[i_nSpace]);

                  elementResidual_w[i] +=  ck.Mass_weak(dmom_w_acc_w*mom_w_acc_t,vel_test_dV[i]) +
                    ck.Advection_weak(mom_w_adv,&vel_grad_test_dV[i_nSpace]) +
                    ck.Diffusion_weak(sdInfo_w_u_rowptr,sdInfo_w_u_colind,mom_wu_diff_ten,grad_u,&vel_grad_test_dV[i_nSpace]) +
                    ck.Diffusion_weak(sdInfo_w_v_rowptr,sdInfo_w_v_colind,mom_wv_diff_ten,grad_v,&vel_grad_test_dV[i_nSpace]) +
                    ck.Diffusion_weak(sdInfo_w_w_rowptr,sdInfo_w_w_colind,mom_ww_diff_ten,grad_w,&vel_grad_test_dV[i_nSpace]) +
                    ck.Reaction_weak(mom_w_source,vel_test_dV[i]) +
                    ck.Hamiltonian_weak(mom_w_ham,vel_test_dV[i]) +
                    ck.SubgridError(subgridError_p,Lstar_p_w[i]) +
                    ck.SubgridError(subgridError_w,Lstar_w_w[i]) +
                    ck.NumericalDiffusion(q_numDiff_w_last[eN_k],grad_w,&vel_grad_test_dV[i_nSpace]);
                }//i
            }
          //
          //load element into global residual and save element residual
          //
          for(int i=0;i<nDOF_test_element;i++)
            {
              register int eN_i=eN*nDOF_test_element+i;

              /* elementResidual_p_save[eN_i] +=  elementResidual_p[i]; */
              /* mesh_volume_conservation_element_weak += elementResidual_mesh[i]; */
              /* globalResidual[offset_p+stride_p*p_l2g[eN_i]]+=elementResidual_p[i]; */
              globalResidual[offset_u+stride_u*vel_l2g[eN_i]]+=elementResidual_u[i];
              globalResidual[offset_v+stride_v*vel_l2g[eN_i]]+=elementResidual_v[i];
              globalResidual[offset_w+stride_w*vel_l2g[eN_i]]+=elementResidual_w[i];
            }//i
          /* mesh_volume_conservation += mesh_volume_conservation_element; */
          /* mesh_volume_conservation_weak += mesh_volume_conservation_element_weak; */
          /* mesh_volume_conservation_err_max=fmax(mesh_volume_conservation_err_max,fabs(mesh_volume_conservation_element)); */
          /* mesh_volume_conservation_err_max_weak=fmax(mesh_volume_conservation_err_max_weak,fabs(mesh_volume_conservation_element_weak)); */
        }//elements
      //
      //loop over exterior element boundaries to calculate surface integrals and load into element and global residuals
      //
      //ebNE is the Exterior element boundary INdex
      //ebN is the element boundary INdex
      //eN is the element index
      for (int ebNE = 0; ebNE < nExteriorElementBoundaries_global; ebNE++)
        {
          register int ebN = exteriorElementBoundariesArray[ebNE],
            eN  = elementBoundaryElementsArray[ebN*2+0],
            ebN_local = elementBoundaryLocalElementBoundariesArray[ebN*2+0],
            eN_nDOF_trial_element = eN*nDOF_trial_element;
          register double elementResidual_mesh[nDOF_test_element],
            elementResidual_p[nDOF_test_element],
            elementResidual_u[nDOF_test_element],
            elementResidual_v[nDOF_test_element],
            elementResidual_w[nDOF_test_element],
            eps_rho,eps_mu;
          for (int i=0;i<nDOF_test_element;i++)
            {
              elementResidual_mesh[i]=0.0;
              elementResidual_p[i]=0.0;
              elementResidual_u[i]=0.0;
              elementResidual_v[i]=0.0;
              elementResidual_w[i]=0.0;
            }
          for  (int kb=0;kb<nQuadraturePoints_elementBoundary;kb++)
            {
              register int ebNE_kb = ebNE*nQuadraturePoints_elementBoundary+kb,
                ebNE_kb_nSpace = ebNE_kb*nSpace,
                ebN_local_kb = ebN_local*nQuadraturePoints_elementBoundary+kb,
                ebN_local_kb_nSpace = ebN_local_kb*nSpace;
              register double p_ext=0.0,
                u_ext=0.0,
                v_ext=0.0,
                w_ext=0.0,
                grad_p_ext[nSpace],
                grad_u_ext[nSpace],
                grad_v_ext[nSpace],
                grad_w_ext[nSpace],
                mom_u_acc_ext=0.0,
                dmom_u_acc_u_ext=0.0,
                mom_v_acc_ext=0.0,
                dmom_v_acc_v_ext=0.0,
                mom_w_acc_ext=0.0,
                dmom_w_acc_w_ext=0.0,
                mass_adv_ext[nSpace],
                dmass_adv_u_ext[nSpace],
                dmass_adv_v_ext[nSpace],
                dmass_adv_w_ext[nSpace],
                mom_u_adv_ext[nSpace],
                dmom_u_adv_u_ext[nSpace],
                dmom_u_adv_v_ext[nSpace],
                dmom_u_adv_w_ext[nSpace],
                mom_v_adv_ext[nSpace],
                dmom_v_adv_u_ext[nSpace],
                dmom_v_adv_v_ext[nSpace],
                dmom_v_adv_w_ext[nSpace],
                mom_w_adv_ext[nSpace],
                dmom_w_adv_u_ext[nSpace],
                dmom_w_adv_v_ext[nSpace],
                dmom_w_adv_w_ext[nSpace],
                mom_uu_diff_ten_ext[nSpace],
                mom_vv_diff_ten_ext[nSpace],
                mom_ww_diff_ten_ext[nSpace],
                mom_uv_diff_ten_ext[1],
                mom_uw_diff_ten_ext[1],
                mom_vu_diff_ten_ext[1],
                mom_vw_diff_ten_ext[1],
                mom_wu_diff_ten_ext[1],
                mom_wv_diff_ten_ext[1],
                mom_u_source_ext=0.0,
                mom_v_source_ext=0.0,
                mom_w_source_ext=0.0,
                mom_u_ham_ext=0.0,
                dmom_u_ham_grad_p_ext[nSpace],
                dmom_u_ham_grad_u_ext[nSpace],
                mom_v_ham_ext=0.0,
                dmom_v_ham_grad_p_ext[nSpace],
                dmom_v_ham_grad_v_ext[nSpace],
                mom_w_ham_ext=0.0,
                dmom_w_ham_grad_p_ext[nSpace],
                dmom_w_ham_grad_w_ext[nSpace],
                dmom_u_adv_p_ext[nSpace],
                dmom_v_adv_p_ext[nSpace],
                dmom_w_adv_p_ext[nSpace],
                flux_mass_ext=0.0,
                flux_mom_u_adv_ext=0.0,
                flux_mom_v_adv_ext=0.0,
                flux_mom_w_adv_ext=0.0,
                flux_mom_uu_diff_ext=0.0,
                flux_mom_uv_diff_ext=0.0,
                flux_mom_uw_diff_ext=0.0,
                flux_mom_vu_diff_ext=0.0,
                flux_mom_vv_diff_ext=0.0,
                flux_mom_vw_diff_ext=0.0,
                flux_mom_wu_diff_ext=0.0,
                flux_mom_wv_diff_ext=0.0,
                flux_mom_ww_diff_ext=0.0,
                bc_p_ext=0.0,
                bc_u_ext=0.0,
                bc_v_ext=0.0,
                bc_w_ext=0.0,
                bc_mom_u_acc_ext=0.0,
                bc_dmom_u_acc_u_ext=0.0,
                bc_mom_v_acc_ext=0.0,
                bc_dmom_v_acc_v_ext=0.0,
                bc_mom_w_acc_ext=0.0,
                bc_dmom_w_acc_w_ext=0.0,
                bc_mass_adv_ext[nSpace],
                bc_dmass_adv_u_ext[nSpace],
                bc_dmass_adv_v_ext[nSpace],
                bc_dmass_adv_w_ext[nSpace],
                bc_mom_u_adv_ext[nSpace],
                bc_dmom_u_adv_u_ext[nSpace],
                bc_dmom_u_adv_v_ext[nSpace],
                bc_dmom_u_adv_w_ext[nSpace],
                bc_mom_v_adv_ext[nSpace],
                bc_dmom_v_adv_u_ext[nSpace],
                bc_dmom_v_adv_v_ext[nSpace],
                bc_dmom_v_adv_w_ext[nSpace],
                bc_mom_w_adv_ext[nSpace],
                bc_dmom_w_adv_u_ext[nSpace],
                bc_dmom_w_adv_v_ext[nSpace],
                bc_dmom_w_adv_w_ext[nSpace],
                bc_mom_uu_diff_ten_ext[nSpace],
                bc_mom_vv_diff_ten_ext[nSpace],
                bc_mom_ww_diff_ten_ext[nSpace],
                bc_mom_uv_diff_ten_ext[1],
                bc_mom_uw_diff_ten_ext[1],
                bc_mom_vu_diff_ten_ext[1],
                bc_mom_vw_diff_ten_ext[1],
                bc_mom_wu_diff_ten_ext[1],
                bc_mom_wv_diff_ten_ext[1],
                bc_mom_u_source_ext=0.0,
                bc_mom_v_source_ext=0.0,
                bc_mom_w_source_ext=0.0,
                bc_mom_u_ham_ext=0.0,
                bc_dmom_u_ham_grad_p_ext[nSpace],
                bc_dmom_u_ham_grad_u_ext[nSpace],
                bc_mom_v_ham_ext=0.0,
                bc_dmom_v_ham_grad_p_ext[nSpace],
                bc_dmom_v_ham_grad_v_ext[nSpace],
                bc_mom_w_ham_ext=0.0,
                bc_dmom_w_ham_grad_p_ext[nSpace],
                bc_dmom_w_ham_grad_w_ext[nSpace],
                jac_ext[nSpace*nSpace],
                jacDet_ext,
                jacInv_ext[nSpace*nSpace],
                boundaryJac[nSpace*(nSpace-1)],
                metricTensor[(nSpace-1)*(nSpace-1)],
                metricTensorDetSqrt,
                dS,p_test_dS[nDOF_test_element],vel_test_dS[nDOF_test_element],
                p_grad_trial_trace[nDOF_trial_element*nSpace],vel_grad_trial_trace[nDOF_trial_element*nSpace],
                vel_grad_test_dS[nDOF_trial_element*nSpace],
                normal[3],x_ext,y_ext,z_ext,xt_ext,yt_ext,zt_ext,integralScaling,
                //VRANS
                vos_ext,
                //
                G[nSpace*nSpace],G_dd_G,tr_G,h_phi,h_penalty,penalty,
                force_x,force_y,force_z,force_p_x,force_p_y,force_p_z,force_v_x,force_v_y,force_v_z,r_x,r_y,r_z;
              //compute information about mapping from reference element to physical element
              ck.calculateMapping_elementBoundary(eN,
                                                  ebN_local,
                                                  kb,
                                                  ebN_local_kb,
                                                  mesh_dof,
                                                  mesh_l2g,
                                                  mesh_trial_trace_ref,
                                                  mesh_grad_trial_trace_ref,
                                                  boundaryJac_ref,
                                                  jac_ext,
                                                  jacDet_ext,
                                                  jacInv_ext,
                                                  boundaryJac,
                                                  metricTensor,
                                                  metricTensorDetSqrt,
                                                  normal_ref,
                                                  normal,
                                                  x_ext,y_ext,z_ext);
              ck.calculateMappingVelocity_elementBoundary(eN,
                                                          ebN_local,
                                                          kb,
                                                          ebN_local_kb,
                                                          mesh_velocity_dof,
                                                          mesh_l2g,
                                                          mesh_trial_trace_ref,
                                                          xt_ext,yt_ext,zt_ext,
                                                          normal,
                                                          boundaryJac,
                                                          metricTensor,
                                                          integralScaling);
              //xt_ext=0.0;yt_ext=0.0;zt_ext=0.0;
              //std::cout<<"xt_ext "<<xt_ext<<'\t'<<yt_ext<<'\t'<<zt_ext<<std::endl;
              //std::cout<<"x_ext "<<x_ext<<'\t'<<y_ext<<'\t'<<z_ext<<std::endl;
              //std::cout<<"integralScaling - metricTensorDetSrt ==============================="<<integralScaling-metricTensorDetSqrt<<std::endl;
              /* std::cout<<"metricTensorDetSqrt "<<metricTensorDetSqrt */
              /*               <<"dS_ref[kb]"<<dS_ref[kb]<<std::endl; */
              //dS = ((1.0-MOVING_DOMAIN)*metricTensorDetSqrt + MOVING_DOMAIN*integralScaling)*dS_ref[kb];//cek need to test effect on accuracy
              dS = metricTensorDetSqrt*dS_ref[kb];
              //get the metric tensor
              //cek todo use symmetry
              ck.calculateG(jacInv_ext,G,G_dd_G,tr_G);
              ck.calculateGScale(G,&ebqe_normal_phi_ext[ebNE_kb_nSpace],h_phi);

              eps_rho = epsFact_rho*(useMetrics*h_phi+(1.0-useMetrics)*elementDiameter[eN]);
              eps_mu  = epsFact_mu *(useMetrics*h_phi+(1.0-useMetrics)*elementDiameter[eN]);

              //compute shape and solution information
              //shape
              /* ck.gradTrialFromRef(&p_grad_trial_trace_ref[ebN_local_kb_nSpace*nDOF_trial_element],jacInv_ext,p_grad_trial_trace); */
              ck.gradTrialFromRef(&vel_grad_trial_trace_ref[ebN_local_kb_nSpace*nDOF_trial_element],jacInv_ext,vel_grad_trial_trace);
              //cek hack use trial ck.gradTrialFromRef(&vel_grad_test_trace_ref[ebN_local_kb_nSpace*nDOF_trial_element],jacInv_ext,vel_grad_test_trace);
              //solution and gradients
              /* ck.valFromDOF(p_dof,&p_l2g[eN_nDOF_trial_element],&p_trial_trace_ref[ebN_local_kb*nDOF_test_element],p_ext); */
              p_ext = ebqe_p[ebNE_kb];
              ck.valFromDOF(u_dof,&vel_l2g[eN_nDOF_trial_element],&vel_trial_trace_ref[ebN_local_kb*nDOF_test_element],u_ext);
              ck.valFromDOF(v_dof,&vel_l2g[eN_nDOF_trial_element],&vel_trial_trace_ref[ebN_local_kb*nDOF_test_element],v_ext);
              ck.valFromDOF(w_dof,&vel_l2g[eN_nDOF_trial_element],&vel_trial_trace_ref[ebN_local_kb*nDOF_test_element],w_ext);
              /* ck.gradFromDOF(p_dof,&p_l2g[eN_nDOF_trial_element],p_grad_trial_trace,grad_p_ext); */
              for (int I=0;I<nSpace;I++)
                grad_p_ext[I] = ebqe_grad_p[ebNE_kb_nSpace + I];
              ck.gradFromDOF(u_dof,&vel_l2g[eN_nDOF_trial_element],vel_grad_trial_trace,grad_u_ext);
              ck.gradFromDOF(v_dof,&vel_l2g[eN_nDOF_trial_element],vel_grad_trial_trace,grad_v_ext);
              ck.gradFromDOF(w_dof,&vel_l2g[eN_nDOF_trial_element],vel_grad_trial_trace,grad_w_ext);
              //precalculate test function products with integration weights
              for (int j=0;j<nDOF_trial_element;j++)
                {
                  /* p_test_dS[j] = p_test_trace_ref[ebN_local_kb*nDOF_test_element+j]*dS; */
                  vel_test_dS[j] = vel_test_trace_ref[ebN_local_kb*nDOF_test_element+j]*dS;
                  for (int I=0;I<nSpace;I++)
                    vel_grad_test_dS[j*nSpace+I] = vel_grad_trial_trace[j*nSpace+I]*dS;//cek hack, using trial
                }
              bc_p_ext = isDOFBoundary_p[ebNE_kb]*ebqe_bc_p_ext[ebNE_kb]+(1-isDOFBoundary_p[ebNE_kb])*p_ext;
              //note, our convention is that bc values at moving boundaries are relative to boundary velocity so we add it here
<<<<<<< HEAD
	      bc_u_ext = isDOFBoundary_u[ebNE_kb]*(ebqe_bc_u_ext[ebNE_kb] + MOVING_DOMAIN*xt_ext) + (1-isDOFBoundary_u[ebNE_kb])*u_ext;
	      bc_v_ext = isDOFBoundary_v[ebNE_kb]*(ebqe_bc_v_ext[ebNE_kb] + MOVING_DOMAIN*yt_ext) + (1-isDOFBoundary_v[ebNE_kb])*v_ext;
	      bc_w_ext = isDOFBoundary_w[ebNE_kb]*(ebqe_bc_w_ext[ebNE_kb] + MOVING_DOMAIN*zt_ext) + (1-isDOFBoundary_w[ebNE_kb])*w_ext;
	      //VRANS
	      vos_ext = ebqe_vos_ext[ebNE_kb];//sed fraction - gco check
	      //
	      //calculate the pde coefficients using the solution and the boundary values for the solution 
	      // 
	      double eddy_viscosity_ext(0.),bc_eddy_viscosity_ext(0.); //not interested in saving boundary eddy viscosity for now
	      evaluateCoefficients(eps_rho,
				   eps_mu,
				   sigma,
				   rho_0,
				   nu_0,
				   rho_1,
				   nu_1,
				   rho_s,
				   nu_s,
				   elementDiameter[eN],
				   smagorinskyConstant,
				   turbulenceClosureModel,
				   g,
				   useVF,
				   ebqe_vf_ext[ebNE_kb],
				   ebqe_phi_ext[ebNE_kb],
				   &ebqe_normal_phi_ext[ebNE_kb_nSpace],
				   ebqe_kappa_phi_ext[ebNE_kb],
				   //VRANS
				   vos_ext,
				   //
				   p_ext,
				   grad_p_ext,
				   grad_u_ext,
				   grad_v_ext,
				   grad_w_ext,
				   u_ext,
				   v_ext,
				   w_ext,
				   ebqe_velocity_star[ebNE_kb_nSpace+0],
				   ebqe_velocity_star[ebNE_kb_nSpace+1],
				   ebqe_velocity_star[ebNE_kb_nSpace+2],
				   eddy_viscosity_ext,
				   mom_u_acc_ext,
				   dmom_u_acc_u_ext,
				   mom_v_acc_ext,
				   dmom_v_acc_v_ext,
				   mom_w_acc_ext,
				   dmom_w_acc_w_ext,
				   mass_adv_ext,
				   dmass_adv_u_ext,
				   dmass_adv_v_ext,
				   dmass_adv_w_ext,
				   mom_u_adv_ext,
				   dmom_u_adv_u_ext,
				   dmom_u_adv_v_ext,
				   dmom_u_adv_w_ext,
				   mom_v_adv_ext,
				   dmom_v_adv_u_ext,
				   dmom_v_adv_v_ext,
				   dmom_v_adv_w_ext,
				   mom_w_adv_ext,
				   dmom_w_adv_u_ext,
				   dmom_w_adv_v_ext,
				   dmom_w_adv_w_ext,
				   mom_uu_diff_ten_ext,
				   mom_vv_diff_ten_ext,
				   mom_ww_diff_ten_ext,
				   mom_uv_diff_ten_ext,
				   mom_uw_diff_ten_ext,
				   mom_vu_diff_ten_ext,
				   mom_vw_diff_ten_ext,
				   mom_wu_diff_ten_ext,
				   mom_wv_diff_ten_ext,
				   mom_u_source_ext,
				   mom_v_source_ext,
				   mom_w_source_ext,
				   mom_u_ham_ext,
				   dmom_u_ham_grad_p_ext,
				   dmom_u_ham_grad_u_ext,
				   mom_v_ham_ext,
				   dmom_v_ham_grad_p_ext,
				   dmom_v_ham_grad_v_ext,
				   mom_w_ham_ext,
				   dmom_w_ham_grad_p_ext,          
				   dmom_w_ham_grad_w_ext);          
	      evaluateCoefficients(eps_rho,
				   eps_mu,
				   sigma,
				   rho_0,
				   nu_0,
				   rho_1,
				   nu_1,
				   rho_s,
				   nu_s,
				   elementDiameter[eN],
				   smagorinskyConstant,
				   turbulenceClosureModel,
				   g,
				   useVF,
				   bc_ebqe_vf_ext[ebNE_kb],
				   bc_ebqe_phi_ext[ebNE_kb],
				   &ebqe_normal_phi_ext[ebNE_kb_nSpace],
				   ebqe_kappa_phi_ext[ebNE_kb],
				   //VRANS
				   vos_ext,
				   //
				   bc_p_ext,
				   grad_p_ext,
				   grad_u_ext,
				   grad_v_ext,
				   grad_w_ext,
				   bc_u_ext,
				   bc_v_ext,
				   bc_w_ext,
				   ebqe_velocity_star[ebNE_kb_nSpace+0],
				   ebqe_velocity_star[ebNE_kb_nSpace+1],
				   ebqe_velocity_star[ebNE_kb_nSpace+2],
				   bc_eddy_viscosity_ext,
				   bc_mom_u_acc_ext,
				   bc_dmom_u_acc_u_ext,
				   bc_mom_v_acc_ext,
				   bc_dmom_v_acc_v_ext,
				   bc_mom_w_acc_ext,
				   bc_dmom_w_acc_w_ext,
				   bc_mass_adv_ext,
				   bc_dmass_adv_u_ext,
				   bc_dmass_adv_v_ext,
				   bc_dmass_adv_w_ext,
				   bc_mom_u_adv_ext,
				   bc_dmom_u_adv_u_ext,
				   bc_dmom_u_adv_v_ext,
				   bc_dmom_u_adv_w_ext,
				   bc_mom_v_adv_ext,
				   bc_dmom_v_adv_u_ext,
				   bc_dmom_v_adv_v_ext,
				   bc_dmom_v_adv_w_ext,
				   bc_mom_w_adv_ext,
				   bc_dmom_w_adv_u_ext,
				   bc_dmom_w_adv_v_ext,
				   bc_dmom_w_adv_w_ext,
				   bc_mom_uu_diff_ten_ext,
				   bc_mom_vv_diff_ten_ext,
				   bc_mom_ww_diff_ten_ext,
				   bc_mom_uv_diff_ten_ext,
				   bc_mom_uw_diff_ten_ext,
				   bc_mom_vu_diff_ten_ext,
				   bc_mom_vw_diff_ten_ext,
				   bc_mom_wu_diff_ten_ext,
				   bc_mom_wv_diff_ten_ext,
				   bc_mom_u_source_ext,
				   bc_mom_v_source_ext,
				   bc_mom_w_source_ext,
				   bc_mom_u_ham_ext,
				   bc_dmom_u_ham_grad_p_ext,
				   bc_dmom_u_ham_grad_u_ext,
				   bc_mom_v_ham_ext,
				   bc_dmom_v_ham_grad_p_ext,
				   bc_dmom_v_ham_grad_v_ext,
				   bc_mom_w_ham_ext,
				   bc_dmom_w_ham_grad_p_ext,          
				   bc_dmom_w_ham_grad_w_ext);          

	      //Turbulence closure model
	      if (turbulenceClosureModel >= 3)
		{
		  const double turb_var_grad_0_dummy[3] = {0.,0.,0.};
		  const double c_mu = 0.09;//mwf hack 
		  updateTurbulenceClosure(turbulenceClosureModel,
					  eps_rho,
					  eps_mu,
					  rho_0,
					  nu_0,
					  rho_1,
					  nu_1,
					  useVF,
					  ebqe_vf_ext[ebNE_kb],
					  ebqe_phi_ext[ebNE_kb],
					  vos_ext,
					  c_mu, //mwf hack
					  ebqe_turb_var_0[ebNE_kb],
					  ebqe_turb_var_1[ebNE_kb],
					  turb_var_grad_0_dummy, //not needed
					  eddy_viscosity_ext,
					  mom_uu_diff_ten_ext,
					  mom_vv_diff_ten_ext,
					  mom_ww_diff_ten_ext,
					  mom_uv_diff_ten_ext,
					  mom_uw_diff_ten_ext,
					  mom_vu_diff_ten_ext,
					  mom_vw_diff_ten_ext,
					  mom_wu_diff_ten_ext,
					  mom_wv_diff_ten_ext,
					  mom_u_source_ext,
					  mom_v_source_ext,
					  mom_w_source_ext);					  

		  updateTurbulenceClosure(turbulenceClosureModel,
					  eps_rho,
					  eps_mu,
					  rho_0,
					  nu_0,
					  rho_1,
					  nu_1,
					  useVF,
					  bc_ebqe_vf_ext[ebNE_kb],
					  bc_ebqe_phi_ext[ebNE_kb],
					  vos_ext,
					  c_mu, //mwf hack
					  ebqe_turb_var_0[ebNE_kb],
					  ebqe_turb_var_1[ebNE_kb],
					  turb_var_grad_0_dummy, //not needed
					  bc_eddy_viscosity_ext,
					  bc_mom_uu_diff_ten_ext,
					  bc_mom_vv_diff_ten_ext,
					  bc_mom_ww_diff_ten_ext,
					  bc_mom_uv_diff_ten_ext,
					  bc_mom_uw_diff_ten_ext,
					  bc_mom_vu_diff_ten_ext,
					  bc_mom_vw_diff_ten_ext,
					  bc_mom_wu_diff_ten_ext,
					  bc_mom_wv_diff_ten_ext,
					  bc_mom_u_source_ext,
					  bc_mom_v_source_ext,
					  bc_mom_w_source_ext);					  
		}


	      //
	      //moving domain
	      //
	      mom_u_adv_ext[0] -= MOVING_DOMAIN*mom_u_acc_ext*xt_ext;
	      mom_u_adv_ext[1] -= MOVING_DOMAIN*mom_u_acc_ext*yt_ext;
	      mom_u_adv_ext[2] -= MOVING_DOMAIN*mom_u_acc_ext*zt_ext;
	      dmom_u_adv_u_ext[0] -= MOVING_DOMAIN*dmom_u_acc_u_ext*xt_ext;
	      dmom_u_adv_u_ext[1] -= MOVING_DOMAIN*dmom_u_acc_u_ext*yt_ext;
	      dmom_u_adv_u_ext[2] -= MOVING_DOMAIN*dmom_u_acc_u_ext*zt_ext;

	      mom_v_adv_ext[0] -= MOVING_DOMAIN*mom_v_acc_ext*xt_ext;
	      mom_v_adv_ext[1] -= MOVING_DOMAIN*mom_v_acc_ext*yt_ext;
	      mom_v_adv_ext[2] -= MOVING_DOMAIN*mom_v_acc_ext*zt_ext;
	      dmom_v_adv_v_ext[0] -= MOVING_DOMAIN*dmom_v_acc_v_ext*xt_ext;
	      dmom_v_adv_v_ext[1] -= MOVING_DOMAIN*dmom_v_acc_v_ext*yt_ext;
	      dmom_v_adv_v_ext[2] -= MOVING_DOMAIN*dmom_v_acc_v_ext*zt_ext;

	      mom_w_adv_ext[0] -= MOVING_DOMAIN*mom_w_acc_ext*xt_ext;
	      mom_w_adv_ext[1] -= MOVING_DOMAIN*mom_w_acc_ext*yt_ext;
	      mom_w_adv_ext[2] -= MOVING_DOMAIN*mom_w_acc_ext*zt_ext;
	      dmom_w_adv_w_ext[0] -= MOVING_DOMAIN*dmom_w_acc_w_ext*xt_ext;
	      dmom_w_adv_w_ext[1] -= MOVING_DOMAIN*dmom_w_acc_w_ext*yt_ext;
	      dmom_w_adv_w_ext[2] -= MOVING_DOMAIN*dmom_w_acc_w_ext*zt_ext;

	      //bc's
	      bc_mom_u_adv_ext[0] -= MOVING_DOMAIN*bc_mom_u_acc_ext*xt_ext;
	      bc_mom_u_adv_ext[1] -= MOVING_DOMAIN*bc_mom_u_acc_ext*yt_ext;
	      bc_mom_u_adv_ext[2] -= MOVING_DOMAIN*bc_mom_u_acc_ext*zt_ext;

	      bc_mom_v_adv_ext[0] -= MOVING_DOMAIN*bc_mom_v_acc_ext*xt_ext;
	      bc_mom_v_adv_ext[1] -= MOVING_DOMAIN*bc_mom_v_acc_ext*yt_ext;
	      bc_mom_v_adv_ext[2] -= MOVING_DOMAIN*bc_mom_v_acc_ext*zt_ext;

	      bc_mom_w_adv_ext[0] -= MOVING_DOMAIN*bc_mom_w_acc_ext*xt_ext;
	      bc_mom_w_adv_ext[1] -= MOVING_DOMAIN*bc_mom_w_acc_ext*yt_ext;
	      bc_mom_w_adv_ext[2] -= MOVING_DOMAIN*bc_mom_w_acc_ext*zt_ext;
	      // 
	      //calculate the numerical fluxes 
	      // 
	      ck.calculateGScale(G,normal,h_penalty);
	      penalty = useMetrics*C_b*h_penalty + (1.0-useMetrics)*ebqe_penalty_ext[ebNE_kb];
	      exteriorNumericalAdvectiveFlux(isDOFBoundary_p[ebNE_kb],
					     isDOFBoundary_u[ebNE_kb],
					     isDOFBoundary_v[ebNE_kb],
					     isDOFBoundary_w[ebNE_kb],
					     isAdvectiveFluxBoundary_p[ebNE_kb],
					     isAdvectiveFluxBoundary_u[ebNE_kb],
					     isAdvectiveFluxBoundary_v[ebNE_kb],
					     isAdvectiveFluxBoundary_w[ebNE_kb],
					     dmom_u_ham_grad_p_ext[0],//=1/rho,
					     bc_dmom_u_ham_grad_p_ext[0],//=1/bc_rho,
					     normal,
=======
              bc_u_ext = isDOFBoundary_u[ebNE_kb]*(ebqe_bc_u_ext[ebNE_kb] + MOVING_DOMAIN*xt_ext) + (1-isDOFBoundary_u[ebNE_kb])*u_ext;
              bc_v_ext = isDOFBoundary_v[ebNE_kb]*(ebqe_bc_v_ext[ebNE_kb] + MOVING_DOMAIN*yt_ext) + (1-isDOFBoundary_v[ebNE_kb])*v_ext;
              bc_w_ext = isDOFBoundary_w[ebNE_kb]*(ebqe_bc_w_ext[ebNE_kb] + MOVING_DOMAIN*zt_ext) + (1-isDOFBoundary_w[ebNE_kb])*w_ext;
              //VRANS
              vos_ext = ebqe_vos_ext[ebNE_kb];
              //
              //calculate the pde coefficients using the solution and the boundary values for the solution
              //
              double eddy_viscosity_ext(0.),bc_eddy_viscosity_ext(0.); //not interested in saving boundary eddy viscosity for now
              evaluateCoefficients(eps_rho,
                                   eps_mu,
                                   sigma,
                                   rho_0,
                                   nu_0,
                                   rho_1,
                                   nu_1,
                                   elementDiameter[eN],
                                   smagorinskyConstant,
                                   turbulenceClosureModel,
                                   g,
                                   useVF,
                                   ebqe_vf_ext[ebNE_kb],
                                   ebqe_phi_ext[ebNE_kb],
                                   &ebqe_normal_phi_ext[ebNE_kb_nSpace],
                                   ebqe_kappa_phi_ext[ebNE_kb],
                                   //VRANS
                                   vos_ext,
                                   //
                                   p_ext,
                                   grad_p_ext,
                                   grad_u_ext,
                                   grad_v_ext,
                                   grad_w_ext,
                                   u_ext,
                                   v_ext,
                                   w_ext,
                                   ebqe_velocity_star[ebNE_kb_nSpace+0],
                                   ebqe_velocity_star[ebNE_kb_nSpace+1],
                                   ebqe_velocity_star[ebNE_kb_nSpace+2],
                                   eddy_viscosity_ext,
                                   mom_u_acc_ext,
                                   dmom_u_acc_u_ext,
                                   mom_v_acc_ext,
                                   dmom_v_acc_v_ext,
                                   mom_w_acc_ext,
                                   dmom_w_acc_w_ext,
                                   mass_adv_ext,
                                   dmass_adv_u_ext,
                                   dmass_adv_v_ext,
                                   dmass_adv_w_ext,
                                   mom_u_adv_ext,
                                   dmom_u_adv_u_ext,
                                   dmom_u_adv_v_ext,
                                   dmom_u_adv_w_ext,
                                   mom_v_adv_ext,
                                   dmom_v_adv_u_ext,
                                   dmom_v_adv_v_ext,
                                   dmom_v_adv_w_ext,
                                   mom_w_adv_ext,
                                   dmom_w_adv_u_ext,
                                   dmom_w_adv_v_ext,
                                   dmom_w_adv_w_ext,
                                   mom_uu_diff_ten_ext,
                                   mom_vv_diff_ten_ext,
                                   mom_ww_diff_ten_ext,
                                   mom_uv_diff_ten_ext,
                                   mom_uw_diff_ten_ext,
                                   mom_vu_diff_ten_ext,
                                   mom_vw_diff_ten_ext,
                                   mom_wu_diff_ten_ext,
                                   mom_wv_diff_ten_ext,
                                   mom_u_source_ext,
                                   mom_v_source_ext,
                                   mom_w_source_ext,
                                   mom_u_ham_ext,
                                   dmom_u_ham_grad_p_ext,
                                   dmom_u_ham_grad_u_ext,
                                   mom_v_ham_ext,
                                   dmom_v_ham_grad_p_ext,
                                   dmom_v_ham_grad_v_ext,
                                   mom_w_ham_ext,
                                   dmom_w_ham_grad_p_ext,
                                   dmom_w_ham_grad_w_ext);
              evaluateCoefficients(eps_rho,
                                   eps_mu,
                                   sigma,
                                   rho_0,
                                   nu_0,
                                   rho_1,
                                   nu_1,
                                   elementDiameter[eN],
                                   smagorinskyConstant,
                                   turbulenceClosureModel,
                                   g,
                                   useVF,
                                   bc_ebqe_vf_ext[ebNE_kb],
                                   bc_ebqe_phi_ext[ebNE_kb],
                                   &ebqe_normal_phi_ext[ebNE_kb_nSpace],
                                   ebqe_kappa_phi_ext[ebNE_kb],
                                   //VRANS
                                   vos_ext,
                                   //
                                   bc_p_ext,
                                   grad_p_ext,
                                   grad_u_ext,
                                   grad_v_ext,
                                   grad_w_ext,
                                   bc_u_ext,
                                   bc_v_ext,
                                   bc_w_ext,
                                   ebqe_velocity_star[ebNE_kb_nSpace+0],
                                   ebqe_velocity_star[ebNE_kb_nSpace+1],
                                   ebqe_velocity_star[ebNE_kb_nSpace+2],
                                   bc_eddy_viscosity_ext,
                                   bc_mom_u_acc_ext,
                                   bc_dmom_u_acc_u_ext,
                                   bc_mom_v_acc_ext,
                                   bc_dmom_v_acc_v_ext,
                                   bc_mom_w_acc_ext,
                                   bc_dmom_w_acc_w_ext,
                                   bc_mass_adv_ext,
                                   bc_dmass_adv_u_ext,
                                   bc_dmass_adv_v_ext,
                                   bc_dmass_adv_w_ext,
                                   bc_mom_u_adv_ext,
                                   bc_dmom_u_adv_u_ext,
                                   bc_dmom_u_adv_v_ext,
                                   bc_dmom_u_adv_w_ext,
                                   bc_mom_v_adv_ext,
                                   bc_dmom_v_adv_u_ext,
                                   bc_dmom_v_adv_v_ext,
                                   bc_dmom_v_adv_w_ext,
                                   bc_mom_w_adv_ext,
                                   bc_dmom_w_adv_u_ext,
                                   bc_dmom_w_adv_v_ext,
                                   bc_dmom_w_adv_w_ext,
                                   bc_mom_uu_diff_ten_ext,
                                   bc_mom_vv_diff_ten_ext,
                                   bc_mom_ww_diff_ten_ext,
                                   bc_mom_uv_diff_ten_ext,
                                   bc_mom_uw_diff_ten_ext,
                                   bc_mom_vu_diff_ten_ext,
                                   bc_mom_vw_diff_ten_ext,
                                   bc_mom_wu_diff_ten_ext,
                                   bc_mom_wv_diff_ten_ext,
                                   bc_mom_u_source_ext,
                                   bc_mom_v_source_ext,
                                   bc_mom_w_source_ext,
                                   bc_mom_u_ham_ext,
                                   bc_dmom_u_ham_grad_p_ext,
                                   bc_dmom_u_ham_grad_u_ext,
                                   bc_mom_v_ham_ext,
                                   bc_dmom_v_ham_grad_p_ext,
                                   bc_dmom_v_ham_grad_v_ext,
                                   bc_mom_w_ham_ext,
                                   bc_dmom_w_ham_grad_p_ext,
                                   bc_dmom_w_ham_grad_w_ext);

              //Turbulence closure model
              if (turbulenceClosureModel >= 3)
                {
                  const double turb_var_grad_0_dummy[3] = {0.,0.,0.};
                  const double c_mu = 0.09;//mwf hack
                  updateTurbulenceClosure(turbulenceClosureModel,
                                          eps_rho,
                                          eps_mu,
                                          rho_0,
                                          nu_0,
                                          rho_1,
                                          nu_1,
                                          useVF,
                                          ebqe_vf_ext[ebNE_kb],
                                          ebqe_phi_ext[ebNE_kb],
                                          vos_ext,
                                          c_mu, //mwf hack
                                          ebqe_turb_var_0[ebNE_kb],
                                          ebqe_turb_var_1[ebNE_kb],
                                          turb_var_grad_0_dummy, //not needed
                                          eddy_viscosity_ext,
                                          mom_uu_diff_ten_ext,
                                          mom_vv_diff_ten_ext,
                                          mom_ww_diff_ten_ext,
                                          mom_uv_diff_ten_ext,
                                          mom_uw_diff_ten_ext,
                                          mom_vu_diff_ten_ext,
                                          mom_vw_diff_ten_ext,
                                          mom_wu_diff_ten_ext,
                                          mom_wv_diff_ten_ext,
                                          mom_u_source_ext,
                                          mom_v_source_ext,
                                          mom_w_source_ext);

                  updateTurbulenceClosure(turbulenceClosureModel,
                                          eps_rho,
                                          eps_mu,
                                          rho_0,
                                          nu_0,
                                          rho_1,
                                          nu_1,
                                          useVF,
                                          bc_ebqe_vf_ext[ebNE_kb],
                                          bc_ebqe_phi_ext[ebNE_kb],
                                          vos_ext,
                                          c_mu, //mwf hack
                                          ebqe_turb_var_0[ebNE_kb],
                                          ebqe_turb_var_1[ebNE_kb],
                                          turb_var_grad_0_dummy, //not needed
                                          bc_eddy_viscosity_ext,
                                          bc_mom_uu_diff_ten_ext,
                                          bc_mom_vv_diff_ten_ext,
                                          bc_mom_ww_diff_ten_ext,
                                          bc_mom_uv_diff_ten_ext,
                                          bc_mom_uw_diff_ten_ext,
                                          bc_mom_vu_diff_ten_ext,
                                          bc_mom_vw_diff_ten_ext,
                                          bc_mom_wu_diff_ten_ext,
                                          bc_mom_wv_diff_ten_ext,
                                          bc_mom_u_source_ext,
                                          bc_mom_v_source_ext,
                                          bc_mom_w_source_ext);
                }


              //
              //moving domain
              //
              mom_u_adv_ext[0] -= MOVING_DOMAIN*mom_u_acc_ext*xt_ext;
              mom_u_adv_ext[1] -= MOVING_DOMAIN*mom_u_acc_ext*yt_ext;
              mom_u_adv_ext[2] -= MOVING_DOMAIN*mom_u_acc_ext*zt_ext;
              dmom_u_adv_u_ext[0] -= MOVING_DOMAIN*dmom_u_acc_u_ext*xt_ext;
              dmom_u_adv_u_ext[1] -= MOVING_DOMAIN*dmom_u_acc_u_ext*yt_ext;
              dmom_u_adv_u_ext[2] -= MOVING_DOMAIN*dmom_u_acc_u_ext*zt_ext;

              mom_v_adv_ext[0] -= MOVING_DOMAIN*mom_v_acc_ext*xt_ext;
              mom_v_adv_ext[1] -= MOVING_DOMAIN*mom_v_acc_ext*yt_ext;
              mom_v_adv_ext[2] -= MOVING_DOMAIN*mom_v_acc_ext*zt_ext;
              dmom_v_adv_v_ext[0] -= MOVING_DOMAIN*dmom_v_acc_v_ext*xt_ext;
              dmom_v_adv_v_ext[1] -= MOVING_DOMAIN*dmom_v_acc_v_ext*yt_ext;
              dmom_v_adv_v_ext[2] -= MOVING_DOMAIN*dmom_v_acc_v_ext*zt_ext;

              mom_w_adv_ext[0] -= MOVING_DOMAIN*mom_w_acc_ext*xt_ext;
              mom_w_adv_ext[1] -= MOVING_DOMAIN*mom_w_acc_ext*yt_ext;
              mom_w_adv_ext[2] -= MOVING_DOMAIN*mom_w_acc_ext*zt_ext;
              dmom_w_adv_w_ext[0] -= MOVING_DOMAIN*dmom_w_acc_w_ext*xt_ext;
              dmom_w_adv_w_ext[1] -= MOVING_DOMAIN*dmom_w_acc_w_ext*yt_ext;
              dmom_w_adv_w_ext[2] -= MOVING_DOMAIN*dmom_w_acc_w_ext*zt_ext;

              //bc's
              bc_mom_u_adv_ext[0] -= MOVING_DOMAIN*bc_mom_u_acc_ext*xt_ext;
              bc_mom_u_adv_ext[1] -= MOVING_DOMAIN*bc_mom_u_acc_ext*yt_ext;
              bc_mom_u_adv_ext[2] -= MOVING_DOMAIN*bc_mom_u_acc_ext*zt_ext;

              bc_mom_v_adv_ext[0] -= MOVING_DOMAIN*bc_mom_v_acc_ext*xt_ext;
              bc_mom_v_adv_ext[1] -= MOVING_DOMAIN*bc_mom_v_acc_ext*yt_ext;
              bc_mom_v_adv_ext[2] -= MOVING_DOMAIN*bc_mom_v_acc_ext*zt_ext;

              bc_mom_w_adv_ext[0] -= MOVING_DOMAIN*bc_mom_w_acc_ext*xt_ext;
              bc_mom_w_adv_ext[1] -= MOVING_DOMAIN*bc_mom_w_acc_ext*yt_ext;
              bc_mom_w_adv_ext[2] -= MOVING_DOMAIN*bc_mom_w_acc_ext*zt_ext;
              //
              //calculate the numerical fluxes
              //
              ck.calculateGScale(G,normal,h_penalty);
              penalty = useMetrics*C_b*h_penalty + (1.0-useMetrics)*ebqe_penalty_ext[ebNE_kb];
              exteriorNumericalAdvectiveFlux(isDOFBoundary_p[ebNE_kb],
                                             isDOFBoundary_u[ebNE_kb],
                                             isDOFBoundary_v[ebNE_kb],
                                             isDOFBoundary_w[ebNE_kb],
                                             isAdvectiveFluxBoundary_p[ebNE_kb],
                                             isAdvectiveFluxBoundary_u[ebNE_kb],
                                             isAdvectiveFluxBoundary_v[ebNE_kb],
                                             isAdvectiveFluxBoundary_w[ebNE_kb],
                                             dmom_u_ham_grad_p_ext[0],//=1/rho,
                                             bc_dmom_u_ham_grad_p_ext[0],//=1/bc_rho,
                                             normal,
>>>>>>> 44d843c3
                                             vos_ext,
                                             bc_p_ext,
                                             bc_u_ext,
                                             bc_v_ext,
                                             bc_w_ext,
                                             bc_mass_adv_ext,
                                             bc_mom_u_adv_ext,
                                             bc_mom_v_adv_ext,
                                             bc_mom_w_adv_ext,
                                             ebqe_bc_flux_mass_ext[ebNE_kb]+MOVING_DOMAIN*(xt_ext*normal[0]+yt_ext*normal[1]+zt_ext*normal[2]),//BC is relative mass flux
                                             ebqe_bc_flux_mom_u_adv_ext[ebNE_kb],
                                             ebqe_bc_flux_mom_v_adv_ext[ebNE_kb],
                                             ebqe_bc_flux_mom_w_adv_ext[ebNE_kb],
                                             p_ext,
                                             u_ext,
                                             v_ext,
                                             w_ext,
                                             mass_adv_ext,
                                             mom_u_adv_ext,
                                             mom_v_adv_ext,
                                             mom_w_adv_ext,
                                             dmass_adv_u_ext,
                                             dmass_adv_v_ext,
                                             dmass_adv_w_ext,
                                             dmom_u_adv_p_ext,
                                             dmom_u_adv_u_ext,
                                             dmom_u_adv_v_ext,
                                             dmom_u_adv_w_ext,
                                             dmom_v_adv_p_ext,
                                             dmom_v_adv_u_ext,
                                             dmom_v_adv_v_ext,
                                             dmom_v_adv_w_ext,
                                             dmom_w_adv_p_ext,
                                             dmom_w_adv_u_ext,
                                             dmom_w_adv_v_ext,
                                             dmom_w_adv_w_ext,
                                             flux_mass_ext,
                                             flux_mom_u_adv_ext,
                                             flux_mom_v_adv_ext,
                                             flux_mom_w_adv_ext,
                                             &ebqe_velocity_star[ebNE_kb_nSpace],
                                             &ebqe_velocity[ebNE_kb_nSpace]);
              exteriorNumericalDiffusiveFlux(eps_rho,
                                             ebqe_phi_ext[ebNE_kb],
                                             sdInfo_u_u_rowptr,
                                             sdInfo_u_u_colind,
                                             isDOFBoundary_u[ebNE_kb],
                                             isDiffusiveFluxBoundary_u[ebNE_kb],
                                             normal,
                                             bc_mom_uu_diff_ten_ext,
                                             bc_u_ext,
                                             ebqe_bc_flux_u_diff_ext[ebNE_kb],
                                             mom_uu_diff_ten_ext,
                                             grad_u_ext,
                                             u_ext,
                                             penalty,//ebqe_penalty_ext[ebNE_kb],
                                             flux_mom_uu_diff_ext);
              exteriorNumericalDiffusiveFlux(eps_rho,
                                             ebqe_phi_ext[ebNE_kb],
                                             sdInfo_u_v_rowptr,
                                             sdInfo_u_v_colind,
                                             isDOFBoundary_v[ebNE_kb],
                                             isDiffusiveFluxBoundary_v[ebNE_kb],
                                             normal,
                                             bc_mom_uv_diff_ten_ext,
                                             bc_v_ext,
                                             0.0,//assume all of the flux gets applied in diagonal component
                                             mom_uv_diff_ten_ext,
                                             grad_v_ext,
                                             v_ext,
                                             penalty,//ebqe_penalty_ext[ebNE_kb],
                                             flux_mom_uv_diff_ext);
              exteriorNumericalDiffusiveFlux(eps_rho,
                                             ebqe_phi_ext[ebNE_kb],
                                             sdInfo_u_w_rowptr,
                                             sdInfo_u_w_colind,
                                             isDOFBoundary_w[ebNE_kb],
                                             isDiffusiveFluxBoundary_w[ebNE_kb],
                                             normal,
                                             bc_mom_uw_diff_ten_ext,
                                             bc_w_ext,
                                             0.0,//see above
                                             mom_uw_diff_ten_ext,
                                             grad_w_ext,
                                             w_ext,
                                             penalty,//ebqe_penalty_ext[ebNE_kb],
                                             flux_mom_uw_diff_ext);
              exteriorNumericalDiffusiveFlux(eps_rho,
                                             ebqe_phi_ext[ebNE_kb],
                                             sdInfo_v_u_rowptr,
                                             sdInfo_v_u_colind,
                                             isDOFBoundary_u[ebNE_kb],
                                             isDiffusiveFluxBoundary_u[ebNE_kb],
                                             normal,
                                             bc_mom_vu_diff_ten_ext,
                                             bc_u_ext,
                                             0.0,//see above
                                             mom_vu_diff_ten_ext,
                                             grad_u_ext,
                                             u_ext,
                                             penalty,//ebqe_penalty_ext[ebNE_kb],
                                             flux_mom_vu_diff_ext);
              exteriorNumericalDiffusiveFlux(eps_rho,
                                             ebqe_phi_ext[ebNE_kb],
                                             sdInfo_v_v_rowptr,
                                             sdInfo_v_v_colind,
                                             isDOFBoundary_v[ebNE_kb],
                                             isDiffusiveFluxBoundary_v[ebNE_kb],
                                             normal,
                                             bc_mom_vv_diff_ten_ext,
                                             bc_v_ext,
                                             ebqe_bc_flux_v_diff_ext[ebNE_kb],
                                             mom_vv_diff_ten_ext,
                                             grad_v_ext,
                                             v_ext,
                                             penalty,//ebqe_penalty_ext[ebNE_kb],
                                             flux_mom_vv_diff_ext);
              exteriorNumericalDiffusiveFlux(eps_rho,
                                             ebqe_phi_ext[ebNE_kb],
                                             sdInfo_v_w_rowptr,
                                             sdInfo_v_w_colind,
                                             isDOFBoundary_w[ebNE_kb],
                                             isDiffusiveFluxBoundary_w[ebNE_kb],
                                             normal,
                                             bc_mom_vw_diff_ten_ext,
                                             bc_w_ext,
                                             0.0,//see above
                                             mom_vw_diff_ten_ext,
                                             grad_w_ext,
                                             w_ext,
                                             penalty,//ebqe_penalty_ext[ebNE_kb],
                                             flux_mom_vw_diff_ext);
              exteriorNumericalDiffusiveFlux(eps_rho,
                                             ebqe_phi_ext[ebNE_kb],
                                             sdInfo_w_u_rowptr,
                                             sdInfo_w_u_colind,
                                             isDOFBoundary_u[ebNE_kb],
                                             isDiffusiveFluxBoundary_u[ebNE_kb],
                                             normal,
                                             bc_mom_wu_diff_ten_ext,
                                             bc_u_ext,
                                             0.0,//see above
                                             mom_wu_diff_ten_ext,
                                             grad_u_ext,
                                             u_ext,
                                             penalty,//ebqe_penalty_ext[ebNE_kb],
                                             flux_mom_wu_diff_ext);
              exteriorNumericalDiffusiveFlux(eps_rho,
                                             ebqe_phi_ext[ebNE_kb],
                                             sdInfo_w_v_rowptr,
                                             sdInfo_w_v_colind,
                                             isDOFBoundary_v[ebNE_kb],
                                             isDiffusiveFluxBoundary_v[ebNE_kb],
                                             normal,
                                             bc_mom_wv_diff_ten_ext,
                                             bc_v_ext,
                                             0.0,//see above
                                             mom_wv_diff_ten_ext,
                                             grad_v_ext,
                                             v_ext,
                                             penalty,//ebqe_penalty_ext[ebNE_kb],
                                             flux_mom_wv_diff_ext);
              exteriorNumericalDiffusiveFlux(eps_rho,
                                             ebqe_phi_ext[ebNE_kb],
                                             sdInfo_w_w_rowptr,
                                             sdInfo_w_w_colind,
                                             isDOFBoundary_w[ebNE_kb],
                                             isDiffusiveFluxBoundary_w[ebNE_kb],
                                             normal,
                                             bc_mom_ww_diff_ten_ext,
                                             bc_w_ext,
                                             ebqe_bc_flux_w_diff_ext[ebNE_kb],
                                             mom_ww_diff_ten_ext,
                                             grad_w_ext,
                                             w_ext,
                                             penalty,//ebqe_penalty_ext[ebNE_kb],
                                             flux_mom_ww_diff_ext);
              flux[ebN*nQuadraturePoints_elementBoundary+kb] = flux_mass_ext;
              /* std::cout<<"external u,v,u_n " */
              /*               <<ebqe_velocity[ebNE_kb_nSpace+0]<<'\t' */
              /*               <<ebqe_velocity[ebNE_kb_nSpace+1]<<'\t' */
              /*               <<flux[ebN*nQuadraturePoints_elementBoundary+kb]<<std::endl; */
              //
              //integrate the net force and moment on flagged boundaries
              //
              if (ebN < nElementBoundaries_owned)
                {
                  force_v_x = (flux_mom_u_adv_ext + flux_mom_uu_diff_ext + flux_mom_uv_diff_ext + flux_mom_uw_diff_ext)/dmom_u_ham_grad_p_ext[0];//same as *rho
                  force_v_y = (flux_mom_v_adv_ext + flux_mom_vu_diff_ext + flux_mom_vv_diff_ext + flux_mom_vw_diff_ext)/dmom_u_ham_grad_p_ext[0];
                  force_v_z = (flux_mom_w_adv_ext + flux_mom_wu_diff_ext + flux_mom_wv_diff_ext + flux_mom_ww_diff_ext)/dmom_u_ham_grad_p_ext[0];

                  force_p_x = p_ext*normal[0];
                  force_p_y = p_ext*normal[1];
                  force_p_z = p_ext*normal[2];

                  force_x = force_p_x + force_v_x;
                  force_y = force_p_y + force_v_y;
                  force_z = force_p_z + force_v_z;

                  r_x = x_ext - barycenters[3*boundaryFlags[ebN]+0];
                  r_y = y_ext - barycenters[3*boundaryFlags[ebN]+1];
                  r_z = z_ext - barycenters[3*boundaryFlags[ebN]+2];

                  wettedAreas[boundaryFlags[ebN]] += dS*(1.0-ebqe_vf_ext[ebNE_kb]);

                  netForces_p[3*boundaryFlags[ebN]+0] += force_p_x*dS;
                  netForces_p[3*boundaryFlags[ebN]+1] += force_p_y*dS;
                  netForces_p[3*boundaryFlags[ebN]+2] += force_p_z*dS;

                  netForces_v[3*boundaryFlags[ebN]+0] += force_v_x*dS;
                  netForces_v[3*boundaryFlags[ebN]+1] += force_v_y*dS;
                  netForces_v[3*boundaryFlags[ebN]+2] += force_v_z*dS;

                  netMoments[3*boundaryFlags[ebN]+0] += (r_y*force_z - r_z*force_y)*dS;
                  netMoments[3*boundaryFlags[ebN]+1] += (r_z*force_x - r_x*force_z)*dS;
                  netMoments[3*boundaryFlags[ebN]+2] += (r_x*force_y - r_y*force_x)*dS;
                }
              //
              //update residuals
              //
              for (int i=0;i<nDOF_test_element;i++)
                {
                  elementResidual_mesh[i] -= ck.ExteriorElementBoundaryFlux(MOVING_DOMAIN*(xt_ext*normal[0]+yt_ext*normal[1]+zt_ext*normal[2]),p_test_dS[i]);
                  elementResidual_p[i] += ck.ExteriorElementBoundaryFlux(flux_mass_ext,p_test_dS[i]);
                  elementResidual_p[i] -= DM*ck.ExteriorElementBoundaryFlux(MOVING_DOMAIN*(xt_ext*normal[0]+yt_ext*normal[1]+zt_ext*normal[2]),p_test_dS[i]);
                  globalConservationError += ck.ExteriorElementBoundaryFlux(flux_mass_ext,p_test_dS[i]);
                  elementResidual_u[i] += ck.ExteriorElementBoundaryFlux(flux_mom_u_adv_ext,vel_test_dS[i])+
                    ck.ExteriorElementBoundaryFlux(flux_mom_uu_diff_ext,vel_test_dS[i])+
                    ck.ExteriorElementBoundaryFlux(flux_mom_uv_diff_ext,vel_test_dS[i])+
                    ck.ExteriorElementBoundaryFlux(flux_mom_uw_diff_ext,vel_test_dS[i])+
                    ck.ExteriorElementBoundaryDiffusionAdjoint(isDOFBoundary_u[ebNE_kb],
                                                               isDiffusiveFluxBoundary_u[ebNE_kb],
                                                               eb_adjoint_sigma,
                                                               u_ext,
                                                               bc_u_ext,
                                                               normal,
                                                               sdInfo_u_u_rowptr,
                                                               sdInfo_u_u_colind,
                                                               mom_uu_diff_ten_ext,
                                                               &vel_grad_test_dS[i*nSpace])+
                    ck.ExteriorElementBoundaryDiffusionAdjoint(isDOFBoundary_v[ebNE_kb],
                                                               isDiffusiveFluxBoundary_u[ebNE_kb],
                                                               eb_adjoint_sigma,
                                                               v_ext,
                                                               bc_v_ext,
                                                               normal,
                                                               sdInfo_u_v_rowptr,
                                                               sdInfo_u_v_colind,
                                                               mom_uv_diff_ten_ext,
                                                               &vel_grad_test_dS[i*nSpace])+
                    ck.ExteriorElementBoundaryDiffusionAdjoint(isDOFBoundary_w[ebNE_kb],
                                                               isDiffusiveFluxBoundary_u[ebNE_kb],
                                                               eb_adjoint_sigma,
                                                               w_ext,
                                                               bc_w_ext,
                                                               normal,
                                                               sdInfo_u_w_rowptr,
                                                               sdInfo_u_w_colind,
                                                               mom_uw_diff_ten_ext,
                                                               &vel_grad_test_dS[i*nSpace]);
                  elementResidual_v[i] += ck.ExteriorElementBoundaryFlux(flux_mom_v_adv_ext,vel_test_dS[i]) +
                    ck.ExteriorElementBoundaryFlux(flux_mom_vu_diff_ext,vel_test_dS[i])+
                    ck.ExteriorElementBoundaryFlux(flux_mom_vv_diff_ext,vel_test_dS[i])+
                    ck.ExteriorElementBoundaryFlux(flux_mom_vw_diff_ext,vel_test_dS[i])+
                    ck.ExteriorElementBoundaryDiffusionAdjoint(isDOFBoundary_u[ebNE_kb],
                                                               isDiffusiveFluxBoundary_v[ebNE_kb],
                                                               eb_adjoint_sigma,
                                                               u_ext,
                                                               bc_u_ext,
                                                               normal,
                                                               sdInfo_v_u_rowptr,
                                                               sdInfo_v_u_colind,
                                                               mom_vu_diff_ten_ext,
                                                               &vel_grad_test_dS[i*nSpace])+
                    ck.ExteriorElementBoundaryDiffusionAdjoint(isDOFBoundary_v[ebNE_kb],
                                                               isDiffusiveFluxBoundary_v[ebNE_kb],
                                                               eb_adjoint_sigma,
                                                               v_ext,
                                                               bc_v_ext,
                                                               normal,
                                                               sdInfo_v_v_rowptr,
                                                               sdInfo_v_v_colind,
                                                               mom_vv_diff_ten_ext,
                                                               &vel_grad_test_dS[i*nSpace])+
                    ck.ExteriorElementBoundaryDiffusionAdjoint(isDOFBoundary_w[ebNE_kb],
                                                               isDiffusiveFluxBoundary_v[ebNE_kb],
                                                               eb_adjoint_sigma,
                                                               w_ext,
                                                               bc_w_ext,
                                                               normal,
                                                               sdInfo_v_w_rowptr,
                                                               sdInfo_v_w_colind,
                                                               mom_vw_diff_ten_ext,
                                                               &vel_grad_test_dS[i*nSpace]);

                  elementResidual_w[i] += ck.ExteriorElementBoundaryFlux(flux_mom_w_adv_ext,vel_test_dS[i]) +
                    ck.ExteriorElementBoundaryFlux(flux_mom_wu_diff_ext,vel_test_dS[i])+
                    ck.ExteriorElementBoundaryFlux(flux_mom_wv_diff_ext,vel_test_dS[i])+
                    ck.ExteriorElementBoundaryFlux(flux_mom_ww_diff_ext,vel_test_dS[i])+
                    ck.ExteriorElementBoundaryDiffusionAdjoint(isDOFBoundary_u[ebNE_kb],
                                                               isDiffusiveFluxBoundary_w[ebNE_kb],
                                                               eb_adjoint_sigma,
                                                               u_ext,
                                                               bc_u_ext,
                                                               normal,
                                                               sdInfo_w_u_rowptr,
                                                               sdInfo_w_u_colind,
                                                               mom_wu_diff_ten_ext,
                                                               &vel_grad_test_dS[i*nSpace])+
                    ck.ExteriorElementBoundaryDiffusionAdjoint(isDOFBoundary_v[ebNE_kb],
                                                               isDiffusiveFluxBoundary_w[ebNE_kb],
                                                               eb_adjoint_sigma,
                                                               v_ext,
                                                               bc_v_ext,
                                                               normal,
                                                               sdInfo_w_v_rowptr,
                                                               sdInfo_w_v_colind,
                                                               mom_wv_diff_ten_ext,
                                                               &vel_grad_test_dS[i*nSpace])+
                    ck.ExteriorElementBoundaryDiffusionAdjoint(isDOFBoundary_w[ebNE_kb],
                                                               isDiffusiveFluxBoundary_w[ebNE_kb],
                                                               eb_adjoint_sigma,
                                                               w_ext,
                                                               bc_w_ext,
                                                               normal,
                                                               sdInfo_w_w_rowptr,
                                                               sdInfo_w_w_colind,
                                                               mom_ww_diff_ten_ext,
                                                               &vel_grad_test_dS[i*nSpace]);
                }//i
            }//kb
          //
          //update the element and global residual storage
          //
          for (int i=0;i<nDOF_test_element;i++)
            {
              int eN_i = eN*nDOF_test_element+i;

              /* elementResidual_p_save[eN_i] +=  elementResidual_p[i]; */
              /* mesh_volume_conservation_weak += elementResidual_mesh[i];                 */
              /* globalResidual[offset_p+stride_p*p_l2g[eN_i]]+=elementResidual_p[i]; */
              globalResidual[offset_u+stride_u*vel_l2g[eN_i]]+=elementResidual_u[i];
              globalResidual[offset_v+stride_v*vel_l2g[eN_i]]+=elementResidual_v[i];
              globalResidual[offset_w+stride_w*vel_l2g[eN_i]]+=elementResidual_w[i];
            }//i
        }//ebNE
      /* std::cout<<"mesh volume conservation = "<<mesh_volume_conservation<<std::endl; */
      /* std::cout<<"mesh volume conservation weak = "<<mesh_volume_conservation_weak<<std::endl; */
      /* std::cout<<"mesh volume conservation err max= "<<mesh_volume_conservation_err_max<<std::endl; */
      /* std::cout<<"mesh volume conservation err max weak = "<<mesh_volume_conservation_err_max_weak<<std::endl; */
    }

    void calculateJacobian(//element
                           double* mesh_trial_ref,
                           double* mesh_grad_trial_ref,
                           double* mesh_dof,
                           double* mesh_velocity_dof,
                           double MOVING_DOMAIN,
                           double PSTAB,
                           int* mesh_l2g,
                           double* dV_ref,
                           double* p_trial_ref,
                           double* p_grad_trial_ref,
                           double* p_test_ref,
                           double* p_grad_test_ref,
                           double* q_p,
                           double* q_grad_p,
                           double* ebqe_p,
                           double* ebqe_grad_p,
<<<<<<< HEAD
			   double* vel_trial_ref,
			   double* vel_grad_trial_ref,
			   double* vel_test_ref,
			   double* vel_grad_test_ref,
			   //element boundary
			   double* mesh_trial_trace_ref,
			   double* mesh_grad_trial_trace_ref,
			   double* dS_ref,
			   double* p_trial_trace_ref,
			   double* p_grad_trial_trace_ref,
			   double* p_test_trace_ref,
			   double* p_grad_test_trace_ref,
			   double* vel_trial_trace_ref,
			   double* vel_grad_trial_trace_ref,
			   double* vel_test_trace_ref,
			   double* vel_grad_test_trace_ref,					 
			   double* normal_ref,
			   double* boundaryJac_ref,
			   //physics
			   double eb_adjoint_sigma,
			   double* elementDiameter,
			   double* nodeDiametersArray,
			   double hFactor,
			   int nElements_global,
			   double useRBLES,
			   double useMetrics, 
			   double alphaBDF,
			   double epsFact_rho,
			   double epsFact_mu,
			   double sigma,
			   double rho_0,
			   double nu_0,
			   double rho_1,
			   double nu_1, 
			   double rho_s,
			   double nu_s, 
			   double smagorinskyConstant,
			   int turbulenceClosureModel,
			   double Ct_sge,
			   double Cd_sge,
			   double C_dg,
			   double C_b,
			   //VRANS
			   const double* eps_solid,
			   const double* q_velocity_fluid,
			   const double* q_vos,//sed fraction - gco check
=======
                           double* vel_trial_ref,
                           double* vel_grad_trial_ref,
                           double* vel_test_ref,
                           double* vel_grad_test_ref,
                           //element boundary
                           double* mesh_trial_trace_ref,
                           double* mesh_grad_trial_trace_ref,
                           double* dS_ref,
                           double* p_trial_trace_ref,
                           double* p_grad_trial_trace_ref,
                           double* p_test_trace_ref,
                           double* p_grad_test_trace_ref,
                           double* vel_trial_trace_ref,
                           double* vel_grad_trial_trace_ref,
                           double* vel_test_trace_ref,
                           double* vel_grad_test_trace_ref,
                           double* normal_ref,
                           double* boundaryJac_ref,
                           //physics
                           double eb_adjoint_sigma,
                           double* elementDiameter,
                           double* nodeDiametersArray,
                           double hFactor,
                           int nElements_global,
                           double useRBLES,
                           double useMetrics,
                           double alphaBDF,
                           double epsFact_rho,
                           double epsFact_mu,
                           double sigma,
                           double rho_0,
                           double nu_0,
                           double rho_1,
                           double nu_1,
                           double smagorinskyConstant,
                           int turbulenceClosureModel,
                           double Ct_sge,
                           double Cd_sge,
                           double C_dg,
                           double C_b,
                           //VRANS
                           const double* eps_solid,
                           const double* q_velocity_fluid,
                           const double* q_vos,
>>>>>>> 44d843c3
                           const double* q_dvos_dt,
                           const double* q_dragAlpha,
                           const double* q_dragBeta,
                           const double* q_mass_source,
                           const double* q_turb_var_0,
                           const double* q_turb_var_1,
                           const double* q_turb_var_grad_0,
                           //
                           int* p_l2g,
                           int* vel_l2g,
                           double* p_dof, double* u_dof, double* v_dof, double* w_dof,
                           double* g,
                           const double useVF,
                           double* vf,
                           double* phi,
                           double* normal_phi,
                           double* kappa_phi,
                           double* q_mom_u_acc_beta_bdf, double* q_mom_v_acc_beta_bdf, double* q_mom_w_acc_beta_bdf,
                           double* q_dV,
                           double* q_dV_last,
                           double* q_velocity_sge,
                           double* ebqe_velocity_star,
<<<<<<< HEAD
			   double* q_cfl,
			   double* q_numDiff_u_last, double* q_numDiff_v_last, double* q_numDiff_w_last,
			   int* sdInfo_u_u_rowptr,int* sdInfo_u_u_colind,			      
			   int* sdInfo_u_v_rowptr,int* sdInfo_u_v_colind,
			   int* sdInfo_u_w_rowptr,int* sdInfo_u_w_colind,
			   int* sdInfo_v_v_rowptr,int* sdInfo_v_v_colind,
			   int* sdInfo_v_u_rowptr,int* sdInfo_v_u_colind,
			   int* sdInfo_v_w_rowptr,int* sdInfo_v_w_colind,
			   int* sdInfo_w_w_rowptr,int* sdInfo_w_w_colind,
			   int* sdInfo_w_u_rowptr,int* sdInfo_w_u_colind,
			   int* sdInfo_w_v_rowptr,int* sdInfo_w_v_colind,
			   int* csrRowIndeces_p_p,int* csrColumnOffsets_p_p,
			   int* csrRowIndeces_p_u,int* csrColumnOffsets_p_u,
			   int* csrRowIndeces_p_v,int* csrColumnOffsets_p_v,
			   int* csrRowIndeces_p_w,int* csrColumnOffsets_p_w,
			   int* csrRowIndeces_u_p,int* csrColumnOffsets_u_p,
			   int* csrRowIndeces_u_u,int* csrColumnOffsets_u_u,
			   int* csrRowIndeces_u_v,int* csrColumnOffsets_u_v,
			   int* csrRowIndeces_u_w,int* csrColumnOffsets_u_w,
			   int* csrRowIndeces_v_p,int* csrColumnOffsets_v_p,
			   int* csrRowIndeces_v_u,int* csrColumnOffsets_v_u,
			   int* csrRowIndeces_v_v,int* csrColumnOffsets_v_v,
			   int* csrRowIndeces_v_w,int* csrColumnOffsets_v_w,
			   int* csrRowIndeces_w_p,int* csrColumnOffsets_w_p,
			   int* csrRowIndeces_w_u,int* csrColumnOffsets_w_u,
			   int* csrRowIndeces_w_v,int* csrColumnOffsets_w_v,
			   int* csrRowIndeces_w_w,int* csrColumnOffsets_w_w,
			   double* globalJacobian,
			   int nExteriorElementBoundaries_global,
			   int* exteriorElementBoundariesArray,
			   int* elementBoundaryElementsArray,
			   int* elementBoundaryLocalElementBoundariesArray,
			   double* ebqe_vf_ext,
			   double* bc_ebqe_vf_ext,
			   double* ebqe_phi_ext,
			   double* bc_ebqe_phi_ext,
			   double* ebqe_normal_phi_ext,
			   double* ebqe_kappa_phi_ext,
			   //VRANS
			   const double* ebqe_vos_ext,//sed fraction - gco check
			   const double* ebqe_turb_var_0,
			   const double* ebqe_turb_var_1,
			   //
			   int* isDOFBoundary_p,
			   int* isDOFBoundary_u,
			   int* isDOFBoundary_v,
			   int* isDOFBoundary_w,
			   int* isAdvectiveFluxBoundary_p,
			   int* isAdvectiveFluxBoundary_u,
			   int* isAdvectiveFluxBoundary_v,
			   int* isAdvectiveFluxBoundary_w,
			   int* isDiffusiveFluxBoundary_u,
			   int* isDiffusiveFluxBoundary_v,
			   int* isDiffusiveFluxBoundary_w,
			   double* ebqe_bc_p_ext,
			   double* ebqe_bc_flux_mass_ext,
			   double* ebqe_bc_flux_mom_u_adv_ext,
			   double* ebqe_bc_flux_mom_v_adv_ext,
			   double* ebqe_bc_flux_mom_w_adv_ext,
			   double* ebqe_bc_u_ext,
			   double* ebqe_bc_flux_u_diff_ext,
			   double* ebqe_penalty_ext,
			   double* ebqe_bc_v_ext,
			   double* ebqe_bc_flux_v_diff_ext,
			   double* ebqe_bc_w_ext,
			   double* ebqe_bc_flux_w_diff_ext,
			   int* csrColumnOffsets_eb_p_p,
			   int* csrColumnOffsets_eb_p_u,
			   int* csrColumnOffsets_eb_p_v,
			   int* csrColumnOffsets_eb_p_w,
			   int* csrColumnOffsets_eb_u_p,
			   int* csrColumnOffsets_eb_u_u,
			   int* csrColumnOffsets_eb_u_v,
			   int* csrColumnOffsets_eb_u_w,
			   int* csrColumnOffsets_eb_v_p,
			   int* csrColumnOffsets_eb_v_u,
			   int* csrColumnOffsets_eb_v_v,
			   int* csrColumnOffsets_eb_v_w,
			   int* csrColumnOffsets_eb_w_p,
			   int* csrColumnOffsets_eb_w_u,
			   int* csrColumnOffsets_eb_w_v,
			   int* csrColumnOffsets_eb_w_w,
			   int* elementFlags)
=======
                           double* q_cfl,
                           double* q_numDiff_u_last, double* q_numDiff_v_last, double* q_numDiff_w_last,
                           int* sdInfo_u_u_rowptr,int* sdInfo_u_u_colind,
                           int* sdInfo_u_v_rowptr,int* sdInfo_u_v_colind,
                           int* sdInfo_u_w_rowptr,int* sdInfo_u_w_colind,
                           int* sdInfo_v_v_rowptr,int* sdInfo_v_v_colind,
                           int* sdInfo_v_u_rowptr,int* sdInfo_v_u_colind,
                           int* sdInfo_v_w_rowptr,int* sdInfo_v_w_colind,
                           int* sdInfo_w_w_rowptr,int* sdInfo_w_w_colind,
                           int* sdInfo_w_u_rowptr,int* sdInfo_w_u_colind,
                           int* sdInfo_w_v_rowptr,int* sdInfo_w_v_colind,
                           int* csrRowIndeces_p_p,int* csrColumnOffsets_p_p,
                           int* csrRowIndeces_p_u,int* csrColumnOffsets_p_u,
                           int* csrRowIndeces_p_v,int* csrColumnOffsets_p_v,
                           int* csrRowIndeces_p_w,int* csrColumnOffsets_p_w,
                           int* csrRowIndeces_u_p,int* csrColumnOffsets_u_p,
                           int* csrRowIndeces_u_u,int* csrColumnOffsets_u_u,
                           int* csrRowIndeces_u_v,int* csrColumnOffsets_u_v,
                           int* csrRowIndeces_u_w,int* csrColumnOffsets_u_w,
                           int* csrRowIndeces_v_p,int* csrColumnOffsets_v_p,
                           int* csrRowIndeces_v_u,int* csrColumnOffsets_v_u,
                           int* csrRowIndeces_v_v,int* csrColumnOffsets_v_v,
                           int* csrRowIndeces_v_w,int* csrColumnOffsets_v_w,
                           int* csrRowIndeces_w_p,int* csrColumnOffsets_w_p,
                           int* csrRowIndeces_w_u,int* csrColumnOffsets_w_u,
                           int* csrRowIndeces_w_v,int* csrColumnOffsets_w_v,
                           int* csrRowIndeces_w_w,int* csrColumnOffsets_w_w,
                           double* globalJacobian,
                           int nExteriorElementBoundaries_global,
                           int* exteriorElementBoundariesArray,
                           int* elementBoundaryElementsArray,
                           int* elementBoundaryLocalElementBoundariesArray,
                           double* ebqe_vf_ext,
                           double* bc_ebqe_vf_ext,
                           double* ebqe_phi_ext,
                           double* bc_ebqe_phi_ext,
                           double* ebqe_normal_phi_ext,
                           double* ebqe_kappa_phi_ext,
                           //VRANS
                           const double* ebqe_vos_ext,
                           const double* ebqe_turb_var_0,
                           const double* ebqe_turb_var_1,
                           //
                           int* isDOFBoundary_p,
                           int* isDOFBoundary_u,
                           int* isDOFBoundary_v,
                           int* isDOFBoundary_w,
                           int* isAdvectiveFluxBoundary_p,
                           int* isAdvectiveFluxBoundary_u,
                           int* isAdvectiveFluxBoundary_v,
                           int* isAdvectiveFluxBoundary_w,
                           int* isDiffusiveFluxBoundary_u,
                           int* isDiffusiveFluxBoundary_v,
                           int* isDiffusiveFluxBoundary_w,
                           double* ebqe_bc_p_ext,
                           double* ebqe_bc_flux_mass_ext,
                           double* ebqe_bc_flux_mom_u_adv_ext,
                           double* ebqe_bc_flux_mom_v_adv_ext,
                           double* ebqe_bc_flux_mom_w_adv_ext,
                           double* ebqe_bc_u_ext,
                           double* ebqe_bc_flux_u_diff_ext,
                           double* ebqe_penalty_ext,
                           double* ebqe_bc_v_ext,
                           double* ebqe_bc_flux_v_diff_ext,
                           double* ebqe_bc_w_ext,
                           double* ebqe_bc_flux_w_diff_ext,
                           int* csrColumnOffsets_eb_p_p,
                           int* csrColumnOffsets_eb_p_u,
                           int* csrColumnOffsets_eb_p_v,
                           int* csrColumnOffsets_eb_p_w,
                           int* csrColumnOffsets_eb_u_p,
                           int* csrColumnOffsets_eb_u_u,
                           int* csrColumnOffsets_eb_u_v,
                           int* csrColumnOffsets_eb_u_w,
                           int* csrColumnOffsets_eb_v_p,
                           int* csrColumnOffsets_eb_v_u,
                           int* csrColumnOffsets_eb_v_v,
                           int* csrColumnOffsets_eb_v_w,
                           int* csrColumnOffsets_eb_w_p,
                           int* csrColumnOffsets_eb_w_u,
                           int* csrColumnOffsets_eb_w_v,
                           int* csrColumnOffsets_eb_w_w,
                           int* elementFlags)
>>>>>>> 44d843c3
    {
      //
      //loop over elements to compute volume integrals and load them into the element Jacobians and global Jacobian
      //
      for(int eN=0;eN<nElements_global;eN++)
        {
          register double eps_rho,eps_mu;

          register double  elementJacobian_p_p[nDOF_test_element][nDOF_trial_element],
            elementJacobian_p_u[nDOF_test_element][nDOF_trial_element],
            elementJacobian_p_v[nDOF_test_element][nDOF_trial_element],
            elementJacobian_p_w[nDOF_test_element][nDOF_trial_element],
            elementJacobian_u_p[nDOF_test_element][nDOF_trial_element],
            elementJacobian_u_u[nDOF_test_element][nDOF_trial_element],
            elementJacobian_u_v[nDOF_test_element][nDOF_trial_element],
            elementJacobian_u_w[nDOF_test_element][nDOF_trial_element],
            elementJacobian_v_p[nDOF_test_element][nDOF_trial_element],
            elementJacobian_v_u[nDOF_test_element][nDOF_trial_element],
            elementJacobian_v_v[nDOF_test_element][nDOF_trial_element],
            elementJacobian_v_w[nDOF_test_element][nDOF_trial_element],
            elementJacobian_w_p[nDOF_test_element][nDOF_trial_element],
            elementJacobian_w_u[nDOF_test_element][nDOF_trial_element],
            elementJacobian_w_v[nDOF_test_element][nDOF_trial_element],
            elementJacobian_w_w[nDOF_test_element][nDOF_trial_element];
          for (int i=0;i<nDOF_test_element;i++)
            for (int j=0;j<nDOF_trial_element;j++)
              {
                elementJacobian_p_p[i][j]=0.0;
                elementJacobian_p_u[i][j]=0.0;
                elementJacobian_p_v[i][j]=0.0;
                elementJacobian_p_w[i][j]=0.0;
                elementJacobian_u_p[i][j]=0.0;
                elementJacobian_u_u[i][j]=0.0;
                elementJacobian_u_v[i][j]=0.0;
                elementJacobian_u_w[i][j]=0.0;
                elementJacobian_v_p[i][j]=0.0;
                elementJacobian_v_u[i][j]=0.0;
                elementJacobian_v_v[i][j]=0.0;
                elementJacobian_v_w[i][j]=0.0;
                elementJacobian_w_p[i][j]=0.0;
                elementJacobian_w_u[i][j]=0.0;
                elementJacobian_w_v[i][j]=0.0;
                elementJacobian_w_w[i][j]=0.0;
              }
          for  (int k=0;k<nQuadraturePoints_element;k++)
            {
              int eN_k = eN*nQuadraturePoints_element+k, //index to a scalar at a quadrature point
                eN_k_nSpace = eN_k*nSpace,
                eN_nDOF_trial_element = eN*nDOF_trial_element; //index to a vector at a quadrature point

              //declare local storage
              register double p=0.0,u=0.0,v=0.0,w=0.0,
                grad_p[nSpace],grad_u[nSpace],grad_v[nSpace],grad_w[nSpace],
                mom_u_acc=0.0,
                dmom_u_acc_u=0.0,
                mom_v_acc=0.0,
                dmom_v_acc_v=0.0,
                mom_w_acc=0.0,
                dmom_w_acc_w=0.0,
                mass_adv[nSpace],
                dmass_adv_u[nSpace],
                dmass_adv_v[nSpace],
                dmass_adv_w[nSpace],
                mom_u_adv[nSpace],
                dmom_u_adv_u[nSpace],
                dmom_u_adv_v[nSpace],
                dmom_u_adv_w[nSpace],
                mom_v_adv[nSpace],
                dmom_v_adv_u[nSpace],
                dmom_v_adv_v[nSpace],
                dmom_v_adv_w[nSpace],
                mom_w_adv[nSpace],
                dmom_w_adv_u[nSpace],
                dmom_w_adv_v[nSpace],
                dmom_w_adv_w[nSpace],
                mom_uu_diff_ten[nSpace],
                mom_vv_diff_ten[nSpace],
                mom_ww_diff_ten[nSpace],
                mom_uv_diff_ten[1],
                mom_uw_diff_ten[1],
                mom_vu_diff_ten[1],
                mom_vw_diff_ten[1],
                mom_wu_diff_ten[1],
                mom_wv_diff_ten[1],
                mom_u_source=0.0,
                mom_v_source=0.0,
                mom_w_source=0.0,
                mom_u_ham=0.0,
                dmom_u_ham_grad_p[nSpace],
                dmom_u_ham_grad_u[nSpace],
                mom_v_ham=0.0,
                dmom_v_ham_grad_p[nSpace],
                dmom_v_ham_grad_v[nSpace],
                mom_w_ham=0.0,
                dmom_w_ham_grad_p[nSpace],
                dmom_w_ham_grad_w[nSpace],
                mom_u_acc_t=0.0,
                dmom_u_acc_u_t=0.0,
                mom_v_acc_t=0.0,
                dmom_v_acc_v_t=0.0,
                mom_w_acc_t=0.0,
                dmom_w_acc_w_t=0.0,
                pdeResidual_p=0.0,
                pdeResidual_u=0.0,
                pdeResidual_v=0.0,
                pdeResidual_w=0.0,
                dpdeResidual_p_u[nDOF_trial_element],dpdeResidual_p_v[nDOF_trial_element],dpdeResidual_p_w[nDOF_trial_element],
                dpdeResidual_u_p[nDOF_trial_element],dpdeResidual_u_u[nDOF_trial_element],
                dpdeResidual_v_p[nDOF_trial_element],dpdeResidual_v_v[nDOF_trial_element],
                dpdeResidual_w_p[nDOF_trial_element],dpdeResidual_w_w[nDOF_trial_element],
                Lstar_u_p[nDOF_test_element],
                Lstar_v_p[nDOF_test_element],
                Lstar_w_p[nDOF_test_element],
                Lstar_u_u[nDOF_test_element],
                Lstar_v_v[nDOF_test_element],
                Lstar_w_w[nDOF_test_element],
                Lstar_p_u[nDOF_test_element],
                Lstar_p_v[nDOF_test_element],
                Lstar_p_w[nDOF_test_element],
                subgridError_p=0.0,
                subgridError_u=0.0,
                subgridError_v=0.0,
                subgridError_w=0.0,
                dsubgridError_p_u[nDOF_trial_element],
                dsubgridError_p_v[nDOF_trial_element],
                dsubgridError_p_w[nDOF_trial_element],
                dsubgridError_u_p[nDOF_trial_element],
                dsubgridError_u_u[nDOF_trial_element],
                dsubgridError_v_p[nDOF_trial_element],
                dsubgridError_v_v[nDOF_trial_element],
                dsubgridError_w_p[nDOF_trial_element],
                dsubgridError_w_w[nDOF_trial_element],
                tau_p=0.0,tau_p0=0.0,tau_p1=0.0,
                tau_v=0.0,tau_v0=0.0,tau_v1=0.0,
                jac[nSpace*nSpace],
                jacDet,
                jacInv[nSpace*nSpace],
                p_grad_trial[nDOF_trial_element*nSpace],vel_grad_trial[nDOF_trial_element*nSpace],
                dV,
                p_test_dV[nDOF_test_element],vel_test_dV[nDOF_test_element],
                p_grad_test_dV[nDOF_test_element*nSpace],vel_grad_test_dV[nDOF_test_element*nSpace],
                x,y,z,xt,yt,zt,
                //VRANS
                vos, porosity,
                //meanGrainSize,
                dmom_u_source[nSpace],
                dmom_v_source[nSpace],
                dmom_w_source[nSpace],
                mass_source,
                //
                G[nSpace*nSpace],G_dd_G,tr_G,h_phi, dmom_adv_star[nSpace], dmom_adv_sge[nSpace];
              //get jacobian, etc for mapping reference element
              ck.calculateMapping_element(eN,
                                          k,
                                          mesh_dof,
                                          mesh_l2g,
                                          mesh_trial_ref,
                                          mesh_grad_trial_ref,
                                          jac,
                                          jacDet,
                                          jacInv,
                                          x,y,z);
              ck.calculateH_element(eN,
                                    k,
                                    nodeDiametersArray,
                                    mesh_l2g,
                                    mesh_trial_ref,
                                    h_phi);
              ck.calculateMappingVelocity_element(eN,
                                                  k,
                                                  mesh_velocity_dof,
                                                  mesh_l2g,
                                                  mesh_trial_ref,
                                                  xt,yt,zt);
              //xt=0.0;yt=0.0;zt=0.0;
              //std::cout<<"xt "<<xt<<'\t'<<yt<<'\t'<<zt<<std::endl;
              //get the physical integration weight
              dV = fabs(jacDet)*dV_ref[k];
              ck.calculateG(jacInv,G,G_dd_G,tr_G);
              //ck.calculateGScale(G,&normal_phi[eN_k_nSpace],h_phi);

              eps_rho = epsFact_rho*(useMetrics*h_phi+(1.0-useMetrics)*elementDiameter[eN]);
              eps_mu  = epsFact_mu *(useMetrics*h_phi+(1.0-useMetrics)*elementDiameter[eN]);

              //get the trial function gradients
              /* ck.gradTrialFromRef(&p_grad_trial_ref[k*nDOF_trial_element*nSpace],jacInv,p_grad_trial); */
              ck.gradTrialFromRef(&vel_grad_trial_ref[k*nDOF_trial_element*nSpace],jacInv,vel_grad_trial);
              //get the solution
              /* ck.valFromDOF(p_dof,&p_l2g[eN_nDOF_trial_element],&p_trial_ref[k*nDOF_trial_element],p); */
              p = q_p[eN_k];
              ck.valFromDOF(u_dof,&vel_l2g[eN_nDOF_trial_element],&vel_trial_ref[k*nDOF_trial_element],u);
              ck.valFromDOF(v_dof,&vel_l2g[eN_nDOF_trial_element],&vel_trial_ref[k*nDOF_trial_element],v);
              ck.valFromDOF(w_dof,&vel_l2g[eN_nDOF_trial_element],&vel_trial_ref[k*nDOF_trial_element],w);
              //get the solution gradients
              /* ck.gradFromDOF(p_dof,&p_l2g[eN_nDOF_trial_element],p_grad_trial,grad_p); */
              for (int I=0;I<nSpace;I++)
                grad_p[I] = q_grad_p[eN_k_nSpace+I];
              ck.gradFromDOF(u_dof,&vel_l2g[eN_nDOF_trial_element],vel_grad_trial,grad_u);
              ck.gradFromDOF(v_dof,&vel_l2g[eN_nDOF_trial_element],vel_grad_trial,grad_v);
              ck.gradFromDOF(w_dof,&vel_l2g[eN_nDOF_trial_element],vel_grad_trial,grad_w);
              //precalculate test function products with integration weights
              for (int j=0;j<nDOF_trial_element;j++)
                {
                  /* p_test_dV[j] = p_test_ref[k*nDOF_trial_element+j]*dV; */
                  vel_test_dV[j] = vel_test_ref[k*nDOF_trial_element+j]*dV;
                  for (int I=0;I<nSpace;I++)
                    {
                      /* p_grad_test_dV[j*nSpace+I]   = p_grad_trial[j*nSpace+I]*dV;//cek warning won't work for Petrov-Galerkin */
                      vel_grad_test_dV[j*nSpace+I] = vel_grad_trial[j*nSpace+I]*dV;//cek warning won't work for Petrov-Galerkin}
                    }
                }
              //cek hack
              double div_mesh_velocity=0.0;
              int NDOF_MESH_TRIAL_ELEMENT=4;
              for (int j=0;j<NDOF_MESH_TRIAL_ELEMENT;j++)
                {
                  int eN_j=eN*NDOF_MESH_TRIAL_ELEMENT+j;
                  div_mesh_velocity +=
                    mesh_velocity_dof[mesh_l2g[eN_j]*3+0]*vel_grad_trial[j*3+0] +
                    mesh_velocity_dof[mesh_l2g[eN_j]*3+1]*vel_grad_trial[j*3+1] +
                    mesh_velocity_dof[mesh_l2g[eN_j]*3+2]*vel_grad_trial[j*3+2];
                }
              div_mesh_velocity = DM3*div_mesh_velocity + (1.0-DM3)*alphaBDF*(dV-q_dV_last[eN_k])/dV;
<<<<<<< HEAD
	      //
	      //VRANS
	      vos = q_vos[eN_k];//sed fraction - gco check
	      porosity = 1.0 - q_vos[eN_k];
	      //
	      //
	      //calculate pde coefficients and derivatives at quadrature points
	      //
	      double eddy_viscosity(0.);//not really interested in saving eddy_viscosity in jacobian
	      evaluateCoefficients(eps_rho,
				   eps_mu,
				   sigma,
				   rho_0,
				   nu_0,
				   rho_1,
				   nu_1,
				   rho_s,
				   nu_s,
				   elementDiameter[eN],
				   smagorinskyConstant,
				   turbulenceClosureModel,
				   g,
				   useVF,
				   vf[eN_k],
				   phi[eN_k],
				   &normal_phi[eN_k_nSpace],
				   kappa_phi[eN_k],
				   //VRANS
				   vos,
				   //
				   p,
=======
              //
              //VRANS
              vos = q_vos[eN_k];
              porosity = 1.0 - q_vos[eN_k];
              //
              //
              //calculate pde coefficients and derivatives at quadrature points
              //
              double eddy_viscosity(0.);//not really interested in saving eddy_viscosity in jacobian
              evaluateCoefficients(eps_rho,
                                   eps_mu,
                                   sigma,
                                   rho_0,
                                   nu_0,
                                   rho_1,
                                   nu_1,
                                   elementDiameter[eN],
                                   smagorinskyConstant,
                                   turbulenceClosureModel,
                                   g,
                                   useVF,
                                   vf[eN_k],
                                   phi[eN_k],
                                   &normal_phi[eN_k_nSpace],
                                   kappa_phi[eN_k],
                                   //VRANS
                                   vos,
                                   //
                                   p,
>>>>>>> 44d843c3
                                   grad_p,
                                   grad_u,
                                   grad_v,
                                   grad_w,
                                   u,
                                   v,
                                   w,
                                   q_velocity_sge[eN_k_nSpace+0],
                                   q_velocity_sge[eN_k_nSpace+1],
                                   q_velocity_sge[eN_k_nSpace+2],
                                   eddy_viscosity,
                                   mom_u_acc,
                                   dmom_u_acc_u,
                                   mom_v_acc,
                                   dmom_v_acc_v,
                                   mom_w_acc,
                                   dmom_w_acc_w,
                                   mass_adv,
                                   dmass_adv_u,
                                   dmass_adv_v,
                                   dmass_adv_w,
                                   mom_u_adv,
                                   dmom_u_adv_u,
                                   dmom_u_adv_v,
                                   dmom_u_adv_w,
                                   mom_v_adv,
                                   dmom_v_adv_u,
                                   dmom_v_adv_v,
                                   dmom_v_adv_w,
                                   mom_w_adv,
                                   dmom_w_adv_u,
                                   dmom_w_adv_v,
                                   dmom_w_adv_w,
                                   mom_uu_diff_ten,
                                   mom_vv_diff_ten,
                                   mom_ww_diff_ten,
                                   mom_uv_diff_ten,
                                   mom_uw_diff_ten,
                                   mom_vu_diff_ten,
                                   mom_vw_diff_ten,
                                   mom_wu_diff_ten,
                                   mom_wv_diff_ten,
                                   mom_u_source,
                                   mom_v_source,
                                   mom_w_source,
                                   mom_u_ham,
                                   dmom_u_ham_grad_p,
                                   dmom_u_ham_grad_u,
                                   mom_v_ham,
                                   dmom_v_ham_grad_p,
                                   dmom_v_ham_grad_v,
                                   mom_w_ham,
                                   dmom_w_ham_grad_p,
                                   dmom_w_ham_grad_w);
              //VRANS
              mass_source = q_mass_source[eN_k];
              //todo: decide if these should be lagged or not
              updateDarcyForchheimerTerms_Ergun(/* linearDragFactor, */
                                                /* nonlinearDragFactor, */
                                                /* vos, */
                                                /* meanGrainSize, */
                                                q_dragAlpha[eN_k],
                                                q_dragBeta[eN_k],
                                                eps_rho,
                                                eps_mu,
                                                rho_0,
                                                nu_0,
                                                rho_1,
                                                nu_1,
                                                useVF,
                                                vf[eN_k],
                                                phi[eN_k],
                                                u,
                                                v,
                                                w,
                                                q_velocity_sge[eN_k_nSpace+0],
                                                q_velocity_sge[eN_k_nSpace+1],
                                                q_velocity_sge[eN_k_nSpace+2],
<<<<<<< HEAD
						eps_solid[elementFlags[eN]],
						vos,
						q_velocity_fluid[eN_k_nSpace+0],
						q_velocity_fluid[eN_k_nSpace+1],
						q_velocity_fluid[eN_k_nSpace+2],
						mom_u_source,
						mom_v_source,
						mom_w_source,
						dmom_u_source,
						dmom_v_source,
						dmom_w_source);
          updateFrictionalPressure(vos,
						mom_u_source,
						mom_v_source,
						mom_w_source);
          updateFrictionalStress(vos,
                                  grad_u,
                                  grad_v,
                                  grad_w, 
                                  mom_uu_diff_ten,
                                  mom_uv_diff_ten,
                                  mom_uw_diff_ten,
                                  mom_vv_diff_ten,
                                  mom_vu_diff_ten,
                                  mom_vw_diff_ten,
                                  mom_ww_diff_ten,
                                  mom_wu_diff_ten,
                                  mom_wv_diff_ten);

	      //Turbulence closure model
	      if (turbulenceClosureModel >= 3)
		{
		  const double c_mu = 0.09;//mwf hack 
		  updateTurbulenceClosure(turbulenceClosureModel,
					  eps_rho,
					  eps_mu,
					  rho_0,
					  nu_0,
					  rho_1,
					  nu_1,
					  useVF,
					  vf[eN_k],
					  phi[eN_k],
					  vos,
					  c_mu, //mwf hack
					  q_turb_var_0[eN_k],
					  q_turb_var_1[eN_k],
					  &q_turb_var_grad_0[eN_k_nSpace],
					  eddy_viscosity,
					  mom_uu_diff_ten,
					  mom_vv_diff_ten,
					  mom_ww_diff_ten,
					  mom_uv_diff_ten,
					  mom_uw_diff_ten,
					  mom_vu_diff_ten,
					  mom_vw_diff_ten,
					  mom_wu_diff_ten,
					  mom_wv_diff_ten,
					  mom_u_source,
					  mom_v_source,
					  mom_w_source);					  

		}
	      //
	      //
	      //moving mesh
	      //
	      mom_u_adv[0] -= MOVING_DOMAIN*mom_u_acc*xt;
	      mom_u_adv[1] -= MOVING_DOMAIN*mom_u_acc*yt;
	      mom_u_adv[2] -= MOVING_DOMAIN*mom_u_acc*zt;
	      dmom_u_adv_u[0] -= MOVING_DOMAIN*dmom_u_acc_u*xt;
	      dmom_u_adv_u[1] -= MOVING_DOMAIN*dmom_u_acc_u*yt;
	      dmom_u_adv_u[2] -= MOVING_DOMAIN*dmom_u_acc_u*zt;

	      mom_v_adv[0] -= MOVING_DOMAIN*mom_v_acc*xt;
	      mom_v_adv[1] -= MOVING_DOMAIN*mom_v_acc*yt;
	      mom_v_adv[2] -= MOVING_DOMAIN*mom_v_acc*zt;
	      dmom_v_adv_v[0] -= MOVING_DOMAIN*dmom_v_acc_v*xt;
	      dmom_v_adv_v[1] -= MOVING_DOMAIN*dmom_v_acc_v*yt;
	      dmom_v_adv_v[2] -= MOVING_DOMAIN*dmom_v_acc_v*zt;

	      mom_w_adv[0] -= MOVING_DOMAIN*mom_w_acc*xt;
	      mom_w_adv[1] -= MOVING_DOMAIN*mom_w_acc*yt;
	      mom_w_adv[2] -= MOVING_DOMAIN*mom_w_acc*zt;
	      dmom_w_adv_w[0] -= MOVING_DOMAIN*dmom_w_acc_w*xt;
	      dmom_w_adv_w[1] -= MOVING_DOMAIN*dmom_w_acc_w*yt;
	      dmom_w_adv_w[2] -= MOVING_DOMAIN*dmom_w_acc_w*zt;
	      //
	      //calculate time derivatives
	      //
	      ck.bdf(alphaBDF,
		     q_mom_u_acc_beta_bdf[eN_k]*q_dV_last[eN_k]/dV,
		     mom_u_acc,
		     dmom_u_acc_u,
		     mom_u_acc_t,
		     dmom_u_acc_u_t);
	      ck.bdf(alphaBDF,
		     q_mom_v_acc_beta_bdf[eN_k]*q_dV_last[eN_k]/dV,
		     mom_v_acc,
		     dmom_v_acc_v,
		     mom_v_acc_t,
		     dmom_v_acc_v_t);
	      ck.bdf(alphaBDF,
		     q_mom_w_acc_beta_bdf[eN_k]*q_dV_last[eN_k]/dV,
		     mom_w_acc,
		     dmom_w_acc_w,
		     mom_w_acc_t,
		     dmom_w_acc_w_t);
	      //
	      //calculate subgrid error contribution to the Jacobian (strong residual, adjoint, jacobian of strong residual)
	      //
=======
                                                eps_solid[elementFlags[eN]],
                                                porosity,
                                                q_velocity_fluid[eN_k_nSpace+0],
                                                q_velocity_fluid[eN_k_nSpace+1],
                                                q_velocity_fluid[eN_k_nSpace+2],
                                                mom_u_source,
                                                mom_v_source,
                                                mom_w_source,
                                                dmom_u_source,
                                                dmom_v_source,
                                                dmom_w_source);
              //Turbulence closure model
              if (turbulenceClosureModel >= 3)
                {
                  const double c_mu = 0.09;//mwf hack
                  updateTurbulenceClosure(turbulenceClosureModel,
                                          eps_rho,
                                          eps_mu,
                                          rho_0,
                                          nu_0,
                                          rho_1,
                                          nu_1,
                                          useVF,
                                          vf[eN_k],
                                          phi[eN_k],
                                          vos,
                                          c_mu, //mwf hack
                                          q_turb_var_0[eN_k],
                                          q_turb_var_1[eN_k],
                                          &q_turb_var_grad_0[eN_k_nSpace],
                                          eddy_viscosity,
                                          mom_uu_diff_ten,
                                          mom_vv_diff_ten,
                                          mom_ww_diff_ten,
                                          mom_uv_diff_ten,
                                          mom_uw_diff_ten,
                                          mom_vu_diff_ten,
                                          mom_vw_diff_ten,
                                          mom_wu_diff_ten,
                                          mom_wv_diff_ten,
                                          mom_u_source,
                                          mom_v_source,
                                          mom_w_source);

                }
              //
              //
              //moving mesh
              //
              mom_u_adv[0] -= MOVING_DOMAIN*mom_u_acc*xt;
              mom_u_adv[1] -= MOVING_DOMAIN*mom_u_acc*yt;
              mom_u_adv[2] -= MOVING_DOMAIN*mom_u_acc*zt;
              dmom_u_adv_u[0] -= MOVING_DOMAIN*dmom_u_acc_u*xt;
              dmom_u_adv_u[1] -= MOVING_DOMAIN*dmom_u_acc_u*yt;
              dmom_u_adv_u[2] -= MOVING_DOMAIN*dmom_u_acc_u*zt;

              mom_v_adv[0] -= MOVING_DOMAIN*mom_v_acc*xt;
              mom_v_adv[1] -= MOVING_DOMAIN*mom_v_acc*yt;
              mom_v_adv[2] -= MOVING_DOMAIN*mom_v_acc*zt;
              dmom_v_adv_v[0] -= MOVING_DOMAIN*dmom_v_acc_v*xt;
              dmom_v_adv_v[1] -= MOVING_DOMAIN*dmom_v_acc_v*yt;
              dmom_v_adv_v[2] -= MOVING_DOMAIN*dmom_v_acc_v*zt;

              mom_w_adv[0] -= MOVING_DOMAIN*mom_w_acc*xt;
              mom_w_adv[1] -= MOVING_DOMAIN*mom_w_acc*yt;
              mom_w_adv[2] -= MOVING_DOMAIN*mom_w_acc*zt;
              dmom_w_adv_w[0] -= MOVING_DOMAIN*dmom_w_acc_w*xt;
              dmom_w_adv_w[1] -= MOVING_DOMAIN*dmom_w_acc_w*yt;
              dmom_w_adv_w[2] -= MOVING_DOMAIN*dmom_w_acc_w*zt;
              //
              //calculate time derivatives
              //
              ck.bdf(alphaBDF,
                     q_mom_u_acc_beta_bdf[eN_k]*q_dV_last[eN_k]/dV,
                     mom_u_acc,
                     dmom_u_acc_u,
                     mom_u_acc_t,
                     dmom_u_acc_u_t);
              ck.bdf(alphaBDF,
                     q_mom_v_acc_beta_bdf[eN_k]*q_dV_last[eN_k]/dV,
                     mom_v_acc,
                     dmom_v_acc_v,
                     mom_v_acc_t,
                     dmom_v_acc_v_t);
              ck.bdf(alphaBDF,
                     q_mom_w_acc_beta_bdf[eN_k]*q_dV_last[eN_k]/dV,
                     mom_w_acc,
                     dmom_w_acc_w,
                     mom_w_acc_t,
                     dmom_w_acc_w_t);
              //
              //calculate subgrid error contribution to the Jacobian (strong residual, adjoint, jacobian of strong residual)
              //
>>>>>>> 44d843c3
              dmom_adv_sge[0] = dmom_u_acc_u*(q_velocity_sge[eN_k_nSpace+0] - MOVING_DOMAIN*xt);
              dmom_adv_sge[1] = dmom_u_acc_u*(q_velocity_sge[eN_k_nSpace+1] - MOVING_DOMAIN*yt);
              dmom_adv_sge[2] = dmom_u_acc_u*(q_velocity_sge[eN_k_nSpace+2] - MOVING_DOMAIN*zt);
              //
              //calculate strong residual
              //
              pdeResidual_p = ck.Mass_strong(q_dvos_dt[eN_k]) +
                ck.Advection_strong(dmass_adv_u,grad_u) +
                ck.Advection_strong(dmass_adv_v,grad_v) +
                ck.Advection_strong(dmass_adv_w,grad_w) +
                DM2*MOVING_DOMAIN*ck.Reaction_strong(alphaBDF*(dV-q_dV_last[eN_k])/dV - div_mesh_velocity) +
                //VRANS
                ck.Reaction_strong(mass_source);
                //

              pdeResidual_u = ck.Mass_strong(dmom_u_acc_u*mom_u_acc_t) +
                ck.Advection_strong(dmom_adv_sge,grad_u) +
                ck.Hamiltonian_strong(dmom_u_ham_grad_p,grad_p) +
                ck.Reaction_strong(mom_u_source) -
                ck.Reaction_strong(u*div_mesh_velocity);

              pdeResidual_v = ck.Mass_strong(dmom_v_acc_v*mom_v_acc_t) +
                ck.Advection_strong(dmom_adv_sge,grad_v) +
                ck.Hamiltonian_strong(dmom_v_ham_grad_p,grad_p) +
                ck.Reaction_strong(mom_v_source)  -
                ck.Reaction_strong(v*div_mesh_velocity);

              pdeResidual_w = ck.Mass_strong(dmom_w_acc_w*mom_w_acc_t) +
                ck.Advection_strong(dmom_adv_sge,grad_w) +
                ck.Hamiltonian_strong(dmom_w_ham_grad_p,grad_p) +
                ck.Reaction_strong(mom_w_source) -
                ck.Reaction_strong(w*div_mesh_velocity);

              //calculate the Jacobian of strong residual
              for (int j=0;j<nDOF_trial_element;j++)
                {
                  register int j_nSpace = j*nSpace;
                  dpdeResidual_p_u[j]=ck.AdvectionJacobian_strong(dmass_adv_u,&vel_grad_trial[j_nSpace]);
                  dpdeResidual_p_v[j]=ck.AdvectionJacobian_strong(dmass_adv_v,&vel_grad_trial[j_nSpace]);
                  dpdeResidual_p_w[j]=ck.AdvectionJacobian_strong(dmass_adv_w,&vel_grad_trial[j_nSpace]);

                  dpdeResidual_u_p[j]=ck.HamiltonianJacobian_strong(dmom_u_ham_grad_p,&p_grad_trial[j_nSpace]);
                  dpdeResidual_u_u[j]=ck.MassJacobian_strong(dmom_u_acc_u_t,vel_trial_ref[k*nDOF_trial_element+j]) +
                    ck.AdvectionJacobian_strong(dmom_adv_sge,&vel_grad_trial[j_nSpace]) -
                    ck.ReactionJacobian_strong(div_mesh_velocity,vel_trial_ref[k*nDOF_trial_element+j]);

                  dpdeResidual_v_p[j]=ck.HamiltonianJacobian_strong(dmom_v_ham_grad_p,&p_grad_trial[j_nSpace]);
                  dpdeResidual_v_v[j]=ck.MassJacobian_strong(dmom_v_acc_v_t,vel_trial_ref[k*nDOF_trial_element+j]) +
                    ck.AdvectionJacobian_strong(dmom_adv_sge,&vel_grad_trial[j_nSpace]) -
                    ck.ReactionJacobian_strong(div_mesh_velocity,vel_trial_ref[k*nDOF_trial_element+j]);

                  dpdeResidual_w_p[j]=ck.HamiltonianJacobian_strong(dmom_w_ham_grad_p,&p_grad_trial[j_nSpace]);
                  dpdeResidual_w_w[j]=ck.MassJacobian_strong(dmom_w_acc_w_t,vel_trial_ref[k*nDOF_trial_element+j]) +
                    ck.AdvectionJacobian_strong(dmom_adv_sge,&vel_grad_trial[j_nSpace]) -
                    ck.ReactionJacobian_strong(div_mesh_velocity,vel_trial_ref[k*nDOF_trial_element+j]);

                  //VRANS account for drag terms, diagonal only here ... decide if need off diagonal terms too
                  dpdeResidual_u_u[j]+= ck.ReactionJacobian_strong(dmom_u_source[0],vel_trial_ref[k*nDOF_trial_element+j]);
                  dpdeResidual_v_v[j]+= ck.ReactionJacobian_strong(dmom_v_source[1],vel_trial_ref[k*nDOF_trial_element+j]);
                  dpdeResidual_w_w[j]+= ck.ReactionJacobian_strong(dmom_w_source[2],vel_trial_ref[k*nDOF_trial_element+j]);
                  //
                }
              //calculate tau and tau*Res
              //cek debug
              double tmpR=dmom_u_acc_u_t + dmom_u_source[0];
              calculateSubgridError_tau(hFactor,
                                        elementDiameter[eN],
                                        tmpR,//dmom_u_acc_u_t,
                                        dmom_u_acc_u,
                                        dmom_adv_sge,
                                        mom_uu_diff_ten[1],
                                        dmom_u_ham_grad_p[0],
                                        tau_v0,
                                        tau_p0,
                                        q_cfl[eN_k]);

              calculateSubgridError_tau(Ct_sge,Cd_sge,
                                        G,G_dd_G,tr_G,
                                        tmpR,//dmom_u_acc_u_t,
                                        dmom_adv_sge,
                                        mom_uu_diff_ten[1],
                                        dmom_u_ham_grad_p[0],
                                        tau_v1,
                                        tau_p1,
                                        q_cfl[eN_k]);


              tau_v = useMetrics*tau_v1+(1.0-useMetrics)*tau_v0;
              tau_p = PSTAB*(useMetrics*tau_p1+(1.0-useMetrics)*tau_p0);
              calculateSubgridError_tauRes(tau_p,
                                           tau_v,
                                           pdeResidual_p,
                                           pdeResidual_u,
                                           pdeResidual_v,
                                           pdeResidual_w,
                                           subgridError_p,
                                           subgridError_u,
                                           subgridError_v,
                                           subgridError_w);

              calculateSubgridErrorDerivatives_tauRes(tau_p,
                                                      tau_v,
                                                      dpdeResidual_p_u,
                                                      dpdeResidual_p_v,
                                                      dpdeResidual_p_w,
                                                      dpdeResidual_u_p,
                                                      dpdeResidual_u_u,
                                                      dpdeResidual_v_p,
                                                      dpdeResidual_v_v,
                                                      dpdeResidual_w_p,
                                                      dpdeResidual_w_w,
                                                      dsubgridError_p_u,
                                                      dsubgridError_p_v,
                                                      dsubgridError_p_w,
                                                      dsubgridError_u_p,
                                                      dsubgridError_u_u,
                                                      dsubgridError_v_p,
                                                      dsubgridError_v_v,
                                                      dsubgridError_w_p,
                                                      dsubgridError_w_w);
              // velocity used in adjoint (VMS or RBLES, with or without lagging the grid scale velocity)
              dmom_adv_star[0] =  dmom_u_acc_u*(q_velocity_sge[eN_k_nSpace+0] - MOVING_DOMAIN*xt + useRBLES*subgridError_u);
              dmom_adv_star[1] =  dmom_u_acc_u*(q_velocity_sge[eN_k_nSpace+1] - MOVING_DOMAIN*yt + useRBLES*subgridError_v);
              dmom_adv_star[2] =  dmom_u_acc_u*(q_velocity_sge[eN_k_nSpace+2] - MOVING_DOMAIN*zt + useRBLES*subgridError_w);

              //calculate the adjoint times the test functions
              for (int i=0;i<nDOF_test_element;i++)
                {
                  register int i_nSpace = i*nSpace;
                  Lstar_u_p[i]=ck.Advection_adjoint(dmass_adv_u,&p_grad_test_dV[i_nSpace]);
                  Lstar_v_p[i]=ck.Advection_adjoint(dmass_adv_v,&p_grad_test_dV[i_nSpace]);
                  Lstar_w_p[i]=ck.Advection_adjoint(dmass_adv_w,&p_grad_test_dV[i_nSpace]);
                  Lstar_u_u[i]=ck.Advection_adjoint(dmom_adv_star,&vel_grad_test_dV[i_nSpace]);
                  Lstar_v_v[i]=ck.Advection_adjoint(dmom_adv_star,&vel_grad_test_dV[i_nSpace]);
                  Lstar_w_w[i]=ck.Advection_adjoint(dmom_adv_star,&vel_grad_test_dV[i_nSpace]);
                  Lstar_p_u[i]=ck.Hamiltonian_adjoint(dmom_u_ham_grad_p,&vel_grad_test_dV[i_nSpace]);
                  Lstar_p_v[i]=ck.Hamiltonian_adjoint(dmom_v_ham_grad_p,&vel_grad_test_dV[i_nSpace]);
                  Lstar_p_w[i]=ck.Hamiltonian_adjoint(dmom_w_ham_grad_p,&vel_grad_test_dV[i_nSpace]);
                  //VRANS account for drag terms, diagonal only here ... decide if need off diagonal terms too
                  Lstar_u_u[i]+=ck.Reaction_adjoint(dmom_u_source[0],vel_test_dV[i]);
                  Lstar_v_v[i]+=ck.Reaction_adjoint(dmom_v_source[1],vel_test_dV[i]);
                  Lstar_w_w[i]+=ck.Reaction_adjoint(dmom_w_source[2],vel_test_dV[i]);
                }

              // Assumes non-lagged subgrid velocity
              dmom_u_adv_u[0] += dmom_u_acc_u*(useRBLES*subgridError_u);
              dmom_u_adv_u[1] += dmom_u_acc_u*(useRBLES*subgridError_v);
              dmom_u_adv_u[2] += dmom_u_acc_u*(useRBLES*subgridError_w);

              dmom_v_adv_v[0] += dmom_u_acc_u*(useRBLES*subgridError_u);
              dmom_v_adv_v[1] += dmom_u_acc_u*(useRBLES*subgridError_v);
              dmom_v_adv_v[2] += dmom_u_acc_u*(useRBLES*subgridError_w);

              dmom_w_adv_w[0] += dmom_u_acc_u*(useRBLES*subgridError_u);
              dmom_w_adv_w[1] += dmom_u_acc_u*(useRBLES*subgridError_v);
              dmom_w_adv_w[2] += dmom_u_acc_u*(useRBLES*subgridError_w);


              //cek todo add RBLES terms consistent to residual modifications or ignore the partials w.r.t the additional RBLES terms
              for(int i=0;i<nDOF_test_element;i++)
                {
                  register int i_nSpace = i*nSpace;
                  for(int j=0;j<nDOF_trial_element;j++)
                    {
                      register int j_nSpace = j*nSpace;
                      /* elementJacobian_p_p[i][j] += ck.SubgridErrorJacobian(dsubgridError_u_p[j],Lstar_u_p[i]) +  */
                      /*   ck.SubgridErrorJacobian(dsubgridError_v_p[j],Lstar_v_p[i]);// +  */
                      /*   /\* ck.SubgridErrorJacobian(dsubgridError_w_p[j],Lstar_w_p[i]);  *\/ */

                      /* elementJacobian_p_u[i][j] += ck.AdvectionJacobian_weak(dmass_adv_u,vel_trial_ref[k*nDOF_trial_element+j],&p_grad_test_dV[i_nSpace]) +  */
                      /*   ck.SubgridErrorJacobian(dsubgridError_u_u[j],Lstar_u_p[i]);  */
                      /* elementJacobian_p_v[i][j] += ck.AdvectionJacobian_weak(dmass_adv_v,vel_trial_ref[k*nDOF_trial_element+j],&p_grad_test_dV[i_nSpace]) +  */
                      /*   ck.SubgridErrorJacobian(dsubgridError_v_v[j],Lstar_v_p[i]);  */
                      /* elementJacobian_p_w[i][j] += ck.AdvectionJacobian_weak(dmass_adv_w,vel_trial_ref[k*nDOF_trial_element+j],&p_grad_test_dV[i_nSpace]) +  */
                      /*        ck.SubgridErrorJacobian(dsubgridError_w_w[j],Lstar_w_p[i]);  */

                      /* elementJacobian_u_p[i][j] += ck.HamiltonianJacobian_weak(dmom_u_ham_grad_p,&p_grad_trial[j_nSpace],vel_test_dV[i]) +  */
                      /*   ck.SubgridErrorJacobian(dsubgridError_u_p[j],Lstar_u_u[i]);  */
                      elementJacobian_u_u[i][j] += ck.MassJacobian_weak(dmom_u_acc_u_t,vel_trial_ref[k*nDOF_trial_element+j],vel_test_dV[i]) +
                        ck.HamiltonianJacobian_weak(dmom_u_ham_grad_u,&vel_grad_trial[j_nSpace],vel_test_dV[i]) +
                        ck.AdvectionJacobian_weak(dmom_u_adv_u,vel_trial_ref[k*nDOF_trial_element+j],&vel_grad_test_dV[i_nSpace]) +
                        ck.SimpleDiffusionJacobian_weak(sdInfo_u_u_rowptr,sdInfo_u_u_colind,mom_uu_diff_ten,&vel_grad_trial[j_nSpace],&vel_grad_test_dV[i_nSpace]) +
                        //VRANS
                        ck.ReactionJacobian_weak(dmom_u_source[0],vel_trial_ref[k*nDOF_trial_element+j],vel_test_dV[i]) +
                        //
                        ck.SubgridErrorJacobian(dsubgridError_p_u[j],Lstar_p_u[i]) +
                        ck.SubgridErrorJacobian(dsubgridError_u_u[j],Lstar_u_u[i]) +
                        ck.NumericalDiffusionJacobian(q_numDiff_u_last[eN_k],&vel_grad_trial[j_nSpace],&vel_grad_test_dV[i_nSpace]);
                      elementJacobian_u_v[i][j] += ck.AdvectionJacobian_weak(dmom_u_adv_v,vel_trial_ref[k*nDOF_trial_element+j],&vel_grad_test_dV[i_nSpace]) +
                        ck.SimpleDiffusionJacobian_weak(sdInfo_u_v_rowptr,sdInfo_u_v_colind,mom_uv_diff_ten,&vel_grad_trial[j_nSpace],&vel_grad_test_dV[i_nSpace]) +
                        //VRANS
                        ck.ReactionJacobian_weak(dmom_u_source[1],vel_trial_ref[k*nDOF_trial_element+j],vel_test_dV[i]) +
                        //
                        ck.SubgridErrorJacobian(dsubgridError_p_v[j],Lstar_p_u[i]);
                      elementJacobian_u_w[i][j] += ck.AdvectionJacobian_weak(dmom_u_adv_w,vel_trial_ref[k*nDOF_trial_element+j],&vel_grad_test_dV[i_nSpace]) +
                        ck.SimpleDiffusionJacobian_weak(sdInfo_u_w_rowptr,sdInfo_u_w_colind,mom_uw_diff_ten,&vel_grad_trial[j_nSpace],&vel_grad_test_dV[i_nSpace]) +
                        //VRANS
                        ck.ReactionJacobian_weak(dmom_u_source[2],vel_trial_ref[k*nDOF_trial_element+j],vel_test_dV[i]) +
                        //
                        ck.SubgridErrorJacobian(dsubgridError_p_w[j],Lstar_p_u[i]);

                      /* elementJacobian_v_p[i][j] += ck.HamiltonianJacobian_weak(dmom_v_ham_grad_p,&p_grad_trial[j_nSpace],vel_test_dV[i]) +  */
                      /*   ck.SubgridErrorJacobian(dsubgridError_v_p[j],Lstar_v_v[i]);  */
                      elementJacobian_v_u[i][j] += ck.AdvectionJacobian_weak(dmom_v_adv_u,vel_trial_ref[k*nDOF_trial_element+j],&vel_grad_test_dV[i_nSpace]) +
                        ck.SimpleDiffusionJacobian_weak(sdInfo_v_u_rowptr,sdInfo_v_u_colind,mom_vu_diff_ten,&vel_grad_trial[j_nSpace],&vel_grad_test_dV[i_nSpace]) +
                        //VRANS
                        ck.ReactionJacobian_weak(dmom_v_source[0],vel_trial_ref[k*nDOF_trial_element+j],vel_test_dV[i]) +
                        //
                        ck.SubgridErrorJacobian(dsubgridError_p_u[j],Lstar_p_v[i]);
                      elementJacobian_v_v[i][j] += ck.MassJacobian_weak(dmom_v_acc_v_t,vel_trial_ref[k*nDOF_trial_element+j],vel_test_dV[i]) +
                        ck.HamiltonianJacobian_weak(dmom_v_ham_grad_v,&vel_grad_trial[j_nSpace],vel_test_dV[i]) +
                        ck.AdvectionJacobian_weak(dmom_v_adv_v,vel_trial_ref[k*nDOF_trial_element+j],&vel_grad_test_dV[i_nSpace]) +
                        ck.SimpleDiffusionJacobian_weak(sdInfo_v_v_rowptr,sdInfo_v_v_colind,mom_vv_diff_ten,&vel_grad_trial[j_nSpace],&vel_grad_test_dV[i_nSpace]) +
                        //VRANS
                        ck.ReactionJacobian_weak(dmom_v_source[1],vel_trial_ref[k*nDOF_trial_element+j],vel_test_dV[i]) +
                        //
                        ck.SubgridErrorJacobian(dsubgridError_p_v[j],Lstar_p_v[i]) +
                        ck.SubgridErrorJacobian(dsubgridError_v_v[j],Lstar_v_v[i]) +
                        ck.NumericalDiffusionJacobian(q_numDiff_v_last[eN_k],&vel_grad_trial[j_nSpace],&vel_grad_test_dV[i_nSpace]);
                      elementJacobian_v_w[i][j] += ck.AdvectionJacobian_weak(dmom_v_adv_w,vel_trial_ref[k*nDOF_trial_element+j],&vel_grad_test_dV[i_nSpace]) +
                        ck.SimpleDiffusionJacobian_weak(sdInfo_v_w_rowptr,sdInfo_v_w_colind,mom_vw_diff_ten,&vel_grad_trial[j_nSpace],&vel_grad_test_dV[i_nSpace]) +
                        //VRANS
                        ck.ReactionJacobian_weak(dmom_v_source[2],vel_trial_ref[k*nDOF_trial_element+j],vel_test_dV[i]) +
                        //
                        ck.SubgridErrorJacobian(dsubgridError_p_w[j],Lstar_p_v[i]);

                      /* elementJacobian_w_p[i][j] += ck.HamiltonianJacobian_weak(dmom_w_ham_grad_p,&p_grad_trial[j_nSpace],vel_test_dV[i]) +  */
                      /*   ck.SubgridErrorJacobian(dsubgridError_w_p[j],Lstar_w_w[i]);  */
                      elementJacobian_w_u[i][j] += ck.AdvectionJacobian_weak(dmom_w_adv_u,vel_trial_ref[k*nDOF_trial_element+j],&vel_grad_test_dV[i_nSpace]) +
                        ck.SimpleDiffusionJacobian_weak(sdInfo_w_u_rowptr,sdInfo_w_u_colind,mom_wu_diff_ten,&vel_grad_trial[j_nSpace],&vel_grad_test_dV[i_nSpace]) +
                        //VRANS
                        ck.ReactionJacobian_weak(dmom_w_source[0],vel_trial_ref[k*nDOF_trial_element+j],vel_test_dV[i]) +
                        //
                        ck.SubgridErrorJacobian(dsubgridError_p_u[j],Lstar_p_w[i]);
                      elementJacobian_w_v[i][j] += ck.AdvectionJacobian_weak(dmom_w_adv_v,vel_trial_ref[k*nDOF_trial_element+j],&vel_grad_test_dV[i_nSpace]) +
                        ck.SimpleDiffusionJacobian_weak(sdInfo_w_v_rowptr,sdInfo_w_v_colind,mom_wv_diff_ten,&vel_grad_trial[j_nSpace],&vel_grad_test_dV[i_nSpace]) +
                        //VRANS
                        ck.ReactionJacobian_weak(dmom_w_source[1],vel_trial_ref[k*nDOF_trial_element+j],vel_test_dV[i]) +
                        //
                        ck.SubgridErrorJacobian(dsubgridError_p_v[j],Lstar_p_w[i]);
                      elementJacobian_w_w[i][j] += ck.MassJacobian_weak(dmom_w_acc_w_t,vel_trial_ref[k*nDOF_trial_element+j],vel_test_dV[i]) +
                        ck.HamiltonianJacobian_weak(dmom_w_ham_grad_w,&vel_grad_trial[j_nSpace],vel_test_dV[i]) +
                        ck.AdvectionJacobian_weak(dmom_w_adv_w,vel_trial_ref[k*nDOF_trial_element+j],&vel_grad_test_dV[i_nSpace]) +
                        ck.SimpleDiffusionJacobian_weak(sdInfo_w_w_rowptr,sdInfo_w_w_colind,mom_ww_diff_ten,&vel_grad_trial[j_nSpace],&vel_grad_test_dV[i_nSpace]) +
                        //VRANS
                        ck.ReactionJacobian_weak(dmom_w_source[2],vel_trial_ref[k*nDOF_trial_element+j],vel_test_dV[i]) +
                        //
                        ck.SubgridErrorJacobian(dsubgridError_p_w[j],Lstar_p_w[i]) +
                        ck.SubgridErrorJacobian(dsubgridError_w_w[j],Lstar_w_w[i]) +
                        ck.NumericalDiffusionJacobian(q_numDiff_w_last[eN_k],&vel_grad_trial[j_nSpace],&vel_grad_test_dV[i_nSpace]);
                    }//j
                }//i
            }//k
          //
          //load into element Jacobian into global Jacobian
          //
          for (int i=0;i<nDOF_test_element;i++)
            {
              register int eN_i = eN*nDOF_test_element+i;
              for (int j=0;j<nDOF_trial_element;j++)
                {
                  register int eN_i_j = eN_i*nDOF_trial_element+j;
                  /* globalJacobian[csrRowIndeces_p_p[eN_i] + csrColumnOffsets_p_p[eN_i_j]] += elementJacobian_p_p[i][j]; */
                  /* globalJacobian[csrRowIndeces_p_u[eN_i] + csrColumnOffsets_p_u[eN_i_j]] += elementJacobian_p_u[i][j]; */
                  /* globalJacobian[csrRowIndeces_p_v[eN_i] + csrColumnOffsets_p_v[eN_i_j]] += elementJacobian_p_v[i][j]; */
                  /* globalJacobian[csrRowIndeces_p_w[eN_i] + csrColumnOffsets_p_w[eN_i_j]] += elementJacobian_p_w[i][j]; */

                  /* globalJacobian[csrRowIndeces_u_p[eN_i] + csrColumnOffsets_u_p[eN_i_j]] += elementJacobian_u_p[i][j]; */
                  globalJacobian[csrRowIndeces_u_u[eN_i] + csrColumnOffsets_u_u[eN_i_j]] += elementJacobian_u_u[i][j];
                  globalJacobian[csrRowIndeces_u_v[eN_i] + csrColumnOffsets_u_v[eN_i_j]] += elementJacobian_u_v[i][j];
                  globalJacobian[csrRowIndeces_u_w[eN_i] + csrColumnOffsets_u_w[eN_i_j]] += elementJacobian_u_w[i][j];

                  /* globalJacobian[csrRowIndeces_v_p[eN_i] + csrColumnOffsets_v_p[eN_i_j]] += elementJacobian_v_p[i][j]; */
                  globalJacobian[csrRowIndeces_v_u[eN_i] + csrColumnOffsets_v_u[eN_i_j]] += elementJacobian_v_u[i][j];
                  globalJacobian[csrRowIndeces_v_v[eN_i] + csrColumnOffsets_v_v[eN_i_j]] += elementJacobian_v_v[i][j];
                  globalJacobian[csrRowIndeces_v_w[eN_i] + csrColumnOffsets_v_w[eN_i_j]] += elementJacobian_v_w[i][j];

                  /* globalJacobian[csrRowIndeces_w_p[eN_i] + csrColumnOffsets_w_p[eN_i_j]] += elementJacobian_w_p[i][j]; */
                  globalJacobian[csrRowIndeces_w_u[eN_i] + csrColumnOffsets_w_u[eN_i_j]] += elementJacobian_w_u[i][j];
                  globalJacobian[csrRowIndeces_w_v[eN_i] + csrColumnOffsets_w_v[eN_i_j]] += elementJacobian_w_v[i][j];
                  globalJacobian[csrRowIndeces_w_w[eN_i] + csrColumnOffsets_w_w[eN_i_j]] += elementJacobian_w_w[i][j];
                }//j
            }//i
        }//elements
      //
      //loop over exterior element boundaries to compute the surface integrals and load them into the global Jacobian
      //
      for (int ebNE = 0; ebNE < nExteriorElementBoundaries_global; ebNE++)
        {
          register int ebN = exteriorElementBoundariesArray[ebNE],
            eN  = elementBoundaryElementsArray[ebN*2+0],
            eN_nDOF_trial_element = eN*nDOF_trial_element,
            ebN_local = elementBoundaryLocalElementBoundariesArray[ebN*2+0];
          register double eps_rho,eps_mu;
          for  (int kb=0;kb<nQuadraturePoints_elementBoundary;kb++)
            {
              register int ebNE_kb = ebNE*nQuadraturePoints_elementBoundary+kb,
                ebNE_kb_nSpace = ebNE_kb*nSpace,
                ebN_local_kb = ebN_local*nQuadraturePoints_elementBoundary+kb,
                ebN_local_kb_nSpace = ebN_local_kb*nSpace;

              register double p_ext=0.0,
                u_ext=0.0,
                v_ext=0.0,
                w_ext=0.0,
                grad_p_ext[nSpace],
                grad_u_ext[nSpace],
                grad_v_ext[nSpace],
                grad_w_ext[nSpace],
                mom_u_acc_ext=0.0,
                dmom_u_acc_u_ext=0.0,
                mom_v_acc_ext=0.0,
                dmom_v_acc_v_ext=0.0,
                mom_w_acc_ext=0.0,
                dmom_w_acc_w_ext=0.0,
                mass_adv_ext[nSpace],
                dmass_adv_u_ext[nSpace],
                dmass_adv_v_ext[nSpace],
                dmass_adv_w_ext[nSpace],
                mom_u_adv_ext[nSpace],
                dmom_u_adv_u_ext[nSpace],
                dmom_u_adv_v_ext[nSpace],
                dmom_u_adv_w_ext[nSpace],
                mom_v_adv_ext[nSpace],
                dmom_v_adv_u_ext[nSpace],
                dmom_v_adv_v_ext[nSpace],
                dmom_v_adv_w_ext[nSpace],
                mom_w_adv_ext[nSpace],
                dmom_w_adv_u_ext[nSpace],
                dmom_w_adv_v_ext[nSpace],
                dmom_w_adv_w_ext[nSpace],
                mom_uu_diff_ten_ext[nSpace],
                mom_vv_diff_ten_ext[nSpace],
                mom_ww_diff_ten_ext[nSpace],
                mom_uv_diff_ten_ext[1],
                mom_uw_diff_ten_ext[1],
                mom_vu_diff_ten_ext[1],
                mom_vw_diff_ten_ext[1],
                mom_wu_diff_ten_ext[1],
                mom_wv_diff_ten_ext[1],
                mom_u_source_ext=0.0,
                mom_v_source_ext=0.0,
                mom_w_source_ext=0.0,
                mom_u_ham_ext=0.0,
                dmom_u_ham_grad_p_ext[nSpace],
                dmom_u_ham_grad_u_ext[nSpace],
                mom_v_ham_ext=0.0,
                dmom_v_ham_grad_p_ext[nSpace],
                dmom_v_ham_grad_v_ext[nSpace],
                mom_w_ham_ext=0.0,
                dmom_w_ham_grad_p_ext[nSpace],
                dmom_w_ham_grad_w_ext[nSpace],
                dmom_u_adv_p_ext[nSpace],
                dmom_v_adv_p_ext[nSpace],
                dmom_w_adv_p_ext[nSpace],
                dflux_mass_u_ext=0.0,
                dflux_mass_v_ext=0.0,
                dflux_mass_w_ext=0.0,
                dflux_mom_u_adv_p_ext=0.0,
                dflux_mom_u_adv_u_ext=0.0,
                dflux_mom_u_adv_v_ext=0.0,
                dflux_mom_u_adv_w_ext=0.0,
                dflux_mom_v_adv_p_ext=0.0,
                dflux_mom_v_adv_u_ext=0.0,
                dflux_mom_v_adv_v_ext=0.0,
                dflux_mom_v_adv_w_ext=0.0,
                dflux_mom_w_adv_p_ext=0.0,
                dflux_mom_w_adv_u_ext=0.0,
                dflux_mom_w_adv_v_ext=0.0,
                dflux_mom_w_adv_w_ext=0.0,
                bc_p_ext=0.0,
                bc_u_ext=0.0,
                bc_v_ext=0.0,
                bc_w_ext=0.0,
                bc_mom_u_acc_ext=0.0,
                bc_dmom_u_acc_u_ext=0.0,
                bc_mom_v_acc_ext=0.0,
                bc_dmom_v_acc_v_ext=0.0,
                bc_mom_w_acc_ext=0.0,
                bc_dmom_w_acc_w_ext=0.0,
                bc_mass_adv_ext[nSpace],
                bc_dmass_adv_u_ext[nSpace],
                bc_dmass_adv_v_ext[nSpace],
                bc_dmass_adv_w_ext[nSpace],
                bc_mom_u_adv_ext[nSpace],
                bc_dmom_u_adv_u_ext[nSpace],
                bc_dmom_u_adv_v_ext[nSpace],
                bc_dmom_u_adv_w_ext[nSpace],
                bc_mom_v_adv_ext[nSpace],
                bc_dmom_v_adv_u_ext[nSpace],
                bc_dmom_v_adv_v_ext[nSpace],
                bc_dmom_v_adv_w_ext[nSpace],
                bc_mom_w_adv_ext[nSpace],
                bc_dmom_w_adv_u_ext[nSpace],
                bc_dmom_w_adv_v_ext[nSpace],
                bc_dmom_w_adv_w_ext[nSpace],
                bc_mom_uu_diff_ten_ext[nSpace],
                bc_mom_vv_diff_ten_ext[nSpace],
                bc_mom_ww_diff_ten_ext[nSpace],
                bc_mom_uv_diff_ten_ext[1],
                bc_mom_uw_diff_ten_ext[1],
                bc_mom_vu_diff_ten_ext[1],
                bc_mom_vw_diff_ten_ext[1],
                bc_mom_wu_diff_ten_ext[1],
                bc_mom_wv_diff_ten_ext[1],
                bc_mom_u_source_ext=0.0,
                bc_mom_v_source_ext=0.0,
                bc_mom_w_source_ext=0.0,
                bc_mom_u_ham_ext=0.0,
                bc_dmom_u_ham_grad_p_ext[nSpace],
                bc_dmom_u_ham_grad_u_ext[nSpace],
                bc_mom_v_ham_ext=0.0,
                bc_dmom_v_ham_grad_p_ext[nSpace],
                bc_dmom_v_ham_grad_v_ext[nSpace],
                bc_mom_w_ham_ext=0.0,
                bc_dmom_w_ham_grad_p_ext[nSpace],
                bc_dmom_w_ham_grad_w_ext[nSpace],
                fluxJacobian_p_p[nDOF_trial_element],
                fluxJacobian_p_u[nDOF_trial_element],
                fluxJacobian_p_v[nDOF_trial_element],
                fluxJacobian_p_w[nDOF_trial_element],
                fluxJacobian_u_p[nDOF_trial_element],
                fluxJacobian_u_u[nDOF_trial_element],
                fluxJacobian_u_v[nDOF_trial_element],
                fluxJacobian_u_w[nDOF_trial_element],
                fluxJacobian_v_p[nDOF_trial_element],
                fluxJacobian_v_u[nDOF_trial_element],
                fluxJacobian_v_v[nDOF_trial_element],
                fluxJacobian_v_w[nDOF_trial_element],
                fluxJacobian_w_p[nDOF_trial_element],
                fluxJacobian_w_u[nDOF_trial_element],
                fluxJacobian_w_v[nDOF_trial_element],
                fluxJacobian_w_w[nDOF_trial_element],
                jac_ext[nSpace*nSpace],
                jacDet_ext,
                jacInv_ext[nSpace*nSpace],
                boundaryJac[nSpace*(nSpace-1)],
                metricTensor[(nSpace-1)*(nSpace-1)],
                metricTensorDetSqrt,
                p_grad_trial_trace[nDOF_trial_element*nSpace],
                vel_grad_trial_trace[nDOF_trial_element*nSpace],
                dS,
                p_test_dS[nDOF_test_element],
                vel_test_dS[nDOF_test_element],
                normal[3],
                x_ext,y_ext,z_ext,xt_ext,yt_ext,zt_ext,integralScaling,
                vel_grad_test_dS[nDOF_trial_element*nSpace],
                //VRANS
                vos_ext,
                //
                G[nSpace*nSpace],G_dd_G,tr_G,h_phi,h_penalty,penalty;
              ck.calculateMapping_elementBoundary(eN,
                                                  ebN_local,
                                                  kb,
                                                  ebN_local_kb,
                                                  mesh_dof,
                                                  mesh_l2g,
                                                  mesh_trial_trace_ref,
                                                  mesh_grad_trial_trace_ref,
                                                  boundaryJac_ref,
                                                  jac_ext,
                                                  jacDet_ext,
                                                  jacInv_ext,
                                                  boundaryJac,
                                                  metricTensor,
                                                  metricTensorDetSqrt,
                                                  normal_ref,
                                                  normal,
                                                  x_ext,y_ext,z_ext);
              ck.calculateMappingVelocity_elementBoundary(eN,
                                                          ebN_local,
                                                          kb,
                                                          ebN_local_kb,
                                                          mesh_velocity_dof,
                                                          mesh_l2g,
                                                          mesh_trial_trace_ref,
                                                          xt_ext,yt_ext,zt_ext,
                                                          normal,
                                                          boundaryJac,
                                                          metricTensor,
                                                          integralScaling);
              //dS = ((1.0-MOVING_DOMAIN)*metricTensorDetSqrt + MOVING_DOMAIN*integralScaling)*dS_ref[kb];
              dS = metricTensorDetSqrt*dS_ref[kb];
              ck.calculateG(jacInv_ext,G,G_dd_G,tr_G);
              ck.calculateGScale(G,&ebqe_normal_phi_ext[ebNE_kb_nSpace],h_phi);

              eps_rho = epsFact_rho*(useMetrics*h_phi+(1.0-useMetrics)*elementDiameter[eN]);
              eps_mu  = epsFact_mu *(useMetrics*h_phi+(1.0-useMetrics)*elementDiameter[eN]);

              //compute shape and solution information
              //shape
              /* ck.gradTrialFromRef(&p_grad_trial_trace_ref[ebN_local_kb_nSpace*nDOF_trial_element],jacInv_ext,p_grad_trial_trace); */
              ck.gradTrialFromRef(&vel_grad_trial_trace_ref[ebN_local_kb_nSpace*nDOF_trial_element],jacInv_ext,vel_grad_trial_trace);
              //solution and gradients
              /* ck.valFromDOF(p_dof,&p_l2g[eN_nDOF_trial_element],&p_trial_trace_ref[ebN_local_kb*nDOF_test_element],p_ext); */
              p_ext = ebqe_p[ebNE_kb];
              ck.valFromDOF(u_dof,&vel_l2g[eN_nDOF_trial_element],&vel_trial_trace_ref[ebN_local_kb*nDOF_test_element],u_ext);
              ck.valFromDOF(v_dof,&vel_l2g[eN_nDOF_trial_element],&vel_trial_trace_ref[ebN_local_kb*nDOF_test_element],v_ext);
              ck.valFromDOF(w_dof,&vel_l2g[eN_nDOF_trial_element],&vel_trial_trace_ref[ebN_local_kb*nDOF_test_element],w_ext);
              /* ck.gradFromDOF(p_dof,&p_l2g[eN_nDOF_trial_element],p_grad_trial_trace,grad_p_ext); */
              for (int I=0;I<nSpace;I++)
                grad_p_ext[I] = ebqe_grad_p[ebNE_kb_nSpace+I];
              ck.gradFromDOF(u_dof,&vel_l2g[eN_nDOF_trial_element],vel_grad_trial_trace,grad_u_ext);
              ck.gradFromDOF(v_dof,&vel_l2g[eN_nDOF_trial_element],vel_grad_trial_trace,grad_v_ext);
              ck.gradFromDOF(w_dof,&vel_l2g[eN_nDOF_trial_element],vel_grad_trial_trace,grad_w_ext);
              //precalculate test function products with integration weights
              for (int j=0;j<nDOF_trial_element;j++)
                {
                  /* p_test_dS[j] = p_test_trace_ref[ebN_local_kb*nDOF_test_element+j]*dS; */
                  vel_test_dS[j] = vel_test_trace_ref[ebN_local_kb*nDOF_test_element+j]*dS;
                  for (int I=0;I<nSpace;I++)
                    vel_grad_test_dS[j*nSpace+I] = vel_grad_trial_trace[j*nSpace+I]*dS;//cek hack, using trial
                }
              //
              //load the boundary values
              //
              bc_p_ext = isDOFBoundary_p[ebNE_kb]*ebqe_bc_p_ext[ebNE_kb]+(1-isDOFBoundary_p[ebNE_kb])*p_ext;
              //bc values at moving boundaries are specified relative to boundary motion so we need to add it here
<<<<<<< HEAD
	      bc_u_ext = isDOFBoundary_u[ebNE_kb]*(ebqe_bc_u_ext[ebNE_kb] + MOVING_DOMAIN*xt_ext) + (1-isDOFBoundary_u[ebNE_kb])*u_ext;
	      bc_v_ext = isDOFBoundary_v[ebNE_kb]*(ebqe_bc_v_ext[ebNE_kb] + MOVING_DOMAIN*yt_ext) + (1-isDOFBoundary_v[ebNE_kb])*v_ext;
	      bc_w_ext = isDOFBoundary_w[ebNE_kb]*(ebqe_bc_w_ext[ebNE_kb] + MOVING_DOMAIN*zt_ext) + (1-isDOFBoundary_w[ebNE_kb])*w_ext;
	      //VRANS
	      vos_ext = ebqe_vos_ext[ebNE_kb];//sed fraction - gco check
	      // 
	      //calculate the internal and external trace of the pde coefficients 
	      // 
	      double eddy_viscosity_ext(0.),bc_eddy_viscosity_ext(0.);//not interested in saving boundary eddy viscosity for now
	      evaluateCoefficients(eps_rho,
				   eps_mu,
				   sigma,
				   rho_0,
				   nu_0,
				   rho_1,
				   nu_1,
				   rho_s,
				   nu_s,
				   elementDiameter[eN],
				   smagorinskyConstant,
				   turbulenceClosureModel,
				   g,
				   useVF,
				   ebqe_vf_ext[ebNE_kb],
				   ebqe_phi_ext[ebNE_kb],
				   &ebqe_normal_phi_ext[ebNE_kb_nSpace],
				   ebqe_kappa_phi_ext[ebNE_kb],
				   //VRANS
				   vos_ext,
				   //
				   p_ext,
				   grad_p_ext,
				   grad_u_ext,
				   grad_v_ext,
				   grad_w_ext,
				   u_ext,
				   v_ext,
				   w_ext,
				   ebqe_velocity_star[ebNE_kb_nSpace+0],
				   ebqe_velocity_star[ebNE_kb_nSpace+1],
				   ebqe_velocity_star[ebNE_kb_nSpace+2],
				   eddy_viscosity_ext,
				   mom_u_acc_ext,
				   dmom_u_acc_u_ext,
				   mom_v_acc_ext,
				   dmom_v_acc_v_ext,
				   mom_w_acc_ext,
				   dmom_w_acc_w_ext,
				   mass_adv_ext,
				   dmass_adv_u_ext,
				   dmass_adv_v_ext,
				   dmass_adv_w_ext,
				   mom_u_adv_ext,
				   dmom_u_adv_u_ext,
				   dmom_u_adv_v_ext,
				   dmom_u_adv_w_ext,
				   mom_v_adv_ext,
				   dmom_v_adv_u_ext,
				   dmom_v_adv_v_ext,
				   dmom_v_adv_w_ext,
				   mom_w_adv_ext,
				   dmom_w_adv_u_ext,
				   dmom_w_adv_v_ext,
				   dmom_w_adv_w_ext,
				   mom_uu_diff_ten_ext,
				   mom_vv_diff_ten_ext,
				   mom_ww_diff_ten_ext,
				   mom_uv_diff_ten_ext,
				   mom_uw_diff_ten_ext,
				   mom_vu_diff_ten_ext,
				   mom_vw_diff_ten_ext,
				   mom_wu_diff_ten_ext,
				   mom_wv_diff_ten_ext,
				   mom_u_source_ext,
				   mom_v_source_ext,
				   mom_w_source_ext,
				   mom_u_ham_ext,
				   dmom_u_ham_grad_p_ext,
				   dmom_u_ham_grad_u_ext,
				   mom_v_ham_ext,
				   dmom_v_ham_grad_p_ext,
				   dmom_v_ham_grad_v_ext,
				   mom_w_ham_ext,
				   dmom_w_ham_grad_p_ext,          
				   dmom_w_ham_grad_w_ext);          
	      evaluateCoefficients(eps_rho,
				   eps_mu,
				   sigma,
				   rho_0,
				   nu_0,
				   rho_1,
				   nu_1,
				   rho_s,
				   nu_s,
				   elementDiameter[eN],
				   smagorinskyConstant,
				   turbulenceClosureModel,
				   g,
				   useVF,
				   bc_ebqe_vf_ext[ebNE_kb],
				   bc_ebqe_phi_ext[ebNE_kb],
				   &ebqe_normal_phi_ext[ebNE_kb_nSpace],
				   ebqe_kappa_phi_ext[ebNE_kb],
				   //VRANS
				   vos_ext,
				   //
				   bc_p_ext,
				   grad_p_ext,
				   grad_u_ext,
				   grad_v_ext,
				   grad_w_ext,
				   bc_u_ext,
				   bc_v_ext,
				   bc_w_ext,
				   ebqe_velocity_star[ebNE_kb_nSpace+0],
				   ebqe_velocity_star[ebNE_kb_nSpace+1],
				   ebqe_velocity_star[ebNE_kb_nSpace+2],
				   bc_eddy_viscosity_ext,
				   bc_mom_u_acc_ext,
				   bc_dmom_u_acc_u_ext,
				   bc_mom_v_acc_ext,
				   bc_dmom_v_acc_v_ext,
				   bc_mom_w_acc_ext,
				   bc_dmom_w_acc_w_ext,
				   bc_mass_adv_ext,
				   bc_dmass_adv_u_ext,
				   bc_dmass_adv_v_ext,
				   bc_dmass_adv_w_ext,
				   bc_mom_u_adv_ext,
				   bc_dmom_u_adv_u_ext,
				   bc_dmom_u_adv_v_ext,
				   bc_dmom_u_adv_w_ext,
				   bc_mom_v_adv_ext,
				   bc_dmom_v_adv_u_ext,
				   bc_dmom_v_adv_v_ext,
				   bc_dmom_v_adv_w_ext,
				   bc_mom_w_adv_ext,
				   bc_dmom_w_adv_u_ext,
				   bc_dmom_w_adv_v_ext,
				   bc_dmom_w_adv_w_ext,
				   bc_mom_uu_diff_ten_ext,
				   bc_mom_vv_diff_ten_ext,
				   bc_mom_ww_diff_ten_ext,
				   bc_mom_uv_diff_ten_ext,
				   bc_mom_uw_diff_ten_ext,
				   bc_mom_vu_diff_ten_ext,
				   bc_mom_vw_diff_ten_ext,
				   bc_mom_wu_diff_ten_ext,
				   bc_mom_wv_diff_ten_ext,
				   bc_mom_u_source_ext,
				   bc_mom_v_source_ext,
				   bc_mom_w_source_ext,
				   bc_mom_u_ham_ext,
				   bc_dmom_u_ham_grad_p_ext,
				   bc_dmom_u_ham_grad_u_ext,
				   bc_mom_v_ham_ext,
				   bc_dmom_v_ham_grad_p_ext,
				   bc_dmom_v_ham_grad_v_ext,
				   bc_mom_w_ham_ext,
				   bc_dmom_w_ham_grad_p_ext,          
				   bc_dmom_w_ham_grad_w_ext);          
	      //Turbulence closure model
	      if (turbulenceClosureModel >= 3)
		{
		  const double turb_var_grad_0_dummy[3] = {0.,0.,0.};
		  const double c_mu = 0.09;//mwf hack 
		  updateTurbulenceClosure(turbulenceClosureModel,
					  eps_rho,
					  eps_mu,
					  rho_0,
					  nu_0,
					  rho_1,
					  nu_1,
					  useVF,
					  ebqe_vf_ext[ebNE_kb],
					  ebqe_phi_ext[ebNE_kb],
					  vos_ext,
					  c_mu, //mwf hack
					  ebqe_turb_var_0[ebNE_kb],
					  ebqe_turb_var_1[ebNE_kb],
					  turb_var_grad_0_dummy, //not needed
					  eddy_viscosity_ext,
					  mom_uu_diff_ten_ext,
					  mom_vv_diff_ten_ext,
					  mom_ww_diff_ten_ext,
					  mom_uv_diff_ten_ext,
					  mom_uw_diff_ten_ext,
					  mom_vu_diff_ten_ext,
					  mom_vw_diff_ten_ext,
					  mom_wu_diff_ten_ext,
					  mom_wv_diff_ten_ext,
					  mom_u_source_ext,
					  mom_v_source_ext,
					  mom_w_source_ext);					  

		  updateTurbulenceClosure(turbulenceClosureModel,
					  eps_rho,
					  eps_mu,
					  rho_0,
					  nu_0,
					  rho_1,
					  nu_1,
					  useVF,
					  ebqe_vf_ext[ebNE_kb],
					  ebqe_phi_ext[ebNE_kb],
					  vos_ext,
					  c_mu, //mwf hack
					  ebqe_turb_var_0[ebNE_kb],
					  ebqe_turb_var_1[ebNE_kb],
					  turb_var_grad_0_dummy, //not needed
					  bc_eddy_viscosity_ext,
					  bc_mom_uu_diff_ten_ext,
					  bc_mom_vv_diff_ten_ext,
					  bc_mom_ww_diff_ten_ext,
					  bc_mom_uv_diff_ten_ext,
					  bc_mom_uw_diff_ten_ext,
					  bc_mom_vu_diff_ten_ext,
					  bc_mom_vw_diff_ten_ext,
					  bc_mom_wu_diff_ten_ext,
					  bc_mom_wv_diff_ten_ext,
					  bc_mom_u_source_ext,
					  bc_mom_v_source_ext,
					  bc_mom_w_source_ext);					  
		}
	      //
	      //moving domain
	      //
	      mom_u_adv_ext[0] -= MOVING_DOMAIN*mom_u_acc_ext*xt_ext;
	      mom_u_adv_ext[1] -= MOVING_DOMAIN*mom_u_acc_ext*yt_ext;
	      mom_u_adv_ext[2] -= MOVING_DOMAIN*mom_u_acc_ext*zt_ext;
	      dmom_u_adv_u_ext[0] -= MOVING_DOMAIN*dmom_u_acc_u_ext*xt_ext;
	      dmom_u_adv_u_ext[1] -= MOVING_DOMAIN*dmom_u_acc_u_ext*yt_ext;
	      dmom_u_adv_u_ext[2] -= MOVING_DOMAIN*dmom_u_acc_u_ext*zt_ext;
	      
	      mom_v_adv_ext[0] -= MOVING_DOMAIN*mom_v_acc_ext*xt_ext;
	      mom_v_adv_ext[1] -= MOVING_DOMAIN*mom_v_acc_ext*yt_ext;
	      mom_v_adv_ext[2] -= MOVING_DOMAIN*mom_v_acc_ext*zt_ext;
	      dmom_v_adv_v_ext[0] -= MOVING_DOMAIN*dmom_v_acc_v_ext*xt_ext;
	      dmom_v_adv_v_ext[1] -= MOVING_DOMAIN*dmom_v_acc_v_ext*yt_ext;
	      dmom_v_adv_v_ext[2] -= MOVING_DOMAIN*dmom_v_acc_v_ext*zt_ext;
	      
	      mom_w_adv_ext[0] -= MOVING_DOMAIN*mom_w_acc_ext*xt_ext;
	      mom_w_adv_ext[1] -= MOVING_DOMAIN*mom_w_acc_ext*yt_ext;
	      mom_w_adv_ext[2] -= MOVING_DOMAIN*mom_w_acc_ext*zt_ext;
	      dmom_w_adv_w_ext[0] -= MOVING_DOMAIN*dmom_w_acc_w_ext*xt_ext;
	      dmom_w_adv_w_ext[1] -= MOVING_DOMAIN*dmom_w_acc_w_ext*yt_ext;
	      dmom_w_adv_w_ext[2] -= MOVING_DOMAIN*dmom_w_acc_w_ext*zt_ext;
	      
	      //moving domain bc's
	      bc_mom_u_adv_ext[0] -= MOVING_DOMAIN*bc_mom_u_acc_ext*xt_ext;
	      bc_mom_u_adv_ext[1] -= MOVING_DOMAIN*bc_mom_u_acc_ext*yt_ext;
	      bc_mom_u_adv_ext[2] -= MOVING_DOMAIN*bc_mom_u_acc_ext*zt_ext;
	      
	      bc_mom_v_adv_ext[0] -= MOVING_DOMAIN*bc_mom_v_acc_ext*xt_ext;
	      bc_mom_v_adv_ext[1] -= MOVING_DOMAIN*bc_mom_v_acc_ext*yt_ext;
	      bc_mom_v_adv_ext[2] -= MOVING_DOMAIN*bc_mom_v_acc_ext*zt_ext;

	      bc_mom_w_adv_ext[0] -= MOVING_DOMAIN*bc_mom_w_acc_ext*xt_ext;
	      bc_mom_w_adv_ext[1] -= MOVING_DOMAIN*bc_mom_w_acc_ext*yt_ext;
	      bc_mom_w_adv_ext[2] -= MOVING_DOMAIN*bc_mom_w_acc_ext*zt_ext;
	      // 
	      //calculate the numerical fluxes 
	      // 
	      exteriorNumericalAdvectiveFluxDerivatives(isDOFBoundary_p[ebNE_kb],
							isDOFBoundary_u[ebNE_kb],
							isDOFBoundary_v[ebNE_kb],
							isDOFBoundary_w[ebNE_kb],
							isAdvectiveFluxBoundary_p[ebNE_kb],
							isAdvectiveFluxBoundary_u[ebNE_kb],
							isAdvectiveFluxBoundary_v[ebNE_kb],
							isAdvectiveFluxBoundary_w[ebNE_kb],
							dmom_u_ham_grad_p_ext[0],//=1/rho
							normal,
=======
              bc_u_ext = isDOFBoundary_u[ebNE_kb]*(ebqe_bc_u_ext[ebNE_kb] + MOVING_DOMAIN*xt_ext) + (1-isDOFBoundary_u[ebNE_kb])*u_ext;
              bc_v_ext = isDOFBoundary_v[ebNE_kb]*(ebqe_bc_v_ext[ebNE_kb] + MOVING_DOMAIN*yt_ext) + (1-isDOFBoundary_v[ebNE_kb])*v_ext;
              bc_w_ext = isDOFBoundary_w[ebNE_kb]*(ebqe_bc_w_ext[ebNE_kb] + MOVING_DOMAIN*zt_ext) + (1-isDOFBoundary_w[ebNE_kb])*w_ext;
              //VRANS
              vos_ext = ebqe_vos_ext[ebNE_kb];
              //
              //calculate the internal and external trace of the pde coefficients
              //
              double eddy_viscosity_ext(0.),bc_eddy_viscosity_ext(0.);//not interested in saving boundary eddy viscosity for now
              evaluateCoefficients(eps_rho,
                                   eps_mu,
                                   sigma,
                                   rho_0,
                                   nu_0,
                                   rho_1,
                                   nu_1,
                                   elementDiameter[eN],
                                   smagorinskyConstant,
                                   turbulenceClosureModel,
                                   g,
                                   useVF,
                                   ebqe_vf_ext[ebNE_kb],
                                   ebqe_phi_ext[ebNE_kb],
                                   &ebqe_normal_phi_ext[ebNE_kb_nSpace],
                                   ebqe_kappa_phi_ext[ebNE_kb],
                                   //VRANS
                                   vos_ext,
                                   //
                                   p_ext,
                                   grad_p_ext,
                                   grad_u_ext,
                                   grad_v_ext,
                                   grad_w_ext,
                                   u_ext,
                                   v_ext,
                                   w_ext,
                                   ebqe_velocity_star[ebNE_kb_nSpace+0],
                                   ebqe_velocity_star[ebNE_kb_nSpace+1],
                                   ebqe_velocity_star[ebNE_kb_nSpace+2],
                                   eddy_viscosity_ext,
                                   mom_u_acc_ext,
                                   dmom_u_acc_u_ext,
                                   mom_v_acc_ext,
                                   dmom_v_acc_v_ext,
                                   mom_w_acc_ext,
                                   dmom_w_acc_w_ext,
                                   mass_adv_ext,
                                   dmass_adv_u_ext,
                                   dmass_adv_v_ext,
                                   dmass_adv_w_ext,
                                   mom_u_adv_ext,
                                   dmom_u_adv_u_ext,
                                   dmom_u_adv_v_ext,
                                   dmom_u_adv_w_ext,
                                   mom_v_adv_ext,
                                   dmom_v_adv_u_ext,
                                   dmom_v_adv_v_ext,
                                   dmom_v_adv_w_ext,
                                   mom_w_adv_ext,
                                   dmom_w_adv_u_ext,
                                   dmom_w_adv_v_ext,
                                   dmom_w_adv_w_ext,
                                   mom_uu_diff_ten_ext,
                                   mom_vv_diff_ten_ext,
                                   mom_ww_diff_ten_ext,
                                   mom_uv_diff_ten_ext,
                                   mom_uw_diff_ten_ext,
                                   mom_vu_diff_ten_ext,
                                   mom_vw_diff_ten_ext,
                                   mom_wu_diff_ten_ext,
                                   mom_wv_diff_ten_ext,
                                   mom_u_source_ext,
                                   mom_v_source_ext,
                                   mom_w_source_ext,
                                   mom_u_ham_ext,
                                   dmom_u_ham_grad_p_ext,
                                   dmom_u_ham_grad_u_ext,
                                   mom_v_ham_ext,
                                   dmom_v_ham_grad_p_ext,
                                   dmom_v_ham_grad_v_ext,
                                   mom_w_ham_ext,
                                   dmom_w_ham_grad_p_ext,
                                   dmom_w_ham_grad_w_ext);
              evaluateCoefficients(eps_rho,
                                   eps_mu,
                                   sigma,
                                   rho_0,
                                   nu_0,
                                   rho_1,
                                   nu_1,
                                   elementDiameter[eN],
                                   smagorinskyConstant,
                                   turbulenceClosureModel,
                                   g,
                                   useVF,
                                   bc_ebqe_vf_ext[ebNE_kb],
                                   bc_ebqe_phi_ext[ebNE_kb],
                                   &ebqe_normal_phi_ext[ebNE_kb_nSpace],
                                   ebqe_kappa_phi_ext[ebNE_kb],
                                   //VRANS
                                   vos_ext,
                                   //
                                   bc_p_ext,
                                   grad_p_ext,
                                   grad_u_ext,
                                   grad_v_ext,
                                   grad_w_ext,
                                   bc_u_ext,
                                   bc_v_ext,
                                   bc_w_ext,
                                   ebqe_velocity_star[ebNE_kb_nSpace+0],
                                   ebqe_velocity_star[ebNE_kb_nSpace+1],
                                   ebqe_velocity_star[ebNE_kb_nSpace+2],
                                   bc_eddy_viscosity_ext,
                                   bc_mom_u_acc_ext,
                                   bc_dmom_u_acc_u_ext,
                                   bc_mom_v_acc_ext,
                                   bc_dmom_v_acc_v_ext,
                                   bc_mom_w_acc_ext,
                                   bc_dmom_w_acc_w_ext,
                                   bc_mass_adv_ext,
                                   bc_dmass_adv_u_ext,
                                   bc_dmass_adv_v_ext,
                                   bc_dmass_adv_w_ext,
                                   bc_mom_u_adv_ext,
                                   bc_dmom_u_adv_u_ext,
                                   bc_dmom_u_adv_v_ext,
                                   bc_dmom_u_adv_w_ext,
                                   bc_mom_v_adv_ext,
                                   bc_dmom_v_adv_u_ext,
                                   bc_dmom_v_adv_v_ext,
                                   bc_dmom_v_adv_w_ext,
                                   bc_mom_w_adv_ext,
                                   bc_dmom_w_adv_u_ext,
                                   bc_dmom_w_adv_v_ext,
                                   bc_dmom_w_adv_w_ext,
                                   bc_mom_uu_diff_ten_ext,
                                   bc_mom_vv_diff_ten_ext,
                                   bc_mom_ww_diff_ten_ext,
                                   bc_mom_uv_diff_ten_ext,
                                   bc_mom_uw_diff_ten_ext,
                                   bc_mom_vu_diff_ten_ext,
                                   bc_mom_vw_diff_ten_ext,
                                   bc_mom_wu_diff_ten_ext,
                                   bc_mom_wv_diff_ten_ext,
                                   bc_mom_u_source_ext,
                                   bc_mom_v_source_ext,
                                   bc_mom_w_source_ext,
                                   bc_mom_u_ham_ext,
                                   bc_dmom_u_ham_grad_p_ext,
                                   bc_dmom_u_ham_grad_u_ext,
                                   bc_mom_v_ham_ext,
                                   bc_dmom_v_ham_grad_p_ext,
                                   bc_dmom_v_ham_grad_v_ext,
                                   bc_mom_w_ham_ext,
                                   bc_dmom_w_ham_grad_p_ext,
                                   bc_dmom_w_ham_grad_w_ext);
              //Turbulence closure model
              if (turbulenceClosureModel >= 3)
                {
                  const double turb_var_grad_0_dummy[3] = {0.,0.,0.};
                  const double c_mu = 0.09;//mwf hack
                  updateTurbulenceClosure(turbulenceClosureModel,
                                          eps_rho,
                                          eps_mu,
                                          rho_0,
                                          nu_0,
                                          rho_1,
                                          nu_1,
                                          useVF,
                                          ebqe_vf_ext[ebNE_kb],
                                          ebqe_phi_ext[ebNE_kb],
                                          vos_ext,
                                          c_mu, //mwf hack
                                          ebqe_turb_var_0[ebNE_kb],
                                          ebqe_turb_var_1[ebNE_kb],
                                          turb_var_grad_0_dummy, //not needed
                                          eddy_viscosity_ext,
                                          mom_uu_diff_ten_ext,
                                          mom_vv_diff_ten_ext,
                                          mom_ww_diff_ten_ext,
                                          mom_uv_diff_ten_ext,
                                          mom_uw_diff_ten_ext,
                                          mom_vu_diff_ten_ext,
                                          mom_vw_diff_ten_ext,
                                          mom_wu_diff_ten_ext,
                                          mom_wv_diff_ten_ext,
                                          mom_u_source_ext,
                                          mom_v_source_ext,
                                          mom_w_source_ext);

                  updateTurbulenceClosure(turbulenceClosureModel,
                                          eps_rho,
                                          eps_mu,
                                          rho_0,
                                          nu_0,
                                          rho_1,
                                          nu_1,
                                          useVF,
                                          ebqe_vf_ext[ebNE_kb],
                                          ebqe_phi_ext[ebNE_kb],
                                          vos_ext,
                                          c_mu, //mwf hack
                                          ebqe_turb_var_0[ebNE_kb],
                                          ebqe_turb_var_1[ebNE_kb],
                                          turb_var_grad_0_dummy, //not needed
                                          bc_eddy_viscosity_ext,
                                          bc_mom_uu_diff_ten_ext,
                                          bc_mom_vv_diff_ten_ext,
                                          bc_mom_ww_diff_ten_ext,
                                          bc_mom_uv_diff_ten_ext,
                                          bc_mom_uw_diff_ten_ext,
                                          bc_mom_vu_diff_ten_ext,
                                          bc_mom_vw_diff_ten_ext,
                                          bc_mom_wu_diff_ten_ext,
                                          bc_mom_wv_diff_ten_ext,
                                          bc_mom_u_source_ext,
                                          bc_mom_v_source_ext,
                                          bc_mom_w_source_ext);
                }
              //
              //moving domain
              //
              mom_u_adv_ext[0] -= MOVING_DOMAIN*mom_u_acc_ext*xt_ext;
              mom_u_adv_ext[1] -= MOVING_DOMAIN*mom_u_acc_ext*yt_ext;
              mom_u_adv_ext[2] -= MOVING_DOMAIN*mom_u_acc_ext*zt_ext;
              dmom_u_adv_u_ext[0] -= MOVING_DOMAIN*dmom_u_acc_u_ext*xt_ext;
              dmom_u_adv_u_ext[1] -= MOVING_DOMAIN*dmom_u_acc_u_ext*yt_ext;
              dmom_u_adv_u_ext[2] -= MOVING_DOMAIN*dmom_u_acc_u_ext*zt_ext;

              mom_v_adv_ext[0] -= MOVING_DOMAIN*mom_v_acc_ext*xt_ext;
              mom_v_adv_ext[1] -= MOVING_DOMAIN*mom_v_acc_ext*yt_ext;
              mom_v_adv_ext[2] -= MOVING_DOMAIN*mom_v_acc_ext*zt_ext;
              dmom_v_adv_v_ext[0] -= MOVING_DOMAIN*dmom_v_acc_v_ext*xt_ext;
              dmom_v_adv_v_ext[1] -= MOVING_DOMAIN*dmom_v_acc_v_ext*yt_ext;
              dmom_v_adv_v_ext[2] -= MOVING_DOMAIN*dmom_v_acc_v_ext*zt_ext;

              mom_w_adv_ext[0] -= MOVING_DOMAIN*mom_w_acc_ext*xt_ext;
              mom_w_adv_ext[1] -= MOVING_DOMAIN*mom_w_acc_ext*yt_ext;
              mom_w_adv_ext[2] -= MOVING_DOMAIN*mom_w_acc_ext*zt_ext;
              dmom_w_adv_w_ext[0] -= MOVING_DOMAIN*dmom_w_acc_w_ext*xt_ext;
              dmom_w_adv_w_ext[1] -= MOVING_DOMAIN*dmom_w_acc_w_ext*yt_ext;
              dmom_w_adv_w_ext[2] -= MOVING_DOMAIN*dmom_w_acc_w_ext*zt_ext;

              //moving domain bc's
              bc_mom_u_adv_ext[0] -= MOVING_DOMAIN*bc_mom_u_acc_ext*xt_ext;
              bc_mom_u_adv_ext[1] -= MOVING_DOMAIN*bc_mom_u_acc_ext*yt_ext;
              bc_mom_u_adv_ext[2] -= MOVING_DOMAIN*bc_mom_u_acc_ext*zt_ext;

              bc_mom_v_adv_ext[0] -= MOVING_DOMAIN*bc_mom_v_acc_ext*xt_ext;
              bc_mom_v_adv_ext[1] -= MOVING_DOMAIN*bc_mom_v_acc_ext*yt_ext;
              bc_mom_v_adv_ext[2] -= MOVING_DOMAIN*bc_mom_v_acc_ext*zt_ext;

              bc_mom_w_adv_ext[0] -= MOVING_DOMAIN*bc_mom_w_acc_ext*xt_ext;
              bc_mom_w_adv_ext[1] -= MOVING_DOMAIN*bc_mom_w_acc_ext*yt_ext;
              bc_mom_w_adv_ext[2] -= MOVING_DOMAIN*bc_mom_w_acc_ext*zt_ext;
              //
              //calculate the numerical fluxes
              //
              exteriorNumericalAdvectiveFluxDerivatives(isDOFBoundary_p[ebNE_kb],
                                                        isDOFBoundary_u[ebNE_kb],
                                                        isDOFBoundary_v[ebNE_kb],
                                                        isDOFBoundary_w[ebNE_kb],
                                                        isAdvectiveFluxBoundary_p[ebNE_kb],
                                                        isAdvectiveFluxBoundary_u[ebNE_kb],
                                                        isAdvectiveFluxBoundary_v[ebNE_kb],
                                                        isAdvectiveFluxBoundary_w[ebNE_kb],
                                                        dmom_u_ham_grad_p_ext[0],//=1/rho
                                                        normal,
>>>>>>> 44d843c3
                                                        vos_ext,
                                                        bc_p_ext,
                                                        bc_u_ext,
                                                        bc_v_ext,
                                                        bc_w_ext,
                                                        bc_mass_adv_ext,
                                                        bc_mom_u_adv_ext,
                                                        bc_mom_v_adv_ext,
                                                        bc_mom_w_adv_ext,
                                                        ebqe_bc_flux_mass_ext[ebNE_kb]+MOVING_DOMAIN*(xt_ext*normal[0]+yt_ext*normal[1]+zt_ext*normal[2]),//bc is relative mass  flux
                                                        ebqe_bc_flux_mom_u_adv_ext[ebNE_kb],
                                                        ebqe_bc_flux_mom_v_adv_ext[ebNE_kb],
                                                        ebqe_bc_flux_mom_w_adv_ext[ebNE_kb],
                                                        p_ext,
                                                        u_ext,
                                                        v_ext,
                                                        w_ext,
                                                        mass_adv_ext,
                                                        mom_u_adv_ext,
                                                        mom_v_adv_ext,
                                                        mom_w_adv_ext,
                                                        dmass_adv_u_ext,
                                                        dmass_adv_v_ext,
                                                        dmass_adv_w_ext,
                                                        dmom_u_adv_p_ext,
                                                        dmom_u_adv_u_ext,
                                                        dmom_u_adv_v_ext,
                                                        dmom_u_adv_w_ext,
                                                        dmom_v_adv_p_ext,
                                                        dmom_v_adv_u_ext,
                                                        dmom_v_adv_v_ext,
                                                        dmom_v_adv_w_ext,
                                                        dmom_w_adv_p_ext,
                                                        dmom_w_adv_u_ext,
                                                        dmom_w_adv_v_ext,
                                                        dmom_w_adv_w_ext,
                                                        dflux_mass_u_ext,
                                                        dflux_mass_v_ext,
                                                        dflux_mass_w_ext,
                                                        dflux_mom_u_adv_p_ext,
                                                        dflux_mom_u_adv_u_ext,
                                                        dflux_mom_u_adv_v_ext,
                                                        dflux_mom_u_adv_w_ext,
                                                        dflux_mom_v_adv_p_ext,
                                                        dflux_mom_v_adv_u_ext,
                                                        dflux_mom_v_adv_v_ext,
                                                        dflux_mom_v_adv_w_ext,
                                                        dflux_mom_w_adv_p_ext,
                                                        dflux_mom_w_adv_u_ext,
                                                        dflux_mom_w_adv_v_ext,
                                                        dflux_mom_w_adv_w_ext,
                                                        &ebqe_velocity_star[ebNE_kb_nSpace]);
              //
              //calculate the flux jacobian
              //
              ck.calculateGScale(G,normal,h_penalty);
              penalty = useMetrics*C_b*h_penalty + (1.0-useMetrics)*ebqe_penalty_ext[ebNE_kb];
              for (int j=0;j<nDOF_trial_element;j++)
                {
                  register int j_nSpace = j*nSpace,ebN_local_kb_j=ebN_local_kb*nDOF_trial_element+j;
                  /* fluxJacobian_p_p[j]=0.0; */
                  /* fluxJacobian_p_u[j]=ck.ExteriorNumericalAdvectiveFluxJacobian(dflux_mass_u_ext,vel_trial_trace_ref[ebN_local_kb_j]); */
                  /* fluxJacobian_p_v[j]=ck.ExteriorNumericalAdvectiveFluxJacobian(dflux_mass_v_ext,vel_trial_trace_ref[ebN_local_kb_j]); */
                  /* fluxJacobian_p_w[j]=ck.ExteriorNumericalAdvectiveFluxJacobian(dflux_mass_w_ext,vel_trial_trace_ref[ebN_local_kb_j]); */

                  /* fluxJacobian_u_p[j]=ck.ExteriorNumericalAdvectiveFluxJacobian(dflux_mom_u_adv_p_ext,p_trial_trace_ref[ebN_local_kb_j]); */
                  fluxJacobian_u_u[j]=ck.ExteriorNumericalAdvectiveFluxJacobian(dflux_mom_u_adv_u_ext,vel_trial_trace_ref[ebN_local_kb_j]) +
                    ExteriorNumericalDiffusiveFluxJacobian(eps_rho,
                                                           ebqe_phi_ext[ebNE_kb],
                                                           sdInfo_u_u_rowptr,
                                                           sdInfo_u_u_colind,
                                                           isDOFBoundary_u[ebNE_kb],
                                                           isDiffusiveFluxBoundary_u[ebNE_kb],
                                                           normal,
                                                           mom_uu_diff_ten_ext,
                                                           vel_trial_trace_ref[ebN_local_kb_j],
                                                           &vel_grad_trial_trace[j_nSpace],
                                                           penalty);//ebqe_penalty_ext[ebNE_kb]);
                  fluxJacobian_u_v[j]=ck.ExteriorNumericalAdvectiveFluxJacobian(dflux_mom_u_adv_v_ext,vel_trial_trace_ref[ebN_local_kb_j]) +
                    ExteriorNumericalDiffusiveFluxJacobian(eps_rho,
                                                           ebqe_phi_ext[ebNE_kb],
                                                           sdInfo_u_v_rowptr,
                                                           sdInfo_u_v_colind,
                                                           isDOFBoundary_v[ebNE_kb],
                                                           isDiffusiveFluxBoundary_v[ebNE_kb],
                                                           normal,
                                                           mom_uv_diff_ten_ext,
                                                           vel_trial_trace_ref[ebN_local_kb_j],
                                                           &vel_grad_trial_trace[j_nSpace],
                                                           penalty);//ebqe_penalty_ext[ebNE_kb]);
                  fluxJacobian_u_w[j]=ck.ExteriorNumericalAdvectiveFluxJacobian(dflux_mom_u_adv_w_ext,vel_trial_trace_ref[ebN_local_kb_j]) +
                    ExteriorNumericalDiffusiveFluxJacobian(eps_rho,
                                                           ebqe_phi_ext[ebNE_kb],
                                                           sdInfo_u_w_rowptr,
                                                           sdInfo_u_w_colind,
                                                           isDOFBoundary_w[ebNE_kb],
                                                           isDiffusiveFluxBoundary_u[ebNE_kb],
                                                           normal,
                                                           mom_uw_diff_ten_ext,
                                                           vel_trial_trace_ref[ebN_local_kb_j],
                                                           &vel_grad_trial_trace[j_nSpace],
                                                           penalty);//ebqe_penalty_ext[ebNE_kb]);

                  /* fluxJacobian_v_p[j]=ck.ExteriorNumericalAdvectiveFluxJacobian(dflux_mom_v_adv_p_ext,p_trial_trace_ref[ebN_local_kb_j]); */
                  fluxJacobian_v_u[j]=ck.ExteriorNumericalAdvectiveFluxJacobian(dflux_mom_v_adv_u_ext,vel_trial_trace_ref[ebN_local_kb_j]) +
                    ExteriorNumericalDiffusiveFluxJacobian(eps_rho,
                                                           ebqe_phi_ext[ebNE_kb],
                                                           sdInfo_v_u_rowptr,
                                                           sdInfo_v_u_colind,
                                                           isDOFBoundary_u[ebNE_kb],
                                                           isDiffusiveFluxBoundary_u[ebNE_kb],
                                                           normal,
                                                           mom_vu_diff_ten_ext,
                                                           vel_trial_trace_ref[ebN_local_kb_j],
                                                           &vel_grad_trial_trace[j_nSpace],
                                                           penalty);//ebqe_penalty_ext[ebNE_kb]);
                  fluxJacobian_v_v[j]=ck.ExteriorNumericalAdvectiveFluxJacobian(dflux_mom_v_adv_v_ext,vel_trial_trace_ref[ebN_local_kb_j]) +
                    ExteriorNumericalDiffusiveFluxJacobian(eps_rho,
                                                           ebqe_phi_ext[ebNE_kb],
                                                           sdInfo_v_v_rowptr,
                                                           sdInfo_v_v_colind,
                                                           isDOFBoundary_v[ebNE_kb],
                                                           isDiffusiveFluxBoundary_v[ebNE_kb],
                                                           normal,
                                                           mom_vv_diff_ten_ext,
                                                           vel_trial_trace_ref[ebN_local_kb_j],
                                                           &vel_grad_trial_trace[j_nSpace],
                                                           penalty);//ebqe_penalty_ext[ebNE_kb]);
                  fluxJacobian_v_w[j]=ck.ExteriorNumericalAdvectiveFluxJacobian(dflux_mom_v_adv_w_ext,vel_trial_trace_ref[ebN_local_kb_j]) +
                    ExteriorNumericalDiffusiveFluxJacobian(eps_rho,
                                                           ebqe_phi_ext[ebNE_kb],
                                                           sdInfo_v_w_rowptr,
                                                           sdInfo_v_w_colind,
                                                           isDOFBoundary_w[ebNE_kb],
                                                           isDiffusiveFluxBoundary_v[ebNE_kb],
                                                           normal,
                                                           mom_vw_diff_ten_ext,
                                                           vel_trial_trace_ref[ebN_local_kb_j],
                                                           &vel_grad_trial_trace[j_nSpace],
                                                           penalty);//ebqe_penalty_ext[ebNE_kb]);

                  /* fluxJacobian_w_p[j]=ck.ExteriorNumericalAdvectiveFluxJacobian(dflux_mom_w_adv_p_ext,p_trial_trace_ref[ebN_local_kb_j]); */
                  fluxJacobian_w_u[j]=ck.ExteriorNumericalAdvectiveFluxJacobian(dflux_mom_w_adv_u_ext,vel_trial_trace_ref[ebN_local_kb_j]) +
                    ExteriorNumericalDiffusiveFluxJacobian(eps_rho,
                                                           ebqe_phi_ext[ebNE_kb],
                                                           sdInfo_w_u_rowptr,
                                                           sdInfo_w_u_colind,
                                                           isDOFBoundary_u[ebNE_kb],
                                                           isDiffusiveFluxBoundary_w[ebNE_kb],
                                                           normal,
                                                           mom_wu_diff_ten_ext,
                                                           vel_trial_trace_ref[ebN_local_kb_j],
                                                           &vel_grad_trial_trace[j_nSpace],
                                                           penalty);//ebqe_penalty_ext[ebNE_kb]);
                  fluxJacobian_w_v[j]=ck.ExteriorNumericalAdvectiveFluxJacobian(dflux_mom_w_adv_v_ext,vel_trial_trace_ref[ebN_local_kb_j]) +
                    ExteriorNumericalDiffusiveFluxJacobian(eps_rho,
                                                           ebqe_phi_ext[ebNE_kb],
                                                           sdInfo_w_v_rowptr,
                                                           sdInfo_w_v_colind,
                                                           isDOFBoundary_v[ebNE_kb],
                                                           isDiffusiveFluxBoundary_w[ebNE_kb],
                                                           normal,
                                                           mom_wv_diff_ten_ext,
                                                           vel_trial_trace_ref[ebN_local_kb_j],
                                                           &vel_grad_trial_trace[j_nSpace],
                                                           penalty);//ebqe_penalty_ext[ebNE_kb]);
                  fluxJacobian_w_w[j]=ck.ExteriorNumericalAdvectiveFluxJacobian(dflux_mom_w_adv_w_ext,vel_trial_trace_ref[ebN_local_kb_j]) +
                    ExteriorNumericalDiffusiveFluxJacobian(eps_rho,
                                                           ebqe_phi_ext[ebNE_kb],
                                                           sdInfo_w_w_rowptr,
                                                           sdInfo_w_w_colind,
                                                           isDOFBoundary_w[ebNE_kb],
                                                           isDiffusiveFluxBoundary_w[ebNE_kb],
                                                           normal,
                                                           mom_ww_diff_ten_ext,
                                                           vel_trial_trace_ref[ebN_local_kb_j],
                                                           &vel_grad_trial_trace[j_nSpace],
                                                           penalty);//ebqe_penalty_ext[ebNE_kb]);
                }//j
              //
              //update the global Jacobian from the flux Jacobian
              //
              for (int i=0;i<nDOF_test_element;i++)
                {
                  register int eN_i = eN*nDOF_test_element+i;
                  for (int j=0;j<nDOF_trial_element;j++)
                    {
                      register int ebN_i_j = ebN*4*nDOF_test_X_trial_element + i*nDOF_trial_element + j,ebN_local_kb_j=ebN_local_kb*nDOF_trial_element+j;

                      /* globalJacobian[csrRowIndeces_p_p[eN_i] + csrColumnOffsets_eb_p_p[ebN_i_j]] += fluxJacobian_p_p[j]*p_test_dS[i]; */
                      /* globalJacobian[csrRowIndeces_p_u[eN_i] + csrColumnOffsets_eb_p_u[ebN_i_j]] += fluxJacobian_p_u[j]*p_test_dS[i]; */
                      /* globalJacobian[csrRowIndeces_p_v[eN_i] + csrColumnOffsets_eb_p_v[ebN_i_j]] += fluxJacobian_p_v[j]*p_test_dS[i]; */
                      /* globalJacobian[csrRowIndeces_p_w[eN_i] + csrColumnOffsets_eb_p_w[ebN_i_j]] += fluxJacobian_p_w[j]*p_test_dS[i]; */

                      /* globalJacobian[csrRowIndeces_u_p[eN_i] + csrColumnOffsets_eb_u_p[ebN_i_j]] += fluxJacobian_u_p[j]*vel_test_dS[i]; */
                      globalJacobian[csrRowIndeces_u_u[eN_i] + csrColumnOffsets_eb_u_u[ebN_i_j]] += fluxJacobian_u_u[j]*vel_test_dS[i]+
                        ck.ExteriorElementBoundaryDiffusionAdjointJacobian(isDOFBoundary_u[ebNE_kb],
                                                                           isDiffusiveFluxBoundary_u[ebNE_kb],
                                                                           eb_adjoint_sigma,
                                                                           vel_trial_trace_ref[ebN_local_kb_j],
                                                                           normal,
                                                                           sdInfo_u_u_rowptr,
                                                                           sdInfo_u_u_colind,
                                                                           mom_uu_diff_ten_ext,
                                                                           &vel_grad_test_dS[i*nSpace]);
                      globalJacobian[csrRowIndeces_u_v[eN_i] + csrColumnOffsets_eb_u_v[ebN_i_j]] += fluxJacobian_u_v[j]*vel_test_dS[i]+
                        ck.ExteriorElementBoundaryDiffusionAdjointJacobian(isDOFBoundary_v[ebNE_kb],
                                                                           isDiffusiveFluxBoundary_u[ebNE_kb],
                                                                           eb_adjoint_sigma,
                                                                           vel_trial_trace_ref[ebN_local_kb_j],
                                                                           normal,
                                                                           sdInfo_u_v_rowptr,
                                                                           sdInfo_u_v_colind,
                                                                           mom_uv_diff_ten_ext,
                                                                           &vel_grad_test_dS[i*nSpace]);
                      globalJacobian[csrRowIndeces_u_w[eN_i] + csrColumnOffsets_eb_u_w[ebN_i_j]] += fluxJacobian_u_w[j]*vel_test_dS[i]+
                        ck.ExteriorElementBoundaryDiffusionAdjointJacobian(isDOFBoundary_w[ebNE_kb],
                                                                           isDiffusiveFluxBoundary_u[ebNE_kb],
                                                                           eb_adjoint_sigma,
                                                                           vel_trial_trace_ref[ebN_local_kb_j],
                                                                           normal,
                                                                           sdInfo_u_w_rowptr,
                                                                           sdInfo_u_w_colind,
                                                                           mom_uw_diff_ten_ext,
                                                                           &vel_grad_test_dS[i*nSpace]);

                      /* globalJacobian[csrRowIndeces_v_p[eN_i] + csrColumnOffsets_eb_v_p[ebN_i_j]] += fluxJacobian_v_p[j]*vel_test_dS[i]; */
                      globalJacobian[csrRowIndeces_v_u[eN_i] + csrColumnOffsets_eb_v_u[ebN_i_j]] += fluxJacobian_v_u[j]*vel_test_dS[i]+
                        ck.ExteriorElementBoundaryDiffusionAdjointJacobian(isDOFBoundary_u[ebNE_kb],
                                                                           isDiffusiveFluxBoundary_v[ebNE_kb],
                                                                           eb_adjoint_sigma,
                                                                           vel_trial_trace_ref[ebN_local_kb_j],
                                                                           normal,
                                                                           sdInfo_v_u_rowptr,
                                                                           sdInfo_v_u_colind,
                                                                           mom_vu_diff_ten_ext,
                                                                           &vel_grad_test_dS[i*nSpace]);
                      globalJacobian[csrRowIndeces_v_v[eN_i] + csrColumnOffsets_eb_v_v[ebN_i_j]] += fluxJacobian_v_v[j]*vel_test_dS[i]+
                        ck.ExteriorElementBoundaryDiffusionAdjointJacobian(isDOFBoundary_v[ebNE_kb],
                                                                           isDiffusiveFluxBoundary_v[ebNE_kb],
                                                                           eb_adjoint_sigma,
                                                                           vel_trial_trace_ref[ebN_local_kb_j],
                                                                           normal,
                                                                           sdInfo_v_v_rowptr,
                                                                           sdInfo_v_v_colind,
                                                                           mom_vv_diff_ten_ext,
                                                                           &vel_grad_test_dS[i*nSpace]);
                      globalJacobian[csrRowIndeces_v_w[eN_i] + csrColumnOffsets_eb_v_w[ebN_i_j]] += fluxJacobian_v_w[j]*vel_test_dS[i]+
                        ck.ExteriorElementBoundaryDiffusionAdjointJacobian(isDOFBoundary_w[ebNE_kb],
                                                                           isDiffusiveFluxBoundary_v[ebNE_kb],
                                                                           eb_adjoint_sigma,
                                                                           vel_trial_trace_ref[ebN_local_kb_j],
                                                                           normal,
                                                                           sdInfo_v_w_rowptr,
                                                                           sdInfo_v_w_colind,
                                                                           mom_vw_diff_ten_ext,
                                                                           &vel_grad_test_dS[i*nSpace]);

                      /* globalJacobian[csrRowIndeces_w_p[eN_i] + csrColumnOffsets_eb_w_p[ebN_i_j]] += fluxJacobian_w_p[j]*vel_test_dS[i]; */
                      globalJacobian[csrRowIndeces_w_u[eN_i] + csrColumnOffsets_eb_w_u[ebN_i_j]] += fluxJacobian_w_u[j]*vel_test_dS[i]+
                        ck.ExteriorElementBoundaryDiffusionAdjointJacobian(isDOFBoundary_u[ebNE_kb],
                                                                           isDiffusiveFluxBoundary_w[ebNE_kb],
                                                                           eb_adjoint_sigma,
                                                                           vel_trial_trace_ref[ebN_local_kb_j],
                                                                           normal,
                                                                           sdInfo_w_u_rowptr,
                                                                           sdInfo_w_u_colind,
                                                                           mom_wu_diff_ten_ext,
                                                                           &vel_grad_test_dS[i*nSpace]);
                      globalJacobian[csrRowIndeces_w_v[eN_i] + csrColumnOffsets_eb_w_v[ebN_i_j]] += fluxJacobian_w_v[j]*vel_test_dS[i]+
                        ck.ExteriorElementBoundaryDiffusionAdjointJacobian(isDOFBoundary_v[ebNE_kb],
                                                                           isDiffusiveFluxBoundary_w[ebNE_kb],
                                                                           eb_adjoint_sigma,
                                                                           vel_trial_trace_ref[ebN_local_kb_j],
                                                                           normal,
                                                                           sdInfo_w_v_rowptr,
                                                                           sdInfo_w_v_colind,
                                                                           mom_wv_diff_ten_ext,
                                                                           &vel_grad_test_dS[i*nSpace]);
                      globalJacobian[csrRowIndeces_w_w[eN_i] + csrColumnOffsets_eb_w_w[ebN_i_j]] += fluxJacobian_w_w[j]*vel_test_dS[i]+
                        ck.ExteriorElementBoundaryDiffusionAdjointJacobian(isDOFBoundary_w[ebNE_kb],
                                                                           isDiffusiveFluxBoundary_w[ebNE_kb],
                                                                           eb_adjoint_sigma,
                                                                           vel_trial_trace_ref[ebN_local_kb_j],
                                                                           normal,
                                                                           sdInfo_w_w_rowptr,
                                                                           sdInfo_w_w_colind,
                                                                           mom_ww_diff_ten_ext,
                                                                           &vel_grad_test_dS[i*nSpace]);
                    }//j
                }//i
            }//kb
        }//ebNE
    }//computeJacobian

    void calculateVelocityAverage(int nExteriorElementBoundaries_global,
                                  int* exteriorElementBoundariesArray,
                                  int nInteriorElementBoundaries_global,
                                  int* interiorElementBoundariesArray,
                                  int* elementBoundaryElementsArray,
                                  int* elementBoundaryLocalElementBoundariesArray,
                                  double* mesh_dof,
                                  double* mesh_velocity_dof,
                                  double MOVING_DOMAIN,//0 or 1
                                  int* mesh_l2g,
                                  double* mesh_trial_trace_ref,
                                  double* mesh_grad_trial_trace_ref,
                                  double* normal_ref,
                                  double* boundaryJac_ref,
                                  int* vel_l2g,
                                  double* u_dof,
                                  double* v_dof,
                                  double* w_dof,
                                  double* vos_dof,
                                  double* vel_trial_trace_ref,
                                  double* ebqe_velocity,
                                  double* velocityAverage)
    {
      int permutations[nQuadraturePoints_elementBoundary];
      double xArray_left[nQuadraturePoints_elementBoundary*3],
        xArray_right[nQuadraturePoints_elementBoundary*3];
      for (int i=0;i<nQuadraturePoints_elementBoundary;i++)
        permutations[i]=i;//just to initialize
      for (int ebNE = 0; ebNE < nExteriorElementBoundaries_global; ebNE++)
        {
          register int ebN = exteriorElementBoundariesArray[ebNE];
          for  (int kb=0;kb<nQuadraturePoints_elementBoundary;kb++)
            {
              register int ebN_kb_nSpace = ebN*nQuadraturePoints_elementBoundary*nSpace+kb*nSpace,
                ebNE_kb_nSpace = ebNE*nQuadraturePoints_elementBoundary*nSpace+kb*nSpace;
              velocityAverage[ebN_kb_nSpace+0]=ebqe_velocity[ebNE_kb_nSpace+0];
              velocityAverage[ebN_kb_nSpace+1]=ebqe_velocity[ebNE_kb_nSpace+1];
              velocityAverage[ebN_kb_nSpace+2]=ebqe_velocity[ebNE_kb_nSpace+2];
            }//ebNE
        }
      for (int ebNI = 0; ebNI < nInteriorElementBoundaries_global; ebNI++)
        {
          register int ebN = interiorElementBoundariesArray[ebNI],
            left_eN_global   = elementBoundaryElementsArray[ebN*2+0],
            left_ebN_element  = elementBoundaryLocalElementBoundariesArray[ebN*2+0],
            right_eN_global  = elementBoundaryElementsArray[ebN*2+1],
            right_ebN_element = elementBoundaryLocalElementBoundariesArray[ebN*2+1],
            left_eN_nDOF_trial_element = left_eN_global*nDOF_trial_element,
            right_eN_nDOF_trial_element = right_eN_global*nDOF_trial_element;
          double jac[nSpace*nSpace],
            jacDet,
            jacInv[nSpace*nSpace],
            boundaryJac[nSpace*(nSpace-1)],
            metricTensor[(nSpace-1)*(nSpace-1)],
            metricTensorDetSqrt,
            normal[3],
            x,y,z,
            xt,yt,zt,integralScaling;

          for  (int kb=0;kb<nQuadraturePoints_elementBoundary;kb++)
            {
              ck.calculateMapping_elementBoundary(left_eN_global,
                                                  left_ebN_element,
                                                  kb,
                                                  left_ebN_element*nQuadraturePoints_elementBoundary+kb,
                                                  mesh_dof,
                                                  mesh_l2g,
                                                  mesh_trial_trace_ref,
                                                  mesh_grad_trial_trace_ref,
                                                  boundaryJac_ref,
                                                  jac,
                                                  jacDet,
                                                  jacInv,
                                                  boundaryJac,
                                                  metricTensor,
                                                  metricTensorDetSqrt,
                                                  normal_ref,
                                                  normal,
                                                  x,y,z);
              xArray_left[kb*3+0] = x;
              xArray_left[kb*3+1] = y;
              xArray_left[kb*3+2] = z;
              ck.calculateMapping_elementBoundary(right_eN_global,
                                                  right_ebN_element,
                                                  kb,
                                                  right_ebN_element*nQuadraturePoints_elementBoundary+kb,
                                                  mesh_dof,
                                                  mesh_l2g,
                                                  mesh_trial_trace_ref,
                                                  mesh_grad_trial_trace_ref,
                                                  boundaryJac_ref,
                                                  jac,
                                                  jacDet,
                                                  jacInv,
                                                  boundaryJac,
                                                  metricTensor,
                                                  metricTensorDetSqrt,
                                                  normal_ref,
                                                  normal,
                                                  x,y,z);
              ck.calculateMappingVelocity_elementBoundary(left_eN_global,
                                                          left_ebN_element,
                                                          kb,
                                                          left_ebN_element*nQuadraturePoints_elementBoundary+kb,
                                                          mesh_velocity_dof,
                                                          mesh_l2g,
                                                          mesh_trial_trace_ref,
                                                          xt,yt,zt,
                                                          normal,
                                                          boundaryJac,
                                                          metricTensor,
                                                          integralScaling);
              xArray_right[kb*3+0] = x;
              xArray_right[kb*3+1] = y;
              xArray_right[kb*3+2] = z;
            }
          for  (int kb_left=0;kb_left<nQuadraturePoints_elementBoundary;kb_left++)
            {
              double errorNormMin = 1.0;
              for  (int kb_right=0;kb_right<nQuadraturePoints_elementBoundary;kb_right++)
                {
                  double errorNorm=0.0;
                  for (int I=0;I<nSpace;I++)
                    {
                      errorNorm += fabs(xArray_left[kb_left*3+I]
                                        -
                                        xArray_right[kb_right*3+I]);
                    }
                  if (errorNorm < errorNormMin)
                    {
                      permutations[kb_right] = kb_left;
                      errorNormMin = errorNorm;
                    }
                }
            }
          for  (int kb=0;kb<nQuadraturePoints_elementBoundary;kb++)
            {
              register int ebN_kb_nSpace = ebN*nQuadraturePoints_elementBoundary*nSpace+kb*nSpace;
              register double u_left=0.0,
                v_left=0.0,
                w_left=0.0,
                u_right=0.0,
                v_right=0.0,
                w_right=0.0,
                vos_left=0.0,
                vos_right=0.0,
                porosity_left=0.0,
                porosity_right=0.0;
              register int left_kb = kb,
                right_kb = permutations[kb],
                left_ebN_element_kb_nDOF_test_element=(left_ebN_element*nQuadraturePoints_elementBoundary+left_kb)*nDOF_test_element,
                right_ebN_element_kb_nDOF_test_element=(right_ebN_element*nQuadraturePoints_elementBoundary+right_kb)*nDOF_test_element;
              //
              //calculate the velocity solution at quadrature points on left and right
              //
              ck.valFromDOF(vos_dof,&vel_l2g[left_eN_nDOF_trial_element],&vel_trial_trace_ref[left_ebN_element_kb_nDOF_test_element],vos_left);
              ck.valFromDOF(u_dof,&vel_l2g[left_eN_nDOF_trial_element],&vel_trial_trace_ref[left_ebN_element_kb_nDOF_test_element],u_left);
              ck.valFromDOF(v_dof,&vel_l2g[left_eN_nDOF_trial_element],&vel_trial_trace_ref[left_ebN_element_kb_nDOF_test_element],v_left);
              ck.valFromDOF(w_dof,&vel_l2g[left_eN_nDOF_trial_element],&vel_trial_trace_ref[left_ebN_element_kb_nDOF_test_element],w_left);
              //
              ck.valFromDOF(vos_dof,&vel_l2g[right_eN_nDOF_trial_element],&vel_trial_trace_ref[right_ebN_element_kb_nDOF_test_element],vos_right);
              ck.valFromDOF(u_dof,&vel_l2g[right_eN_nDOF_trial_element],&vel_trial_trace_ref[right_ebN_element_kb_nDOF_test_element],u_right);
              ck.valFromDOF(v_dof,&vel_l2g[right_eN_nDOF_trial_element],&vel_trial_trace_ref[right_ebN_element_kb_nDOF_test_element],v_right);
              ck.valFromDOF(w_dof,&vel_l2g[right_eN_nDOF_trial_element],&vel_trial_trace_ref[right_ebN_element_kb_nDOF_test_element],w_right);
              //
              /* porosity_left = 1.0 - vos_left; */
              /* porosity_right = 1.0 - vos_right; */
              velocityAverage[ebN_kb_nSpace+0]=0.5*(u_left + u_right);
              velocityAverage[ebN_kb_nSpace+1]=0.5*(v_left + v_right);
              velocityAverage[ebN_kb_nSpace+2]=0.5*(w_left + w_right);
            }//ebNI
        }
    }
  };//RANS3PSed

  inline cppRANS3PSed_base* newRANS3PSed(int nSpaceIn,
                                         int nQuadraturePoints_elementIn,
                                         int nDOF_mesh_trial_elementIn,
                                         int nDOF_trial_elementIn,
                                         int nDOF_test_elementIn,
                                         int nQuadraturePoints_elementBoundaryIn,
                                         int CompKernelFlag,
                                         double aDarcy,
                                         double betaForch,
                                         double grain,
                                         double packFraction,
                                         double packMargin,
                                         double maxFraction,
                                         double frFraction,
                                         double sigmaC,
                                         double C3e,
                                         double C4e,
                                         double eR,
                                         double fContact,
                                         double mContact,
                                         double nContact,
                                         double angFriction)
  {
    cppRANS3PSed_base* rvalue = proteus::chooseAndAllocateDiscretization<cppRANS3PSed_base,cppRANS3PSed,CompKernel>(nSpaceIn,
                                                                                                                    nQuadraturePoints_elementIn,
                                                                                                                    nDOF_mesh_trial_elementIn,
                                                                                                                    nDOF_trial_elementIn,
                                                                                                                    nDOF_test_elementIn,
                                                                                                                    nQuadraturePoints_elementBoundaryIn,
                                                                                                                    CompKernelFlag);
    rvalue->setSedClosure(aDarcy,
                          betaForch,
                          grain,
                          packFraction,
                          packMargin,
                          maxFraction,
                          frFraction,
                          sigmaC,
                          C3e,
                          C4e,
                          eR,
                          fContact,
                          mContact,
                          nContact,
                          angFriction);
    return rvalue;
  }
}//proteus

#endif<|MERGE_RESOLUTION|>--- conflicted
+++ resolved
@@ -45,7 +45,6 @@
                                    double* q_grad_p,
                                    double* ebqe_p,
                                    double* ebqe_grad_p,
-<<<<<<< HEAD
 				   double* vel_trial_ref,
 				   double* vel_grad_trial_ref,
 				   double* vel_test_ref,
@@ -115,75 +114,6 @@
 				   double* q_mom_w_acc,
 				   double* q_mass_adv,
 				   double* q_mom_u_acc_beta_bdf,
-=======
-                                   double* vel_trial_ref,
-                                   double* vel_grad_trial_ref,
-                                   double* vel_test_ref,
-                                   double* vel_grad_test_ref,
-                                   double* mesh_trial_trace_ref,
-                                   double* mesh_grad_trial_trace_ref,
-                                   double* dS_ref,
-                                   double* p_trial_trace_ref,
-                                   double* p_grad_trial_trace_ref,
-                                   double* p_test_trace_ref,
-                                   double* p_grad_test_trace_ref,
-                                   double* vel_trial_trace_ref,
-                                   double* vel_grad_trial_trace_ref,
-                                   double* vel_test_trace_ref,
-                                   double* vel_grad_test_trace_ref,
-                                   double* normal_ref,
-                                   double* boundaryJac_ref,
-                                   double eb_adjoint_sigma,
-                                   double* elementDiameter,
-                                   double* nodeDiametersArray,
-                                   double hFactor,
-                                   int nElements_global,
-                                   int nElementBoundaries_owned,
-                                   double useRBLES,
-                                   double useMetrics,
-                                   double alphaBDF,
-                                   double epsFact_rho,
-                                   double epsFact_mu,
-                                   double sigma,
-                                   double rho_0,
-                                   double nu_0,
-                                   double rho_1,
-                                   double nu_1,
-                                   double smagorinskyConstant,
-                                   int turbulenceClosureModel,
-                                   double Ct_sge,
-                                   double Cd_sge,
-                                   double C_dc,
-                                   double C_b,
-                                   const double* eps_solid,
-                                   const double* q_velocity_fluid,
-                                   const double* q_vos,
-                                   const double* q_dvos_dt,
-                                   const double* q_dragAlpha,
-                                   const double* q_dragBeta,
-                                   const double* q_mass_source,
-                                   const double* q_turb_var_0,
-                                   const double* q_turb_var_1,
-                                   const double* q_turb_var_grad_0,
-                                   double * q_eddy_viscosity,
-                                   int* p_l2g,
-                                   int* vel_l2g,
-                                   double* p_dof,
-                                   double* u_dof,
-                                   double* v_dof,
-                                   double* w_dof,
-                                   double* g,
-                                   const double useVF,
-                                   double* vf,
-                                   double* phi,
-                                   double* normal_phi,
-                                   double* kappa_phi,
-                                   double* q_mom_u_acc,
-                                   double* q_mom_v_acc,
-                                   double* q_mom_w_acc,
-                                   double* q_mass_adv,
-                                   double* q_mom_u_acc_beta_bdf,
->>>>>>> 44d843c3
                                    double* q_mom_v_acc_beta_bdf,
                                    double* q_mom_w_acc_beta_bdf,
                                    double* q_dV,
@@ -222,7 +152,6 @@
                                    int stride_p,
                                    int stride_u,
                                    int stride_v,
-<<<<<<< HEAD
                                    int stride_w, 
 				   double* globalResidual,
 				   int nExteriorElementBoundaries_global,
@@ -238,23 +167,6 @@
                                    const double* ebqe_vos_ext,//sed fraction - gco check
 				   const double* ebqe_turb_var_0,
 				   const double* ebqe_turb_var_1,
-=======
-                                   int stride_w,
-                                   double* globalResidual,
-                                   int nExteriorElementBoundaries_global,
-                                   int* exteriorElementBoundariesArray,
-                                   int* elementBoundaryElementsArray,
-                                   int* elementBoundaryLocalElementBoundariesArray,
-                                   double* ebqe_vf_ext,
-                                   double* bc_ebqe_vf_ext,
-                                   double* ebqe_phi_ext,
-                                   double* bc_ebqe_phi_ext,
-                                   double* ebqe_normal_phi_ext,
-                                   double* ebqe_kappa_phi_ext,
-                                   const double* ebqe_vos_ext,
-                                   const double* ebqe_turb_var_0,
-                                   const double* ebqe_turb_var_1,
->>>>>>> 44d843c3
                                    int* isDOFBoundary_p,
                                    int* isDOFBoundary_u,
                                    int* isDOFBoundary_v,
@@ -307,7 +219,6 @@
                                    double* q_grad_p,
                                    double* ebqe_p,
                                    double* ebqe_grad_p,
-<<<<<<< HEAD
 				   double* vel_trial_ref,
 				   double* vel_grad_trial_ref,
 				   double* vel_test_ref,
@@ -372,74 +283,10 @@
 				   double* normal_phi,
 				   double* kappa_phi,
 				   double* q_mom_u_acc_beta_bdf, double* q_mom_v_acc_beta_bdf, double* q_mom_w_acc_beta_bdf,
-=======
-                                   double* vel_trial_ref,
-                                   double* vel_grad_trial_ref,
-                                   double* vel_test_ref,
-                                   double* vel_grad_test_ref,
-                                   //element boundary
-                                   double* mesh_trial_trace_ref,
-                                   double* mesh_grad_trial_trace_ref,
-                                   double* dS_ref,
-                                   double* p_trial_trace_ref,
-                                   double* p_grad_trial_trace_ref,
-                                   double* p_test_trace_ref,
-                                   double* p_grad_test_trace_ref,
-                                   double* vel_trial_trace_ref,
-                                   double* vel_grad_trial_trace_ref,
-                                   double* vel_test_trace_ref,
-                                   double* vel_grad_test_trace_ref,
-                                   double* normal_ref,
-                                   double* boundaryJac_ref,
-                                   //physics
-                                   double eb_adjoint_sigma,
-                                   double* elementDiameter,
-                                   double* nodeDiametersArray,
-                                   double hFactor,
-                                   int nElements_global,
-                                   double useRBLES,
-                                   double useMetrics,
-                                   double alphaBDF,
-                                   double epsFact_rho,
-                                   double epsFact_mu,
-                                   double sigma,
-                                   double rho_0,
-                                   double nu_0,
-                                   double rho_1,
-                                   double nu_1,
-                                   double smagorinskyConstant,
-                                   int turbulenceClosureModel,
-                                   double Ct_sge,
-                                   double Cd_sge,
-                                   double C_dg,
-                                   double C_b,
-                                   //VRANS
-                                   const double* eps_solid,
-                                   const double* q_velocity_fluid,
-                                   const double* q_vos,
-                                   const double* q_dvos_dt,
-                                   const double* q_dragAlpha,
-                                   const double* q_dragBeta,
-                                   const double* q_mass_source,
-                                   const double* q_turb_var_0,
-                                   const double* q_turb_var_1,
-                                   const double* q_turb_var_grad_0,
-                                   int* p_l2g,
-                                   int* vel_l2g,
-                                   double* p_dof, double* u_dof, double* v_dof, double* w_dof,
-                                   double* g,
-                                   const double useVF,
-                                   double* vf,
-                                   double* phi,
-                                   double* normal_phi,
-                                   double* kappa_phi,
-                                   double* q_mom_u_acc_beta_bdf, double* q_mom_v_acc_beta_bdf, double* q_mom_w_acc_beta_bdf,
->>>>>>> 44d843c3
                                    double* q_dV,
                                    double* q_dV_last,
                                    double* q_velocity_sge,
                                    double* ebqe_velocity_star,
-<<<<<<< HEAD
 				   double* q_cfl,
 				   double* q_numDiff_u_last, double* q_numDiff_v_last, double* q_numDiff_w_last,
 				   int* sdInfo_u_u_rowptr,int* sdInfo_u_u_colind,			      
@@ -523,91 +370,6 @@
 				   int* csrColumnOffsets_eb_w_v,
 				   int* csrColumnOffsets_eb_w_w,				   
 				   int* elementFlags)=0;
-=======
-                                   double* q_cfl,
-                                   double* q_numDiff_u_last, double* q_numDiff_v_last, double* q_numDiff_w_last,
-                                   int* sdInfo_u_u_rowptr,int* sdInfo_u_u_colind,
-                                   int* sdInfo_u_v_rowptr,int* sdInfo_u_v_colind,
-                                   int* sdInfo_u_w_rowptr,int* sdInfo_u_w_colind,
-                                   int* sdInfo_v_v_rowptr,int* sdInfo_v_v_colind,
-                                   int* sdInfo_v_u_rowptr,int* sdInfo_v_u_colind,
-                                   int* sdInfo_v_w_rowptr,int* sdInfo_v_w_colind,
-                                   int* sdInfo_w_w_rowptr,int* sdInfo_w_w_colind,
-                                   int* sdInfo_w_u_rowptr,int* sdInfo_w_u_colind,
-                                   int* sdInfo_w_v_rowptr,int* sdInfo_w_v_colind,
-                                   int* csrRowIndeces_p_p,int* csrColumnOffsets_p_p,
-                                   int* csrRowIndeces_p_u,int* csrColumnOffsets_p_u,
-                                   int* csrRowIndeces_p_v,int* csrColumnOffsets_p_v,
-                                   int* csrRowIndeces_p_w,int* csrColumnOffsets_p_w,
-                                   int* csrRowIndeces_u_p,int* csrColumnOffsets_u_p,
-                                   int* csrRowIndeces_u_u,int* csrColumnOffsets_u_u,
-                                   int* csrRowIndeces_u_v,int* csrColumnOffsets_u_v,
-                                   int* csrRowIndeces_u_w,int* csrColumnOffsets_u_w,
-                                   int* csrRowIndeces_v_p,int* csrColumnOffsets_v_p,
-                                   int* csrRowIndeces_v_u,int* csrColumnOffsets_v_u,
-                                   int* csrRowIndeces_v_v,int* csrColumnOffsets_v_v,
-                                   int* csrRowIndeces_v_w,int* csrColumnOffsets_v_w,
-                                   int* csrRowIndeces_w_p,int* csrColumnOffsets_w_p,
-                                   int* csrRowIndeces_w_u,int* csrColumnOffsets_w_u,
-                                   int* csrRowIndeces_w_v,int* csrColumnOffsets_w_v,
-                                   int* csrRowIndeces_w_w,int* csrColumnOffsets_w_w,
-                                   double* globalJacobian,
-                                   int nExteriorElementBoundaries_global,
-                                   int* exteriorElementBoundariesArray,
-                                   int* elementBoundaryElementsArray,
-                                   int* elementBoundaryLocalElementBoundariesArray,
-                                   double* ebqe_vf_ext,
-                                   double* bc_ebqe_vf_ext,
-                                   double* ebqe_phi_ext,
-                                   double* bc_ebqe_phi_ext,
-                                   double* ebqe_normal_phi_ext,
-                                   double* ebqe_kappa_phi_ext,
-                                   //VRANS
-                                   const double* ebqe_vos_ext,
-                                   const double* ebqe_turb_var_0,
-                                   const double* ebqe_turb_var_1,
-                                   //VRANS end
-                                   int* isDOFBoundary_p,
-                                   int* isDOFBoundary_u,
-                                   int* isDOFBoundary_v,
-                                   int* isDOFBoundary_w,
-                                   int* isAdvectiveFluxBoundary_p,
-                                   int* isAdvectiveFluxBoundary_u,
-                                   int* isAdvectiveFluxBoundary_v,
-                                   int* isAdvectiveFluxBoundary_w,
-                                   int* isDiffusiveFluxBoundary_u,
-                                   int* isDiffusiveFluxBoundary_v,
-                                   int* isDiffusiveFluxBoundary_w,
-                                   double* ebqe_bc_p_ext,
-                                   double* ebqe_bc_flux_mass_ext,
-                                   double* ebqe_bc_flux_mom_u_adv_ext,
-                                   double* ebqe_bc_flux_mom_v_adv_ext,
-                                   double* ebqe_bc_flux_mom_w_adv_ext,
-                                   double* ebqe_bc_u_ext,
-                                   double* ebqe_bc_flux_u_diff_ext,
-                                   double* ebqe_penalty_ext,
-                                   double* ebqe_bc_v_ext,
-                                   double* ebqe_bc_flux_v_diff_ext,
-                                   double* ebqe_bc_w_ext,
-                                   double* ebqe_bc_flux_w_diff_ext,
-                                   int* csrColumnOffsets_eb_p_p,
-                                   int* csrColumnOffsets_eb_p_u,
-                                   int* csrColumnOffsets_eb_p_v,
-                                   int* csrColumnOffsets_eb_p_w,
-                                   int* csrColumnOffsets_eb_u_p,
-                                   int* csrColumnOffsets_eb_u_u,
-                                   int* csrColumnOffsets_eb_u_v,
-                                   int* csrColumnOffsets_eb_u_w,
-                                   int* csrColumnOffsets_eb_v_p,
-                                   int* csrColumnOffsets_eb_v_u,
-                                   int* csrColumnOffsets_eb_v_v,
-                                   int* csrColumnOffsets_eb_v_w,
-                                   int* csrColumnOffsets_eb_w_p,
-                                   int* csrColumnOffsets_eb_w_u,
-                                   int* csrColumnOffsets_eb_w_v,
-                                   int* csrColumnOffsets_eb_w_w,
-                                   int* elementFlags)=0;
->>>>>>> 44d843c3
     virtual void calculateVelocityAverage(int nExteriorElementBoundaries_global,
                                           int* exteriorElementBoundariesArray,
                                           int nInteriorElementBoundaries_global,
@@ -759,7 +521,6 @@
 
     inline
     void evaluateCoefficients(const double eps_rho,
-<<<<<<< HEAD
 			      const double eps_mu,
 			      const double sigma,
 			      const double rho_0,
@@ -832,78 +593,6 @@
 			      double dmom_v_ham_grad_v[nSpace],
 			      double& mom_w_ham,
 			      double dmom_w_ham_grad_p[nSpace],
-=======
-                              const double eps_mu,
-                              const double sigma,
-                              const double rho_0,
-                              double nu_0,
-                              const double rho_1,
-                              double nu_1,
-                              const double h_e,
-                              const double smagorinskyConstant,
-                              const int turbulenceClosureModel,
-                              const double g[nSpace],
-                              const double useVF,
-                              const double& vf,
-                              const double& phi,
-                              const double n[nSpace],
-                              const double& kappa,
-                              const double vos,//VRANS specific
-                              const double& p,
-                              const double grad_p[nSpace],
-                              const double grad_u[nSpace],
-                              const double grad_v[nSpace],
-                              const double grad_w[nSpace],
-                              const double& u,
-                              const double& v,
-                              const double& w,
-                              const double& uStar,
-                              const double& vStar,
-                              const double& wStar,
-                              double& eddy_viscosity,
-                              double& mom_u_acc,
-                              double& dmom_u_acc_u,
-                              double& mom_v_acc,
-                              double& dmom_v_acc_v,
-                              double& mom_w_acc,
-                              double& dmom_w_acc_w,
-                              double mass_adv[nSpace],
-                              double dmass_adv_u[nSpace],
-                              double dmass_adv_v[nSpace],
-                              double dmass_adv_w[nSpace],
-                              double mom_u_adv[nSpace],
-                              double dmom_u_adv_u[nSpace],
-                              double dmom_u_adv_v[nSpace],
-                              double dmom_u_adv_w[nSpace],
-                              double mom_v_adv[nSpace],
-                              double dmom_v_adv_u[nSpace],
-                              double dmom_v_adv_v[nSpace],
-                              double dmom_v_adv_w[nSpace],
-                              double mom_w_adv[nSpace],
-                              double dmom_w_adv_u[nSpace],
-                              double dmom_w_adv_v[nSpace],
-                              double dmom_w_adv_w[nSpace],
-                              double mom_uu_diff_ten[nSpace],
-                              double mom_vv_diff_ten[nSpace],
-                              double mom_ww_diff_ten[nSpace],
-                              double mom_uv_diff_ten[1],
-                              double mom_uw_diff_ten[1],
-                              double mom_vu_diff_ten[1],
-                              double mom_vw_diff_ten[1],
-                              double mom_wu_diff_ten[1],
-                              double mom_wv_diff_ten[1],
-                              double& mom_u_source,
-                              double& mom_v_source,
-                              double& mom_w_source,
-                              double& mom_u_ham,
-                              double dmom_u_ham_grad_p[nSpace],
-                              double dmom_u_ham_grad_u[nSpace],
-                              double& mom_v_ham,
-                              double dmom_v_ham_grad_p[nSpace],
-                              double dmom_v_ham_grad_v[nSpace],
-                              double& mom_w_ham,
-                              double dmom_w_ham_grad_p[nSpace],
->>>>>>> 44d843c3
                               double dmom_w_ham_grad_w[nSpace])
     {
       double rho,nu,mu,H_rho,d_rho,H_mu,d_mu,norm_n,nu_t0=0.0,nu_t1=0.0,nu_t;
@@ -914,7 +603,6 @@
 
       //calculate eddy viscosity
       switch (turbulenceClosureModel)
-<<<<<<< HEAD
 	{
 	  double norm_S;
 	case 1:
@@ -951,38 +639,6 @@
       rho = rho_s;
       //rho = rho_0*(1.0-H_rho)+rho_1*H_rho;
       
-=======
-        {
-          double norm_S;
-        case 1:
-          {
-            norm_S = sqrt(2.0*(grad_u[0]*grad_u[0] + grad_v[1]*grad_v[1] + grad_w[2]*grad_w[2] +
-                               0.5*(grad_u[1]+grad_v[0])*(grad_u[1]+grad_v[0]) +
-                               0.5*(grad_u[2]+grad_w[0])*(grad_u[2]+grad_w[0]) +
-                               0.5*(grad_v[2]+grad_w[1])*(grad_v[2]+grad_w[1])));
-            nu_t0 = smagorinskyConstant*smagorinskyConstant*h_e*h_e*norm_S;
-            nu_t1 = smagorinskyConstant*smagorinskyConstant*h_e*h_e*norm_S;
-          }
-        case 2:
-          {
-            double re_0,cs_0=0.0,re_1,cs_1=0.0;
-            norm_S = sqrt(2.0*(grad_u[0]*grad_u[0] + grad_v[1]*grad_v[1] + grad_w[2]*grad_w[2] +
-                               0.5*(grad_u[1]+grad_v[0])*(grad_u[1]+grad_v[0]) +
-                               0.5*(grad_u[2]+grad_w[0])*(grad_u[2]+grad_w[0]) +
-                               0.5*(grad_v[2]+grad_w[1])*(grad_v[2]+grad_w[1])));
-            re_0 = h_e*h_e*norm_S/nu_0;
-            if (re_0 > 1.0)
-              cs_0=0.027*pow(10.0,-3.23*pow(re_0,-0.92));
-            nu_t0 = cs_0*h_e*h_e*norm_S;
-            re_1 = h_e*h_e*norm_S/nu_1;
-            if (re_1 > 1.0)
-              cs_1=0.027*pow(10.0,-3.23*pow(re_1,-0.92));
-            nu_t1 = cs_1*h_e*h_e*norm_S;
-          }
-        }
-
-      rho = rho_0*(1.0-H_rho)+rho_1*H_rho;
->>>>>>> 44d843c3
       nu_t= nu_t0*(1.0-H_mu)+nu_t1*H_mu;
       nu = nu_s;
       //nu  = nu_0*(1.0-H_mu)+nu_1*H_mu;
@@ -997,21 +653,12 @@
 
       //u momentum accumulation
       mom_u_acc=u;//trick for non-conservative form
-<<<<<<< HEAD
       dmom_u_acc_u=rho*vos;
   
       //v momentum accumulation
       mom_v_acc=v;
       dmom_v_acc_v=rho*vos;
   
-=======
-      dmom_u_acc_u=vos;
-
-      //v momentum accumulation
-      mom_v_acc=v;
-      dmom_v_acc_v=vos;
-
->>>>>>> 44d843c3
       //w momentum accumulation
       mom_w_acc=w;
       dmom_w_acc_w=rho*vos;
@@ -1086,7 +733,6 @@
       dmom_w_adv_w[2]=0.0;
 
       //u momentum diffusion tensor
-<<<<<<< HEAD
       mom_uu_diff_ten[0] =0.0;// vos*2.0*nu;//mu;
       mom_uu_diff_ten[1] =0.0;// vos*nu;//mu;
       mom_uu_diff_ten[2] =0.0;// vos*nu;//mu;
@@ -1119,40 +765,6 @@
       mom_v_source = -vos*rho*g[1];// - d_mu*sigma*kappa*n[1]/(rho*(norm_n+1.0e-8));
       mom_w_source = -vos*rho*g[2];// - d_mu*sigma*kappa*n[2]/(rho*(norm_n+1.0e-8));
    
-=======
-      mom_uu_diff_ten[0] = vos*2.0*nu;
-      mom_uu_diff_ten[1] = vos*nu;
-      mom_uu_diff_ten[2] = vos*nu;
-
-      mom_uv_diff_ten[0]=vos*nu;
-
-      mom_uw_diff_ten[0]=vos*nu;
-
-      //v momentum diffusion tensor
-      mom_vv_diff_ten[0] = vos*nu;
-      mom_vv_diff_ten[1] = vos*2.0*nu;
-      mom_vv_diff_ten[2] = vos*nu;
-
-      mom_vu_diff_ten[0]=vos*nu;
-
-      mom_vw_diff_ten[0]=vos*nu;
-
-      //w momentum diffusion tensor
-      mom_ww_diff_ten[0] = vos*nu;
-      mom_ww_diff_ten[1] = vos*nu;
-      mom_ww_diff_ten[2] = vos*2.0*nu;
-
-      mom_wu_diff_ten[0]=vos*nu;
-
-      mom_wv_diff_ten[0]=vos*nu;
-
-      //momentum sources
-      norm_n = sqrt(n[0]*n[0]+n[1]*n[1]+n[2]*n[2]);
-      mom_u_source = -vos*g[0];// - d_mu*sigma*kappa*n[0]/(rho*(norm_n+1.0e-8));
-      mom_v_source = -vos*g[1];// - d_mu*sigma*kappa*n[1]/(rho*(norm_n+1.0e-8));
-      mom_w_source = -vos*g[2];// - d_mu*sigma*kappa*n[2]/(rho*(norm_n+1.0e-8));
-
->>>>>>> 44d843c3
       //u momentum Hamiltonian (pressure)
       mom_u_ham = vos*grad_p[0];// /rho;
       dmom_u_ham_grad_p[0]=vos;// /rho;
@@ -1172,7 +784,6 @@
       dmom_w_ham_grad_p[2]=vos;// /rho;
 
       //u momentum Hamiltonian (advection)
-<<<<<<< HEAD
       mom_u_ham += vos*rho*(uStar*grad_u[0]+vStar*grad_u[1]+wStar*grad_u[2]);
       dmom_u_ham_grad_u[0]= vos*rho*uStar;
       dmom_u_ham_grad_u[1]= vos*rho*vStar;
@@ -1184,19 +795,6 @@
       dmom_v_ham_grad_v[1]= vos*rho*vStar;
       dmom_v_ham_grad_v[2]= vos*rho*wStar;
   
-=======
-      mom_u_ham += vos*(uStar*grad_u[0]+vStar*grad_u[1]+wStar*grad_u[2]);
-      dmom_u_ham_grad_u[0]=vos*uStar;
-      dmom_u_ham_grad_u[1]=vos*vStar;
-      dmom_u_ham_grad_u[2]=vos*wStar;
-
-      //v momentum Hamiltonian (advection)
-      mom_v_ham += vos*(uStar*grad_v[0]+vStar*grad_v[1]+wStar*grad_v[2]);
-      dmom_v_ham_grad_v[0]=vos*uStar;
-      dmom_v_ham_grad_v[1]=vos*vStar;
-      dmom_v_ham_grad_v[2]=vos*wStar;
-
->>>>>>> 44d843c3
       //w momentum Hamiltonian (advection)
       mom_w_ham += vos*rho*(uStar*grad_w[0]+vStar*grad_w[1]+wStar*grad_w[2]);
       dmom_w_ham_grad_w[0]= vos*rho*uStar;
@@ -1206,7 +804,6 @@
     //VRANS specific
     inline
       void updateDarcyForchheimerTerms_Ergun(/* const double linearDragFactor, */
-<<<<<<< HEAD
 					   /* const double nonlinearDragFactor, */
 					   /* const double vos, */
 					   /* const double meanGrainSize, */
@@ -1238,43 +835,9 @@
 					   double dmom_u_source[nSpace],
 					   double dmom_v_source[nSpace],
 					   double dmom_w_source[nSpace])
-=======
-                                           /* const double nonlinearDragFactor, */
-                                           /* const double vos, */
-                                           /* const double meanGrainSize, */
-                                           const double alpha,
-                                           const double beta,
-                                           const double eps_rho,
-                                           const double eps_mu,
-                                           const double rho_0,
-                                           const double nu_0,
-                                           const double rho_1,
-                                           const double nu_1,
-                                           const double useVF,
-                                           const double vf,
-                                           const double phi,
-                                           const double u,
-                                           const double v,
-                                           const double w,
-                                           const double uStar,
-                                           const double vStar,
-                                           const double wStar,
-                                           const double eps_s,
-                                           const double phi_s,
-                                           const double u_f,
-                                           const double v_f,
-                                           const double w_f,
-                                           double& mom_u_source,
-                                           double& mom_v_source,
-                                           double& mom_w_source,
-                                           double dmom_u_source[nSpace],
-                                           double dmom_v_source[nSpace],
-                                           double dmom_w_source[nSpace])
->>>>>>> 44d843c3
     {
       double rhoFluid, muFluid,nuFluid,H_mu,uc,duc_du,duc_dv,duc_dw,viscosity,H_s;
       H_mu = (1.0-useVF)*smoothedHeaviside(eps_mu,phi)+useVF*fmin(1.0,fmax(0.0,vf));
-<<<<<<< HEAD
       nuFluid  = nu_0*(1.0-H_mu)+nu_1*H_mu;
       rhoFluid  = rho_0*(1.0-H_mu)+rho_1*H_mu;
       muFluid  = rho_0*nu_0*(1.0-H_mu)+rho_1*nu_1*H_mu;
@@ -1282,13 +845,6 @@
       viscosity = nuFluid;//mu; gco check
       //vos is sediment fraction in this case - gco check
       uc = sqrt(u*u+v*v*+w*w); 
-=======
-      nu  = nu_0*(1.0-H_mu)+nu_1*H_mu;
-      rho  = rho_0*(1.0-H_mu)+rho_1*H_mu;
-      mu  = rho_0*nu_0*(1.0-H_mu)+rho_1*nu_1*H_mu;
-      viscosity = nu;
-      uc = sqrt(u*u+v*v*+w*w);
->>>>>>> 44d843c3
       duc_du = u/(uc+1.0e-12);
       duc_dv = v/(uc+1.0e-12);
       duc_dw = w/(uc+1.0e-12);
@@ -1957,7 +1513,6 @@
                            double* q_grad_p,
                            double* ebqe_p,
                            double* ebqe_grad_p,
-<<<<<<< HEAD
 			   double* vel_trial_ref,
 			   double* vel_grad_trial_ref,
 			   double* vel_test_ref,
@@ -2009,57 +1564,6 @@
 			   const double* q_dragAlpha,
 			   const double* q_dragBeta,
 			   const double* q_mass_source,
-=======
-                           double* vel_trial_ref,
-                           double* vel_grad_trial_ref,
-                           double* vel_test_ref,
-                           double* vel_grad_test_ref,
-                           //element boundary
-                           double* mesh_trial_trace_ref,
-                           double* mesh_grad_trial_trace_ref,
-                           double* dS_ref,
-                           double* p_trial_trace_ref,
-                           double* p_grad_trial_trace_ref,
-                           double* p_test_trace_ref,
-                           double* p_grad_test_trace_ref,
-                           double* vel_trial_trace_ref,
-                           double* vel_grad_trial_trace_ref,
-                           double* vel_test_trace_ref,
-                           double* vel_grad_test_trace_ref,
-                           double* normal_ref,
-                           double* boundaryJac_ref,
-                           //physics
-                           double eb_adjoint_sigma,
-                           double* elementDiameter,
-                           double* nodeDiametersArray,
-                           double hFactor,
-                           int nElements_global,
-                           int nElementBoundaries_owned,
-                           double useRBLES,
-                           double useMetrics,
-                           double alphaBDF,
-                           double epsFact_rho,
-                           double epsFact_mu,
-                           double sigma,
-                           double rho_0,
-                           double nu_0,
-                           double rho_1,
-                           double nu_1,
-                           double smagorinskyConstant,
-                           int turbulenceClosureModel,
-                           double Ct_sge,
-                           double Cd_sge,
-                           double C_dc,
-                           double C_b,
-                           //VRANS
-                           const double* eps_solid,
-                           const double* q_velocity_fluid,
-                           const double* q_vos,
-                           const double* q_dvos_dt,
-                           const double* q_dragAlpha,
-                           const double* q_dragBeta,
-                           const double* q_mass_source,
->>>>>>> 44d843c3
                            const double* q_turb_var_0,
                            const double* q_turb_var_1,
                            const double* q_turb_var_grad_0,
@@ -2086,7 +1590,6 @@
                            double* q_dV_last,
                            double* q_velocity_sge,
                            double* ebqe_velocity_star,
-<<<<<<< HEAD
 			   double* q_cfl,
 			   double* q_numDiff_u, double* q_numDiff_v, double* q_numDiff_w,
 			   double* q_numDiff_u_last, double* q_numDiff_v_last, double* q_numDiff_w_last,
@@ -2152,73 +1655,6 @@
 			   double* netForces_p,
 			   double* netForces_v,
 			   double* netMoments)
-=======
-                           double* q_cfl,
-                           double* q_numDiff_u, double* q_numDiff_v, double* q_numDiff_w,
-                           double* q_numDiff_u_last, double* q_numDiff_v_last, double* q_numDiff_w_last,
-                           int* sdInfo_u_u_rowptr,int* sdInfo_u_u_colind,
-                           int* sdInfo_u_v_rowptr,int* sdInfo_u_v_colind,
-                           int* sdInfo_u_w_rowptr,int* sdInfo_u_w_colind,
-                           int* sdInfo_v_v_rowptr,int* sdInfo_v_v_colind,
-                           int* sdInfo_v_u_rowptr,int* sdInfo_v_u_colind,
-                           int* sdInfo_v_w_rowptr,int* sdInfo_v_w_colind,
-                           int* sdInfo_w_w_rowptr,int* sdInfo_w_w_colind,
-                           int* sdInfo_w_u_rowptr,int* sdInfo_w_u_colind,
-                           int* sdInfo_w_v_rowptr,int* sdInfo_w_v_colind,
-                           int offset_p, int offset_u, int offset_v, int offset_w,
-                           int stride_p, int stride_u, int stride_v, int stride_w,
-                           double* globalResidual,
-                           int nExteriorElementBoundaries_global,
-                           int* exteriorElementBoundariesArray,
-                           int* elementBoundaryElementsArray,
-                           int* elementBoundaryLocalElementBoundariesArray,
-                           double* ebqe_vf_ext,
-                           double* bc_ebqe_vf_ext,
-                           double* ebqe_phi_ext,
-                           double* bc_ebqe_phi_ext,
-                           double* ebqe_normal_phi_ext,
-                           double* ebqe_kappa_phi_ext,
-                           //VRANS
-                           const double* ebqe_vos_ext,
-                           const double* ebqe_turb_var_0,
-                           const double* ebqe_turb_var_1,
-                           //VRANS end
-                           int* isDOFBoundary_p,
-                           int* isDOFBoundary_u,
-                           int* isDOFBoundary_v,
-                           int* isDOFBoundary_w,
-                           int* isAdvectiveFluxBoundary_p,
-                           int* isAdvectiveFluxBoundary_u,
-                           int* isAdvectiveFluxBoundary_v,
-                           int* isAdvectiveFluxBoundary_w,
-                           int* isDiffusiveFluxBoundary_u,
-                           int* isDiffusiveFluxBoundary_v,
-                           int* isDiffusiveFluxBoundary_w,
-                           double* ebqe_bc_p_ext,
-                           double* ebqe_bc_flux_mass_ext,
-                           double* ebqe_bc_flux_mom_u_adv_ext,
-                           double* ebqe_bc_flux_mom_v_adv_ext,
-                           double* ebqe_bc_flux_mom_w_adv_ext,
-                           double* ebqe_bc_u_ext,
-                           double* ebqe_bc_flux_u_diff_ext,
-                           double* ebqe_penalty_ext,
-                           double* ebqe_bc_v_ext,
-                           double* ebqe_bc_flux_v_diff_ext,
-                           double* ebqe_bc_w_ext,
-                           double* ebqe_bc_flux_w_diff_ext,
-                           double* q_x,
-                           double* q_velocity,
-                           double* ebqe_velocity,
-                           double* flux,
-                           double* elementResidual_p_save,
-                           int* elementFlags,
-                           int* boundaryFlags,
-                           double* barycenters,
-                           double* wettedAreas,
-                           double* netForces_p,
-                           double* netForces_v,
-                           double* netMoments)
->>>>>>> 44d843c3
     {
       //
       //loop over elements to compute volume integrals and load them into element and global residual
@@ -2418,7 +1854,6 @@
                 }
               mesh_volume_conservation_element += (alphaBDF*(dV-q_dV_last[eN_k])/dV - div_mesh_velocity)*dV;
               div_mesh_velocity = DM3*div_mesh_velocity + (1.0-DM3)*alphaBDF*(dV-q_dV_last[eN_k])/dV;
-<<<<<<< HEAD
 	      //VRANS
 	      vos      = q_vos[eN_k];//sed fraction - gco check
 	      porosity      = 1.0 - q_vos[eN_k];
@@ -2459,46 +1894,6 @@
 				   u,
 				   v,
 				   w,
-=======
-              //VRANS
-              vos      = q_vos[eN_k];
-              porosity      = 1.0 - q_vos[eN_k];
-              //meanGrainSize = q_meanGrain[eN_k];
-              //
-              q_x[eN_k_3d+0]=x;
-              q_x[eN_k_3d+1]=y;
-              q_x[eN_k_3d+2]=z;
-              //
-              //calculate pde coefficients at quadrature points
-              //
-              evaluateCoefficients(eps_rho,
-                                   eps_mu,
-                                   sigma,
-                                   rho_0,
-                                   nu_0,
-                                   rho_1,
-                                   nu_1,
-                                   elementDiameter[eN],
-                                   smagorinskyConstant,
-                                   turbulenceClosureModel,
-                                   g,
-                                   useVF,
-                                   vf[eN_k],
-                                   phi[eN_k],
-                                   &normal_phi[eN_k_nSpace],
-                                   kappa_phi[eN_k],
-                                   //VRANS
-                                   vos,
-                                   //
-                                   p,
-                                   grad_p,
-                                   grad_u,
-                                   grad_v,
-                                   grad_w,
-                                   u,
-                                   v,
-                                   w,
->>>>>>> 44d843c3
                                    q_velocity_sge[eN_k_nSpace+0],
                                    q_velocity_sge[eN_k_nSpace+1],
                                    q_velocity_sge[eN_k_nSpace+2],
@@ -2570,7 +1965,6 @@
                                                 q_velocity_sge[eN_k_nSpace+0],
                                                 q_velocity_sge[eN_k_nSpace+1],
                                                 q_velocity_sge[eN_k_nSpace+2],
-<<<<<<< HEAD
 						eps_solid[elementFlags[eN]],
 						vos,
 						q_velocity_fluid[eN_k_nSpace+0],
@@ -2670,90 +2064,6 @@
 	      //
 	      //calculate time derivative at quadrature points
 	      //
-=======
-                                                eps_solid[elementFlags[eN]],
-                                                porosity,
-                                                q_velocity_fluid[eN_k_nSpace+0],
-                                                q_velocity_fluid[eN_k_nSpace+1],
-                                                q_velocity_fluid[eN_k_nSpace+2],
-                                                mom_u_source,
-                                                mom_v_source,
-                                                mom_w_source,
-                                                dmom_u_source,
-                                                dmom_v_source,
-                                                dmom_w_source);
-
-              //Turbulence closure model
-              if (turbulenceClosureModel >= 3)
-                {
-                  const double c_mu = 0.09;//mwf hack
-                  updateTurbulenceClosure(turbulenceClosureModel,
-                                          eps_rho,
-                                          eps_mu,
-                                          rho_0,
-                                          nu_0,
-                                          rho_1,
-                                          nu_1,
-                                          useVF,
-                                          vf[eN_k],
-                                          phi[eN_k],
-                                          vos,
-                                          c_mu, //mwf hack
-                                          q_turb_var_0[eN_k],
-                                          q_turb_var_1[eN_k],
-                                          &q_turb_var_grad_0[eN_k_nSpace],
-                                          q_eddy_viscosity[eN_k],
-                                          mom_uu_diff_ten,
-                                          mom_vv_diff_ten,
-                                          mom_ww_diff_ten,
-                                          mom_uv_diff_ten,
-                                          mom_uw_diff_ten,
-                                          mom_vu_diff_ten,
-                                          mom_vw_diff_ten,
-                                          mom_wu_diff_ten,
-                                          mom_wv_diff_ten,
-                                          mom_u_source,
-                                          mom_v_source,
-                                          mom_w_source);
-
-                }
-              //
-              //save momentum for time history and velocity for subgrid error
-              //
-              q_mom_u_acc[eN_k] = mom_u_acc;
-              q_mom_v_acc[eN_k] = mom_v_acc;
-              q_mom_w_acc[eN_k] = mom_w_acc;
-              //subgrid error uses grid scale velocity
-              q_mass_adv[eN_k_nSpace+0] = u;
-              q_mass_adv[eN_k_nSpace+1] = v;
-              q_mass_adv[eN_k_nSpace+2] = w;
-              //
-              //moving mesh
-              //
-              mom_u_adv[0] -= MOVING_DOMAIN*mom_u_acc*xt;
-              mom_u_adv[1] -= MOVING_DOMAIN*mom_u_acc*yt;
-              mom_u_adv[2] -= MOVING_DOMAIN*mom_u_acc*zt;
-              dmom_u_adv_u[0] -= MOVING_DOMAIN*dmom_u_acc_u*xt;
-              dmom_u_adv_u[1] -= MOVING_DOMAIN*dmom_u_acc_u*yt;
-              dmom_u_adv_u[2] -= MOVING_DOMAIN*dmom_u_acc_u*zt;
-
-              mom_v_adv[0] -= MOVING_DOMAIN*mom_v_acc*xt;
-              mom_v_adv[1] -= MOVING_DOMAIN*mom_v_acc*yt;
-              mom_v_adv[2] -= MOVING_DOMAIN*mom_v_acc*zt;
-              dmom_v_adv_v[0] -= MOVING_DOMAIN*dmom_v_acc_v*xt;
-              dmom_v_adv_v[1] -= MOVING_DOMAIN*dmom_v_acc_v*yt;
-              dmom_v_adv_v[2] -= MOVING_DOMAIN*dmom_v_acc_v*zt;
-
-              mom_w_adv[0] -= MOVING_DOMAIN*mom_w_acc*xt;
-              mom_w_adv[1] -= MOVING_DOMAIN*mom_w_acc*yt;
-              mom_w_adv[2] -= MOVING_DOMAIN*mom_w_acc*zt;
-              dmom_w_adv_w[0] -= MOVING_DOMAIN*dmom_w_acc_w*xt;
-              dmom_w_adv_w[1] -= MOVING_DOMAIN*dmom_w_acc_w*yt;
-              dmom_w_adv_w[2] -= MOVING_DOMAIN*dmom_w_acc_w*zt;
-              //
-              //calculate time derivative at quadrature points
-              //
->>>>>>> 44d843c3
               if (q_dV_last[eN_k] <= -100)
                 q_dV_last[eN_k] = dV;
               q_dV[eN_k] = dV;
@@ -3201,7 +2511,6 @@
                 }
               bc_p_ext = isDOFBoundary_p[ebNE_kb]*ebqe_bc_p_ext[ebNE_kb]+(1-isDOFBoundary_p[ebNE_kb])*p_ext;
               //note, our convention is that bc values at moving boundaries are relative to boundary velocity so we add it here
-<<<<<<< HEAD
 	      bc_u_ext = isDOFBoundary_u[ebNE_kb]*(ebqe_bc_u_ext[ebNE_kb] + MOVING_DOMAIN*xt_ext) + (1-isDOFBoundary_u[ebNE_kb])*u_ext;
 	      bc_v_ext = isDOFBoundary_v[ebNE_kb]*(ebqe_bc_v_ext[ebNE_kb] + MOVING_DOMAIN*yt_ext) + (1-isDOFBoundary_v[ebNE_kb])*v_ext;
 	      bc_w_ext = isDOFBoundary_w[ebNE_kb]*(ebqe_bc_w_ext[ebNE_kb] + MOVING_DOMAIN*zt_ext) + (1-isDOFBoundary_w[ebNE_kb])*w_ext;
@@ -3481,283 +2790,6 @@
 					     dmom_u_ham_grad_p_ext[0],//=1/rho,
 					     bc_dmom_u_ham_grad_p_ext[0],//=1/bc_rho,
 					     normal,
-=======
-              bc_u_ext = isDOFBoundary_u[ebNE_kb]*(ebqe_bc_u_ext[ebNE_kb] + MOVING_DOMAIN*xt_ext) + (1-isDOFBoundary_u[ebNE_kb])*u_ext;
-              bc_v_ext = isDOFBoundary_v[ebNE_kb]*(ebqe_bc_v_ext[ebNE_kb] + MOVING_DOMAIN*yt_ext) + (1-isDOFBoundary_v[ebNE_kb])*v_ext;
-              bc_w_ext = isDOFBoundary_w[ebNE_kb]*(ebqe_bc_w_ext[ebNE_kb] + MOVING_DOMAIN*zt_ext) + (1-isDOFBoundary_w[ebNE_kb])*w_ext;
-              //VRANS
-              vos_ext = ebqe_vos_ext[ebNE_kb];
-              //
-              //calculate the pde coefficients using the solution and the boundary values for the solution
-              //
-              double eddy_viscosity_ext(0.),bc_eddy_viscosity_ext(0.); //not interested in saving boundary eddy viscosity for now
-              evaluateCoefficients(eps_rho,
-                                   eps_mu,
-                                   sigma,
-                                   rho_0,
-                                   nu_0,
-                                   rho_1,
-                                   nu_1,
-                                   elementDiameter[eN],
-                                   smagorinskyConstant,
-                                   turbulenceClosureModel,
-                                   g,
-                                   useVF,
-                                   ebqe_vf_ext[ebNE_kb],
-                                   ebqe_phi_ext[ebNE_kb],
-                                   &ebqe_normal_phi_ext[ebNE_kb_nSpace],
-                                   ebqe_kappa_phi_ext[ebNE_kb],
-                                   //VRANS
-                                   vos_ext,
-                                   //
-                                   p_ext,
-                                   grad_p_ext,
-                                   grad_u_ext,
-                                   grad_v_ext,
-                                   grad_w_ext,
-                                   u_ext,
-                                   v_ext,
-                                   w_ext,
-                                   ebqe_velocity_star[ebNE_kb_nSpace+0],
-                                   ebqe_velocity_star[ebNE_kb_nSpace+1],
-                                   ebqe_velocity_star[ebNE_kb_nSpace+2],
-                                   eddy_viscosity_ext,
-                                   mom_u_acc_ext,
-                                   dmom_u_acc_u_ext,
-                                   mom_v_acc_ext,
-                                   dmom_v_acc_v_ext,
-                                   mom_w_acc_ext,
-                                   dmom_w_acc_w_ext,
-                                   mass_adv_ext,
-                                   dmass_adv_u_ext,
-                                   dmass_adv_v_ext,
-                                   dmass_adv_w_ext,
-                                   mom_u_adv_ext,
-                                   dmom_u_adv_u_ext,
-                                   dmom_u_adv_v_ext,
-                                   dmom_u_adv_w_ext,
-                                   mom_v_adv_ext,
-                                   dmom_v_adv_u_ext,
-                                   dmom_v_adv_v_ext,
-                                   dmom_v_adv_w_ext,
-                                   mom_w_adv_ext,
-                                   dmom_w_adv_u_ext,
-                                   dmom_w_adv_v_ext,
-                                   dmom_w_adv_w_ext,
-                                   mom_uu_diff_ten_ext,
-                                   mom_vv_diff_ten_ext,
-                                   mom_ww_diff_ten_ext,
-                                   mom_uv_diff_ten_ext,
-                                   mom_uw_diff_ten_ext,
-                                   mom_vu_diff_ten_ext,
-                                   mom_vw_diff_ten_ext,
-                                   mom_wu_diff_ten_ext,
-                                   mom_wv_diff_ten_ext,
-                                   mom_u_source_ext,
-                                   mom_v_source_ext,
-                                   mom_w_source_ext,
-                                   mom_u_ham_ext,
-                                   dmom_u_ham_grad_p_ext,
-                                   dmom_u_ham_grad_u_ext,
-                                   mom_v_ham_ext,
-                                   dmom_v_ham_grad_p_ext,
-                                   dmom_v_ham_grad_v_ext,
-                                   mom_w_ham_ext,
-                                   dmom_w_ham_grad_p_ext,
-                                   dmom_w_ham_grad_w_ext);
-              evaluateCoefficients(eps_rho,
-                                   eps_mu,
-                                   sigma,
-                                   rho_0,
-                                   nu_0,
-                                   rho_1,
-                                   nu_1,
-                                   elementDiameter[eN],
-                                   smagorinskyConstant,
-                                   turbulenceClosureModel,
-                                   g,
-                                   useVF,
-                                   bc_ebqe_vf_ext[ebNE_kb],
-                                   bc_ebqe_phi_ext[ebNE_kb],
-                                   &ebqe_normal_phi_ext[ebNE_kb_nSpace],
-                                   ebqe_kappa_phi_ext[ebNE_kb],
-                                   //VRANS
-                                   vos_ext,
-                                   //
-                                   bc_p_ext,
-                                   grad_p_ext,
-                                   grad_u_ext,
-                                   grad_v_ext,
-                                   grad_w_ext,
-                                   bc_u_ext,
-                                   bc_v_ext,
-                                   bc_w_ext,
-                                   ebqe_velocity_star[ebNE_kb_nSpace+0],
-                                   ebqe_velocity_star[ebNE_kb_nSpace+1],
-                                   ebqe_velocity_star[ebNE_kb_nSpace+2],
-                                   bc_eddy_viscosity_ext,
-                                   bc_mom_u_acc_ext,
-                                   bc_dmom_u_acc_u_ext,
-                                   bc_mom_v_acc_ext,
-                                   bc_dmom_v_acc_v_ext,
-                                   bc_mom_w_acc_ext,
-                                   bc_dmom_w_acc_w_ext,
-                                   bc_mass_adv_ext,
-                                   bc_dmass_adv_u_ext,
-                                   bc_dmass_adv_v_ext,
-                                   bc_dmass_adv_w_ext,
-                                   bc_mom_u_adv_ext,
-                                   bc_dmom_u_adv_u_ext,
-                                   bc_dmom_u_adv_v_ext,
-                                   bc_dmom_u_adv_w_ext,
-                                   bc_mom_v_adv_ext,
-                                   bc_dmom_v_adv_u_ext,
-                                   bc_dmom_v_adv_v_ext,
-                                   bc_dmom_v_adv_w_ext,
-                                   bc_mom_w_adv_ext,
-                                   bc_dmom_w_adv_u_ext,
-                                   bc_dmom_w_adv_v_ext,
-                                   bc_dmom_w_adv_w_ext,
-                                   bc_mom_uu_diff_ten_ext,
-                                   bc_mom_vv_diff_ten_ext,
-                                   bc_mom_ww_diff_ten_ext,
-                                   bc_mom_uv_diff_ten_ext,
-                                   bc_mom_uw_diff_ten_ext,
-                                   bc_mom_vu_diff_ten_ext,
-                                   bc_mom_vw_diff_ten_ext,
-                                   bc_mom_wu_diff_ten_ext,
-                                   bc_mom_wv_diff_ten_ext,
-                                   bc_mom_u_source_ext,
-                                   bc_mom_v_source_ext,
-                                   bc_mom_w_source_ext,
-                                   bc_mom_u_ham_ext,
-                                   bc_dmom_u_ham_grad_p_ext,
-                                   bc_dmom_u_ham_grad_u_ext,
-                                   bc_mom_v_ham_ext,
-                                   bc_dmom_v_ham_grad_p_ext,
-                                   bc_dmom_v_ham_grad_v_ext,
-                                   bc_mom_w_ham_ext,
-                                   bc_dmom_w_ham_grad_p_ext,
-                                   bc_dmom_w_ham_grad_w_ext);
-
-              //Turbulence closure model
-              if (turbulenceClosureModel >= 3)
-                {
-                  const double turb_var_grad_0_dummy[3] = {0.,0.,0.};
-                  const double c_mu = 0.09;//mwf hack
-                  updateTurbulenceClosure(turbulenceClosureModel,
-                                          eps_rho,
-                                          eps_mu,
-                                          rho_0,
-                                          nu_0,
-                                          rho_1,
-                                          nu_1,
-                                          useVF,
-                                          ebqe_vf_ext[ebNE_kb],
-                                          ebqe_phi_ext[ebNE_kb],
-                                          vos_ext,
-                                          c_mu, //mwf hack
-                                          ebqe_turb_var_0[ebNE_kb],
-                                          ebqe_turb_var_1[ebNE_kb],
-                                          turb_var_grad_0_dummy, //not needed
-                                          eddy_viscosity_ext,
-                                          mom_uu_diff_ten_ext,
-                                          mom_vv_diff_ten_ext,
-                                          mom_ww_diff_ten_ext,
-                                          mom_uv_diff_ten_ext,
-                                          mom_uw_diff_ten_ext,
-                                          mom_vu_diff_ten_ext,
-                                          mom_vw_diff_ten_ext,
-                                          mom_wu_diff_ten_ext,
-                                          mom_wv_diff_ten_ext,
-                                          mom_u_source_ext,
-                                          mom_v_source_ext,
-                                          mom_w_source_ext);
-
-                  updateTurbulenceClosure(turbulenceClosureModel,
-                                          eps_rho,
-                                          eps_mu,
-                                          rho_0,
-                                          nu_0,
-                                          rho_1,
-                                          nu_1,
-                                          useVF,
-                                          bc_ebqe_vf_ext[ebNE_kb],
-                                          bc_ebqe_phi_ext[ebNE_kb],
-                                          vos_ext,
-                                          c_mu, //mwf hack
-                                          ebqe_turb_var_0[ebNE_kb],
-                                          ebqe_turb_var_1[ebNE_kb],
-                                          turb_var_grad_0_dummy, //not needed
-                                          bc_eddy_viscosity_ext,
-                                          bc_mom_uu_diff_ten_ext,
-                                          bc_mom_vv_diff_ten_ext,
-                                          bc_mom_ww_diff_ten_ext,
-                                          bc_mom_uv_diff_ten_ext,
-                                          bc_mom_uw_diff_ten_ext,
-                                          bc_mom_vu_diff_ten_ext,
-                                          bc_mom_vw_diff_ten_ext,
-                                          bc_mom_wu_diff_ten_ext,
-                                          bc_mom_wv_diff_ten_ext,
-                                          bc_mom_u_source_ext,
-                                          bc_mom_v_source_ext,
-                                          bc_mom_w_source_ext);
-                }
-
-
-              //
-              //moving domain
-              //
-              mom_u_adv_ext[0] -= MOVING_DOMAIN*mom_u_acc_ext*xt_ext;
-              mom_u_adv_ext[1] -= MOVING_DOMAIN*mom_u_acc_ext*yt_ext;
-              mom_u_adv_ext[2] -= MOVING_DOMAIN*mom_u_acc_ext*zt_ext;
-              dmom_u_adv_u_ext[0] -= MOVING_DOMAIN*dmom_u_acc_u_ext*xt_ext;
-              dmom_u_adv_u_ext[1] -= MOVING_DOMAIN*dmom_u_acc_u_ext*yt_ext;
-              dmom_u_adv_u_ext[2] -= MOVING_DOMAIN*dmom_u_acc_u_ext*zt_ext;
-
-              mom_v_adv_ext[0] -= MOVING_DOMAIN*mom_v_acc_ext*xt_ext;
-              mom_v_adv_ext[1] -= MOVING_DOMAIN*mom_v_acc_ext*yt_ext;
-              mom_v_adv_ext[2] -= MOVING_DOMAIN*mom_v_acc_ext*zt_ext;
-              dmom_v_adv_v_ext[0] -= MOVING_DOMAIN*dmom_v_acc_v_ext*xt_ext;
-              dmom_v_adv_v_ext[1] -= MOVING_DOMAIN*dmom_v_acc_v_ext*yt_ext;
-              dmom_v_adv_v_ext[2] -= MOVING_DOMAIN*dmom_v_acc_v_ext*zt_ext;
-
-              mom_w_adv_ext[0] -= MOVING_DOMAIN*mom_w_acc_ext*xt_ext;
-              mom_w_adv_ext[1] -= MOVING_DOMAIN*mom_w_acc_ext*yt_ext;
-              mom_w_adv_ext[2] -= MOVING_DOMAIN*mom_w_acc_ext*zt_ext;
-              dmom_w_adv_w_ext[0] -= MOVING_DOMAIN*dmom_w_acc_w_ext*xt_ext;
-              dmom_w_adv_w_ext[1] -= MOVING_DOMAIN*dmom_w_acc_w_ext*yt_ext;
-              dmom_w_adv_w_ext[2] -= MOVING_DOMAIN*dmom_w_acc_w_ext*zt_ext;
-
-              //bc's
-              bc_mom_u_adv_ext[0] -= MOVING_DOMAIN*bc_mom_u_acc_ext*xt_ext;
-              bc_mom_u_adv_ext[1] -= MOVING_DOMAIN*bc_mom_u_acc_ext*yt_ext;
-              bc_mom_u_adv_ext[2] -= MOVING_DOMAIN*bc_mom_u_acc_ext*zt_ext;
-
-              bc_mom_v_adv_ext[0] -= MOVING_DOMAIN*bc_mom_v_acc_ext*xt_ext;
-              bc_mom_v_adv_ext[1] -= MOVING_DOMAIN*bc_mom_v_acc_ext*yt_ext;
-              bc_mom_v_adv_ext[2] -= MOVING_DOMAIN*bc_mom_v_acc_ext*zt_ext;
-
-              bc_mom_w_adv_ext[0] -= MOVING_DOMAIN*bc_mom_w_acc_ext*xt_ext;
-              bc_mom_w_adv_ext[1] -= MOVING_DOMAIN*bc_mom_w_acc_ext*yt_ext;
-              bc_mom_w_adv_ext[2] -= MOVING_DOMAIN*bc_mom_w_acc_ext*zt_ext;
-              //
-              //calculate the numerical fluxes
-              //
-              ck.calculateGScale(G,normal,h_penalty);
-              penalty = useMetrics*C_b*h_penalty + (1.0-useMetrics)*ebqe_penalty_ext[ebNE_kb];
-              exteriorNumericalAdvectiveFlux(isDOFBoundary_p[ebNE_kb],
-                                             isDOFBoundary_u[ebNE_kb],
-                                             isDOFBoundary_v[ebNE_kb],
-                                             isDOFBoundary_w[ebNE_kb],
-                                             isAdvectiveFluxBoundary_p[ebNE_kb],
-                                             isAdvectiveFluxBoundary_u[ebNE_kb],
-                                             isAdvectiveFluxBoundary_v[ebNE_kb],
-                                             isAdvectiveFluxBoundary_w[ebNE_kb],
-                                             dmom_u_ham_grad_p_ext[0],//=1/rho,
-                                             bc_dmom_u_ham_grad_p_ext[0],//=1/bc_rho,
-                                             normal,
->>>>>>> 44d843c3
                                              vos_ext,
                                              bc_p_ext,
                                              bc_u_ext,
@@ -4127,7 +3159,6 @@
                            double* q_grad_p,
                            double* ebqe_p,
                            double* ebqe_grad_p,
-<<<<<<< HEAD
 			   double* vel_trial_ref,
 			   double* vel_grad_trial_ref,
 			   double* vel_test_ref,
@@ -4174,52 +3205,6 @@
 			   const double* eps_solid,
 			   const double* q_velocity_fluid,
 			   const double* q_vos,//sed fraction - gco check
-=======
-                           double* vel_trial_ref,
-                           double* vel_grad_trial_ref,
-                           double* vel_test_ref,
-                           double* vel_grad_test_ref,
-                           //element boundary
-                           double* mesh_trial_trace_ref,
-                           double* mesh_grad_trial_trace_ref,
-                           double* dS_ref,
-                           double* p_trial_trace_ref,
-                           double* p_grad_trial_trace_ref,
-                           double* p_test_trace_ref,
-                           double* p_grad_test_trace_ref,
-                           double* vel_trial_trace_ref,
-                           double* vel_grad_trial_trace_ref,
-                           double* vel_test_trace_ref,
-                           double* vel_grad_test_trace_ref,
-                           double* normal_ref,
-                           double* boundaryJac_ref,
-                           //physics
-                           double eb_adjoint_sigma,
-                           double* elementDiameter,
-                           double* nodeDiametersArray,
-                           double hFactor,
-                           int nElements_global,
-                           double useRBLES,
-                           double useMetrics,
-                           double alphaBDF,
-                           double epsFact_rho,
-                           double epsFact_mu,
-                           double sigma,
-                           double rho_0,
-                           double nu_0,
-                           double rho_1,
-                           double nu_1,
-                           double smagorinskyConstant,
-                           int turbulenceClosureModel,
-                           double Ct_sge,
-                           double Cd_sge,
-                           double C_dg,
-                           double C_b,
-                           //VRANS
-                           const double* eps_solid,
-                           const double* q_velocity_fluid,
-                           const double* q_vos,
->>>>>>> 44d843c3
                            const double* q_dvos_dt,
                            const double* q_dragAlpha,
                            const double* q_dragBeta,
@@ -4242,7 +3227,6 @@
                            double* q_dV_last,
                            double* q_velocity_sge,
                            double* ebqe_velocity_star,
-<<<<<<< HEAD
 			   double* q_cfl,
 			   double* q_numDiff_u_last, double* q_numDiff_v_last, double* q_numDiff_w_last,
 			   int* sdInfo_u_u_rowptr,int* sdInfo_u_u_colind,			      
@@ -4326,91 +3310,6 @@
 			   int* csrColumnOffsets_eb_w_v,
 			   int* csrColumnOffsets_eb_w_w,
 			   int* elementFlags)
-=======
-                           double* q_cfl,
-                           double* q_numDiff_u_last, double* q_numDiff_v_last, double* q_numDiff_w_last,
-                           int* sdInfo_u_u_rowptr,int* sdInfo_u_u_colind,
-                           int* sdInfo_u_v_rowptr,int* sdInfo_u_v_colind,
-                           int* sdInfo_u_w_rowptr,int* sdInfo_u_w_colind,
-                           int* sdInfo_v_v_rowptr,int* sdInfo_v_v_colind,
-                           int* sdInfo_v_u_rowptr,int* sdInfo_v_u_colind,
-                           int* sdInfo_v_w_rowptr,int* sdInfo_v_w_colind,
-                           int* sdInfo_w_w_rowptr,int* sdInfo_w_w_colind,
-                           int* sdInfo_w_u_rowptr,int* sdInfo_w_u_colind,
-                           int* sdInfo_w_v_rowptr,int* sdInfo_w_v_colind,
-                           int* csrRowIndeces_p_p,int* csrColumnOffsets_p_p,
-                           int* csrRowIndeces_p_u,int* csrColumnOffsets_p_u,
-                           int* csrRowIndeces_p_v,int* csrColumnOffsets_p_v,
-                           int* csrRowIndeces_p_w,int* csrColumnOffsets_p_w,
-                           int* csrRowIndeces_u_p,int* csrColumnOffsets_u_p,
-                           int* csrRowIndeces_u_u,int* csrColumnOffsets_u_u,
-                           int* csrRowIndeces_u_v,int* csrColumnOffsets_u_v,
-                           int* csrRowIndeces_u_w,int* csrColumnOffsets_u_w,
-                           int* csrRowIndeces_v_p,int* csrColumnOffsets_v_p,
-                           int* csrRowIndeces_v_u,int* csrColumnOffsets_v_u,
-                           int* csrRowIndeces_v_v,int* csrColumnOffsets_v_v,
-                           int* csrRowIndeces_v_w,int* csrColumnOffsets_v_w,
-                           int* csrRowIndeces_w_p,int* csrColumnOffsets_w_p,
-                           int* csrRowIndeces_w_u,int* csrColumnOffsets_w_u,
-                           int* csrRowIndeces_w_v,int* csrColumnOffsets_w_v,
-                           int* csrRowIndeces_w_w,int* csrColumnOffsets_w_w,
-                           double* globalJacobian,
-                           int nExteriorElementBoundaries_global,
-                           int* exteriorElementBoundariesArray,
-                           int* elementBoundaryElementsArray,
-                           int* elementBoundaryLocalElementBoundariesArray,
-                           double* ebqe_vf_ext,
-                           double* bc_ebqe_vf_ext,
-                           double* ebqe_phi_ext,
-                           double* bc_ebqe_phi_ext,
-                           double* ebqe_normal_phi_ext,
-                           double* ebqe_kappa_phi_ext,
-                           //VRANS
-                           const double* ebqe_vos_ext,
-                           const double* ebqe_turb_var_0,
-                           const double* ebqe_turb_var_1,
-                           //
-                           int* isDOFBoundary_p,
-                           int* isDOFBoundary_u,
-                           int* isDOFBoundary_v,
-                           int* isDOFBoundary_w,
-                           int* isAdvectiveFluxBoundary_p,
-                           int* isAdvectiveFluxBoundary_u,
-                           int* isAdvectiveFluxBoundary_v,
-                           int* isAdvectiveFluxBoundary_w,
-                           int* isDiffusiveFluxBoundary_u,
-                           int* isDiffusiveFluxBoundary_v,
-                           int* isDiffusiveFluxBoundary_w,
-                           double* ebqe_bc_p_ext,
-                           double* ebqe_bc_flux_mass_ext,
-                           double* ebqe_bc_flux_mom_u_adv_ext,
-                           double* ebqe_bc_flux_mom_v_adv_ext,
-                           double* ebqe_bc_flux_mom_w_adv_ext,
-                           double* ebqe_bc_u_ext,
-                           double* ebqe_bc_flux_u_diff_ext,
-                           double* ebqe_penalty_ext,
-                           double* ebqe_bc_v_ext,
-                           double* ebqe_bc_flux_v_diff_ext,
-                           double* ebqe_bc_w_ext,
-                           double* ebqe_bc_flux_w_diff_ext,
-                           int* csrColumnOffsets_eb_p_p,
-                           int* csrColumnOffsets_eb_p_u,
-                           int* csrColumnOffsets_eb_p_v,
-                           int* csrColumnOffsets_eb_p_w,
-                           int* csrColumnOffsets_eb_u_p,
-                           int* csrColumnOffsets_eb_u_u,
-                           int* csrColumnOffsets_eb_u_v,
-                           int* csrColumnOffsets_eb_u_w,
-                           int* csrColumnOffsets_eb_v_p,
-                           int* csrColumnOffsets_eb_v_u,
-                           int* csrColumnOffsets_eb_v_v,
-                           int* csrColumnOffsets_eb_v_w,
-                           int* csrColumnOffsets_eb_w_p,
-                           int* csrColumnOffsets_eb_w_u,
-                           int* csrColumnOffsets_eb_w_v,
-                           int* csrColumnOffsets_eb_w_w,
-                           int* elementFlags)
->>>>>>> 44d843c3
     {
       //
       //loop over elements to compute volume integrals and load them into the element Jacobians and global Jacobian
@@ -4634,7 +3533,6 @@
                     mesh_velocity_dof[mesh_l2g[eN_j]*3+2]*vel_grad_trial[j*3+2];
                 }
               div_mesh_velocity = DM3*div_mesh_velocity + (1.0-DM3)*alphaBDF*(dV-q_dV_last[eN_k])/dV;
-<<<<<<< HEAD
 	      //
 	      //VRANS
 	      vos = q_vos[eN_k];//sed fraction - gco check
@@ -4666,37 +3564,6 @@
 				   vos,
 				   //
 				   p,
-=======
-              //
-              //VRANS
-              vos = q_vos[eN_k];
-              porosity = 1.0 - q_vos[eN_k];
-              //
-              //
-              //calculate pde coefficients and derivatives at quadrature points
-              //
-              double eddy_viscosity(0.);//not really interested in saving eddy_viscosity in jacobian
-              evaluateCoefficients(eps_rho,
-                                   eps_mu,
-                                   sigma,
-                                   rho_0,
-                                   nu_0,
-                                   rho_1,
-                                   nu_1,
-                                   elementDiameter[eN],
-                                   smagorinskyConstant,
-                                   turbulenceClosureModel,
-                                   g,
-                                   useVF,
-                                   vf[eN_k],
-                                   phi[eN_k],
-                                   &normal_phi[eN_k_nSpace],
-                                   kappa_phi[eN_k],
-                                   //VRANS
-                                   vos,
-                                   //
-                                   p,
->>>>>>> 44d843c3
                                    grad_p,
                                    grad_u,
                                    grad_v,
@@ -4775,7 +3642,6 @@
                                                 q_velocity_sge[eN_k_nSpace+0],
                                                 q_velocity_sge[eN_k_nSpace+1],
                                                 q_velocity_sge[eN_k_nSpace+2],
-<<<<<<< HEAD
 						eps_solid[elementFlags[eN]],
 						vos,
 						q_velocity_fluid[eN_k_nSpace+0],
@@ -4887,101 +3753,6 @@
 	      //
 	      //calculate subgrid error contribution to the Jacobian (strong residual, adjoint, jacobian of strong residual)
 	      //
-=======
-                                                eps_solid[elementFlags[eN]],
-                                                porosity,
-                                                q_velocity_fluid[eN_k_nSpace+0],
-                                                q_velocity_fluid[eN_k_nSpace+1],
-                                                q_velocity_fluid[eN_k_nSpace+2],
-                                                mom_u_source,
-                                                mom_v_source,
-                                                mom_w_source,
-                                                dmom_u_source,
-                                                dmom_v_source,
-                                                dmom_w_source);
-              //Turbulence closure model
-              if (turbulenceClosureModel >= 3)
-                {
-                  const double c_mu = 0.09;//mwf hack
-                  updateTurbulenceClosure(turbulenceClosureModel,
-                                          eps_rho,
-                                          eps_mu,
-                                          rho_0,
-                                          nu_0,
-                                          rho_1,
-                                          nu_1,
-                                          useVF,
-                                          vf[eN_k],
-                                          phi[eN_k],
-                                          vos,
-                                          c_mu, //mwf hack
-                                          q_turb_var_0[eN_k],
-                                          q_turb_var_1[eN_k],
-                                          &q_turb_var_grad_0[eN_k_nSpace],
-                                          eddy_viscosity,
-                                          mom_uu_diff_ten,
-                                          mom_vv_diff_ten,
-                                          mom_ww_diff_ten,
-                                          mom_uv_diff_ten,
-                                          mom_uw_diff_ten,
-                                          mom_vu_diff_ten,
-                                          mom_vw_diff_ten,
-                                          mom_wu_diff_ten,
-                                          mom_wv_diff_ten,
-                                          mom_u_source,
-                                          mom_v_source,
-                                          mom_w_source);
-
-                }
-              //
-              //
-              //moving mesh
-              //
-              mom_u_adv[0] -= MOVING_DOMAIN*mom_u_acc*xt;
-              mom_u_adv[1] -= MOVING_DOMAIN*mom_u_acc*yt;
-              mom_u_adv[2] -= MOVING_DOMAIN*mom_u_acc*zt;
-              dmom_u_adv_u[0] -= MOVING_DOMAIN*dmom_u_acc_u*xt;
-              dmom_u_adv_u[1] -= MOVING_DOMAIN*dmom_u_acc_u*yt;
-              dmom_u_adv_u[2] -= MOVING_DOMAIN*dmom_u_acc_u*zt;
-
-              mom_v_adv[0] -= MOVING_DOMAIN*mom_v_acc*xt;
-              mom_v_adv[1] -= MOVING_DOMAIN*mom_v_acc*yt;
-              mom_v_adv[2] -= MOVING_DOMAIN*mom_v_acc*zt;
-              dmom_v_adv_v[0] -= MOVING_DOMAIN*dmom_v_acc_v*xt;
-              dmom_v_adv_v[1] -= MOVING_DOMAIN*dmom_v_acc_v*yt;
-              dmom_v_adv_v[2] -= MOVING_DOMAIN*dmom_v_acc_v*zt;
-
-              mom_w_adv[0] -= MOVING_DOMAIN*mom_w_acc*xt;
-              mom_w_adv[1] -= MOVING_DOMAIN*mom_w_acc*yt;
-              mom_w_adv[2] -= MOVING_DOMAIN*mom_w_acc*zt;
-              dmom_w_adv_w[0] -= MOVING_DOMAIN*dmom_w_acc_w*xt;
-              dmom_w_adv_w[1] -= MOVING_DOMAIN*dmom_w_acc_w*yt;
-              dmom_w_adv_w[2] -= MOVING_DOMAIN*dmom_w_acc_w*zt;
-              //
-              //calculate time derivatives
-              //
-              ck.bdf(alphaBDF,
-                     q_mom_u_acc_beta_bdf[eN_k]*q_dV_last[eN_k]/dV,
-                     mom_u_acc,
-                     dmom_u_acc_u,
-                     mom_u_acc_t,
-                     dmom_u_acc_u_t);
-              ck.bdf(alphaBDF,
-                     q_mom_v_acc_beta_bdf[eN_k]*q_dV_last[eN_k]/dV,
-                     mom_v_acc,
-                     dmom_v_acc_v,
-                     mom_v_acc_t,
-                     dmom_v_acc_v_t);
-              ck.bdf(alphaBDF,
-                     q_mom_w_acc_beta_bdf[eN_k]*q_dV_last[eN_k]/dV,
-                     mom_w_acc,
-                     dmom_w_acc_w,
-                     mom_w_acc_t,
-                     dmom_w_acc_w_t);
-              //
-              //calculate subgrid error contribution to the Jacobian (strong residual, adjoint, jacobian of strong residual)
-              //
->>>>>>> 44d843c3
               dmom_adv_sge[0] = dmom_u_acc_u*(q_velocity_sge[eN_k_nSpace+0] - MOVING_DOMAIN*xt);
               dmom_adv_sge[1] = dmom_u_acc_u*(q_velocity_sge[eN_k_nSpace+1] - MOVING_DOMAIN*yt);
               dmom_adv_sge[2] = dmom_u_acc_u*(q_velocity_sge[eN_k_nSpace+2] - MOVING_DOMAIN*zt);
@@ -5500,7 +4271,6 @@
               //
               bc_p_ext = isDOFBoundary_p[ebNE_kb]*ebqe_bc_p_ext[ebNE_kb]+(1-isDOFBoundary_p[ebNE_kb])*p_ext;
               //bc values at moving boundaries are specified relative to boundary motion so we need to add it here
-<<<<<<< HEAD
 	      bc_u_ext = isDOFBoundary_u[ebNE_kb]*(ebqe_bc_u_ext[ebNE_kb] + MOVING_DOMAIN*xt_ext) + (1-isDOFBoundary_u[ebNE_kb])*u_ext;
 	      bc_v_ext = isDOFBoundary_v[ebNE_kb]*(ebqe_bc_v_ext[ebNE_kb] + MOVING_DOMAIN*yt_ext) + (1-isDOFBoundary_v[ebNE_kb])*v_ext;
 	      bc_w_ext = isDOFBoundary_w[ebNE_kb]*(ebqe_bc_w_ext[ebNE_kb] + MOVING_DOMAIN*zt_ext) + (1-isDOFBoundary_w[ebNE_kb])*w_ext;
@@ -5774,277 +4544,6 @@
 							isAdvectiveFluxBoundary_w[ebNE_kb],
 							dmom_u_ham_grad_p_ext[0],//=1/rho
 							normal,
-=======
-              bc_u_ext = isDOFBoundary_u[ebNE_kb]*(ebqe_bc_u_ext[ebNE_kb] + MOVING_DOMAIN*xt_ext) + (1-isDOFBoundary_u[ebNE_kb])*u_ext;
-              bc_v_ext = isDOFBoundary_v[ebNE_kb]*(ebqe_bc_v_ext[ebNE_kb] + MOVING_DOMAIN*yt_ext) + (1-isDOFBoundary_v[ebNE_kb])*v_ext;
-              bc_w_ext = isDOFBoundary_w[ebNE_kb]*(ebqe_bc_w_ext[ebNE_kb] + MOVING_DOMAIN*zt_ext) + (1-isDOFBoundary_w[ebNE_kb])*w_ext;
-              //VRANS
-              vos_ext = ebqe_vos_ext[ebNE_kb];
-              //
-              //calculate the internal and external trace of the pde coefficients
-              //
-              double eddy_viscosity_ext(0.),bc_eddy_viscosity_ext(0.);//not interested in saving boundary eddy viscosity for now
-              evaluateCoefficients(eps_rho,
-                                   eps_mu,
-                                   sigma,
-                                   rho_0,
-                                   nu_0,
-                                   rho_1,
-                                   nu_1,
-                                   elementDiameter[eN],
-                                   smagorinskyConstant,
-                                   turbulenceClosureModel,
-                                   g,
-                                   useVF,
-                                   ebqe_vf_ext[ebNE_kb],
-                                   ebqe_phi_ext[ebNE_kb],
-                                   &ebqe_normal_phi_ext[ebNE_kb_nSpace],
-                                   ebqe_kappa_phi_ext[ebNE_kb],
-                                   //VRANS
-                                   vos_ext,
-                                   //
-                                   p_ext,
-                                   grad_p_ext,
-                                   grad_u_ext,
-                                   grad_v_ext,
-                                   grad_w_ext,
-                                   u_ext,
-                                   v_ext,
-                                   w_ext,
-                                   ebqe_velocity_star[ebNE_kb_nSpace+0],
-                                   ebqe_velocity_star[ebNE_kb_nSpace+1],
-                                   ebqe_velocity_star[ebNE_kb_nSpace+2],
-                                   eddy_viscosity_ext,
-                                   mom_u_acc_ext,
-                                   dmom_u_acc_u_ext,
-                                   mom_v_acc_ext,
-                                   dmom_v_acc_v_ext,
-                                   mom_w_acc_ext,
-                                   dmom_w_acc_w_ext,
-                                   mass_adv_ext,
-                                   dmass_adv_u_ext,
-                                   dmass_adv_v_ext,
-                                   dmass_adv_w_ext,
-                                   mom_u_adv_ext,
-                                   dmom_u_adv_u_ext,
-                                   dmom_u_adv_v_ext,
-                                   dmom_u_adv_w_ext,
-                                   mom_v_adv_ext,
-                                   dmom_v_adv_u_ext,
-                                   dmom_v_adv_v_ext,
-                                   dmom_v_adv_w_ext,
-                                   mom_w_adv_ext,
-                                   dmom_w_adv_u_ext,
-                                   dmom_w_adv_v_ext,
-                                   dmom_w_adv_w_ext,
-                                   mom_uu_diff_ten_ext,
-                                   mom_vv_diff_ten_ext,
-                                   mom_ww_diff_ten_ext,
-                                   mom_uv_diff_ten_ext,
-                                   mom_uw_diff_ten_ext,
-                                   mom_vu_diff_ten_ext,
-                                   mom_vw_diff_ten_ext,
-                                   mom_wu_diff_ten_ext,
-                                   mom_wv_diff_ten_ext,
-                                   mom_u_source_ext,
-                                   mom_v_source_ext,
-                                   mom_w_source_ext,
-                                   mom_u_ham_ext,
-                                   dmom_u_ham_grad_p_ext,
-                                   dmom_u_ham_grad_u_ext,
-                                   mom_v_ham_ext,
-                                   dmom_v_ham_grad_p_ext,
-                                   dmom_v_ham_grad_v_ext,
-                                   mom_w_ham_ext,
-                                   dmom_w_ham_grad_p_ext,
-                                   dmom_w_ham_grad_w_ext);
-              evaluateCoefficients(eps_rho,
-                                   eps_mu,
-                                   sigma,
-                                   rho_0,
-                                   nu_0,
-                                   rho_1,
-                                   nu_1,
-                                   elementDiameter[eN],
-                                   smagorinskyConstant,
-                                   turbulenceClosureModel,
-                                   g,
-                                   useVF,
-                                   bc_ebqe_vf_ext[ebNE_kb],
-                                   bc_ebqe_phi_ext[ebNE_kb],
-                                   &ebqe_normal_phi_ext[ebNE_kb_nSpace],
-                                   ebqe_kappa_phi_ext[ebNE_kb],
-                                   //VRANS
-                                   vos_ext,
-                                   //
-                                   bc_p_ext,
-                                   grad_p_ext,
-                                   grad_u_ext,
-                                   grad_v_ext,
-                                   grad_w_ext,
-                                   bc_u_ext,
-                                   bc_v_ext,
-                                   bc_w_ext,
-                                   ebqe_velocity_star[ebNE_kb_nSpace+0],
-                                   ebqe_velocity_star[ebNE_kb_nSpace+1],
-                                   ebqe_velocity_star[ebNE_kb_nSpace+2],
-                                   bc_eddy_viscosity_ext,
-                                   bc_mom_u_acc_ext,
-                                   bc_dmom_u_acc_u_ext,
-                                   bc_mom_v_acc_ext,
-                                   bc_dmom_v_acc_v_ext,
-                                   bc_mom_w_acc_ext,
-                                   bc_dmom_w_acc_w_ext,
-                                   bc_mass_adv_ext,
-                                   bc_dmass_adv_u_ext,
-                                   bc_dmass_adv_v_ext,
-                                   bc_dmass_adv_w_ext,
-                                   bc_mom_u_adv_ext,
-                                   bc_dmom_u_adv_u_ext,
-                                   bc_dmom_u_adv_v_ext,
-                                   bc_dmom_u_adv_w_ext,
-                                   bc_mom_v_adv_ext,
-                                   bc_dmom_v_adv_u_ext,
-                                   bc_dmom_v_adv_v_ext,
-                                   bc_dmom_v_adv_w_ext,
-                                   bc_mom_w_adv_ext,
-                                   bc_dmom_w_adv_u_ext,
-                                   bc_dmom_w_adv_v_ext,
-                                   bc_dmom_w_adv_w_ext,
-                                   bc_mom_uu_diff_ten_ext,
-                                   bc_mom_vv_diff_ten_ext,
-                                   bc_mom_ww_diff_ten_ext,
-                                   bc_mom_uv_diff_ten_ext,
-                                   bc_mom_uw_diff_ten_ext,
-                                   bc_mom_vu_diff_ten_ext,
-                                   bc_mom_vw_diff_ten_ext,
-                                   bc_mom_wu_diff_ten_ext,
-                                   bc_mom_wv_diff_ten_ext,
-                                   bc_mom_u_source_ext,
-                                   bc_mom_v_source_ext,
-                                   bc_mom_w_source_ext,
-                                   bc_mom_u_ham_ext,
-                                   bc_dmom_u_ham_grad_p_ext,
-                                   bc_dmom_u_ham_grad_u_ext,
-                                   bc_mom_v_ham_ext,
-                                   bc_dmom_v_ham_grad_p_ext,
-                                   bc_dmom_v_ham_grad_v_ext,
-                                   bc_mom_w_ham_ext,
-                                   bc_dmom_w_ham_grad_p_ext,
-                                   bc_dmom_w_ham_grad_w_ext);
-              //Turbulence closure model
-              if (turbulenceClosureModel >= 3)
-                {
-                  const double turb_var_grad_0_dummy[3] = {0.,0.,0.};
-                  const double c_mu = 0.09;//mwf hack
-                  updateTurbulenceClosure(turbulenceClosureModel,
-                                          eps_rho,
-                                          eps_mu,
-                                          rho_0,
-                                          nu_0,
-                                          rho_1,
-                                          nu_1,
-                                          useVF,
-                                          ebqe_vf_ext[ebNE_kb],
-                                          ebqe_phi_ext[ebNE_kb],
-                                          vos_ext,
-                                          c_mu, //mwf hack
-                                          ebqe_turb_var_0[ebNE_kb],
-                                          ebqe_turb_var_1[ebNE_kb],
-                                          turb_var_grad_0_dummy, //not needed
-                                          eddy_viscosity_ext,
-                                          mom_uu_diff_ten_ext,
-                                          mom_vv_diff_ten_ext,
-                                          mom_ww_diff_ten_ext,
-                                          mom_uv_diff_ten_ext,
-                                          mom_uw_diff_ten_ext,
-                                          mom_vu_diff_ten_ext,
-                                          mom_vw_diff_ten_ext,
-                                          mom_wu_diff_ten_ext,
-                                          mom_wv_diff_ten_ext,
-                                          mom_u_source_ext,
-                                          mom_v_source_ext,
-                                          mom_w_source_ext);
-
-                  updateTurbulenceClosure(turbulenceClosureModel,
-                                          eps_rho,
-                                          eps_mu,
-                                          rho_0,
-                                          nu_0,
-                                          rho_1,
-                                          nu_1,
-                                          useVF,
-                                          ebqe_vf_ext[ebNE_kb],
-                                          ebqe_phi_ext[ebNE_kb],
-                                          vos_ext,
-                                          c_mu, //mwf hack
-                                          ebqe_turb_var_0[ebNE_kb],
-                                          ebqe_turb_var_1[ebNE_kb],
-                                          turb_var_grad_0_dummy, //not needed
-                                          bc_eddy_viscosity_ext,
-                                          bc_mom_uu_diff_ten_ext,
-                                          bc_mom_vv_diff_ten_ext,
-                                          bc_mom_ww_diff_ten_ext,
-                                          bc_mom_uv_diff_ten_ext,
-                                          bc_mom_uw_diff_ten_ext,
-                                          bc_mom_vu_diff_ten_ext,
-                                          bc_mom_vw_diff_ten_ext,
-                                          bc_mom_wu_diff_ten_ext,
-                                          bc_mom_wv_diff_ten_ext,
-                                          bc_mom_u_source_ext,
-                                          bc_mom_v_source_ext,
-                                          bc_mom_w_source_ext);
-                }
-              //
-              //moving domain
-              //
-              mom_u_adv_ext[0] -= MOVING_DOMAIN*mom_u_acc_ext*xt_ext;
-              mom_u_adv_ext[1] -= MOVING_DOMAIN*mom_u_acc_ext*yt_ext;
-              mom_u_adv_ext[2] -= MOVING_DOMAIN*mom_u_acc_ext*zt_ext;
-              dmom_u_adv_u_ext[0] -= MOVING_DOMAIN*dmom_u_acc_u_ext*xt_ext;
-              dmom_u_adv_u_ext[1] -= MOVING_DOMAIN*dmom_u_acc_u_ext*yt_ext;
-              dmom_u_adv_u_ext[2] -= MOVING_DOMAIN*dmom_u_acc_u_ext*zt_ext;
-
-              mom_v_adv_ext[0] -= MOVING_DOMAIN*mom_v_acc_ext*xt_ext;
-              mom_v_adv_ext[1] -= MOVING_DOMAIN*mom_v_acc_ext*yt_ext;
-              mom_v_adv_ext[2] -= MOVING_DOMAIN*mom_v_acc_ext*zt_ext;
-              dmom_v_adv_v_ext[0] -= MOVING_DOMAIN*dmom_v_acc_v_ext*xt_ext;
-              dmom_v_adv_v_ext[1] -= MOVING_DOMAIN*dmom_v_acc_v_ext*yt_ext;
-              dmom_v_adv_v_ext[2] -= MOVING_DOMAIN*dmom_v_acc_v_ext*zt_ext;
-
-              mom_w_adv_ext[0] -= MOVING_DOMAIN*mom_w_acc_ext*xt_ext;
-              mom_w_adv_ext[1] -= MOVING_DOMAIN*mom_w_acc_ext*yt_ext;
-              mom_w_adv_ext[2] -= MOVING_DOMAIN*mom_w_acc_ext*zt_ext;
-              dmom_w_adv_w_ext[0] -= MOVING_DOMAIN*dmom_w_acc_w_ext*xt_ext;
-              dmom_w_adv_w_ext[1] -= MOVING_DOMAIN*dmom_w_acc_w_ext*yt_ext;
-              dmom_w_adv_w_ext[2] -= MOVING_DOMAIN*dmom_w_acc_w_ext*zt_ext;
-
-              //moving domain bc's
-              bc_mom_u_adv_ext[0] -= MOVING_DOMAIN*bc_mom_u_acc_ext*xt_ext;
-              bc_mom_u_adv_ext[1] -= MOVING_DOMAIN*bc_mom_u_acc_ext*yt_ext;
-              bc_mom_u_adv_ext[2] -= MOVING_DOMAIN*bc_mom_u_acc_ext*zt_ext;
-
-              bc_mom_v_adv_ext[0] -= MOVING_DOMAIN*bc_mom_v_acc_ext*xt_ext;
-              bc_mom_v_adv_ext[1] -= MOVING_DOMAIN*bc_mom_v_acc_ext*yt_ext;
-              bc_mom_v_adv_ext[2] -= MOVING_DOMAIN*bc_mom_v_acc_ext*zt_ext;
-
-              bc_mom_w_adv_ext[0] -= MOVING_DOMAIN*bc_mom_w_acc_ext*xt_ext;
-              bc_mom_w_adv_ext[1] -= MOVING_DOMAIN*bc_mom_w_acc_ext*yt_ext;
-              bc_mom_w_adv_ext[2] -= MOVING_DOMAIN*bc_mom_w_acc_ext*zt_ext;
-              //
-              //calculate the numerical fluxes
-              //
-              exteriorNumericalAdvectiveFluxDerivatives(isDOFBoundary_p[ebNE_kb],
-                                                        isDOFBoundary_u[ebNE_kb],
-                                                        isDOFBoundary_v[ebNE_kb],
-                                                        isDOFBoundary_w[ebNE_kb],
-                                                        isAdvectiveFluxBoundary_p[ebNE_kb],
-                                                        isAdvectiveFluxBoundary_u[ebNE_kb],
-                                                        isAdvectiveFluxBoundary_v[ebNE_kb],
-                                                        isAdvectiveFluxBoundary_w[ebNE_kb],
-                                                        dmom_u_ham_grad_p_ext[0],//=1/rho
-                                                        normal,
->>>>>>> 44d843c3
                                                         vos_ext,
                                                         bc_p_ext,
                                                         bc_u_ext,
