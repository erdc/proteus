#ifndef RANS3PF_H
#define RANS3PF_H
#include <cmath>
#include <valarray>
#include <iostream>
#include <vector>
#include <set>
#include <cstring>
#include "CompKernel.h"
#include "ModelFactory.h"
#include "SedClosure.h"

//////////////////////
// ***** TODO ***** //
//////////////////////
// *fix the following w.r.t. not dividing momentum eqn by rho
//      * updateSolidParticleTerms
// *Double check the following w.r.t. not dividing momentum eqn by rho
//      * updateDarcyForchheimerTerms_Ergun
//      * updateTurbulenceClosure
//      * check pdeResidual_p. In particular check the term with q_dvos_dt
//      * double check exteriorNumericalAdvectiveFlux. I multiply from outside porosity*rho
//      * MOVING MESH. Double check.
//      * Turbulence: double check eddy_viscosity within evaluateCoefficients
// ***** END OF TODO *****

const  double DM=0.0;//1-mesh conservation and divergence, 0 - weak div(v) only
const  double DM2=0.0;//1-point-wise mesh volume strong-residual, 0 - div(v) only
const  double DM3=1.0;//1-point-wise divergence, 0-point-wise rate of volume change

#define USE_CYLINDER_AS_PARTICLE//just for debug

namespace proteus
{
  class cppRANS3PF_base
  {
  public:
    virtual ~cppRANS3PF_base() {}
    virtual void setSedClosure(double aDarcy,
                               double betaForch,
                               double grain,
                               double packFraction,
                               double packMargin,
                               double maxFraction,
                               double frFraction,
                               double sigmaC,
                               double C3e,
                               double C4e,
                               double eR,
                               double fContact,
                               double mContact,
                               double nContact,
                               double angFriction,
                               double vos_limiter,
                               double mu_fr_limiter
                                ) {}
    virtual void calculateResidual(double *mesh_trial_ref,
                                   double *mesh_grad_trial_ref,
                                   double *mesh_dof,
                                   double *mesh_velocity_dof,
                                   double MOVING_DOMAIN, //0 or 1
                                   double PSTAB,
                                   int *mesh_l2g,
                                   double *dV_ref,
                                   int nDOF_per_element_pressure,
                                   double *p_trial_ref,
                                   double *p_grad_trial_ref,
                                   double *p_test_ref,
                                   double *p_grad_test_ref,
                                   double *q_p,
                                   double *q_grad_p,
                                   double *ebqe_p,
                                   double *ebqe_grad_p,
                                   double *vel_trial_ref,
                                   double *vel_grad_trial_ref,
                                   double *vel_hess_trial_ref,
                                   double *vel_test_ref,
                                   double *vel_grad_test_ref,
                                   double *mesh_trial_trace_ref,
                                   double *mesh_grad_trial_trace_ref,
                                   double *dS_ref,
                                   double *p_trial_trace_ref,
                                   double *p_grad_trial_trace_ref,
                                   double *p_test_trace_ref,
                                   double *p_grad_test_trace_ref,
                                   double *vel_trial_trace_ref,
                                   double *vel_grad_trial_trace_ref,
                                   double *vel_test_trace_ref,
                                   double *vel_grad_test_trace_ref,
                                   double *normal_ref,
                                   double *boundaryJac_ref,
                                   double eb_adjoint_sigma,
                                   double *elementDiameter,
                                   double *nodeDiametersArray,
                                   double hFactor,
                                   int nElements_global,
                                   int nElements_owned,
                                   int nElementBoundaries_owned,
                                   int nNodes_owned,
                                   double useRBLES,
                                   double useMetrics,
                                   double alphaBDF,
                                   double epsFact_rho,
                                   double epsFact_mu,
                                   double sigma,
                                   double rho_0,
                                   double nu_0,
                                   double rho_1,
                                   double nu_1,
                                   double smagorinskyConstant,
                                   int turbulenceClosureModel,
                                   double Ct_sge,
                                   double Cd_sge,
                                   double C_dc,
                                   double C_b,
                                   const double* eps_solid,
                                   const double* ebq_global_phi_solid,
                                   const double* ebq_global_grad_phi_solid,
                                   const double* ebq_particle_velocity_solid,
                                   const double* phi_solid_nodes,
                                   const double* phi_solid,
                                   const double* q_velocity_solid,
                                   const double* q_vos,//sed fraction - gco check
                                   const double* q_dvos_dt,
				                   const double* q_grad_vos,
                                   const double* q_dragAlpha,
                                   const double* q_dragBeta,
                                   const double* q_mass_source,
                                   const double* q_turb_var_0,
                                   const double* q_turb_var_1,
                                   const double* q_turb_var_grad_0,
                                   double * q_eddy_viscosity,
                                   int* p_l2g,
                                   int* vel_l2g,
                                   double* p_dof,
                                   double* u_dof,
                                   double* v_dof,
                                   double* w_dof,
                                   double* u_dof_old,
                                   double* v_dof_old,
                                   double* w_dof_old,
                                   double* u_dof_old_old,
                                   double* v_dof_old_old,
                                   double* w_dof_old_old,
                                   double* g,
                                   const double useVF,
                                   double *vf,
                                   double *phi,
                                   double *normal_phi,
                                   double *kappa_phi,
                                   double *q_mom_u_acc,
                                   double *q_mom_v_acc,
                                   double *q_mom_w_acc,
                                   double *q_mass_adv,
                                   double *q_mom_u_acc_beta_bdf,
                                   double *q_mom_v_acc_beta_bdf,
                                   double *q_mom_w_acc_beta_bdf,
                                   double *q_dV,
                                   double *q_dV_last,
                                   double *q_velocity_sge,
                                   double *ebqe_velocity_star,
                                   double *q_cfl,
                                   double *q_numDiff_u,
                                   double *q_numDiff_v,
                                   double *q_numDiff_w,
                                   double *q_numDiff_u_last,
                                   double *q_numDiff_v_last,
                                   double *q_numDiff_w_last,
                                   int *sdInfo_u_u_rowptr,
                                   int *sdInfo_u_u_colind,
                                   int *sdInfo_u_v_rowptr,
                                   int *sdInfo_u_v_colind,
                                   int *sdInfo_u_w_rowptr,
                                   int *sdInfo_u_w_colind,
                                   int *sdInfo_v_v_rowptr,
                                   int *sdInfo_v_v_colind,
                                   int *sdInfo_v_u_rowptr,
                                   int *sdInfo_v_u_colind,
                                   int *sdInfo_v_w_rowptr,
                                   int *sdInfo_v_w_colind,
                                   int *sdInfo_w_w_rowptr,
                                   int *sdInfo_w_w_colind,
                                   int *sdInfo_w_u_rowptr,
                                   int *sdInfo_w_u_colind,
                                   int *sdInfo_w_v_rowptr,
                                   int *sdInfo_w_v_colind,
                                   int offset_p,
                                   int offset_u,
                                   int offset_v,
                                   int offset_w,
                                   int stride_p,
                                   int stride_u,
                                   int stride_v,
                                   int stride_w,
                                   double *globalResidual,
                                   int nExteriorElementBoundaries_global,
                                   int* exteriorElementBoundariesArray,
                                   int* elementBoundariesArray,
                                   int* elementBoundaryElementsArray,
                                   int* elementBoundaryLocalElementBoundariesArray,
                                   double* ebqe_vf_ext,
                                   double* bc_ebqe_vf_ext,
                                   double* ebqe_phi_ext,
                                   double* bc_ebqe_phi_ext,
                                   double* ebqe_normal_phi_ext,
                                   double* ebqe_kappa_phi_ext,
                                   const double* ebqe_vos_ext,//sed fraction - gco check
                                   const double* ebqe_turb_var_0,
                                   const double* ebqe_turb_var_1,
                                   int* isDOFBoundary_p,
                                   int* isDOFBoundary_u,
                                   int* isDOFBoundary_v,
                                   int* isDOFBoundary_w,
                                   int* isAdvectiveFluxBoundary_p,
                                   int* isAdvectiveFluxBoundary_u,
                                   int* isAdvectiveFluxBoundary_v,
                                   int* isAdvectiveFluxBoundary_w,
                                   int* isDiffusiveFluxBoundary_u,
                                   int* isDiffusiveFluxBoundary_v,
                                   int* isDiffusiveFluxBoundary_w,
                                   double* ebqe_bc_p_ext,
                                   double* ebqe_bc_flux_mass_ext,
                                   double* ebqe_bc_flux_mom_u_adv_ext,
                                   double* ebqe_bc_flux_mom_v_adv_ext,
                                   double* ebqe_bc_flux_mom_w_adv_ext,
                                   double* ebqe_bc_u_ext,
                                   double* ebqe_bc_flux_u_diff_ext,
                                   double* ebqe_penalty_ext,
                                   double* ebqe_bc_v_ext,
                                   double* ebqe_bc_flux_v_diff_ext,
                                   double* ebqe_bc_w_ext,
                                   double* ebqe_bc_flux_w_diff_ext,
                                   double* q_x,
                                   double* q_velocity,
                                   double* ebqe_velocity,
                                   double* q_grad_u,
                                   double* q_grad_v,
                                   double* q_grad_w,
                                   double* q_divU,
                                   double* ebqe_grad_u,
                                   double* ebqe_grad_v,
                                   double* ebqe_grad_w,
                                   double* flux,
                                   double* elementResidual_p,
                                   int* elementFlags,
                                   int* boundaryFlags,
                                   double* barycenters,
                                   double* wettedAreas,
                                   double* netForces_p,
                                   double* netForces_v,
                                   double* netMoments,
                                   double* q_rho,
                                   double* ebqe_rho,
                                   double* q_nu,
                                   double* ebqe_nu,
                                   int nParticles,
                                   double particle_epsFact,
                                   double particle_alpha,
                                   double particle_beta,
                                   double particle_penalty_constant,
                                   double* particle_signed_distances,
                                   double* particle_signed_distance_normals,
                                   double* particle_velocities,
                                   double* particle_centroids,
                                   double* particle_netForces,
                                   double* particle_netMoments,
                                   double* particle_surfaceArea,
                                   double particle_nitsche,
                                   int use_ball_as_particle,
                                   double* ball_center,
                                   double* ball_radius,
                                   double* ball_velocity,
                                   double* ball_angular_velocity,
                                   double* phisError,
                                   double* phisErrorNodal,
                                   int USE_SUPG,
                                   int ARTIFICIAL_VISCOSITY,
                                   double cMax,
                                   double cE,
                                   int MULTIPLY_EXTERNAL_FORCE_BY_DENSITY,
                                   double* forcex,
                                   double* forcey,
                                   double* forcez,
                                   int KILL_PRESSURE_TERM,
                                   double dt,
                                   double* quantDOFs,
                                   int MATERIAL_PARAMETERS_AS_FUNCTION,
                                   double* density_as_function,
                                   double* dynamic_viscosity_as_function,
                                   double* ebqe_density_as_function,
                                   double* ebqe_dynamic_viscosity_as_function,
                                   double order_polynomial,
                                   double* isActiveDOF,
                                   int USE_SBM
                                   )=0;
    virtual void calculateJacobian(//element
                                   double* mesh_trial_ref,
                                   double* mesh_grad_trial_ref,
                                   double* mesh_dof,
                                   double* mesh_velocity_dof,
                                   double MOVING_DOMAIN,
                                   double PSTAB,
                                   int *mesh_l2g,
                                   double *dV_ref,
                                   double *p_trial_ref,
                                   double *p_grad_trial_ref,
                                   double *p_test_ref,
                                   double *p_grad_test_ref,
                                   double *q_p,
                                   double *q_grad_p,
                                   double *ebqe_p,
                                   double *ebqe_grad_p,
                                   double *vel_trial_ref,
                                   double *vel_grad_trial_ref,
                                   double *vel_hess_trial_ref,
                                   double *vel_test_ref,
                                   double *vel_grad_test_ref,
                                   //element boundary
                                   double *mesh_trial_trace_ref,
                                   double *mesh_grad_trial_trace_ref,
                                   double *dS_ref,
                                   double *p_trial_trace_ref,
                                   double *p_grad_trial_trace_ref,
                                   double *p_test_trace_ref,
                                   double *p_grad_test_trace_ref,
                                   double *vel_trial_trace_ref,
                                   double *vel_grad_trial_trace_ref,
                                   double *vel_test_trace_ref,
                                   double *vel_grad_test_trace_ref,
                                   double *normal_ref,
                                   double *boundaryJac_ref,
                                   //physics
                                   double eb_adjoint_sigma,
                                   double *elementDiameter,
                                   double *nodeDiametersArray,
                                   double hFactor,
                                   int nElements_global,
                                   int nElements_owned,
                                   int nElementBoundaries_owned,
                                   int nNodes_owned,
                                   double useRBLES,
                                   double useMetrics,
                                   double alphaBDF,
                                   double epsFact_rho,
                                   double epsFact_mu,
                                   double sigma,
                                   double rho_0,
                                   double nu_0,
                                   double rho_1,
                                   double nu_1,
                                   double smagorinskyConstant,
                                   int turbulenceClosureModel,
                                   double Ct_sge,
                                   double Cd_sge,
                                   double C_dg,
                                   double C_b,
                                   //VRANS
                                   const double *eps_solid,
                                   const double *ebq_global_phi_solid,
                                   const double *ebq_global_grad_phi_solid,
                                   const double* ebq_particle_velocity_solid,
                                   const double *phi_solid_nodes,
                                   const double *phi_solid,
                                   const double *q_velocity_solid,
                                   const double *q_vos,//sed fraction - gco check
                                   const double *q_dvos_dt,
                                   const double *q_grad_vos,
                                   const double *q_dragAlpha,
                                   const double *q_dragBeta,
                                   const double *q_mass_source,
                                   const double *q_turb_var_0,
                                   const double *q_turb_var_1,
                                   const double *q_turb_var_grad_0,
                                   int *p_l2g,
                                   int *vel_l2g,
                                   double *p_dof, double *u_dof, double *v_dof, double *w_dof,
                                   double *g,
                                   const double useVF,
                                   double *vf,
                                   double *phi,
                                   double *normal_phi,
                                   double *kappa_phi,
                                   double *q_mom_u_acc_beta_bdf, double *q_mom_v_acc_beta_bdf, double *q_mom_w_acc_beta_bdf,
                                   double *q_dV,
                                   double *q_dV_last,
                                   double *q_velocity_sge,
                                   double *ebqe_velocity_star,
                                   double *q_cfl,
                                   double *q_numDiff_u_last, double *q_numDiff_v_last, double *q_numDiff_w_last,
                                   int *sdInfo_u_u_rowptr, int *sdInfo_u_u_colind,
                                   int *sdInfo_u_v_rowptr, int *sdInfo_u_v_colind,
                                   int *sdInfo_u_w_rowptr, int *sdInfo_u_w_colind,
                                   int *sdInfo_v_v_rowptr, int *sdInfo_v_v_colind,
                                   int *sdInfo_v_u_rowptr, int *sdInfo_v_u_colind,
                                   int *sdInfo_v_w_rowptr, int *sdInfo_v_w_colind,
                                   int *sdInfo_w_w_rowptr, int *sdInfo_w_w_colind,
                                   int *sdInfo_w_u_rowptr, int *sdInfo_w_u_colind,
                                   int *sdInfo_w_v_rowptr, int *sdInfo_w_v_colind,
                                   int *csrRowIndeces_p_p, int *csrColumnOffsets_p_p,
                                   int *csrRowIndeces_p_u, int *csrColumnOffsets_p_u,
                                   int *csrRowIndeces_p_v, int *csrColumnOffsets_p_v,
                                   int *csrRowIndeces_p_w, int *csrColumnOffsets_p_w,
                                   int *csrRowIndeces_u_p, int *csrColumnOffsets_u_p,
                                   int *csrRowIndeces_u_u, int *csrColumnOffsets_u_u,
                                   int *csrRowIndeces_u_v, int *csrColumnOffsets_u_v,
                                   int *csrRowIndeces_u_w, int *csrColumnOffsets_u_w,
                                   int *csrRowIndeces_v_p, int *csrColumnOffsets_v_p,
                                   int *csrRowIndeces_v_u, int *csrColumnOffsets_v_u,
                                   int *csrRowIndeces_v_v, int *csrColumnOffsets_v_v,
                                   int *csrRowIndeces_v_w, int *csrColumnOffsets_v_w,
                                   int *csrRowIndeces_w_p, int *csrColumnOffsets_w_p,
                                   int *csrRowIndeces_w_u, int *csrColumnOffsets_w_u,
                                   int *csrRowIndeces_w_v, int *csrColumnOffsets_w_v,
                                   int *csrRowIndeces_w_w, int *csrColumnOffsets_w_w,
                                   double *globalJacobian,
                                   int nExteriorElementBoundaries_global,
                                   int *exteriorElementBoundariesArray,
                                   int *elementBoundariesArray,
                                   int *elementBoundaryElementsArray,
                                   int *elementBoundaryLocalElementBoundariesArray,
                                   double *ebqe_vf_ext,
                                   double *bc_ebqe_vf_ext,
                                   double *ebqe_phi_ext,
                                   double *bc_ebqe_phi_ext,
                                   double *ebqe_normal_phi_ext,
                                   double *ebqe_kappa_phi_ext,
                                   //VRANS
                                   const double *ebqe_vos_ext,//sed fraction - gco check
                                   const double *ebqe_turb_var_0,
                                   const double *ebqe_turb_var_1,
                                   //VRANS end
                                   int *isDOFBoundary_p,
                                   int *isDOFBoundary_u,
                                   int *isDOFBoundary_v,
                                   int *isDOFBoundary_w,
                                   int *isAdvectiveFluxBoundary_p,
                                   int *isAdvectiveFluxBoundary_u,
                                   int *isAdvectiveFluxBoundary_v,
                                   int *isAdvectiveFluxBoundary_w,
                                   int *isDiffusiveFluxBoundary_u,
                                   int *isDiffusiveFluxBoundary_v,
                                   int *isDiffusiveFluxBoundary_w,
                                   double *ebqe_bc_p_ext,
                                   double *ebqe_bc_flux_mass_ext,
                                   double *ebqe_bc_flux_mom_u_adv_ext,
                                   double *ebqe_bc_flux_mom_v_adv_ext,
                                   double *ebqe_bc_flux_mom_w_adv_ext,
                                   double *ebqe_bc_u_ext,
                                   double *ebqe_bc_flux_u_diff_ext,
                                   double *ebqe_penalty_ext,
                                   double *ebqe_bc_v_ext,
                                   double *ebqe_bc_flux_v_diff_ext,
                                   double *ebqe_bc_w_ext,
                                   double *ebqe_bc_flux_w_diff_ext,
                                   int *csrColumnOffsets_eb_p_p,
                                   int *csrColumnOffsets_eb_p_u,
                                   int *csrColumnOffsets_eb_p_v,
                                   int *csrColumnOffsets_eb_p_w,
                                   int *csrColumnOffsets_eb_u_p,
                                   int *csrColumnOffsets_eb_u_u,
                                   int *csrColumnOffsets_eb_u_v,
                                   int *csrColumnOffsets_eb_u_w,
                                   int *csrColumnOffsets_eb_v_p,
                                   int *csrColumnOffsets_eb_v_u,
                                   int *csrColumnOffsets_eb_v_v,
                                   int *csrColumnOffsets_eb_v_w,
                                   int *csrColumnOffsets_eb_w_p,
                                   int *csrColumnOffsets_eb_w_u,
                                   int *csrColumnOffsets_eb_w_v,
                                   int *csrColumnOffsets_eb_w_w,
                                   int *elementFlags,
                                   int nParticles,
                                   double particle_epsFact,
                                   double particle_alpha,
                                   double particle_beta,
                                   double particle_penalty_constant,
                                   double* particle_signed_distances,
                                   double* particle_signed_distance_normals,
                                   double* particle_velocities,
                                   double* particle_centroids,
                                   double particle_nitsche,
                                   int use_ball_as_particle,
                                   double* ball_center,
                                   double* ball_radius,
                                   double* ball_velocity,
                                   double* ball_angular_velocity,
                                   int USE_SUPG,
                                   int KILL_PRESSURE_TERM,
                                   double dt,
                                   int MATERIAL_PARAMETERS_AS_FUNCTION,
                                   double* density_as_function,
                                   double* dynamic_viscosity_as_function,
                                   double* ebqe_density_as_function,
                                   double* ebqe_dynamic_viscosity_as_function,
                                   int USE_SBM)=0;
    virtual void calculateVelocityAverage(int nExteriorElementBoundaries_global,
                                          int *exteriorElementBoundariesArray,
                                          int nInteriorElementBoundaries_global,
                                          int *interiorElementBoundariesArray,
                                          int *elementBoundaryElementsArray,
                                          int *elementBoundaryLocalElementBoundariesArray,
                                          double *mesh_dof,
                                          double *mesh_velocity_dof,
                                          double MOVING_DOMAIN, //0 or 1
                                          int *mesh_l2g,
                                          double *mesh_trial_trace_ref,
                                          double *mesh_grad_trial_trace_ref,
                                          double *normal_ref,
                                          double *boundaryJac_ref,
                                          int *vel_l2g,
                                          double *u_dof,
                                          double *v_dof,
                                          double *w_dof,
                                          double *vos_dof,
                                          double *vel_trial_trace_ref,
                                          double *ebqe_velocity,
                                          double *velocityAverage) = 0;

  };

  template<class CompKernelType,
    int nSpace,
    int nQuadraturePoints_element,
    int nDOF_mesh_trial_element,
    int nDOF_trial_element,
    int nDOF_test_element,
    int nQuadraturePoints_elementBoundary>
    class cppRANS3PF : public cppRANS3PF_base
    {
    public:
      cppHsuSedStress<3> closure;
      const int nDOF_test_X_trial_element,
        nSpace2=9;
      CompKernelType ck;
    cppRANS3PF():
      closure(150.0,
              0.0,
              0.0102,
              0.2,
              0.01,
              0.635,
              0.57,
              1.1,
              1.2,
              1.0,
              0.8,
              0.02,
              2.0,
              5.0,
              M_PI/6.,
              0.05,
              1.00),
        nDOF_test_X_trial_element(nDOF_test_element*nDOF_trial_element),
        ck()
          {/*        std::cout<<"Constructing cppRANS3PF<CompKernelTemplate<"
                     <<0<<","
                     <<0<<","
                     <<0<<","
                     <<0<<">,"*/
            /*  <<nSpaceIn<<","
                <<nQuadraturePoints_elementIn<<","
                <<nDOF_mesh_trial_elementIn<<","
                <<nDOF_trial_elementIn<<","
                <<nDOF_test_elementIn<<","
                <<nQuadraturePoints_elementBoundaryIn<<">());"*/
            /*  <<std::endl<<std::flush; */
          }

      void setSedClosure(double aDarcy,
                         double betaForch,
                         double grain,
                         double packFraction,
                         double packMargin,
                         double maxFraction,
                         double frFraction,
                         double sigmaC,
                         double C3e,
                         double C4e,
                         double eR,
                         double fContact,
                         double mContact,
                         double nContact,
                         double angFriction,
                       double vos_limiter,
                       double mu_fr_limiter)
      {
        closure = cppHsuSedStress<3>(aDarcy,
                                     betaForch,
                                     grain,
                                     packFraction,
                                     packMargin,
                                     maxFraction,
                                     frFraction,
                                     sigmaC,
                                     C3e,
                                     C4e,
                                     eR,
                                     fContact,
                                     mContact,
                                     nContact,
                                     angFriction,
                                   vos_limiter,
                                   mu_fr_limiter);
      }

      inline double Dot(const double vec1[nSpace],
                        const double vec2[nSpace])
      {
        double dot = 0;
        for (int I=0; I<nSpace; I++)
          dot += vec1[I]*vec2[I];
        return dot;
      }

      inline void calculateTangentialGradient(const double normal[nSpace],
                                              const double vel_grad[nSpace],
                                              double vel_tgrad[nSpace])
      {
        double normal_dot_vel_grad = Dot(normal,vel_grad);
        for (int I=0; I<nSpace; I++)
          vel_tgrad[I] = vel_grad[I] - normal_dot_vel_grad*normal[I];
      }

      inline double smoothedHeaviside(double eps, double phi)
      {
        double H;
        if (phi > eps)
          H=1.0;
        else if (phi < -eps)
          H=0.0;
        else if (phi==0.0)
          H=0.5;
        else
          H = 0.5*(1.0 + phi/eps + sin(M_PI*phi/eps)/M_PI);
        return H;
      }

      inline double smoothedHeaviside_integral(double eps, double phi)
      {
        double HI;
        if (phi > eps)
          {
            HI= phi - eps                                                       \
              + 0.5*(eps + 0.5*eps*eps/eps - eps*cos(M_PI*eps/eps)/(M_PI*M_PI)) \
              - 0.5*((-eps) + 0.5*(-eps)*(-eps)/eps - eps*cos(M_PI*(-eps)/eps)/(M_PI*M_PI));
          }
        else if (phi < -eps)
          {
            HI=0.0;
          }
        else
          {
            HI = 0.5*(phi + 0.5*phi*phi/eps - eps*cos(M_PI*phi/eps)/(M_PI*M_PI)) \
              - 0.5*((-eps) + 0.5*(-eps)*(-eps)/eps - eps*cos(M_PI*(-eps)/eps)/(M_PI*M_PI));
          }
        return HI;
      }

      inline double smoothedDirac(double eps, double phi)
      {
        double d;
        if (phi > eps)
          d=0.0;
        else if (phi < -eps)
          d=0.0;
        else
          d = 0.5*(1.0 + cos(M_PI*phi/eps))/eps;
        return d;
      }

      inline
        void evaluateCoefficients(const double eps_rho,
                                  const double eps_mu,
                                  const double eps_s,
                                  const double sigma,
                                  const double rho_0,
                                  double nu_0,
                                  const double rho_1,
                                  double nu_1,
                                  const double h_e,
                                  const double smagorinskyConstant,
                                  const int turbulenceClosureModel,
                                  const double g[nSpace],
                                  const double useVF,
                                  const double& vf,
                                  const double& phi,
                                  const double n[nSpace],
                                  const int nParticles,
                                  const int sd_offset,
                                  const double* particle_signed_distances,
                                  const double& kappa,
                                  const double porosity,//VRANS specific
                                  const double& p,
                                  const double grad_p[nSpace],
                                  const double grad_u[nSpace],
                                  const double grad_v[nSpace],
                                  const double grad_w[nSpace],
                                  const double& u,
                                  const double& v,
                                  const double& w,
                                  const double& uStar,
                                  const double& vStar,
                                  const double& wStar,
                                  double& eddy_viscosity,
                                  double& mom_u_acc,
                                  double& dmom_u_acc_u,
                                  double& mom_v_acc,
                                  double& dmom_v_acc_v,
                                  double& mom_w_acc,
                                  double& dmom_w_acc_w,
                                  double mass_adv[nSpace],
                                  double dmass_adv_u[nSpace],
                                  double dmass_adv_v[nSpace],
                                  double dmass_adv_w[nSpace],
                                  double mom_u_adv[nSpace],
                                  double dmom_u_adv_u[nSpace],
                                  double dmom_u_adv_v[nSpace],
                                  double dmom_u_adv_w[nSpace],
                                  double mom_v_adv[nSpace],
                                  double dmom_v_adv_u[nSpace],
                                  double dmom_v_adv_v[nSpace],
                                  double dmom_v_adv_w[nSpace],
                                  double mom_w_adv[nSpace],
                                  double dmom_w_adv_u[nSpace],
                                  double dmom_w_adv_v[nSpace],
                                  double dmom_w_adv_w[nSpace],
                                  double mom_uu_diff_ten[nSpace],
                                  double mom_vv_diff_ten[nSpace],
                                  double mom_ww_diff_ten[nSpace],
                                  double mom_uv_diff_ten[1],
                                  double mom_uw_diff_ten[1],
                                  double mom_vu_diff_ten[1],
                                  double mom_vw_diff_ten[1],
                                  double mom_wu_diff_ten[1],
                                  double mom_wv_diff_ten[1],
                                  double& mom_u_source,
                                  double& mom_v_source,
                                  double& mom_w_source,
                                  double& mom_u_ham,
                                  double dmom_u_ham_grad_p[nSpace],
                                  double dmom_u_ham_grad_u[nSpace],
                                  double& mom_v_ham,
                                  double dmom_v_ham_grad_p[nSpace],
                                  double dmom_v_ham_grad_v[nSpace],
                                  double& mom_w_ham,
                                  double dmom_w_ham_grad_p[nSpace],
                                  double dmom_w_ham_grad_w[nSpace],
                                  double& rhoSave,
                                  double& nuSave,
                                  int KILL_PRESSURE_TERM,
                                  int MULTIPLY_EXTERNAL_FORCE_BY_DENSITY,
                                  double forcex,
                                  double forcey,
                                  double forcez,
                                  int MATERIAL_PARAMETERS_AS_FUNCTION,
                                  double density_as_function,
                                  double dynamic_viscosity_as_function,
                                  int USE_SBM,
                                  double x, double y, double z,
                                  int use_ball_as_particle,
                                  double* ball_center,
                                  double* ball_radius,
                                  double* ball_velocity,
                                  double* ball_angular_velocity)
      {
        double rho,nu,mu,H_rho,d_rho,H_mu,d_mu,norm_n,nu_t0=0.0,nu_t1=0.0,nu_t;
        H_rho = (1.0-useVF)*smoothedHeaviside(eps_rho,phi) + useVF*fmin(1.0,fmax(0.0,vf));
        d_rho = (1.0-useVF)*smoothedDirac(eps_rho,phi);
        H_mu = (1.0-useVF)*smoothedHeaviside(eps_mu,phi) + useVF*fmin(1.0,fmax(0.0,vf));
        d_mu = (1.0-useVF)*smoothedDirac(eps_mu,phi);

        //calculate eddy viscosity
        switch (turbulenceClosureModel)
          {
            double norm_S;
          case 1:
            {
              norm_S = sqrt(2.0*(grad_u[0]*grad_u[0] + grad_v[1]*grad_v[1] + grad_w[2]*grad_w[2] +
                                 0.5*(grad_u[1]+grad_v[0])*(grad_u[1]+grad_v[0]) +
                                 0.5*(grad_u[2]+grad_w[0])*(grad_u[2]+grad_w[0]) +
                                 0.5*(grad_v[2]+grad_w[1])*(grad_v[2]+grad_w[1])));
              nu_t0 = smagorinskyConstant*smagorinskyConstant*h_e*h_e*norm_S;
              nu_t1 = smagorinskyConstant*smagorinskyConstant*h_e*h_e*norm_S;
            }
          case 2:
            {
              double re_0,cs_0=0.0,re_1,cs_1=0.0;
              norm_S = sqrt(2.0*(grad_u[0]*grad_u[0] + grad_v[1]*grad_v[1] + grad_w[2]*grad_w[2] +
                                 0.5*(grad_u[1]+grad_v[0])*(grad_u[1]+grad_v[0]) +
                                 0.5*(grad_u[2]+grad_w[0])*(grad_u[2]+grad_w[0]) +
                                 0.5*(grad_v[2]+grad_w[1])*(grad_v[2]+grad_w[1])));
              re_0 = h_e*h_e*norm_S/nu_0;
              if (re_0 > 1.0)
                cs_0=0.027*pow(10.0,-3.23*pow(re_0,-0.92));
              nu_t0 = cs_0*h_e*h_e*norm_S;
              re_1 = h_e*h_e*norm_S/nu_1;
              if (re_1 > 1.0)
                cs_1=0.027*pow(10.0,-3.23*pow(re_1,-0.92));
              nu_t1 = cs_1*h_e*h_e*norm_S;
            }
          }

        if (MATERIAL_PARAMETERS_AS_FUNCTION==0)
          {
            rho = rho_0*(1.0-H_rho)+rho_1*H_rho;
            nu_t= nu_t0*(1.0-H_mu)+nu_t1*H_mu;
            nu  = nu_0*(1.0-H_mu)+nu_1*H_mu;
            nu += nu_t;
            mu  = rho_0*nu_0*(1.0-H_mu)+rho_1*nu_1*H_mu;
          }
        else // set the material parameters by a function. To check convergence
          {
            rho = density_as_function;
            nu_t= 0;
            mu  = dynamic_viscosity_as_function;
            nu  = mu/rho;
          }

        rhoSave = rho;
        nuSave = nu;

        eddy_viscosity = nu_t*rho; // mql. CHECK. Most changes about not divide by rho are here
        // mass (volume accumulation)
        //..hardwired

        double phi_s = 1.0;
        if(use_ball_as_particle==1)
        {
            get_distance_to_ball(nParticles,ball_center,ball_radius,x,y,z,phi_s);
        }
        else
        {
            for (int i = 0; i < nParticles; i++)
            {
                double temp_phi_s = particle_signed_distances[i * sd_offset];
                if (temp_phi_s < phi_s)
                    phi_s = temp_phi_s;
            }
        }

        double phi_s_effect = (phi_s > 0.0) ? 1.0 : 0.0;
        if(USE_SBM>0)
          phi_s_effect = 1.0;
        //u momentum accumulation
        mom_u_acc=phi_s_effect*u;//trick for non-conservative form
        dmom_u_acc_u=rho*phi_s_effect*porosity;
  
        //v momentum accumulation
        mom_v_acc=phi_s_effect*v;
        dmom_v_acc_v=rho*phi_s_effect*porosity;
  
        //w momentum accumulation
        mom_w_acc=phi_s_effect*w;
        dmom_w_acc_w=rho*phi_s_effect*porosity;

        //mass advective flux
        mass_adv[0]=phi_s_effect*porosity*u; // mql. CHECK. Why is this not multiply by rho?
        mass_adv[1]=phi_s_effect*porosity*v;
        mass_adv[2]=phi_s_effect*porosity*w;

        dmass_adv_u[0]=phi_s_effect*porosity;
        dmass_adv_u[1]=0.0;
        dmass_adv_u[2]=0.0;

        dmass_adv_v[0]=0.0;
        dmass_adv_v[1]=phi_s_effect*porosity;
        dmass_adv_v[2]=0.0;

        dmass_adv_w[0]=0.0;
        dmass_adv_w[1]=0.0;
        dmass_adv_w[2]=phi_s_effect*porosity;

        //advection switched to non-conservative form but could be used for mesh motion...
        //u momentum advective flux
        mom_u_adv[0]=0.0;
        mom_u_adv[1]=0.0;
        mom_u_adv[2]=0.0;

        dmom_u_adv_u[0]=0.0;
        dmom_u_adv_u[1]=0.0;
        dmom_u_adv_u[2]=0.0;

        dmom_u_adv_v[0]=0.0;
        dmom_u_adv_v[1]=0.0;
        dmom_u_adv_v[2]=0.0;

        dmom_u_adv_w[0]=0.0;
        dmom_u_adv_w[1]=0.0;
        dmom_u_adv_w[2]=0.0;

        //v momentum advective_flux
        mom_v_adv[0]=0.0;
        mom_v_adv[1]=0.0;
        mom_v_adv[2]=0.0;

        dmom_v_adv_u[0]=0.0;
        dmom_v_adv_u[1]=0.0;
        dmom_v_adv_u[2]=0.0;

        dmom_v_adv_w[0]=0.0;
        dmom_v_adv_w[1]=0.0;
        dmom_v_adv_w[2]=0.0;

        dmom_v_adv_v[0]=0.0;
        dmom_v_adv_v[1]=0.0;
        dmom_v_adv_v[2]=0.0;

        //w momentum advective_flux
        mom_w_adv[0]=0.0;
        mom_w_adv[1]=0.0;
        mom_w_adv[2]=0.0;

        dmom_w_adv_u[0]=0.0;
        dmom_w_adv_u[1]=0.0;
        dmom_w_adv_u[2]=0.0;

        dmom_w_adv_v[0]=0.0;
        dmom_w_adv_v[1]=0.0;
        dmom_w_adv_v[2]=0.0;

        dmom_w_adv_w[0]=0.0;
        dmom_w_adv_w[1]=0.0;
        dmom_w_adv_w[2]=0.0;

        //u momentum diffusion tensor
        mom_uu_diff_ten[0] = phi_s_effect*porosity*2.0*mu;
        mom_uu_diff_ten[1] = phi_s_effect*porosity*mu;
        mom_uu_diff_ten[2] = phi_s_effect*porosity*mu;

        mom_uv_diff_ten[0]=phi_s_effect*porosity*mu;

        mom_uw_diff_ten[0]=phi_s_effect*porosity*mu;

        //v momentum diffusion tensor
        mom_vv_diff_ten[0] = phi_s_effect*porosity*mu;
        mom_vv_diff_ten[1] = phi_s_effect*porosity*2.0*mu;
        mom_vv_diff_ten[2] = phi_s_effect*porosity*mu;

        mom_vu_diff_ten[0]=phi_s_effect*porosity*mu;

        mom_vw_diff_ten[0]=phi_s_effect*porosity*mu;

        //w momentum diffusion tensor
        mom_ww_diff_ten[0] = phi_s_effect*porosity*mu;
        mom_ww_diff_ten[1] = phi_s_effect*porosity*mu;
        mom_ww_diff_ten[2] = phi_s_effect*porosity*2.0*mu;

        mom_wu_diff_ten[0]=phi_s_effect*porosity*mu;

        mom_wv_diff_ten[0]=phi_s_effect*porosity*mu;

        //momentum sources
        norm_n = sqrt(n[0]*n[0]+n[1]*n[1]+n[2]*n[2]);

        mom_u_source = -phi_s_effect*porosity*rho*g[0];// - d_mu*sigma*kappa*n[0]/(rho*(norm_n+1.0e-8));
        mom_v_source = -phi_s_effect*porosity*rho*g[1];// - d_mu*sigma*kappa*n[1]/(rho*(norm_n+1.0e-8));
        mom_w_source = -phi_s_effect*porosity*rho*g[2];// - d_mu*sigma*kappa*n[2]/(rho*(norm_n+1.0e-8));

        // mql: add general force term
        mom_u_source -= (MULTIPLY_EXTERNAL_FORCE_BY_DENSITY == 1 ? porosity*rho : 1.0)*forcex;
        mom_v_source -= (MULTIPLY_EXTERNAL_FORCE_BY_DENSITY == 1 ? porosity*rho : 1.0)*forcey;
        mom_w_source -= (MULTIPLY_EXTERNAL_FORCE_BY_DENSITY == 1 ? porosity*rho : 1.0)*forcez;

        //u momentum Hamiltonian (pressure)
        mom_u_ham = phi_s_effect*porosity*grad_p[0]*(KILL_PRESSURE_TERM == 1 ? 0. : 1.);
        dmom_u_ham_grad_p[0]=phi_s_effect*porosity*(KILL_PRESSURE_TERM == 1 ? 0. : 1.);
        dmom_u_ham_grad_p[1]=0.0;
        dmom_u_ham_grad_p[2]=0.0;

        //v momentum Hamiltonian (pressure)
        mom_v_ham = phi_s_effect*porosity*grad_p[1]*(KILL_PRESSURE_TERM == 1 ? 0. : 1.);
        dmom_v_ham_grad_p[0]=0.0;
        dmom_v_ham_grad_p[1]=phi_s_effect*porosity*(KILL_PRESSURE_TERM == 1 ? 0. : 1.);
        dmom_v_ham_grad_p[2]=0.0;

        //w momentum Hamiltonian (pressure)
        mom_w_ham = phi_s_effect*porosity*grad_p[2]*(KILL_PRESSURE_TERM == 1 ? 0. : 1.);
        dmom_w_ham_grad_p[0]=0.0;
        dmom_w_ham_grad_p[1]=0.0;
        dmom_w_ham_grad_p[2]=phi_s_effect*porosity*(KILL_PRESSURE_TERM == 1 ? 0. : 1.);

        //u momentum Hamiltonian (advection)
        mom_u_ham += phi_s_effect*rho*porosity*(uStar*grad_u[0]+vStar*grad_u[1]+wStar*grad_u[2]);
        dmom_u_ham_grad_u[0]=phi_s_effect*rho*porosity*uStar;
        dmom_u_ham_grad_u[1]=phi_s_effect*rho*porosity*vStar;
        dmom_u_ham_grad_u[2]=phi_s_effect*rho*porosity*wStar;
  
        //v momentum Hamiltonian (advection)
        mom_v_ham += phi_s_effect*rho*porosity*(uStar*grad_v[0]+vStar*grad_v[1]+wStar*grad_v[2]);
        dmom_v_ham_grad_v[0]=phi_s_effect*rho*porosity*uStar;
        dmom_v_ham_grad_v[1]=phi_s_effect*rho*porosity*vStar;
        dmom_v_ham_grad_v[2]=phi_s_effect*rho*porosity*wStar;
  
        //w momentum Hamiltonian (advection)
        mom_w_ham += phi_s_effect*rho*porosity*(uStar*grad_w[0]+vStar*grad_w[1]+wStar*grad_w[2]);
        dmom_w_ham_grad_w[0]=phi_s_effect*rho*porosity*uStar;
        dmom_w_ham_grad_w[1]=phi_s_effect*rho*porosity*vStar;
        dmom_w_ham_grad_w[2]=phi_s_effect*rho*porosity*wStar;
      }

      //VRANS specific
      inline
        void updateDarcyForchheimerTerms_Ergun(/* const double linearDragFactor, */
                                               /* const double nonlinearDragFactor, */
                                               /* const double porosity, */
                                               /* const double meanGrainSize, */
                                               const double alpha,
                                               const double beta,
                                               const double eps_rho,
                                               const double eps_mu,
                                               const double rho_0,
                                               const double nu_0,
                                               const double rho_1,
                                               const double nu_1,
					       double nu_t,
                                               const double useVF,
                                               const double vf,
                                               const double phi,
                                               const double u,
                                               const double v,
                                               const double w,
                                               const double uStar,
                                               const double vStar,
                                               const double wStar,
                                               const double eps_s,
                                               const double phi_s,
                                               const double u_s,
                                               const double v_s,
                                               const double w_s,
                                               double& mom_u_source,
                                               double& mom_v_source,
                                               double& mom_w_source,
                                               double dmom_u_source[nSpace],
                                               double dmom_v_source[nSpace],
                                               double dmom_w_source[nSpace],
                                               double gradC_x,
					       double gradC_y,
					       double gradC_z)
      {
        double rho, mu,nu,H_mu,uc,duc_du,duc_dv,duc_dw,viscosity,H_s;
        H_mu = (1.0-useVF)*smoothedHeaviside(eps_mu,phi)+useVF*fmin(1.0,fmax(0.0,vf));
        nu  = nu_0*(1.0-H_mu)+nu_1*H_mu;
        rho  = rho_0*(1.0-H_mu)+rho_1*H_mu;
        mu  = rho_0*nu_0*(1.0-H_mu)+rho_1*nu_1*H_mu;
        viscosity = nu;//mu; gco check
        // phi_s is porosity in this case - gco check
        uc = sqrt(u*u+v*v*+w*w); 
        duc_du = u/(uc+1.0e-12);
        duc_dv = v/(uc+1.0e-12);
        duc_dw = w/(uc+1.0e-12);
        double fluid_velocity[3]={u,v,w}, solid_velocity[3]={u_s,v_s,w_s};
        double new_beta =   closure.betaCoeff(1.0-phi_s,
                                          rho,
                                         fluid_velocity,
                                           solid_velocity,
                                            viscosity);
        //new_beta/=rho;
        mom_u_source +=  (1.0 - phi_s)*new_beta*( (u - u_s) - nu_t*gradC_x/closure.sigmaC_ );
        mom_v_source +=  (1.0 - phi_s)*new_beta*( (v - v_s)- nu_t*gradC_y/closure.sigmaC_ );
        mom_w_source +=  (1.0 - phi_s)*new_beta*( (w - w_s)- nu_t*gradC_z/closure.sigmaC_ );;

        dmom_u_source[0] =  (1.0 - phi_s)*new_beta;
        dmom_u_source[1] = 0.0;
        dmom_u_source[2] = 0.0;

        dmom_v_source[0] = 0.0;
        dmom_v_source[1] =  (1.0 - phi_s)*new_beta;
        dmom_v_source[2] = 0.0;

        dmom_w_source[0] = 0.0;
        dmom_w_source[1] = 0.0;
        dmom_w_source[2] =  (1.0 - phi_s)*new_beta;
      }

      inline
        void updateSolidParticleTerms(bool element_owned,
                                      const double particle_nitsche,
                                      const double dV,
                                      const int nParticles,
                                      const int sd_offset,
                                      double* particle_signed_distances,
                                      double* particle_signed_distance_normals,
                                      double* particle_velocities,
                                      double* particle_centroids,
                                      int use_ball_as_particle,
                                      double* ball_center,
                                      double* ball_radius,
                                      double* ball_velocity,
                                      double* ball_angular_velocity,
                                      const double porosity,//VRANS specific
                                      const double penalty,
                                      const double alpha,
                                      const double beta,
                                      const double eps_rho,
                                      const double eps_mu,
                                      const double rho_0,
                                      const double nu_0,
                                      const double rho_1,
                                      const double nu_1,
                                      const double useVF,
                                      const double vf,
                                      const double phi,
                                      const double x,
                                      const double y,
                                      const double z,
                                      const double p,
                                      const double u,
                                      const double v,
                                      const double w,
                                      const double uStar,
                                      const double vStar,
                                      const double wStar,
                                      const double eps_s,
                                      const double grad_u[nSpace],
                                      const double grad_v[nSpace],
                                      const double grad_w[nSpace],
                                      double& mom_u_source,
                                      double& mom_v_source,
                                      double& mom_w_source,
                                      double dmom_u_source[nSpace],
                                      double dmom_v_source[nSpace],
                                      double dmom_w_source[nSpace],
                                      double mom_u_adv[nSpace],
                                      double mom_v_adv[nSpace],
                                      double mom_w_adv[nSpace],
                                      double dmom_u_adv_u[nSpace],
                                      double dmom_v_adv_v[nSpace],
                                      double dmom_w_adv_w[nSpace],
                                      double& mom_u_ham,
                                      double dmom_u_ham_grad_u[nSpace],
                                      double& mom_v_ham,
                                      double dmom_v_ham_grad_v[nSpace],
                                      double& mom_w_ham,
                                      double dmom_w_ham_grad_w[nSpace],
                                      double* particle_netForces,
                                      double* particle_netMoments,
                                      double* particle_surfaceArea)
      {
        double C,rho, mu,nu,H_mu,uc,duc_du,duc_dv,duc_dw,H_s,D_s,phi_s,u_s,v_s,w_s,force_x,force_y,force_z,r_x,r_y,r_z;
        double phi_s_normal[3];
        double fluid_outward_normal[3];
        double vel[3];
        double center[3];
        H_mu = (1.0-useVF)*smoothedHeaviside(eps_mu,phi)+useVF*fmin(1.0,fmax(0.0,vf));
        nu  = nu_0*(1.0-H_mu)+nu_1*H_mu;
        rho  = rho_0*(1.0-H_mu)+rho_1*H_mu;
        mu  = rho_0*nu_0*(1.0-H_mu)+rho_1*nu_1*H_mu;
        C=0.0;
        for (int i=0;i<nParticles;i++)
          {
            if(use_ball_as_particle==1)
            {
                get_distance_to_ith_ball(nParticles,ball_center,ball_radius,i,x,y,z,phi_s);
                get_normal_to_ith_ball(nParticles,ball_center,ball_radius,i,x,y,z,phi_s_normal[0],phi_s_normal[1],phi_s_normal[2]);
                get_velocity_to_ith_ball(nParticles,ball_center,ball_radius,
                                         ball_velocity,ball_angular_velocity,
                                         i,x,y,z,
                                         vel[0],vel[1],vel[2]);
                center[0] = ball_center[3*i + 0];
                center[1] = ball_center[3*i + 1];
                center[2] = ball_center[3*i + 2];
            }
            else
            {
                phi_s = particle_signed_distances[i * sd_offset];
                phi_s_normal[0] = particle_signed_distance_normals[i * sd_offset * nSpace + 0];
                phi_s_normal[1] = particle_signed_distance_normals[i * sd_offset * nSpace + 1];
                phi_s_normal[2] = particle_signed_distance_normals[i * sd_offset * nSpace + 2];
                vel[0] = particle_velocities[i * sd_offset * nSpace + 0];
                vel[1] = particle_velocities[i * sd_offset * nSpace + 1];
                vel[2] = particle_velocities[i * sd_offset * nSpace + 2];
                center[0] = particle_centroids[3*i + 0];
                center[1] = particle_centroids[3*i + 1];
                center[2] = particle_centroids[3*i + 2];
            }
            fluid_outward_normal[0] = -phi_s_normal[0];
            fluid_outward_normal[1] = -phi_s_normal[1];
            fluid_outward_normal[2] = -phi_s_normal[2];
            u_s = vel[0];
            v_s = vel[1];
            w_s = vel[2];
            H_s = smoothedHeaviside(eps_s, phi_s);
            D_s = smoothedDirac(eps_s, phi_s);
            double rel_vel_norm=sqrt((uStar - u_s)*(uStar - u_s)+
                                     (vStar - v_s)*(vStar - v_s)+
                                     (wStar - w_s)*(wStar - w_s));
            double C_surf = (phi_s > 0.0) ? 0.0 : nu*penalty;
            double C_vol = (phi_s > 0.0) ? 0.0 : (alpha + beta*rel_vel_norm);
            C = (D_s*C_surf + (1.0 - H_s) * C_vol);
            force_x = dV*D_s*(p*fluid_outward_normal[0] - porosity*mu*(fluid_outward_normal[0]*grad_u[0] +
                                                                       fluid_outward_normal[1]*grad_u[1] +
                                                                       fluid_outward_normal[2]*grad_u[2]) +
                              C_surf*rel_vel_norm*(u-u_s)*rho) + dV*(1.0 - H_s)*C_vol*(u-u_s)*rho;
            force_y = dV*D_s*(p*fluid_outward_normal[1] - porosity*mu*(fluid_outward_normal[0]*grad_v[0] +
                                                                       fluid_outward_normal[1]*grad_v[1] +
                                                                       fluid_outward_normal[2]*grad_v[2]) +
                              C_surf*rel_vel_norm*(v-v_s)*rho) + dV*(1.0 - H_s)*C_vol*(v-v_s)*rho;
            force_z = dV*D_s*(p*fluid_outward_normal[2] - porosity*mu*(fluid_outward_normal[0]*grad_w[0] +
                                                                       fluid_outward_normal[1]*grad_w[1] +
                                                                       fluid_outward_normal[2]*grad_w[2]) +
                              C_surf*rel_vel_norm*(v-v_s)*rho) + dV*(1.0 - H_s)*C_vol*(v-v_s)*rho;
            //always 3D for particle centroids
            r_x = x - center[0];
            r_y = y - center[1];
            r_z = z - center[2];

            if (element_owned)
              {
                //always 3D for particle forces
                particle_netForces[i*3+0] += force_x;
                particle_netForces[i*3+1] += force_y;
                particle_netForces[i*3+2] += force_z;
                particle_netMoments[i*3+0] += (r_y*force_z - r_z*force_y);
                particle_netMoments[i*3+1] += (r_z*force_x - r_x*force_z);
                particle_netMoments[i*3+2] += (r_x*force_y - r_y*force_x);
              }

            // These should be done inside to make sure the correct velocity of different particles are used
            mom_u_source += C*(u - u_s);
            mom_v_source += C*(v - v_s);
            mom_w_source += C*(w - w_s);

            dmom_u_source[0] += C;
            dmom_v_source[1] += C;
            dmom_w_source[2] += C;

            //Nitsche terms
            mom_u_ham    -= D_s*porosity*nu*(fluid_outward_normal[0]*grad_u[0] + fluid_outward_normal[1]*grad_u[1] + fluid_outward_normal[2]*grad_u[2]);
            dmom_u_ham_grad_u[0] -= D_s*porosity*nu*fluid_outward_normal[0];
            dmom_u_ham_grad_u[1] -= D_s*porosity*nu*fluid_outward_normal[1];
            dmom_u_ham_grad_u[2] -= D_s*porosity*nu*fluid_outward_normal[2];

            mom_v_ham    -= D_s*porosity*nu*(fluid_outward_normal[0]*grad_v[0] + fluid_outward_normal[1]*grad_v[1]+ fluid_outward_normal[2]*grad_v[2]);
            dmom_v_ham_grad_v[0] -= D_s*porosity*nu*fluid_outward_normal[0];
            dmom_v_ham_grad_v[1] -= D_s*porosity*nu*fluid_outward_normal[1];
            dmom_v_ham_grad_v[2] -= D_s*porosity*nu*fluid_outward_normal[2];

            mom_u_adv[0] += D_s*porosity*nu*fluid_outward_normal[0]*(u - u_s);
            mom_u_adv[1] += D_s*porosity*nu*fluid_outward_normal[1]*(u - u_s);
            mom_u_adv[2] += D_s*porosity*nu*fluid_outward_normal[2]*(u - u_s);
            dmom_u_adv_u[0] += D_s*porosity*nu*fluid_outward_normal[0];
            dmom_u_adv_u[1] += D_s*porosity*nu*fluid_outward_normal[1];
            dmom_u_adv_u[2] += D_s*porosity*nu*fluid_outward_normal[2];

            mom_v_adv[0] += D_s*porosity*nu*fluid_outward_normal[0]*(v - v_s);
            mom_v_adv[1] += D_s*porosity*nu*fluid_outward_normal[1]*(v - v_s);
            mom_v_adv[2] += D_s*porosity*nu*fluid_outward_normal[2]*(v - v_s);
            dmom_v_adv_v[0] += D_s*porosity*nu*fluid_outward_normal[0];
            dmom_v_adv_v[1] += D_s*porosity*nu*fluid_outward_normal[1];
            dmom_v_adv_v[2] += D_s*porosity*nu*fluid_outward_normal[2];

            mom_w_adv[0] += D_s*porosity*nu*fluid_outward_normal[0]*(w - w_s);
            mom_w_adv[1] += D_s*porosity*nu*fluid_outward_normal[1]*(w - w_s);
            mom_w_adv[2] += D_s*porosity*nu*fluid_outward_normal[2]*(w - w_s);
            dmom_w_adv_w[0] += D_s*porosity*nu*fluid_outward_normal[0];
            dmom_w_adv_w[1] += D_s*porosity*nu*fluid_outward_normal[1];
            dmom_w_adv_w[2] += D_s*porosity*nu*fluid_outward_normal[2];
          }
      }

      inline
        void calculateCFL(const double& hFactor,
                          const double& elementDiameter,
                          const double& dm,
                          const double df[nSpace],
                          double& cfl)
      {
        double h,density,nrm_df=0.0;
        h = hFactor*elementDiameter;
        density = dm;
        for(int I=0;I<nSpace;I++)
          nrm_df+=df[I]*df[I];
        nrm_df = sqrt(nrm_df);
        if (density > 1.0e-8)
          cfl = nrm_df/(h*density);//this is really cfl/dt, but that's what we want to know, the step controller expect this
        else
          cfl = nrm_df/h;
        //cfl = nrm_df/(h*density);//this is really cfl/dt, but that's what we want to know, the step controller expect this
      }

      inline
        void updateTurbulenceClosure(const int turbulenceClosureModel,
                                     const double eps_rho,
                                     const double eps_mu,
                                     const double rho_0,
                                     const double nu_0,
                                     const double rho_1,
                                     const double nu_1,
                                     const double useVF,
                                     const double vf,
                                     const double phi,
                                     const double porosity,
                                     const double eddy_visc_coef_0,
                                     const double turb_var_0, //k for k-eps or k-omega
                                     const double turb_var_1, //epsilon for k-epsilon, omega for k-omega
                                     const double turb_grad_0[nSpace],//grad k for k-eps,k-omega
                                     double& eddy_viscosity,
                                     double mom_uu_diff_ten[nSpace],
                                     double mom_vv_diff_ten[nSpace],
                                     double mom_ww_diff_ten[nSpace],
                                     double mom_uv_diff_ten[1],
                                     double mom_uw_diff_ten[1],
                                     double mom_vu_diff_ten[1],
                                     double mom_vw_diff_ten[1],
                                     double mom_wu_diff_ten[1],
                                     double mom_wv_diff_ten[1],
                                     double& mom_u_source,
                                     double& mom_v_source,
                                     double& mom_w_source)
      {
        /****
             eddy_visc_coef
             <= 2  LES (do nothing)
             == 3  k-epsilon

        */
        assert (turbulenceClosureModel >=3);
        double rho,nu,H_mu,nu_t=0.0,nu_t_keps =0.0, nu_t_komega=0.0;
        double isKEpsilon = 1.0;
        if (turbulenceClosureModel == 4)
          isKEpsilon = 0.0;
        H_mu = (1.0-useVF)*smoothedHeaviside(eps_mu,phi)+useVF*fmin(1.0,fmax(0.0,vf));
        nu  = nu_0*(1.0-H_mu)+nu_1*H_mu;
        rho  = rho_0*(1.0-H_mu)+rho_1*H_mu;

        const double twoThirds = 2.0/3.0; const double div_zero = 1.0e-2*fmin(nu_0,nu_1);
        mom_u_source += twoThirds*turb_grad_0[0];
        mom_v_source += twoThirds*turb_grad_0[1];
        mom_w_source += twoThirds*turb_grad_0[2];

        //--- closure model specific ---
        //k-epsilon
        nu_t_keps = eddy_visc_coef_0*turb_var_0*turb_var_0/(fabs(turb_var_1) + div_zero);
        //k-omega
        nu_t_komega = turb_var_0/(fabs(turb_var_1) + div_zero);
        //
        nu_t = isKEpsilon*nu_t_keps + (1.0-isKEpsilon)*nu_t_komega;
        //mwf debug
        //if (nu_t > 1.e6*nu)
        //{
        //  std::cout<<"cppRANS3PF WARNING isKEpsilon = "<<isKEpsilon<<" nu_t = " <<nu_t<<" nu= "<<nu<<" k= "<<turb_var_0<<" turb_var_1= "<<turb_var_1<<std::endl;
        //}

        nu_t = fmax(nu_t,1.0e-4*nu); //limit according to Lew, Buscaglia etal 01
        //mwf hack
        nu_t     = fmin(nu_t,1.0e6*nu);

        eddy_viscosity = nu_t*rho; // mql. CHECK.
        //u momentum diffusion tensor
        mom_uu_diff_ten[0] += porosity*2.0*eddy_viscosity;
        mom_uu_diff_ten[1] += porosity*eddy_viscosity;
        mom_uu_diff_ten[2] += porosity*eddy_viscosity;

        mom_uv_diff_ten[0]+=porosity*eddy_viscosity;

        mom_uw_diff_ten[0]+=porosity*eddy_viscosity;

        //v momentum diffusion tensor
        mom_vv_diff_ten[0] += porosity*eddy_viscosity;
        mom_vv_diff_ten[1] += porosity*2.0*eddy_viscosity;
        mom_vv_diff_ten[2] += porosity*eddy_viscosity;

        mom_vu_diff_ten[0]+=porosity*eddy_viscosity;

        mom_vw_diff_ten[0]+=porosity*eddy_viscosity;

        //w momentum diffusion tensor
        mom_ww_diff_ten[0] += porosity*eddy_viscosity;
        mom_ww_diff_ten[1] += porosity*eddy_viscosity;
        mom_ww_diff_ten[2] += porosity*2.0*eddy_viscosity;

        mom_wu_diff_ten[0]+=porosity*eddy_viscosity;

        mom_wv_diff_ten[0]+=eddy_viscosity;
      }


      inline
        void calculateSubgridError_tau(const double&  hFactor,
                                       const double& elementDiameter,
                                       const double& dmt,
                                       const double& dm,
                                       const double df[nSpace],
                                       const double& a,
                                       const double&  pfac,
                                       double& tau_v,
                                       double& tau_p,
                                       double& cfl)
      {
        double h,oneByAbsdt,density,viscosity,nrm_df;
        h = hFactor*elementDiameter;
        density = dm;
        viscosity =  a;
        nrm_df=0.0;
        for(int I=0;I<nSpace;I++)
          nrm_df+=df[I]*df[I];
        nrm_df = sqrt(nrm_df);
        if (density > 1.0e-8)
          cfl = nrm_df/(h*density);//this is really cfl/dt, but that's what we want to know, the step controller expect this
        else
          cfl = nrm_df/h;
        oneByAbsdt =  fabs(dmt);
        tau_v = 1.0/(4.0*viscosity/(h*h) + 2.0*nrm_df/h + oneByAbsdt);
        tau_p = (4.0*viscosity + 2.0*nrm_df*h + oneByAbsdt*h*h)/pfac;
      }

      inline
        void calculateSubgridError_tau(     const double&  Ct_sge,
                                            const double&  Cd_sge,
                                            const double   G[nSpace*nSpace],
                                            const double&  G_dd_G,
                                            const double&  tr_G,
                                            const double&  A0,
                                            const double   Ai[nSpace],
                                            const double&  Kij,
                                            const double&  pfac,
                                            double& tau_v,
                                            double& tau_p,
                                            double& q_cfl)
      {
        double v_d_Gv=0.0;
        for(int I=0;I<nSpace;I++)
          for (int J=0;J<nSpace;J++)
            v_d_Gv += Ai[I]*G[I*nSpace+J]*Ai[J];
        tau_v = 1.0/sqrt(Ct_sge*A0*A0 + v_d_Gv + Cd_sge*Kij*Kij*G_dd_G + 1.0e-12);
        tau_p = 1.0/(pfac*tr_G*tau_v);
      }

      inline
        void calculateSubgridError_tauRes(const double& tau_p,
                                          const double& tau_v,
                                          const double& pdeResidualP,
                                          const double& pdeResidualU,
                                          const double& pdeResidualV,
                                          const double& pdeResidualW,
                                          double& subgridErrorP,
                                          double& subgridErrorU,
                                          double& subgridErrorV,
                                          double& subgridErrorW)
      {
        /* GLS pressure */
        subgridErrorP = -tau_p*pdeResidualP;
        /* GLS momentum */
        subgridErrorU = -tau_v*pdeResidualU;
        subgridErrorV = -tau_v*pdeResidualV;
        subgridErrorW = -tau_v*pdeResidualW;
      }

      inline
        void calculateSubgridErrorDerivatives_tauRes(const double& tau_p,
                                                     const double& tau_v,
                                                     const double dpdeResidualP_du[nDOF_trial_element],
                                                     const double dpdeResidualP_dv[nDOF_trial_element],
                                                     const double dpdeResidualP_dw[nDOF_trial_element],
                                                     const double dpdeResidualU_dp[nDOF_trial_element],
                                                     const double dpdeResidualU_du[nDOF_trial_element],
                                                     const double dpdeResidualV_dp[nDOF_trial_element],
                                                     const double dpdeResidualV_dv[nDOF_trial_element],
                                                     const double dpdeResidualW_dp[nDOF_trial_element],
                                                     const double dpdeResidualW_dw[nDOF_trial_element],
                                                     double dsubgridErrorP_du[nDOF_trial_element],
                                                     double dsubgridErrorP_dv[nDOF_trial_element],
                                                     double dsubgridErrorP_dw[nDOF_trial_element],
                                                     double dsubgridErrorU_dp[nDOF_trial_element],
                                                     double dsubgridErrorU_du[nDOF_trial_element],
                                                     double dsubgridErrorV_dp[nDOF_trial_element],
                                                     double dsubgridErrorV_dv[nDOF_trial_element],
                                                     double dsubgridErrorW_dp[nDOF_trial_element],
                                                     double dsubgridErrorW_dw[nDOF_trial_element])
      {
        for (int j=0;j<nDOF_trial_element;j++)
          {
            /* GLS pressure */
            dsubgridErrorP_du[j] = -tau_p*dpdeResidualP_du[j];
            dsubgridErrorP_dv[j] = -tau_p*dpdeResidualP_dv[j];
            dsubgridErrorP_dw[j] = -tau_p*dpdeResidualP_dw[j];
            /* GLS  momentum*/
            /* u */
            dsubgridErrorU_dp[j] = -tau_v*dpdeResidualU_dp[j];
            dsubgridErrorU_du[j] = -tau_v*dpdeResidualU_du[j];
            /* v */
            dsubgridErrorV_dp[j] = -tau_v*dpdeResidualV_dp[j];
            dsubgridErrorV_dv[j] = -tau_v*dpdeResidualV_dv[j];
            /* w */
            dsubgridErrorW_dp[j] = -tau_v*dpdeResidualW_dp[j];
            dsubgridErrorW_dw[j] = -tau_v*dpdeResidualW_dw[j];
          }
      }

      inline
        void exteriorNumericalAdvectiveFlux(const int& isDOFBoundary_p,
                                            const int& isDOFBoundary_u,
                                            const int& isDOFBoundary_v,
                                            const int& isDOFBoundary_w,
                                            const int& isFluxBoundary_p,
                                            const int& isFluxBoundary_u,
                                            const int& isFluxBoundary_v,
                                            const int& isFluxBoundary_w,
                                            const double& oneByRho,
                                            const double& bc_oneByRho,
                                            const double n[nSpace],
                                            const double& porosity, //mql. CHECK. Multiply by rho outside
                                            const double& bc_p,
                                            const double& bc_u,
                                            const double& bc_v,
                                            const double& bc_w,
                                            const double bc_f_mass[nSpace],
                                            const double bc_f_umom[nSpace],
                                            const double bc_f_vmom[nSpace],
                                            const double bc_f_wmom[nSpace],
                                            const double& bc_flux_mass,
                                            const double& bc_flux_umom,
                                            const double& bc_flux_vmom,
                                            const double& bc_flux_wmom,
                                            const double& p,
                                            const double& u,
                                            const double& v,
                                            const double& w,
                                            const double f_mass[nSpace],
                                            const double f_umom[nSpace],
                                            const double f_vmom[nSpace],
                                            const double f_wmom[nSpace],
                                            const double df_mass_du[nSpace],
                                            const double df_mass_dv[nSpace],
                                            const double df_mass_dw[nSpace],
                                            const double df_umom_dp[nSpace],
                                            const double df_umom_du[nSpace],
                                            const double df_umom_dv[nSpace],
                                            const double df_umom_dw[nSpace],
                                            const double df_vmom_dp[nSpace],
                                            const double df_vmom_du[nSpace],
                                            const double df_vmom_dv[nSpace],
                                            const double df_vmom_dw[nSpace],
                                            const double df_wmom_dp[nSpace],
                                            const double df_wmom_du[nSpace],
                                            const double df_wmom_dv[nSpace],
                                            const double df_wmom_dw[nSpace],
                                            double& flux_mass,
                                            double& flux_umom,
                                            double& flux_vmom,
                                            double& flux_wmom,
                                            double* velocity_star,
                                            double* velocity)
      {
        double flowSpeedNormal;
        flux_mass = 0.0;
        flux_umom = 0.0;
        flux_vmom = 0.0;
        flux_wmom = 0.0;
        flowSpeedNormal=porosity*(n[0]*velocity_star[0] +
                                  n[1]*velocity_star[1] +
                                  n[2]*velocity_star[2]);
        velocity[0] = u;
        velocity[1] = v;
        velocity[2] = w;
        if (isDOFBoundary_u != 1)
          {
            flux_mass += n[0]*f_mass[0];
            if (flowSpeedNormal < 0.0)
              {
                flux_umom+=flowSpeedNormal*(0.0 - u);
              }
          }
        else
          {
            flux_mass += n[0]*f_mass[0];
            if (flowSpeedNormal < 0.0)
              {
                flux_umom+=flowSpeedNormal*(bc_u - u);
                velocity[0] = bc_u;
              }
          }
        if (isDOFBoundary_v != 1)
          {
            flux_mass+=n[1]*f_mass[1];
            if (flowSpeedNormal < 0.0)
              {
                flux_vmom+=flowSpeedNormal*(0.0 - v);
              }
          }
        else
          {
            flux_mass+=n[1]*f_mass[1];
            if (flowSpeedNormal < 0.0)
              {
                flux_vmom+=flowSpeedNormal*(bc_v - v);
                velocity[1] = bc_v;
              }
          }
        if (isDOFBoundary_w != 1)
          {
            flux_mass+=n[2]*f_mass[2];
            if (flowSpeedNormal < 0.0)
              {
                flux_wmom+=flowSpeedNormal*(0.0 - w);
              }
          }
        else
          {
            flux_mass +=n[2]*f_mass[2];
            if (flowSpeedNormal < 0.0)
              {
                flux_wmom+=flowSpeedNormal*(bc_w - w);
                velocity[2] = bc_w;
              }
          }
        /* if (isDOFBoundary_p == 1) */
        /*   { */
        /*     flux_umom+= n[0]*(bc_p*bc_oneByRho-p*oneByRho); */
        /*     flux_vmom+= n[1]*(bc_p*bc_oneByRho-p*oneByRho); */
        /*     flux_wmom+= n[2]*(bc_p*bc_oneByRho-p*oneByRho); */
        /*   } */
        /* if (isFluxBoundary_p == 1) */
        /*   { */
        /*     /\* velocity[0] += (bc_flux_mass - flux_mass)*n[0]; *\/ */
        /*     /\* velocity[1] += (bc_flux_mass - flux_mass)*n[1]; *\/ */
        /*     /\* velocity[2] += (bc_flux_mass - flux_mass)*n[2]; *\/ */
        /*     flux_mass = bc_flux_mass; */
        /*   } */
        if (isFluxBoundary_u == 1)
          {
            flux_umom = bc_flux_umom;
          }
        if (isFluxBoundary_v == 1)
          {
            flux_vmom = bc_flux_vmom;
          }
        if (isFluxBoundary_w == 1)
          {
            flux_wmom = bc_flux_wmom;
          }
      }

      inline
        void exteriorNumericalAdvectiveFluxDerivatives(const int& isDOFBoundary_p,
                                                       const int& isDOFBoundary_u,
                                                       const int& isDOFBoundary_v,
                                                       const int& isDOFBoundary_w,
                                                       const int& isFluxBoundary_p,
                                                       const int& isFluxBoundary_u,
                                                       const int& isFluxBoundary_v,
                                                       const int& isFluxBoundary_w,
                                                       const double& oneByRho,
                                                       const double n[nSpace],
                                                       const double& porosity, //mql. CHECK. Multiply by rho outside
                                                       const double& bc_p,
                                                       const double& bc_u,
                                                       const double& bc_v,
                                                       const double& bc_w,
                                                       const double bc_f_mass[nSpace],
                                                       const double bc_f_umom[nSpace],
                                                       const double bc_f_vmom[nSpace],
                                                       const double bc_f_wmom[nSpace],
                                                       const double& bc_flux_mass,
                                                       const double& bc_flux_umom,
                                                       const double& bc_flux_vmom,
                                                       const double& bc_flux_wmom,
                                                       const double& p,
                                                       const double& u,
                                                       const double& v,
                                                       const double& w,
                                                       const double f_mass[nSpace],
                                                       const double f_umom[nSpace],
                                                       const double f_vmom[nSpace],
                                                       const double f_wmom[nSpace],
                                                       const double df_mass_du[nSpace],
                                                       const double df_mass_dv[nSpace],
                                                       const double df_mass_dw[nSpace],
                                                       const double df_umom_dp[nSpace],
                                                       const double df_umom_du[nSpace],
                                                       const double df_umom_dv[nSpace],
                                                       const double df_umom_dw[nSpace],
                                                       const double df_vmom_dp[nSpace],
                                                       const double df_vmom_du[nSpace],
                                                       const double df_vmom_dv[nSpace],
                                                       const double df_vmom_dw[nSpace],
                                                       const double df_wmom_dp[nSpace],
                                                       const double df_wmom_du[nSpace],
                                                       const double df_wmom_dv[nSpace],
                                                       const double df_wmom_dw[nSpace],
                                                       double& dflux_mass_du,
                                                       double& dflux_mass_dv,
                                                       double& dflux_mass_dw,
                                                       double& dflux_umom_dp,
                                                       double& dflux_umom_du,
                                                       double& dflux_umom_dv,
                                                       double& dflux_umom_dw,
                                                       double& dflux_vmom_dp,
                                                       double& dflux_vmom_du,
                                                       double& dflux_vmom_dv,
                                                       double& dflux_vmom_dw,
                                                       double& dflux_wmom_dp,
                                                       double& dflux_wmom_du,
                                                       double& dflux_wmom_dv,
                                                       double& dflux_wmom_dw,
                                                       double* velocity_star)
      {
        double flowSpeedNormal;
        dflux_mass_du = 0.0;
        dflux_mass_dv = 0.0;
        dflux_mass_dw = 0.0;

        dflux_umom_dp = 0.0;
        dflux_umom_du = 0.0;
        dflux_umom_dv = 0.0;
        dflux_umom_dw = 0.0;

        dflux_vmom_dp = 0.0;
        dflux_vmom_du = 0.0;
        dflux_vmom_dv = 0.0;
        dflux_vmom_dw = 0.0;

        dflux_wmom_dp = 0.0;
        dflux_wmom_du = 0.0;
        dflux_wmom_dv = 0.0;
        dflux_wmom_dw = 0.0;
        flowSpeedNormal=porosity*(n[0]*velocity_star[0] +
                                  n[1]*velocity_star[1] +
                                  n[2]*velocity_star[2]);
        if (isDOFBoundary_u != 1)
          {
            dflux_mass_du += n[0]*df_mass_du[0];
            if (flowSpeedNormal < 0.0)
              dflux_umom_du -= flowSpeedNormal;
          }
        else
          {
            dflux_mass_du += n[0]*df_mass_du[0];
            if (flowSpeedNormal < 0.0)
              dflux_umom_du -= flowSpeedNormal;
          }
        if (isDOFBoundary_v != 1)
          {
            dflux_mass_dv += n[1]*df_mass_dv[1];
            if (flowSpeedNormal < 0.0)
              dflux_vmom_dv -= flowSpeedNormal;
          }
        else
          {
            dflux_mass_dv += n[1]*df_mass_dv[1];
            if (flowSpeedNormal < 0.0)
              dflux_vmom_dv -= flowSpeedNormal;
          }
        if (isDOFBoundary_w != 1)
          {
            dflux_mass_dw+=n[2]*df_mass_dw[2];
            if (flowSpeedNormal < 0.0)
              dflux_wmom_dw -= flowSpeedNormal;
          }
        else
          {
            dflux_mass_dw += n[2]*df_mass_dw[2];
            if (flowSpeedNormal < 0.0)
              dflux_wmom_dw -= flowSpeedNormal;
          }
        /* if (isDOFBoundary_p == 1) */
        /*   { */
        /*     dflux_umom_dp= -n[0]*oneByRho; */
        /*     dflux_vmom_dp= -n[1]*oneByRho; */
        /*     dflux_wmom_dp= -n[2]*oneByRho; */
        /*   } */
        /* if (isFluxBoundary_p == 1) */
        /*   { */
        /*     dflux_mass_du = 0.0; */
        /*     dflux_mass_dv = 0.0; */
        /*     dflux_mass_dw = 0.0; */
        /*   } */
        if (isFluxBoundary_u == 1)
          {
            dflux_umom_dp = 0.0;
            dflux_umom_du = 0.0;
            dflux_umom_dv = 0.0;
            dflux_umom_dw = 0.0;
          }
        if (isFluxBoundary_v == 1)
          {
            dflux_vmom_dp = 0.0;
            dflux_vmom_du = 0.0;
            dflux_vmom_dv = 0.0;
            dflux_vmom_dw = 0.0;
          }
        if (isFluxBoundary_w == 1)
          {
            dflux_wmom_dp = 0.0;
            dflux_wmom_du = 0.0;
            dflux_wmom_dv = 0.0;
            dflux_wmom_dw = 0.0;
          }
      }

      inline
        void exteriorNumericalDiffusiveFlux(const double& eps,
                                            const double& phi,
                                            int* rowptr,
                                            int* colind,
                                            const int& isDOFBoundary,
                                            const int& isFluxBoundary,
                                            const double n[nSpace],
                                            double* bc_a,
                                            const double& bc_u,
                                            const double& bc_flux,
                                            double* a,
                                            const double grad_potential[nSpace],
                                            const double& u,
                                            const double& penalty,
                                            double& flux)
      {
        double diffusiveVelocityComponent_I,penaltyFlux,max_a;
        if(isFluxBoundary == 1)
          {
            flux = bc_flux;
          }
        else if(isDOFBoundary == 1)
          {
            flux = 0.0;
            max_a=0.0;
            for(int I=0;I<nSpace;I++)
              {
                diffusiveVelocityComponent_I=0.0;
                for(int m=rowptr[I];m<rowptr[I+1];m++)
                  {
                    diffusiveVelocityComponent_I -= a[m]*grad_potential[colind[m]];
                    max_a = fmax(max_a,a[m]);
                  }
                flux+= diffusiveVelocityComponent_I*n[I];
              }
            penaltyFlux = max_a*penalty*(u-bc_u);
            flux += penaltyFlux;
            //contact line slip
            //flux*=(smoothedDirac(eps,0) - smoothedDirac(eps,phi))/smoothedDirac(eps,0);
          }
        else
          {
            std::cerr<<"RANS3PF: warning, diffusion term with no boundary condition set, setting diffusive flux to 0.0"<<std::endl;
            flux = 0.0;
          }
      }

      inline
        double ExteriorNumericalDiffusiveFluxJacobian(const double& eps,
                                                      const double& phi,
                                                      int* rowptr,
                                                      int* colind,
                                                      const int& isDOFBoundary,
                                                      const int& isFluxBoundary,
                                                      const double n[nSpace],
                                                      double* a,
                                                      const double& v,
                                                      const double grad_v[nSpace],
                                                      const double& penalty)
      {
        double dvel_I,tmp=0.0,max_a=0.0;
        if(isFluxBoundary==0 && isDOFBoundary==1)
          {
            for(int I=0;I<nSpace;I++)
              {
                dvel_I=0.0;
                for(int m=rowptr[I];m<rowptr[I+1];m++)
                  {
                    dvel_I -= a[m]*grad_v[colind[m]];
                    max_a = fmax(max_a,a[m]);
                  }
                tmp += dvel_I*n[I];
              }
            tmp +=max_a*penalty*v;
            //contact line slip
            //tmp*=(smoothedDirac(eps,0) - smoothedDirac(eps,phi))/smoothedDirac(eps,0);
          }
        return tmp;
      }

      void get_symmetric_gradient_dot_vec(const double *grad_u, const double *grad_v, const double *grad_w, const double *n,double res[3])
      {
//          res[0] =         2.0*grad_u[0]*n[0]+(grad_u[1]+grad_v[0])*n[1]+(grad_u[2]+grad_w[0])*n[2];
//          res[1] = (grad_v[0]+grad_u[1])*n[0]+          2*grad_v[1]*n[1]+(grad_v[2]+grad_w[1])*n[2];
//          res[2] = (grad_w[0]+grad_u[2])*n[0]+(grad_w[1]+grad_v[2])*n[1]+          2*grad_w[2]*n[2];
          res[0] = grad_u[0]*n[0]+grad_u[1]*n[1]+grad_u[2]*n[2];
          res[1] = grad_v[0]*n[0]+grad_v[1]*n[1]+grad_v[2]*n[2];
          res[2] = grad_w[0]*n[0]+grad_w[1]*n[1]+grad_w[2]*n[2];;
      }
      // n is the outward unit normal direction
      void get_stress_in_n(const double *grad_u, const double *grad_v, const double *grad_w, const double *n, double p, double mu, double f[3])
      {
          f[0] =         2.0*grad_u[0]*n[0]+(grad_u[1]+grad_v[0])*n[1]+(grad_u[2]+grad_w[0])*n[2];
          f[1] = (grad_v[0]+grad_u[1])*n[0]+          2*grad_v[1]*n[1]+(grad_v[2]+grad_w[1])*n[2];
          f[2] = (grad_w[0]+grad_u[2])*n[0]+(grad_w[1]+grad_v[2])*n[1]+          2*grad_w[2]*n[2];

          f[0] *= mu;
          f[1] *= mu;
          f[2] *= mu;

          f[0] -= p*n[0];
          f[1] -= p*n[1];
          f[2] -= p*n[2];
      }
      void get_cross_product(const double *u, const double *v,double res[3])
      {
          res[0] = u[1]*v[2]-u[2]*v[1];
          res[1] = u[2]*v[0]-u[0]*v[2];
          res[2] = u[0]*v[1]-u[1]*v[0];
      }
      double get_dot_product(const double *u, const double *v)
      {
          return u[0]*v[0]+u[1]*v[1]+u[2]*v[2];
      }
      int get_distance_to_ball(int n_balls,double* ball_center, double* ball_radius, double x, double y, double z, double& distance)
      {
          distance = 1e10;
          int index = -1;
          double d_ball_i;
          for (int i=0; i<n_balls; ++i)
          {
              d_ball_i = std::sqrt((ball_center[i*3+0]-x)*(ball_center[i*3+0]-x)
                                  +(ball_center[i*3+1]-y)*(ball_center[i*3+1]-y)
#ifndef USE_CYLINDER_AS_PARTICLE
                                  +(ball_center[i*3+2]-z)*(ball_center[i*3+2]-z)
#endif
                                  ) - ball_radius[i];
              if(d_ball_i<distance)
              {
                  distance = d_ball_i;
                  index = i;
              }
          }
          return index;
      }
      void get_distance_to_ith_ball(int n_balls,double* ball_center, double* ball_radius,
                                  int I,
                                  double x, double y, double z,
                                  double& distance)
      {
          distance = std::sqrt((ball_center[I*3+0]-x)*(ball_center[I*3+0]-x)
                               + (ball_center[I*3+1]-y)*(ball_center[I*3+1]-y)
#ifndef USE_CYLINDER_AS_PARTICLE
                               + (ball_center[I*3+2]-z)*(ball_center[I*3+2]-z)
#endif
                            ) - ball_radius[I];
      }
      void get_normal_to_ith_ball(int n_balls,double* ball_center, double* ball_radius,
                                  int I,
                                  double x, double y, double z,
                                  double& nx, double& ny, double& nz)
      {
          double distance = std::sqrt((ball_center[I*3+0]-x)*(ball_center[I*3+0]-x)
                                    + (ball_center[I*3+1]-y)*(ball_center[I*3+1]-y)
#ifndef USE_CYLINDER_AS_PARTICLE
                                    + (ball_center[I*3+2]-z)*(ball_center[I*3+2]-z)
#endif
                            );
          nx = (x - ball_center[I*3+0])/(distance+1e-10);
          ny = (y - ball_center[I*3+1])/(distance+1e-10);
#ifdef USE_CYLINDER_AS_PARTICLE
          nz = 0.0;
#else
          nz = (z - ball_center[I*3+2])/(distance+1e-10);
#endif
      }
      void get_velocity_to_ith_ball(int n_balls,double* ball_center, double* ball_radius,
                                    double* ball_velocity, double* ball_angular_velocity,
                                    int I,
                                    double x, double y, double z,
                                    double& vx, double& vy, double& vz)
      {
#ifdef USE_CYLINDER_AS_PARTICLE
          double position[3]={x-ball_center[3*I + 0],y-ball_center[3*I + 1],0.0};
#else
          double position[3]={x-ball_center[3*I + 0],y-ball_center[3*I + 1],z-ball_center[3*I + 2]};
#endif
          double angular_cross_position[3];
          get_cross_product(&ball_angular_velocity[3*I + 0],position,angular_cross_position);
          vx = ball_velocity[3*I + 0] + angular_cross_position[0];
          vy = ball_velocity[3*I + 1] + angular_cross_position[1];
          vz = ball_velocity[3*I + 2] + angular_cross_position[2];

      }
      void calculateResidual(//element
                             double *mesh_trial_ref,
                             double *mesh_grad_trial_ref,
                             double *mesh_dof,
                             double *mesh_velocity_dof,
                             double MOVING_DOMAIN, //0 or 1
                             double PSTAB,
                             int *mesh_l2g,
                             double *dV_ref,
                             int nDOF_per_element_pressure,
                             double *p_trial_ref,
                             double *p_grad_trial_ref,
                             double *p_test_ref,
                             double *p_grad_test_ref,
                             double *q_p,
                             double *q_grad_p,
                             double *ebqe_p,
                             double *ebqe_grad_p,
                             double *vel_trial_ref,
                             double *vel_grad_trial_ref,
                             double *vel_hess_trial_ref,
                             double *vel_test_ref,
                             double *vel_grad_test_ref,
                             double *mesh_trial_trace_ref,
                             double *mesh_grad_trial_trace_ref,
                             double *dS_ref,
                             double *p_trial_trace_ref,
                             double *p_grad_trial_trace_ref,
                             double *p_test_trace_ref,
                             double *p_grad_test_trace_ref,
                             double *vel_trial_trace_ref,
                             double *vel_grad_trial_trace_ref,
                             double *vel_test_trace_ref,
                             double *vel_grad_test_trace_ref,
                             double *normal_ref,
                             double *boundaryJac_ref,
                             double eb_adjoint_sigma,
                             double *elementDiameter,
                             double *nodeDiametersArray,
                             double hFactor,
                             int nElements_global,
                             int nElements_owned,
                             int nElementBoundaries_owned,
                             int nNodes_owned,
                             double useRBLES,
                             double useMetrics,
                             double alphaBDF,
                             double epsFact_rho,
                             double epsFact_mu,
                             double sigma,
                             double rho_0,
                             double nu_0,
                             double rho_1,
                             double nu_1,
                             double smagorinskyConstant,
                             int turbulenceClosureModel,
                             double Ct_sge,
                             double Cd_sge,
                             double C_dc,
                             double C_b,
                             const double* eps_solid,
                             const double* ebq_global_phi_solid,
                             const double* ebq_global_grad_phi_solid,
                             const double* ebq_particle_velocity_solid,
                             const double* phi_solid_nodes,
                             const double* phi_solid,
                             const double* q_velocity_solid,
                             const double* q_vos,//sed fraction - gco check 
                             const double* q_dvos_dt,
                             const double* q_grad_vos,
                             const double* q_dragAlpha,
                             const double* q_dragBeta,
                             const double* q_mass_source,
                             const double* q_turb_var_0,
                             const double* q_turb_var_1,
                             const double* q_turb_var_grad_0,
                             double * q_eddy_viscosity,
                             int* p_l2g,
                             int* vel_l2g,
                             double* p_dof,
                             double* u_dof,
                             double* v_dof,
                             double* w_dof,
                             double* u_dof_old,
                             double* v_dof_old,
                             double* w_dof_old,
                             double* u_dof_old_old,
                             double* v_dof_old_old,
                             double* w_dof_old_old,
                             double* g,
                             const double useVF,
                             double *vf,
                             double *phi,
                             double *normal_phi,
                             double *kappa_phi,
                             double *q_mom_u_acc,
                             double *q_mom_v_acc,
                             double *q_mom_w_acc,
                             double *q_mass_adv,
                             double *q_mom_u_acc_beta_bdf,
                             double *q_mom_v_acc_beta_bdf,
                             double *q_mom_w_acc_beta_bdf,
                             double *q_dV,
                             double *q_dV_last,
                             double *q_velocity_sge,
                             double *ebqe_velocity_star,
                             double *q_cfl,
                             double *q_numDiff_u,
                             double *q_numDiff_v,
                             double *q_numDiff_w,
                             double *q_numDiff_u_last,
                             double *q_numDiff_v_last,
                             double *q_numDiff_w_last,
                             int *sdInfo_u_u_rowptr,
                             int *sdInfo_u_u_colind,
                             int *sdInfo_u_v_rowptr,
                             int *sdInfo_u_v_colind,
                             int *sdInfo_u_w_rowptr,
                             int *sdInfo_u_w_colind,
                             int *sdInfo_v_v_rowptr,
                             int *sdInfo_v_v_colind,
                             int *sdInfo_v_u_rowptr,
                             int *sdInfo_v_u_colind,
                             int *sdInfo_v_w_rowptr,
                             int *sdInfo_v_w_colind,
                             int *sdInfo_w_w_rowptr,
                             int *sdInfo_w_w_colind,
                             int *sdInfo_w_u_rowptr,
                             int *sdInfo_w_u_colind,
                             int *sdInfo_w_v_rowptr,
                             int *sdInfo_w_v_colind,
                             int offset_p,
                             int offset_u,
                             int offset_v,
                             int offset_w,
                             int stride_p,
                             int stride_u,
                             int stride_v,
                             int stride_w,
                             double *globalResidual,
                             int nExteriorElementBoundaries_global,
                             int* exteriorElementBoundariesArray,
                             int* elementBoundariesArray,
                             int* elementBoundaryElementsArray,
                             int* elementBoundaryLocalElementBoundariesArray,
                             double* ebqe_vf_ext,
                             double* bc_ebqe_vf_ext,
                             double* ebqe_phi_ext,
                             double* bc_ebqe_phi_ext,
                             double* ebqe_normal_phi_ext,
                             double* ebqe_kappa_phi_ext,
                             //VRANS
                             const double* ebqe_vos_ext,//sed fraction - gco check
                             const double* ebqe_turb_var_0,
                             const double* ebqe_turb_var_1,
                             int* isDOFBoundary_p,
                             int* isDOFBoundary_u,
                             int* isDOFBoundary_v,
                             int* isDOFBoundary_w,
                             int* isAdvectiveFluxBoundary_p,
                             int* isAdvectiveFluxBoundary_u,
                             int* isAdvectiveFluxBoundary_v,
                             int* isAdvectiveFluxBoundary_w,
                             int* isDiffusiveFluxBoundary_u,
                             int* isDiffusiveFluxBoundary_v,
                             int* isDiffusiveFluxBoundary_w,
                             double* ebqe_bc_p_ext,
                             double* ebqe_bc_flux_mass_ext,
                             double* ebqe_bc_flux_mom_u_adv_ext,
                             double* ebqe_bc_flux_mom_v_adv_ext,
                             double* ebqe_bc_flux_mom_w_adv_ext,
                             double* ebqe_bc_u_ext,
                             double* ebqe_bc_flux_u_diff_ext,
                             double* ebqe_penalty_ext,
                             double* ebqe_bc_v_ext,
                             double* ebqe_bc_flux_v_diff_ext,
                             double* ebqe_bc_w_ext,
                             double* ebqe_bc_flux_w_diff_ext,
                             double* q_x,
                             double* q_velocity,
                             double* ebqe_velocity,
                             double* q_grad_u,
                             double* q_grad_v,
                             double* q_grad_w,
                             double* q_divU,
                             double* ebqe_grad_u,
                             double* ebqe_grad_v,
                             double* ebqe_grad_w,
                             double* flux,
                             double* elementResidual_p_save,
                             int* elementFlags,
                             int* boundaryFlags,
                             double* barycenters,
                             double* wettedAreas,
                             double* netForces_p,
                             double* netForces_v,
                             double* netMoments,
                             double* q_rho,
                             double* ebqe_rho,
                             double* q_nu,
                             double* ebqe_nu,
                             int nParticles,
                             double particle_epsFact,
                             double particle_alpha,
                             double particle_beta,
                             double particle_penalty_constant,
                             double* particle_signed_distances,
                             double* particle_signed_distance_normals,
                             double* particle_velocities,
                             double* particle_centroids,
                             double* particle_netForces,
                             double* particle_netMoments,
                             double* particle_surfaceArea,
                             double particle_nitsche,
                             int use_ball_as_particle,
                             double* ball_center,
                             double* ball_radius,
                             double* ball_velocity,
                             double* ball_angular_velocity,
                             double* phisError,
                             double* phisErrorNodal,
                             int USE_SUPG,
                             int ARTIFICIAL_VISCOSITY,
                             double cMax,
                             double cE,
                             int MULTIPLY_EXTERNAL_FORCE_BY_DENSITY,
                             double* forcex,
                             double* forcey,
                             double* forcez,
                             int KILL_PRESSURE_TERM,
                             double dt,
                             double* quantDOFs,
                             int MATERIAL_PARAMETERS_AS_FUNCTION,
                             double* density_as_function,
                             double* dynamic_viscosity_as_function,
                             double* ebqe_density_as_function,
                             double* ebqe_dynamic_viscosity_as_function,
                             double order_polynomial,
                             double* isActiveDOF,
                             int USE_SBM)
      {
        //
        //loop over elements to compute volume integrals and load them into element and global residual
        //
        double mesh_volume_conservation=0.0,
          mesh_volume_conservation_weak=0.0,
          mesh_volume_conservation_err_max=0.0,
          mesh_volume_conservation_err_max_weak=0.0;
        double globalConservationError=0.0;
        const int nQuadraturePoints_global(nElements_global*nQuadraturePoints_element);
        std::vector<int> surrogate_boundaries, surrogate_boundary_elements, surrogate_boundary_particle;
        for(int eN=0;eN<nElements_global;eN++)
          {
            //declare local storage for element residual and initialize
            register double elementResidual_p[nDOF_test_element],elementResidual_mesh[nDOF_test_element],
              elementResidual_u[nDOF_test_element],
              elementResidual_v[nDOF_test_element],
              phisErrorElement[nDOF_test_element],
              elementResidual_w[nDOF_test_element],
              eps_rho,eps_mu;
            double element_active=1;//use 1 since by default it is ibm
            double mesh_volume_conservation_element=0.0,
              mesh_volume_conservation_element_weak=0.0;
            for (int i=0;i<nDOF_test_element;i++)
              {
                int eN_i = eN*nDOF_test_element+i;
                elementResidual_p_save[eN_i]=0.0;
                elementResidual_mesh[i]=0.0;
                elementResidual_p[i]=0.0;
                elementResidual_u[i]=0.0;
                elementResidual_v[i]=0.0;
                phisErrorElement[i]=0.0;
                elementResidual_w[i]=0.0;
              }//i
            if(USE_SBM>0)
            {
                //isActiveDOF has value 1 for ibm.
                //isActiveDOF is initialized in python side.
                //
                //detect cut cells
                //
                double _distance[nDOF_mesh_trial_element]={0.0};
                int pos_counter=0;
                for (int I=0;I<nDOF_mesh_trial_element;I++)
                {
                    if(use_ball_as_particle==1)
                    {
                        get_distance_to_ball(nParticles, ball_center, ball_radius,
                                mesh_dof[3*mesh_l2g[eN*nDOF_mesh_trial_element+I]+0],
                                mesh_dof[3*mesh_l2g[eN*nDOF_mesh_trial_element+I]+1],
                                mesh_dof[3*mesh_l2g[eN*nDOF_mesh_trial_element+I]+2],
                                _distance[I]);
                    }
                    else
                    {
                        _distance[I] = phi_solid_nodes[mesh_l2g[eN*nDOF_mesh_trial_element+I]];
                    }
                    if ( _distance[I] >= 0)
                        pos_counter++;
                }
                if (pos_counter == 3)//surrogate face
                {
                    element_active=0.0;
                    int opp_node=-1;
                    for (int I=0;I<nDOF_mesh_trial_element;I++)
                    {
                        if (_distance[I] < 0)
                            opp_node = I;
                    }
                    assert(opp_node >=0);
                    assert(opp_node <nDOF_mesh_trial_element);
                    //For parallel. Two reasons:
                    //if none of nodes of this edge is owned by this processor,
                    //1. The surrogate_boundary_elements corresponding to this edge is -1, which gives 0 JacDet and infty h_penalty.
                    //2. there is no contribution of the integral over this edge to Jacobian and residual.
                    const int ebN = elementBoundariesArray[eN*nDOF_mesh_trial_element+opp_node];//only works for simplices
                    const int eN_oppo = (eN == elementBoundaryElementsArray[ebN*2+0])?elementBoundaryElementsArray[ebN*2+1]:elementBoundaryElementsArray[ebN*2+0];
                    if((mesh_l2g[eN*nDOF_mesh_trial_element+(opp_node+1)%4]<nNodes_owned
                        || mesh_l2g[eN*nDOF_mesh_trial_element+(opp_node+2)%4]<nNodes_owned
                        || mesh_l2g[eN*nDOF_mesh_trial_element+(opp_node+3)%4]<nNodes_owned
                       )&&eN_oppo !=-1)//not a boundary face
                    {
                        surrogate_boundaries.push_back(ebN);
                        //now find which element neighbor this element is
                        //since each face has 2 neighbor elements.
                        //YY: what if this face is a boundary face?
                        if (eN == elementBoundaryElementsArray[ebN*2+0])
                            surrogate_boundary_elements.push_back(1);
                        else
                            surrogate_boundary_elements.push_back(0);

                        //check which particle this surrogate edge is related to.
                        //The method is to check one quadrature point inside of this element.
                        //It works based on the assumption that the distance between any two particles
                        //is larger than 2*h_min, otherwise it depends on the choice of the quadrature point
                        //or one edge belongs to two particles .
                        //But in any case, phi_s is well defined as the minimum.
                        int j=-1;
                        double distance=1e10, distance_to_ith_particle;
                        if(use_ball_as_particle==1)
                        {
                            double middle_point_coord[3]={0.0};
                            double middle_point_distance;
                            middle_point_coord[0] = (mesh_dof[3*mesh_l2g[eN*nDOF_mesh_trial_element+(opp_node+1)%4]+0]
<<<<<<< HEAD
                                                              +mesh_dof[3*mesh_l2g[eN*nDOF_mesh_trial_element+(opp_node+2)%4]+0]
                                                                        +mesh_dof[3*mesh_l2g[eN*nDOF_mesh_trial_element+(opp_node+3)%4]+0])/3.0;
                            middle_point_coord[1] = (mesh_dof[3*mesh_l2g[eN*nDOF_mesh_trial_element+(opp_node+1)%4]+1]
                                                              +mesh_dof[3*mesh_l2g[eN*nDOF_mesh_trial_element+(opp_node+2)%4]+1]
                                                                        +mesh_dof[3*mesh_l2g[eN*nDOF_mesh_trial_element+(opp_node+3)%4]+1])/3.0;
                            middle_point_coord[2] = (mesh_dof[3*mesh_l2g[eN*nDOF_mesh_trial_element+(opp_node+1)%4]+2]
                                                              +mesh_dof[3*mesh_l2g[eN*nDOF_mesh_trial_element+(opp_node+2)%4]+2]
                                                                        +mesh_dof[3*mesh_l2g[eN*nDOF_mesh_trial_element+(opp_node+3)%4]+2])/3.0;

=======
                                                    +mesh_dof[3*mesh_l2g[eN*nDOF_mesh_trial_element+(opp_node+2)%4]+0]
                                                    +mesh_dof[3*mesh_l2g[eN*nDOF_mesh_trial_element+(opp_node+3)%4]+0])/3.0;
                            middle_point_coord[1] = (mesh_dof[3*mesh_l2g[eN*nDOF_mesh_trial_element+(opp_node+1)%4]+1]
                                                    +mesh_dof[3*mesh_l2g[eN*nDOF_mesh_trial_element+(opp_node+2)%4]+1]
                                                    +mesh_dof[3*mesh_l2g[eN*nDOF_mesh_trial_element+(opp_node+3)%4]+1])/3.0;
                            middle_point_coord[2] = (mesh_dof[3*mesh_l2g[eN*nDOF_mesh_trial_element+(opp_node+1)%4]+2]
                                                    +mesh_dof[3*mesh_l2g[eN*nDOF_mesh_trial_element+(opp_node+2)%4]+2]
                                                    +mesh_dof[3*mesh_l2g[eN*nDOF_mesh_trial_element+(opp_node+3)%4]+2])/3.0;
>>>>>>> f48f424b
                            j = get_distance_to_ball(nParticles, ball_center, ball_radius,
                                    middle_point_coord[0],middle_point_coord[1],middle_point_coord[2],
                                    middle_point_distance);
                        }
                        else
                        {
                            for (int i=0;i<nParticles;++i)
                            {
                                distance_to_ith_particle=particle_signed_distances[i*nElements_global*nQuadraturePoints_element
                                                                                   +eN*nQuadraturePoints_element
                                                                                   +0];//0-th quadrature point
                                if (distance_to_ith_particle<distance)
                                {
                                    distance = distance_to_ith_particle;
                                    j = i;
                                }
                            }
                        }
                        surrogate_boundary_particle.push_back(j);

                    }else{
                        //If the integral over the surrogate boundary is needed, we have to make sure all edges are in surrogate_boundaries,
                        //which is based on the assumption that if none of its nodes is owned by the processor, then the edge is not owned
                        //by the processor. This assert is used to make sure this is the case.
                        if(ebN<nElementBoundaries_owned)//eN_oppo ==-1
                        {
                            assert(eN_oppo==-1);
                        }
                    }
                }
                else if (pos_counter == 4)// so the element is in fluid totally
                {
                    element_active=1.0;
                    for (int i=0;i<nDOF_test_element;i++)
                    {
                        isActiveDOF[offset_u+stride_u*vel_l2g[eN*nDOF_trial_element + i]]=1.0;
                        isActiveDOF[offset_v+stride_v*vel_l2g[eN*nDOF_trial_element + i]]=1.0;
                        isActiveDOF[offset_w+stride_w*vel_l2g[eN*nDOF_trial_element + i]]=1.0;
                    }
                }
                else
                {
                    element_active=0.0;
                }
            }
            //
            //loop over quadrature points and compute integrands
            //
            for(int k=0;k<nQuadraturePoints_element;k++)
              {
                //compute indices and declare local storage
                register int eN_k = eN*nQuadraturePoints_element+k,
                  eN_k_nSpace = eN_k*nSpace,
                  eN_k_3d     = eN_k*3,
                  eN_nDOF_trial_element = eN*nDOF_trial_element;
                register double p=0.0,u=0.0,v=0.0,w=0.0,un=0.0,vn=0.0,wn=0.0,
                  grad_p[nSpace],grad_u[nSpace],grad_v[nSpace],grad_w[nSpace],
                  hess_u[nSpace2],hess_v[nSpace2],hess_w[nSpace2],
                  mom_u_acc=0.0,
                  dmom_u_acc_u=0.0,
                  mom_v_acc=0.0,
                  dmom_v_acc_v=0.0,
                  mom_w_acc=0.0,
                  dmom_w_acc_w=0.0,
                  mass_adv[nSpace],
                  dmass_adv_u[nSpace],
                  dmass_adv_v[nSpace],
                  dmass_adv_w[nSpace],
                  mom_u_adv[nSpace],
                  dmom_u_adv_u[nSpace],
                  dmom_u_adv_v[nSpace],
                  dmom_u_adv_w[nSpace],
                  mom_v_adv[nSpace],
                  dmom_v_adv_u[nSpace],
                  dmom_v_adv_v[nSpace],
                  dmom_v_adv_w[nSpace],
                  mom_w_adv[nSpace],
                  dmom_w_adv_u[nSpace],
                  dmom_w_adv_v[nSpace],
                  dmom_w_adv_w[nSpace],
                  mom_uu_diff_ten[nSpace],
                  mom_vv_diff_ten[nSpace],
                  mom_ww_diff_ten[nSpace],
                  mom_uv_diff_ten[1],
                  mom_uw_diff_ten[1],
                  mom_vu_diff_ten[1],
                  mom_vw_diff_ten[1],
                  mom_wu_diff_ten[1],
                  mom_wv_diff_ten[1],
                  mom_u_source=0.0,
                  mom_v_source=0.0,
                  mom_w_source=0.0,
                  mom_u_ham=0.0,
                  dmom_u_ham_grad_p[nSpace],
                  dmom_u_ham_grad_u[nSpace],
                  mom_v_ham=0.0,
                  dmom_v_ham_grad_p[nSpace],
                  dmom_v_ham_grad_v[nSpace],
                  mom_w_ham=0.0,
                  dmom_w_ham_grad_p[nSpace],
                  dmom_w_ham_grad_w[nSpace],
                  mom_u_acc_t=0.0,
                  dmom_u_acc_u_t=0.0,
                  mom_v_acc_t=0.0,
                  dmom_v_acc_v_t=0.0,
                  mom_w_acc_t=0.0,
                  dmom_w_acc_w_t=0.0,
                  pdeResidual_p=0.0,
                  pdeResidual_u=0.0,
                  pdeResidual_v=0.0,
                  pdeResidual_w=0.0,
                  Lstar_u_p[nDOF_test_element],
                  Lstar_v_p[nDOF_test_element],
                  Lstar_w_p[nDOF_test_element],
                  Lstar_u_u[nDOF_test_element],
                  Lstar_v_v[nDOF_test_element],
                  Lstar_w_w[nDOF_test_element],
                  Lstar_p_u[nDOF_test_element],
                  Lstar_p_v[nDOF_test_element],
                  Lstar_p_w[nDOF_test_element],
                  subgridError_p=0.0,
                  subgridError_u=0.0,
                  subgridError_v=0.0,
                  subgridError_w=0.0,
                  tau_p=0.0,tau_p0=0.0,tau_p1=0.0,
                  tau_v=0.0,tau_v0=0.0,tau_v1=0.0,
                  jac[nSpace*nSpace],
                  jacDet,
                  jacInv[nSpace*nSpace],
                  p_grad_trial[nDOF_trial_element*nSpace],vel_grad_trial[nDOF_trial_element*nSpace],
                  vel_hess_trial[nDOF_trial_element*nSpace2],
                  p_test_dV[nDOF_trial_element],vel_test_dV[nDOF_trial_element],
                  p_grad_test_dV[nDOF_test_element*nSpace],vel_grad_test_dV[nDOF_test_element*nSpace],
                  dV,x,y,z,xt,yt,zt,
                  //
                  porosity,
                  //meanGrainSize,
                  mass_source,
                  dmom_u_source[nSpace],
                  dmom_v_source[nSpace],
                  dmom_w_source[nSpace],
                  //
                  G[nSpace*nSpace],G_dd_G,tr_G,norm_Rv,h_phi, dmom_adv_star[nSpace],dmom_adv_sge[nSpace];
                //get jacobian, etc for mapping reference element

                ck.calculateMapping_element(eN,
                                            k,
                                            mesh_dof,
                                            mesh_l2g,
                                            mesh_trial_ref,
                                            mesh_grad_trial_ref,
                                            jac,
                                            jacDet,
                                            jacInv,
                                            x,y,z);
                ck.calculateH_element(eN,
                                      k,
                                      nodeDiametersArray,
                                      mesh_l2g,
                                      mesh_trial_ref,
                                      h_phi);

                ck.calculateMappingVelocity_element(eN,
                                                    k,
                                                    mesh_velocity_dof,
                                                    mesh_l2g,
                                                    mesh_trial_ref,
                                                    xt,yt,zt);
                //xt=0.0;yt=0.0;zt=0.0;
                //std::cout<<"xt "<<xt<<'\t'<<yt<<'\t'<<zt<<std::endl;
                //get the physical integration weight
                dV = fabs(jacDet)*dV_ref[k];
                ck.calculateG(jacInv,G,G_dd_G,tr_G);
                //ck.calculateGScale(G,&normal_phi[eN_k_nSpace],h_phi);

                eps_rho = epsFact_rho*(useMetrics*h_phi+(1.0-useMetrics)*elementDiameter[eN]);
                eps_mu  = epsFact_mu *(useMetrics*h_phi+(1.0-useMetrics)*elementDiameter[eN]);
                double particle_eps  = particle_epsFact*(useMetrics*h_phi+(1.0-useMetrics)*elementDiameter[eN]);

                //get the trial function gradients
                /* ck.gradTrialFromRef(&p_grad_trial_ref[k*nDOF_trial_element*nSpace],jacInv,p_grad_trial); */
                ck.gradTrialFromRef(&vel_grad_trial_ref[k*nDOF_trial_element*nSpace],jacInv,vel_grad_trial);
                ck.hessTrialFromRef(&vel_hess_trial_ref[k*nDOF_trial_element*nSpace2],jacInv,vel_hess_trial);
                //get the solution
                /* ck.valFromDOF(p_dof,&p_l2g[eN_nDOF_trial_element],&p_trial_ref[k*nDOF_trial_element],p); */
                p = q_p[eN_k];
                ck.valFromDOF(u_dof,&vel_l2g[eN_nDOF_trial_element],&vel_trial_ref[k*nDOF_trial_element],u);
                ck.valFromDOF(v_dof,&vel_l2g[eN_nDOF_trial_element],&vel_trial_ref[k*nDOF_trial_element],v);
                ck.valFromDOF(w_dof,&vel_l2g[eN_nDOF_trial_element],&vel_trial_ref[k*nDOF_trial_element],w);
                // get old solution at quad points
                ck.valFromDOF(u_dof_old,&vel_l2g[eN_nDOF_trial_element],&vel_trial_ref[k*nDOF_trial_element],un);
                ck.valFromDOF(v_dof_old,&vel_l2g[eN_nDOF_trial_element],&vel_trial_ref[k*nDOF_trial_element],vn);
                ck.valFromDOF(w_dof_old,&vel_l2g[eN_nDOF_trial_element],&vel_trial_ref[k*nDOF_trial_element],wn);
                //get the solution gradients
                /* ck.gradFromDOF(p_dof,&p_l2g[eN_nDOF_trial_element],p_grad_trial,grad_p); */
                for (int I=0;I<nSpace;I++)
                  grad_p[I] = q_grad_p[eN_k_nSpace + I];
                ck.gradFromDOF(u_dof,&vel_l2g[eN_nDOF_trial_element],vel_grad_trial,grad_u);
                ck.gradFromDOF(v_dof,&vel_l2g[eN_nDOF_trial_element],vel_grad_trial,grad_v);
                ck.gradFromDOF(w_dof,&vel_l2g[eN_nDOF_trial_element],vel_grad_trial,grad_w);
                ck.hessFromDOF(u_dof,&vel_l2g[eN_nDOF_trial_element],vel_hess_trial,hess_u);
                ck.hessFromDOF(v_dof,&vel_l2g[eN_nDOF_trial_element],vel_hess_trial,hess_v);
                ck.hessFromDOF(w_dof,&vel_l2g[eN_nDOF_trial_element],vel_hess_trial,hess_w);
                //precalculate test function products with integration weights
                for (int j=0;j<nDOF_trial_element;j++)
                  {
                    /* p_test_dV[j] = p_test_ref[k*nDOF_trial_element+j]*dV; */
                    vel_test_dV[j] = vel_test_ref[k*nDOF_trial_element+j]*dV;
                    for (int I=0;I<nSpace;I++)
                      {
                        /* p_grad_test_dV[j*nSpace+I]   = p_grad_trial[j*nSpace+I]*dV;//cek warning won't work for Petrov-Galerkin */
                        vel_grad_test_dV[j*nSpace+I] = vel_grad_trial[j*nSpace+I]*dV;//cek warning won't work for Petrov-Galerkin
                      }
                  }
                //cek hack
                double div_mesh_velocity=0.0;
                int NDOF_MESH_TRIAL_ELEMENT=4;
                for (int j=0;j<NDOF_MESH_TRIAL_ELEMENT;j++)
                  {
                    int eN_j=eN*NDOF_MESH_TRIAL_ELEMENT+j;
                    div_mesh_velocity +=
                      mesh_velocity_dof[mesh_l2g[eN_j]*3+0]*vel_grad_trial[j*nSpace+0] +
                      mesh_velocity_dof[mesh_l2g[eN_j]*3+1]*vel_grad_trial[j*nSpace+1] +
                      mesh_velocity_dof[mesh_l2g[eN_j]*3+2]*vel_grad_trial[j*nSpace+2];
                  }
                mesh_volume_conservation_element += (alphaBDF*(dV-q_dV_last[eN_k])/dV - div_mesh_velocity)*dV;
                div_mesh_velocity = DM3*div_mesh_velocity + (1.0-DM3)*alphaBDF*(dV-q_dV_last[eN_k])/dV;
                //VRANS
                porosity      = 1.0 - q_vos[eN_k]; // porosity - gco check
                //meanGrainSize = q_meanGrain[eN_k]; 
                //
                q_x[eN_k_3d+0]=x;
                q_x[eN_k_3d+1]=y;
                q_x[eN_k_3d+2]=z;
                //
                //calculate pde coefficients at quadrature points
                //
                evaluateCoefficients(eps_rho,
                                     eps_mu,
                                     particle_eps,
                                     sigma,
                                     rho_0,
                                     nu_0,
                                     rho_1,
                                     nu_1,
                                     elementDiameter[eN],
                                     smagorinskyConstant,
                                     turbulenceClosureModel,
                                     g,
                                     useVF,
                                     vf[eN_k],
                                     phi[eN_k],
                                     &normal_phi[eN_k_nSpace],
                                     nParticles,
                                     nQuadraturePoints_global,
                                     &particle_signed_distances[eN_k],
                                     kappa_phi[eN_k],
                                     //VRANS
                                     porosity,
                                     //
                                     p,
                                     grad_p,
                                     grad_u,
                                     grad_v,
                                     grad_w,
                                     u,
                                     v,
                                     w,
                                     q_velocity_sge[eN_k_nSpace+0],
                                     q_velocity_sge[eN_k_nSpace+1],
                                     q_velocity_sge[eN_k_nSpace+2],
                                     q_eddy_viscosity[eN_k],
                                     mom_u_acc,
                                     dmom_u_acc_u,
                                     mom_v_acc,
                                     dmom_v_acc_v,
                                     mom_w_acc,
                                     dmom_w_acc_w,
                                     mass_adv,
                                     dmass_adv_u,
                                     dmass_adv_v,
                                     dmass_adv_w,
                                     mom_u_adv,
                                     dmom_u_adv_u,
                                     dmom_u_adv_v,
                                     dmom_u_adv_w,
                                     mom_v_adv,
                                     dmom_v_adv_u,
                                     dmom_v_adv_v,
                                     dmom_v_adv_w,
                                     mom_w_adv,
                                     dmom_w_adv_u,
                                     dmom_w_adv_v,
                                     dmom_w_adv_w,
                                     mom_uu_diff_ten,
                                     mom_vv_diff_ten,
                                     mom_ww_diff_ten,
                                     mom_uv_diff_ten,
                                     mom_uw_diff_ten,
                                     mom_vu_diff_ten,
                                     mom_vw_diff_ten,
                                     mom_wu_diff_ten,
                                     mom_wv_diff_ten,
                                     mom_u_source,
                                     mom_v_source,
                                     mom_w_source,
                                     mom_u_ham,
                                     dmom_u_ham_grad_p,
                                     dmom_u_ham_grad_u,
                                     mom_v_ham,
                                     dmom_v_ham_grad_p,
                                     dmom_v_ham_grad_v,
                                     mom_w_ham,
                                     dmom_w_ham_grad_p,
                                     dmom_w_ham_grad_w,
                                     q_rho[eN_k],
                                     q_nu[eN_k],
                                     KILL_PRESSURE_TERM,
                                     MULTIPLY_EXTERNAL_FORCE_BY_DENSITY,
                                     forcex[eN_k],
                                     forcey[eN_k],
                                     forcez[eN_k],
                                     MATERIAL_PARAMETERS_AS_FUNCTION,
                                     density_as_function[eN_k],
                                     dynamic_viscosity_as_function[eN_k],
                                     USE_SBM,
                                     x,y,z,
                                     use_ball_as_particle,
                                     ball_center,
                                     ball_radius,
                                     ball_velocity,
                                     ball_angular_velocity);

                //VRANS
                mass_source = q_mass_source[eN_k];
                //todo: decide if these should be lagged or not?
                updateDarcyForchheimerTerms_Ergun(/* linearDragFactor, */
                                                  /* nonlinearDragFactor, */
                                                  /* porosity, */
                                                  /* meanGrainSize, */
                                                  q_dragAlpha[eN_k],
                                                  q_dragBeta[eN_k],
                                                  eps_rho,
                                                  eps_mu,
                                                  rho_0,
                                                  nu_0,
                                                  rho_1,
                                                  nu_1,
						  q_eddy_viscosity[eN_k],
                                                  useVF,
                                                  vf[eN_k],
                                                  phi[eN_k],
                                                  u,
                                                  v,
                                                  w,
                                                  q_velocity_sge[eN_k_nSpace+0],
                                                  q_velocity_sge[eN_k_nSpace+1],
                                                  q_velocity_sge[eN_k_nSpace+2],
                                                  eps_solid[elementFlags[eN]],
                                                  porosity,
                                                  q_velocity_solid[eN_k_nSpace+0],
                                                  q_velocity_solid[eN_k_nSpace+1],
                                                  q_velocity_solid[eN_k_nSpace+2],
                                                  mom_u_source,
                                                  mom_v_source,
                                                  mom_w_source,
                                                  dmom_u_source,
                                                  dmom_v_source,
                                                  dmom_w_source,
                                                  q_grad_vos[eN_k_nSpace+0],
                                                  q_grad_vos[eN_k_nSpace+1],
                                                  q_grad_vos[eN_k_nSpace+2]);
                double C_particles = 0.0;
                if (nParticles > 0 && USE_SBM==0)
                  updateSolidParticleTerms(eN < nElements_owned,
                                           particle_nitsche,
                                           dV,
                                           nParticles,
                                           nQuadraturePoints_global,
                                           &particle_signed_distances[eN_k],
                                           &particle_signed_distance_normals[eN_k_nSpace],
                                           particle_velocities,
                                           particle_centroids,
                                           use_ball_as_particle,
                                           ball_center,
                                           ball_radius,
                                           ball_velocity,
                                           ball_angular_velocity,
                                           porosity,
                                           particle_penalty_constant / h_phi, //penalty,
                                           particle_alpha,
                                           particle_beta,
                                           eps_rho,
                                           eps_mu,
                                           rho_0,
                                           nu_0,
                                           rho_1,
                                           nu_1,
                                           useVF,
                                           vf[eN_k],
                                           phi[eN_k],
                                           x,
                                           y,
                                           z,
                                           p,
                                           u,
                                           v,
                                           w,
                                           q_velocity_sge[eN_k_nSpace + 0],
                                           q_velocity_sge[eN_k_nSpace + 1],
                                           q_velocity_sge[eN_k_nSpace + 2],
                                           particle_eps,
                                           grad_u,
                                           grad_v,
                                           grad_w,
                                           mom_u_source,
                                           mom_v_source,
                                           mom_w_source,
                                           dmom_u_source,
                                           dmom_v_source,
                                           dmom_w_source,
                                           mom_u_adv,
                                           mom_v_adv,
                                           mom_w_adv,
                                           dmom_u_adv_u,
                                           dmom_v_adv_v,
                                           dmom_w_adv_w,
                                           mom_u_ham,
                                           dmom_u_ham_grad_u,
                                           mom_v_ham,
                                           dmom_v_ham_grad_v,
                                           mom_w_ham,
                                           dmom_w_ham_grad_w,
                                           particle_netForces,
                                           particle_netMoments,
                                           particle_surfaceArea);
                //Turbulence closure model
                if (turbulenceClosureModel >= 3)
                  {
                    const double c_mu = 0.09;//mwf hack
                    updateTurbulenceClosure(turbulenceClosureModel,
                                            eps_rho,
                                            eps_mu,
                                            rho_0,
                                            nu_0,
                                            rho_1,
                                            nu_1,
                                            useVF,
                                            vf[eN_k],
                                            phi[eN_k],
                                            porosity,
                                            c_mu, //mwf hack
                                            q_turb_var_0[eN_k],
                                            q_turb_var_1[eN_k],
                                            &q_turb_var_grad_0[eN_k_nSpace],
                                            q_eddy_viscosity[eN_k],
                                            mom_uu_diff_ten,
                                            mom_vv_diff_ten,
                                            mom_ww_diff_ten,
                                            mom_uv_diff_ten,
                                            mom_uw_diff_ten,
                                            mom_vu_diff_ten,
                                            mom_vw_diff_ten,
                                            mom_wu_diff_ten,
                                            mom_wv_diff_ten,
                                            mom_u_source,
                                            mom_v_source,
                                            mom_w_source);

                  }
                //
                //save momentum for time history and velocity for subgrid error
                //
                q_mom_u_acc[eN_k] = mom_u_acc;
                q_mom_v_acc[eN_k] = mom_v_acc;
                q_mom_w_acc[eN_k] = mom_w_acc;
                //subgrid error uses grid scale velocity
                q_mass_adv[eN_k_nSpace+0] = u;
                q_mass_adv[eN_k_nSpace+1] = v;
                q_mass_adv[eN_k_nSpace+2] = w;
                //
                //moving mesh
                //
                mom_u_adv[0] -= MOVING_DOMAIN*dmom_u_acc_u*mom_u_acc*xt; // multiply by rho*porosity. mql. CHECK.
                mom_u_adv[1] -= MOVING_DOMAIN*dmom_u_acc_u*mom_u_acc*yt;
                mom_u_adv[2] -= MOVING_DOMAIN*dmom_u_acc_u*mom_u_acc*zt;
                dmom_u_adv_u[0] -= MOVING_DOMAIN*dmom_u_acc_u*xt;
                dmom_u_adv_u[1] -= MOVING_DOMAIN*dmom_u_acc_u*yt;
                dmom_u_adv_u[2] -= MOVING_DOMAIN*dmom_u_acc_u*zt;

                mom_v_adv[0] -= MOVING_DOMAIN*dmom_v_acc_v*mom_v_acc*xt;
                mom_v_adv[1] -= MOVING_DOMAIN*dmom_v_acc_v*mom_v_acc*yt;
                mom_v_adv[2] -= MOVING_DOMAIN*dmom_v_acc_v*mom_v_acc*zt;
                dmom_v_adv_v[0] -= MOVING_DOMAIN*dmom_v_acc_v*xt;
                dmom_v_adv_v[1] -= MOVING_DOMAIN*dmom_v_acc_v*yt;
                dmom_v_adv_v[2] -= MOVING_DOMAIN*dmom_v_acc_v*zt;

                mom_w_adv[0] -= MOVING_DOMAIN*dmom_w_acc_w*mom_w_acc*xt;
                mom_w_adv[1] -= MOVING_DOMAIN*dmom_w_acc_w*mom_w_acc*yt;
                mom_w_adv[2] -= MOVING_DOMAIN*dmom_w_acc_w*mom_w_acc*zt;
                dmom_w_adv_w[0] -= MOVING_DOMAIN*dmom_w_acc_w*xt;
                dmom_w_adv_w[1] -= MOVING_DOMAIN*dmom_w_acc_w*yt;
                dmom_w_adv_w[2] -= MOVING_DOMAIN*dmom_w_acc_w*zt;

                //
                //calculate time derivative at quadrature points
                //
                if (q_dV_last[eN_k] <= -100)
                  q_dV_last[eN_k] = dV;
                q_dV[eN_k] = dV;
                ck.bdf(alphaBDF,
                       q_mom_u_acc_beta_bdf[eN_k]*q_dV_last[eN_k]/dV,
                       mom_u_acc,
                       dmom_u_acc_u,
                       mom_u_acc_t,
                       dmom_u_acc_u_t);
                ck.bdf(alphaBDF,
                       q_mom_v_acc_beta_bdf[eN_k]*q_dV_last[eN_k]/dV,
                       mom_v_acc,
                       dmom_v_acc_v,
                       mom_v_acc_t,
                       dmom_v_acc_v_t);
                ck.bdf(alphaBDF,
                       q_mom_w_acc_beta_bdf[eN_k]*q_dV_last[eN_k]/dV,
                       mom_w_acc,
                       dmom_w_acc_w,
                       mom_w_acc_t,
                       dmom_w_acc_w_t);

                mom_u_acc_t *= dmom_u_acc_u; //multiply by rho*porosity. mql. CHECK.
                mom_v_acc_t *= dmom_v_acc_v;
                mom_w_acc_t *= dmom_w_acc_w;


                //
                //calculate subgrid error (strong residual and adjoint)
                //
                //calculate strong residual
                pdeResidual_p =
                  ck.Mass_strong(-q_dvos_dt[eN_k]) + // mql. CHECK.
                  ck.Advection_strong(dmass_adv_u,grad_u) +
                  ck.Advection_strong(dmass_adv_v,grad_v) +
                  ck.Advection_strong(dmass_adv_w,grad_w) +
                  DM2*MOVING_DOMAIN*ck.Reaction_strong(alphaBDF*(dV-q_dV_last[eN_k])/dV - div_mesh_velocity) +
                  //VRANS
                  ck.Reaction_strong(mass_source);
                //

                dmom_adv_sge[0] = dmom_u_acc_u*(q_velocity_sge[eN_k_nSpace+0] - MOVING_DOMAIN*xt);
                dmom_adv_sge[1] = dmom_u_acc_u*(q_velocity_sge[eN_k_nSpace+1] - MOVING_DOMAIN*yt);
                dmom_adv_sge[2] = dmom_u_acc_u*(q_velocity_sge[eN_k_nSpace+2] - MOVING_DOMAIN*zt);

                pdeResidual_u =
                  ck.Mass_strong(mom_u_acc_t) + // mql. CHECK.
                  ck.Advection_strong(dmom_adv_sge,grad_u) + //note here and below: same in cons. and non-cons.
                  ck.Hamiltonian_strong(dmom_u_ham_grad_p,grad_p) +
                  ck.Reaction_strong(mom_u_source) -
                  ck.Reaction_strong(u*div_mesh_velocity);

                pdeResidual_v =
                  ck.Mass_strong(mom_v_acc_t) +
                  ck.Advection_strong(dmom_adv_sge,grad_v) +
                  ck.Hamiltonian_strong(dmom_v_ham_grad_p,grad_p) +
                  ck.Reaction_strong(mom_v_source) -
                  ck.Reaction_strong(v*div_mesh_velocity);

                pdeResidual_w =
                  ck.Mass_strong(mom_w_acc_t) +
                  ck.Advection_strong(dmom_adv_sge,grad_w) +
                  ck.Hamiltonian_strong(dmom_w_ham_grad_p,grad_p) +
                  ck.Reaction_strong(mom_w_source) -
                  ck.Reaction_strong(w*div_mesh_velocity);

                //calculate tau and tau*Res
                //cek debug
                double tmpR=dmom_u_acc_u_t + dmom_u_source[0];
                calculateSubgridError_tau(hFactor,
                                          elementDiameter[eN],
                                          tmpR,//dmom_u_acc_u_t,
                                          dmom_u_acc_u,
                                          dmom_adv_sge,
                                          mom_uu_diff_ten[1],
                                          dmom_u_ham_grad_p[0],
                                          tau_v0,
                                          tau_p0,
                                          q_cfl[eN_k]);

                calculateSubgridError_tau(Ct_sge,Cd_sge,
                                          G,G_dd_G,tr_G,
                                          tmpR,//dmom_u_acc_u_t,
                                          dmom_adv_sge,
                                          mom_uu_diff_ten[1],
                                          dmom_u_ham_grad_p[0],
                                          tau_v1,
                                          tau_p1,
                                          q_cfl[eN_k]);

                tau_v = useMetrics*tau_v1+(1.0-useMetrics)*tau_v0;
                tau_p = KILL_PRESSURE_TERM == 1 ? 0. : PSTAB*(useMetrics*tau_p1+(1.0-useMetrics)*tau_p0);

                calculateSubgridError_tauRes(tau_p,
                                             tau_v,
                                             pdeResidual_p,
                                             pdeResidual_u,
                                             pdeResidual_v,
                                             pdeResidual_w,
                                             subgridError_p,
                                             subgridError_u,
                                             subgridError_v,
                                             subgridError_w);
                // velocity used in adjoint (VMS or RBLES, with or without lagging the grid scale velocity)
                dmom_adv_star[0] = dmom_u_acc_u*(q_velocity_sge[eN_k_nSpace+0] - MOVING_DOMAIN*xt + useRBLES*subgridError_u);
                dmom_adv_star[1] = dmom_u_acc_u*(q_velocity_sge[eN_k_nSpace+1] - MOVING_DOMAIN*yt + useRBLES*subgridError_v);
                dmom_adv_star[2] = dmom_u_acc_u*(q_velocity_sge[eN_k_nSpace+2] - MOVING_DOMAIN*zt + useRBLES*subgridError_w);

                mom_u_adv[0] += dmom_u_acc_u*(useRBLES*subgridError_u*q_velocity_sge[eN_k_nSpace+0]);
                mom_u_adv[1] += dmom_u_acc_u*(useRBLES*subgridError_v*q_velocity_sge[eN_k_nSpace+1]);
                mom_u_adv[2] += dmom_u_acc_u*(useRBLES*subgridError_w*q_velocity_sge[eN_k_nSpace+2]);

                // adjoint times the test functions
                for (int i=0;i<nDOF_test_element;i++)
                  {
                    register int i_nSpace = i*nSpace;
                    /* Lstar_u_p[i]=ck.Advection_adjoint(dmass_adv_u,&p_grad_test_dV[i_nSpace]); */
                    /* Lstar_v_p[i]=ck.Advection_adjoint(dmass_adv_v,&p_grad_test_dV[i_nSpace]); */
                    /* Lstar_w_p[i]=ck.Advection_adjoint(dmass_adv_w,&p_grad_test_dV[i_nSpace]); */
                    //use the same advection adjoint for all three since we're approximating the linearized adjoint
                    Lstar_u_u[i]=ck.Advection_adjoint(dmom_adv_star,&vel_grad_test_dV[i_nSpace]);
                    Lstar_v_v[i]=ck.Advection_adjoint(dmom_adv_star,&vel_grad_test_dV[i_nSpace]);
                    Lstar_w_w[i]=ck.Advection_adjoint(dmom_adv_star,&vel_grad_test_dV[i_nSpace]);
                    Lstar_p_u[i]=ck.Hamiltonian_adjoint(dmom_u_ham_grad_p,&vel_grad_test_dV[i_nSpace]);
                    Lstar_p_v[i]=ck.Hamiltonian_adjoint(dmom_v_ham_grad_p,&vel_grad_test_dV[i_nSpace]);
                    Lstar_p_w[i]=ck.Hamiltonian_adjoint(dmom_w_ham_grad_p,&vel_grad_test_dV[i_nSpace]);

                    //VRANS account for drag terms, diagonal only here ... decide if need off diagonal terms too
                    Lstar_u_u[i]+=ck.Reaction_adjoint(dmom_u_source[0],vel_test_dV[i]);
                    Lstar_v_v[i]+=ck.Reaction_adjoint(dmom_v_source[1],vel_test_dV[i]);
                    Lstar_w_w[i]+=ck.Reaction_adjoint(dmom_w_source[2],vel_test_dV[i]);
                    //
                  }

		if (ARTIFICIAL_VISCOSITY==0)
		  {
		    q_numDiff_u[eN_k] = 0;
		    q_numDiff_v[eN_k] = 0;
		    q_numDiff_w[eN_k] = 0;
		  }
		else if (ARTIFICIAL_VISCOSITY==1) // SHOCK CAPTURING
		  {
		    norm_Rv = sqrt(pdeResidual_u*pdeResidual_u + pdeResidual_v*pdeResidual_v + pdeResidual_w*pdeResidual_w);
		    q_numDiff_u[eN_k] = C_dc*norm_Rv*(useMetrics/sqrt(G_dd_G+1.0e-12)  +
						      (1.0-useMetrics)*hFactor*hFactor*elementDiameter[eN]*elementDiameter[eN]);
		    q_numDiff_v[eN_k] = q_numDiff_u[eN_k];
		    q_numDiff_w[eN_k] = q_numDiff_u[eN_k];
		  }
		else // ENTROPY VISCOSITY
		  {
		    double rho = q_rho[eN_k];
		    double mu = q_rho[eN_k]*q_nu[eN_k];
		    double vel2 = u*u + v*v + w*w;
		    // entropy residual
		    double Res_in_x =
                      porosity*rho*((u-un)/dt + (u*grad_u[0]+v*grad_u[1]+w*grad_u[2]) - g[0])
		      + (KILL_PRESSURE_TERM == 1 ? 0 : 1.)*grad_p[0]
		      - (MULTIPLY_EXTERNAL_FORCE_BY_DENSITY == 1 ? porosity*rho : 1.0)*forcex[eN_k]
                      - mu*(hess_u[0] + hess_u[4] + hess_u[8]) //  u_xx + u_yy + u_zz
                      - mu*(hess_u[0] + hess_v[1] + hess_w[2]); // u_xx + v_xy + w_xz
                    double Res_in_y =
                      porosity*rho*((v-vn)/dt + (u*grad_v[0]+v*grad_v[1]+w*grad_v[2]) - g[1])
		      + (KILL_PRESSURE_TERM == 1 ? 0 : 1.)*grad_p[1]
		      - (MULTIPLY_EXTERNAL_FORCE_BY_DENSITY == 1 ? porosity*rho : 1.0)*forcey[eN_k]
                      - mu*(hess_v[0] + hess_v[4] + hess_v[8])  // v_xx + v_yy + v_zz
                      - mu*(hess_u[1] + hess_v[4] + hess_w[5]); // u_xy + v_yy + w_yz
                    double Res_in_z =
                      porosity*rho*((w-wn)/dt + (u*grad_w[0]+v*grad_w[1]+w*grad_w[2]) - g[2])
		      + (KILL_PRESSURE_TERM == 1 ? 0 : 1.)*grad_p[2] 
		      - (MULTIPLY_EXTERNAL_FORCE_BY_DENSITY == 1 ? porosity*rho : 1.0)*forcez[eN_k]
                      - mu*(hess_w[0] + hess_w[4] + hess_w[8])  // w_xx + w_yy + w_zz
                      - mu*(hess_u[2] + hess_v[5] + hess_w[8]); // u_xz + v_yz + w_zz
		    // compute entropy residual
		    double entRes = Res_in_x*u + Res_in_y*v + Res_in_z*w;
		    double hK = elementDiameter[eN]/order_polynomial;
		    q_numDiff_u[eN_k] = fmin(cMax*porosity*rho*hK*std::sqrt(vel2),
					     cE*hK*hK*fabs(entRes)/(vel2+1E-10));
		    q_numDiff_v[eN_k] = q_numDiff_u[eN_k];
		    q_numDiff_w[eN_k] = q_numDiff_u[eN_k];
		  }

		//
                //update element residual
                //
                double mesh_vel[3];
                mesh_vel[0] = xt;
                mesh_vel[1] = yt;
                mesh_vel[2] = zt;
                q_velocity[eN_k_nSpace+0]=u;
                q_velocity[eN_k_nSpace+1]=v;
                q_velocity[eN_k_nSpace+2]=w;
                for (int I=0;I<nSpace;I++)
                  {
                    q_grad_u[eN_k_nSpace+I] = grad_u[I];
                    q_grad_v[eN_k_nSpace+I] = grad_v[I];
                    q_grad_w[eN_k_nSpace+I] = grad_w[I];
                  }
                // save divergence of velocity
                q_divU[eN_k] = q_grad_u[eN_k_nSpace+0] + q_grad_v[eN_k_nSpace+1] + q_grad_w[eN_k_nSpace+2];

                // SURFACE TENSION //
                double unit_normal[nSpace];
                double norm_grad_phi = 0.;
                for (int I=0;I<nSpace;I++)
                  norm_grad_phi += normal_phi[eN_k_nSpace+I]*normal_phi[eN_k_nSpace+I];
                norm_grad_phi = std::sqrt(norm_grad_phi) + 1E-10;
                for (int I=0;I<nSpace;I++)
                  unit_normal[I] = normal_phi[eN_k_nSpace+I]/norm_grad_phi;
                // compute auxiliary vectors for explicit term of 2D surf tension
                // v1 = [1-nx^2 -nx*ny -nx*ny]^T
                double v1[nSpace];
                v1[0]=1.-unit_normal[0]*unit_normal[0];
                v1[1]=-unit_normal[0]*unit_normal[1];
                v1[2]=-unit_normal[0]*unit_normal[2];
                // v2 = [-nx*ny 1-ny^2 -ny*nz]^T
                double v2[nSpace];
                v2[0]=-unit_normal[0]*unit_normal[1];
                v2[1]=1.-unit_normal[1]*unit_normal[1];
                v2[2]=-unit_normal[1]*unit_normal[2];
                // v3 = [-nx*nz -ny*nz 1-nz^2]^T
                double v3[nSpace];
                v3[0]=-unit_normal[0]*unit_normal[2];
                v3[1]=-unit_normal[1]*unit_normal[2];
                v3[2]=1.-unit_normal[2]*unit_normal[2];
                double delta = smoothedDirac(eps_mu,phi[eN_k]); //use eps_rho instead?
                register double vel_tgrad_test_i[nSpace],
                  tgrad_u[nSpace], tgrad_v[nSpace], tgrad_w[nSpace];
                calculateTangentialGradient(unit_normal,
                                            grad_u,
                                            tgrad_u);
                calculateTangentialGradient(unit_normal,
                                            grad_v,
                                            tgrad_v);
                calculateTangentialGradient(unit_normal,
                                            grad_w,
                                            tgrad_w);
                // END OF SURFACE TENSION //

                for(int i=0;i<nDOF_test_element;i++)
                  {
                    register int i_nSpace=i*nSpace;
                    calculateTangentialGradient(unit_normal,
                                                &vel_grad_trial[i_nSpace],
                                                vel_tgrad_test_i);
                    phisErrorElement[i]+=std::abs(phisError[eN_k_nSpace+0])*p_test_dV[i];
                    /* std::cout<<"elemRes_mesh "<<mesh_vel[0]<<'\t'<<mesh_vel[2]<<'\t'<<p_test_dV[i]<<'\t'<<(q_dV_last[eN_k]/dV)<<'\t'<<dV<<std::endl; */
                    /* elementResidual_mesh[i] += ck.Reaction_weak(1.0,p_test_dV[i]) - */
                    /*   ck.Reaction_weak(1.0,p_test_dV[i]*q_dV_last[eN_k]/dV) - */
                    /*   ck.Advection_weak(mesh_vel,&p_grad_test_dV[i_nSpace]); */

                    /* elementResidual_p[i] += ck.Mass_weak(-q_dvos_dt[eN_k],p_test_dV[i]) + */
                    /*   ck.Advection_weak(mass_adv,&p_grad_test_dV[i_nSpace]) + */
                    /*   DM*MOVING_DOMAIN*(ck.Reaction_weak(alphaBDF*1.0,p_test_dV[i]) - */
                    /*                     ck.Reaction_weak(alphaBDF*1.0,p_test_dV[i]*q_dV_last[eN_k]/dV) - */
                    /*                     ck.Advection_weak(mesh_vel,&p_grad_test_dV[i_nSpace])) + */
                    /*   //VRANS */
                    /*   ck.Reaction_weak(mass_source,p_test_dV[i])   + //VRANS source term for wave maker */
                    /*   // */
                    /*   ck.SubgridError(subgridError_u,Lstar_u_p[i]) +  */
                    /*   ck.SubgridError(subgridError_v,Lstar_v_p[i]);// +  */
                    /*   /\* ck.SubgridError(subgridError_w,Lstar_w_p[i]); *\/ */

                    elementResidual_u[i] += // mql. CHECK.
                      ck.Mass_weak(mom_u_acc_t,vel_test_dV[i]) +
                      ck.Advection_weak(mom_u_adv,&vel_grad_test_dV[i_nSpace]) +
                      ck.Diffusion_weak(sdInfo_u_u_rowptr,sdInfo_u_u_colind,mom_uu_diff_ten,grad_u,&vel_grad_test_dV[i_nSpace]) +
                      ck.Diffusion_weak(sdInfo_u_v_rowptr,sdInfo_u_v_colind,mom_uv_diff_ten,grad_v,&vel_grad_test_dV[i_nSpace]) +
                      ck.Diffusion_weak(sdInfo_u_w_rowptr,sdInfo_u_w_colind,mom_uw_diff_ten,grad_w,&vel_grad_test_dV[i_nSpace]) +
                      ck.Reaction_weak(mom_u_source,vel_test_dV[i]) +
                      ck.Hamiltonian_weak(mom_u_ham,vel_test_dV[i]) +
                      //ck.SubgridError(subgridError_p,Lstar_p_u[i]) +
                      USE_SUPG*ck.SubgridError(subgridError_u,Lstar_u_u[i]) +
                      ck.NumericalDiffusion(q_numDiff_u_last[eN_k],grad_u,&vel_grad_test_dV[i_nSpace]) +
                      //surface tension
                      ck.NumericalDiffusion(delta*sigma*dV,v1,vel_tgrad_test_i) +  //exp.
                      ck.NumericalDiffusion(dt*delta*sigma*dV,tgrad_u,vel_tgrad_test_i); //imp.

                    elementResidual_v[i] +=
                      ck.Mass_weak(mom_v_acc_t,vel_test_dV[i]) +
                      ck.Advection_weak(mom_v_adv,&vel_grad_test_dV[i_nSpace]) +
                      ck.Diffusion_weak(sdInfo_v_u_rowptr,sdInfo_v_u_colind,mom_vu_diff_ten,grad_u,&vel_grad_test_dV[i_nSpace]) +
                      ck.Diffusion_weak(sdInfo_v_v_rowptr,sdInfo_v_v_colind,mom_vv_diff_ten,grad_v,&vel_grad_test_dV[i_nSpace]) +
                      ck.Diffusion_weak(sdInfo_v_w_rowptr,sdInfo_v_w_colind,mom_vw_diff_ten,grad_w,&vel_grad_test_dV[i_nSpace]) +
                      ck.Reaction_weak(mom_v_source,vel_test_dV[i]) +
                      ck.Hamiltonian_weak(mom_v_ham,vel_test_dV[i]) +
                      //ck.SubgridError(subgridError_p,Lstar_p_v[i]) +
                      USE_SUPG*ck.SubgridError(subgridError_v,Lstar_v_v[i]) +
                      ck.NumericalDiffusion(q_numDiff_v_last[eN_k],grad_v,&vel_grad_test_dV[i_nSpace]) +
                      //surface tension
                      ck.NumericalDiffusion(delta*sigma*dV,v2,vel_tgrad_test_i) +  //exp.
                      ck.NumericalDiffusion(dt*delta*sigma*dV,tgrad_v,vel_tgrad_test_i); //imp.

                    elementResidual_w[i] +=
                      ck.Mass_weak(mom_w_acc_t,vel_test_dV[i]) +
                      ck.Advection_weak(mom_w_adv,&vel_grad_test_dV[i_nSpace]) +
                      ck.Diffusion_weak(sdInfo_w_u_rowptr,sdInfo_w_u_colind,mom_wu_diff_ten,grad_u,&vel_grad_test_dV[i_nSpace]) +
                      ck.Diffusion_weak(sdInfo_w_v_rowptr,sdInfo_w_v_colind,mom_wv_diff_ten,grad_v,&vel_grad_test_dV[i_nSpace]) +
                      ck.Diffusion_weak(sdInfo_w_w_rowptr,sdInfo_w_w_colind,mom_ww_diff_ten,grad_w,&vel_grad_test_dV[i_nSpace]) +
                      ck.Reaction_weak(mom_w_source,vel_test_dV[i]) +
                      ck.Hamiltonian_weak(mom_w_ham,vel_test_dV[i]) +
                      //ck.SubgridError(subgridError_p,Lstar_p_w[i]) +
                      USE_SUPG*ck.SubgridError(subgridError_w,Lstar_w_w[i]) +
                      ck.NumericalDiffusion(q_numDiff_w_last[eN_k],grad_w,&vel_grad_test_dV[i_nSpace]) +
                      //surface tension
                      ck.NumericalDiffusion(delta*sigma*dV,v3,vel_tgrad_test_i) +  //exp.
                      ck.NumericalDiffusion(dt*delta*sigma*dV,tgrad_w,vel_tgrad_test_i); //imp.
                  }//i
              }
            //
            //load element into global residual and save element residual
            //
            for(int i=0;i<nDOF_test_element;i++)
              {
                register int eN_i=eN*nDOF_test_element+i;
                phisErrorNodal[vel_l2g[eN_i]]+= phisErrorElement[i];
                /* elementResidual_p_save[eN_i] +=  elementResidual_p[i]; */
                /* mesh_volume_conservation_element_weak += elementResidual_mesh[i]; */
                /* globalResidual[offset_p+stride_p*p_l2g[eN_i]]+=elementResidual_p[i]; */
                globalResidual[offset_u+stride_u*vel_l2g[eN_i]]+=element_active*elementResidual_u[i];
                globalResidual[offset_v+stride_v*vel_l2g[eN_i]]+=element_active*elementResidual_v[i];
                globalResidual[offset_w+stride_w*vel_l2g[eN_i]]+=element_active*elementResidual_w[i];
              }//i
            /* mesh_volume_conservation += mesh_volume_conservation_element; */
            /* mesh_volume_conservation_weak += mesh_volume_conservation_element_weak; */
            /* mesh_volume_conservation_err_max=fmax(mesh_volume_conservation_err_max,fabs(mesh_volume_conservation_element)); */
            /* mesh_volume_conservation_err_max_weak=fmax(mesh_volume_conservation_err_max_weak,fabs(mesh_volume_conservation_element_weak)); */
          }//elements
        //
        //loop over the surrogate boundaries in SB method and assembly into residual
        //
        if(USE_SBM>0)
        {
            std::memset(particle_netForces,0,nParticles*3*sizeof(double));
            std::memset(particle_netMoments,0,nParticles*3*sizeof(double));
            for (int ebN_s=0;ebN_s < surrogate_boundaries.size();ebN_s++)
            {
                register int ebN = surrogate_boundaries[ebN_s],
                        eN = elementBoundaryElementsArray[ebN*2+surrogate_boundary_elements[ebN_s]],
                        ebN_local = elementBoundaryLocalElementBoundariesArray[ebN*2+surrogate_boundary_elements[ebN_s]],
                        eN_nDOF_trial_element = eN*nDOF_trial_element;
                register double elementResidual_mesh[nDOF_test_element],
                elementResidual_p[nDOF_test_element],
                elementResidual_u[nDOF_test_element],
                elementResidual_v[nDOF_test_element],
                elementResidual_w[nDOF_test_element],
                eps_rho,eps_mu;
                //This assumption is wrong for parallel: If one of nodes of this edge is owned by this processor,
                //then the integral over this edge has contribution to the residual and Jacobian.
                //if (ebN >= nElementBoundaries_owned) continue;
                for (int i=0;i<nDOF_test_element;i++)
                {
                    elementResidual_mesh[i]=0.0;
                    elementResidual_p[i]=0.0;
                    elementResidual_u[i]=0.0;
                    elementResidual_v[i]=0.0;
                    elementResidual_w[i]=0.0;
                }
                for  (int kb=0;kb<nQuadraturePoints_elementBoundary;kb++)
                {
                    register int ebN_kb = ebN*nQuadraturePoints_elementBoundary+kb,
                            /* ebNE_kb_nSpace = ebNE_kb*nSpace, */
                            ebN_local_kb = ebN_local*nQuadraturePoints_elementBoundary+kb,
                            ebN_local_kb_nSpace = ebN_local_kb*nSpace;
                    register double u_ext=0.0, v_ext=0.0, w_ext=0.0,
                    bc_u_ext=0.0, bc_v_ext=0.0, bc_w_ext=0.0,
                    grad_u_ext[nSpace], grad_v_ext[nSpace], grad_w_ext[nSpace],
                    jac_ext[nSpace*nSpace],
                    jacDet_ext,
                    jacInv_ext[nSpace*nSpace],
                    boundaryJac[nSpace*(nSpace-1)],
                    metricTensor[(nSpace-1)*(nSpace-1)],
                    metricTensorDetSqrt,
                    dS,
                    p_test_dS[nDOF_test_element],p_grad_trial_trace[nDOF_trial_element*nSpace],
                    vel_test_dS[nDOF_test_element],
                    vel_grad_trial_trace[nDOF_trial_element*nSpace],
                    vel_grad_test_dS[nDOF_trial_element*nSpace],
                    normal[3],
                    x_ext,y_ext,z_ext,xt_ext,yt_ext,zt_ext,integralScaling,
                    G[nSpace*nSpace],G_dd_G,tr_G,h_phi,h_penalty,penalty,
                    force_x,force_y,force_z,
                    force_p_x,force_p_y,force_p_z,
                    force_v_x,force_v_y,force_v_z,
                    r_x,r_y,r_z;
                    //compute information about mapping from reference element to physical element
                    ck.calculateMapping_elementBoundary(eN,
                            ebN_local,
                            kb,
                            ebN_local_kb,
                            mesh_dof,
                            mesh_l2g,
                            mesh_trial_trace_ref,
                            mesh_grad_trial_trace_ref,
                            boundaryJac_ref,
                            jac_ext,
                            jacDet_ext,
                            jacInv_ext,
                            boundaryJac,
                            metricTensor,
                            metricTensorDetSqrt,
                            normal_ref,
                            normal,
                            x_ext,y_ext,z_ext);
                    ck.calculateMappingVelocity_elementBoundary(eN,
                            ebN_local,
                            kb,
                            ebN_local_kb,
                            mesh_velocity_dof,
                            mesh_l2g,
                            mesh_trial_trace_ref,
                            xt_ext,yt_ext,zt_ext,
                            normal,
                            boundaryJac,
                            metricTensor,
                            integralScaling);
                    dS = metricTensorDetSqrt*dS_ref[kb];
                    //get the metric tensor
                    ck.calculateG(jacInv_ext,G,G_dd_G,tr_G);
                    //compute shape and solution information
                    //shape
                    ck.gradTrialFromRef(&vel_grad_trial_trace_ref[ebN_local_kb_nSpace*nDOF_trial_element],jacInv_ext,vel_grad_trial_trace);
                    //solution and gradients
                    ck.valFromDOF(u_dof,&vel_l2g[eN_nDOF_trial_element],&vel_trial_trace_ref[ebN_local_kb*nDOF_test_element],u_ext);
                    ck.valFromDOF(v_dof,&vel_l2g[eN_nDOF_trial_element],&vel_trial_trace_ref[ebN_local_kb*nDOF_test_element],v_ext);
                    ck.valFromDOF(w_dof,&vel_l2g[eN_nDOF_trial_element],&vel_trial_trace_ref[ebN_local_kb*nDOF_test_element],w_ext);

                    ck.gradFromDOF(u_dof,&vel_l2g[eN_nDOF_trial_element],vel_grad_trial_trace,grad_u_ext);
                    ck.gradFromDOF(v_dof,&vel_l2g[eN_nDOF_trial_element],vel_grad_trial_trace,grad_v_ext);
                    ck.gradFromDOF(w_dof,&vel_l2g[eN_nDOF_trial_element],vel_grad_trial_trace,grad_w_ext);
                    for (int j=0;j<nDOF_trial_element;j++)
                    {
                        vel_test_dS[j] = vel_test_trace_ref[ebN_local_kb*nDOF_test_element+j]*dS;
                        for (int I=0;I<nSpace;I++)
                            vel_grad_test_dS[j*nSpace+I] = vel_grad_trial_trace[j*nSpace+I]*dS;//cek hack, using trial
                    }
                    ck.calculateGScale(G,normal,h_penalty);
                    //
                    //update the element and global residual storage
                    //
                    double dist;
                    double distance[3], P_normal[3], P_tangent[3]; // distance vector, normal and tangent of the physical boundary
                    if(use_ball_as_particle==1)
                    {
                        get_distance_to_ball(nParticles,ball_center,ball_radius,
                                             x_ext,y_ext,z_ext,
                                             dist);
                        get_normal_to_ith_ball(nParticles,ball_center,ball_radius,
                                               surrogate_boundary_particle[ebN_s],
                                               x_ext,y_ext,z_ext,
                                               P_normal[0],P_normal[1],P_normal[2]);
                        get_velocity_to_ith_ball(nParticles,ball_center,ball_radius,
                                                 ball_velocity,ball_angular_velocity,
                                                 surrogate_boundary_particle[ebN_s],
                                                 x_ext-dist*P_normal[0],//corresponding point on the boundary of the particle
                                                 y_ext-dist*P_normal[1],
                                                 z_ext-dist*P_normal[2],
                                                 bc_u_ext,bc_v_ext,bc_w_ext);

                    }
                    else
                    {
                        dist = ebq_global_phi_solid[ebN_kb];
                        P_normal[0] = ebq_global_grad_phi_solid[ebN_kb*nSpace+0];
                        P_normal[1] = ebq_global_grad_phi_solid[ebN_kb*nSpace+1];
                        P_normal[2] = ebq_global_grad_phi_solid[ebN_kb*nSpace+2];
                        bc_u_ext = ebq_particle_velocity_solid [ebN_kb*nSpace+0];
                        bc_v_ext = ebq_particle_velocity_solid [ebN_kb*nSpace+1];
                        bc_w_ext = ebq_particle_velocity_solid [ebN_kb*nSpace+2];
                    }
                    distance[0] = -P_normal[0]*dist;//distance=vector from \tilde{x} to x
                    distance[1] = -P_normal[1]*dist;
                    distance[2] = -P_normal[2]*dist;
<<<<<<< HEAD
//                    P_tangent[0] = -P_normal[1];
//                    P_tangent[1] = P_normal[0];
=======
>>>>>>> f48f424b
                    assert(h_penalty>0.0);
                    if (h_penalty < std::abs(dist))
                        h_penalty = std::abs(dist);

                    if(get_dot_product(P_normal,normal)>0)
                    {
                        for(int i=0;i<3;++i)
                        {
                            normal[i] *= -1.0;
                        }
                    }
                    double visco = nu_0*rho_0;
                    double Csb=10;
                    double C_adim = Csb*visco/h_penalty;
                    double beta = 0.0;
                    double beta_adim = beta*h_penalty*visco;

                    const double grad_u_d[3] = {get_dot_product(distance,grad_u_ext),
                                                get_dot_product(distance,grad_v_ext),
                                                get_dot_product(distance,grad_w_ext)};
                    double res[3];
                    const double u_m_uD[3] = {u_ext - bc_u_ext,v_ext - bc_v_ext,w_ext - bc_w_ext};
                    const double zero_vec[3]={0.,0.,0.};
                    //YY: How to define tangent penalty? There are two directions.
//                    double dt1 = P_tangent[0]*grad_u_ext[0] + P_tangent[1]*grad_u_ext[1];
//                    double dt2 = P_tangent[0]*grad_v_ext[0] + P_tangent[1]*grad_v_ext[1];
                    for (int i=0;i<nDOF_test_element;i++)
                    {
                        int eN_i = eN*nDOF_test_element+i;

                        int GlobPos_u = offset_u+stride_u*vel_l2g[eN_i];
                        int GlobPos_v = offset_v+stride_v*vel_l2g[eN_i];
                        int GlobPos_w = offset_w+stride_w*vel_l2g[eN_i];
                        const double phi_i = vel_test_dS[i];
                        double *grad_phi_i = &vel_grad_test_dS[i*nSpace+0];
                        const double grad_phi_i_dot_d =  get_dot_product(distance,grad_phi_i);

                        // (1)
                        globalResidual[GlobPos_u] += C_adim*phi_i*u_m_uD[0];
                        globalResidual[GlobPos_v] += C_adim*phi_i*u_m_uD[1];
                        globalResidual[GlobPos_w] += C_adim*phi_i*u_m_uD[2];

                        // (2)
                        get_symmetric_gradient_dot_vec(grad_u_ext,grad_v_ext,grad_w_ext,normal,res);
                        globalResidual[GlobPos_u] -= visco * phi_i*res[0];
                        globalResidual[GlobPos_v] -= visco * phi_i*res[1];
                        globalResidual[GlobPos_w] -= visco * phi_i*res[2];

                        // (3)
                        get_symmetric_gradient_dot_vec(grad_phi_i,zero_vec,zero_vec,normal,res);
                        globalResidual[GlobPos_u] -= visco * get_dot_product(u_m_uD,res);
                        get_symmetric_gradient_dot_vec(zero_vec,grad_phi_i,zero_vec,normal,res);
                        globalResidual[GlobPos_v] -= visco * get_dot_product(u_m_uD,res);
                        get_symmetric_gradient_dot_vec(zero_vec,zero_vec,grad_phi_i,normal,res);
                        globalResidual[GlobPos_w] -= visco * get_dot_product(u_m_uD,res);

                        // (4)
                        globalResidual[GlobPos_u] += C_adim*grad_phi_i_dot_d*u_m_uD[0];
                        globalResidual[GlobPos_v] += C_adim*grad_phi_i_dot_d*u_m_uD[1];
                        globalResidual[GlobPos_w] += C_adim*grad_phi_i_dot_d*u_m_uD[2];

                        // (5)
                        globalResidual[GlobPos_u] += C_adim*grad_phi_i_dot_d*grad_u_d[0];
                        globalResidual[GlobPos_v] += C_adim*grad_phi_i_dot_d*grad_u_d[1];
                        globalResidual[GlobPos_w] += C_adim*grad_phi_i_dot_d*grad_u_d[2];

                        // (6)
                        globalResidual[GlobPos_u] += C_adim*phi_i*grad_u_d[0];
                        globalResidual[GlobPos_v] += C_adim*phi_i*grad_u_d[1];
                        globalResidual[GlobPos_w] += C_adim*phi_i*grad_u_d[2];

                        // (7)
                        get_symmetric_gradient_dot_vec(grad_phi_i,zero_vec,zero_vec,normal,res);
                        globalResidual[GlobPos_u] -= visco*get_dot_product(grad_u_d,res);
                        get_symmetric_gradient_dot_vec(zero_vec,grad_phi_i,zero_vec,normal,res);
                        globalResidual[GlobPos_v] -= visco*get_dot_product(grad_u_d,res);
                        get_symmetric_gradient_dot_vec(zero_vec,zero_vec,grad_phi_i,normal,res);
                        globalResidual[GlobPos_w] -= visco*get_dot_product(grad_u_d,res);

                        // the penalization on the tangential derivative (8)
//                        globalResidual[GlobPos_u] += beta_adim*dt1*(Gxphi_i*P_tangent[0] + Gyphi_i*P_tangent[1]);
//                        globalResidual[GlobPos_v] += beta_adim*dt2*(Gxphi_i*P_tangent[0] + Gyphi_i*P_tangent[1]);

                    }//i

                    //
                    // Forces
                    //
                    //compute pressure at the quadrature point of the edge from dof-value of the pressure
                    double p_ext = 0.0;
                    for (int i=0; i<nDOF_per_element_pressure;++i)
                    {
                        p_ext += p_dof[p_l2g[eN*nDOF_per_element_pressure+i]]*p_trial_trace_ref[ebN_local_kb*nDOF_per_element_pressure+i];
                    }
                    get_symmetric_gradient_dot_vec(grad_u_ext,grad_v_ext,grad_w_ext,P_normal,res);
                    double force_quad_pt[3]={0.0,0.0,0.0},torque_quad_pt[3]={0.0,0.0,0.0},position_vector_to_mass_center[3];

                    get_stress_in_n(grad_u_ext,grad_v_ext,grad_w_ext,P_normal,p_ext,visco,force_quad_pt);

                    force_quad_pt[0] *= dS;
                    force_quad_pt[1] *= dS;
                    force_quad_pt[2] *= dS;
                    if(use_ball_as_particle==1)
                    {
                        position_vector_to_mass_center[0] = x_ext - ball_center[surrogate_boundary_particle[ebN_s] * 3 + 0];
                        position_vector_to_mass_center[1] = y_ext - ball_center[surrogate_boundary_particle[ebN_s] * 3 + 1];
                        position_vector_to_mass_center[2] = z_ext - ball_center[surrogate_boundary_particle[ebN_s] * 3 + 2];
                    }
                    else
                    {
                        position_vector_to_mass_center[0] = x_ext - particle_centroids[surrogate_boundary_particle[ebN_s] * 3 + 0];
                        position_vector_to_mass_center[1] = y_ext - particle_centroids[surrogate_boundary_particle[ebN_s] * 3 + 1];
                        position_vector_to_mass_center[2] = z_ext - particle_centroids[surrogate_boundary_particle[ebN_s] * 3 + 2];
                    }
                    get_cross_product(position_vector_to_mass_center,force_quad_pt,torque_quad_pt);
                    if(ebN < nElementBoundaries_owned)//avoid double counting
                    {
                        particle_netForces[3*surrogate_boundary_particle[ebN_s]+0] += force_quad_pt[0];
                        particle_netForces[3*surrogate_boundary_particle[ebN_s]+1] += force_quad_pt[1];
                        particle_netForces[3*surrogate_boundary_particle[ebN_s]+2] += force_quad_pt[2];
                        particle_netMoments[3*surrogate_boundary_particle[ebN_s]+0] += torque_quad_pt[0];
                        particle_netMoments[3*surrogate_boundary_particle[ebN_s]+1] += torque_quad_pt[1];
                        particle_netMoments[3*surrogate_boundary_particle[ebN_s]+2] += torque_quad_pt[2];
                    }
                }//kb
            }//ebN_s
        }
        //
        //loop over exterior element boundaries to calculate surface integrals and load into element and global residuals
        //
        //ebNE is the Exterior element boundary INdex
        //ebN is the element boundary INdex
        //eN is the element index
        for (int ebNE = 0; ebNE < nExteriorElementBoundaries_global; ebNE++)
          {
            register int ebN = exteriorElementBoundariesArray[ebNE],
              eN  = elementBoundaryElementsArray[ebN*2+0],
              ebN_local = elementBoundaryLocalElementBoundariesArray[ebN*2+0],
              eN_nDOF_trial_element = eN*nDOF_trial_element;
            register double elementResidual_mesh[nDOF_test_element],
              elementResidual_p[nDOF_test_element],
              elementResidual_u[nDOF_test_element],
              elementResidual_v[nDOF_test_element],
              elementResidual_w[nDOF_test_element],
              eps_rho,eps_mu;
            for (int i=0;i<nDOF_test_element;i++)
              {
                elementResidual_mesh[i]=0.0;
                elementResidual_p[i]=0.0;
                elementResidual_u[i]=0.0;
                elementResidual_v[i]=0.0;
                elementResidual_w[i]=0.0;
              }
            for  (int kb=0;kb<nQuadraturePoints_elementBoundary;kb++)
              {
                register int ebNE_kb = ebNE*nQuadraturePoints_elementBoundary+kb,
                  ebNE_kb_nSpace = ebNE_kb*nSpace,
                  ebN_local_kb = ebN_local*nQuadraturePoints_elementBoundary+kb,
                  ebN_local_kb_nSpace = ebN_local_kb*nSpace;
                register double p_ext=0.0,
                  u_ext=0.0,
                  v_ext=0.0,
                  w_ext=0.0,
                  grad_p_ext[nSpace],
                  grad_u_ext[nSpace],
                  grad_v_ext[nSpace],
                  grad_w_ext[nSpace],
                  mom_u_acc_ext=0.0,
                  dmom_u_acc_u_ext=0.0,
                  mom_v_acc_ext=0.0,
                  dmom_v_acc_v_ext=0.0,
                  mom_w_acc_ext=0.0,
                  dmom_w_acc_w_ext=0.0,
                  mass_adv_ext[nSpace],
                  dmass_adv_u_ext[nSpace],
                  dmass_adv_v_ext[nSpace],
                  dmass_adv_w_ext[nSpace],
                  mom_u_adv_ext[nSpace],
                  dmom_u_adv_u_ext[nSpace],
                  dmom_u_adv_v_ext[nSpace],
                  dmom_u_adv_w_ext[nSpace],
                  mom_v_adv_ext[nSpace],
                  dmom_v_adv_u_ext[nSpace],
                  dmom_v_adv_v_ext[nSpace],
                  dmom_v_adv_w_ext[nSpace],
                  mom_w_adv_ext[nSpace],
                  dmom_w_adv_u_ext[nSpace],
                  dmom_w_adv_v_ext[nSpace],
                  dmom_w_adv_w_ext[nSpace],
                  mom_uu_diff_ten_ext[nSpace],
                  mom_vv_diff_ten_ext[nSpace],
                  mom_ww_diff_ten_ext[nSpace],
                  mom_uv_diff_ten_ext[1],
                  mom_uw_diff_ten_ext[1],
                  mom_vu_diff_ten_ext[1],
                  mom_vw_diff_ten_ext[1],
                  mom_wu_diff_ten_ext[1],
                  mom_wv_diff_ten_ext[1],
                  mom_u_source_ext=0.0,
                  mom_v_source_ext=0.0,
                  mom_w_source_ext=0.0,
                  mom_u_ham_ext=0.0,
                  dmom_u_ham_grad_p_ext[nSpace],
                  dmom_u_ham_grad_u_ext[nSpace],
                  mom_v_ham_ext=0.0,
                  dmom_v_ham_grad_p_ext[nSpace],
                  dmom_v_ham_grad_v_ext[nSpace],
                  mom_w_ham_ext=0.0,
                  dmom_w_ham_grad_p_ext[nSpace],
                  dmom_w_ham_grad_w_ext[nSpace],
                  dmom_u_adv_p_ext[nSpace],
                  dmom_v_adv_p_ext[nSpace],
                  dmom_w_adv_p_ext[nSpace],
                  flux_mass_ext=0.0,
                  flux_mom_u_adv_ext=0.0,
                  flux_mom_v_adv_ext=0.0,
                  flux_mom_w_adv_ext=0.0,
                  flux_mom_uu_diff_ext=0.0,
                  flux_mom_uv_diff_ext=0.0,
                  flux_mom_uw_diff_ext=0.0,
                  flux_mom_vu_diff_ext=0.0,
                  flux_mom_vv_diff_ext=0.0,
                  flux_mom_vw_diff_ext=0.0,
                  flux_mom_wu_diff_ext=0.0,
                  flux_mom_wv_diff_ext=0.0,
                  flux_mom_ww_diff_ext=0.0,
                  bc_p_ext=0.0,
                  bc_u_ext=0.0,
                  bc_v_ext=0.0,
                  bc_w_ext=0.0,
                  bc_mom_u_acc_ext=0.0,
                  bc_dmom_u_acc_u_ext=0.0,
                  bc_mom_v_acc_ext=0.0,
                  bc_dmom_v_acc_v_ext=0.0,
                  bc_mom_w_acc_ext=0.0,
                  bc_dmom_w_acc_w_ext=0.0,
                  bc_mass_adv_ext[nSpace],
                  bc_dmass_adv_u_ext[nSpace],
                  bc_dmass_adv_v_ext[nSpace],
                  bc_dmass_adv_w_ext[nSpace],
                  bc_mom_u_adv_ext[nSpace],
                  bc_dmom_u_adv_u_ext[nSpace],
                  bc_dmom_u_adv_v_ext[nSpace],
                  bc_dmom_u_adv_w_ext[nSpace],
                  bc_mom_v_adv_ext[nSpace],
                  bc_dmom_v_adv_u_ext[nSpace],
                  bc_dmom_v_adv_v_ext[nSpace],
                  bc_dmom_v_adv_w_ext[nSpace],
                  bc_mom_w_adv_ext[nSpace],
                  bc_dmom_w_adv_u_ext[nSpace],
                  bc_dmom_w_adv_v_ext[nSpace],
                  bc_dmom_w_adv_w_ext[nSpace],
                  bc_mom_uu_diff_ten_ext[nSpace],
                  bc_mom_vv_diff_ten_ext[nSpace],
                  bc_mom_ww_diff_ten_ext[nSpace],
                  bc_mom_uv_diff_ten_ext[1],
                  bc_mom_uw_diff_ten_ext[1],
                  bc_mom_vu_diff_ten_ext[1],
                  bc_mom_vw_diff_ten_ext[1],
                  bc_mom_wu_diff_ten_ext[1],
                  bc_mom_wv_diff_ten_ext[1],
                  bc_mom_u_source_ext=0.0,
                  bc_mom_v_source_ext=0.0,
                  bc_mom_w_source_ext=0.0,
                  bc_mom_u_ham_ext=0.0,
                  bc_dmom_u_ham_grad_p_ext[nSpace],
                  bc_dmom_u_ham_grad_u_ext[nSpace],
                  bc_mom_v_ham_ext=0.0,
                  bc_dmom_v_ham_grad_p_ext[nSpace],
                  bc_dmom_v_ham_grad_v_ext[nSpace],
                  bc_mom_w_ham_ext=0.0,
                  bc_dmom_w_ham_grad_p_ext[nSpace],
                  bc_dmom_w_ham_grad_w_ext[nSpace],
                  jac_ext[nSpace*nSpace],
                  jacDet_ext,
                  jacInv_ext[nSpace*nSpace],
                  boundaryJac[nSpace*(nSpace-1)],
                  metricTensor[(nSpace-1)*(nSpace-1)],
                  metricTensorDetSqrt,
                  dS,p_test_dS[nDOF_test_element],vel_test_dS[nDOF_test_element],
                  p_grad_trial_trace[nDOF_trial_element*nSpace],vel_grad_trial_trace[nDOF_trial_element*nSpace],
                  vel_grad_test_dS[nDOF_trial_element*nSpace],
                  normal[3],x_ext,y_ext,z_ext,xt_ext,yt_ext,zt_ext,integralScaling,
                  //VRANS
                  porosity_ext,
                  //
                  G[nSpace*nSpace],G_dd_G,tr_G,h_phi,h_penalty,penalty,
                  force_x,force_y,force_z,force_p_x,force_p_y,force_p_z,force_v_x,force_v_y,force_v_z,r_x,r_y,r_z;
                //compute information about mapping from reference element to physical element
                ck.calculateMapping_elementBoundary(eN,
                                                    ebN_local,
                                                    kb,
                                                    ebN_local_kb,
                                                    mesh_dof,
                                                    mesh_l2g,
                                                    mesh_trial_trace_ref,
                                                    mesh_grad_trial_trace_ref,
                                                    boundaryJac_ref,
                                                    jac_ext,
                                                    jacDet_ext,
                                                    jacInv_ext,
                                                    boundaryJac,
                                                    metricTensor,
                                                    metricTensorDetSqrt,
                                                    normal_ref,
                                                    normal,
                                                    x_ext,y_ext,z_ext);
                ck.calculateMappingVelocity_elementBoundary(eN,
                                                            ebN_local,
                                                            kb,
                                                            ebN_local_kb,
                                                            mesh_velocity_dof,
                                                            mesh_l2g,
                                                            mesh_trial_trace_ref,
                                                            xt_ext,yt_ext,zt_ext,
                                                            normal,
                                                            boundaryJac,
                                                            metricTensor,
                                                            integralScaling);
                //xt_ext=0.0;yt_ext=0.0;zt_ext=0.0;
                //std::cout<<"xt_ext "<<xt_ext<<'\t'<<yt_ext<<'\t'<<zt_ext<<std::endl;
                //std::cout<<"x_ext "<<x_ext<<'\t'<<y_ext<<'\t'<<z_ext<<std::endl;
                //std::cout<<"integralScaling - metricTensorDetSrt ==============================="<<integralScaling-metricTensorDetSqrt<<std::endl;
                /* std::cout<<"metricTensorDetSqrt "<<metricTensorDetSqrt */
                /*             <<"dS_ref[kb]"<<dS_ref[kb]<<std::endl; */
                //dS = ((1.0-MOVING_DOMAIN)*metricTensorDetSqrt + MOVING_DOMAIN*integralScaling)*dS_ref[kb];//cek need to test effect on accuracy
                dS = metricTensorDetSqrt*dS_ref[kb];
                //get the metric tensor
                //cek todo use symmetry
                ck.calculateG(jacInv_ext,G,G_dd_G,tr_G);
                ck.calculateGScale(G,&ebqe_normal_phi_ext[ebNE_kb_nSpace],h_phi);

                eps_rho = epsFact_rho*(useMetrics*h_phi+(1.0-useMetrics)*elementDiameter[eN]);
                eps_mu  = epsFact_mu *(useMetrics*h_phi+(1.0-useMetrics)*elementDiameter[eN]);
                double particle_eps  = particle_epsFact*(useMetrics*h_phi+(1.0-useMetrics)*elementDiameter[eN]);

                //compute shape and solution information
                //shape
                /* ck.gradTrialFromRef(&p_grad_trial_trace_ref[ebN_local_kb_nSpace*nDOF_trial_element],jacInv_ext,p_grad_trial_trace); */
                ck.gradTrialFromRef(&vel_grad_trial_trace_ref[ebN_local_kb_nSpace*nDOF_trial_element],jacInv_ext,vel_grad_trial_trace);
                //cek hack use trial ck.gradTrialFromRef(&vel_grad_test_trace_ref[ebN_local_kb_nSpace*nDOF_trial_element],jacInv_ext,vel_grad_test_trace);
                //solution and gradients
                /* ck.valFromDOF(p_dof,&p_l2g[eN_nDOF_trial_element],&p_trial_trace_ref[ebN_local_kb*nDOF_test_element],p_ext); */
                p_ext = ebqe_p[ebNE_kb];
                ck.valFromDOF(u_dof,&vel_l2g[eN_nDOF_trial_element],&vel_trial_trace_ref[ebN_local_kb*nDOF_test_element],u_ext);
                ck.valFromDOF(v_dof,&vel_l2g[eN_nDOF_trial_element],&vel_trial_trace_ref[ebN_local_kb*nDOF_test_element],v_ext);
                ck.valFromDOF(w_dof,&vel_l2g[eN_nDOF_trial_element],&vel_trial_trace_ref[ebN_local_kb*nDOF_test_element],w_ext);
                /* ck.gradFromDOF(p_dof,&p_l2g[eN_nDOF_trial_element],p_grad_trial_trace,grad_p_ext); */
                for (int I=0;I<nSpace;I++)
                  grad_p_ext[I] = ebqe_grad_p[ebNE_kb_nSpace + I];
                ck.gradFromDOF(u_dof,&vel_l2g[eN_nDOF_trial_element],vel_grad_trial_trace,grad_u_ext);
                ck.gradFromDOF(v_dof,&vel_l2g[eN_nDOF_trial_element],vel_grad_trial_trace,grad_v_ext);
                ck.gradFromDOF(w_dof,&vel_l2g[eN_nDOF_trial_element],vel_grad_trial_trace,grad_w_ext);
                //precalculate test function products with integration weights
                for (int j=0;j<nDOF_trial_element;j++)
                  {
                    /* p_test_dS[j] = p_test_trace_ref[ebN_local_kb*nDOF_test_element+j]*dS; */
                    vel_test_dS[j] = vel_test_trace_ref[ebN_local_kb*nDOF_test_element+j]*dS;
                    for (int I=0;I<nSpace;I++)
                      vel_grad_test_dS[j*nSpace+I] = vel_grad_trial_trace[j*nSpace+I]*dS;//cek hack, using trial
                  }
                bc_p_ext = isDOFBoundary_p[ebNE_kb]*ebqe_bc_p_ext[ebNE_kb]+(1-isDOFBoundary_p[ebNE_kb])*p_ext;
                //note, our convention is that bc values at moving boundaries are relative to boundary velocity so we add it here
                bc_u_ext = isDOFBoundary_u[ebNE_kb]*(ebqe_bc_u_ext[ebNE_kb] + MOVING_DOMAIN*xt_ext) + (1-isDOFBoundary_u[ebNE_kb])*u_ext;
                bc_v_ext = isDOFBoundary_v[ebNE_kb]*(ebqe_bc_v_ext[ebNE_kb] + MOVING_DOMAIN*yt_ext) + (1-isDOFBoundary_v[ebNE_kb])*v_ext;
                bc_w_ext = isDOFBoundary_w[ebNE_kb]*(ebqe_bc_w_ext[ebNE_kb] + MOVING_DOMAIN*zt_ext) + (1-isDOFBoundary_w[ebNE_kb])*w_ext;
                //VRANS
                porosity_ext = 1.0 - ebqe_vos_ext[ebNE_kb];//porosity - gco check
                //
                //calculate the pde coefficients using the solution and the boundary values for the solution
                //
                double eddy_viscosity_ext(0.),bc_eddy_viscosity_ext(0.); //not interested in saving boundary eddy viscosity for now
                evaluateCoefficients(eps_rho,
                                     eps_mu,
                                     particle_eps,
                                     sigma,
                                     rho_0,
                                     nu_0,
                                     rho_1,
                                     nu_1,
                                     elementDiameter[eN],
                                     smagorinskyConstant,
                                     turbulenceClosureModel,
                                     g,
                                     useVF,
                                     ebqe_vf_ext[ebNE_kb],
                                     ebqe_phi_ext[ebNE_kb],
                                     &ebqe_normal_phi_ext[ebNE_kb_nSpace],
                                     nParticles,
                                     nQuadraturePoints_global,
                                     &particle_signed_distances[ebNE_kb],
                                     ebqe_kappa_phi_ext[ebNE_kb],
                                     //VRANS
                                     porosity_ext,
                                     //
                                     p_ext,
                                     grad_p_ext,
                                     grad_u_ext,
                                     grad_v_ext,
                                     grad_w_ext,
                                     u_ext,
                                     v_ext,
                                     w_ext,
                                     ebqe_velocity_star[ebNE_kb_nSpace+0],
                                     ebqe_velocity_star[ebNE_kb_nSpace+1],
                                     ebqe_velocity_star[ebNE_kb_nSpace+2],
                                     eddy_viscosity_ext,
                                     mom_u_acc_ext,
                                     dmom_u_acc_u_ext,
                                     mom_v_acc_ext,
                                     dmom_v_acc_v_ext,
                                     mom_w_acc_ext,
                                     dmom_w_acc_w_ext,
                                     mass_adv_ext,
                                     dmass_adv_u_ext,
                                     dmass_adv_v_ext,
                                     dmass_adv_w_ext,
                                     mom_u_adv_ext,
                                     dmom_u_adv_u_ext,
                                     dmom_u_adv_v_ext,
                                     dmom_u_adv_w_ext,
                                     mom_v_adv_ext,
                                     dmom_v_adv_u_ext,
                                     dmom_v_adv_v_ext,
                                     dmom_v_adv_w_ext,
                                     mom_w_adv_ext,
                                     dmom_w_adv_u_ext,
                                     dmom_w_adv_v_ext,
                                     dmom_w_adv_w_ext,
                                     mom_uu_diff_ten_ext,
                                     mom_vv_diff_ten_ext,
                                     mom_ww_diff_ten_ext,
                                     mom_uv_diff_ten_ext,
                                     mom_uw_diff_ten_ext,
                                     mom_vu_diff_ten_ext,
                                     mom_vw_diff_ten_ext,
                                     mom_wu_diff_ten_ext,
                                     mom_wv_diff_ten_ext,
                                     mom_u_source_ext,
                                     mom_v_source_ext,
                                     mom_w_source_ext,
                                     mom_u_ham_ext,
                                     dmom_u_ham_grad_p_ext,
                                     dmom_u_ham_grad_u_ext,
                                     mom_v_ham_ext,
                                     dmom_v_ham_grad_p_ext,
                                     dmom_v_ham_grad_v_ext,
                                     mom_w_ham_ext,
                                     dmom_w_ham_grad_p_ext,
                                     dmom_w_ham_grad_w_ext,
                                     ebqe_rho[ebNE_kb],
                                     ebqe_nu[ebNE_kb],
                                     KILL_PRESSURE_TERM,
                                     0,
                                     0., // mql: zero force term at boundary
                                     0.,
                                     0.,
                                     MATERIAL_PARAMETERS_AS_FUNCTION,
                                     ebqe_density_as_function[ebNE_kb],
                                     ebqe_dynamic_viscosity_as_function[ebNE_kb],
                                     USE_SBM,
                                     x_ext,y_ext,z_ext,
                                     use_ball_as_particle,
                                     ball_center,
                                     ball_radius,
                                     ball_velocity,
                                     ball_angular_velocity);
                evaluateCoefficients(eps_rho,
                                     eps_mu,
                                     particle_eps,
                                     sigma,
                                     rho_0,
                                     nu_0,
                                     rho_1,
                                     nu_1,
                                     elementDiameter[eN],
                                     smagorinskyConstant,
                                     turbulenceClosureModel,
                                     g,
                                     useVF,
                                     bc_ebqe_vf_ext[ebNE_kb],
                                     bc_ebqe_phi_ext[ebNE_kb],
                                     &ebqe_normal_phi_ext[ebNE_kb_nSpace],
                                     nParticles,
                                     nQuadraturePoints_global,
                                     &particle_signed_distances[ebNE_kb],
                                     ebqe_kappa_phi_ext[ebNE_kb],
                                     //VRANS
                                     porosity_ext,
                                     //
                                     bc_p_ext,
                                     grad_p_ext,
                                     grad_u_ext,
                                     grad_v_ext,
                                     grad_w_ext,
                                     bc_u_ext,
                                     bc_v_ext,
                                     bc_w_ext,
                                     ebqe_velocity_star[ebNE_kb_nSpace+0],
                                     ebqe_velocity_star[ebNE_kb_nSpace+1],
                                     ebqe_velocity_star[ebNE_kb_nSpace+2],
                                     bc_eddy_viscosity_ext,
                                     bc_mom_u_acc_ext,
                                     bc_dmom_u_acc_u_ext,
                                     bc_mom_v_acc_ext,
                                     bc_dmom_v_acc_v_ext,
                                     bc_mom_w_acc_ext,
                                     bc_dmom_w_acc_w_ext,
                                     bc_mass_adv_ext,
                                     bc_dmass_adv_u_ext,
                                     bc_dmass_adv_v_ext,
                                     bc_dmass_adv_w_ext,
                                     bc_mom_u_adv_ext,
                                     bc_dmom_u_adv_u_ext,
                                     bc_dmom_u_adv_v_ext,
                                     bc_dmom_u_adv_w_ext,
                                     bc_mom_v_adv_ext,
                                     bc_dmom_v_adv_u_ext,
                                     bc_dmom_v_adv_v_ext,
                                     bc_dmom_v_adv_w_ext,
                                     bc_mom_w_adv_ext,
                                     bc_dmom_w_adv_u_ext,
                                     bc_dmom_w_adv_v_ext,
                                     bc_dmom_w_adv_w_ext,
                                     bc_mom_uu_diff_ten_ext,
                                     bc_mom_vv_diff_ten_ext,
                                     bc_mom_ww_diff_ten_ext,
                                     bc_mom_uv_diff_ten_ext,
                                     bc_mom_uw_diff_ten_ext,
                                     bc_mom_vu_diff_ten_ext,
                                     bc_mom_vw_diff_ten_ext,
                                     bc_mom_wu_diff_ten_ext,
                                     bc_mom_wv_diff_ten_ext,
                                     bc_mom_u_source_ext,
                                     bc_mom_v_source_ext,
                                     bc_mom_w_source_ext,
                                     bc_mom_u_ham_ext,
                                     bc_dmom_u_ham_grad_p_ext,
                                     bc_dmom_u_ham_grad_u_ext,
                                     bc_mom_v_ham_ext,
                                     bc_dmom_v_ham_grad_p_ext,
                                     bc_dmom_v_ham_grad_v_ext,
                                     bc_mom_w_ham_ext,
                                     bc_dmom_w_ham_grad_p_ext,
                                     bc_dmom_w_ham_grad_w_ext,
                                     ebqe_rho[ebNE_kb],
                                     ebqe_nu[ebNE_kb],
                                     KILL_PRESSURE_TERM,
                                     0,
                                     0., // mql: zero force term at boundary
                                     0.,
                                     0.,
                                     MATERIAL_PARAMETERS_AS_FUNCTION,
                                     ebqe_density_as_function[ebNE_kb],
                                     ebqe_dynamic_viscosity_as_function[ebNE_kb],
                                     USE_SBM,
                                     x_ext,y_ext,z_ext,
                                     use_ball_as_particle,
                                     ball_center,
                                     ball_radius,
                                     ball_velocity,
                                     ball_angular_velocity);

                //Turbulence closure model
                if (turbulenceClosureModel >= 3)
                  {
                    const double turb_var_grad_0_dummy[3] = {0.,0.,0.};
                    const double c_mu = 0.09;//mwf hack
                    updateTurbulenceClosure(turbulenceClosureModel,
                                            eps_rho,
                                            eps_mu,
                                            rho_0,
                                            nu_0,
                                            rho_1,
                                            nu_1,
                                            useVF,
                                            ebqe_vf_ext[ebNE_kb],
                                            ebqe_phi_ext[ebNE_kb],
                                            porosity_ext,
                                            c_mu, //mwf hack
                                            ebqe_turb_var_0[ebNE_kb],
                                            ebqe_turb_var_1[ebNE_kb],
                                            turb_var_grad_0_dummy, //not needed
                                            eddy_viscosity_ext,
                                            mom_uu_diff_ten_ext,
                                            mom_vv_diff_ten_ext,
                                            mom_ww_diff_ten_ext,
                                            mom_uv_diff_ten_ext,
                                            mom_uw_diff_ten_ext,
                                            mom_vu_diff_ten_ext,
                                            mom_vw_diff_ten_ext,
                                            mom_wu_diff_ten_ext,
                                            mom_wv_diff_ten_ext,
                                            mom_u_source_ext,
                                            mom_v_source_ext,
                                            mom_w_source_ext);

                    updateTurbulenceClosure(turbulenceClosureModel,
                                            eps_rho,
                                            eps_mu,
                                            rho_0,
                                            nu_0,
                                            rho_1,
                                            nu_1,
                                            useVF,
                                            bc_ebqe_vf_ext[ebNE_kb],
                                            bc_ebqe_phi_ext[ebNE_kb],
                                            porosity_ext,
                                            c_mu, //mwf hack
                                            ebqe_turb_var_0[ebNE_kb],
                                            ebqe_turb_var_1[ebNE_kb],
                                            turb_var_grad_0_dummy, //not needed
                                            bc_eddy_viscosity_ext,
                                            bc_mom_uu_diff_ten_ext,
                                            bc_mom_vv_diff_ten_ext,
                                            bc_mom_ww_diff_ten_ext,
                                            bc_mom_uv_diff_ten_ext,
                                            bc_mom_uw_diff_ten_ext,
                                            bc_mom_vu_diff_ten_ext,
                                            bc_mom_vw_diff_ten_ext,
                                            bc_mom_wu_diff_ten_ext,
                                            bc_mom_wv_diff_ten_ext,
                                            bc_mom_u_source_ext,
                                            bc_mom_v_source_ext,
                                            bc_mom_w_source_ext);
                  }


                //
                //moving domain
                //
                mom_u_adv_ext[0] -= MOVING_DOMAIN*dmom_u_acc_u_ext*mom_u_acc_ext*xt_ext; // times rho*porosity. mql. CHECK.
                mom_u_adv_ext[1] -= MOVING_DOMAIN*dmom_u_acc_u_ext*mom_u_acc_ext*yt_ext;
                mom_u_adv_ext[2] -= MOVING_DOMAIN*dmom_u_acc_u_ext*mom_u_acc_ext*zt_ext;
                dmom_u_adv_u_ext[0] -= MOVING_DOMAIN*dmom_u_acc_u_ext*xt_ext;
                dmom_u_adv_u_ext[1] -= MOVING_DOMAIN*dmom_u_acc_u_ext*yt_ext;
                dmom_u_adv_u_ext[2] -= MOVING_DOMAIN*dmom_u_acc_u_ext*zt_ext;

                mom_v_adv_ext[0] -= MOVING_DOMAIN*dmom_v_acc_v_ext*mom_v_acc_ext*xt_ext;
                mom_v_adv_ext[1] -= MOVING_DOMAIN*dmom_v_acc_v_ext*mom_v_acc_ext*yt_ext;
                mom_v_adv_ext[2] -= MOVING_DOMAIN*dmom_v_acc_v_ext*mom_v_acc_ext*zt_ext;
                dmom_v_adv_v_ext[0] -= MOVING_DOMAIN*dmom_v_acc_v_ext*xt_ext;
                dmom_v_adv_v_ext[1] -= MOVING_DOMAIN*dmom_v_acc_v_ext*yt_ext;
                dmom_v_adv_v_ext[2] -= MOVING_DOMAIN*dmom_v_acc_v_ext*zt_ext;

                mom_w_adv_ext[0] -= MOVING_DOMAIN*dmom_w_acc_w_ext*mom_w_acc_ext*xt_ext;
                mom_w_adv_ext[1] -= MOVING_DOMAIN*dmom_w_acc_w_ext*mom_w_acc_ext*yt_ext;
                mom_w_adv_ext[2] -= MOVING_DOMAIN*dmom_w_acc_w_ext*mom_w_acc_ext*zt_ext;
                dmom_w_adv_w_ext[0] -= MOVING_DOMAIN*dmom_w_acc_w_ext*xt_ext;
                dmom_w_adv_w_ext[1] -= MOVING_DOMAIN*dmom_w_acc_w_ext*yt_ext;
                dmom_w_adv_w_ext[2] -= MOVING_DOMAIN*dmom_w_acc_w_ext*zt_ext;

                //bc's
                // mql. CHECK.
                bc_mom_u_adv_ext[0] -= MOVING_DOMAIN*bc_dmom_u_acc_u_ext*bc_mom_u_acc_ext*xt_ext; // times rho*porosity
                bc_mom_u_adv_ext[1] -= MOVING_DOMAIN*bc_dmom_u_acc_u_ext*bc_mom_u_acc_ext*yt_ext;
                bc_mom_u_adv_ext[2] -= MOVING_DOMAIN*bc_dmom_u_acc_u_ext*bc_mom_u_acc_ext*zt_ext;

                bc_mom_v_adv_ext[0] -= MOVING_DOMAIN*bc_dmom_v_acc_v_ext*bc_mom_v_acc_ext*xt_ext;
                bc_mom_v_adv_ext[1] -= MOVING_DOMAIN*bc_dmom_v_acc_v_ext*bc_mom_v_acc_ext*yt_ext;
                bc_mom_v_adv_ext[2] -= MOVING_DOMAIN*bc_dmom_v_acc_v_ext*bc_mom_v_acc_ext*zt_ext;

                bc_mom_w_adv_ext[0] -= MOVING_DOMAIN*bc_dmom_w_acc_w_ext*bc_mom_w_acc_ext*xt_ext;
                bc_mom_w_adv_ext[1] -= MOVING_DOMAIN*bc_dmom_w_acc_w_ext*bc_mom_w_acc_ext*yt_ext;
                bc_mom_w_adv_ext[2] -= MOVING_DOMAIN*bc_dmom_w_acc_w_ext*bc_mom_w_acc_ext*zt_ext;

                //
                //calculate the numerical fluxes
                //
                ck.calculateGScale(G,normal,h_penalty);
                penalty = useMetrics*C_b/h_penalty + (1.0-useMetrics)*ebqe_penalty_ext[ebNE_kb];
                exteriorNumericalAdvectiveFlux(isDOFBoundary_p[ebNE_kb],
                                               isDOFBoundary_u[ebNE_kb],
                                               isDOFBoundary_v[ebNE_kb],
                                               isDOFBoundary_w[ebNE_kb],
                                               isAdvectiveFluxBoundary_p[ebNE_kb],
                                               isAdvectiveFluxBoundary_u[ebNE_kb],
                                               isAdvectiveFluxBoundary_v[ebNE_kb],
                                               isAdvectiveFluxBoundary_w[ebNE_kb],
                                               dmom_u_ham_grad_p_ext[0],//=1/rho,
                                               bc_dmom_u_ham_grad_p_ext[0],//=1/bc_rho,
                                               normal,
                                               porosity_ext*ebqe_rho[ebNE_kb], // multiply by rho. mql. CHECK.
                                               bc_p_ext,
                                               bc_u_ext,
                                               bc_v_ext,
                                               bc_w_ext,
                                               bc_mass_adv_ext,
                                               bc_mom_u_adv_ext,
                                               bc_mom_v_adv_ext,
                                               bc_mom_w_adv_ext,
                                               ebqe_bc_flux_mass_ext[ebNE_kb]+MOVING_DOMAIN*(xt_ext*normal[0]+yt_ext*normal[1]+zt_ext*normal[2]),//BC is relative mass flux
                                               ebqe_bc_flux_mom_u_adv_ext[ebNE_kb],
                                               ebqe_bc_flux_mom_v_adv_ext[ebNE_kb],
                                               ebqe_bc_flux_mom_w_adv_ext[ebNE_kb],
                                               p_ext,
                                               u_ext,
                                               v_ext,
                                               w_ext,
                                               mass_adv_ext,
                                               mom_u_adv_ext,
                                               mom_v_adv_ext,
                                               mom_w_adv_ext,
                                               dmass_adv_u_ext,
                                               dmass_adv_v_ext,
                                               dmass_adv_w_ext,
                                               dmom_u_adv_p_ext,
                                               dmom_u_adv_u_ext,
                                               dmom_u_adv_v_ext,
                                               dmom_u_adv_w_ext,
                                               dmom_v_adv_p_ext,
                                               dmom_v_adv_u_ext,
                                               dmom_v_adv_v_ext,
                                               dmom_v_adv_w_ext,
                                               dmom_w_adv_p_ext,
                                               dmom_w_adv_u_ext,
                                               dmom_w_adv_v_ext,
                                               dmom_w_adv_w_ext,
                                               flux_mass_ext,
                                               flux_mom_u_adv_ext,
                                               flux_mom_v_adv_ext,
                                               flux_mom_w_adv_ext,
                                               &ebqe_velocity_star[ebNE_kb_nSpace],
                                               &ebqe_velocity[ebNE_kb_nSpace]);
                // mql: save gradient of solution for other models and to compute errors
                for (int I=0;I<nSpace;I++)
                  {
                    ebqe_grad_u[ebNE_kb_nSpace+I] = grad_u_ext[I];
                    ebqe_grad_v[ebNE_kb_nSpace+I] = grad_v_ext[I];
                    ebqe_grad_w[ebNE_kb_nSpace+I] = grad_w_ext[I];
                  }
                exteriorNumericalDiffusiveFlux(eps_rho,
                                               ebqe_phi_ext[ebNE_kb],
                                               sdInfo_u_u_rowptr,
                                               sdInfo_u_u_colind,
                                               isDOFBoundary_u[ebNE_kb],
                                               isDiffusiveFluxBoundary_u[ebNE_kb],
                                               normal,
                                               bc_mom_uu_diff_ten_ext,
                                               bc_u_ext,
                                               ebqe_bc_flux_u_diff_ext[ebNE_kb],
                                               mom_uu_diff_ten_ext,
                                               grad_u_ext,
                                               u_ext,
                                               penalty,//ebqe_penalty_ext[ebNE_kb],
                                               flux_mom_uu_diff_ext);
                exteriorNumericalDiffusiveFlux(eps_rho,
                                               ebqe_phi_ext[ebNE_kb],
                                               sdInfo_u_v_rowptr,
                                               sdInfo_u_v_colind,
                                               isDOFBoundary_v[ebNE_kb],
                                               isDiffusiveFluxBoundary_v[ebNE_kb],
                                               normal,
                                               bc_mom_uv_diff_ten_ext,
                                               bc_v_ext,
                                               0.0,//assume all of the flux gets applied in diagonal component
                                               mom_uv_diff_ten_ext,
                                               grad_v_ext,
                                               v_ext,
                                               penalty,//ebqe_penalty_ext[ebNE_kb],
                                               flux_mom_uv_diff_ext);
                exteriorNumericalDiffusiveFlux(eps_rho,
                                               ebqe_phi_ext[ebNE_kb],
                                               sdInfo_u_w_rowptr,
                                               sdInfo_u_w_colind,
                                               isDOFBoundary_w[ebNE_kb],
                                               isDiffusiveFluxBoundary_w[ebNE_kb],
                                               normal,
                                               bc_mom_uw_diff_ten_ext,
                                               bc_w_ext,
                                               0.0,//see above
                                               mom_uw_diff_ten_ext,
                                               grad_w_ext,
                                               w_ext,
                                               penalty,//ebqe_penalty_ext[ebNE_kb],
                                               flux_mom_uw_diff_ext);
                exteriorNumericalDiffusiveFlux(eps_rho,
                                               ebqe_phi_ext[ebNE_kb],
                                               sdInfo_v_u_rowptr,
                                               sdInfo_v_u_colind,
                                               isDOFBoundary_u[ebNE_kb],
                                               isDiffusiveFluxBoundary_u[ebNE_kb],
                                               normal,
                                               bc_mom_vu_diff_ten_ext,
                                               bc_u_ext,
                                               0.0,//see above
                                               mom_vu_diff_ten_ext,
                                               grad_u_ext,
                                               u_ext,
                                               penalty,//ebqe_penalty_ext[ebNE_kb],
                                               flux_mom_vu_diff_ext);
                exteriorNumericalDiffusiveFlux(eps_rho,
                                               ebqe_phi_ext[ebNE_kb],
                                               sdInfo_v_v_rowptr,
                                               sdInfo_v_v_colind,
                                               isDOFBoundary_v[ebNE_kb],
                                               isDiffusiveFluxBoundary_v[ebNE_kb],
                                               normal,
                                               bc_mom_vv_diff_ten_ext,
                                               bc_v_ext,
                                               ebqe_bc_flux_v_diff_ext[ebNE_kb],
                                               mom_vv_diff_ten_ext,
                                               grad_v_ext,
                                               v_ext,
                                               penalty,//ebqe_penalty_ext[ebNE_kb],
                                               flux_mom_vv_diff_ext);
                exteriorNumericalDiffusiveFlux(eps_rho,
                                               ebqe_phi_ext[ebNE_kb],
                                               sdInfo_v_w_rowptr,
                                               sdInfo_v_w_colind,
                                               isDOFBoundary_w[ebNE_kb],
                                               isDiffusiveFluxBoundary_w[ebNE_kb],
                                               normal,
                                               bc_mom_vw_diff_ten_ext,
                                               bc_w_ext,
                                               0.0,//see above
                                               mom_vw_diff_ten_ext,
                                               grad_w_ext,
                                               w_ext,
                                               penalty,//ebqe_penalty_ext[ebNE_kb],
                                               flux_mom_vw_diff_ext);
                exteriorNumericalDiffusiveFlux(eps_rho,
                                               ebqe_phi_ext[ebNE_kb],
                                               sdInfo_w_u_rowptr,
                                               sdInfo_w_u_colind,
                                               isDOFBoundary_u[ebNE_kb],
                                               isDiffusiveFluxBoundary_u[ebNE_kb],
                                               normal,
                                               bc_mom_wu_diff_ten_ext,
                                               bc_u_ext,
                                               0.0,//see above
                                               mom_wu_diff_ten_ext,
                                               grad_u_ext,
                                               u_ext,
                                               penalty,//ebqe_penalty_ext[ebNE_kb],
                                               flux_mom_wu_diff_ext);
                exteriorNumericalDiffusiveFlux(eps_rho,
                                               ebqe_phi_ext[ebNE_kb],
                                               sdInfo_w_v_rowptr,
                                               sdInfo_w_v_colind,
                                               isDOFBoundary_v[ebNE_kb],
                                               isDiffusiveFluxBoundary_v[ebNE_kb],
                                               normal,
                                               bc_mom_wv_diff_ten_ext,
                                               bc_v_ext,
                                               0.0,//see above
                                               mom_wv_diff_ten_ext,
                                               grad_v_ext,
                                               v_ext,
                                               penalty,//ebqe_penalty_ext[ebNE_kb],
                                               flux_mom_wv_diff_ext);
                exteriorNumericalDiffusiveFlux(eps_rho,
                                               ebqe_phi_ext[ebNE_kb],
                                               sdInfo_w_w_rowptr,
                                               sdInfo_w_w_colind,
                                               isDOFBoundary_w[ebNE_kb],
                                               isDiffusiveFluxBoundary_w[ebNE_kb],
                                               normal,
                                               bc_mom_ww_diff_ten_ext,
                                               bc_w_ext,
                                               ebqe_bc_flux_w_diff_ext[ebNE_kb],
                                               mom_ww_diff_ten_ext,
                                               grad_w_ext,
                                               w_ext,
                                               penalty,//ebqe_penalty_ext[ebNE_kb],
                                               flux_mom_ww_diff_ext);
                flux[ebN*nQuadraturePoints_elementBoundary+kb] = flux_mass_ext;
                /* std::cout<<"external u,v,u_n " */
                /*             <<ebqe_velocity[ebNE_kb_nSpace+0]<<'\t' */
                /*             <<ebqe_velocity[ebNE_kb_nSpace+1]<<'\t' */
                /*             <<flux[ebN*nQuadraturePoints_elementBoundary+kb]<<std::endl; */
                //
                //integrate the net force and moment on flagged boundaries, not on the solid
                //
                if (ebN<nElementBoundaries_owned)
                  {
                    force_v_x = (flux_mom_u_adv_ext + flux_mom_uu_diff_ext + flux_mom_uv_diff_ext + flux_mom_uw_diff_ext)/dmom_u_ham_grad_p_ext[0];//same as *rho
                    force_v_y = (flux_mom_v_adv_ext + flux_mom_vu_diff_ext + flux_mom_vv_diff_ext + flux_mom_vw_diff_ext)/dmom_u_ham_grad_p_ext[0];
                    force_v_z = (flux_mom_w_adv_ext + flux_mom_wu_diff_ext + flux_mom_wv_diff_ext + flux_mom_ww_diff_ext)/dmom_u_ham_grad_p_ext[0];

                    force_p_x = p_ext*normal[0];
                    force_p_y = p_ext*normal[1];
                    force_p_z = p_ext*normal[2];

                    force_x = force_p_x + force_v_x;
                    force_y = force_p_y + force_v_y;
                    force_z = force_p_z + force_v_z;

                    r_x = x_ext - barycenters[3*boundaryFlags[ebN]+0];
                    r_y = y_ext - barycenters[3*boundaryFlags[ebN]+1];
                    r_z = z_ext - barycenters[3*boundaryFlags[ebN]+2];

                    wettedAreas[boundaryFlags[ebN]] += dS*(1.0-ebqe_vf_ext[ebNE_kb]);

                    netForces_p[3*boundaryFlags[ebN]+0] += force_p_x*dS;
                    netForces_p[3*boundaryFlags[ebN]+1] += force_p_y*dS;
                    netForces_p[3*boundaryFlags[ebN]+2] += force_p_z*dS;

                    netForces_v[3*boundaryFlags[ebN]+0] += force_v_x*dS;
                    netForces_v[3*boundaryFlags[ebN]+1] += force_v_y*dS;
                    netForces_v[3*boundaryFlags[ebN]+2] += force_v_z*dS;

                    netMoments[3*boundaryFlags[ebN]+0] += (r_y*force_z - r_z*force_y)*dS;
                    netMoments[3*boundaryFlags[ebN]+1] += (r_z*force_x - r_x*force_z)*dS;
                    netMoments[3*boundaryFlags[ebN]+2] += (r_x*force_y - r_y*force_x)*dS;
                  }
                //
                //update residuals
                //
                for (int i=0;i<nDOF_test_element;i++)
                  {
                    elementResidual_mesh[i] -= ck.ExteriorElementBoundaryFlux(MOVING_DOMAIN*(xt_ext*normal[0]+yt_ext*normal[1]+zt_ext*normal[2]),p_test_dS[i]);
                    elementResidual_p[i] += ck.ExteriorElementBoundaryFlux(flux_mass_ext,p_test_dS[i]);
                    elementResidual_p[i] -= DM*ck.ExteriorElementBoundaryFlux(MOVING_DOMAIN*(xt_ext*normal[0]+yt_ext*normal[1]+zt_ext*normal[2]),p_test_dS[i]);
                    globalConservationError += ck.ExteriorElementBoundaryFlux(flux_mass_ext,p_test_dS[i]);
                    elementResidual_u[i] +=
                      ck.ExteriorElementBoundaryFlux(flux_mom_u_adv_ext,vel_test_dS[i])+
                      ck.ExteriorElementBoundaryFlux(flux_mom_uu_diff_ext,vel_test_dS[i])+
                      ck.ExteriorElementBoundaryFlux(flux_mom_uv_diff_ext,vel_test_dS[i])+
                      ck.ExteriorElementBoundaryFlux(flux_mom_uw_diff_ext,vel_test_dS[i])+
                      ck.ExteriorElementBoundaryDiffusionAdjoint(isDOFBoundary_u[ebNE_kb],
                                                                 isDiffusiveFluxBoundary_u[ebNE_kb],
                                                                 eb_adjoint_sigma,
                                                                 u_ext,
                                                                 bc_u_ext,
                                                                 normal,
                                                                 sdInfo_u_u_rowptr,
                                                                 sdInfo_u_u_colind,
                                                                 mom_uu_diff_ten_ext,
                                                                 &vel_grad_test_dS[i*nSpace])+
                      ck.ExteriorElementBoundaryDiffusionAdjoint(isDOFBoundary_v[ebNE_kb],
                                                                 isDiffusiveFluxBoundary_u[ebNE_kb],
                                                                 eb_adjoint_sigma,
                                                                 v_ext,
                                                                 bc_v_ext,
                                                                 normal,
                                                                 sdInfo_u_v_rowptr,
                                                                 sdInfo_u_v_colind,
                                                                 mom_uv_diff_ten_ext,
                                                                 &vel_grad_test_dS[i*nSpace])+
                      ck.ExteriorElementBoundaryDiffusionAdjoint(isDOFBoundary_w[ebNE_kb],
                                                                 isDiffusiveFluxBoundary_u[ebNE_kb],
                                                                 eb_adjoint_sigma,
                                                                 w_ext,
                                                                 bc_w_ext,
                                                                 normal,
                                                                 sdInfo_u_w_rowptr,
                                                                 sdInfo_u_w_colind,
                                                                 mom_uw_diff_ten_ext,
                                                                 &vel_grad_test_dS[i*nSpace]);
                    elementResidual_v[i] += ck.ExteriorElementBoundaryFlux(flux_mom_v_adv_ext,vel_test_dS[i]) +
                      ck.ExteriorElementBoundaryFlux(flux_mom_vu_diff_ext,vel_test_dS[i])+
                      ck.ExteriorElementBoundaryFlux(flux_mom_vv_diff_ext,vel_test_dS[i])+
                      ck.ExteriorElementBoundaryFlux(flux_mom_vw_diff_ext,vel_test_dS[i])+
                      ck.ExteriorElementBoundaryDiffusionAdjoint(isDOFBoundary_u[ebNE_kb],
                                                                 isDiffusiveFluxBoundary_v[ebNE_kb],
                                                                 eb_adjoint_sigma,
                                                                 u_ext,
                                                                 bc_u_ext,
                                                                 normal,
                                                                 sdInfo_v_u_rowptr,
                                                                 sdInfo_v_u_colind,
                                                                 mom_vu_diff_ten_ext,
                                                                 &vel_grad_test_dS[i*nSpace])+
                      ck.ExteriorElementBoundaryDiffusionAdjoint(isDOFBoundary_v[ebNE_kb],
                                                                 isDiffusiveFluxBoundary_v[ebNE_kb],
                                                                 eb_adjoint_sigma,
                                                                 v_ext,
                                                                 bc_v_ext,
                                                                 normal,
                                                                 sdInfo_v_v_rowptr,
                                                                 sdInfo_v_v_colind,
                                                                 mom_vv_diff_ten_ext,
                                                                 &vel_grad_test_dS[i*nSpace])+
                      ck.ExteriorElementBoundaryDiffusionAdjoint(isDOFBoundary_w[ebNE_kb],
                                                                 isDiffusiveFluxBoundary_v[ebNE_kb],
                                                                 eb_adjoint_sigma,
                                                                 w_ext,
                                                                 bc_w_ext,
                                                                 normal,
                                                                 sdInfo_v_w_rowptr,
                                                                 sdInfo_v_w_colind,
                                                                 mom_vw_diff_ten_ext,
                                                                 &vel_grad_test_dS[i*nSpace]);

                    elementResidual_w[i] += ck.ExteriorElementBoundaryFlux(flux_mom_w_adv_ext,vel_test_dS[i]) +
                      ck.ExteriorElementBoundaryFlux(flux_mom_wu_diff_ext,vel_test_dS[i])+
                      ck.ExteriorElementBoundaryFlux(flux_mom_wv_diff_ext,vel_test_dS[i])+
                      ck.ExteriorElementBoundaryFlux(flux_mom_ww_diff_ext,vel_test_dS[i])+
                      ck.ExteriorElementBoundaryDiffusionAdjoint(isDOFBoundary_u[ebNE_kb],
                                                                 isDiffusiveFluxBoundary_w[ebNE_kb],
                                                                 eb_adjoint_sigma,
                                                                 u_ext,
                                                                 bc_u_ext,
                                                                 normal,
                                                                 sdInfo_w_u_rowptr,
                                                                 sdInfo_w_u_colind,
                                                                 mom_wu_diff_ten_ext,
                                                                 &vel_grad_test_dS[i*nSpace])+
                      ck.ExteriorElementBoundaryDiffusionAdjoint(isDOFBoundary_v[ebNE_kb],
                                                                 isDiffusiveFluxBoundary_w[ebNE_kb],
                                                                 eb_adjoint_sigma,
                                                                 v_ext,
                                                                 bc_v_ext,
                                                                 normal,
                                                                 sdInfo_w_v_rowptr,
                                                                 sdInfo_w_v_colind,
                                                                 mom_wv_diff_ten_ext,
                                                                 &vel_grad_test_dS[i*nSpace])+
                      ck.ExteriorElementBoundaryDiffusionAdjoint(isDOFBoundary_w[ebNE_kb],
                                                                 isDiffusiveFluxBoundary_w[ebNE_kb],
                                                                 eb_adjoint_sigma,
                                                                 w_ext,
                                                                 bc_w_ext,
                                                                 normal,
                                                                 sdInfo_w_w_rowptr,
                                                                 sdInfo_w_w_colind,
                                                                 mom_ww_diff_ten_ext,
                                                                 &vel_grad_test_dS[i*nSpace]);
                  }//i
              }//kb
            //
            //update the element and global residual storage
            //
            for (int i=0;i<nDOF_test_element;i++)
              {
                int eN_i = eN*nDOF_test_element+i;

                /* elementResidual_p_save[eN_i] +=  elementResidual_p[i]; */
                /* mesh_volume_conservation_weak += elementResidual_mesh[i];               */
                /* globalResidual[offset_p+stride_p*p_l2g[eN_i]]+=elementResidual_p[i]; */
                globalResidual[offset_u+stride_u*vel_l2g[eN_i]]+=elementResidual_u[i];
                globalResidual[offset_v+stride_v*vel_l2g[eN_i]]+=elementResidual_v[i];
                globalResidual[offset_w+stride_w*vel_l2g[eN_i]]+=elementResidual_w[i];
              }//i
          }//ebNE
        /* std::cout<<"mesh volume conservation = "<<mesh_volume_conservation<<std::endl; */
        /* std::cout<<"mesh volume conservation weak = "<<mesh_volume_conservation_weak<<std::endl; */
        /* std::cout<<"mesh volume conservation err max= "<<mesh_volume_conservation_err_max<<std::endl; */
        /* std::cout<<"mesh volume conservation err max weak = "<<mesh_volume_conservation_err_max_weak<<std::endl; */
      }

      void calculateJacobian(//element
                             double* mesh_trial_ref,
                             double* mesh_grad_trial_ref,
                             double* mesh_dof,
                             double* mesh_velocity_dof,
                             double MOVING_DOMAIN,
                             double PSTAB,
                             int *mesh_l2g,
                             double *dV_ref,
                             double *p_trial_ref,
                             double *p_grad_trial_ref,
                             double *p_test_ref,
                             double *p_grad_test_ref,
                             double *q_p,
                             double *q_grad_p,
                             double *ebqe_p,
                             double *ebqe_grad_p,
                             double *vel_trial_ref,
                             double *vel_grad_trial_ref,
                             double *vel_hess_trial_ref,
                             double *vel_test_ref,
                             double *vel_grad_test_ref,
                             //element boundary
                             double *mesh_trial_trace_ref,
                             double *mesh_grad_trial_trace_ref,
                             double *dS_ref,
                             double *p_trial_trace_ref,
                             double *p_grad_trial_trace_ref,
                             double *p_test_trace_ref,
                             double *p_grad_test_trace_ref,
                             double *vel_trial_trace_ref,
                             double *vel_grad_trial_trace_ref,
                             double *vel_test_trace_ref,
                             double *vel_grad_test_trace_ref,
                             double *normal_ref,
                             double *boundaryJac_ref,
                             //physics
                             double eb_adjoint_sigma,
                             double *elementDiameter,
                             double *nodeDiametersArray,
                             double hFactor,
                             int nElements_global,
                             int nElements_owned,
                             int nElementBoundaries_owned,
                             int nNodes_owned,
                             double useRBLES,
                             double useMetrics,
                             double alphaBDF,
                             double epsFact_rho,
                             double epsFact_mu,
                             double sigma,
                             double rho_0,
                             double nu_0,
                             double rho_1,
                             double nu_1,
                             double smagorinskyConstant,
                             int turbulenceClosureModel,
                             double Ct_sge,
                             double Cd_sge,
                             double C_dg,
                             double C_b,
                             //VRANS
                             const double *eps_solid,
                             const double *ebq_global_phi_solid,
                             const double *ebq_global_grad_phi_solid,
                             const double* ebq_particle_velocity_solid,
                             const double *phi_solid_nodes,
                             const double *phi_solid,
                             const double *q_velocity_solid,
                             const double *q_vos,
                             const double *q_dvos_dt,
                             const double* q_grad_vos,
                             const double *q_dragAlpha,
                             const double *q_dragBeta,
                             const double *q_mass_source,
                             const double *q_turb_var_0,
                             const double *q_turb_var_1,
                             const double *q_turb_var_grad_0,
                             int *p_l2g,
                             int *vel_l2g,
                             double *p_dof, double *u_dof, double *v_dof, double *w_dof,
                             double *g,
                             const double useVF,
                             double *vf,
                             double *phi,
                             double *normal_phi,
                             double *kappa_phi,
                             double *q_mom_u_acc_beta_bdf, double *q_mom_v_acc_beta_bdf, double *q_mom_w_acc_beta_bdf,
                             double *q_dV,
                             double *q_dV_last,
                             double *q_velocity_sge,
                             double *ebqe_velocity_star,
                             double *q_cfl,
                             double *q_numDiff_u_last, double *q_numDiff_v_last, double *q_numDiff_w_last,
                             int *sdInfo_u_u_rowptr, int *sdInfo_u_u_colind,
                             int *sdInfo_u_v_rowptr, int *sdInfo_u_v_colind,
                             int *sdInfo_u_w_rowptr, int *sdInfo_u_w_colind,
                             int *sdInfo_v_v_rowptr, int *sdInfo_v_v_colind,
                             int *sdInfo_v_u_rowptr, int *sdInfo_v_u_colind,
                             int *sdInfo_v_w_rowptr, int *sdInfo_v_w_colind,
                             int *sdInfo_w_w_rowptr, int *sdInfo_w_w_colind,
                             int *sdInfo_w_u_rowptr, int *sdInfo_w_u_colind,
                             int *sdInfo_w_v_rowptr, int *sdInfo_w_v_colind,
                             int *csrRowIndeces_p_p, int *csrColumnOffsets_p_p,
                             int *csrRowIndeces_p_u, int *csrColumnOffsets_p_u,
                             int *csrRowIndeces_p_v, int *csrColumnOffsets_p_v,
                             int *csrRowIndeces_p_w, int *csrColumnOffsets_p_w,
                             int *csrRowIndeces_u_p, int *csrColumnOffsets_u_p,
                             int *csrRowIndeces_u_u, int *csrColumnOffsets_u_u,
                             int *csrRowIndeces_u_v, int *csrColumnOffsets_u_v,
                             int *csrRowIndeces_u_w, int *csrColumnOffsets_u_w,
                             int *csrRowIndeces_v_p, int *csrColumnOffsets_v_p,
                             int *csrRowIndeces_v_u, int *csrColumnOffsets_v_u,
                             int *csrRowIndeces_v_v, int *csrColumnOffsets_v_v,
                             int *csrRowIndeces_v_w, int *csrColumnOffsets_v_w,
                             int *csrRowIndeces_w_p, int *csrColumnOffsets_w_p,
                             int *csrRowIndeces_w_u, int *csrColumnOffsets_w_u,
                             int *csrRowIndeces_w_v, int *csrColumnOffsets_w_v,
                             int *csrRowIndeces_w_w, int *csrColumnOffsets_w_w,
                             double *globalJacobian,
                             int nExteriorElementBoundaries_global,
                             int *exteriorElementBoundariesArray,
                             int *elementBoundariesArray,
                             int *elementBoundaryElementsArray,
                             int *elementBoundaryLocalElementBoundariesArray,
                             double *ebqe_vf_ext,
                             double *bc_ebqe_vf_ext,
                             double *ebqe_phi_ext,
                             double *bc_ebqe_phi_ext,
                             double *ebqe_normal_phi_ext,
                             double *ebqe_kappa_phi_ext,
                             //VRANS
                             const double* ebqe_vos_ext,//sed fraction - gco check
                             const double* ebqe_turb_var_0,
                             const double* ebqe_turb_var_1,
                             //VRANS end
                             int* isDOFBoundary_p,
                             int* isDOFBoundary_u,
                             int* isDOFBoundary_v,
                             int* isDOFBoundary_w,
                             int* isAdvectiveFluxBoundary_p,
                             int* isAdvectiveFluxBoundary_u,
                             int* isAdvectiveFluxBoundary_v,
                             int* isAdvectiveFluxBoundary_w,
                             int* isDiffusiveFluxBoundary_u,
                             int* isDiffusiveFluxBoundary_v,
                             int* isDiffusiveFluxBoundary_w,
                             double* ebqe_bc_p_ext,
                             double* ebqe_bc_flux_mass_ext,
                             double* ebqe_bc_flux_mom_u_adv_ext,
                             double* ebqe_bc_flux_mom_v_adv_ext,
                             double* ebqe_bc_flux_mom_w_adv_ext,
                             double* ebqe_bc_u_ext,
                             double* ebqe_bc_flux_u_diff_ext,
                             double* ebqe_penalty_ext,
                             double* ebqe_bc_v_ext,
                             double* ebqe_bc_flux_v_diff_ext,
                             double* ebqe_bc_w_ext,
                             double* ebqe_bc_flux_w_diff_ext,
                             int* csrColumnOffsets_eb_p_p,
                             int* csrColumnOffsets_eb_p_u,
                             int* csrColumnOffsets_eb_p_v,
                             int* csrColumnOffsets_eb_p_w,
                             int* csrColumnOffsets_eb_u_p,
                             int* csrColumnOffsets_eb_u_u,
                             int* csrColumnOffsets_eb_u_v,
                             int* csrColumnOffsets_eb_u_w,
                             int* csrColumnOffsets_eb_v_p,
                             int* csrColumnOffsets_eb_v_u,
                             int* csrColumnOffsets_eb_v_v,
                             int* csrColumnOffsets_eb_v_w,
                             int* csrColumnOffsets_eb_w_p,
                             int* csrColumnOffsets_eb_w_u,
                             int* csrColumnOffsets_eb_w_v,
                             int* csrColumnOffsets_eb_w_w,
                             int* elementFlags,
                             int nParticles,
                             double particle_epsFact,
                             double particle_alpha,
                             double particle_beta,
                             double particle_penalty_constant,
                             double* particle_signed_distances,
                             double* particle_signed_distance_normals,
                             double* particle_velocities,
                             double* particle_centroids,
                             double particle_nitsche,
                             int use_ball_as_particle,
                             double* ball_center,
                             double* ball_radius,
                             double* ball_velocity,
                             double* ball_angular_velocity,
                             int USE_SUPG,
                             int KILL_PRESSURE_TERM,
                             double dt,
                             int MATERIAL_PARAMETERS_AS_FUNCTION,
                             double* density_as_function,
                             double* dynamic_viscosity_as_function,
                             double* ebqe_density_as_function,
                             double* ebqe_dynamic_viscosity_as_function,
                             int USE_SBM)
      {
        //
        //loop over elements to compute volume integrals and load them into the element Jacobians and global Jacobian
        //
        std::valarray<double> particle_surfaceArea(nParticles), particle_netForces(nParticles * 3), particle_netMoments(nParticles * 3);
        const int nQuadraturePoints_global(nElements_global*nQuadraturePoints_element);
        std::vector<int> surrogate_boundaries, surrogate_boundary_elements,surrogate_boundary_particle;
        for(int eN=0;eN<nElements_global;eN++)
          {
            register double eps_rho,eps_mu;
            double element_active=1.0;//value 1 is because it is ibm by default

            register double  elementJacobian_p_p[nDOF_test_element][nDOF_trial_element],
              elementJacobian_p_u[nDOF_test_element][nDOF_trial_element],
              elementJacobian_p_v[nDOF_test_element][nDOF_trial_element],
              elementJacobian_p_w[nDOF_test_element][nDOF_trial_element],
              elementJacobian_u_p[nDOF_test_element][nDOF_trial_element],
              elementJacobian_u_u[nDOF_test_element][nDOF_trial_element],
              elementJacobian_u_v[nDOF_test_element][nDOF_trial_element],
              elementJacobian_u_w[nDOF_test_element][nDOF_trial_element],
              elementJacobian_v_p[nDOF_test_element][nDOF_trial_element],
              elementJacobian_v_u[nDOF_test_element][nDOF_trial_element],
              elementJacobian_v_v[nDOF_test_element][nDOF_trial_element],
              elementJacobian_v_w[nDOF_test_element][nDOF_trial_element],
              elementJacobian_w_p[nDOF_test_element][nDOF_trial_element],
              elementJacobian_w_u[nDOF_test_element][nDOF_trial_element],
              elementJacobian_w_v[nDOF_test_element][nDOF_trial_element],
              elementJacobian_w_w[nDOF_test_element][nDOF_trial_element];
            for (int i=0;i<nDOF_test_element;i++)
              for (int j=0;j<nDOF_trial_element;j++)
                {
                  elementJacobian_p_p[i][j]=0.0;
                  elementJacobian_p_u[i][j]=0.0;
                  elementJacobian_p_v[i][j]=0.0;
                  elementJacobian_p_w[i][j]=0.0;
                  elementJacobian_u_p[i][j]=0.0;
                  elementJacobian_u_u[i][j]=0.0;
                  elementJacobian_u_v[i][j]=0.0;
                  elementJacobian_u_w[i][j]=0.0;
                  elementJacobian_v_p[i][j]=0.0;
                  elementJacobian_v_u[i][j]=0.0;
                  elementJacobian_v_v[i][j]=0.0;
                  elementJacobian_v_w[i][j]=0.0;
                  elementJacobian_w_p[i][j]=0.0;
                  elementJacobian_w_u[i][j]=0.0;
                  elementJacobian_w_v[i][j]=0.0;
                  elementJacobian_w_w[i][j]=0.0;
                }
            if(USE_SBM>0)
            {
                //
                //detect cut cells
                //
                double _distance[nDOF_mesh_trial_element]={0.0};
                int pos_counter=0;
                for (int I=0;I<nDOF_mesh_trial_element;I++)
                {
                    if(use_ball_as_particle==1)
                    {
                        get_distance_to_ball(nParticles, ball_center, ball_radius,
                                mesh_dof[3*mesh_l2g[eN*nDOF_mesh_trial_element+I]+0],
                                mesh_dof[3*mesh_l2g[eN*nDOF_mesh_trial_element+I]+1],
                                mesh_dof[3*mesh_l2g[eN*nDOF_mesh_trial_element+I]+2],
                                _distance[I]);
                    }
                    else
                    {
                        _distance[I] = phi_solid_nodes[mesh_l2g[eN*nDOF_mesh_trial_element+I]];
                    }
                    if ( _distance[I] >= 0)
                        pos_counter++;
                }
                if (pos_counter == 3)//surrogate face
                {
                    element_active=0.0;
                    int opp_node=-1;
                    for (int I=0;I<nDOF_mesh_trial_element;I++)
                    {
                        if (_distance[I] < 0)
                            opp_node = I;
                    }
                    assert(opp_node >=0);
                    assert(opp_node <nDOF_mesh_trial_element);
                    //For parallel. Two reasons:
                    //if none of nodes of this edge is owned by this processor,
                    //1. The surrogate_boundary_elements corresponding to this edge is -1, which gives 0 JacDet and infty h_penalty.
                    //2. there is no contribution of the integral over this edge to Jacobian and residual.
                    const int ebN = elementBoundariesArray[eN*nDOF_mesh_trial_element+opp_node];//only works for simplices
                    const int eN_oppo = (eN == elementBoundaryElementsArray[ebN*2+0])?elementBoundaryElementsArray[ebN*2+1]:elementBoundaryElementsArray[ebN*2+0];
                    if((mesh_l2g[eN*nDOF_mesh_trial_element+(opp_node+1)%4]<nNodes_owned
                        || mesh_l2g[eN*nDOF_mesh_trial_element+(opp_node+2)%4]<nNodes_owned
                        || mesh_l2g[eN*nDOF_mesh_trial_element+(opp_node+3)%4]<nNodes_owned
                       )&&eN_oppo !=-1)//not a boundary face
                    {
                        surrogate_boundaries.push_back(ebN);
                        //now find which element neighbor this element is
                        //since each face has 2 neighbor elements.
                        //YY: what if this face is a boundary face?
                        if (eN == elementBoundaryElementsArray[ebN*2+0])
                            surrogate_boundary_elements.push_back(1);
                        else
                            surrogate_boundary_elements.push_back(0);

                        //check which particle this surrogate edge is related to.
                        //The method is to check one quadrature point inside of this element.
                        //It works based on the assumption that the distance between any two particles
                        //is larger than 2*h_min, otherwise it depends on the choice of the quadrature point
                        //or one edge belongs to two particles .
                        //But in any case, phi_s is well defined as the minimum.
                        int j=-1;
                        double distance=1e10, distance_to_ith_particle;
                        if(use_ball_as_particle==1)
                        {
                            double middle_point_coord[3]={0.0};
                            double middle_point_distance;
                            middle_point_coord[0] = (mesh_dof[3*mesh_l2g[eN*nDOF_mesh_trial_element+(opp_node+1)%4]+0]
                                                              +mesh_dof[3*mesh_l2g[eN*nDOF_mesh_trial_element+(opp_node+2)%4]+0]
                                                                        +mesh_dof[3*mesh_l2g[eN*nDOF_mesh_trial_element+(opp_node+3)%4]+0])/3.0;
                            middle_point_coord[1] = (mesh_dof[3*mesh_l2g[eN*nDOF_mesh_trial_element+(opp_node+1)%4]+1]
                                                              +mesh_dof[3*mesh_l2g[eN*nDOF_mesh_trial_element+(opp_node+2)%4]+1]
                                                                        +mesh_dof[3*mesh_l2g[eN*nDOF_mesh_trial_element+(opp_node+3)%4]+1])/3.0;
                            middle_point_coord[2] = (mesh_dof[3*mesh_l2g[eN*nDOF_mesh_trial_element+(opp_node+1)%4]+2]
                                                              +mesh_dof[3*mesh_l2g[eN*nDOF_mesh_trial_element+(opp_node+2)%4]+2]
                                                                        +mesh_dof[3*mesh_l2g[eN*nDOF_mesh_trial_element+(opp_node+3)%4]+2])/3.0;
                            j = get_distance_to_ball(nParticles, ball_center, ball_radius,
                                    middle_point_coord[0],middle_point_coord[1],middle_point_coord[2],
                                    middle_point_distance);
                        }
                        else
                        {
                            for (int i=0;i<nParticles;++i)
                            {
                                distance_to_ith_particle=particle_signed_distances[i*nElements_global*nQuadraturePoints_element
                                                                                   +eN*nQuadraturePoints_element
                                                                                   +0];//0-th quadrature point
                                if (distance_to_ith_particle<distance)
                                {
                                    distance = distance_to_ith_particle;
                                    j = i;
                                }
                            }
                        }
                        surrogate_boundary_particle.push_back(j);
                    }else{
                        //If the integral over the surrogate boundary is needed, we have to make sure all edges are in surrogate_boundaries,
                        //which is based on the assumption that if none of its nodes is owned by the processor, then the edge is not owned
                        //by the processor. This assert is used to make sure this is the case.
                        if(ebN<nElementBoundaries_owned)//eN_oppo ==-1
                        {
                            assert(eN_oppo==-1);
                        }
                    }
                }
                else if (pos_counter == 4)// element is in fluid totally
                {
                    element_active=1.0;
                }
                else
                {
                    element_active=0.0;
                }
            }
            for  (int k=0;k<nQuadraturePoints_element;k++)
              {
                int eN_k = eN*nQuadraturePoints_element+k, //index to a scalar at a quadrature point
                  eN_k_nSpace = eN_k*nSpace,
                  eN_nDOF_trial_element = eN*nDOF_trial_element; //index to a vector at a quadrature point

                //declare local storage
                register double p=0.0,u=0.0,v=0.0,w=0.0,
                  grad_p[nSpace],grad_u[nSpace],grad_v[nSpace],grad_w[nSpace],
                  hess_u[nSpace2],hess_v[nSpace2],hess_w[nSpace2],
                  mom_u_acc=0.0,
                  dmom_u_acc_u=0.0,
                  mom_v_acc=0.0,
                  dmom_v_acc_v=0.0,
                  mom_w_acc=0.0,
                  dmom_w_acc_w=0.0,
                  mass_adv[nSpace],
                  dmass_adv_u[nSpace],
                  dmass_adv_v[nSpace],
                  dmass_adv_w[nSpace],
                  mom_u_adv[nSpace],
                  dmom_u_adv_u[nSpace],
                  dmom_u_adv_v[nSpace],
                  dmom_u_adv_w[nSpace],
                  mom_v_adv[nSpace],
                  dmom_v_adv_u[nSpace],
                  dmom_v_adv_v[nSpace],
                  dmom_v_adv_w[nSpace],
                  mom_w_adv[nSpace],
                  dmom_w_adv_u[nSpace],
                  dmom_w_adv_v[nSpace],
                  dmom_w_adv_w[nSpace],
                  mom_uu_diff_ten[nSpace],
                  mom_vv_diff_ten[nSpace],
                  mom_ww_diff_ten[nSpace],
                  mom_uv_diff_ten[1],
                  mom_uw_diff_ten[1],
                  mom_vu_diff_ten[1],
                  mom_vw_diff_ten[1],
                  mom_wu_diff_ten[1],
                  mom_wv_diff_ten[1],
                  mom_u_source=0.0,
                  mom_v_source=0.0,
                  mom_w_source=0.0,
                  mom_u_ham=0.0,
                  dmom_u_ham_grad_p[nSpace],
                  dmom_u_ham_grad_u[nSpace],
                  mom_v_ham=0.0,
                  dmom_v_ham_grad_p[nSpace],
                  dmom_v_ham_grad_v[nSpace],
                  mom_w_ham=0.0,
                  dmom_w_ham_grad_p[nSpace],
                  dmom_w_ham_grad_w[nSpace],
                  mom_u_acc_t=0.0,
                  dmom_u_acc_u_t=0.0,
                  mom_v_acc_t=0.0,
                  dmom_v_acc_v_t=0.0,
                  mom_w_acc_t=0.0,
                  dmom_w_acc_w_t=0.0,
                  pdeResidual_p=0.0,
                  pdeResidual_u=0.0,
                  pdeResidual_v=0.0,
                  pdeResidual_w=0.0,
                  dpdeResidual_p_u[nDOF_trial_element],dpdeResidual_p_v[nDOF_trial_element],dpdeResidual_p_w[nDOF_trial_element],
                  dpdeResidual_u_p[nDOF_trial_element],dpdeResidual_u_u[nDOF_trial_element],
                  dpdeResidual_v_p[nDOF_trial_element],dpdeResidual_v_v[nDOF_trial_element],
                  dpdeResidual_w_p[nDOF_trial_element],dpdeResidual_w_w[nDOF_trial_element],
                  Lstar_u_p[nDOF_test_element],
                  Lstar_v_p[nDOF_test_element],
                  Lstar_w_p[nDOF_test_element],
                  Lstar_u_u[nDOF_test_element],
                  Lstar_v_v[nDOF_test_element],
                  Lstar_w_w[nDOF_test_element],
                  Lstar_p_u[nDOF_test_element],
                  Lstar_p_v[nDOF_test_element],
                  Lstar_p_w[nDOF_test_element],
                  subgridError_p=0.0,
                  subgridError_u=0.0,
                  subgridError_v=0.0,
                  subgridError_w=0.0,
                  dsubgridError_p_u[nDOF_trial_element],
                  dsubgridError_p_v[nDOF_trial_element],
                  dsubgridError_p_w[nDOF_trial_element],
                  dsubgridError_u_p[nDOF_trial_element],
                  dsubgridError_u_u[nDOF_trial_element],
                  dsubgridError_v_p[nDOF_trial_element],
                  dsubgridError_v_v[nDOF_trial_element],
                  dsubgridError_w_p[nDOF_trial_element],
                  dsubgridError_w_w[nDOF_trial_element],
                  tau_p=0.0,tau_p0=0.0,tau_p1=0.0,
                  tau_v=0.0,tau_v0=0.0,tau_v1=0.0,
                  jac[nSpace*nSpace],
                  jacDet,
                  jacInv[nSpace*nSpace],
                  p_grad_trial[nDOF_trial_element*nSpace],vel_grad_trial[nDOF_trial_element*nSpace],
                  vel_hess_trial[nDOF_trial_element*nSpace2],
                  dV,
                  p_test_dV[nDOF_test_element],vel_test_dV[nDOF_test_element],
                  p_grad_test_dV[nDOF_test_element*nSpace],vel_grad_test_dV[nDOF_test_element*nSpace],
                  x,y,z,xt,yt,zt,
                  //VRANS
                  porosity,
                  //meanGrainSize,
                  dmom_u_source[nSpace],
                  dmom_v_source[nSpace],
                  dmom_w_source[nSpace],
                  mass_source,
                  //
                  G[nSpace*nSpace],G_dd_G,tr_G,h_phi, dmom_adv_star[nSpace], dmom_adv_sge[nSpace];
                //get jacobian, etc for mapping reference element
                ck.calculateMapping_element(eN,
                                            k,
                                            mesh_dof,
                                            mesh_l2g,
                                            mesh_trial_ref,
                                            mesh_grad_trial_ref,
                                            jac,
                                            jacDet,
                                            jacInv,
                                            x,y,z);
                ck.calculateH_element(eN,
                                      k,
                                      nodeDiametersArray,
                                      mesh_l2g,
                                      mesh_trial_ref,
                                      h_phi);
                ck.calculateMappingVelocity_element(eN,
                                                    k,
                                                    mesh_velocity_dof,
                                                    mesh_l2g,
                                                    mesh_trial_ref,
                                                    xt,yt,zt);
                //xt=0.0;yt=0.0;zt=0.0;
                //std::cout<<"xt "<<xt<<'\t'<<yt<<'\t'<<zt<<std::endl;
                //get the physical integration weight
                dV = fabs(jacDet)*dV_ref[k];
                ck.calculateG(jacInv,G,G_dd_G,tr_G);
                //ck.calculateGScale(G,&normal_phi[eN_k_nSpace],h_phi);

                eps_rho = epsFact_rho*(useMetrics*h_phi+(1.0-useMetrics)*elementDiameter[eN]);
                eps_mu  = epsFact_mu *(useMetrics*h_phi+(1.0-useMetrics)*elementDiameter[eN]);
                const double particle_eps  = particle_epsFact*(useMetrics*h_phi+(1.0-useMetrics)*elementDiameter[eN]);

                //get the trial function gradients
                /* ck.gradTrialFromRef(&p_grad_trial_ref[k*nDOF_trial_element*nSpace],jacInv,p_grad_trial); */
                ck.gradTrialFromRef(&vel_grad_trial_ref[k*nDOF_trial_element*nSpace],jacInv,vel_grad_trial);
                ck.hessTrialFromRef(&vel_hess_trial_ref[k*nDOF_trial_element*nSpace2],jacInv,vel_hess_trial);
                //get the solution
                /* ck.valFromDOF(p_dof,&p_l2g[eN_nDOF_trial_element],&p_trial_ref[k*nDOF_trial_element],p); */
                p = q_p[eN_k];
                ck.valFromDOF(u_dof,&vel_l2g[eN_nDOF_trial_element],&vel_trial_ref[k*nDOF_trial_element],u);
                ck.valFromDOF(v_dof,&vel_l2g[eN_nDOF_trial_element],&vel_trial_ref[k*nDOF_trial_element],v);
                ck.valFromDOF(w_dof,&vel_l2g[eN_nDOF_trial_element],&vel_trial_ref[k*nDOF_trial_element],w);
                //get the solution gradients
                /* ck.gradFromDOF(p_dof,&p_l2g[eN_nDOF_trial_element],p_grad_trial,grad_p); */
                for (int I=0;I<nSpace;I++)
                  grad_p[I] = q_grad_p[eN_k_nSpace+I];
                ck.gradFromDOF(u_dof,&vel_l2g[eN_nDOF_trial_element],vel_grad_trial,grad_u);
                ck.gradFromDOF(v_dof,&vel_l2g[eN_nDOF_trial_element],vel_grad_trial,grad_v);
                ck.gradFromDOF(w_dof,&vel_l2g[eN_nDOF_trial_element],vel_grad_trial,grad_w);
                ck.hessFromDOF(u_dof,&vel_l2g[eN_nDOF_trial_element],vel_hess_trial,hess_u);
                ck.hessFromDOF(v_dof,&vel_l2g[eN_nDOF_trial_element],vel_hess_trial,hess_v);
                ck.hessFromDOF(w_dof,&vel_l2g[eN_nDOF_trial_element],vel_hess_trial,hess_w);
                //precalculate test function products with integration weights
                for (int j=0;j<nDOF_trial_element;j++)
                  {
                    /* p_test_dV[j] = p_test_ref[k*nDOF_trial_element+j]*dV; */
                    vel_test_dV[j] = vel_test_ref[k*nDOF_trial_element+j]*dV;
                    for (int I=0;I<nSpace;I++)
                      {
                        /* p_grad_test_dV[j*nSpace+I]   = p_grad_trial[j*nSpace+I]*dV;//cek warning won't work for Petrov-Galerkin */
                        vel_grad_test_dV[j*nSpace+I] = vel_grad_trial[j*nSpace+I]*dV;//cek warning won't work for Petrov-Galerkin}
                      }
                  }
                //cek hack
                double div_mesh_velocity=0.0;
                int NDOF_MESH_TRIAL_ELEMENT=4;
                for (int j=0;j<NDOF_MESH_TRIAL_ELEMENT;j++)
                  {
                    int eN_j=eN*NDOF_MESH_TRIAL_ELEMENT+j;
                    div_mesh_velocity +=
                      mesh_velocity_dof[mesh_l2g[eN_j]*3+0]*vel_grad_trial[j*3+0] +
                      mesh_velocity_dof[mesh_l2g[eN_j]*3+1]*vel_grad_trial[j*3+1] +
                      mesh_velocity_dof[mesh_l2g[eN_j]*3+2]*vel_grad_trial[j*3+2];
                  }
                div_mesh_velocity = DM3*div_mesh_velocity + (1.0-DM3)*alphaBDF*(dV-q_dV_last[eN_k])/dV;
                //
                //VRANS
                porosity = 1.0 - q_vos[eN_k]; // porosity - gco check 
                //
                //
                //calculate pde coefficients and derivatives at quadrature points
                //
                double eddy_viscosity(0.),rhoSave,nuSave;//not really interested in saving eddy_viscosity in jacobian
                evaluateCoefficients(eps_rho,
                                     eps_mu,
                                     particle_eps,
                                     sigma,
                                     rho_0,
                                     nu_0,
                                     rho_1,
                                     nu_1,
                                     elementDiameter[eN],
                                     smagorinskyConstant,
                                     turbulenceClosureModel,
                                     g,
                                     useVF,
                                     vf[eN_k],
                                     phi[eN_k],
                                     &normal_phi[eN_k_nSpace],
                                     nParticles,
                                     nQuadraturePoints_global,
                                     &particle_signed_distances[eN_k],
                                     kappa_phi[eN_k],
                                     //VRANS
                                     porosity,
                                     //
                                     p,
                                     grad_p,
                                     grad_u,
                                     grad_v,
                                     grad_w,
                                     u,
                                     v,
                                     w,
                                     q_velocity_sge[eN_k_nSpace+0],
                                     q_velocity_sge[eN_k_nSpace+1],
                                     q_velocity_sge[eN_k_nSpace+2],
                                     eddy_viscosity,
                                     mom_u_acc,
                                     dmom_u_acc_u,
                                     mom_v_acc,
                                     dmom_v_acc_v,
                                     mom_w_acc,
                                     dmom_w_acc_w,
                                     mass_adv,
                                     dmass_adv_u,
                                     dmass_adv_v,
                                     dmass_adv_w,
                                     mom_u_adv,
                                     dmom_u_adv_u,
                                     dmom_u_adv_v,
                                     dmom_u_adv_w,
                                     mom_v_adv,
                                     dmom_v_adv_u,
                                     dmom_v_adv_v,
                                     dmom_v_adv_w,
                                     mom_w_adv,
                                     dmom_w_adv_u,
                                     dmom_w_adv_v,
                                     dmom_w_adv_w,
                                     mom_uu_diff_ten,
                                     mom_vv_diff_ten,
                                     mom_ww_diff_ten,
                                     mom_uv_diff_ten,
                                     mom_uw_diff_ten,
                                     mom_vu_diff_ten,
                                     mom_vw_diff_ten,
                                     mom_wu_diff_ten,
                                     mom_wv_diff_ten,
                                     mom_u_source,
                                     mom_v_source,
                                     mom_w_source,
                                     mom_u_ham,
                                     dmom_u_ham_grad_p,
                                     dmom_u_ham_grad_u,
                                     mom_v_ham,
                                     dmom_v_ham_grad_p,
                                     dmom_v_ham_grad_v,
                                     mom_w_ham,
                                     dmom_w_ham_grad_p,
                                     dmom_w_ham_grad_w,
                                     rhoSave,
                                     nuSave,
                                     KILL_PRESSURE_TERM,
                                     0,
                                     0., // mql: the force term doesn't play a role in the Jacobian
                                     0.,
                                     0.,
                                     MATERIAL_PARAMETERS_AS_FUNCTION,
                                     density_as_function[eN_k],
                                     dynamic_viscosity_as_function[eN_k],
                                     USE_SBM,
                                     x,y,z,
                                     use_ball_as_particle,
                                     ball_center,
                                     ball_radius,
                                     ball_velocity,
                                     ball_angular_velocity);
                //VRANS
                mass_source = q_mass_source[eN_k];
                //todo: decide if these should be lagged or not
                updateDarcyForchheimerTerms_Ergun(/* linearDragFactor, */
                                                  /* nonlinearDragFactor, */
                                                  /* porosity, */
                                                  /* meanGrainSize, */
                                                  q_dragAlpha[eN_k],
                                                  q_dragBeta[eN_k],
                                                  eps_rho,
                                                  eps_mu,
                                                  rho_0,
                                                  nu_0,
                                                  rho_1,
                                                  nu_1,
						  eddy_viscosity,
                                                  useVF,
                                                  vf[eN_k],
                                                  phi[eN_k],
                                                  u,
                                                  v,
                                                  w,
                                                  q_velocity_sge[eN_k_nSpace+0],
                                                  q_velocity_sge[eN_k_nSpace+1],
                                                  q_velocity_sge[eN_k_nSpace+2],
                                                  eps_solid[elementFlags[eN]],
                                                  porosity,
                                                  q_velocity_solid[eN_k_nSpace+0],
                                                  q_velocity_solid[eN_k_nSpace+1],
                                                  q_velocity_solid[eN_k_nSpace+2],
                                                  mom_u_source,
                                                  mom_v_source,
                                                  mom_w_source,
                                                  dmom_u_source,
                                                  dmom_v_source,
                                                  dmom_w_source,
                                                  q_grad_vos[eN_k_nSpace+0],
                                                  q_grad_vos[eN_k_nSpace+1],
                                                  q_grad_vos[eN_k_nSpace+2]);
                double C_particles=0.0;
                if (nParticles > 0 && USE_SBM==0)
                  updateSolidParticleTerms(eN < nElements_owned,
                                           particle_nitsche,
                                           dV,
                                           nParticles,
                                           nQuadraturePoints_global,
                                           &particle_signed_distances[eN_k],
                                           &particle_signed_distance_normals[eN_k_nSpace],
                                           particle_velocities,
                                           particle_centroids,
                                           use_ball_as_particle,
                                           ball_center,
                                           ball_radius,
                                           ball_velocity,
                                           ball_angular_velocity,
                                           porosity,
                                           particle_penalty_constant/h_phi,//penalty,
                                           particle_alpha,
                                           particle_beta,
                                           eps_rho,
                                           eps_mu,
                                           rho_0,
                                           nu_0,
                                           rho_1,
                                           nu_1,
                                           useVF,
                                           vf[eN_k],
                                           phi[eN_k],
                                           x,
                                           y,
                                           z,
                                           p,
                                           u,
                                           v,
                                           w,
                                           q_velocity_sge[eN_k_nSpace+0],
                                           q_velocity_sge[eN_k_nSpace+1],
                                           q_velocity_sge[eN_k_nSpace+2],
                                           particle_eps,
                                           grad_u,
                                           grad_v,
                                           grad_w,
                                           mom_u_source,
                                           mom_v_source,
                                           mom_w_source,
                                           dmom_u_source,
                                           dmom_v_source,
                                           dmom_w_source,
                                           mom_u_adv,
                                           mom_v_adv,
                                           mom_w_adv,
                                           dmom_u_adv_u,
                                           dmom_v_adv_v,
                                           dmom_w_adv_w,
                                           mom_u_ham,
                                           dmom_u_ham_grad_u,
                                           mom_v_ham,
                                           dmom_v_ham_grad_v,
                                           mom_w_ham,
                                           dmom_w_ham_grad_w,
                                           &particle_netForces[0],
                                           &particle_netMoments[0],
                                           &particle_surfaceArea[0]);
                //Turbulence closure model
                if (turbulenceClosureModel >= 3)
                  {
                    const double c_mu = 0.09;//mwf hack
                    updateTurbulenceClosure(turbulenceClosureModel,
                                            eps_rho,
                                            eps_mu,
                                            rho_0,
                                            nu_0,
                                            rho_1,
                                            nu_1,
                                            useVF,
                                            vf[eN_k],
                                            phi[eN_k],
                                            porosity,
                                            c_mu, //mwf hack
                                            q_turb_var_0[eN_k],
                                            q_turb_var_1[eN_k],
                                            &q_turb_var_grad_0[eN_k_nSpace],
                                            eddy_viscosity,
                                            mom_uu_diff_ten,
                                            mom_vv_diff_ten,
                                            mom_ww_diff_ten,
                                            mom_uv_diff_ten,
                                            mom_uw_diff_ten,
                                            mom_vu_diff_ten,
                                            mom_vw_diff_ten,
                                            mom_wu_diff_ten,
                                            mom_wv_diff_ten,
                                            mom_u_source,
                                            mom_v_source,
                                            mom_w_source);

                  }
                //
                //
                //moving mesh
                //
                mom_u_adv[0] -= MOVING_DOMAIN*dmom_u_acc_u*mom_u_acc*xt; // multiply by rho*porosity. mql. CHECK.
                mom_u_adv[1] -= MOVING_DOMAIN*dmom_u_acc_u*mom_u_acc*yt;
                mom_u_adv[2] -= MOVING_DOMAIN*dmom_u_acc_u*mom_u_acc*zt;
                dmom_u_adv_u[0] -= MOVING_DOMAIN*dmom_u_acc_u*xt;
                dmom_u_adv_u[1] -= MOVING_DOMAIN*dmom_u_acc_u*yt;
                dmom_u_adv_u[2] -= MOVING_DOMAIN*dmom_u_acc_u*zt;

                mom_v_adv[0] -= MOVING_DOMAIN*dmom_v_acc_v*mom_v_acc*xt;
                mom_v_adv[1] -= MOVING_DOMAIN*dmom_v_acc_v*mom_v_acc*yt;
                mom_v_adv[2] -= MOVING_DOMAIN*dmom_v_acc_v*mom_v_acc*zt;
                dmom_v_adv_v[0] -= MOVING_DOMAIN*dmom_v_acc_v*xt;
                dmom_v_adv_v[1] -= MOVING_DOMAIN*dmom_v_acc_v*yt;
                dmom_v_adv_v[2] -= MOVING_DOMAIN*dmom_v_acc_v*zt;

                mom_w_adv[0] -= MOVING_DOMAIN*dmom_w_acc_w*mom_w_acc*xt;
                mom_w_adv[1] -= MOVING_DOMAIN*dmom_w_acc_w*mom_w_acc*yt;
                mom_w_adv[2] -= MOVING_DOMAIN*dmom_w_acc_w*mom_w_acc*zt;
                dmom_w_adv_w[0] -= MOVING_DOMAIN*dmom_w_acc_w*xt;
                dmom_w_adv_w[1] -= MOVING_DOMAIN*dmom_w_acc_w*yt;
                dmom_w_adv_w[2] -= MOVING_DOMAIN*dmom_w_acc_w*zt;
                //
                //calculate time derivatives
                //
                ck.bdf(alphaBDF,
                       q_mom_u_acc_beta_bdf[eN_k]*q_dV_last[eN_k]/dV,
                       mom_u_acc,
                       dmom_u_acc_u,
                       mom_u_acc_t,
                       dmom_u_acc_u_t);
                ck.bdf(alphaBDF,
                       q_mom_v_acc_beta_bdf[eN_k]*q_dV_last[eN_k]/dV,
                       mom_v_acc,
                       dmom_v_acc_v,
                       mom_v_acc_t,
                       dmom_v_acc_v_t);
                ck.bdf(alphaBDF,
                       q_mom_w_acc_beta_bdf[eN_k]*q_dV_last[eN_k]/dV,
                       mom_w_acc,
                       dmom_w_acc_w,
                       mom_w_acc_t,
                       dmom_w_acc_w_t);

                mom_u_acc_t *= dmom_u_acc_u; //multiply by porosity*rho. mql. CHECK.
                mom_v_acc_t *= dmom_v_acc_v;
                mom_w_acc_t *= dmom_w_acc_w;

                //
                //calculate subgrid error contribution to the Jacobian (strong residual, adjoint, jacobian of strong residual)
                //
                dmom_adv_sge[0] = dmom_u_acc_u*(q_velocity_sge[eN_k_nSpace+0] - MOVING_DOMAIN*xt);
                dmom_adv_sge[1] = dmom_u_acc_u*(q_velocity_sge[eN_k_nSpace+1] - MOVING_DOMAIN*yt);
                dmom_adv_sge[2] = dmom_u_acc_u*(q_velocity_sge[eN_k_nSpace+2] - MOVING_DOMAIN*zt);
                //
                //calculate strong residual
                //
                pdeResidual_p =
                  ck.Mass_strong(-q_dvos_dt[eN_k]) + // mql. CHECK.
                  ck.Advection_strong(dmass_adv_u,grad_u) +
                  ck.Advection_strong(dmass_adv_v,grad_v) +
                  ck.Advection_strong(dmass_adv_w,grad_w) +
                  DM2*MOVING_DOMAIN*ck.Reaction_strong(alphaBDF*(dV-q_dV_last[eN_k])/dV - div_mesh_velocity) +
                  //VRANS
                  ck.Reaction_strong(mass_source);
                //

                pdeResidual_u = ck.Mass_strong(mom_u_acc_t) +
                  ck.Advection_strong(dmom_adv_sge,grad_u) +
                  ck.Hamiltonian_strong(dmom_u_ham_grad_p,grad_p) +
                  ck.Reaction_strong(mom_u_source) -
                  ck.Reaction_strong(u*div_mesh_velocity);

                pdeResidual_v = ck.Mass_strong(mom_v_acc_t) +
                  ck.Advection_strong(dmom_adv_sge,grad_v) +
                  ck.Hamiltonian_strong(dmom_v_ham_grad_p,grad_p) +
                  ck.Reaction_strong(mom_v_source)  -
                  ck.Reaction_strong(v*div_mesh_velocity);

                pdeResidual_w = ck.Mass_strong(mom_w_acc_t) +
                  ck.Advection_strong(dmom_adv_sge,grad_w) +
                  ck.Hamiltonian_strong(dmom_w_ham_grad_p,grad_p) +
                  ck.Reaction_strong(mom_w_source) -
                  ck.Reaction_strong(w*div_mesh_velocity);

                //calculate the Jacobian of strong residual
                for (int j=0;j<nDOF_trial_element;j++)
                  {
                    register int j_nSpace = j*nSpace;
                    dpdeResidual_p_u[j]=ck.AdvectionJacobian_strong(dmass_adv_u,&vel_grad_trial[j_nSpace]);
                    dpdeResidual_p_v[j]=ck.AdvectionJacobian_strong(dmass_adv_v,&vel_grad_trial[j_nSpace]);
                    dpdeResidual_p_w[j]=ck.AdvectionJacobian_strong(dmass_adv_w,&vel_grad_trial[j_nSpace]);

                    dpdeResidual_u_p[j]=ck.HamiltonianJacobian_strong(dmom_u_ham_grad_p,&p_grad_trial[j_nSpace]);
                    dpdeResidual_u_u[j]=ck.MassJacobian_strong(dmom_u_acc_u_t,vel_trial_ref[k*nDOF_trial_element+j]) +
                      ck.AdvectionJacobian_strong(dmom_adv_sge,&vel_grad_trial[j_nSpace]) -
                      ck.ReactionJacobian_strong(div_mesh_velocity,vel_trial_ref[k*nDOF_trial_element+j]);

                    dpdeResidual_v_p[j]=ck.HamiltonianJacobian_strong(dmom_v_ham_grad_p,&p_grad_trial[j_nSpace]);
                    dpdeResidual_v_v[j]=ck.MassJacobian_strong(dmom_v_acc_v_t,vel_trial_ref[k*nDOF_trial_element+j]) +
                      ck.AdvectionJacobian_strong(dmom_adv_sge,&vel_grad_trial[j_nSpace]) -
                      ck.ReactionJacobian_strong(div_mesh_velocity,vel_trial_ref[k*nDOF_trial_element+j]);

                    dpdeResidual_w_p[j]=ck.HamiltonianJacobian_strong(dmom_w_ham_grad_p,&p_grad_trial[j_nSpace]);
                    dpdeResidual_w_w[j]=ck.MassJacobian_strong(dmom_w_acc_w_t,vel_trial_ref[k*nDOF_trial_element+j]) +
                      ck.AdvectionJacobian_strong(dmom_adv_sge,&vel_grad_trial[j_nSpace]) -
                      ck.ReactionJacobian_strong(div_mesh_velocity,vel_trial_ref[k*nDOF_trial_element+j]);

                    //VRANS account for drag terms, diagonal only here ... decide if need off diagonal terms too
                    dpdeResidual_u_u[j]+= ck.ReactionJacobian_strong(dmom_u_source[0],vel_trial_ref[k*nDOF_trial_element+j]);
                    dpdeResidual_v_v[j]+= ck.ReactionJacobian_strong(dmom_v_source[1],vel_trial_ref[k*nDOF_trial_element+j]);
                    dpdeResidual_w_w[j]+= ck.ReactionJacobian_strong(dmom_w_source[2],vel_trial_ref[k*nDOF_trial_element+j]);
                    //
                  }
                //calculate tau and tau*Res
                //cek debug
                double tmpR=dmom_u_acc_u_t + dmom_u_source[0];
                calculateSubgridError_tau(hFactor,
                                          elementDiameter[eN],
                                          tmpR,//dmom_u_acc_u_t,
                                          dmom_u_acc_u,
                                          dmom_adv_sge,
                                          mom_uu_diff_ten[1],
                                          dmom_u_ham_grad_p[0],
                                          tau_v0,
                                          tau_p0,
                                          q_cfl[eN_k]);

                calculateSubgridError_tau(Ct_sge,Cd_sge,
                                          G,G_dd_G,tr_G,
                                          tmpR,//dmom_u_acc_u_t,
                                          dmom_adv_sge,
                                          mom_uu_diff_ten[1],
                                          dmom_u_ham_grad_p[0],
                                          tau_v1,
                                          tau_p1,
                                          q_cfl[eN_k]);


                tau_v = useMetrics*tau_v1+(1.0-useMetrics)*tau_v0;
                tau_p = KILL_PRESSURE_TERM == 1 ? 0. : PSTAB*(useMetrics*tau_p1+(1.0-useMetrics)*tau_p0);
                calculateSubgridError_tauRes(tau_p,
                                             tau_v,
                                             pdeResidual_p,
                                             pdeResidual_u,
                                             pdeResidual_v,
                                             pdeResidual_w,
                                             subgridError_p,
                                             subgridError_u,
                                             subgridError_v,
                                             subgridError_w);

                calculateSubgridErrorDerivatives_tauRes(tau_p,
                                                        tau_v,
                                                        dpdeResidual_p_u,
                                                        dpdeResidual_p_v,
                                                        dpdeResidual_p_w,
                                                        dpdeResidual_u_p,
                                                        dpdeResidual_u_u,
                                                        dpdeResidual_v_p,
                                                        dpdeResidual_v_v,
                                                        dpdeResidual_w_p,
                                                        dpdeResidual_w_w,
                                                        dsubgridError_p_u,
                                                        dsubgridError_p_v,
                                                        dsubgridError_p_w,
                                                        dsubgridError_u_p,
                                                        dsubgridError_u_u,
                                                        dsubgridError_v_p,
                                                        dsubgridError_v_v,
                                                        dsubgridError_w_p,
                                                        dsubgridError_w_w);
                // velocity used in adjoint (VMS or RBLES, with or without lagging the grid scale velocity)
                dmom_adv_star[0] =  dmom_u_acc_u*(q_velocity_sge[eN_k_nSpace+0] - MOVING_DOMAIN*xt + useRBLES*subgridError_u);
                dmom_adv_star[1] =  dmom_u_acc_u*(q_velocity_sge[eN_k_nSpace+1] - MOVING_DOMAIN*yt + useRBLES*subgridError_v);
                dmom_adv_star[2] =  dmom_u_acc_u*(q_velocity_sge[eN_k_nSpace+2] - MOVING_DOMAIN*zt + useRBLES*subgridError_w);

                //calculate the adjoint times the test functions
                for (int i=0;i<nDOF_test_element;i++)
                  {
                    register int i_nSpace = i*nSpace;
                    Lstar_u_p[i]=ck.Advection_adjoint(dmass_adv_u,&p_grad_test_dV[i_nSpace]);
                    Lstar_v_p[i]=ck.Advection_adjoint(dmass_adv_v,&p_grad_test_dV[i_nSpace]);
                    Lstar_w_p[i]=ck.Advection_adjoint(dmass_adv_w,&p_grad_test_dV[i_nSpace]);
                    Lstar_u_u[i]=ck.Advection_adjoint(dmom_adv_star,&vel_grad_test_dV[i_nSpace]);
                    Lstar_v_v[i]=ck.Advection_adjoint(dmom_adv_star,&vel_grad_test_dV[i_nSpace]);
                    Lstar_w_w[i]=ck.Advection_adjoint(dmom_adv_star,&vel_grad_test_dV[i_nSpace]);
                    Lstar_p_u[i]=ck.Hamiltonian_adjoint(dmom_u_ham_grad_p,&vel_grad_test_dV[i_nSpace]);
                    Lstar_p_v[i]=ck.Hamiltonian_adjoint(dmom_v_ham_grad_p,&vel_grad_test_dV[i_nSpace]);
                    Lstar_p_w[i]=ck.Hamiltonian_adjoint(dmom_w_ham_grad_p,&vel_grad_test_dV[i_nSpace]);
                    //VRANS account for drag terms, diagonal only here ... decide if need off diagonal terms too
                    Lstar_u_u[i]+=ck.Reaction_adjoint(dmom_u_source[0],vel_test_dV[i]);
                    Lstar_v_v[i]+=ck.Reaction_adjoint(dmom_v_source[1],vel_test_dV[i]);
                    Lstar_w_w[i]+=ck.Reaction_adjoint(dmom_w_source[2],vel_test_dV[i]);
                  }

                // Assumes non-lagged subgrid velocity
                dmom_u_adv_u[0] += dmom_u_acc_u*(useRBLES*subgridError_u);
                dmom_u_adv_u[1] += dmom_u_acc_u*(useRBLES*subgridError_v);
                dmom_u_adv_u[2] += dmom_u_acc_u*(useRBLES*subgridError_w);

                dmom_v_adv_v[0] += dmom_u_acc_u*(useRBLES*subgridError_u);
                dmom_v_adv_v[1] += dmom_u_acc_u*(useRBLES*subgridError_v);
                dmom_v_adv_v[2] += dmom_u_acc_u*(useRBLES*subgridError_w);

                dmom_w_adv_w[0] += dmom_u_acc_u*(useRBLES*subgridError_u);
                dmom_w_adv_w[1] += dmom_u_acc_u*(useRBLES*subgridError_v);
                dmom_w_adv_w[2] += dmom_u_acc_u*(useRBLES*subgridError_w);

                // SURFACE TENSION //
                double unit_normal[nSpace];
                double norm_grad_phi = 0.;
                for (int I=0;I<nSpace;I++)
                  norm_grad_phi += normal_phi[eN_k_nSpace+I]*normal_phi[eN_k_nSpace+I];
                norm_grad_phi = std::sqrt(norm_grad_phi) + 1E-10;
                for (int I=0;I<nSpace;I++)
                  unit_normal[I] = normal_phi[eN_k_nSpace+I]/norm_grad_phi;
                double delta = smoothedDirac(eps_mu,phi[eN_k]); //use eps_rho instead?
                register double vel_tgrad_test_i[nSpace], vel_tgrad_test_j[nSpace];
                // END OF SURFACE TENSION //

                //cek todo add RBLES terms consistent to residual modifications or ignore the partials w.r.t the additional RBLES terms
                for(int i=0;i<nDOF_test_element;i++)
                  {
                    register int i_nSpace = i*nSpace;
                    calculateTangentialGradient(unit_normal,
                                                &vel_grad_trial[i_nSpace],
                                                vel_tgrad_test_i);
                    for(int j=0;j<nDOF_trial_element;j++)
                      {
                        register int j_nSpace = j*nSpace;
                        calculateTangentialGradient(unit_normal,
                                                    &vel_grad_trial[j_nSpace],
                                                    vel_tgrad_test_j);
                        /* elementJacobian_p_p[i][j] += ck.SubgridErrorJacobian(dsubgridError_u_p[j],Lstar_u_p[i]) +  */
                        /*   ck.SubgridErrorJacobian(dsubgridError_v_p[j],Lstar_v_p[i]);// +  */
                        /*   /\* ck.SubgridErrorJacobian(dsubgridError_w_p[j],Lstar_w_p[i]);  *\/ */

                        /* elementJacobian_p_u[i][j] += ck.AdvectionJacobian_weak(dmass_adv_u,vel_trial_ref[k*nDOF_trial_element+j],&p_grad_test_dV[i_nSpace]) +  */
                        /*   ck.SubgridErrorJacobian(dsubgridError_u_u[j],Lstar_u_p[i]);  */
                        /* elementJacobian_p_v[i][j] += ck.AdvectionJacobian_weak(dmass_adv_v,vel_trial_ref[k*nDOF_trial_element+j],&p_grad_test_dV[i_nSpace]) +  */
                        /*   ck.SubgridErrorJacobian(dsubgridError_v_v[j],Lstar_v_p[i]);  */
                        /* elementJacobian_p_w[i][j] += ck.AdvectionJacobian_weak(dmass_adv_w,vel_trial_ref[k*nDOF_trial_element+j],&p_grad_test_dV[i_nSpace]) +  */
                        /*      ck.SubgridErrorJacobian(dsubgridError_w_w[j],Lstar_w_p[i]);  */

                        /* elementJacobian_u_p[i][j] += ck.HamiltonianJacobian_weak(dmom_u_ham_grad_p,&p_grad_trial[j_nSpace],vel_test_dV[i]) +  */
                        /*   ck.SubgridErrorJacobian(dsubgridError_u_p[j],Lstar_u_u[i]);  */
                        elementJacobian_u_u[i][j] +=
                          ck.MassJacobian_weak(dmom_u_acc_u_t,vel_trial_ref[k*nDOF_trial_element+j],vel_test_dV[i]) +
                          ck.HamiltonianJacobian_weak(dmom_u_ham_grad_u,&vel_grad_trial[j_nSpace],vel_test_dV[i]) +
                          ck.AdvectionJacobian_weak(dmom_u_adv_u,vel_trial_ref[k*nDOF_trial_element+j],&vel_grad_test_dV[i_nSpace]) +
                          ck.SimpleDiffusionJacobian_weak(sdInfo_u_u_rowptr,sdInfo_u_u_colind,mom_uu_diff_ten,&vel_grad_trial[j_nSpace],&vel_grad_test_dV[i_nSpace]) +
                          //VRANS
                          ck.ReactionJacobian_weak(dmom_u_source[0],vel_trial_ref[k*nDOF_trial_element+j],vel_test_dV[i]) +
                          //
                          //ck.SubgridErrorJacobian(dsubgridError_p_u[j],Lstar_p_u[i]) +
                          USE_SUPG*ck.SubgridErrorJacobian(dsubgridError_u_u[j],Lstar_u_u[i]) +
                          ck.NumericalDiffusionJacobian(q_numDiff_u_last[eN_k],&vel_grad_trial[j_nSpace],&vel_grad_test_dV[i_nSpace]) +
                          // surface tension
                          ck.NumericalDiffusion(dt*delta*sigma*dV,
                                                vel_tgrad_test_i,
                                                vel_tgrad_test_j);

                        elementJacobian_u_v[i][j] +=
                          ck.AdvectionJacobian_weak(dmom_u_adv_v,vel_trial_ref[k*nDOF_trial_element+j],&vel_grad_test_dV[i_nSpace]) +
                          ck.SimpleDiffusionJacobian_weak(sdInfo_u_v_rowptr,sdInfo_u_v_colind,mom_uv_diff_ten,&vel_grad_trial[j_nSpace],&vel_grad_test_dV[i_nSpace]) +
                          //VRANS
                          ck.ReactionJacobian_weak(dmom_u_source[1],vel_trial_ref[k*nDOF_trial_element+j],vel_test_dV[i])
                          //+ck.SubgridErrorJacobian(dsubgridError_p_v[j],Lstar_p_u[i])
                          ;
                        elementJacobian_u_w[i][j] +=
                          ck.AdvectionJacobian_weak(dmom_u_adv_w,vel_trial_ref[k*nDOF_trial_element+j],&vel_grad_test_dV[i_nSpace]) +
                          ck.SimpleDiffusionJacobian_weak(sdInfo_u_w_rowptr,sdInfo_u_w_colind,mom_uw_diff_ten,&vel_grad_trial[j_nSpace],&vel_grad_test_dV[i_nSpace]) +
                          //VRANS
                          ck.ReactionJacobian_weak(dmom_u_source[2],vel_trial_ref[k*nDOF_trial_element+j],vel_test_dV[i])
                          //+ck.SubgridErrorJacobian(dsubgridError_p_w[j],Lstar_p_u[i])
                          ;

                        /* elementJacobian_v_p[i][j] +=
                           ck.HamiltonianJacobian_weak(dmom_v_ham_grad_p,&p_grad_trial[j_nSpace],vel_test_dV[i]) +  */
                        /*   ck.SubgridErrorJacobian(dsubgridError_v_p[j],Lstar_v_v[i]);  */
                        elementJacobian_v_u[i][j] +=
                          ck.AdvectionJacobian_weak(dmom_v_adv_u,vel_trial_ref[k*nDOF_trial_element+j],&vel_grad_test_dV[i_nSpace]) +
                          ck.SimpleDiffusionJacobian_weak(sdInfo_v_u_rowptr,sdInfo_v_u_colind,mom_vu_diff_ten,&vel_grad_trial[j_nSpace],&vel_grad_test_dV[i_nSpace]) +
                          //VRANS
                          ck.ReactionJacobian_weak(dmom_v_source[0],vel_trial_ref[k*nDOF_trial_element+j],vel_test_dV[i])
                          //+ck.SubgridErrorJacobian(dsubgridError_p_u[j],Lstar_p_v[i])
                          ;
                        elementJacobian_v_v[i][j] +=
                          ck.MassJacobian_weak(dmom_v_acc_v_t,vel_trial_ref[k*nDOF_trial_element+j],vel_test_dV[i]) +
                          ck.HamiltonianJacobian_weak(dmom_v_ham_grad_v,&vel_grad_trial[j_nSpace],vel_test_dV[i]) +
                          ck.AdvectionJacobian_weak(dmom_v_adv_v,vel_trial_ref[k*nDOF_trial_element+j],&vel_grad_test_dV[i_nSpace]) +
                          ck.SimpleDiffusionJacobian_weak(sdInfo_v_v_rowptr,sdInfo_v_v_colind,mom_vv_diff_ten,&vel_grad_trial[j_nSpace],&vel_grad_test_dV[i_nSpace]) +
                          //VRANS
                          ck.ReactionJacobian_weak(dmom_v_source[1],vel_trial_ref[k*nDOF_trial_element+j],vel_test_dV[i]) +
                          //
                          //ck.SubgridErrorJacobian(dsubgridError_p_v[j],Lstar_p_v[i]) +
                          USE_SUPG*ck.SubgridErrorJacobian(dsubgridError_v_v[j],Lstar_v_v[i]) +
                          ck.NumericalDiffusionJacobian(q_numDiff_v_last[eN_k],&vel_grad_trial[j_nSpace],&vel_grad_test_dV[i_nSpace]) +
                          // surface tension
                          ck.NumericalDiffusion(dt*delta*sigma*dV,
                                                vel_tgrad_test_i,
                                                vel_tgrad_test_j);

                        elementJacobian_v_w[i][j] +=
                          ck.AdvectionJacobian_weak(dmom_v_adv_w,vel_trial_ref[k*nDOF_trial_element+j],&vel_grad_test_dV[i_nSpace]) +
                          ck.SimpleDiffusionJacobian_weak(sdInfo_v_w_rowptr,sdInfo_v_w_colind,mom_vw_diff_ten,&vel_grad_trial[j_nSpace],&vel_grad_test_dV[i_nSpace]) +
                          //VRANS
                          ck.ReactionJacobian_weak(dmom_v_source[2],vel_trial_ref[k*nDOF_trial_element+j],vel_test_dV[i])
                          //+ck.SubgridErrorJacobian(dsubgridError_p_w[j],Lstar_p_v[i])
                          ;

                        /* elementJacobian_w_p[i][j] += ck.HamiltonianJacobian_weak(dmom_w_ham_grad_p,&p_grad_trial[j_nSpace],vel_test_dV[i]) +  */
                        /*   ck.SubgridErrorJacobian(dsubgridError_w_p[j],Lstar_w_w[i]);  */
                        elementJacobian_w_u[i][j] +=
                          ck.AdvectionJacobian_weak(dmom_w_adv_u,vel_trial_ref[k*nDOF_trial_element+j],&vel_grad_test_dV[i_nSpace]) +
                          ck.SimpleDiffusionJacobian_weak(sdInfo_w_u_rowptr,sdInfo_w_u_colind,mom_wu_diff_ten,&vel_grad_trial[j_nSpace],&vel_grad_test_dV[i_nSpace]) +
                          //VRANS
                          ck.ReactionJacobian_weak(dmom_w_source[0],vel_trial_ref[k*nDOF_trial_element+j],vel_test_dV[i])
                          //+ck.SubgridErrorJacobian(dsubgridError_p_u[j],Lstar_p_w[i])
                          ;
                        elementJacobian_w_v[i][j] +=
                          ck.AdvectionJacobian_weak(dmom_w_adv_v,vel_trial_ref[k*nDOF_trial_element+j],&vel_grad_test_dV[i_nSpace]) +
                          ck.SimpleDiffusionJacobian_weak(sdInfo_w_v_rowptr,sdInfo_w_v_colind,mom_wv_diff_ten,&vel_grad_trial[j_nSpace],&vel_grad_test_dV[i_nSpace]) +
                          //VRANS
                          ck.ReactionJacobian_weak(dmom_w_source[1],vel_trial_ref[k*nDOF_trial_element+j],vel_test_dV[i])
                          //+ck.SubgridErrorJacobian(dsubgridError_p_v[j],Lstar_p_w[i])
                          ;
                        elementJacobian_w_w[i][j] +=
                          ck.MassJacobian_weak(dmom_w_acc_w_t,vel_trial_ref[k*nDOF_trial_element+j],vel_test_dV[i]) +
                          ck.HamiltonianJacobian_weak(dmom_w_ham_grad_w,&vel_grad_trial[j_nSpace],vel_test_dV[i]) +
                          ck.AdvectionJacobian_weak(dmom_w_adv_w,vel_trial_ref[k*nDOF_trial_element+j],&vel_grad_test_dV[i_nSpace]) +
                          ck.SimpleDiffusionJacobian_weak(sdInfo_w_w_rowptr,sdInfo_w_w_colind,mom_ww_diff_ten,&vel_grad_trial[j_nSpace],&vel_grad_test_dV[i_nSpace]) +
                          //VRANS
                          ck.ReactionJacobian_weak(dmom_w_source[2],vel_trial_ref[k*nDOF_trial_element+j],vel_test_dV[i]) +
                          //
                          //ck.SubgridErrorJacobian(dsubgridError_p_w[j],Lstar_p_w[i]) +
                          USE_SUPG*ck.SubgridErrorJacobian(dsubgridError_w_w[j],Lstar_w_w[i]) +
                          ck.NumericalDiffusionJacobian(q_numDiff_w_last[eN_k],&vel_grad_trial[j_nSpace],&vel_grad_test_dV[i_nSpace]) +
                          // surface tension
                          ck.NumericalDiffusion(dt*delta*sigma*dV,
                                                vel_tgrad_test_i,
                                                vel_tgrad_test_j);
                      }//j
                  }//i
              }//k
            //
            //load into element Jacobian into global Jacobian
            //
            for (int i=0;i<nDOF_test_element;i++)
              {
                register int eN_i = eN*nDOF_test_element+i;
                for (int j=0;j<nDOF_trial_element;j++)
                  {
                    register int eN_i_j = eN_i*nDOF_trial_element+j;
                    /* globalJacobian[csrRowIndeces_p_p[eN_i] + csrColumnOffsets_p_p[eN_i_j]] += elementJacobian_p_p[i][j]; */
                    /* globalJacobian[csrRowIndeces_p_u[eN_i] + csrColumnOffsets_p_u[eN_i_j]] += elementJacobian_p_u[i][j]; */
                    /* globalJacobian[csrRowIndeces_p_v[eN_i] + csrColumnOffsets_p_v[eN_i_j]] += elementJacobian_p_v[i][j]; */
                    /* globalJacobian[csrRowIndeces_p_w[eN_i] + csrColumnOffsets_p_w[eN_i_j]] += elementJacobian_p_w[i][j]; */

                    /* globalJacobian[csrRowIndeces_u_p[eN_i] + csrColumnOffsets_u_p[eN_i_j]] += elementJacobian_u_p[i][j]; */
                    globalJacobian[csrRowIndeces_u_u[eN_i] + csrColumnOffsets_u_u[eN_i_j]] += element_active*elementJacobian_u_u[i][j];
                    globalJacobian[csrRowIndeces_u_v[eN_i] + csrColumnOffsets_u_v[eN_i_j]] += element_active*elementJacobian_u_v[i][j];
                    globalJacobian[csrRowIndeces_u_w[eN_i] + csrColumnOffsets_u_w[eN_i_j]] += element_active*elementJacobian_u_w[i][j];

                    /* globalJacobian[csrRowIndeces_v_p[eN_i] + csrColumnOffsets_v_p[eN_i_j]] += elementJacobian_v_p[i][j]; */
                    globalJacobian[csrRowIndeces_v_u[eN_i] + csrColumnOffsets_v_u[eN_i_j]] += element_active*elementJacobian_v_u[i][j];
                    globalJacobian[csrRowIndeces_v_v[eN_i] + csrColumnOffsets_v_v[eN_i_j]] += element_active*elementJacobian_v_v[i][j];
                    globalJacobian[csrRowIndeces_v_w[eN_i] + csrColumnOffsets_v_w[eN_i_j]] += element_active*elementJacobian_v_w[i][j];

                    /* globalJacobian[csrRowIndeces_w_p[eN_i] + csrColumnOffsets_w_p[eN_i_j]] += elementJacobian_w_p[i][j]; */
                    globalJacobian[csrRowIndeces_w_u[eN_i] + csrColumnOffsets_w_u[eN_i_j]] += element_active*elementJacobian_w_u[i][j];
                    globalJacobian[csrRowIndeces_w_v[eN_i] + csrColumnOffsets_w_v[eN_i_j]] += element_active*elementJacobian_w_v[i][j];
                    globalJacobian[csrRowIndeces_w_w[eN_i] + csrColumnOffsets_w_w[eN_i_j]] += element_active*elementJacobian_w_w[i][j];
                  }//j
              }//i
          }//elements
        //
        //loop over surrogate boundary
        //
        if(USE_SBM>0)
        {
            for (int ebN_s=0;ebN_s < surrogate_boundaries.size();ebN_s++)
            {
                register int ebN = surrogate_boundaries[ebN_s],
                        eN = elementBoundaryElementsArray[ebN*2+surrogate_boundary_elements[ebN_s]],
                        ebN_local = elementBoundaryLocalElementBoundariesArray[ebN*2+surrogate_boundary_elements[ebN_s]],
                        eN_nDOF_trial_element = eN*nDOF_trial_element;
                register double eps_rho,eps_mu;
                for  (int kb=0;kb<nQuadraturePoints_elementBoundary;kb++)
                {
                    register int ebN_kb = ebN*nQuadraturePoints_elementBoundary+kb,
                            ebN_kb_nSpace = ebN_kb*nSpace,
                            ebN_local_kb = ebN_local*nQuadraturePoints_elementBoundary+kb,
                            ebN_local_kb_nSpace = ebN_local_kb*nSpace;

                    register double u_ext=0.0,
                            v_ext=0.0,
                            w_ext=0.0,
                            bc_u_ext=0.0,
                            bc_v_ext=0.0,
                            bc_w_ext=0.0,
                            grad_u_ext[nSpace],
                            grad_v_ext[nSpace],
                            grad_w_ext[nSpace],
                            jac_ext[nSpace*nSpace],
                            jacDet_ext,
                            jacInv_ext[nSpace*nSpace],
                            boundaryJac[nSpace*(nSpace-1)],
                            metricTensor[(nSpace-1)*(nSpace-1)],
                            metricTensorDetSqrt,
                            vel_grad_trial_trace[nDOF_trial_element*nSpace],
                            dS,
                            vel_test_dS[nDOF_test_element],
                            normal[3],
                            x_ext,y_ext,z_ext,xt_ext,yt_ext,zt_ext,integralScaling,
                            vel_grad_test_dS[nDOF_trial_element*nSpace],
                            G[nSpace*nSpace],G_dd_G,tr_G,h_phi,h_penalty,penalty;
                    ck.calculateMapping_elementBoundary(eN,
                            ebN_local,
                            kb,
                            ebN_local_kb,
                            mesh_dof,
                            mesh_l2g,
                            mesh_trial_trace_ref,
                            mesh_grad_trial_trace_ref,
                            boundaryJac_ref,
                            jac_ext,
                            jacDet_ext,
                            jacInv_ext,
                            boundaryJac,
                            metricTensor,
                            metricTensorDetSqrt,
                            normal_ref,
                            normal,
                            x_ext,y_ext,z_ext);
                    ck.calculateMappingVelocity_elementBoundary(eN,
                            ebN_local,
                            kb,
                            ebN_local_kb,
                            mesh_velocity_dof,
                            mesh_l2g,
                            mesh_trial_trace_ref,
                            xt_ext,yt_ext,zt_ext,
                            normal,
                            boundaryJac,
                            metricTensor,
                            integralScaling);
                    dS = metricTensorDetSqrt*dS_ref[kb];
                    ck.calculateG(jacInv_ext,G,G_dd_G,tr_G);
                    //compute shape and solution information
                    //shape
                    ck.gradTrialFromRef(&vel_grad_trial_trace_ref[ebN_local_kb_nSpace*nDOF_trial_element],jacInv_ext,vel_grad_trial_trace);
                    //solution and gradients
                    ck.valFromDOF(u_dof,&vel_l2g[eN_nDOF_trial_element],&vel_trial_trace_ref[ebN_local_kb*nDOF_test_element],u_ext);
                    ck.valFromDOF(v_dof,&vel_l2g[eN_nDOF_trial_element],&vel_trial_trace_ref[ebN_local_kb*nDOF_test_element],v_ext);
                    ck.valFromDOF(w_dof,&vel_l2g[eN_nDOF_trial_element],&vel_trial_trace_ref[ebN_local_kb*nDOF_test_element],w_ext);

                    ck.gradFromDOF(u_dof,&vel_l2g[eN_nDOF_trial_element],vel_grad_trial_trace,grad_u_ext);
                    ck.gradFromDOF(v_dof,&vel_l2g[eN_nDOF_trial_element],vel_grad_trial_trace,grad_v_ext);
                    ck.gradFromDOF(w_dof,&vel_l2g[eN_nDOF_trial_element],vel_grad_trial_trace,grad_w_ext);
                    //precalculate test function products with integration weights
                    for (int j=0;j<nDOF_trial_element;j++)
                    {
                        vel_test_dS[j] = vel_test_trace_ref[ebN_local_kb*nDOF_test_element+j]*dS;
                        for (int I=0;I<nSpace;I++)
                            vel_grad_test_dS[j*nSpace+I] = vel_grad_trial_trace[j*nSpace+I]*dS;
                    }
                    //
                    //load the boundary values
                    //
                    ck.calculateGScale(G,normal,h_penalty);
                    penalty = h_penalty;
                    //
                    //update the global Jacobian from the flux Jacobian
                    //
                    double dist;
                    double distance[3], P_normal[3], P_tangent[3]={0.0}; // distance vector, normal and tangent of the physical boundary
                    if(use_ball_as_particle==1)
                    {
                        get_distance_to_ball(nParticles,ball_center,ball_radius,
                                             x_ext,y_ext,z_ext,
                                             dist);
                        get_normal_to_ith_ball(nParticles,ball_center,ball_radius,
                                               surrogate_boundary_particle[ebN_s],
                                               x_ext,y_ext,z_ext,
                                               P_normal[0],P_normal[1],P_normal[2]);
                        get_velocity_to_ith_ball(nParticles,ball_center,ball_radius,
                                                 ball_velocity,ball_angular_velocity,
                                                 surrogate_boundary_particle[ebN_s],
                                                 x_ext-dist*P_normal[0],//corresponding point on the boundary of the particle
                                                 y_ext-dist*P_normal[1],
                                                 z_ext-dist*P_normal[2],
                                                 bc_u_ext,bc_v_ext,bc_w_ext);

                    }
                    else
                    {
                        dist = ebq_global_phi_solid[ebN_kb];
                        P_normal[0] = ebq_global_grad_phi_solid[ebN_kb*nSpace+0];
                        P_normal[1] = ebq_global_grad_phi_solid[ebN_kb*nSpace+1];
                        P_normal[2] = ebq_global_grad_phi_solid[ebN_kb*nSpace+2];
                        bc_u_ext = ebq_particle_velocity_solid [ebN_kb*nSpace+0];
                        bc_v_ext = ebq_particle_velocity_solid [ebN_kb*nSpace+1];
                        bc_w_ext = ebq_particle_velocity_solid [ebN_kb*nSpace+2];
                    }
                    distance[0] = -P_normal[0]*dist;//distance=vector from \tilde{x} to x. It holds also when dist<0.0
                    distance[1] = -P_normal[1]*dist;
                    distance[2] = -P_normal[2]*dist;
//                    P_tangent[0] = -P_normal[1];
//                    P_tangent[1] = P_normal[0];
//                    double tx = P_tangent[0] ; double ty = P_tangent[1];
                    if(get_dot_product(P_normal,normal)>0)
                    {
                        //                        std::cout<<"YYPDB: some normal direction has wrong sign\n";
                        for(int i=0;i<3;++i)
                        {
                            normal[i] *= -1.0;
                        }
                    }
                    assert(h_penalty>0.0);
                    if (h_penalty < std::abs(dist))
                        h_penalty = std::abs(dist);
                    double visco = nu_0*rho_0;
                    double Csb=10;
                    double C_adim = Csb*visco/h_penalty;
                    double beta = 0.0;
                    double beta_adim = beta*h_penalty*visco;


                    double res[3];
                    const double zero_vec[3]={0.,0.,0.};
                    for (int i=0;i<nDOF_test_element;i++)
                    {
                        register int eN_i = eN*nDOF_test_element+i;
                        double phi_i = vel_test_dS[i];
                        double* grad_phi_i = &vel_grad_test_dS[i*nSpace+0];
                        const double grad_phi_i_dot_d = get_dot_product(grad_phi_i,distance);
                        for (int j=0;j<nDOF_trial_element;j++)
                        {
                            register int ebN_i_j = ebN*4*nDOF_test_X_trial_element
                                                    + surrogate_boundary_elements[ebN_s]*2*nDOF_test_X_trial_element
                                                    + surrogate_boundary_elements[ebN_s]*nDOF_test_X_trial_element
                                                    + i*nDOF_trial_element
                                                    + j;

                            double phi_j = vel_test_dS[j]/dS;//since phi_i has dS
                            const double grad_phi_j[3]={vel_grad_test_dS[j*nSpace+0]/dS,
                                                    vel_grad_test_dS[j*nSpace+1]/dS,
                                                    vel_grad_test_dS[j*nSpace+2]/dS};
                            const double grad_phi_j_dot_d = get_dot_product(grad_phi_j,distance);

                            // Classical Nitsche
                            // (1)
                            globalJacobian[csrRowIndeces_u_u[eN_i] + csrColumnOffsets_eb_u_u[ebN_i_j]] +=
                                    C_adim*phi_i*phi_j;
                            globalJacobian[csrRowIndeces_v_v[eN_i] + csrColumnOffsets_eb_v_v[ebN_i_j]] +=
                                    C_adim*phi_i*phi_j;
                            globalJacobian[csrRowIndeces_w_w[eN_i] + csrColumnOffsets_eb_w_w[ebN_i_j]] +=
                                    C_adim*phi_i*phi_j;

                            // (2)
                            get_symmetric_gradient_dot_vec(grad_phi_j,zero_vec,zero_vec,normal,res);
                            globalJacobian[csrRowIndeces_u_u[eN_i] + csrColumnOffsets_eb_u_u[ebN_i_j]] -=
                                    visco * phi_i * res[0];
                            globalJacobian[csrRowIndeces_u_v[eN_i] + csrColumnOffsets_eb_u_v[ebN_i_j]] -=
                                    visco * phi_i * res[1];
                            globalJacobian[csrRowIndeces_u_w[eN_i] + csrColumnOffsets_eb_u_w[ebN_i_j]] -=
                                    visco * phi_i * res[2];

                            get_symmetric_gradient_dot_vec(zero_vec,grad_phi_j,zero_vec,normal,res);
                            globalJacobian[csrRowIndeces_v_u[eN_i] + csrColumnOffsets_eb_v_u[ebN_i_j]] -=
                                    visco * phi_i * res[0] ;
                            globalJacobian[csrRowIndeces_v_v[eN_i] + csrColumnOffsets_eb_v_v[ebN_i_j]] -=
                                    visco * phi_i * res[1];
                            globalJacobian[csrRowIndeces_v_w[eN_i] + csrColumnOffsets_eb_v_w[ebN_i_j]] -=
                                    visco * phi_i * res[2];

                            get_symmetric_gradient_dot_vec(zero_vec,zero_vec,grad_phi_j,normal,res);
                            globalJacobian[csrRowIndeces_w_u[eN_i] + csrColumnOffsets_eb_w_u[ebN_i_j]] -=
                                    visco * phi_i * res[0] ;
                            globalJacobian[csrRowIndeces_w_v[eN_i] + csrColumnOffsets_eb_w_v[ebN_i_j]] -=
                                    visco * phi_i * res[1];
                            globalJacobian[csrRowIndeces_w_w[eN_i] + csrColumnOffsets_eb_w_w[ebN_i_j]] -=
                                    visco * phi_i * res[2];

                            // (3)
                            get_symmetric_gradient_dot_vec(grad_phi_i,zero_vec,zero_vec,normal,res);
                            globalJacobian[csrRowIndeces_u_u[eN_i] + csrColumnOffsets_eb_u_u[ebN_i_j]] -=
                                    visco * phi_j * res[0];
                            globalJacobian[csrRowIndeces_u_v[eN_i] + csrColumnOffsets_eb_u_v[ebN_i_j]] -=
                                    visco * phi_j * res[1];
                            globalJacobian[csrRowIndeces_u_w[eN_i] + csrColumnOffsets_eb_u_w[ebN_i_j]] -=
                                    visco * phi_j * res[2];

                            get_symmetric_gradient_dot_vec(zero_vec,grad_phi_i,zero_vec,normal,res);
                            globalJacobian[csrRowIndeces_v_u[eN_i] + csrColumnOffsets_eb_v_u[ebN_i_j]] -=
                                    visco * phi_j * res[0] ;
                            globalJacobian[csrRowIndeces_v_v[eN_i] + csrColumnOffsets_eb_v_v[ebN_i_j]] -=
                                    visco * phi_j * res[1];
                            globalJacobian[csrRowIndeces_v_w[eN_i] + csrColumnOffsets_eb_v_w[ebN_i_j]] -=
                                    visco * phi_j * res[2];

                            get_symmetric_gradient_dot_vec(zero_vec,zero_vec,grad_phi_i,normal,res);
                            globalJacobian[csrRowIndeces_w_u[eN_i] + csrColumnOffsets_eb_w_u[ebN_i_j]] -=
                                    visco * phi_j * res[0] ;
                            globalJacobian[csrRowIndeces_w_v[eN_i] + csrColumnOffsets_eb_w_v[ebN_i_j]] -=
                                    visco * phi_j * res[1];
                            globalJacobian[csrRowIndeces_w_w[eN_i] + csrColumnOffsets_eb_w_w[ebN_i_j]] -=
                                    visco * phi_j * res[2];

                            // (4)
                            globalJacobian[csrRowIndeces_u_u[eN_i] + csrColumnOffsets_eb_u_u[ebN_i_j]] +=
                                    C_adim*grad_phi_i_dot_d*phi_j;
                            globalJacobian[csrRowIndeces_v_v[eN_i] + csrColumnOffsets_eb_v_v[ebN_i_j]] +=
                                    C_adim*grad_phi_i_dot_d*phi_j;
                            globalJacobian[csrRowIndeces_w_w[eN_i] + csrColumnOffsets_eb_w_w[ebN_i_j]] +=
                                    C_adim*grad_phi_i_dot_d*phi_j;
                            // (5)
                            globalJacobian[csrRowIndeces_u_u[eN_i] + csrColumnOffsets_eb_u_u[ebN_i_j]] +=
                                    C_adim*grad_phi_i_dot_d*grad_phi_j_dot_d;
                            globalJacobian[csrRowIndeces_v_v[eN_i] + csrColumnOffsets_eb_v_v[ebN_i_j]] +=
                                    C_adim*grad_phi_i_dot_d*grad_phi_j_dot_d;
                            globalJacobian[csrRowIndeces_w_w[eN_i] + csrColumnOffsets_eb_w_w[ebN_i_j]] +=
                                    C_adim*grad_phi_i_dot_d*grad_phi_j_dot_d;
                            // (6)
                            globalJacobian[csrRowIndeces_u_u[eN_i] + csrColumnOffsets_eb_u_u[ebN_i_j]] +=
                                    C_adim*grad_phi_j_dot_d*phi_i;
                            globalJacobian[csrRowIndeces_v_v[eN_i] + csrColumnOffsets_eb_v_v[ebN_i_j]] +=
                                    C_adim*grad_phi_j_dot_d*phi_i;
                            globalJacobian[csrRowIndeces_w_w[eN_i] + csrColumnOffsets_eb_w_w[ebN_i_j]] +=
                                    C_adim*grad_phi_j_dot_d*phi_i;
                            // (7)
                            get_symmetric_gradient_dot_vec(grad_phi_i,zero_vec,zero_vec,normal,res);
                            globalJacobian[csrRowIndeces_u_u[eN_i] + csrColumnOffsets_eb_u_u[ebN_i_j]] -=
                                    visco * grad_phi_j_dot_d * res[0];
                            globalJacobian[csrRowIndeces_u_v[eN_i] + csrColumnOffsets_eb_u_v[ebN_i_j]] -=
                                    visco * grad_phi_j_dot_d * res[1];
                            globalJacobian[csrRowIndeces_u_w[eN_i] + csrColumnOffsets_eb_u_w[ebN_i_j]] -=
                                    visco * grad_phi_j_dot_d * res[2];

                            get_symmetric_gradient_dot_vec(zero_vec,grad_phi_i,zero_vec,normal,res);
                            globalJacobian[csrRowIndeces_v_u[eN_i] + csrColumnOffsets_eb_v_u[ebN_i_j]] -=
                                    visco * grad_phi_j_dot_d * res[0] ;
                            globalJacobian[csrRowIndeces_v_v[eN_i] + csrColumnOffsets_eb_v_v[ebN_i_j]] -=
                                    visco * grad_phi_j_dot_d * res[1];
                            globalJacobian[csrRowIndeces_v_w[eN_i] + csrColumnOffsets_eb_v_w[ebN_i_j]] -=
                                    visco * grad_phi_j_dot_d * res[2];

                            get_symmetric_gradient_dot_vec(zero_vec,zero_vec,grad_phi_i,normal,res);
                            globalJacobian[csrRowIndeces_w_u[eN_i] + csrColumnOffsets_eb_w_u[ebN_i_j]] -=
                                    visco * grad_phi_j_dot_d * res[0] ;
                            globalJacobian[csrRowIndeces_w_v[eN_i] + csrColumnOffsets_eb_w_v[ebN_i_j]] -=
                                    visco * grad_phi_j_dot_d * res[1];
                            globalJacobian[csrRowIndeces_w_w[eN_i] + csrColumnOffsets_eb_w_w[ebN_i_j]] -=
                                    visco * grad_phi_j_dot_d * res[2];

                            // the penalization on the tangential derivative
                            // B < Gw t , (Gu - GuD) t >
//                            // diag
//                            globalJacobian[csrRowIndeces_u_u[eN_i] + csrColumnOffsets_eb_u_u[ebN_i_j]] +=
//                                    beta_adim*(tx*Gxphi_i+ ty*Gyphi_i)*(tx*Gxphi_j+ ty*Gyphi_j);
//                            globalJacobian[csrRowIndeces_v_v[eN_i] + csrColumnOffsets_eb_v_v[ebN_i_j]] +=
//                                    beta_adim*(tx*Gxphi_i+ ty*Gyphi_i)*(tx*Gxphi_j+ ty*Gyphi_j);
                            //                        // extra diag
                            //                        globalJacobian[csrRowIndeces_u_v[eN_i] + csrColumnOffsets_eb_u_v[ebN_i_j]] +=
                            //                          beta_adim*tx*(Gxphi_i*ty*Gxphi_j + Gyphi_i*ty*Gyphi_j);
                            //                        globalJacobian[csrRowIndeces_v_u[eN_i] + csrColumnOffsets_eb_v_u[ebN_i_j]] +=
                            //                          beta_adim*ty*(Gxphi_i*tx*Gxphi_j + Gyphi_i*tx*Gyphi_j);

                        }//for-j
                    }//for-i

                }//for kb
            }//for ebN_s
        }//if USE_SBM
        //
        //loop over exterior element boundaries to compute the surface integrals and load them into the global Jacobian
        //
        for (int ebNE = 0; ebNE < nExteriorElementBoundaries_global; ebNE++)
          {
            register int ebN = exteriorElementBoundariesArray[ebNE],
              eN  = elementBoundaryElementsArray[ebN*2+0],
              eN_nDOF_trial_element = eN*nDOF_trial_element,
              ebN_local = elementBoundaryLocalElementBoundariesArray[ebN*2+0];
            register double eps_rho,eps_mu;
            for  (int kb=0;kb<nQuadraturePoints_elementBoundary;kb++)
              {
                register int ebNE_kb = ebNE*nQuadraturePoints_elementBoundary+kb,
                  ebNE_kb_nSpace = ebNE_kb*nSpace,
                  ebN_local_kb = ebN_local*nQuadraturePoints_elementBoundary+kb,
                  ebN_local_kb_nSpace = ebN_local_kb*nSpace;

                register double p_ext=0.0,
                  u_ext=0.0,
                  v_ext=0.0,
                  w_ext=0.0,
                  grad_p_ext[nSpace],
                  grad_u_ext[nSpace],
                  grad_v_ext[nSpace],
                  grad_w_ext[nSpace],
                  mom_u_acc_ext=0.0,
                  dmom_u_acc_u_ext=0.0,
                  mom_v_acc_ext=0.0,
                  dmom_v_acc_v_ext=0.0,
                  mom_w_acc_ext=0.0,
                  dmom_w_acc_w_ext=0.0,
                  mass_adv_ext[nSpace],
                  dmass_adv_u_ext[nSpace],
                  dmass_adv_v_ext[nSpace],
                  dmass_adv_w_ext[nSpace],
                  mom_u_adv_ext[nSpace],
                  dmom_u_adv_u_ext[nSpace],
                  dmom_u_adv_v_ext[nSpace],
                  dmom_u_adv_w_ext[nSpace],
                  mom_v_adv_ext[nSpace],
                  dmom_v_adv_u_ext[nSpace],
                  dmom_v_adv_v_ext[nSpace],
                  dmom_v_adv_w_ext[nSpace],
                  mom_w_adv_ext[nSpace],
                  dmom_w_adv_u_ext[nSpace],
                  dmom_w_adv_v_ext[nSpace],
                  dmom_w_adv_w_ext[nSpace],
                  mom_uu_diff_ten_ext[nSpace],
                  mom_vv_diff_ten_ext[nSpace],
                  mom_ww_diff_ten_ext[nSpace],
                  mom_uv_diff_ten_ext[1],
                  mom_uw_diff_ten_ext[1],
                  mom_vu_diff_ten_ext[1],
                  mom_vw_diff_ten_ext[1],
                  mom_wu_diff_ten_ext[1],
                  mom_wv_diff_ten_ext[1],
                  mom_u_source_ext=0.0,
                  mom_v_source_ext=0.0,
                  mom_w_source_ext=0.0,
                  mom_u_ham_ext=0.0,
                  dmom_u_ham_grad_p_ext[nSpace],
                  dmom_u_ham_grad_u_ext[nSpace],
                  mom_v_ham_ext=0.0,
                  dmom_v_ham_grad_p_ext[nSpace],
                  dmom_v_ham_grad_v_ext[nSpace],
                  mom_w_ham_ext=0.0,
                  dmom_w_ham_grad_p_ext[nSpace],
                  dmom_w_ham_grad_w_ext[nSpace],
                  dmom_u_adv_p_ext[nSpace],
                  dmom_v_adv_p_ext[nSpace],
                  dmom_w_adv_p_ext[nSpace],
                  dflux_mass_u_ext=0.0,
                  dflux_mass_v_ext=0.0,
                  dflux_mass_w_ext=0.0,
                  dflux_mom_u_adv_p_ext=0.0,
                  dflux_mom_u_adv_u_ext=0.0,
                  dflux_mom_u_adv_v_ext=0.0,
                  dflux_mom_u_adv_w_ext=0.0,
                  dflux_mom_v_adv_p_ext=0.0,
                  dflux_mom_v_adv_u_ext=0.0,
                  dflux_mom_v_adv_v_ext=0.0,
                  dflux_mom_v_adv_w_ext=0.0,
                  dflux_mom_w_adv_p_ext=0.0,
                  dflux_mom_w_adv_u_ext=0.0,
                  dflux_mom_w_adv_v_ext=0.0,
                  dflux_mom_w_adv_w_ext=0.0,
                  bc_p_ext=0.0,
                  bc_u_ext=0.0,
                  bc_v_ext=0.0,
                  bc_w_ext=0.0,
                  bc_mom_u_acc_ext=0.0,
                  bc_dmom_u_acc_u_ext=0.0,
                  bc_mom_v_acc_ext=0.0,
                  bc_dmom_v_acc_v_ext=0.0,
                  bc_mom_w_acc_ext=0.0,
                  bc_dmom_w_acc_w_ext=0.0,
                  bc_mass_adv_ext[nSpace],
                  bc_dmass_adv_u_ext[nSpace],
                  bc_dmass_adv_v_ext[nSpace],
                  bc_dmass_adv_w_ext[nSpace],
                  bc_mom_u_adv_ext[nSpace],
                  bc_dmom_u_adv_u_ext[nSpace],
                  bc_dmom_u_adv_v_ext[nSpace],
                  bc_dmom_u_adv_w_ext[nSpace],
                  bc_mom_v_adv_ext[nSpace],
                  bc_dmom_v_adv_u_ext[nSpace],
                  bc_dmom_v_adv_v_ext[nSpace],
                  bc_dmom_v_adv_w_ext[nSpace],
                  bc_mom_w_adv_ext[nSpace],
                  bc_dmom_w_adv_u_ext[nSpace],
                  bc_dmom_w_adv_v_ext[nSpace],
                  bc_dmom_w_adv_w_ext[nSpace],
                  bc_mom_uu_diff_ten_ext[nSpace],
                  bc_mom_vv_diff_ten_ext[nSpace],
                  bc_mom_ww_diff_ten_ext[nSpace],
                  bc_mom_uv_diff_ten_ext[1],
                  bc_mom_uw_diff_ten_ext[1],
                  bc_mom_vu_diff_ten_ext[1],
                  bc_mom_vw_diff_ten_ext[1],
                  bc_mom_wu_diff_ten_ext[1],
                  bc_mom_wv_diff_ten_ext[1],
                  bc_mom_u_source_ext=0.0,
                  bc_mom_v_source_ext=0.0,
                  bc_mom_w_source_ext=0.0,
                  bc_mom_u_ham_ext=0.0,
                  bc_dmom_u_ham_grad_p_ext[nSpace],
                  bc_dmom_u_ham_grad_u_ext[nSpace],
                  bc_mom_v_ham_ext=0.0,
                  bc_dmom_v_ham_grad_p_ext[nSpace],
                  bc_dmom_v_ham_grad_v_ext[nSpace],
                  bc_mom_w_ham_ext=0.0,
                  bc_dmom_w_ham_grad_p_ext[nSpace],
                  bc_dmom_w_ham_grad_w_ext[nSpace],
                  fluxJacobian_p_p[nDOF_trial_element],
                  fluxJacobian_p_u[nDOF_trial_element],
                  fluxJacobian_p_v[nDOF_trial_element],
                  fluxJacobian_p_w[nDOF_trial_element],
                  fluxJacobian_u_p[nDOF_trial_element],
                  fluxJacobian_u_u[nDOF_trial_element],
                  fluxJacobian_u_v[nDOF_trial_element],
                  fluxJacobian_u_w[nDOF_trial_element],
                  fluxJacobian_v_p[nDOF_trial_element],
                  fluxJacobian_v_u[nDOF_trial_element],
                  fluxJacobian_v_v[nDOF_trial_element],
                  fluxJacobian_v_w[nDOF_trial_element],
                  fluxJacobian_w_p[nDOF_trial_element],
                  fluxJacobian_w_u[nDOF_trial_element],
                  fluxJacobian_w_v[nDOF_trial_element],
                  fluxJacobian_w_w[nDOF_trial_element],
                  jac_ext[nSpace*nSpace],
                  jacDet_ext,
                  jacInv_ext[nSpace*nSpace],
                  boundaryJac[nSpace*(nSpace-1)],
                  metricTensor[(nSpace-1)*(nSpace-1)],
                  metricTensorDetSqrt,
                  p_grad_trial_trace[nDOF_trial_element*nSpace],
                  vel_grad_trial_trace[nDOF_trial_element*nSpace],
                  dS,
                  p_test_dS[nDOF_test_element],
                  vel_test_dS[nDOF_test_element],
                  normal[3],
                  x_ext,y_ext,z_ext,xt_ext,yt_ext,zt_ext,integralScaling,
                  vel_grad_test_dS[nDOF_trial_element*nSpace],
                  //VRANS
                  porosity_ext,
                  //
                  G[nSpace*nSpace],G_dd_G,tr_G,h_phi,h_penalty,penalty;
                ck.calculateMapping_elementBoundary(eN,
                                                    ebN_local,
                                                    kb,
                                                    ebN_local_kb,
                                                    mesh_dof,
                                                    mesh_l2g,
                                                    mesh_trial_trace_ref,
                                                    mesh_grad_trial_trace_ref,
                                                    boundaryJac_ref,
                                                    jac_ext,
                                                    jacDet_ext,
                                                    jacInv_ext,
                                                    boundaryJac,
                                                    metricTensor,
                                                    metricTensorDetSqrt,
                                                    normal_ref,
                                                    normal,
                                                    x_ext,y_ext,z_ext);
                ck.calculateMappingVelocity_elementBoundary(eN,
                                                            ebN_local,
                                                            kb,
                                                            ebN_local_kb,
                                                            mesh_velocity_dof,
                                                            mesh_l2g,
                                                            mesh_trial_trace_ref,
                                                            xt_ext,yt_ext,zt_ext,
                                                            normal,
                                                            boundaryJac,
                                                            metricTensor,
                                                            integralScaling);
                //dS = ((1.0-MOVING_DOMAIN)*metricTensorDetSqrt + MOVING_DOMAIN*integralScaling)*dS_ref[kb];
                dS = metricTensorDetSqrt*dS_ref[kb];
                ck.calculateG(jacInv_ext,G,G_dd_G,tr_G);
                ck.calculateGScale(G,&ebqe_normal_phi_ext[ebNE_kb_nSpace],h_phi);

                eps_rho = epsFact_rho*(useMetrics*h_phi+(1.0-useMetrics)*elementDiameter[eN]);
                eps_mu  = epsFact_mu *(useMetrics*h_phi+(1.0-useMetrics)*elementDiameter[eN]);
                const double particle_eps = particle_epsFact * (useMetrics * h_phi + (1.0 - useMetrics) * elementDiameter[eN]);

                //compute shape and solution information
                //shape
                /* ck.gradTrialFromRef(&p_grad_trial_trace_ref[ebN_local_kb_nSpace*nDOF_trial_element],jacInv_ext,p_grad_trial_trace); */
                ck.gradTrialFromRef(&vel_grad_trial_trace_ref[ebN_local_kb_nSpace*nDOF_trial_element],jacInv_ext,vel_grad_trial_trace);
                //solution and gradients
                /* ck.valFromDOF(p_dof,&p_l2g[eN_nDOF_trial_element],&p_trial_trace_ref[ebN_local_kb*nDOF_test_element],p_ext); */
                p_ext = ebqe_p[ebNE_kb];
                ck.valFromDOF(u_dof,&vel_l2g[eN_nDOF_trial_element],&vel_trial_trace_ref[ebN_local_kb*nDOF_test_element],u_ext);
                ck.valFromDOF(v_dof,&vel_l2g[eN_nDOF_trial_element],&vel_trial_trace_ref[ebN_local_kb*nDOF_test_element],v_ext);
                ck.valFromDOF(w_dof,&vel_l2g[eN_nDOF_trial_element],&vel_trial_trace_ref[ebN_local_kb*nDOF_test_element],w_ext);
                /* ck.gradFromDOF(p_dof,&p_l2g[eN_nDOF_trial_element],p_grad_trial_trace,grad_p_ext); */
                for (int I=0;I<nSpace;I++)
                  grad_p_ext[I] = ebqe_grad_p[ebNE_kb_nSpace+I];
                ck.gradFromDOF(u_dof,&vel_l2g[eN_nDOF_trial_element],vel_grad_trial_trace,grad_u_ext);
                ck.gradFromDOF(v_dof,&vel_l2g[eN_nDOF_trial_element],vel_grad_trial_trace,grad_v_ext);
                ck.gradFromDOF(w_dof,&vel_l2g[eN_nDOF_trial_element],vel_grad_trial_trace,grad_w_ext);
                //precalculate test function products with integration weights
                for (int j=0;j<nDOF_trial_element;j++)
                  {
                    /* p_test_dS[j] = p_test_trace_ref[ebN_local_kb*nDOF_test_element+j]*dS; */
                    vel_test_dS[j] = vel_test_trace_ref[ebN_local_kb*nDOF_test_element+j]*dS;
                    for (int I=0;I<nSpace;I++)
                      vel_grad_test_dS[j*nSpace+I] = vel_grad_trial_trace[j*nSpace+I]*dS;//cek hack, using trial
                  }
                //
                //load the boundary values
                //
                bc_p_ext = isDOFBoundary_p[ebNE_kb]*ebqe_bc_p_ext[ebNE_kb]+(1-isDOFBoundary_p[ebNE_kb])*p_ext;
                //bc values at moving boundaries are specified relative to boundary motion so we need to add it here
                bc_u_ext = isDOFBoundary_u[ebNE_kb]*(ebqe_bc_u_ext[ebNE_kb] + MOVING_DOMAIN*xt_ext) + (1-isDOFBoundary_u[ebNE_kb])*u_ext;
                bc_v_ext = isDOFBoundary_v[ebNE_kb]*(ebqe_bc_v_ext[ebNE_kb] + MOVING_DOMAIN*yt_ext) + (1-isDOFBoundary_v[ebNE_kb])*v_ext;
                bc_w_ext = isDOFBoundary_w[ebNE_kb]*(ebqe_bc_w_ext[ebNE_kb] + MOVING_DOMAIN*zt_ext) + (1-isDOFBoundary_w[ebNE_kb])*w_ext;
                //VRANS
                porosity_ext = 1.0 - ebqe_vos_ext[ebNE_kb];//porosity - gco check
                // 
                //calculate the internal and external trace of the pde coefficients 
                // 
                double eddy_viscosity_ext(0.),bc_eddy_viscosity_ext(0.),rhoSave, nuSave;//not interested in saving boundary eddy viscosity for now
                evaluateCoefficients(eps_rho,
                                     eps_mu,
                                     particle_eps,
                                     sigma,
                                     rho_0,
                                     nu_0,
                                     rho_1,
                                     nu_1,
                                     elementDiameter[eN],
                                     smagorinskyConstant,
                                     turbulenceClosureModel,
                                     g,
                                     useVF,
                                     ebqe_vf_ext[ebNE_kb],
                                     ebqe_phi_ext[ebNE_kb],
                                     &ebqe_normal_phi_ext[ebNE_kb_nSpace],
                                     nParticles,
                                     nQuadraturePoints_global,
                                     &particle_signed_distances[ebNE_kb],
                                     ebqe_kappa_phi_ext[ebNE_kb],
                                     //VRANS
                                     porosity_ext,
                                     //
                                     p_ext,
                                     grad_p_ext,
                                     grad_u_ext,
                                     grad_v_ext,
                                     grad_w_ext,
                                     u_ext,
                                     v_ext,
                                     w_ext,
                                     ebqe_velocity_star[ebNE_kb_nSpace+0],
                                     ebqe_velocity_star[ebNE_kb_nSpace+1],
                                     ebqe_velocity_star[ebNE_kb_nSpace+2],
                                     eddy_viscosity_ext,
                                     mom_u_acc_ext,
                                     dmom_u_acc_u_ext,
                                     mom_v_acc_ext,
                                     dmom_v_acc_v_ext,
                                     mom_w_acc_ext,
                                     dmom_w_acc_w_ext,
                                     mass_adv_ext,
                                     dmass_adv_u_ext,
                                     dmass_adv_v_ext,
                                     dmass_adv_w_ext,
                                     mom_u_adv_ext,
                                     dmom_u_adv_u_ext,
                                     dmom_u_adv_v_ext,
                                     dmom_u_adv_w_ext,
                                     mom_v_adv_ext,
                                     dmom_v_adv_u_ext,
                                     dmom_v_adv_v_ext,
                                     dmom_v_adv_w_ext,
                                     mom_w_adv_ext,
                                     dmom_w_adv_u_ext,
                                     dmom_w_adv_v_ext,
                                     dmom_w_adv_w_ext,
                                     mom_uu_diff_ten_ext,
                                     mom_vv_diff_ten_ext,
                                     mom_ww_diff_ten_ext,
                                     mom_uv_diff_ten_ext,
                                     mom_uw_diff_ten_ext,
                                     mom_vu_diff_ten_ext,
                                     mom_vw_diff_ten_ext,
                                     mom_wu_diff_ten_ext,
                                     mom_wv_diff_ten_ext,
                                     mom_u_source_ext,
                                     mom_v_source_ext,
                                     mom_w_source_ext,
                                     mom_u_ham_ext,
                                     dmom_u_ham_grad_p_ext,
                                     dmom_u_ham_grad_u_ext,
                                     mom_v_ham_ext,
                                     dmom_v_ham_grad_p_ext,
                                     dmom_v_ham_grad_v_ext,
                                     mom_w_ham_ext,
                                     dmom_w_ham_grad_p_ext,
                                     dmom_w_ham_grad_w_ext,
                                     rhoSave,
                                     nuSave,
                                     KILL_PRESSURE_TERM,
                                     0,
                                     0., // mql: zero force term at boundary
                                     0.,
                                     0.,
                                     MATERIAL_PARAMETERS_AS_FUNCTION,
                                     ebqe_density_as_function[ebNE_kb],
                                     ebqe_dynamic_viscosity_as_function[ebNE_kb],
                                     USE_SBM,
                                     x_ext,y_ext,z_ext,
                                     use_ball_as_particle,
                                     ball_center,
                                     ball_radius,
                                     ball_velocity,
                                     ball_angular_velocity);
                evaluateCoefficients(eps_rho,
                                     eps_mu,
                                     particle_eps,
                                     sigma,
                                     rho_0,
                                     nu_0,
                                     rho_1,
                                     nu_1,
                                     elementDiameter[eN],
                                     smagorinskyConstant,
                                     turbulenceClosureModel,
                                     g,
                                     useVF,
                                     bc_ebqe_vf_ext[ebNE_kb],
                                     bc_ebqe_phi_ext[ebNE_kb],
                                     &ebqe_normal_phi_ext[ebNE_kb_nSpace],
                                     nParticles,
                                     nQuadraturePoints_global,
                                     &particle_signed_distances[ebNE_kb],
                                     ebqe_kappa_phi_ext[ebNE_kb],
                                     //VRANS
                                     porosity_ext,
                                     //
                                     bc_p_ext,
                                     grad_p_ext,
                                     grad_u_ext,
                                     grad_v_ext,
                                     grad_w_ext,
                                     bc_u_ext,
                                     bc_v_ext,
                                     bc_w_ext,
                                     ebqe_velocity_star[ebNE_kb_nSpace+0],
                                     ebqe_velocity_star[ebNE_kb_nSpace+1],
                                     ebqe_velocity_star[ebNE_kb_nSpace+2],
                                     bc_eddy_viscosity_ext,
                                     bc_mom_u_acc_ext,
                                     bc_dmom_u_acc_u_ext,
                                     bc_mom_v_acc_ext,
                                     bc_dmom_v_acc_v_ext,
                                     bc_mom_w_acc_ext,
                                     bc_dmom_w_acc_w_ext,
                                     bc_mass_adv_ext,
                                     bc_dmass_adv_u_ext,
                                     bc_dmass_adv_v_ext,
                                     bc_dmass_adv_w_ext,
                                     bc_mom_u_adv_ext,
                                     bc_dmom_u_adv_u_ext,
                                     bc_dmom_u_adv_v_ext,
                                     bc_dmom_u_adv_w_ext,
                                     bc_mom_v_adv_ext,
                                     bc_dmom_v_adv_u_ext,
                                     bc_dmom_v_adv_v_ext,
                                     bc_dmom_v_adv_w_ext,
                                     bc_mom_w_adv_ext,
                                     bc_dmom_w_adv_u_ext,
                                     bc_dmom_w_adv_v_ext,
                                     bc_dmom_w_adv_w_ext,
                                     bc_mom_uu_diff_ten_ext,
                                     bc_mom_vv_diff_ten_ext,
                                     bc_mom_ww_diff_ten_ext,
                                     bc_mom_uv_diff_ten_ext,
                                     bc_mom_uw_diff_ten_ext,
                                     bc_mom_vu_diff_ten_ext,
                                     bc_mom_vw_diff_ten_ext,
                                     bc_mom_wu_diff_ten_ext,
                                     bc_mom_wv_diff_ten_ext,
                                     bc_mom_u_source_ext,
                                     bc_mom_v_source_ext,
                                     bc_mom_w_source_ext,
                                     bc_mom_u_ham_ext,
                                     bc_dmom_u_ham_grad_p_ext,
                                     bc_dmom_u_ham_grad_u_ext,
                                     bc_mom_v_ham_ext,
                                     bc_dmom_v_ham_grad_p_ext,
                                     bc_dmom_v_ham_grad_v_ext,
                                     bc_mom_w_ham_ext,
                                     bc_dmom_w_ham_grad_p_ext,
                                     bc_dmom_w_ham_grad_w_ext,
                                     rhoSave,
                                     nuSave,
                                     KILL_PRESSURE_TERM,
                                     0,
                                     0., // mql: zero force term at boundary
                                     0.,
                                     0.,
                                     MATERIAL_PARAMETERS_AS_FUNCTION,
                                     ebqe_density_as_function[ebNE_kb],
                                     ebqe_dynamic_viscosity_as_function[ebNE_kb],
                                     USE_SBM,
                                     x_ext,y_ext,z_ext,
                                     use_ball_as_particle,
                                     ball_center,
                                     ball_radius,
                                     ball_velocity,
                                     ball_angular_velocity);
                //Turbulence closure model
                if (turbulenceClosureModel >= 3)
                  {
                    const double turb_var_grad_0_dummy[3] = {0.,0.,0.};
                    const double c_mu = 0.09;//mwf hack
                    updateTurbulenceClosure(turbulenceClosureModel,
                                            eps_rho,
                                            eps_mu,
                                            rho_0,
                                            nu_0,
                                            rho_1,
                                            nu_1,
                                            useVF,
                                            ebqe_vf_ext[ebNE_kb],
                                            ebqe_phi_ext[ebNE_kb],
                                            porosity_ext,
                                            c_mu, //mwf hack
                                            ebqe_turb_var_0[ebNE_kb],
                                            ebqe_turb_var_1[ebNE_kb],
                                            turb_var_grad_0_dummy, //not needed
                                            eddy_viscosity_ext,
                                            mom_uu_diff_ten_ext,
                                            mom_vv_diff_ten_ext,
                                            mom_ww_diff_ten_ext,
                                            mom_uv_diff_ten_ext,
                                            mom_uw_diff_ten_ext,
                                            mom_vu_diff_ten_ext,
                                            mom_vw_diff_ten_ext,
                                            mom_wu_diff_ten_ext,
                                            mom_wv_diff_ten_ext,
                                            mom_u_source_ext,
                                            mom_v_source_ext,
                                            mom_w_source_ext);

                    updateTurbulenceClosure(turbulenceClosureModel,
                                            eps_rho,
                                            eps_mu,
                                            rho_0,
                                            nu_0,
                                            rho_1,
                                            nu_1,
                                            useVF,
                                            ebqe_vf_ext[ebNE_kb],
                                            ebqe_phi_ext[ebNE_kb],
                                            porosity_ext,
                                            c_mu, //mwf hack
                                            ebqe_turb_var_0[ebNE_kb],
                                            ebqe_turb_var_1[ebNE_kb],
                                            turb_var_grad_0_dummy, //not needed
                                            bc_eddy_viscosity_ext,
                                            bc_mom_uu_diff_ten_ext,
                                            bc_mom_vv_diff_ten_ext,
                                            bc_mom_ww_diff_ten_ext,
                                            bc_mom_uv_diff_ten_ext,
                                            bc_mom_uw_diff_ten_ext,
                                            bc_mom_vu_diff_ten_ext,
                                            bc_mom_vw_diff_ten_ext,
                                            bc_mom_wu_diff_ten_ext,
                                            bc_mom_wv_diff_ten_ext,
                                            bc_mom_u_source_ext,
                                            bc_mom_v_source_ext,
                                            bc_mom_w_source_ext);
                  }
                //
                //moving domain
                //
                mom_u_adv_ext[0] -= MOVING_DOMAIN*dmom_u_acc_u_ext*mom_u_acc_ext*xt_ext; //times rho*porosity. mql. CHECK.
                mom_u_adv_ext[1] -= MOVING_DOMAIN*dmom_u_acc_u_ext*mom_u_acc_ext*yt_ext;
                mom_u_adv_ext[2] -= MOVING_DOMAIN*dmom_u_acc_u_ext*mom_u_acc_ext*zt_ext;
                dmom_u_adv_u_ext[0] -= MOVING_DOMAIN*dmom_u_acc_u_ext*xt_ext;
                dmom_u_adv_u_ext[1] -= MOVING_DOMAIN*dmom_u_acc_u_ext*yt_ext;
                dmom_u_adv_u_ext[2] -= MOVING_DOMAIN*dmom_u_acc_u_ext*zt_ext;

                mom_v_adv_ext[0] -= MOVING_DOMAIN*dmom_v_acc_v_ext*mom_v_acc_ext*xt_ext;
                mom_v_adv_ext[1] -= MOVING_DOMAIN*dmom_v_acc_v_ext*mom_v_acc_ext*yt_ext;
                mom_v_adv_ext[2] -= MOVING_DOMAIN*dmom_v_acc_v_ext*mom_v_acc_ext*zt_ext;
                dmom_v_adv_v_ext[0] -= MOVING_DOMAIN*dmom_v_acc_v_ext*xt_ext;
                dmom_v_adv_v_ext[1] -= MOVING_DOMAIN*dmom_v_acc_v_ext*yt_ext;
                dmom_v_adv_v_ext[2] -= MOVING_DOMAIN*dmom_v_acc_v_ext*zt_ext;

                mom_w_adv_ext[0] -= MOVING_DOMAIN*dmom_w_acc_w_ext*mom_w_acc_ext*xt_ext;
                mom_w_adv_ext[1] -= MOVING_DOMAIN*dmom_w_acc_w_ext*mom_w_acc_ext*yt_ext;
                mom_w_adv_ext[2] -= MOVING_DOMAIN*dmom_w_acc_w_ext*mom_w_acc_ext*zt_ext;
                dmom_w_adv_w_ext[0] -= MOVING_DOMAIN*dmom_w_acc_w_ext*xt_ext;
                dmom_w_adv_w_ext[1] -= MOVING_DOMAIN*dmom_w_acc_w_ext*yt_ext;
                dmom_w_adv_w_ext[2] -= MOVING_DOMAIN*dmom_w_acc_w_ext*zt_ext;

                //moving domain bc's
                // mql. CHECK.
                bc_mom_u_adv_ext[0] -= MOVING_DOMAIN*bc_dmom_u_acc_u_ext*bc_mom_u_acc_ext*xt_ext; //times rho*porosity
                bc_mom_u_adv_ext[1] -= MOVING_DOMAIN*bc_dmom_u_acc_u_ext*bc_mom_u_acc_ext*yt_ext;
                bc_mom_u_adv_ext[2] -= MOVING_DOMAIN*bc_dmom_u_acc_u_ext*bc_mom_u_acc_ext*zt_ext;

                bc_mom_v_adv_ext[0] -= MOVING_DOMAIN*bc_dmom_v_acc_v_ext*bc_mom_v_acc_ext*xt_ext;
                bc_mom_v_adv_ext[1] -= MOVING_DOMAIN*bc_dmom_v_acc_v_ext*bc_mom_v_acc_ext*yt_ext;
                bc_mom_v_adv_ext[2] -= MOVING_DOMAIN*bc_dmom_v_acc_v_ext*bc_mom_v_acc_ext*zt_ext;

                bc_mom_w_adv_ext[0] -= MOVING_DOMAIN*bc_dmom_w_acc_w_ext*bc_mom_w_acc_ext*xt_ext;
                bc_mom_w_adv_ext[1] -= MOVING_DOMAIN*bc_dmom_w_acc_w_ext*bc_mom_w_acc_ext*yt_ext;
                bc_mom_w_adv_ext[2] -= MOVING_DOMAIN*bc_dmom_w_acc_w_ext*bc_mom_w_acc_ext*zt_ext;
                //
                //calculate the numerical fluxes
                //
                exteriorNumericalAdvectiveFluxDerivatives(isDOFBoundary_p[ebNE_kb],
                                                          isDOFBoundary_u[ebNE_kb],
                                                          isDOFBoundary_v[ebNE_kb],
                                                          isDOFBoundary_w[ebNE_kb],
                                                          isAdvectiveFluxBoundary_p[ebNE_kb],
                                                          isAdvectiveFluxBoundary_u[ebNE_kb],
                                                          isAdvectiveFluxBoundary_v[ebNE_kb],
                                                          isAdvectiveFluxBoundary_w[ebNE_kb],
                                                          dmom_u_ham_grad_p_ext[0],//=1/rho
                                                          normal,
                                                          porosity_ext*rhoSave, //multiply by rho. mql. CHECK.
                                                          bc_p_ext,
                                                          bc_u_ext,
                                                          bc_v_ext,
                                                          bc_w_ext,
                                                          bc_mass_adv_ext,
                                                          bc_mom_u_adv_ext,
                                                          bc_mom_v_adv_ext,
                                                          bc_mom_w_adv_ext,
                                                          ebqe_bc_flux_mass_ext[ebNE_kb]+MOVING_DOMAIN*(xt_ext*normal[0]+yt_ext*normal[1]+zt_ext*normal[2]),//bc is relative mass  flux
                                                          ebqe_bc_flux_mom_u_adv_ext[ebNE_kb],
                                                          ebqe_bc_flux_mom_v_adv_ext[ebNE_kb],
                                                          ebqe_bc_flux_mom_w_adv_ext[ebNE_kb],
                                                          p_ext,
                                                          u_ext,
                                                          v_ext,
                                                          w_ext,
                                                          mass_adv_ext,
                                                          mom_u_adv_ext,
                                                          mom_v_adv_ext,
                                                          mom_w_adv_ext,
                                                          dmass_adv_u_ext,
                                                          dmass_adv_v_ext,
                                                          dmass_adv_w_ext,
                                                          dmom_u_adv_p_ext,
                                                          dmom_u_adv_u_ext,
                                                          dmom_u_adv_v_ext,
                                                          dmom_u_adv_w_ext,
                                                          dmom_v_adv_p_ext,
                                                          dmom_v_adv_u_ext,
                                                          dmom_v_adv_v_ext,
                                                          dmom_v_adv_w_ext,
                                                          dmom_w_adv_p_ext,
                                                          dmom_w_adv_u_ext,
                                                          dmom_w_adv_v_ext,
                                                          dmom_w_adv_w_ext,
                                                          dflux_mass_u_ext,
                                                          dflux_mass_v_ext,
                                                          dflux_mass_w_ext,
                                                          dflux_mom_u_adv_p_ext,
                                                          dflux_mom_u_adv_u_ext,
                                                          dflux_mom_u_adv_v_ext,
                                                          dflux_mom_u_adv_w_ext,
                                                          dflux_mom_v_adv_p_ext,
                                                          dflux_mom_v_adv_u_ext,
                                                          dflux_mom_v_adv_v_ext,
                                                          dflux_mom_v_adv_w_ext,
                                                          dflux_mom_w_adv_p_ext,
                                                          dflux_mom_w_adv_u_ext,
                                                          dflux_mom_w_adv_v_ext,
                                                          dflux_mom_w_adv_w_ext,
                                                          &ebqe_velocity_star[ebNE_kb_nSpace]);
                //
                //calculate the flux jacobian
                //
                ck.calculateGScale(G,normal,h_penalty);
                penalty = useMetrics*C_b/h_penalty + (1.0-useMetrics)*ebqe_penalty_ext[ebNE_kb];
                for (int j=0;j<nDOF_trial_element;j++)
                  {
                    register int j_nSpace = j*nSpace,ebN_local_kb_j=ebN_local_kb*nDOF_trial_element+j;
                    /* fluxJacobian_p_p[j]=0.0; */
                    /* fluxJacobian_p_u[j]=ck.ExteriorNumericalAdvectiveFluxJacobian(dflux_mass_u_ext,vel_trial_trace_ref[ebN_local_kb_j]); */
                    /* fluxJacobian_p_v[j]=ck.ExteriorNumericalAdvectiveFluxJacobian(dflux_mass_v_ext,vel_trial_trace_ref[ebN_local_kb_j]); */
                    /* fluxJacobian_p_w[j]=ck.ExteriorNumericalAdvectiveFluxJacobian(dflux_mass_w_ext,vel_trial_trace_ref[ebN_local_kb_j]); */

                    /* fluxJacobian_u_p[j]=ck.ExteriorNumericalAdvectiveFluxJacobian(dflux_mom_u_adv_p_ext,p_trial_trace_ref[ebN_local_kb_j]); */
                    fluxJacobian_u_u[j]=ck.ExteriorNumericalAdvectiveFluxJacobian(dflux_mom_u_adv_u_ext,vel_trial_trace_ref[ebN_local_kb_j]) +
                      ExteriorNumericalDiffusiveFluxJacobian(eps_rho,
                                                             ebqe_phi_ext[ebNE_kb],
                                                             sdInfo_u_u_rowptr,
                                                             sdInfo_u_u_colind,
                                                             isDOFBoundary_u[ebNE_kb],
                                                             isDiffusiveFluxBoundary_u[ebNE_kb],
                                                             normal,
                                                             mom_uu_diff_ten_ext,
                                                             vel_trial_trace_ref[ebN_local_kb_j],
                                                             &vel_grad_trial_trace[j_nSpace],
                                                             penalty);//ebqe_penalty_ext[ebNE_kb]);
                    fluxJacobian_u_v[j]=ck.ExteriorNumericalAdvectiveFluxJacobian(dflux_mom_u_adv_v_ext,vel_trial_trace_ref[ebN_local_kb_j]) +
                      ExteriorNumericalDiffusiveFluxJacobian(eps_rho,
                                                             ebqe_phi_ext[ebNE_kb],
                                                             sdInfo_u_v_rowptr,
                                                             sdInfo_u_v_colind,
                                                             isDOFBoundary_v[ebNE_kb],
                                                             isDiffusiveFluxBoundary_v[ebNE_kb],
                                                             normal,
                                                             mom_uv_diff_ten_ext,
                                                             vel_trial_trace_ref[ebN_local_kb_j],
                                                             &vel_grad_trial_trace[j_nSpace],
                                                             penalty);//ebqe_penalty_ext[ebNE_kb]);
                    fluxJacobian_u_w[j]=ck.ExteriorNumericalAdvectiveFluxJacobian(dflux_mom_u_adv_w_ext,vel_trial_trace_ref[ebN_local_kb_j]) +
                      ExteriorNumericalDiffusiveFluxJacobian(eps_rho,
                                                             ebqe_phi_ext[ebNE_kb],
                                                             sdInfo_u_w_rowptr,
                                                             sdInfo_u_w_colind,
                                                             isDOFBoundary_w[ebNE_kb],
                                                             isDiffusiveFluxBoundary_u[ebNE_kb],
                                                             normal,
                                                             mom_uw_diff_ten_ext,
                                                             vel_trial_trace_ref[ebN_local_kb_j],
                                                             &vel_grad_trial_trace[j_nSpace],
                                                             penalty);//ebqe_penalty_ext[ebNE_kb]);

                    /* fluxJacobian_v_p[j]=ck.ExteriorNumericalAdvectiveFluxJacobian(dflux_mom_v_adv_p_ext,p_trial_trace_ref[ebN_local_kb_j]); */
                    fluxJacobian_v_u[j]=ck.ExteriorNumericalAdvectiveFluxJacobian(dflux_mom_v_adv_u_ext,vel_trial_trace_ref[ebN_local_kb_j]) +
                      ExteriorNumericalDiffusiveFluxJacobian(eps_rho,
                                                             ebqe_phi_ext[ebNE_kb],
                                                             sdInfo_v_u_rowptr,
                                                             sdInfo_v_u_colind,
                                                             isDOFBoundary_u[ebNE_kb],
                                                             isDiffusiveFluxBoundary_u[ebNE_kb],
                                                             normal,
                                                             mom_vu_diff_ten_ext,
                                                             vel_trial_trace_ref[ebN_local_kb_j],
                                                             &vel_grad_trial_trace[j_nSpace],
                                                             penalty);//ebqe_penalty_ext[ebNE_kb]);
                    fluxJacobian_v_v[j]=ck.ExteriorNumericalAdvectiveFluxJacobian(dflux_mom_v_adv_v_ext,vel_trial_trace_ref[ebN_local_kb_j]) +
                      ExteriorNumericalDiffusiveFluxJacobian(eps_rho,
                                                             ebqe_phi_ext[ebNE_kb],
                                                             sdInfo_v_v_rowptr,
                                                             sdInfo_v_v_colind,
                                                             isDOFBoundary_v[ebNE_kb],
                                                             isDiffusiveFluxBoundary_v[ebNE_kb],
                                                             normal,
                                                             mom_vv_diff_ten_ext,
                                                             vel_trial_trace_ref[ebN_local_kb_j],
                                                             &vel_grad_trial_trace[j_nSpace],
                                                             penalty);//ebqe_penalty_ext[ebNE_kb]);
                    fluxJacobian_v_w[j]=ck.ExteriorNumericalAdvectiveFluxJacobian(dflux_mom_v_adv_w_ext,vel_trial_trace_ref[ebN_local_kb_j]) +
                      ExteriorNumericalDiffusiveFluxJacobian(eps_rho,
                                                             ebqe_phi_ext[ebNE_kb],
                                                             sdInfo_v_w_rowptr,
                                                             sdInfo_v_w_colind,
                                                             isDOFBoundary_w[ebNE_kb],
                                                             isDiffusiveFluxBoundary_v[ebNE_kb],
                                                             normal,
                                                             mom_vw_diff_ten_ext,
                                                             vel_trial_trace_ref[ebN_local_kb_j],
                                                             &vel_grad_trial_trace[j_nSpace],
                                                             penalty);//ebqe_penalty_ext[ebNE_kb]);

                    /* fluxJacobian_w_p[j]=ck.ExteriorNumericalAdvectiveFluxJacobian(dflux_mom_w_adv_p_ext,p_trial_trace_ref[ebN_local_kb_j]); */
                    fluxJacobian_w_u[j]=ck.ExteriorNumericalAdvectiveFluxJacobian(dflux_mom_w_adv_u_ext,vel_trial_trace_ref[ebN_local_kb_j]) +
                      ExteriorNumericalDiffusiveFluxJacobian(eps_rho,
                                                             ebqe_phi_ext[ebNE_kb],
                                                             sdInfo_w_u_rowptr,
                                                             sdInfo_w_u_colind,
                                                             isDOFBoundary_u[ebNE_kb],
                                                             isDiffusiveFluxBoundary_w[ebNE_kb],
                                                             normal,
                                                             mom_wu_diff_ten_ext,
                                                             vel_trial_trace_ref[ebN_local_kb_j],
                                                             &vel_grad_trial_trace[j_nSpace],
                                                             penalty);//ebqe_penalty_ext[ebNE_kb]);
                    fluxJacobian_w_v[j]=ck.ExteriorNumericalAdvectiveFluxJacobian(dflux_mom_w_adv_v_ext,vel_trial_trace_ref[ebN_local_kb_j]) +
                      ExteriorNumericalDiffusiveFluxJacobian(eps_rho,
                                                             ebqe_phi_ext[ebNE_kb],
                                                             sdInfo_w_v_rowptr,
                                                             sdInfo_w_v_colind,
                                                             isDOFBoundary_v[ebNE_kb],
                                                             isDiffusiveFluxBoundary_w[ebNE_kb],
                                                             normal,
                                                             mom_wv_diff_ten_ext,
                                                             vel_trial_trace_ref[ebN_local_kb_j],
                                                             &vel_grad_trial_trace[j_nSpace],
                                                             penalty);//ebqe_penalty_ext[ebNE_kb]);
                    fluxJacobian_w_w[j]=ck.ExteriorNumericalAdvectiveFluxJacobian(dflux_mom_w_adv_w_ext,vel_trial_trace_ref[ebN_local_kb_j]) +
                      ExteriorNumericalDiffusiveFluxJacobian(eps_rho,
                                                             ebqe_phi_ext[ebNE_kb],
                                                             sdInfo_w_w_rowptr,
                                                             sdInfo_w_w_colind,
                                                             isDOFBoundary_w[ebNE_kb],
                                                             isDiffusiveFluxBoundary_w[ebNE_kb],
                                                             normal,
                                                             mom_ww_diff_ten_ext,
                                                             vel_trial_trace_ref[ebN_local_kb_j],
                                                             &vel_grad_trial_trace[j_nSpace],
                                                             penalty);//ebqe_penalty_ext[ebNE_kb]);
                  }//j
                //
                //update the global Jacobian from the flux Jacobian
                //
                for (int i=0;i<nDOF_test_element;i++)
                  {
                    register int eN_i = eN*nDOF_test_element+i;
                    for (int j=0;j<nDOF_trial_element;j++)
                      {
                        register int ebN_i_j = ebN*4*nDOF_test_X_trial_element + i*nDOF_trial_element + j,ebN_local_kb_j=ebN_local_kb*nDOF_trial_element+j;

                        /* globalJacobian[csrRowIndeces_p_p[eN_i] + csrColumnOffsets_eb_p_p[ebN_i_j]] += fluxJacobian_p_p[j]*p_test_dS[i]; */
                        /* globalJacobian[csrRowIndeces_p_u[eN_i] + csrColumnOffsets_eb_p_u[ebN_i_j]] += fluxJacobian_p_u[j]*p_test_dS[i]; */
                        /* globalJacobian[csrRowIndeces_p_v[eN_i] + csrColumnOffsets_eb_p_v[ebN_i_j]] += fluxJacobian_p_v[j]*p_test_dS[i]; */
                        /* globalJacobian[csrRowIndeces_p_w[eN_i] + csrColumnOffsets_eb_p_w[ebN_i_j]] += fluxJacobian_p_w[j]*p_test_dS[i]; */

                        /* globalJacobian[csrRowIndeces_u_p[eN_i] + csrColumnOffsets_eb_u_p[ebN_i_j]] += fluxJacobian_u_p[j]*vel_test_dS[i]; */
                        globalJacobian[csrRowIndeces_u_u[eN_i] + csrColumnOffsets_eb_u_u[ebN_i_j]] += fluxJacobian_u_u[j]*vel_test_dS[i]+
                          ck.ExteriorElementBoundaryDiffusionAdjointJacobian(isDOFBoundary_u[ebNE_kb],
                                                                             isDiffusiveFluxBoundary_u[ebNE_kb],
                                                                             eb_adjoint_sigma,
                                                                             vel_trial_trace_ref[ebN_local_kb_j],
                                                                             normal,
                                                                             sdInfo_u_u_rowptr,
                                                                             sdInfo_u_u_colind,
                                                                             mom_uu_diff_ten_ext,
                                                                             &vel_grad_test_dS[i*nSpace]);
                        globalJacobian[csrRowIndeces_u_v[eN_i] + csrColumnOffsets_eb_u_v[ebN_i_j]] += fluxJacobian_u_v[j]*vel_test_dS[i]+
                          ck.ExteriorElementBoundaryDiffusionAdjointJacobian(isDOFBoundary_v[ebNE_kb],
                                                                             isDiffusiveFluxBoundary_u[ebNE_kb],
                                                                             eb_adjoint_sigma,
                                                                             vel_trial_trace_ref[ebN_local_kb_j],
                                                                             normal,
                                                                             sdInfo_u_v_rowptr,
                                                                             sdInfo_u_v_colind,
                                                                             mom_uv_diff_ten_ext,
                                                                             &vel_grad_test_dS[i*nSpace]);
                        globalJacobian[csrRowIndeces_u_w[eN_i] + csrColumnOffsets_eb_u_w[ebN_i_j]] += fluxJacobian_u_w[j]*vel_test_dS[i]+
                          ck.ExteriorElementBoundaryDiffusionAdjointJacobian(isDOFBoundary_w[ebNE_kb],
                                                                             isDiffusiveFluxBoundary_u[ebNE_kb],
                                                                             eb_adjoint_sigma,
                                                                             vel_trial_trace_ref[ebN_local_kb_j],
                                                                             normal,
                                                                             sdInfo_u_w_rowptr,
                                                                             sdInfo_u_w_colind,
                                                                             mom_uw_diff_ten_ext,
                                                                             &vel_grad_test_dS[i*nSpace]);

                        /* globalJacobian[csrRowIndeces_v_p[eN_i] + csrColumnOffsets_eb_v_p[ebN_i_j]] += fluxJacobian_v_p[j]*vel_test_dS[i]; */
                        globalJacobian[csrRowIndeces_v_u[eN_i] + csrColumnOffsets_eb_v_u[ebN_i_j]] += fluxJacobian_v_u[j]*vel_test_dS[i]+
                          ck.ExteriorElementBoundaryDiffusionAdjointJacobian(isDOFBoundary_u[ebNE_kb],
                                                                             isDiffusiveFluxBoundary_v[ebNE_kb],
                                                                             eb_adjoint_sigma,
                                                                             vel_trial_trace_ref[ebN_local_kb_j],
                                                                             normal,
                                                                             sdInfo_v_u_rowptr,
                                                                             sdInfo_v_u_colind,
                                                                             mom_vu_diff_ten_ext,
                                                                             &vel_grad_test_dS[i*nSpace]);
                        globalJacobian[csrRowIndeces_v_v[eN_i] + csrColumnOffsets_eb_v_v[ebN_i_j]] += fluxJacobian_v_v[j]*vel_test_dS[i]+
                          ck.ExteriorElementBoundaryDiffusionAdjointJacobian(isDOFBoundary_v[ebNE_kb],
                                                                             isDiffusiveFluxBoundary_v[ebNE_kb],
                                                                             eb_adjoint_sigma,
                                                                             vel_trial_trace_ref[ebN_local_kb_j],
                                                                             normal,
                                                                             sdInfo_v_v_rowptr,
                                                                             sdInfo_v_v_colind,
                                                                             mom_vv_diff_ten_ext,
                                                                             &vel_grad_test_dS[i*nSpace]);
                        globalJacobian[csrRowIndeces_v_w[eN_i] + csrColumnOffsets_eb_v_w[ebN_i_j]] += fluxJacobian_v_w[j]*vel_test_dS[i]+
                          ck.ExteriorElementBoundaryDiffusionAdjointJacobian(isDOFBoundary_w[ebNE_kb],
                                                                             isDiffusiveFluxBoundary_v[ebNE_kb],
                                                                             eb_adjoint_sigma,
                                                                             vel_trial_trace_ref[ebN_local_kb_j],
                                                                             normal,
                                                                             sdInfo_v_w_rowptr,
                                                                             sdInfo_v_w_colind,
                                                                             mom_vw_diff_ten_ext,
                                                                             &vel_grad_test_dS[i*nSpace]);

                        /* globalJacobian[csrRowIndeces_w_p[eN_i] + csrColumnOffsets_eb_w_p[ebN_i_j]] += fluxJacobian_w_p[j]*vel_test_dS[i]; */
                        globalJacobian[csrRowIndeces_w_u[eN_i] + csrColumnOffsets_eb_w_u[ebN_i_j]] += fluxJacobian_w_u[j]*vel_test_dS[i]+
                          ck.ExteriorElementBoundaryDiffusionAdjointJacobian(isDOFBoundary_u[ebNE_kb],
                                                                             isDiffusiveFluxBoundary_w[ebNE_kb],
                                                                             eb_adjoint_sigma,
                                                                             vel_trial_trace_ref[ebN_local_kb_j],
                                                                             normal,
                                                                             sdInfo_w_u_rowptr,
                                                                             sdInfo_w_u_colind,
                                                                             mom_wu_diff_ten_ext,
                                                                             &vel_grad_test_dS[i*nSpace]);
                        globalJacobian[csrRowIndeces_w_v[eN_i] + csrColumnOffsets_eb_w_v[ebN_i_j]] += fluxJacobian_w_v[j]*vel_test_dS[i]+
                          ck.ExteriorElementBoundaryDiffusionAdjointJacobian(isDOFBoundary_v[ebNE_kb],
                                                                             isDiffusiveFluxBoundary_w[ebNE_kb],
                                                                             eb_adjoint_sigma,
                                                                             vel_trial_trace_ref[ebN_local_kb_j],
                                                                             normal,
                                                                             sdInfo_w_v_rowptr,
                                                                             sdInfo_w_v_colind,
                                                                             mom_wv_diff_ten_ext,
                                                                             &vel_grad_test_dS[i*nSpace]);
                        globalJacobian[csrRowIndeces_w_w[eN_i] + csrColumnOffsets_eb_w_w[ebN_i_j]] += fluxJacobian_w_w[j]*vel_test_dS[i]+
                          ck.ExteriorElementBoundaryDiffusionAdjointJacobian(isDOFBoundary_w[ebNE_kb],
                                                                             isDiffusiveFluxBoundary_w[ebNE_kb],
                                                                             eb_adjoint_sigma,
                                                                             vel_trial_trace_ref[ebN_local_kb_j],
                                                                             normal,
                                                                             sdInfo_w_w_rowptr,
                                                                             sdInfo_w_w_colind,
                                                                             mom_ww_diff_ten_ext,
                                                                             &vel_grad_test_dS[i*nSpace]);
                      }//j
                  }//i
              }//kb
          }//ebNE
      }//computeJacobian

      void calculateVelocityAverage(int nExteriorElementBoundaries_global,
                                    int* exteriorElementBoundariesArray,
                                    int nInteriorElementBoundaries_global,
                                    int* interiorElementBoundariesArray,
                                    int* elementBoundaryElementsArray,
                                    int* elementBoundaryLocalElementBoundariesArray,
                                    double* mesh_dof,
                                    double* mesh_velocity_dof,
                                    double MOVING_DOMAIN,//0 or 1
                                    int* mesh_l2g,
                                    double* mesh_trial_trace_ref,
                                    double* mesh_grad_trial_trace_ref,
                                    double* normal_ref,
                                    double* boundaryJac_ref,
                                    int* vel_l2g,
                                    double* u_dof,
                                    double* v_dof,
                                    double* w_dof,
                                    double* vos_dof,
                                    double* vel_trial_trace_ref,
                                    double* ebqe_velocity,
                                    double* velocityAverage)
      {
        int permutations[nQuadraturePoints_elementBoundary];
        double xArray_left[nQuadraturePoints_elementBoundary*3],
          xArray_right[nQuadraturePoints_elementBoundary*3];
        for (int i=0;i<nQuadraturePoints_elementBoundary;i++)
          permutations[i]=i;//just to initialize
        for (int ebNE = 0; ebNE < nExteriorElementBoundaries_global; ebNE++)
          {
            register int ebN = exteriorElementBoundariesArray[ebNE];
            for  (int kb=0;kb<nQuadraturePoints_elementBoundary;kb++)
              {
                register int ebN_kb_nSpace = ebN*nQuadraturePoints_elementBoundary*nSpace+kb*nSpace,
                  ebNE_kb_nSpace = ebNE*nQuadraturePoints_elementBoundary*nSpace+kb*nSpace;
                velocityAverage[ebN_kb_nSpace+0]=ebqe_velocity[ebNE_kb_nSpace+0];
                velocityAverage[ebN_kb_nSpace+1]=ebqe_velocity[ebNE_kb_nSpace+1];
                velocityAverage[ebN_kb_nSpace+2]=ebqe_velocity[ebNE_kb_nSpace+2];
              }//ebNE
          }
        for (int ebNI = 0; ebNI < nInteriorElementBoundaries_global; ebNI++)
          {
            register int ebN = interiorElementBoundariesArray[ebNI],
              left_eN_global   = elementBoundaryElementsArray[ebN*2+0],
              left_ebN_element  = elementBoundaryLocalElementBoundariesArray[ebN*2+0],
              right_eN_global  = elementBoundaryElementsArray[ebN*2+1],
              right_ebN_element = elementBoundaryLocalElementBoundariesArray[ebN*2+1],
              left_eN_nDOF_trial_element = left_eN_global*nDOF_trial_element,
              right_eN_nDOF_trial_element = right_eN_global*nDOF_trial_element;
            double jac[nSpace*nSpace],
              jacDet,
              jacInv[nSpace*nSpace],
              boundaryJac[nSpace*(nSpace-1)],
              metricTensor[(nSpace-1)*(nSpace-1)],
              metricTensorDetSqrt,
              normal[3],
              x,y,z,
              xt,yt,zt,integralScaling;

            for  (int kb=0;kb<nQuadraturePoints_elementBoundary;kb++)
              {
                ck.calculateMapping_elementBoundary(left_eN_global,
                                                    left_ebN_element,
                                                    kb,
                                                    left_ebN_element*nQuadraturePoints_elementBoundary+kb,
                                                    mesh_dof,
                                                    mesh_l2g,
                                                    mesh_trial_trace_ref,
                                                    mesh_grad_trial_trace_ref,
                                                    boundaryJac_ref,
                                                    jac,
                                                    jacDet,
                                                    jacInv,
                                                    boundaryJac,
                                                    metricTensor,
                                                    metricTensorDetSqrt,
                                                    normal_ref,
                                                    normal,
                                                    x,y,z);
                xArray_left[kb*3+0] = x;
                xArray_left[kb*3+1] = y;
                xArray_left[kb*3+2] = z;
                ck.calculateMapping_elementBoundary(right_eN_global,
                                                    right_ebN_element,
                                                    kb,
                                                    right_ebN_element*nQuadraturePoints_elementBoundary+kb,
                                                    mesh_dof,
                                                    mesh_l2g,
                                                    mesh_trial_trace_ref,
                                                    mesh_grad_trial_trace_ref,
                                                    boundaryJac_ref,
                                                    jac,
                                                    jacDet,
                                                    jacInv,
                                                    boundaryJac,
                                                    metricTensor,
                                                    metricTensorDetSqrt,
                                                    normal_ref,
                                                    normal,
                                                    x,y,z);
                ck.calculateMappingVelocity_elementBoundary(left_eN_global,
                                                            left_ebN_element,
                                                            kb,
                                                            left_ebN_element*nQuadraturePoints_elementBoundary+kb,
                                                            mesh_velocity_dof,
                                                            mesh_l2g,
                                                            mesh_trial_trace_ref,
                                                            xt,yt,zt,
                                                            normal,
                                                            boundaryJac,
                                                            metricTensor,
                                                            integralScaling);
                xArray_right[kb*3+0] = x;
                xArray_right[kb*3+1] = y;
                xArray_right[kb*3+2] = z;
              }
            for  (int kb_left=0;kb_left<nQuadraturePoints_elementBoundary;kb_left++)
              {
                double errorNormMin = 1.0;
                for  (int kb_right=0;kb_right<nQuadraturePoints_elementBoundary;kb_right++)
                  {
                    double errorNorm=0.0;
                    for (int I=0;I<nSpace;I++)
                      {
                        errorNorm += fabs(xArray_left[kb_left*3+I]
                                          -
                                          xArray_right[kb_right*3+I]);
                      }
                    if (errorNorm < errorNormMin)
                      {
                        permutations[kb_right] = kb_left;
                        errorNormMin = errorNorm;
                      }
                  }
              }
            for  (int kb=0;kb<nQuadraturePoints_elementBoundary;kb++)
              {
                register int ebN_kb_nSpace = ebN*nQuadraturePoints_elementBoundary*nSpace+kb*nSpace;
                register double u_left=0.0,
                  v_left=0.0,
                  w_left=0.0,
                  u_right=0.0,
                  v_right=0.0,
                  w_right=0.0,
                  vos_left=0.0,
                  vos_right=0.0,
                  porosity_left=0.0,
                  porosity_right=0.0;
                register int left_kb = kb,
                  right_kb = permutations[kb],
                  left_ebN_element_kb_nDOF_test_element=(left_ebN_element*nQuadraturePoints_elementBoundary+left_kb)*nDOF_test_element,
                  right_ebN_element_kb_nDOF_test_element=(right_ebN_element*nQuadraturePoints_elementBoundary+right_kb)*nDOF_test_element;
                //
                //calculate the velocity solution at quadrature points on left and right
                //
                ck.valFromDOF(vos_dof,&vel_l2g[left_eN_nDOF_trial_element],&vel_trial_trace_ref[left_ebN_element_kb_nDOF_test_element],vos_left);
                ck.valFromDOF(u_dof,&vel_l2g[left_eN_nDOF_trial_element],&vel_trial_trace_ref[left_ebN_element_kb_nDOF_test_element],u_left);
                ck.valFromDOF(v_dof,&vel_l2g[left_eN_nDOF_trial_element],&vel_trial_trace_ref[left_ebN_element_kb_nDOF_test_element],v_left);
                ck.valFromDOF(w_dof,&vel_l2g[left_eN_nDOF_trial_element],&vel_trial_trace_ref[left_ebN_element_kb_nDOF_test_element],w_left);
                //
                ck.valFromDOF(vos_dof,&vel_l2g[right_eN_nDOF_trial_element],&vel_trial_trace_ref[right_ebN_element_kb_nDOF_test_element],vos_right);
                ck.valFromDOF(u_dof,&vel_l2g[right_eN_nDOF_trial_element],&vel_trial_trace_ref[right_ebN_element_kb_nDOF_test_element],u_right);
                ck.valFromDOF(v_dof,&vel_l2g[right_eN_nDOF_trial_element],&vel_trial_trace_ref[right_ebN_element_kb_nDOF_test_element],v_right);
                ck.valFromDOF(w_dof,&vel_l2g[right_eN_nDOF_trial_element],&vel_trial_trace_ref[right_ebN_element_kb_nDOF_test_element],w_right);
                //
                /* porosity_left = 1.0 - vos_left; */
                /* porosity_right = 1.0 - vos_right; */
                velocityAverage[ebN_kb_nSpace+0]=0.5*(u_left + u_right);
                velocityAverage[ebN_kb_nSpace+1]=0.5*(v_left + v_right);
                velocityAverage[ebN_kb_nSpace+2]=0.5*(w_left + w_right);
              }//ebNI
          }
      }

    };//RANS3PF

  inline cppRANS3PF_base* newRANS3PF(int nSpaceIn,
                                     int nQuadraturePoints_elementIn,
                                     int nDOF_mesh_trial_elementIn,
                                     int nDOF_trial_elementIn,
                                     int nDOF_test_elementIn,
                                     int nQuadraturePoints_elementBoundaryIn,
                                     int CompKernelFlag,
                                     double aDarcy,
                                     double betaForch,
                                     double grain,
                                     double packFraction,
                                     double packMargin,
                                     double maxFraction,
                                     double frFraction,
                                     double sigmaC,
                                     double C3e,
                                     double C4e,
                                     double eR,
                                     double fContact,
                                     double mContact,
                                     double nContact,
                                     double angFriction,
                                     double vos_limiter,
                                     double mu_fr_limiter
                                      )
  {
    cppRANS3PF_base *rvalue = proteus::chooseAndAllocateDiscretization<cppRANS3PF_base, cppRANS3PF, CompKernel>(nSpaceIn,
                                                                                                                nQuadraturePoints_elementIn,
                                                                                                                nDOF_mesh_trial_elementIn,
                                                                                                                nDOF_trial_elementIn,
                                                                                                                nDOF_test_elementIn,
                                                                                                                nQuadraturePoints_elementBoundaryIn,
                                                                                                                CompKernelFlag);
    rvalue->setSedClosure(aDarcy,
                          betaForch,
                          grain,
                          packFraction,
                          packMargin,
                          maxFraction,
                          frFraction,
                          sigmaC,
                          C3e,
                          C4e,
                          eR,
                          fContact,
                          mContact,
                          nContact,
                          angFriction,
                          vos_limiter,
                          mu_fr_limiter
                           );
    return rvalue;
  }
} //proteus

#endif<|MERGE_RESOLUTION|>--- conflicted
+++ resolved
@@ -2317,17 +2317,6 @@
                             double middle_point_coord[3]={0.0};
                             double middle_point_distance;
                             middle_point_coord[0] = (mesh_dof[3*mesh_l2g[eN*nDOF_mesh_trial_element+(opp_node+1)%4]+0]
-<<<<<<< HEAD
-                                                              +mesh_dof[3*mesh_l2g[eN*nDOF_mesh_trial_element+(opp_node+2)%4]+0]
-                                                                        +mesh_dof[3*mesh_l2g[eN*nDOF_mesh_trial_element+(opp_node+3)%4]+0])/3.0;
-                            middle_point_coord[1] = (mesh_dof[3*mesh_l2g[eN*nDOF_mesh_trial_element+(opp_node+1)%4]+1]
-                                                              +mesh_dof[3*mesh_l2g[eN*nDOF_mesh_trial_element+(opp_node+2)%4]+1]
-                                                                        +mesh_dof[3*mesh_l2g[eN*nDOF_mesh_trial_element+(opp_node+3)%4]+1])/3.0;
-                            middle_point_coord[2] = (mesh_dof[3*mesh_l2g[eN*nDOF_mesh_trial_element+(opp_node+1)%4]+2]
-                                                              +mesh_dof[3*mesh_l2g[eN*nDOF_mesh_trial_element+(opp_node+2)%4]+2]
-                                                                        +mesh_dof[3*mesh_l2g[eN*nDOF_mesh_trial_element+(opp_node+3)%4]+2])/3.0;
-
-=======
                                                     +mesh_dof[3*mesh_l2g[eN*nDOF_mesh_trial_element+(opp_node+2)%4]+0]
                                                     +mesh_dof[3*mesh_l2g[eN*nDOF_mesh_trial_element+(opp_node+3)%4]+0])/3.0;
                             middle_point_coord[1] = (mesh_dof[3*mesh_l2g[eN*nDOF_mesh_trial_element+(opp_node+1)%4]+1]
@@ -2336,7 +2325,6 @@
                             middle_point_coord[2] = (mesh_dof[3*mesh_l2g[eN*nDOF_mesh_trial_element+(opp_node+1)%4]+2]
                                                     +mesh_dof[3*mesh_l2g[eN*nDOF_mesh_trial_element+(opp_node+2)%4]+2]
                                                     +mesh_dof[3*mesh_l2g[eN*nDOF_mesh_trial_element+(opp_node+3)%4]+2])/3.0;
->>>>>>> f48f424b
                             j = get_distance_to_ball(nParticles, ball_center, ball_radius,
                                     middle_point_coord[0],middle_point_coord[1],middle_point_coord[2],
                                     middle_point_distance);
@@ -3316,11 +3304,6 @@
                     distance[0] = -P_normal[0]*dist;//distance=vector from \tilde{x} to x
                     distance[1] = -P_normal[1]*dist;
                     distance[2] = -P_normal[2]*dist;
-<<<<<<< HEAD
-//                    P_tangent[0] = -P_normal[1];
-//                    P_tangent[1] = P_normal[0];
-=======
->>>>>>> f48f424b
                     assert(h_penalty>0.0);
                     if (h_penalty < std::abs(dist))
                         h_penalty = std::abs(dist);
