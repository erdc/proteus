#ifndef RANS3PF_H
#define RANS3PF_H
#include <cmath>
#include <valarray>
#include <iostream>
#include "CompKernel.h"
#include "ModelFactory.h"
#include "SedClosure.h"

const  double DM=0.0;//1-mesh conservation and divergence, 0 - weak div(v) only
const  double DM2=0.0;//1-point-wise mesh volume strong-residual, 0 - div(v) only
const  double DM3=1.0;//1-point-wise divergence, 0-point-wise rate of volume change
namespace proteus
{
  class cppRANS3PF_base
  {
  public:
    virtual ~cppRANS3PF_base(){}
    virtual void setSedClosure(double aDarcy,
                               double betaForch,
                               double grain,
                               double packFraction,
                               double packMargin,
                               double maxFraction,
                               double frFraction,
                               double sigmaC,
                               double C3e,
                               double C4e,
                               double eR,
                               double fContact,
                               double mContact,
                               double nContact,
                               double angFriction){}
    virtual void calculateResidual(double* mesh_trial_ref,
				   double* mesh_grad_trial_ref,
				   double* mesh_dof,
				   double* mesh_velocity_dof,
				   double MOVING_DOMAIN,//0 or 1
                                   double PSTAB,
				   int* mesh_l2g,
				   double* dV_ref,
				   double* p_trial_ref,
				   double* p_grad_trial_ref,
				   double* p_test_ref,
				   double* p_grad_test_ref,
                                   double* q_p,
                                   double* q_grad_p,
                                   double* ebqe_p,
                                   double* ebqe_grad_p,
				   double* vel_trial_ref,
				   double* vel_grad_trial_ref,
				   double* vel_hess_trial_ref,
				   double* vel_test_ref,
				   double* vel_grad_test_ref,
				   double* mesh_trial_trace_ref,
				   double* mesh_grad_trial_trace_ref,
				   double* dS_ref,
				   double* p_trial_trace_ref,
				   double* p_grad_trial_trace_ref,
				   double* p_test_trace_ref,
				   double* p_grad_test_trace_ref,
				   double* vel_trial_trace_ref,
				   double* vel_grad_trial_trace_ref,
				   double* vel_test_trace_ref,
				   double* vel_grad_test_trace_ref,
				   double* normal_ref,
				   double* boundaryJac_ref,
				   double eb_adjoint_sigma,
				   double* elementDiameter,
				   double* nodeDiametersArray,
				   double hFactor,
				   int nElements_global,
				   int nElements_owned,
				   int nElementBoundaries_owned,
				   double useRBLES,
			           double useMetrics, 
				   double alphaBDF,
				   double epsFact_rho,
				   double epsFact_mu, 
				   double sigma,
				   double rho_0,
				   double nu_0,
				   double rho_1,
				   double nu_1,
				   double smagorinskyConstant,
				   int turbulenceClosureModel,
				   double Ct_sge,
				   double Cd_sge,
				   double C_dc,
				   double C_b,
				   const double* eps_solid,
				   const double* phi_solid,
				   const double* q_velocity_solid,
				   const double* q_vos,
				   const double* q_dvos_dt,
				   const double* q_dragAlpha,
				   const double* q_dragBeta,
				   const double* q_mass_source,
				   const double* q_turb_var_0,
				   const double* q_turb_var_1,
				   const double* q_turb_var_grad_0,
				   double * q_eddy_viscosity, 
				   int* p_l2g, 
				   int* vel_l2g, 
				   double* p_dof, 
				   double* u_dof, 
				   double* v_dof, 
				   double* w_dof,
				   double* g,
				   const double useVF,
				   double* vf,
				   double* phi,
				   double* normal_phi,
				   double* kappa_phi,
				   double* q_mom_u_acc,
				   double* q_mom_v_acc,
				   double* q_mom_w_acc,
				   double* q_mass_adv,
				   double* q_mom_u_acc_beta_bdf,
                                   double* q_mom_v_acc_beta_bdf,
                                   double* q_mom_w_acc_beta_bdf,
                                   double* q_dV,
                                   double* q_dV_last,
				   double* q_velocity_sge,
				   double* ebqe_velocity_star,
				   double* q_cfl,
				   double* q_numDiff_u,
                                   double* q_numDiff_v,
                                   double* q_numDiff_w,
				   double* q_numDiff_u_last,
                                   double* q_numDiff_v_last,
                                   double* q_numDiff_w_last,
				   int* sdInfo_u_u_rowptr,
                                   int* sdInfo_u_u_colind,			      
				   int* sdInfo_u_v_rowptr,
                                   int* sdInfo_u_v_colind,
				   int* sdInfo_u_w_rowptr,
                                   int* sdInfo_u_w_colind,
				   int* sdInfo_v_v_rowptr,
                                   int* sdInfo_v_v_colind,
				   int* sdInfo_v_u_rowptr,
                                   int* sdInfo_v_u_colind,
				   int* sdInfo_v_w_rowptr,
                                   int* sdInfo_v_w_colind,
				   int* sdInfo_w_w_rowptr,
                                   int* sdInfo_w_w_colind,
				   int* sdInfo_w_u_rowptr,
                                   int* sdInfo_w_u_colind,
				   int* sdInfo_w_v_rowptr,
                                   int* sdInfo_w_v_colind,
				   int offset_p,
                                   int offset_u,
                                   int offset_v,
                                   int offset_w, 
				   int stride_p,
                                   int stride_u,
                                   int stride_v,
                                   int stride_w, 
				   double* globalResidual,
				   int nExteriorElementBoundaries_global,
				   int* exteriorElementBoundariesArray,
				   int* elementBoundaryElementsArray,
				   int* elementBoundaryLocalElementBoundariesArray,
				   double* ebqe_vf_ext,
				   double* bc_ebqe_vf_ext,
				   double* ebqe_phi_ext,
				   double* bc_ebqe_phi_ext,
				   double* ebqe_normal_phi_ext,
				   double* ebqe_kappa_phi_ext,
                                   const double* ebqe_vos_ext,
				   const double* ebqe_turb_var_0,
				   const double* ebqe_turb_var_1,
                                   int* isDOFBoundary_p,
				   int* isDOFBoundary_u,
				   int* isDOFBoundary_v,
				   int* isDOFBoundary_w,
				   int* isAdvectiveFluxBoundary_p,
				   int* isAdvectiveFluxBoundary_u,
				   int* isAdvectiveFluxBoundary_v,
				   int* isAdvectiveFluxBoundary_w,
				   int* isDiffusiveFluxBoundary_u,
				   int* isDiffusiveFluxBoundary_v,
				   int* isDiffusiveFluxBoundary_w,
				   double* ebqe_bc_p_ext,
				   double* ebqe_bc_flux_mass_ext,
				   double* ebqe_bc_flux_mom_u_adv_ext,
				   double* ebqe_bc_flux_mom_v_adv_ext,
				   double* ebqe_bc_flux_mom_w_adv_ext,
				   double* ebqe_bc_u_ext,
				   double* ebqe_bc_flux_u_diff_ext,
				   double* ebqe_penalty_ext,
				   double* ebqe_bc_v_ext,
				   double* ebqe_bc_flux_v_diff_ext,
				   double* ebqe_bc_w_ext,
				   double* ebqe_bc_flux_w_diff_ext,
				   double* q_x,
				   double* q_velocity,
				   double* ebqe_velocity,
				   double* flux,
				   double* elementResidual_p,
				   int* elementFlags,
				   int* boundaryFlags,
				   double* barycenters,
				   double* wettedAreas,
				   double* netForces_p,
				   double* netForces_v,
				   double* netMoments,
                                   double* q_rho,
                                   double* ebqe_rho,
                                   double* q_nu,
                                   double* ebqe_nu,
				   int nParticles,
				   double particle_epsFact,
				   double particle_alpha,
				   double particle_beta,
				   double particle_penalty_constant,
				   double* particle_signed_distances,
				   double* particle_signed_distance_normals,
				   double* particle_velocities,
                                   double* particle_angular_velocities,
				   double* particle_centroids,
				   double* particle_netForces,
				   double* particle_netMoments,
<<<<<<< HEAD
                                   double* particle_surfaceArea,
=======
				   double* particle_surfaceArea,
>>>>>>> 2102223e
				   double particle_nitsche)=0;
    virtual void calculateJacobian(//element
				   double* mesh_trial_ref,
				   double* mesh_grad_trial_ref,
				   double* mesh_dof,
				   double* mesh_velocity_dof,
				   double MOVING_DOMAIN,
                                   double PSTAB,
				   int* mesh_l2g,
				   double* dV_ref,
				   double* p_trial_ref,
				   double* p_grad_trial_ref,
				   double* p_test_ref,
				   double* p_grad_test_ref,
                                   double* q_p,
                                   double* q_grad_p,
                                   double* ebqe_p,
                                   double* ebqe_grad_p,
				   double* vel_trial_ref,
				   double* vel_grad_trial_ref,
				   double* vel_hess_trial_ref,
				   double* vel_test_ref,
				   double* vel_grad_test_ref,
				   //element boundary
				   double* mesh_trial_trace_ref,
				   double* mesh_grad_trial_trace_ref,
				   double* dS_ref,
				   double* p_trial_trace_ref,
				   double* p_grad_trial_trace_ref,
				   double* p_test_trace_ref,
				   double* p_grad_test_trace_ref,
				   double* vel_trial_trace_ref,
				   double* vel_grad_trial_trace_ref,
				   double* vel_test_trace_ref,
				   double* vel_grad_test_trace_ref,					 
				   double* normal_ref,
				   double* boundaryJac_ref,
				   //physics
				   double eb_adjoint_sigma,
				   double* elementDiameter,
				   double* nodeDiametersArray,
				   double hFactor,
				   int nElements_global,
				   int nElements_owned,
				   double useRBLES,
			           double useMetrics, 
				   double alphaBDF,
				   double epsFact_rho,
				   double epsFact_mu,
				   double sigma,
				   double rho_0,
				   double nu_0,
				   double rho_1,
				   double nu_1,
				   double smagorinskyConstant,
				   int turbulenceClosureModel,
				   double Ct_sge,
				   double Cd_sge,
				   double C_dg,
				   double C_b,
				   //VRANS
				   const double* eps_solid,
				   const double* phi_solid,
				   const double* q_velocity_solid,
				   const double* q_vos,
				   const double* q_dvos_dt,
				   const double* q_dragAlpha,
				   const double* q_dragBeta,
				   const double* q_mass_source,
				   const double* q_turb_var_0,
				   const double* q_turb_var_1,
				   const double* q_turb_var_grad_0,
				   int* p_l2g, 
				   int* vel_l2g,
				   double* p_dof, double* u_dof, double* v_dof, double* w_dof,
				   double* g,
				   const double useVF,
				   double* vf,
				   double* phi,
				   double* normal_phi,
				   double* kappa_phi,
				   double* q_mom_u_acc_beta_bdf, double* q_mom_v_acc_beta_bdf, double* q_mom_w_acc_beta_bdf,
                                   double* q_dV,
                                   double* q_dV_last,
				   double* q_velocity_sge,
                                   double* ebqe_velocity_star,
				   double* q_cfl,
				   double* q_numDiff_u_last, double* q_numDiff_v_last, double* q_numDiff_w_last,
				   int* sdInfo_u_u_rowptr,int* sdInfo_u_u_colind,			      
				   int* sdInfo_u_v_rowptr,int* sdInfo_u_v_colind,
				   int* sdInfo_u_w_rowptr,int* sdInfo_u_w_colind,
				   int* sdInfo_v_v_rowptr,int* sdInfo_v_v_colind,
				   int* sdInfo_v_u_rowptr,int* sdInfo_v_u_colind,
				   int* sdInfo_v_w_rowptr,int* sdInfo_v_w_colind,
				   int* sdInfo_w_w_rowptr,int* sdInfo_w_w_colind,
				   int* sdInfo_w_u_rowptr,int* sdInfo_w_u_colind,
				   int* sdInfo_w_v_rowptr,int* sdInfo_w_v_colind,
				   int* csrRowIndeces_p_p,int* csrColumnOffsets_p_p,
				   int* csrRowIndeces_p_u,int* csrColumnOffsets_p_u,
				   int* csrRowIndeces_p_v,int* csrColumnOffsets_p_v,
				   int* csrRowIndeces_p_w,int* csrColumnOffsets_p_w,
				   int* csrRowIndeces_u_p,int* csrColumnOffsets_u_p,
				   int* csrRowIndeces_u_u,int* csrColumnOffsets_u_u,
				   int* csrRowIndeces_u_v,int* csrColumnOffsets_u_v,
				   int* csrRowIndeces_u_w,int* csrColumnOffsets_u_w,
				   int* csrRowIndeces_v_p,int* csrColumnOffsets_v_p,
				   int* csrRowIndeces_v_u,int* csrColumnOffsets_v_u,
				   int* csrRowIndeces_v_v,int* csrColumnOffsets_v_v,
				   int* csrRowIndeces_v_w,int* csrColumnOffsets_v_w,
				   int* csrRowIndeces_w_p,int* csrColumnOffsets_w_p,
				   int* csrRowIndeces_w_u,int* csrColumnOffsets_w_u,
				   int* csrRowIndeces_w_v,int* csrColumnOffsets_w_v,
				   int* csrRowIndeces_w_w,int* csrColumnOffsets_w_w,
				   double* globalJacobian,
				   int nExteriorElementBoundaries_global,
				   int* exteriorElementBoundariesArray,
				   int* elementBoundaryElementsArray,
				   int* elementBoundaryLocalElementBoundariesArray,
				   double* ebqe_vf_ext,
				   double* bc_ebqe_vf_ext,
				   double* ebqe_phi_ext,
				   double* bc_ebqe_phi_ext,
				   double* ebqe_normal_phi_ext,
				   double* ebqe_kappa_phi_ext,
				   //VRANS
				   const double* ebqe_vos_ext,
				   const double* ebqe_turb_var_0,
				   const double* ebqe_turb_var_1,
				   //VRANS end					   
				   int* isDOFBoundary_p,
				   int* isDOFBoundary_u,
				   int* isDOFBoundary_v,
				   int* isDOFBoundary_w,
				   int* isAdvectiveFluxBoundary_p,
				   int* isAdvectiveFluxBoundary_u,
				   int* isAdvectiveFluxBoundary_v,
				   int* isAdvectiveFluxBoundary_w,
				   int* isDiffusiveFluxBoundary_u,
				   int* isDiffusiveFluxBoundary_v,
				   int* isDiffusiveFluxBoundary_w,
				   double* ebqe_bc_p_ext,
				   double* ebqe_bc_flux_mass_ext,
				   double* ebqe_bc_flux_mom_u_adv_ext,
				   double* ebqe_bc_flux_mom_v_adv_ext,
				   double* ebqe_bc_flux_mom_w_adv_ext,
				   double* ebqe_bc_u_ext,
				   double* ebqe_bc_flux_u_diff_ext,
				   double* ebqe_penalty_ext,
				   double* ebqe_bc_v_ext,
				   double* ebqe_bc_flux_v_diff_ext,
				   double* ebqe_bc_w_ext,
				   double* ebqe_bc_flux_w_diff_ext,
				   int* csrColumnOffsets_eb_p_p,
				   int* csrColumnOffsets_eb_p_u,
				   int* csrColumnOffsets_eb_p_v,
				   int* csrColumnOffsets_eb_p_w,
				   int* csrColumnOffsets_eb_u_p,
				   int* csrColumnOffsets_eb_u_u,
				   int* csrColumnOffsets_eb_u_v,
				   int* csrColumnOffsets_eb_u_w,
				   int* csrColumnOffsets_eb_v_p,
				   int* csrColumnOffsets_eb_v_u,
				   int* csrColumnOffsets_eb_v_v,
				   int* csrColumnOffsets_eb_v_w,
				   int* csrColumnOffsets_eb_w_p,
				   int* csrColumnOffsets_eb_w_u,
				   int* csrColumnOffsets_eb_w_v,
				   int* csrColumnOffsets_eb_w_w,				   
				   int* elementFlags,
				   int nParticles,
				   double particle_epsFact,
				   double particle_alpha,
				   double particle_beta,
				   double particle_penalty_constant,
				   double* particle_signed_distances,
				   double* particle_signed_distance_normals,
				   double* particle_velocities,
                                   double* particle_angular_velocities,
				   double* particle_centroids,
				   double particle_nitsche)=0;
    virtual void calculateVelocityAverage(int nExteriorElementBoundaries_global,
    					  int* exteriorElementBoundariesArray,
    					  int nInteriorElementBoundaries_global,
    					  int* interiorElementBoundariesArray,
    					  int* elementBoundaryElementsArray,
    					  int* elementBoundaryLocalElementBoundariesArray,
    					  double* mesh_dof,
                                          double* mesh_velocity_dof,
                                          double MOVING_DOMAIN,//0 or 1
    					  int* mesh_l2g,
    					  double* mesh_trial_trace_ref,
    					  double* mesh_grad_trial_trace_ref,
    					  double* normal_ref,
    					  double* boundaryJac_ref,
    					  int* vel_l2g,
    					  double* u_dof,
    					  double* v_dof,
    					  double* w_dof,
                                          double* vos_dof,
    					  double* vel_trial_trace_ref,
    					  double* ebqe_velocity,
    					  double* velocityAverage)=0;
  };
  
  template<class CompKernelType,
	   int nSpace,
	   int nQuadraturePoints_element,
	   int nDOF_mesh_trial_element,
	   int nDOF_trial_element,
	   int nDOF_test_element,
	   int nQuadraturePoints_elementBoundary>
  class cppRANS3PF : public cppRANS3PF_base
  {
  public:
    cppHsuSedStress<3> closure;
    const int nDOF_test_X_trial_element,
      nSpace2=9;
    CompKernelType ck;
    cppRANS3PF():
      closure(150.0,
              0.0,
              0.0102,
              0.2,
              0.01,
              0.635,
              0.57,
              1.1,
              1.2,
              1.0,
              0.8,
              0.02,
              2.0,
              5.0,
              M_PI/6.),
      nDOF_test_X_trial_element(nDOF_test_element*nDOF_trial_element),
      ck()
    {/*	     std::cout<<"Constructing cppRANS3PF<CompKernelTemplate<"
		      <<0<<","
		      <<0<<","
		      <<0<<","
		      <<0<<">,"*/
      /*  <<nSpaceIn<<","
          <<nQuadraturePoints_elementIn<<","
          <<nDOF_mesh_trial_elementIn<<","
          <<nDOF_trial_elementIn<<","
          <<nDOF_test_elementIn<<","
          <<nQuadraturePoints_elementBoundaryIn<<">());"*/
      /*  <<std::endl<<std::flush; */
    }

    void setSedClosure(double aDarcy,
                       double betaForch,
                       double grain,
                       double packFraction,
                       double packMargin,
                       double maxFraction,
                       double frFraction,
                       double sigmaC,
                       double C3e,
                       double C4e,
                       double eR,
                       double fContact,
                       double mContact,
                       double nContact,
                       double angFriction)
    {
      closure = cppHsuSedStress<3>(aDarcy,
                                   betaForch,
                                   grain,
                                   packFraction,
                                   packMargin,
                                   maxFraction,
                                   frFraction,
                                   sigmaC,
                                   C3e,
                                   C4e,
                                   eR,
                                   fContact,
                                   mContact,
                                   nContact,
                                   angFriction);
    }
    
    inline double smoothedHeaviside(double eps, double phi)
    {
      double H;
      if (phi > eps)
	H=1.0;
      else if (phi < -eps)
	H=0.0;
      else if (phi==0.0)
	H=0.5;
      else
	H = 0.5*(1.0 + phi/eps + sin(M_PI*phi/eps)/M_PI);
      return H;
    }
    
    inline double smoothedHeaviside_integral(double eps, double phi)
    {
      double HI;
      if (phi > eps)
	{
	  HI= phi - eps							\
	    + 0.5*(eps + 0.5*eps*eps/eps - eps*cos(M_PI*eps/eps)/(M_PI*M_PI)) \
	    - 0.5*((-eps) + 0.5*(-eps)*(-eps)/eps - eps*cos(M_PI*(-eps)/eps)/(M_PI*M_PI));
	}
      else if (phi < -eps)
	{
	  HI=0.0;
	}
      else
	{
	  HI = 0.5*(phi + 0.5*phi*phi/eps - eps*cos(M_PI*phi/eps)/(M_PI*M_PI)) \
	    - 0.5*((-eps) + 0.5*(-eps)*(-eps)/eps - eps*cos(M_PI*(-eps)/eps)/(M_PI*M_PI));
	}
      return HI;
    }
 
    inline double smoothedDirac(double eps, double phi)
    {
      double d;
      if (phi > eps)
	d=0.0;
      else if (phi < -eps)
	d=0.0;
      else
	d = 0.5*(1.0 + cos(M_PI*phi/eps))/eps;
      return d;
    }

    inline
    void evaluateCoefficients(const double eps_rho,
			      const double eps_mu,
			      const double sigma,
			      const double rho_0,
			      double nu_0,
			      const double rho_1,
			      double nu_1,
			      const double h_e,
			      const double smagorinskyConstant,
			      const int turbulenceClosureModel,
			      const double g[nSpace],
			      const double useVF,
			      const double& vf,
			      const double& phi,
			      const double n[nSpace],
			      const double& kappa,
			      const double porosity,//VRANS specific
			      const double& p,
			      const double grad_p[nSpace],
			      const double grad_u[nSpace],
			      const double grad_v[nSpace],
			      const double grad_w[nSpace],
			      const double& u,
			      const double& v,
			      const double& w,
			      const double& uStar,
			      const double& vStar,
			      const double& wStar,
			      double& eddy_viscosity,
			      double& mom_u_acc,
			      double& dmom_u_acc_u,
			      double& mom_v_acc,
			      double& dmom_v_acc_v,
			      double& mom_w_acc,
			      double& dmom_w_acc_w,
			      double mass_adv[nSpace],
			      double dmass_adv_u[nSpace],
			      double dmass_adv_v[nSpace],
			      double dmass_adv_w[nSpace],
			      double mom_u_adv[nSpace],
			      double dmom_u_adv_u[nSpace],
			      double dmom_u_adv_v[nSpace],
			      double dmom_u_adv_w[nSpace],
			      double mom_v_adv[nSpace],
			      double dmom_v_adv_u[nSpace],
			      double dmom_v_adv_v[nSpace],
			      double dmom_v_adv_w[nSpace],
			      double mom_w_adv[nSpace],
			      double dmom_w_adv_u[nSpace],
			      double dmom_w_adv_v[nSpace],
			      double dmom_w_adv_w[nSpace],
			      double mom_uu_diff_ten[nSpace],
			      double mom_vv_diff_ten[nSpace],
			      double mom_ww_diff_ten[nSpace],
			      double mom_uv_diff_ten[1],
			      double mom_uw_diff_ten[1],
			      double mom_vu_diff_ten[1],
			      double mom_vw_diff_ten[1],
			      double mom_wu_diff_ten[1],
			      double mom_wv_diff_ten[1],
			      double& mom_u_source,
			      double& mom_v_source,
			      double& mom_w_source,
			      double& mom_u_ham,
			      double dmom_u_ham_grad_p[nSpace],
			      double dmom_u_ham_grad_u[nSpace],
			      double& mom_v_ham,
			      double dmom_v_ham_grad_p[nSpace],
			      double dmom_v_ham_grad_v[nSpace],
			      double& mom_w_ham,
			      double dmom_w_ham_grad_p[nSpace],
                              double dmom_w_ham_grad_w[nSpace],
                              double& rhoSave,
                              double& nuSave)
    {
      double rho,nu,mu,H_rho,d_rho,H_mu,d_mu,norm_n,nu_t0=0.0,nu_t1=0.0,nu_t;
      H_rho = (1.0-useVF)*smoothedHeaviside(eps_rho,phi) + useVF*fmin(1.0,fmax(0.0,vf));
      d_rho = (1.0-useVF)*smoothedDirac(eps_rho,phi);
      H_mu = (1.0-useVF)*smoothedHeaviside(eps_mu,phi) + useVF*fmin(1.0,fmax(0.0,vf));
      d_mu = (1.0-useVF)*smoothedDirac(eps_mu,phi);
  
      //calculate eddy viscosity
      switch (turbulenceClosureModel)
	{
	  double norm_S;
	case 1:
	  {
	    norm_S = sqrt(2.0*(grad_u[0]*grad_u[0] + grad_v[1]*grad_v[1] + grad_w[2]*grad_w[2] +
			       0.5*(grad_u[1]+grad_v[0])*(grad_u[1]+grad_v[0]) + 
			       0.5*(grad_u[2]+grad_w[0])*(grad_u[2]+grad_w[0]) +
			       0.5*(grad_v[2]+grad_w[1])*(grad_v[2]+grad_w[1])));
	    nu_t0 = smagorinskyConstant*smagorinskyConstant*h_e*h_e*norm_S;
	    nu_t1 = smagorinskyConstant*smagorinskyConstant*h_e*h_e*norm_S;
	  }
	case 2:
	  {
	    double re_0,cs_0=0.0,re_1,cs_1=0.0;
	    norm_S = sqrt(2.0*(grad_u[0]*grad_u[0] + grad_v[1]*grad_v[1] + grad_w[2]*grad_w[2] +
			       0.5*(grad_u[1]+grad_v[0])*(grad_u[1]+grad_v[0]) + 
			       0.5*(grad_u[2]+grad_w[0])*(grad_u[2]+grad_w[0]) +
			       0.5*(grad_v[2]+grad_w[1])*(grad_v[2]+grad_w[1])));
	    re_0 = h_e*h_e*norm_S/nu_0;
	    if (re_0 > 1.0)
	      cs_0=0.027*pow(10.0,-3.23*pow(re_0,-0.92));
	    nu_t0 = cs_0*h_e*h_e*norm_S;
	    re_1 = h_e*h_e*norm_S/nu_1;
	    if (re_1 > 1.0)
	      cs_1=0.027*pow(10.0,-3.23*pow(re_1,-0.92));
	    nu_t1 = cs_1*h_e*h_e*norm_S;
	  }
	}
      
      rho = rho_0*(1.0-H_rho)+rho_1*H_rho;
      nu_t= nu_t0*(1.0-H_mu)+nu_t1*H_mu;
      nu  = nu_0*(1.0-H_mu)+nu_1*H_mu;
      nu += nu_t;
      mu  = rho_0*nu_0*(1.0-H_mu)+rho_1*nu_1*H_mu;
      rhoSave = rho;
      nuSave = nu;
      eddy_viscosity = nu_t;
      // mass (volume accumulation)
      //..hardwired
      
      //u momentum accumulation
      mom_u_acc=u;//trick for non-conservative form
      dmom_u_acc_u=porosity;
  
      //v momentum accumulation
      mom_v_acc=v;
      dmom_v_acc_v=porosity;
  
      //w momentum accumulation
      mom_w_acc=w;
      dmom_w_acc_w=porosity;

      //mass advective flux
      mass_adv[0]=porosity*u;
      mass_adv[1]=porosity*v;
      mass_adv[2]=porosity*w;
  
      dmass_adv_u[0]=porosity;
      dmass_adv_u[1]=0.0;
      dmass_adv_u[2]=0.0;

      dmass_adv_v[0]=0.0;
      dmass_adv_v[1]=porosity;
      dmass_adv_v[2]=0.0;

      dmass_adv_w[0]=0.0;
      dmass_adv_w[1]=0.0;
      dmass_adv_w[2]=porosity;

      //advection switched to non-conservative form but could be used for mesh motion...
      //u momentum advective flux
      mom_u_adv[0]=0.0;
      mom_u_adv[1]=0.0;
      mom_u_adv[2]=0.0;
  
      dmom_u_adv_u[0]=0.0;
      dmom_u_adv_u[1]=0.0;
      dmom_u_adv_u[2]=0.0;
  
      dmom_u_adv_v[0]=0.0;
      dmom_u_adv_v[1]=0.0;
      dmom_u_adv_v[2]=0.0;
  
      dmom_u_adv_w[0]=0.0;
      dmom_u_adv_w[1]=0.0;
      dmom_u_adv_w[2]=0.0;
  
      //v momentum advective_flux
      mom_v_adv[0]=0.0;
      mom_v_adv[1]=0.0;
      mom_v_adv[2]=0.0;
  
      dmom_v_adv_u[0]=0.0;
      dmom_v_adv_u[1]=0.0;
      dmom_v_adv_u[2]=0.0;
  
      dmom_v_adv_w[0]=0.0;
      dmom_v_adv_w[1]=0.0;
      dmom_v_adv_w[2]=0.0;
  
      dmom_v_adv_v[0]=0.0;
      dmom_v_adv_v[1]=0.0;
      dmom_v_adv_v[2]=0.0;
  
      //w momentum advective_flux
      mom_w_adv[0]=0.0;
      mom_w_adv[1]=0.0;
      mom_w_adv[2]=0.0;
  
      dmom_w_adv_u[0]=0.0;
      dmom_w_adv_u[1]=0.0;
      dmom_w_adv_u[2]=0.0;
  
      dmom_w_adv_v[0]=0.0;
      dmom_w_adv_v[1]=0.0;
      dmom_w_adv_v[2]=0.0;
  
      dmom_w_adv_w[0]=0.0;
      dmom_w_adv_w[1]=0.0;
      dmom_w_adv_w[2]=0.0;

      //u momentum diffusion tensor
      mom_uu_diff_ten[0] = porosity*2.0*nu;
      mom_uu_diff_ten[1] = porosity*nu;
      mom_uu_diff_ten[2] = porosity*nu;
  
      mom_uv_diff_ten[0]=porosity*nu;
  
      mom_uw_diff_ten[0]=porosity*nu;
  
      //v momentum diffusion tensor
      mom_vv_diff_ten[0] = porosity*nu;
      mom_vv_diff_ten[1] = porosity*2.0*nu;
      mom_vv_diff_ten[2] = porosity*nu;
  
      mom_vu_diff_ten[0]=porosity*nu;
  
      mom_vw_diff_ten[0]=porosity*nu;
  
      //w momentum diffusion tensor
      mom_ww_diff_ten[0] = porosity*nu;
      mom_ww_diff_ten[1] = porosity*nu;
      mom_ww_diff_ten[2] = porosity*2.0*nu;
  
      mom_wu_diff_ten[0]=porosity*nu;
  
      mom_wv_diff_ten[0]=porosity*nu;
  
      //momentum sources
      norm_n = sqrt(n[0]*n[0]+n[1]*n[1]+n[2]*n[2]);
      mom_u_source = -porosity*g[0];// - d_mu*sigma*kappa*n[0]/(rho*(norm_n+1.0e-8));
      mom_v_source = -porosity*g[1];// - d_mu*sigma*kappa*n[1]/(rho*(norm_n+1.0e-8));
      mom_w_source = -porosity*g[2];// - d_mu*sigma*kappa*n[2]/(rho*(norm_n+1.0e-8));
   
      //u momentum Hamiltonian (pressure)
      mom_u_ham = porosity*grad_p[0]/rho;
      dmom_u_ham_grad_p[0]=porosity/rho;
      dmom_u_ham_grad_p[1]=0.0;
      dmom_u_ham_grad_p[2]=0.0;
  
      //v momentum Hamiltonian (pressure)
      mom_v_ham = porosity*grad_p[1]/rho;
      dmom_v_ham_grad_p[0]=0.0;
      dmom_v_ham_grad_p[1]=porosity/rho;
      dmom_v_ham_grad_p[2]=0.0;
  
      //w momentum Hamiltonian (pressure)
      mom_w_ham = porosity*grad_p[2]/rho;
      dmom_w_ham_grad_p[0]=0.0;
      dmom_w_ham_grad_p[1]=0.0;
      dmom_w_ham_grad_p[2]=porosity/rho;

      //u momentum Hamiltonian (advection)
      mom_u_ham += porosity*(uStar*grad_u[0]+vStar*grad_u[1]+wStar*grad_u[2]);
      dmom_u_ham_grad_u[0]=porosity*uStar;
      dmom_u_ham_grad_u[1]=porosity*vStar;
      dmom_u_ham_grad_u[2]=porosity*wStar;
  
      //v momentum Hamiltonian (advection)
      mom_v_ham += porosity*(uStar*grad_v[0]+vStar*grad_v[1]+wStar*grad_v[2]);
      dmom_v_ham_grad_v[0]=porosity*uStar;
      dmom_v_ham_grad_v[1]=porosity*vStar;
      dmom_v_ham_grad_v[2]=porosity*wStar;
  
      //w momentum Hamiltonian (advection)
      mom_w_ham += porosity*(uStar*grad_w[0]+vStar*grad_w[1]+wStar*grad_w[2]);
      dmom_w_ham_grad_w[0]=porosity*uStar;
      dmom_w_ham_grad_w[1]=porosity*vStar;
      dmom_w_ham_grad_w[2]=porosity*wStar;
    }
    //VRANS specific
    inline
      void updateDarcyForchheimerTerms_Ergun(/* const double linearDragFactor, */
					   /* const double nonlinearDragFactor, */
					   /* const double porosity, */
					   /* const double meanGrainSize, */
					   const double alpha,
					   const double beta,
					   const double eps_rho,
					   const double eps_mu,
					   const double rho_0,
					   const double nu_0,
					   const double rho_1,
					   const double nu_1,
					   const double useVF,
					   const double vf,
					   const double phi,
					   const double u,
					   const double v,
					   const double w,
					   const double uStar,
					   const double vStar,
					   const double wStar,
					   const double eps_s,
					   const double phi_s,
					   const double u_s,
					   const double v_s,
					   const double w_s,
					   double& mom_u_source,
					   double& mom_v_source,
					   double& mom_w_source,
					   double dmom_u_source[nSpace],
					   double dmom_v_source[nSpace],
					   double dmom_w_source[nSpace])
    {
      double rho, mu,nu,H_mu,uc,duc_du,duc_dv,duc_dw,viscosity,H_s;
      H_mu = (1.0-useVF)*smoothedHeaviside(eps_mu,phi)+useVF*fmin(1.0,fmax(0.0,vf));
      nu  = nu_0*(1.0-H_mu)+nu_1*H_mu;
      rho  = rho_0*(1.0-H_mu)+rho_1*H_mu;
      mu  = rho_0*nu_0*(1.0-H_mu)+rho_1*nu_1*H_mu;
      viscosity = nu;
      uc = sqrt(u*u+v*v*+w*w); 
      duc_du = u/(uc+1.0e-12);
      duc_dv = v/(uc+1.0e-12);
      duc_dw = w/(uc+1.0e-12);
      double fluid_velocity[3]={uStar,vStar,wStar}, solid_velocity[3]={u_s,v_s,w_s};
      double new_beta = closure.betaCoeff(1.0-phi_s,
                                          rho,
                                          fluid_velocity,
                                          solid_velocity,
                                          viscosity);
      new_beta/=rho;
      mom_u_source += (1.0 - phi_s)*new_beta*(u-u_s);
      mom_v_source += (1.0 - phi_s)*new_beta*(v-v_s);
      mom_w_source += (1.0 - phi_s)*new_beta*(w-w_s);

      dmom_u_source[0] = (1.0 - phi_s)*new_beta;
      dmom_u_source[1] = 0.0;
      dmom_u_source[2] = 0.0;
    
      dmom_v_source[0] = 0.0;
      dmom_v_source[1] = (1.0 - phi_s)*new_beta;
      dmom_v_source[2] = 0.0;

      dmom_w_source[0] = 0.0;
      dmom_w_source[1] = 0.0;
      dmom_w_source[2] = (1.0 - phi_s)*new_beta;
    }
    
    inline
      void updateSolidParticleTerms(bool element_owned,
	  				const double particle_nitsche,
				    const double dV,
				    const int nParticles,
				    const int sd_offset,
				    double* particle_signed_distances,
				    double* particle_signed_distance_normals,
				    double* particle_velocities,
                                    double* particle_angular_velocities,
				    double* particle_centroids,
				    const double porosity,//VRANS specific
				    const double penalty,
				    const double alpha,
				    const double beta,
				    const double eps_rho,
				    const double eps_mu,
				    const double rho_0,
				    const double nu_0,
				    const double rho_1,
				    const double nu_1,
				    const double useVF,
				    const double vf,
				    const double phi,
				    const double x,
				    const double y,
				    const double z,
				    const double p,
				    const double u,
				    const double v,
				    const double w,
				    const double uStar,
				    const double vStar,
				    const double wStar,
				    const double eps_s,
				    const double grad_u[nSpace],
				    const double grad_v[nSpace],
				    const double grad_w[nSpace],
				    double& mom_u_source,
				    double& mom_v_source,
				    double& mom_w_source,
				    double dmom_u_source[nSpace],
				    double dmom_v_source[nSpace],
				    double dmom_w_source[nSpace],
				    double mom_u_adv[nSpace],
				    double mom_v_adv[nSpace],
				    double mom_w_adv[nSpace],
				    double dmom_u_adv_u[nSpace],
				    double dmom_v_adv_v[nSpace],
				    double dmom_w_adv_w[nSpace],
				    double& mom_u_ham,
				    double dmom_u_ham_grad_u[nSpace],
				    double& mom_v_ham,
				    double dmom_v_ham_grad_v[nSpace],
				    double& mom_w_ham,
				    double dmom_w_ham_grad_w[nSpace],
				    double* particle_netForces,
				    double* particle_netMoments,
<<<<<<< HEAD
                                    double* particle_surfaceArea)
    {
  
      double C,rho, mu,nu,H_mu,uc,duc_du,duc_dv,duc_dw,viscosity,H_s,D_s,phi_s,u_s,v_s,w_s,uav_s,vav_s,wav_s,force_x,force_y,force_z,r_x,r_y,r_z;
      double* phi_s_normal;

=======
				    double* particle_surfaceArea)
	{
      double C,rho, mu,nu,H_mu,uc,duc_du,duc_dv,duc_dw,H_s,D_s,phi_s,u_s,v_s,w_s,force_x,force_y,force_z,r_x,r_y,r_z;
      double* phi_s_normal;
	  double* vel;
>>>>>>> 2102223e
      H_mu = (1.0-useVF)*smoothedHeaviside(eps_mu,phi)+useVF*fmin(1.0,fmax(0.0,vf));
      nu  = nu_0*(1.0-H_mu)+nu_1*H_mu;
      rho  = rho_0*(1.0-H_mu)+rho_1*H_mu;
      mu  = rho_0*nu_0*(1.0-H_mu)+rho_1*nu_1*H_mu;
      C=0.0;

      for (int i=0;i<nParticles;i++)
<<<<<<< HEAD
      {

	phi_s = particle_signed_distances[i*sd_offset];
	phi_s_normal = &particle_signed_distance_normals[i*sd_offset*nSpace];

        r_x = x - particle_centroids[i*3+0];
        r_y = y - particle_centroids[i*3+1];
        r_z = z - particle_centroids[i*3+2];

        uav_s = particle_angular_velocities[i*3+0];
        vav_s = particle_angular_velocities[i*3+1];
        wav_s = particle_angular_velocities[i*3+2];

	u_s = particle_velocities[i*3+0] + vav_s*r_z - wav_s*r_y;
	v_s = particle_velocities[i*3+1] + wav_s*r_x - uav_s*r_z;
	w_s = particle_velocities[i*3+2] + uav_s*r_y - vav_s*r_x;

	H_s = smoothedHeaviside(eps_s, phi_s);
	D_s = smoothedDirac(eps_s, phi_s);

	double rel_vel_norm = sqrt((uStar-u_s)*(uStar-u_s)+
				   (vStar-v_s)*(vStar-v_s)+
				   (wStar-w_s)*(wStar-w_s));
	
        double C_surf = viscosity*penalty;
	double C_vol = alpha + beta*rel_vel_norm;

	C += (D_s*C_surf + (1.0 - H_s)*C_vol);

	force_x = dV*D_s*(p*phi_s_normal[0] + nu*(phi_s_normal[0]*grad_u[0] + phi_s_normal[1]*grad_u[1] + phi_s_normal[2]*grad_u[2]) + C_surf*(u-u_s)*rho);
	force_y = dV*D_s*(p*phi_s_normal[1] + nu*(phi_s_normal[0]*grad_v[0] + phi_s_normal[1]*grad_v[1] + phi_s_normal[2]*grad_v[2]) + C_surf*(v-v_s)*rho);
	force_z = dV*D_s*(p*phi_s_normal[2] + nu*(phi_s_normal[0]*grad_w[0] + phi_s_normal[1]*grad_w[1] + phi_s_normal[2]*grad_w[2]) + C_surf*(w-w_s)*rho);

        //always 3D for particle forces
        particle_surfaceArea[i] += dV*D_s;
	particle_netForces[i*3+0] += force_x;
	particle_netForces[i*3+1] += force_y;
	particle_netForces[i*3+2] += force_z;

	particle_netMoments[i*3+0] += (r_y*force_z - r_z*force_y);
	particle_netMoments[i*3+1] += (r_z*force_x - r_x*force_z);
	particle_netMoments[i*3+2] += (r_x*force_y - r_y*force_x);

      }
     
=======
	{
	  phi_s = particle_signed_distances[i*sd_offset];
	  phi_s_normal = &particle_signed_distance_normals[i*sd_offset*nSpace];
	  vel=&particle_velocities[i*sd_offset*nSpace];
	  u_s = vel[0];//particle_velocities[i*3+0];
	  v_s = vel[1];//particle_velocities[i*3+1];
	  w_s = vel[2];//particle_velocities[i*3+2];
	  H_s = smoothedHeaviside(eps_s, phi_s);
	  D_s = smoothedDirac(eps_s, phi_s);
	  double rel_vel_norm=sqrt((uStar-u_s)*(uStar-u_s)+
				   (vStar-v_s)*(vStar-v_s)+
				   (wStar-w_s)*(wStar-w_s));
	  double C_surf = nu*penalty;
	  double C_vol = alpha + beta*rel_vel_norm;
	 	// if (D_s>10)
		// printf("RANS3PF i=%d, D_s=%f, H_s=%f,C_surf=%f,viscosity=%f,C_vol=%f,alpha=%f, beta=%f,rel_vel_norm=%f\n pos=%f,%f,%f\t V=%f,%f,%f\t V_s=%f,%f,%f\t\n",
		// 				  i, D_s, H_s, C_surf,nu, C_vol,alpha,beta,rel_vel_norm,
		// 				  x,y,z, u,v,w, u_s,v_s,w_s);

      C += (D_s*C_surf + (1.0 - H_s)*C_vol);
	  force_x = dV*D_s*(p*phi_s_normal[0] - porosity*mu*(phi_s_normal[0]*grad_u[0] + phi_s_normal[1]*grad_u[1] + phi_s_normal[2]*grad_u[2]) + C_surf*(u-u_s)*rho);
	  force_y = dV*D_s*(p*phi_s_normal[1] - porosity*mu*(phi_s_normal[0]*grad_v[0] + phi_s_normal[1]*grad_v[1] + phi_s_normal[2]*grad_u[2]) + C_surf*(v-v_s)*rho);
	  force_z = dV*D_s*(p*phi_s_normal[2] - porosity*mu*(phi_s_normal[0]*grad_v[0] + phi_s_normal[1]*grad_v[1] + phi_s_normal[2]*grad_u[2]) + C_surf*(w-w_s)*rho);

	  //always 3D for particle centroids
	  r_x = x - particle_centroids[i*3+0];
	  r_y = y - particle_centroids[i*3+1];
	  r_z = z - particle_centroids[i*3+2];
	  //always 3D for particle forces
		if (element_owned)
		{
		particle_netForces[i*3+0] += force_x;
		particle_netForces[i*3+1] += force_y;
		particle_netForces[i*3+2] += force_z;
		particle_netMoments[i*3+0] += (r_y*force_z - r_z*force_y);
		particle_netMoments[i*3+1] += (r_z*force_x - r_x*force_z);
		particle_netMoments[i*3+2] += (r_x*force_y - r_y*force_x);
		}


	}
>>>>>>> 2102223e
      mom_u_source += C*(u-u_s);
      mom_v_source += C*(v-v_s);
      mom_w_source += C*(w-w_s);
      
      dmom_u_source[0] += C;
      dmom_v_source[1] += C;
      dmom_w_source[2] += C;

      //Nitsche terms
      mom_u_ham    -= D_s*porosity*nu*(phi_s_normal[0]*grad_u[0] + phi_s_normal[1]*grad_u[1] + phi_s_normal[2]*grad_u[2]); 
      dmom_u_ham_grad_u[0] -= D_s*porosity*nu*phi_s_normal[0];
      dmom_u_ham_grad_u[1] -= D_s*porosity*nu*phi_s_normal[1];
      dmom_u_ham_grad_u[2] -= D_s*porosity*nu*phi_s_normal[2];

      mom_v_ham    -= D_s*porosity*nu*(phi_s_normal[0]*grad_v[0] + phi_s_normal[1]*grad_v[1]+ phi_s_normal[2]*grad_v[2]); 
      dmom_v_ham_grad_v[0] -= D_s*porosity*nu*phi_s_normal[0];
      dmom_v_ham_grad_v[1] -= D_s*porosity*nu*phi_s_normal[1];
      dmom_v_ham_grad_v[2] -= D_s*porosity*nu*phi_s_normal[2];
    
      mom_w_ham    -= D_s*porosity*nu*(phi_s_normal[0]*grad_w[0] + phi_s_normal[1]*grad_w[1]+ phi_s_normal[2]*grad_w[2]);
      dmom_w_ham_grad_w[0] -= D_s*porosity*nu*phi_s_normal[0];
      dmom_w_ham_grad_w[1] -= D_s*porosity*nu*phi_s_normal[1];
      dmom_w_ham_grad_w[2] -= D_s*porosity*nu*phi_s_normal[2];
  
      mom_u_adv[0] += D_s*porosity*nu*phi_s_normal[0]*(u-u_s);
      mom_u_adv[1] += D_s*porosity*nu*phi_s_normal[1]*(u-u_s);
      mom_u_adv[2] += D_s*porosity*nu*phi_s_normal[2]*(u-u_s);
      dmom_u_adv_u[0] += D_s*porosity*nu*phi_s_normal[0];
      dmom_u_adv_u[1] += D_s*porosity*nu*phi_s_normal[1];
      dmom_u_adv_u[2] += D_s*porosity*nu*phi_s_normal[2];

      mom_v_adv[0] += D_s*porosity*nu*phi_s_normal[0]*(v-v_s);
      mom_v_adv[1] += D_s*porosity*nu*phi_s_normal[1]*(v-v_s);
      mom_v_adv[2] += D_s*porosity*nu*phi_s_normal[2]*(v-v_s);
      dmom_v_adv_v[0] += D_s*porosity*nu*phi_s_normal[0];
      dmom_v_adv_v[1] += D_s*porosity*nu*phi_s_normal[1];
      dmom_v_adv_v[2] += D_s*porosity*nu*phi_s_normal[2];
      
      mom_w_adv[0] += D_s*porosity*nu*phi_s_normal[0]*(w-w_s);
      mom_w_adv[1] += D_s*porosity*nu*phi_s_normal[1]*(w-w_s);
      mom_w_adv[2] += D_s*porosity*nu*phi_s_normal[2]*(w-w_s);
      dmom_w_adv_w[0] += D_s*porosity*nu*phi_s_normal[0];
      dmom_w_adv_w[1] += D_s*porosity*nu*phi_s_normal[1];
      dmom_w_adv_w[2] += D_s*porosity*nu*phi_s_normal[2];
    }

    inline
      void updateTurbulenceClosure(const int turbulenceClosureModel,
				   const double eps_rho,
				   const double eps_mu,
				   const double rho_0,
				   const double nu_0,
				   const double rho_1,
				   const double nu_1,
				   const double useVF,
				   const double vf,
				   const double phi,
				   const double porosity,
				   const double eddy_visc_coef_0,
				   const double turb_var_0, //k for k-eps or k-omega
				   const double turb_var_1, //epsilon for k-epsilon, omega for k-omega
				   const double turb_grad_0[nSpace],//grad k for k-eps,k-omega
				   double& eddy_viscosity,
				   double mom_uu_diff_ten[nSpace],
				   double mom_vv_diff_ten[nSpace],
				   double mom_ww_diff_ten[nSpace],
				   double mom_uv_diff_ten[1],
				   double mom_uw_diff_ten[1],
				   double mom_vu_diff_ten[1],
				   double mom_vw_diff_ten[1],
				   double mom_wu_diff_ten[1],
				   double mom_wv_diff_ten[1],
				   double& mom_u_source,
				   double& mom_v_source,
				   double& mom_w_source)
    {
      /****
	   eddy_visc_coef 
	       <= 2  LES (do nothing)
	       == 3  k-epsilon 
	
      */
      assert (turbulenceClosureModel >=3);
      double rho,nu,H_mu,nu_t=0.0,nu_t_keps =0.0, nu_t_komega=0.0;
      double isKEpsilon = 1.0;
      if (turbulenceClosureModel == 4)
	isKEpsilon = 0.0;
      H_mu = (1.0-useVF)*smoothedHeaviside(eps_mu,phi)+useVF*fmin(1.0,fmax(0.0,vf));
      nu  = nu_0*(1.0-H_mu)+nu_1*H_mu;
      rho  = rho_0*(1.0-H_mu)+rho_1*H_mu;

      const double twoThirds = 2.0/3.0; const double div_zero = 1.0e-2*fmin(nu_0,nu_1);
      mom_u_source += twoThirds*turb_grad_0[0];
      mom_v_source += twoThirds*turb_grad_0[1];
      mom_w_source += twoThirds*turb_grad_0[2];

      //--- closure model specific ---
      //k-epsilon
      nu_t_keps = eddy_visc_coef_0*turb_var_0*turb_var_0/(fabs(turb_var_1) + div_zero);
      //k-omega
      nu_t_komega = turb_var_0/(fabs(turb_var_1) + div_zero);
      //
      nu_t = isKEpsilon*nu_t_keps + (1.0-isKEpsilon)*nu_t_komega;
      //mwf debug
      //if (nu_t > 1.e6*nu)
      //{
      //  std::cout<<"cppRANS3PF WARNING isKEpsilon = "<<isKEpsilon<<" nu_t = " <<nu_t<<" nu= "<<nu<<" k= "<<turb_var_0<<" turb_var_1= "<<turb_var_1<<std::endl; 
      //}

      nu_t = fmax(nu_t,1.0e-4*nu); //limit according to Lew, Buscaglia etal 01
      //mwf hack
      nu_t     = fmin(nu_t,1.0e6*nu);

      eddy_viscosity = nu_t;
      //u momentum diffusion tensor
      mom_uu_diff_ten[0] += porosity*2.0*eddy_viscosity;
      mom_uu_diff_ten[1] += porosity*eddy_viscosity;
      mom_uu_diff_ten[2] += porosity*eddy_viscosity;
  
      mom_uv_diff_ten[0]+=porosity*eddy_viscosity;
  
      mom_uw_diff_ten[0]+=porosity*eddy_viscosity;
  
      //v momentum diffusion tensor
      mom_vv_diff_ten[0] += porosity*eddy_viscosity;
      mom_vv_diff_ten[1] += porosity*2.0*eddy_viscosity;
      mom_vv_diff_ten[2] += porosity*eddy_viscosity;
  
      mom_vu_diff_ten[0]+=porosity*eddy_viscosity;
  
      mom_vw_diff_ten[0]+=porosity*eddy_viscosity;
  
      //w momentum diffusion tensor
      mom_ww_diff_ten[0] += porosity*eddy_viscosity;
      mom_ww_diff_ten[1] += porosity*eddy_viscosity;
      mom_ww_diff_ten[2] += porosity*2.0*eddy_viscosity;
  
      mom_wu_diff_ten[0]+=porosity*eddy_viscosity;
  
      mom_wv_diff_ten[0]+=eddy_viscosity;
    }

    inline
    void calculateSubgridError_tau(const double&  hFactor,
				   const double& elementDiameter,
				   const double& dmt,
				   const double& dm,
				   const double df[nSpace],
				   const double& a,
				   const double&  pfac,
				   double& tau_v,
				   double& tau_p,
				   double& cfl)
    {
      double h,oneByAbsdt,density,viscosity,nrm_df;
      h = hFactor*elementDiameter;
      density = dm;
      viscosity =  a;
      nrm_df=0.0;
      for(int I=0;I<nSpace;I++)
	nrm_df+=df[I]*df[I];
      nrm_df = sqrt(nrm_df);
      cfl = nrm_df/(h*density);//this is really cfl/dt, but that's what we want to know, the step controller expect this
      oneByAbsdt =  fabs(dmt);
      tau_v = 1.0/(4.0*viscosity/(h*h) + 2.0*nrm_df/h + oneByAbsdt);
      tau_p = (4.0*viscosity + 2.0*nrm_df*h + oneByAbsdt*h*h)/pfac;
    }

    inline
    void calculateSubgridError_tau(     const double&  Ct_sge,
                                        const double&  Cd_sge,
			                const double   G[nSpace*nSpace],
					const double&  G_dd_G,
					const double&  tr_G,
					const double&  A0,
					const double   Ai[nSpace],
					const double&  Kij,
					const double&  pfac,
					double& tau_v,
					double& tau_p,
					double& q_cfl)	
    {
      double v_d_Gv=0.0; 
      for(int I=0;I<nSpace;I++) 
         for (int J=0;J<nSpace;J++) 
           v_d_Gv += Ai[I]*G[I*nSpace+J]*Ai[J];
      tau_v = 1.0/sqrt(Ct_sge*A0*A0 + v_d_Gv + Cd_sge*Kij*Kij*G_dd_G + 1.0e-12); 
      tau_p = 1.0/(pfac*tr_G*tau_v);     
    }

    inline
    void calculateSubgridError_tauRes(const double& tau_p,
				      const double& tau_v,
				      const double& pdeResidualP,
				      const double& pdeResidualU,
				      const double& pdeResidualV,
				      const double& pdeResidualW,
				      double& subgridErrorP,
				      double& subgridErrorU,
				      double& subgridErrorV,
				      double& subgridErrorW)
    {
      /* GLS pressure */
      subgridErrorP = -tau_p*pdeResidualP;
      /* GLS momentum */
      subgridErrorU = -tau_v*pdeResidualU;
      subgridErrorV = -tau_v*pdeResidualV;
      subgridErrorW = -tau_v*pdeResidualW;
    }

    inline
    void calculateSubgridErrorDerivatives_tauRes(const double& tau_p,
						 const double& tau_v,
						 const double dpdeResidualP_du[nDOF_trial_element],
						 const double dpdeResidualP_dv[nDOF_trial_element],
						 const double dpdeResidualP_dw[nDOF_trial_element],
						 const double dpdeResidualU_dp[nDOF_trial_element],
						 const double dpdeResidualU_du[nDOF_trial_element],
						 const double dpdeResidualV_dp[nDOF_trial_element],
						 const double dpdeResidualV_dv[nDOF_trial_element],
						 const double dpdeResidualW_dp[nDOF_trial_element],
						 const double dpdeResidualW_dw[nDOF_trial_element],
						 double dsubgridErrorP_du[nDOF_trial_element],
						 double dsubgridErrorP_dv[nDOF_trial_element],
						 double dsubgridErrorP_dw[nDOF_trial_element],
						 double dsubgridErrorU_dp[nDOF_trial_element],
						 double dsubgridErrorU_du[nDOF_trial_element],
						 double dsubgridErrorV_dp[nDOF_trial_element],
						 double dsubgridErrorV_dv[nDOF_trial_element],
						 double dsubgridErrorW_dp[nDOF_trial_element],
						 double dsubgridErrorW_dw[nDOF_trial_element])
    {
      for (int j=0;j<nDOF_trial_element;j++)
	{
	  /* GLS pressure */
	  dsubgridErrorP_du[j] = -tau_p*dpdeResidualP_du[j];
	  dsubgridErrorP_dv[j] = -tau_p*dpdeResidualP_dv[j];
	  dsubgridErrorP_dw[j] = -tau_p*dpdeResidualP_dw[j];
	  /* GLS  momentum*/
	  /* u */
	  dsubgridErrorU_dp[j] = -tau_v*dpdeResidualU_dp[j];
	  dsubgridErrorU_du[j] = -tau_v*dpdeResidualU_du[j];
	  /* v */
	  dsubgridErrorV_dp[j] = -tau_v*dpdeResidualV_dp[j];
	  dsubgridErrorV_dv[j] = -tau_v*dpdeResidualV_dv[j];
	  /* w */
	  dsubgridErrorW_dp[j] = -tau_v*dpdeResidualW_dp[j];
	  dsubgridErrorW_dw[j] = -tau_v*dpdeResidualW_dw[j];
	}
    }

    inline
    void exteriorNumericalAdvectiveFlux(const int& isDOFBoundary_p,
					const int& isDOFBoundary_u,
					const int& isDOFBoundary_v,
					const int& isDOFBoundary_w,
					const int& isFluxBoundary_p,
					const int& isFluxBoundary_u,
					const int& isFluxBoundary_v,
					const int& isFluxBoundary_w,
					const double& oneByRho,
					const double& bc_oneByRho,
					const double n[nSpace],
                                        const double& porosity,
					const double& bc_p,
					const double& bc_u,
					const double& bc_v,
					const double& bc_w,
					const double bc_f_mass[nSpace],
					const double bc_f_umom[nSpace],
					const double bc_f_vmom[nSpace],
					const double bc_f_wmom[nSpace],
					const double& bc_flux_mass,
					const double& bc_flux_umom,
					const double& bc_flux_vmom,
					const double& bc_flux_wmom,
					const double& p,
					const double& u,
					const double& v,
					const double& w,
					const double f_mass[nSpace],
					const double f_umom[nSpace],
					const double f_vmom[nSpace],
					const double f_wmom[nSpace],
					const double df_mass_du[nSpace],
					const double df_mass_dv[nSpace],
					const double df_mass_dw[nSpace],
					const double df_umom_dp[nSpace],
					const double df_umom_du[nSpace],
					const double df_umom_dv[nSpace],
					const double df_umom_dw[nSpace],
					const double df_vmom_dp[nSpace],
					const double df_vmom_du[nSpace],
					const double df_vmom_dv[nSpace],
					const double df_vmom_dw[nSpace],
					const double df_wmom_dp[nSpace],
					const double df_wmom_du[nSpace],
					const double df_wmom_dv[nSpace],
					const double df_wmom_dw[nSpace],
					double& flux_mass,
					double& flux_umom,
					double& flux_vmom,
					double& flux_wmom,
					double* velocity_star,
                                        double* velocity)
    {
      double flowSpeedNormal;
      flux_mass = 0.0;
      flux_umom = 0.0;
      flux_vmom = 0.0;
      flux_wmom = 0.0;
      flowSpeedNormal=porosity*(n[0]*velocity_star[0] +
                                n[1]*velocity_star[1] +
                                n[2]*velocity_star[2]);
      velocity[0] = u;
      velocity[1] = v;
      velocity[2] = w;
      if (isDOFBoundary_u != 1)
	{
	  flux_mass += n[0]*f_mass[0];
	}
      else
	{
	  flux_mass += n[0]*f_mass[0];
	  if (flowSpeedNormal < 0.0)
            {
              flux_umom+=flowSpeedNormal*(bc_u - u);
            }
	}
      if (isDOFBoundary_v != 1)
	{
	  flux_mass+=n[1]*f_mass[1];
	}
      else
	{
	  flux_mass+=n[1]*f_mass[1];
	  if (flowSpeedNormal < 0.0)
            {
              flux_vmom+=flowSpeedNormal*(bc_v - v);
            }
	}
      if (isDOFBoundary_w != 1)
	{
	  flux_mass+=n[2]*f_mass[2];
	}
      else
	{
	  flux_mass +=n[2]*f_mass[2];
	  if (flowSpeedNormal < 0.0)
            {
              flux_wmom+=flowSpeedNormal*(bc_w - w);
            }
	}
      /* if (isDOFBoundary_p == 1) */
      /*   { */
      /*     flux_umom+= n[0]*(bc_p*bc_oneByRho-p*oneByRho); */
      /*     flux_vmom+= n[1]*(bc_p*bc_oneByRho-p*oneByRho); */
      /*     flux_wmom+= n[2]*(bc_p*bc_oneByRho-p*oneByRho); */
      /*   } */
      /* if (isFluxBoundary_p == 1) */
      /*   { */
      /*     /\* velocity[0] += (bc_flux_mass - flux_mass)*n[0]; *\/ */
      /*     /\* velocity[1] += (bc_flux_mass - flux_mass)*n[1]; *\/ */
      /*     /\* velocity[2] += (bc_flux_mass - flux_mass)*n[2]; *\/ */
      /*     flux_mass = bc_flux_mass; */
      /*   } */
      if (isFluxBoundary_u == 1)
	{
	  flux_umom = bc_flux_umom;
	}
      if (isFluxBoundary_v == 1)
	{
	  flux_vmom = bc_flux_vmom;
	}
      if (isFluxBoundary_w == 1)
	{
	  flux_wmom = bc_flux_wmom;
	}
    }

    inline
    void exteriorNumericalAdvectiveFluxDerivatives(const int& isDOFBoundary_p,
						   const int& isDOFBoundary_u,
						   const int& isDOFBoundary_v,
						   const int& isDOFBoundary_w,
						   const int& isFluxBoundary_p,
						   const int& isFluxBoundary_u,
						   const int& isFluxBoundary_v,
						   const int& isFluxBoundary_w,
						   const double& oneByRho,
						   const double n[nSpace],
                                                   const double& porosity,
						   const double& bc_p,
						   const double& bc_u,
						   const double& bc_v,
						   const double& bc_w,
						   const double bc_f_mass[nSpace],
						   const double bc_f_umom[nSpace],
						   const double bc_f_vmom[nSpace],
						   const double bc_f_wmom[nSpace],
						   const double& bc_flux_mass,
						   const double& bc_flux_umom,
						   const double& bc_flux_vmom,
						   const double& bc_flux_wmom,
						   const double& p,
						   const double& u,
						   const double& v,
						   const double& w,
						   const double f_mass[nSpace],
						   const double f_umom[nSpace],
						   const double f_vmom[nSpace],
						   const double f_wmom[nSpace],
						   const double df_mass_du[nSpace],
						   const double df_mass_dv[nSpace],
						   const double df_mass_dw[nSpace],
						   const double df_umom_dp[nSpace],
						   const double df_umom_du[nSpace],
						   const double df_umom_dv[nSpace],
						   const double df_umom_dw[nSpace],
						   const double df_vmom_dp[nSpace],
						   const double df_vmom_du[nSpace],
						   const double df_vmom_dv[nSpace],
						   const double df_vmom_dw[nSpace],
						   const double df_wmom_dp[nSpace],
						   const double df_wmom_du[nSpace],
						   const double df_wmom_dv[nSpace],
						   const double df_wmom_dw[nSpace],
						   double& dflux_mass_du,
						   double& dflux_mass_dv,
						   double& dflux_mass_dw,
						   double& dflux_umom_dp,
						   double& dflux_umom_du,
						   double& dflux_umom_dv,
						   double& dflux_umom_dw,
						   double& dflux_vmom_dp,
						   double& dflux_vmom_du,
						   double& dflux_vmom_dv,
						   double& dflux_vmom_dw,
						   double& dflux_wmom_dp,
						   double& dflux_wmom_du,
						   double& dflux_wmom_dv,
						   double& dflux_wmom_dw,
                                                   double* velocity_star)
    {
      double flowSpeedNormal;
      dflux_mass_du = 0.0;
      dflux_mass_dv = 0.0;
      dflux_mass_dw = 0.0;
  
      dflux_umom_dp = 0.0;
      dflux_umom_du = 0.0;
      dflux_umom_dv = 0.0;
      dflux_umom_dw = 0.0;
  
      dflux_vmom_dp = 0.0;
      dflux_vmom_du = 0.0;
      dflux_vmom_dv = 0.0;
      dflux_vmom_dw = 0.0;
  
      dflux_wmom_dp = 0.0;
      dflux_wmom_du = 0.0;
      dflux_wmom_dv = 0.0;
      dflux_wmom_dw = 0.0;
      flowSpeedNormal=porosity*(n[0]*velocity_star[0] +
                                n[1]*velocity_star[1] +
                                n[2]*velocity_star[2]);
      if (isDOFBoundary_u != 1)
	{
	  dflux_mass_du += n[0]*df_mass_du[0];
	}
      else
	{
	  dflux_mass_du += n[0]*df_mass_du[0];
	  if (flowSpeedNormal < 0.0)
            dflux_umom_du -= flowSpeedNormal;
	}
      if (isDOFBoundary_v != 1)
	{
	  dflux_mass_dv += n[1]*df_mass_dv[1];
	}
      else
	{
	  dflux_mass_dv += n[1]*df_mass_dv[1];
	  if (flowSpeedNormal < 0.0)
            dflux_vmom_dv -= flowSpeedNormal;
	}
      if (isDOFBoundary_w != 1)
	{
	  dflux_mass_dw+=n[2]*df_mass_dw[2];
	}
      else
	{
	  dflux_mass_dw += n[2]*df_mass_dw[2];
	  if (flowSpeedNormal < 0.0)
            dflux_wmom_dw -= flowSpeedNormal;
	}
      /* if (isDOFBoundary_p == 1) */
      /*   { */
      /*     dflux_umom_dp= -n[0]*oneByRho; */
      /*     dflux_vmom_dp= -n[1]*oneByRho; */
      /*     dflux_wmom_dp= -n[2]*oneByRho; */
      /*   } */
      /* if (isFluxBoundary_p == 1) */
      /*   { */
      /*     dflux_mass_du = 0.0; */
      /*     dflux_mass_dv = 0.0; */
      /*     dflux_mass_dw = 0.0; */
      /*   } */
      if (isFluxBoundary_u == 1)
	{
	  dflux_umom_dp = 0.0;
	  dflux_umom_du = 0.0;
	  dflux_umom_dv = 0.0;
	  dflux_umom_dw = 0.0;
	}
      if (isFluxBoundary_v == 1)
	{
	  dflux_vmom_dp = 0.0;
	  dflux_vmom_du = 0.0;
	  dflux_vmom_dv = 0.0;
	  dflux_vmom_dw = 0.0;
	}
      if (isFluxBoundary_w == 1)
	{
	  dflux_wmom_dp = 0.0;
	  dflux_wmom_du = 0.0;
	  dflux_wmom_dv = 0.0;
	  dflux_wmom_dw = 0.0;
	}
    }

    inline
    void exteriorNumericalDiffusiveFlux(const double& eps,
					const double& phi,
					int* rowptr,
					int* colind,
					const int& isDOFBoundary,
					const int& isFluxBoundary,
					const double n[nSpace],
					double* bc_a,
					const double& bc_u,
					const double& bc_flux,
					double* a,
					const double grad_potential[nSpace],
					const double& u,
					const double& penalty,
					double& flux)
    {
      double diffusiveVelocityComponent_I,penaltyFlux,max_a;
      if(isFluxBoundary == 1)
	{
	  flux = bc_flux;
	}
      else if(isDOFBoundary == 1)
	{
	  flux = 0.0;
	  max_a=0.0;
	  for(int I=0;I<nSpace;I++)
	    {
	      diffusiveVelocityComponent_I=0.0;
	      for(int m=rowptr[I];m<rowptr[I+1];m++)
		{
		  diffusiveVelocityComponent_I -= a[m]*grad_potential[colind[m]];
		  max_a = fmax(max_a,a[m]);
		}
	      flux+= diffusiveVelocityComponent_I*n[I];
	    }
	  penaltyFlux = max_a*penalty*(u-bc_u);
	  flux += penaltyFlux;
	  //contact line slip
	  //flux*=(smoothedDirac(eps,0) - smoothedDirac(eps,phi))/smoothedDirac(eps,0);
	}
      else
	{
	  std::cerr<<"warning, diffusion term with no boundary condition set, setting diffusive flux to 0.0"<<std::endl;
	  flux = 0.0;
	}
    }


    inline
    double ExteriorNumericalDiffusiveFluxJacobian(const double& eps,
						  const double& phi,
						  int* rowptr,
						  int* colind,
						  const int& isDOFBoundary,
						  const int& isFluxBoundary,
						  const double n[nSpace],
						  double* a,
						  const double& v,
						  const double grad_v[nSpace],
						  const double& penalty)
    {
      double dvel_I,tmp=0.0,max_a=0.0;
      if(isFluxBoundary==0 && isDOFBoundary==1)
	{
	  for(int I=0;I<nSpace;I++)
	    {
	      dvel_I=0.0;
	      for(int m=rowptr[I];m<rowptr[I+1];m++)
		{
		  dvel_I -= a[m]*grad_v[colind[m]];
		  max_a = fmax(max_a,a[m]);
		}
	      tmp += dvel_I*n[I];
	    }
	  tmp +=max_a*penalty*v;
	  //contact line slip
	  //tmp*=(smoothedDirac(eps,0) - smoothedDirac(eps,phi))/smoothedDirac(eps,0);
	}
      return tmp;
    }

    void calculateResidual(//element
			   double* mesh_trial_ref,
			   double* mesh_grad_trial_ref,
			   double* mesh_dof,
			   double* mesh_velocity_dof,
			   double MOVING_DOMAIN,
                           double PSTAB,
			   int* mesh_l2g,
			   double* dV_ref,
			   double* p_trial_ref,
			   double* p_grad_trial_ref,
			   double* p_test_ref,
			   double* p_grad_test_ref,
                           double* q_p,
                           double* q_grad_p,
                           double* ebqe_p,
                           double* ebqe_grad_p,
			   double* vel_trial_ref,
			   double* vel_grad_trial_ref,
			   double* vel_hess_trial_ref,
			   double* vel_test_ref,
			   double* vel_grad_test_ref,
			   //element boundary
			   double* mesh_trial_trace_ref,
			   double* mesh_grad_trial_trace_ref,
			   double* dS_ref,
			   double* p_trial_trace_ref,
			   double* p_grad_trial_trace_ref,
			   double* p_test_trace_ref,
			   double* p_grad_test_trace_ref,
			   double* vel_trial_trace_ref,
			   double* vel_grad_trial_trace_ref,
			   double* vel_test_trace_ref,
			   double* vel_grad_test_trace_ref,					 
			   double* normal_ref,
			   double* boundaryJac_ref,
			   //physics
			   double eb_adjoint_sigma,
			   double* elementDiameter,
			   double* nodeDiametersArray,
			   double hFactor,
			   int nElements_global,
			   int nElements_owned,
			   int nElementBoundaries_owned,
			   double useRBLES,
			   double useMetrics, 
			   double alphaBDF,
			   double epsFact_rho,
			   double epsFact_mu, 
			   double sigma,
			   double rho_0,
			   double nu_0,
			   double rho_1,
			   double nu_1,
			   double smagorinskyConstant,
			   int turbulenceClosureModel,
			   double Ct_sge,
			   double Cd_sge,
			   double C_dc,
			   double C_b,
			   //VRANS
			   const double* eps_solid,
			   const double* phi_solid,
			   const double* q_velocity_solid,
			   const double* q_vos,
			   const double* q_dvos_dt,
			   const double* q_dragAlpha,
			   const double* q_dragBeta,
			   const double* q_mass_source,
                           const double* q_turb_var_0,
			   const double* q_turb_var_1,
			   const double* q_turb_var_grad_0,
			   double * q_eddy_viscosity,
			   //
			   int* p_l2g, 
			   int* vel_l2g, 
			   double* p_dof, 
			   double* u_dof, 
			   double* v_dof, 
			   double* w_dof,
			   double* g,
			   const double useVF,
			   double* vf,
			   double* phi,
			   double* normal_phi,
			   double* kappa_phi,
			   double* q_mom_u_acc,
			   double* q_mom_v_acc,
			   double* q_mom_w_acc,
			   double* q_mass_adv,
			   double* q_mom_u_acc_beta_bdf, double* q_mom_v_acc_beta_bdf, double* q_mom_w_acc_beta_bdf,
                           double* q_dV,
                           double* q_dV_last,
			   double* q_velocity_sge,
                           double* ebqe_velocity_star,
			   double* q_cfl,
			   double* q_numDiff_u, double* q_numDiff_v, double* q_numDiff_w,
			   double* q_numDiff_u_last, double* q_numDiff_v_last, double* q_numDiff_w_last,
			   int* sdInfo_u_u_rowptr,int* sdInfo_u_u_colind,			      
			   int* sdInfo_u_v_rowptr,int* sdInfo_u_v_colind,
			   int* sdInfo_u_w_rowptr,int* sdInfo_u_w_colind,
			   int* sdInfo_v_v_rowptr,int* sdInfo_v_v_colind,
			   int* sdInfo_v_u_rowptr,int* sdInfo_v_u_colind,
			   int* sdInfo_v_w_rowptr,int* sdInfo_v_w_colind,
			   int* sdInfo_w_w_rowptr,int* sdInfo_w_w_colind,
			   int* sdInfo_w_u_rowptr,int* sdInfo_w_u_colind,
			   int* sdInfo_w_v_rowptr,int* sdInfo_w_v_colind,
			   int offset_p, int offset_u, int offset_v, int offset_w, 
			   int stride_p, int stride_u, int stride_v, int stride_w, 
			   double* globalResidual,
			   int nExteriorElementBoundaries_global,
			   int* exteriorElementBoundariesArray,
			   int* elementBoundaryElementsArray,
			   int* elementBoundaryLocalElementBoundariesArray,
			   double* ebqe_vf_ext,
			   double* bc_ebqe_vf_ext,
			   double* ebqe_phi_ext,
			   double* bc_ebqe_phi_ext,
			   double* ebqe_normal_phi_ext,
			   double* ebqe_kappa_phi_ext,
			   //VRANS
			   const double* ebqe_vos_ext,
			   const double* ebqe_turb_var_0,
			   const double* ebqe_turb_var_1,
			   //VRANS end
			   int* isDOFBoundary_p,
			   int* isDOFBoundary_u,
			   int* isDOFBoundary_v,
			   int* isDOFBoundary_w,
			   int* isAdvectiveFluxBoundary_p,
			   int* isAdvectiveFluxBoundary_u,
			   int* isAdvectiveFluxBoundary_v,
			   int* isAdvectiveFluxBoundary_w,
			   int* isDiffusiveFluxBoundary_u,
			   int* isDiffusiveFluxBoundary_v,
			   int* isDiffusiveFluxBoundary_w,
			   double* ebqe_bc_p_ext,
			   double* ebqe_bc_flux_mass_ext,
			   double* ebqe_bc_flux_mom_u_adv_ext,
			   double* ebqe_bc_flux_mom_v_adv_ext,
			   double* ebqe_bc_flux_mom_w_adv_ext,
			   double* ebqe_bc_u_ext,
			   double* ebqe_bc_flux_u_diff_ext,
			   double* ebqe_penalty_ext,
			   double* ebqe_bc_v_ext,
			   double* ebqe_bc_flux_v_diff_ext,
			   double* ebqe_bc_w_ext,
			   double* ebqe_bc_flux_w_diff_ext,
			   double* q_x,
			   double* q_velocity,
			   double* ebqe_velocity,
			   double* flux,
			   double* elementResidual_p_save,
			   int* elementFlags,
			   int* boundaryFlags,
			   double* barycenters,
			   double* wettedAreas,
			   double* netForces_p,
			   double* netForces_v,
			   double* netMoments,
                           double* q_rho,
                           double* ebqe_rho,
                           double* q_nu,
                           double* ebqe_nu,
			   int nParticles,
			   double particle_epsFact,
			   double particle_alpha,
			   double particle_beta,
			   double particle_penalty_constant,
			   double* particle_signed_distances,
			   double* particle_signed_distance_normals,
			   double* particle_velocities,
                           double* particle_angular_velocities,
			   double* particle_centroids,
			   double* particle_netForces,
			   double* particle_netMoments,
<<<<<<< HEAD
                           double* particle_surfaceArea,
=======
			   double* particle_surfaceArea,
>>>>>>> 2102223e
			   double particle_nitsche)
    {
      //
      //loop over elements to compute volume integrals and load them into element and global residual
      //
      double mesh_volume_conservation=0.0,
        mesh_volume_conservation_weak=0.0,
        mesh_volume_conservation_err_max=0.0,
        mesh_volume_conservation_err_max_weak=0.0;
      double globalConservationError=0.0;
      const int nQuadraturePoints_global(nElements_global*nQuadraturePoints_element);
      for(int eN=0;eN<nElements_global;eN++)
	{
	  //declare local storage for element residual and initialize
	  register double elementResidual_p[nDOF_test_element],elementResidual_mesh[nDOF_test_element],
	    elementResidual_u[nDOF_test_element],
	    elementResidual_v[nDOF_test_element],
	    elementResidual_w[nDOF_test_element],
	    eps_rho,eps_mu;
          double mesh_volume_conservation_element=0.0,
            mesh_volume_conservation_element_weak=0.0;
	  for (int i=0;i<nDOF_test_element;i++)
	    {
	      int eN_i = eN*nDOF_test_element+i;
	      elementResidual_p_save[eN_i]=0.0;
	      elementResidual_mesh[i]=0.0;
	      elementResidual_p[i]=0.0;
	      elementResidual_u[i]=0.0;
	      elementResidual_v[i]=0.0;
	      elementResidual_w[i]=0.0;
	    }//i
	  //
	  //loop over quadrature points and compute integrands
	  //
	  for(int k=0;k<nQuadraturePoints_element;k++)
	    {
	      //compute indices and declare local storage
	      register int eN_k = eN*nQuadraturePoints_element+k,
		eN_k_nSpace = eN_k*nSpace,
		eN_k_3d     = eN_k*3,
		eN_nDOF_trial_element = eN*nDOF_trial_element;
	      register double p=0.0,u=0.0,v=0.0,w=0.0,
		grad_p[nSpace],grad_u[nSpace],grad_v[nSpace],grad_w[nSpace],
		hess_u[nSpace2],hess_v[nSpace2],hess_w[nSpace2],
		mom_u_acc=0.0,
		dmom_u_acc_u=0.0,
		mom_v_acc=0.0,
		dmom_v_acc_v=0.0,
		mom_w_acc=0.0,
		dmom_w_acc_w=0.0,
		mass_adv[nSpace],
		dmass_adv_u[nSpace],
		dmass_adv_v[nSpace],
		dmass_adv_w[nSpace],
		mom_u_adv[nSpace],
		dmom_u_adv_u[nSpace],
		dmom_u_adv_v[nSpace],
		dmom_u_adv_w[nSpace],
		mom_v_adv[nSpace],
		dmom_v_adv_u[nSpace],
		dmom_v_adv_v[nSpace],
		dmom_v_adv_w[nSpace],
		mom_w_adv[nSpace],
		dmom_w_adv_u[nSpace],
		dmom_w_adv_v[nSpace],
		dmom_w_adv_w[nSpace],
		mom_uu_diff_ten[nSpace],
		mom_vv_diff_ten[nSpace],
		mom_ww_diff_ten[nSpace],
		mom_uv_diff_ten[1],
		mom_uw_diff_ten[1],
		mom_vu_diff_ten[1],
		mom_vw_diff_ten[1],
		mom_wu_diff_ten[1],
		mom_wv_diff_ten[1],
		mom_u_source=0.0,
		mom_v_source=0.0,
		mom_w_source=0.0,
		mom_u_ham=0.0,
		dmom_u_ham_grad_p[nSpace],
		dmom_u_ham_grad_u[nSpace],
		mom_v_ham=0.0,
		dmom_v_ham_grad_p[nSpace],
		dmom_v_ham_grad_v[nSpace],
		mom_w_ham=0.0,
		dmom_w_ham_grad_p[nSpace],
		dmom_w_ham_grad_w[nSpace],
		mom_u_acc_t=0.0,
		dmom_u_acc_u_t=0.0,
		mom_v_acc_t=0.0,
		dmom_v_acc_v_t=0.0,
		mom_w_acc_t=0.0,
		dmom_w_acc_w_t=0.0,
		pdeResidual_p=0.0,
		pdeResidual_u=0.0,
		pdeResidual_v=0.0,
		pdeResidual_w=0.0,
		Lstar_u_p[nDOF_test_element],
		Lstar_v_p[nDOF_test_element],
		Lstar_w_p[nDOF_test_element],
		Lstar_u_u[nDOF_test_element],
		Lstar_v_v[nDOF_test_element],
		Lstar_w_w[nDOF_test_element],
		Lstar_p_u[nDOF_test_element],
		Lstar_p_v[nDOF_test_element],
		Lstar_p_w[nDOF_test_element],
		subgridError_p=0.0,
		subgridError_u=0.0,
		subgridError_v=0.0,
		subgridError_w=0.0,
		tau_p=0.0,tau_p0=0.0,tau_p1=0.0,
		tau_v=0.0,tau_v0=0.0,tau_v1=0.0,
		jac[nSpace*nSpace],
		jacDet,
		jacInv[nSpace*nSpace],
		p_grad_trial[nDOF_trial_element*nSpace],vel_grad_trial[nDOF_trial_element*nSpace],
		vel_hess_trial[nDOF_trial_element*nSpace2],
		p_test_dV[nDOF_trial_element],vel_test_dV[nDOF_trial_element],
		p_grad_test_dV[nDOF_test_element*nSpace],vel_grad_test_dV[nDOF_test_element*nSpace],
		dV,x,y,z,xt,yt,zt,
		//
		porosity,
		//meanGrainSize,
		mass_source,
		dmom_u_source[nSpace],
		dmom_v_source[nSpace],
		dmom_w_source[nSpace],
		//
		G[nSpace*nSpace],G_dd_G,tr_G,norm_Rv,h_phi, dmom_adv_star[nSpace],dmom_adv_sge[nSpace];
	      //get jacobian, etc for mapping reference element
	      ck.calculateMapping_element(eN,
					  k,
					  mesh_dof,
					  mesh_l2g,
					  mesh_trial_ref,
					  mesh_grad_trial_ref,
					  jac,
					  jacDet,
					  jacInv,
					  x,y,z);
	      ck.calculateH_element(eN,
				    k,
				    nodeDiametersArray,
				    mesh_l2g,
				    mesh_trial_ref,
				    h_phi);
	      
	      ck.calculateMappingVelocity_element(eN,
						  k,
						  mesh_velocity_dof,
						  mesh_l2g,
						  mesh_trial_ref,
						  xt,yt,zt);
	      //xt=0.0;yt=0.0;zt=0.0;
	      //std::cout<<"xt "<<xt<<'\t'<<yt<<'\t'<<zt<<std::endl;
	      //get the physical integration weight
	      dV = fabs(jacDet)*dV_ref[k];
	      ck.calculateG(jacInv,G,G_dd_G,tr_G);
	      //ck.calculateGScale(G,&normal_phi[eN_k_nSpace],h_phi);
	      
	      eps_rho = epsFact_rho*(useMetrics*h_phi+(1.0-useMetrics)*elementDiameter[eN]);
	      eps_mu  = epsFact_mu *(useMetrics*h_phi+(1.0-useMetrics)*elementDiameter[eN]);
	      double particle_eps  = particle_epsFact*(useMetrics*h_phi+(1.0-useMetrics)*elementDiameter[eN]);
	     
	      //get the trial function gradients
	      /* ck.gradTrialFromRef(&p_grad_trial_ref[k*nDOF_trial_element*nSpace],jacInv,p_grad_trial); */
	      ck.gradTrialFromRef(&vel_grad_trial_ref[k*nDOF_trial_element*nSpace],jacInv,vel_grad_trial);
	      ck.hessTrialFromRef(&vel_hess_trial_ref[k*nDOF_trial_element*nSpace2],jacInv,vel_hess_trial);
	      //get the solution
	      /* ck.valFromDOF(p_dof,&p_l2g[eN_nDOF_trial_element],&p_trial_ref[k*nDOF_trial_element],p); */
              p = q_p[eN_k];
	      ck.valFromDOF(u_dof,&vel_l2g[eN_nDOF_trial_element],&vel_trial_ref[k*nDOF_trial_element],u);
	      ck.valFromDOF(v_dof,&vel_l2g[eN_nDOF_trial_element],&vel_trial_ref[k*nDOF_trial_element],v);
	      ck.valFromDOF(w_dof,&vel_l2g[eN_nDOF_trial_element],&vel_trial_ref[k*nDOF_trial_element],w);
	      //get the solution gradients
	      /* ck.gradFromDOF(p_dof,&p_l2g[eN_nDOF_trial_element],p_grad_trial,grad_p); */
              for (int I=0;I<nSpace;I++)
                grad_p[I] = q_grad_p[eN_k_nSpace + I];
	      ck.gradFromDOF(u_dof,&vel_l2g[eN_nDOF_trial_element],vel_grad_trial,grad_u);
	      ck.gradFromDOF(v_dof,&vel_l2g[eN_nDOF_trial_element],vel_grad_trial,grad_v);
	      ck.gradFromDOF(w_dof,&vel_l2g[eN_nDOF_trial_element],vel_grad_trial,grad_w);
	      ck.hessFromDOF(u_dof,&vel_l2g[eN_nDOF_trial_element],vel_hess_trial,hess_u);
	      ck.hessFromDOF(v_dof,&vel_l2g[eN_nDOF_trial_element],vel_hess_trial,hess_v);
	      ck.hessFromDOF(w_dof,&vel_l2g[eN_nDOF_trial_element],vel_hess_trial,hess_w);
	      //precalculate test function products with integration weights
	      for (int j=0;j<nDOF_trial_element;j++)
		{
		  /* p_test_dV[j] = p_test_ref[k*nDOF_trial_element+j]*dV; */
		  vel_test_dV[j] = vel_test_ref[k*nDOF_trial_element+j]*dV;
		  for (int I=0;I<nSpace;I++)
		    {
		      /* p_grad_test_dV[j*nSpace+I]   = p_grad_trial[j*nSpace+I]*dV;//cek warning won't work for Petrov-Galerkin */
		      vel_grad_test_dV[j*nSpace+I] = vel_grad_trial[j*nSpace+I]*dV;//cek warning won't work for Petrov-Galerkin
		    }
		}
              //cek hack
              double div_mesh_velocity=0.0;
              int NDOF_MESH_TRIAL_ELEMENT=4;
              for (int j=0;j<NDOF_MESH_TRIAL_ELEMENT;j++)
                {
                  int eN_j=eN*NDOF_MESH_TRIAL_ELEMENT+j;
                  div_mesh_velocity +=
                    mesh_velocity_dof[mesh_l2g[eN_j]*3+0]*vel_grad_trial[j*nSpace+0] +
                    mesh_velocity_dof[mesh_l2g[eN_j]*3+1]*vel_grad_trial[j*nSpace+1] +
                    mesh_velocity_dof[mesh_l2g[eN_j]*3+2]*vel_grad_trial[j*nSpace+2];
                }
              mesh_volume_conservation_element += (alphaBDF*(dV-q_dV_last[eN_k])/dV - div_mesh_velocity)*dV;
              div_mesh_velocity = DM3*div_mesh_velocity + (1.0-DM3)*alphaBDF*(dV-q_dV_last[eN_k])/dV;
	      //VRANS
	      porosity      = 1.0 - q_vos[eN_k];
	      //meanGrainSize = q_meanGrain[eN_k]; 
	      //
	      q_x[eN_k_3d+0]=x;
	      q_x[eN_k_3d+1]=y;
	      q_x[eN_k_3d+2]=z;
	      //
	      //calculate pde coefficients at quadrature points
	      //
	      evaluateCoefficients(eps_rho,
				   eps_mu,
				   sigma,
				   rho_0,
				   nu_0,
				   rho_1,
				   nu_1,
				   elementDiameter[eN],
				   smagorinskyConstant,
				   turbulenceClosureModel,
				   g,
				   useVF,
				   vf[eN_k],
				   phi[eN_k],
				   &normal_phi[eN_k_nSpace],
				   kappa_phi[eN_k],
				   //VRANS
				   porosity,
				   //
				   p,
				   grad_p,
				   grad_u,
				   grad_v,
				   grad_w,
				   u,
				   v,
				   w,
                                   q_velocity_sge[eN_k_nSpace+0],
                                   q_velocity_sge[eN_k_nSpace+1],
                                   q_velocity_sge[eN_k_nSpace+2],
				   q_eddy_viscosity[eN_k],
				   mom_u_acc,
				   dmom_u_acc_u,
				   mom_v_acc,
				   dmom_v_acc_v,
				   mom_w_acc,
				   dmom_w_acc_w,
				   mass_adv,
				   dmass_adv_u,
				   dmass_adv_v,
				   dmass_adv_w,
				   mom_u_adv,
				   dmom_u_adv_u,
				   dmom_u_adv_v,
				   dmom_u_adv_w,
				   mom_v_adv,
				   dmom_v_adv_u,
				   dmom_v_adv_v,
				   dmom_v_adv_w,
				   mom_w_adv,
				   dmom_w_adv_u,
				   dmom_w_adv_v,
				   dmom_w_adv_w,
				   mom_uu_diff_ten,
				   mom_vv_diff_ten,
				   mom_ww_diff_ten,
				   mom_uv_diff_ten,
				   mom_uw_diff_ten,
				   mom_vu_diff_ten,
				   mom_vw_diff_ten,
				   mom_wu_diff_ten,
				   mom_wv_diff_ten,
				   mom_u_source,
				   mom_v_source,
				   mom_w_source,
				   mom_u_ham,
				   dmom_u_ham_grad_p,
				   dmom_u_ham_grad_u,
				   mom_v_ham,
				   dmom_v_ham_grad_p,
				   dmom_v_ham_grad_v,
				   mom_w_ham,
				   dmom_w_ham_grad_p,          
				   dmom_w_ham_grad_w,
                                   q_rho[eN_k],
                                   q_nu[eN_k]);          
	      //VRANS
	      mass_source = q_mass_source[eN_k];
	      //todo: decide if these should be lagged or not?
	      updateDarcyForchheimerTerms_Ergun(/* linearDragFactor, */
						/* nonlinearDragFactor, */
						/* porosity, */
						/* meanGrainSize, */
						q_dragAlpha[eN_k],
						q_dragBeta[eN_k],
						eps_rho,
						eps_mu,
						rho_0,
						nu_0,
						rho_1,
						nu_1,
						useVF,
						vf[eN_k],
						phi[eN_k],
						u,
						v,
						w,
                                                q_velocity_sge[eN_k_nSpace+0],
                                                q_velocity_sge[eN_k_nSpace+1],
                                                q_velocity_sge[eN_k_nSpace+2],
						eps_solid[elementFlags[eN]],
						porosity,
						q_velocity_solid[eN_k_nSpace+0],
						q_velocity_solid[eN_k_nSpace+1],
						q_velocity_solid[eN_k_nSpace+2],
						mom_u_source,
						mom_v_source,
						mom_w_source,
						dmom_u_source,
						dmom_v_source,
						dmom_w_source);
	      double C_particles=0.0;
<<<<<<< HEAD
	      if (nParticles > 0)
		updateSolidParticleTerms(particle_nitsche,
					 dV,
					 nParticles,
					 nQuadraturePoints_global,
					 &particle_signed_distances[eN_k],
					 &particle_signed_distance_normals[eN_k_nSpace],
					 particle_velocities,
                                         particle_angular_velocities,
					 particle_centroids,
					 porosity,
					 particle_penalty_constant/h_phi,//penalty,
					 particle_alpha,
					 particle_beta,
					 eps_rho,
					 eps_mu,
					 rho_0,
					 nu_0,
					 rho_1,
					 nu_1,
					 useVF,
					 vf[eN_k],
					 phi[eN_k],
					 x,
					 y,
					 z,
					 p,
					 u,
					 v,
					 w,
					 q_velocity_sge[eN_k_nSpace+0],
					 q_velocity_sge[eN_k_nSpace+1],
					 q_velocity_sge[eN_k_nSpace+1],
					 particle_eps,
					 grad_u,
					 grad_v,
					 grad_w,
					 mom_u_source,
					 mom_v_source,
					 mom_w_source,
					 dmom_u_source,
					 dmom_v_source,
					 dmom_w_source,
					 mom_u_adv,
					 mom_v_adv,
					 mom_w_adv,
					 dmom_u_adv_u,
					 dmom_v_adv_v,
					 dmom_w_adv_w,
					 mom_u_ham,
					 dmom_u_ham_grad_u,
					 mom_v_ham,
					 dmom_v_ham_grad_v,
					 mom_w_ham,
					 dmom_w_ham_grad_w,
					 particle_netForces,        
					 particle_netMoments,
                                         particle_surfaceArea);

=======
		updateSolidParticleTerms(eN < nElements_owned,
					   particle_nitsche,
					   dV,
				       nParticles,
				       nQuadraturePoints_global,
				       &particle_signed_distances[eN_k],
				       &particle_signed_distance_normals[eN_k_nSpace],
				       &particle_velocities[eN_k_nSpace],
				       particle_centroids,
				       porosity,
				       particle_penalty_constant/h_phi,//penalty,
				       particle_alpha,
				       particle_beta,
				       eps_rho,
				       eps_mu,
				       rho_0,
				       nu_0,
				       rho_1,
				       nu_1,
				       useVF,
				       vf[eN_k],
				       phi[eN_k],
				       x,
				       y,
				       z,
				       p,
				       u,
				       v,
				       w,
				       q_velocity_sge[eN_k_nSpace+0],
				       q_velocity_sge[eN_k_nSpace+1],
				       q_velocity_sge[eN_k_nSpace+1],
				       particle_eps,
				       grad_u,
				       grad_v,
				       grad_w,
				       mom_u_source,
				       mom_v_source,
				       mom_w_source,
				       dmom_u_source,
				       dmom_v_source,
				       dmom_w_source,
				       mom_u_adv,
				       mom_v_adv,
				       mom_w_adv,
				       dmom_u_adv_u,
				       dmom_v_adv_v,
				       dmom_w_adv_w,
				       mom_u_ham,
				       dmom_u_ham_grad_u,
				       mom_v_ham,
				       dmom_v_ham_grad_v,
				       mom_w_ham,
				       dmom_w_ham_grad_w,
				       particle_netForces,
				       particle_netMoments,
					   particle_surfaceArea);
>>>>>>> 2102223e
	      //Turbulence closure model
	      if (turbulenceClosureModel >= 3)
		{
		  const double c_mu = 0.09;//mwf hack 
		  updateTurbulenceClosure(turbulenceClosureModel,
					  eps_rho,
					  eps_mu,
					  rho_0,
					  nu_0,
					  rho_1,
					  nu_1,
					  useVF,
					  vf[eN_k],
					  phi[eN_k],
					  porosity,
					  c_mu, //mwf hack
					  q_turb_var_0[eN_k],
					  q_turb_var_1[eN_k],
					  &q_turb_var_grad_0[eN_k_nSpace],
					  q_eddy_viscosity[eN_k],
					  mom_uu_diff_ten,
					  mom_vv_diff_ten,
					  mom_ww_diff_ten,
					  mom_uv_diff_ten,
					  mom_uw_diff_ten,
					  mom_vu_diff_ten,
					  mom_vw_diff_ten,
					  mom_wu_diff_ten,
					  mom_wv_diff_ten,
					  mom_u_source,
					  mom_v_source,
					  mom_w_source);					  

		}
	      //
	      //save momentum for time history and velocity for subgrid error
	      //
	      q_mom_u_acc[eN_k] = mom_u_acc;                            
	      q_mom_v_acc[eN_k] = mom_v_acc;                            
	      q_mom_w_acc[eN_k] = mom_w_acc;
	      //subgrid error uses grid scale velocity
	      q_mass_adv[eN_k_nSpace+0] = u;
	      q_mass_adv[eN_k_nSpace+1] = v;
	      q_mass_adv[eN_k_nSpace+2] = w;
	      //
	      //moving mesh
	      //
	      mom_u_adv[0] -= MOVING_DOMAIN*mom_u_acc*xt;
	      mom_u_adv[1] -= MOVING_DOMAIN*mom_u_acc*yt;
	      mom_u_adv[2] -= MOVING_DOMAIN*mom_u_acc*zt;
	      dmom_u_adv_u[0] -= MOVING_DOMAIN*dmom_u_acc_u*xt;
	      dmom_u_adv_u[1] -= MOVING_DOMAIN*dmom_u_acc_u*yt;
	      dmom_u_adv_u[2] -= MOVING_DOMAIN*dmom_u_acc_u*zt;

	      mom_v_adv[0] -= MOVING_DOMAIN*mom_v_acc*xt;
	      mom_v_adv[1] -= MOVING_DOMAIN*mom_v_acc*yt;
	      mom_v_adv[2] -= MOVING_DOMAIN*mom_v_acc*zt;
	      dmom_v_adv_v[0] -= MOVING_DOMAIN*dmom_v_acc_v*xt;
	      dmom_v_adv_v[1] -= MOVING_DOMAIN*dmom_v_acc_v*yt;
	      dmom_v_adv_v[2] -= MOVING_DOMAIN*dmom_v_acc_v*zt;

	      mom_w_adv[0] -= MOVING_DOMAIN*mom_w_acc*xt;
	      mom_w_adv[1] -= MOVING_DOMAIN*mom_w_acc*yt;
	      mom_w_adv[2] -= MOVING_DOMAIN*mom_w_acc*zt;
	      dmom_w_adv_w[0] -= MOVING_DOMAIN*dmom_w_acc_w*xt;
	      dmom_w_adv_w[1] -= MOVING_DOMAIN*dmom_w_acc_w*yt;
	      dmom_w_adv_w[2] -= MOVING_DOMAIN*dmom_w_acc_w*zt;
	      //
	      //calculate time derivative at quadrature points
	      //
              if (q_dV_last[eN_k] <= -100)
                q_dV_last[eN_k] = dV;
              q_dV[eN_k] = dV;
	      ck.bdf(alphaBDF,
		     q_mom_u_acc_beta_bdf[eN_k]*q_dV_last[eN_k]/dV,
		     mom_u_acc,
		     dmom_u_acc_u,
		     mom_u_acc_t,
		     dmom_u_acc_u_t);
	      ck.bdf(alphaBDF,
		     q_mom_v_acc_beta_bdf[eN_k]*q_dV_last[eN_k]/dV,
		     mom_v_acc,
		     dmom_v_acc_v,
		     mom_v_acc_t,
		     dmom_v_acc_v_t);
	      ck.bdf(alphaBDF,
		     q_mom_w_acc_beta_bdf[eN_k]*q_dV_last[eN_k]/dV,
		     mom_w_acc,
		     dmom_w_acc_w,
		     mom_w_acc_t,
		     dmom_w_acc_w_t);
	      //
	      //calculate subgrid error (strong residual and adjoint)
	      //
	      //calculate strong residual
	      pdeResidual_p = ck.Mass_strong(-q_dvos_dt[eN_k]) +
                ck.Advection_strong(dmass_adv_u,grad_u) +
                ck.Advection_strong(dmass_adv_v,grad_v) +
		ck.Advection_strong(dmass_adv_w,grad_w) +
                DM2*MOVING_DOMAIN*ck.Reaction_strong(alphaBDF*(dV-q_dV_last[eN_k])/dV - div_mesh_velocity) +
		//VRANS
		ck.Reaction_strong(mass_source);
		//
	  
              dmom_adv_sge[0] = dmom_u_acc_u*(q_velocity_sge[eN_k_nSpace+0] - MOVING_DOMAIN*xt);
              dmom_adv_sge[1] = dmom_u_acc_u*(q_velocity_sge[eN_k_nSpace+1] - MOVING_DOMAIN*yt);
              dmom_adv_sge[2] = dmom_u_acc_u*(q_velocity_sge[eN_k_nSpace+2] - MOVING_DOMAIN*zt);

	      pdeResidual_u = ck.Mass_strong(dmom_u_acc_u*mom_u_acc_t) +
		ck.Advection_strong(dmom_adv_sge,grad_u) + //note here and below: same in cons. and non-cons.
		ck.Hamiltonian_strong(dmom_u_ham_grad_p,grad_p) +
		ck.Reaction_strong(mom_u_source) -
                ck.Reaction_strong(u*div_mesh_velocity);
	  
	      pdeResidual_v = ck.Mass_strong(dmom_v_acc_v*mom_v_acc_t) +
		ck.Advection_strong(dmom_adv_sge,grad_v) +
		ck.Hamiltonian_strong(dmom_v_ham_grad_p,grad_p) + 
		ck.Reaction_strong(mom_v_source) -
                ck.Reaction_strong(v*div_mesh_velocity);
              
	      pdeResidual_w = ck.Mass_strong(dmom_w_acc_w*mom_w_acc_t) +
	      	ck.Advection_strong(dmom_adv_sge,grad_w) +
	      	ck.Hamiltonian_strong(dmom_w_ham_grad_p,grad_p) +
	      	ck.Reaction_strong(mom_w_source) -
                ck.Reaction_strong(w*div_mesh_velocity);
	
	      //calculate tau and tau*Res
	      //cek debug
	      double tmpR=dmom_u_acc_u_t + dmom_u_source[0];
	      calculateSubgridError_tau(hFactor,
					elementDiameter[eN],
					tmpR,//dmom_u_acc_u_t,
					dmom_u_acc_u,
					dmom_adv_sge,
					mom_uu_diff_ten[1],
					dmom_u_ham_grad_p[0],
					tau_v0,
					tau_p0,
					q_cfl[eN_k]);

	      calculateSubgridError_tau(Ct_sge,Cd_sge,
			                G,G_dd_G,tr_G,
					tmpR,//dmom_u_acc_u_t,
					dmom_adv_sge,
					mom_uu_diff_ten[1],
					dmom_u_ham_grad_p[0],
					tau_v1,
					tau_p1,
					q_cfl[eN_k]);	

	      tau_v = useMetrics*tau_v1+(1.0-useMetrics)*tau_v0;
	      tau_p = PSTAB*(useMetrics*tau_p1+(1.0-useMetrics)*tau_p0);

	      calculateSubgridError_tauRes(tau_p,
					   tau_v,
					   pdeResidual_p,
					   pdeResidual_u,
					   pdeResidual_v,
					   pdeResidual_w,
					   subgridError_p,
					   subgridError_u,
					   subgridError_v,
					   subgridError_w);
	      // velocity used in adjoint (VMS or RBLES, with or without lagging the grid scale velocity)
	      dmom_adv_star[0] = dmom_u_acc_u*(q_velocity_sge[eN_k_nSpace+0] - MOVING_DOMAIN*xt + useRBLES*subgridError_u);
	      dmom_adv_star[1] = dmom_u_acc_u*(q_velocity_sge[eN_k_nSpace+1] - MOVING_DOMAIN*yt + useRBLES*subgridError_v);
              dmom_adv_star[2] = dmom_u_acc_u*(q_velocity_sge[eN_k_nSpace+2] - MOVING_DOMAIN*zt + useRBLES*subgridError_w);
         
	      mom_u_adv[0] += dmom_u_acc_u*(useRBLES*subgridError_u*q_velocity_sge[eN_k_nSpace+0]);  	   
	      mom_u_adv[1] += dmom_u_acc_u*(useRBLES*subgridError_v*q_velocity_sge[eN_k_nSpace+0]); 
              mom_u_adv[2] += dmom_u_acc_u*(useRBLES*subgridError_w*q_velocity_sge[eN_k_nSpace+0]);
              
	      // adjoint times the test functions 
	      for (int i=0;i<nDOF_test_element;i++)
		{
		  register int i_nSpace = i*nSpace;
		  /* Lstar_u_p[i]=ck.Advection_adjoint(dmass_adv_u,&p_grad_test_dV[i_nSpace]); */
		  /* Lstar_v_p[i]=ck.Advection_adjoint(dmass_adv_v,&p_grad_test_dV[i_nSpace]); */
		  /* Lstar_w_p[i]=ck.Advection_adjoint(dmass_adv_w,&p_grad_test_dV[i_nSpace]); */
                  //use the same advection adjoint for all three since we're approximating the linearized adjoint
		  Lstar_u_u[i]=ck.Advection_adjoint(dmom_adv_star,&vel_grad_test_dV[i_nSpace]);
		  Lstar_v_v[i]=ck.Advection_adjoint(dmom_adv_star,&vel_grad_test_dV[i_nSpace]);
		  Lstar_w_w[i]=ck.Advection_adjoint(dmom_adv_star,&vel_grad_test_dV[i_nSpace]);
		  Lstar_p_u[i]=ck.Hamiltonian_adjoint(dmom_u_ham_grad_p,&vel_grad_test_dV[i_nSpace]);
		  Lstar_p_v[i]=ck.Hamiltonian_adjoint(dmom_v_ham_grad_p,&vel_grad_test_dV[i_nSpace]);
		  Lstar_p_w[i]=ck.Hamiltonian_adjoint(dmom_w_ham_grad_p,&vel_grad_test_dV[i_nSpace]);
		  
		  //VRANS account for drag terms, diagonal only here ... decide if need off diagonal terms too
		  Lstar_u_u[i]+=ck.Reaction_adjoint(dmom_u_source[0],vel_test_dV[i]);
		  Lstar_v_v[i]+=ck.Reaction_adjoint(dmom_v_source[1],vel_test_dV[i]);
		  Lstar_w_w[i]+=ck.Reaction_adjoint(dmom_w_source[2],vel_test_dV[i]);
		  //
		}

	      norm_Rv = sqrt(pdeResidual_u*pdeResidual_u + pdeResidual_v*pdeResidual_v + pdeResidual_w*pdeResidual_w);
	      q_numDiff_u[eN_k] = C_dc*norm_Rv*(useMetrics/sqrt(G_dd_G+1.0e-12)  + 
	                                        (1.0-useMetrics)*hFactor*hFactor*elementDiameter[eN]*elementDiameter[eN]);
	      q_numDiff_v[eN_k] = q_numDiff_u[eN_k];
	      q_numDiff_w[eN_k] = q_numDiff_u[eN_k];
	      // 
	      //update element residual 
	      //
              double mesh_vel[3];
              mesh_vel[0] = xt;
              mesh_vel[1] = yt;
              mesh_vel[2] = zt;
	      q_velocity[eN_k_nSpace+0]=u;
	      q_velocity[eN_k_nSpace+1]=v;
	      q_velocity[eN_k_nSpace+2]=w;
	      for(int i=0;i<nDOF_test_element;i++) 
		{ 
		  register int i_nSpace=i*nSpace;
                  /* std::cout<<"elemRes_mesh "<<mesh_vel[0]<<'\t'<<mesh_vel[2]<<'\t'<<p_test_dV[i]<<'\t'<<(q_dV_last[eN_k]/dV)<<'\t'<<dV<<std::endl; */
		  /* elementResidual_mesh[i] += ck.Reaction_weak(1.0,p_test_dV[i]) - */
                  /*   ck.Reaction_weak(1.0,p_test_dV[i]*q_dV_last[eN_k]/dV) - */
                  /*   ck.Advection_weak(mesh_vel,&p_grad_test_dV[i_nSpace]); */
                  
		  /* elementResidual_p[i] += ck.Mass_weak(-q_dvos_dt[eN_k],p_test_dV[i]) + */
                  /*   ck.Advection_weak(mass_adv,&p_grad_test_dV[i_nSpace]) + */
		  /*   DM*MOVING_DOMAIN*(ck.Reaction_weak(alphaBDF*1.0,p_test_dV[i]) - */
                  /*                     ck.Reaction_weak(alphaBDF*1.0,p_test_dV[i]*q_dV_last[eN_k]/dV) - */
                  /*                     ck.Advection_weak(mesh_vel,&p_grad_test_dV[i_nSpace])) + */
		  /*   //VRANS */
		  /*   ck.Reaction_weak(mass_source,p_test_dV[i])   + //VRANS source term for wave maker */
		  /*   // */
		  /*   ck.SubgridError(subgridError_u,Lstar_u_p[i]) +  */
		  /*   ck.SubgridError(subgridError_v,Lstar_v_p[i]);// +  */
		  /*   /\* ck.SubgridError(subgridError_w,Lstar_w_p[i]); *\/ */

		  elementResidual_u[i] += ck.Mass_weak(dmom_u_acc_u*mom_u_acc_t,vel_test_dV[i]) + 
		    ck.Advection_weak(mom_u_adv,&vel_grad_test_dV[i_nSpace]) +
		    ck.Diffusion_weak(sdInfo_u_u_rowptr,sdInfo_u_u_colind,mom_uu_diff_ten,grad_u,&vel_grad_test_dV[i_nSpace]) + 
		    ck.Diffusion_weak(sdInfo_u_v_rowptr,sdInfo_u_v_colind,mom_uv_diff_ten,grad_v,&vel_grad_test_dV[i_nSpace]) + 
		    ck.Diffusion_weak(sdInfo_u_w_rowptr,sdInfo_u_w_colind,mom_uw_diff_ten,grad_w,&vel_grad_test_dV[i_nSpace]) + 
		    ck.Reaction_weak(mom_u_source,vel_test_dV[i]) + 
		    ck.Hamiltonian_weak(mom_u_ham,vel_test_dV[i]) + 
		    ck.SubgridError(subgridError_p,Lstar_p_u[i]) +
		    ck.SubgridError(subgridError_u,Lstar_u_u[i]) + 
		    ck.NumericalDiffusion(q_numDiff_u_last[eN_k],grad_u,&vel_grad_test_dV[i_nSpace]); 
		 
		  elementResidual_v[i] += ck.Mass_weak(dmom_v_acc_v*mom_v_acc_t,vel_test_dV[i]) + 
		    ck.Advection_weak(mom_v_adv,&vel_grad_test_dV[i_nSpace]) +
		    ck.Diffusion_weak(sdInfo_v_u_rowptr,sdInfo_v_u_colind,mom_vu_diff_ten,grad_u,&vel_grad_test_dV[i_nSpace]) + 
		    ck.Diffusion_weak(sdInfo_v_v_rowptr,sdInfo_v_v_colind,mom_vv_diff_ten,grad_v,&vel_grad_test_dV[i_nSpace]) + 
		    ck.Diffusion_weak(sdInfo_v_w_rowptr,sdInfo_v_w_colind,mom_vw_diff_ten,grad_w,&vel_grad_test_dV[i_nSpace]) + 
		    ck.Reaction_weak(mom_v_source,vel_test_dV[i]) + 
		    ck.Hamiltonian_weak(mom_v_ham,vel_test_dV[i]) + 
		    ck.SubgridError(subgridError_p,Lstar_p_v[i]) +
		    ck.SubgridError(subgridError_v,Lstar_v_v[i]) + 
		    ck.NumericalDiffusion(q_numDiff_v_last[eN_k],grad_v,&vel_grad_test_dV[i_nSpace]); 

		  elementResidual_w[i] +=  ck.Mass_weak(dmom_w_acc_w*mom_w_acc_t,vel_test_dV[i]) +
		    ck.Advection_weak(mom_w_adv,&vel_grad_test_dV[i_nSpace]) + 
		    ck.Diffusion_weak(sdInfo_w_u_rowptr,sdInfo_w_u_colind,mom_wu_diff_ten,grad_u,&vel_grad_test_dV[i_nSpace]) + 
		    ck.Diffusion_weak(sdInfo_w_v_rowptr,sdInfo_w_v_colind,mom_wv_diff_ten,grad_v,&vel_grad_test_dV[i_nSpace]) + 
		    ck.Diffusion_weak(sdInfo_w_w_rowptr,sdInfo_w_w_colind,mom_ww_diff_ten,grad_w,&vel_grad_test_dV[i_nSpace]) + 
		    ck.Reaction_weak(mom_w_source,vel_test_dV[i]) + 
		    ck.Hamiltonian_weak(mom_w_ham,vel_test_dV[i]) + 
		    ck.SubgridError(subgridError_p,Lstar_p_w[i]) + 
		    ck.SubgridError(subgridError_w,Lstar_w_w[i]) + 
		    ck.NumericalDiffusion(q_numDiff_w_last[eN_k],grad_w,&vel_grad_test_dV[i_nSpace]); 
		}//i
	    }
	  //
	  //load element into global residual and save element residual
	  //
	  for(int i=0;i<nDOF_test_element;i++) 
	    { 
	      register int eN_i=eN*nDOF_test_element+i;

	      /* elementResidual_p_save[eN_i] +=  elementResidual_p[i]; */
              /* mesh_volume_conservation_element_weak += elementResidual_mesh[i]; */
	      /* globalResidual[offset_p+stride_p*p_l2g[eN_i]]+=elementResidual_p[i]; */
	      globalResidual[offset_u+stride_u*vel_l2g[eN_i]]+=elementResidual_u[i];
	      globalResidual[offset_v+stride_v*vel_l2g[eN_i]]+=elementResidual_v[i];
	      globalResidual[offset_w+stride_w*vel_l2g[eN_i]]+=elementResidual_w[i];
	    }//i
          /* mesh_volume_conservation += mesh_volume_conservation_element; */
          /* mesh_volume_conservation_weak += mesh_volume_conservation_element_weak; */
          /* mesh_volume_conservation_err_max=fmax(mesh_volume_conservation_err_max,fabs(mesh_volume_conservation_element)); */
          /* mesh_volume_conservation_err_max_weak=fmax(mesh_volume_conservation_err_max_weak,fabs(mesh_volume_conservation_element_weak)); */
	}//elements
      //
      //loop over exterior element boundaries to calculate surface integrals and load into element and global residuals
      //
      //ebNE is the Exterior element boundary INdex
      //ebN is the element boundary INdex
      //eN is the element index
      for (int ebNE = 0; ebNE < nExteriorElementBoundaries_global; ebNE++) 
	{ 
	  register int ebN = exteriorElementBoundariesArray[ebNE], 
	    eN  = elementBoundaryElementsArray[ebN*2+0],
	    ebN_local = elementBoundaryLocalElementBoundariesArray[ebN*2+0],
	    eN_nDOF_trial_element = eN*nDOF_trial_element;
	  register double elementResidual_mesh[nDOF_test_element],
            elementResidual_p[nDOF_test_element],
	    elementResidual_u[nDOF_test_element],
	    elementResidual_v[nDOF_test_element],
	    elementResidual_w[nDOF_test_element],
	    eps_rho,eps_mu;
	  for (int i=0;i<nDOF_test_element;i++)
	    {
	      elementResidual_mesh[i]=0.0;
	      elementResidual_p[i]=0.0;
	      elementResidual_u[i]=0.0;
	      elementResidual_v[i]=0.0;
	      elementResidual_w[i]=0.0;
	    }
	  for  (int kb=0;kb<nQuadraturePoints_elementBoundary;kb++) 
	    { 
	      register int ebNE_kb = ebNE*nQuadraturePoints_elementBoundary+kb,
		ebNE_kb_nSpace = ebNE_kb*nSpace,
		ebN_local_kb = ebN_local*nQuadraturePoints_elementBoundary+kb,
		ebN_local_kb_nSpace = ebN_local_kb*nSpace;
	      register double p_ext=0.0,
		u_ext=0.0,
		v_ext=0.0,
		w_ext=0.0,
		grad_p_ext[nSpace],
		grad_u_ext[nSpace],
		grad_v_ext[nSpace],
		grad_w_ext[nSpace],
		mom_u_acc_ext=0.0,
		dmom_u_acc_u_ext=0.0,
		mom_v_acc_ext=0.0,
		dmom_v_acc_v_ext=0.0,
		mom_w_acc_ext=0.0,
		dmom_w_acc_w_ext=0.0,
		mass_adv_ext[nSpace],
		dmass_adv_u_ext[nSpace],
		dmass_adv_v_ext[nSpace],
		dmass_adv_w_ext[nSpace],
		mom_u_adv_ext[nSpace],
		dmom_u_adv_u_ext[nSpace],
		dmom_u_adv_v_ext[nSpace],
		dmom_u_adv_w_ext[nSpace],
		mom_v_adv_ext[nSpace],
		dmom_v_adv_u_ext[nSpace],
		dmom_v_adv_v_ext[nSpace],
		dmom_v_adv_w_ext[nSpace],
		mom_w_adv_ext[nSpace],
		dmom_w_adv_u_ext[nSpace],
		dmom_w_adv_v_ext[nSpace],
		dmom_w_adv_w_ext[nSpace],
		mom_uu_diff_ten_ext[nSpace],
		mom_vv_diff_ten_ext[nSpace],
		mom_ww_diff_ten_ext[nSpace],
		mom_uv_diff_ten_ext[1],
		mom_uw_diff_ten_ext[1],
		mom_vu_diff_ten_ext[1],
		mom_vw_diff_ten_ext[1],
		mom_wu_diff_ten_ext[1],
		mom_wv_diff_ten_ext[1],
		mom_u_source_ext=0.0,
		mom_v_source_ext=0.0,
		mom_w_source_ext=0.0,
		mom_u_ham_ext=0.0,
		dmom_u_ham_grad_p_ext[nSpace],
		dmom_u_ham_grad_u_ext[nSpace],
		mom_v_ham_ext=0.0,
		dmom_v_ham_grad_p_ext[nSpace],
		dmom_v_ham_grad_v_ext[nSpace],
		mom_w_ham_ext=0.0,
		dmom_w_ham_grad_p_ext[nSpace],
		dmom_w_ham_grad_w_ext[nSpace],
		dmom_u_adv_p_ext[nSpace],
		dmom_v_adv_p_ext[nSpace],
		dmom_w_adv_p_ext[nSpace],
		flux_mass_ext=0.0,
		flux_mom_u_adv_ext=0.0,
		flux_mom_v_adv_ext=0.0,
		flux_mom_w_adv_ext=0.0,
		flux_mom_uu_diff_ext=0.0,
		flux_mom_uv_diff_ext=0.0,
		flux_mom_uw_diff_ext=0.0,
		flux_mom_vu_diff_ext=0.0,
		flux_mom_vv_diff_ext=0.0,
		flux_mom_vw_diff_ext=0.0,
		flux_mom_wu_diff_ext=0.0,
		flux_mom_wv_diff_ext=0.0,
		flux_mom_ww_diff_ext=0.0,
		bc_p_ext=0.0,
		bc_u_ext=0.0,
		bc_v_ext=0.0,
		bc_w_ext=0.0,
		bc_mom_u_acc_ext=0.0,
		bc_dmom_u_acc_u_ext=0.0,
		bc_mom_v_acc_ext=0.0,
		bc_dmom_v_acc_v_ext=0.0,
		bc_mom_w_acc_ext=0.0,
		bc_dmom_w_acc_w_ext=0.0,
		bc_mass_adv_ext[nSpace],
		bc_dmass_adv_u_ext[nSpace],
		bc_dmass_adv_v_ext[nSpace],
		bc_dmass_adv_w_ext[nSpace],
		bc_mom_u_adv_ext[nSpace],
		bc_dmom_u_adv_u_ext[nSpace],
		bc_dmom_u_adv_v_ext[nSpace],
		bc_dmom_u_adv_w_ext[nSpace],
		bc_mom_v_adv_ext[nSpace],
		bc_dmom_v_adv_u_ext[nSpace],
		bc_dmom_v_adv_v_ext[nSpace],
		bc_dmom_v_adv_w_ext[nSpace],
		bc_mom_w_adv_ext[nSpace],
		bc_dmom_w_adv_u_ext[nSpace],
		bc_dmom_w_adv_v_ext[nSpace],
		bc_dmom_w_adv_w_ext[nSpace],
		bc_mom_uu_diff_ten_ext[nSpace],
		bc_mom_vv_diff_ten_ext[nSpace],
		bc_mom_ww_diff_ten_ext[nSpace],
		bc_mom_uv_diff_ten_ext[1],
		bc_mom_uw_diff_ten_ext[1],
		bc_mom_vu_diff_ten_ext[1],
		bc_mom_vw_diff_ten_ext[1],
		bc_mom_wu_diff_ten_ext[1],
		bc_mom_wv_diff_ten_ext[1],
		bc_mom_u_source_ext=0.0,
		bc_mom_v_source_ext=0.0,
		bc_mom_w_source_ext=0.0,
		bc_mom_u_ham_ext=0.0,
		bc_dmom_u_ham_grad_p_ext[nSpace],
		bc_dmom_u_ham_grad_u_ext[nSpace],
		bc_mom_v_ham_ext=0.0,
		bc_dmom_v_ham_grad_p_ext[nSpace],
		bc_dmom_v_ham_grad_v_ext[nSpace],
		bc_mom_w_ham_ext=0.0,
		bc_dmom_w_ham_grad_p_ext[nSpace],
		bc_dmom_w_ham_grad_w_ext[nSpace],
		jac_ext[nSpace*nSpace],
		jacDet_ext,
		jacInv_ext[nSpace*nSpace],
		boundaryJac[nSpace*(nSpace-1)],
		metricTensor[(nSpace-1)*(nSpace-1)],
		metricTensorDetSqrt,
		dS,p_test_dS[nDOF_test_element],vel_test_dS[nDOF_test_element],
		p_grad_trial_trace[nDOF_trial_element*nSpace],vel_grad_trial_trace[nDOF_trial_element*nSpace],
		vel_grad_test_dS[nDOF_trial_element*nSpace],
		normal[3],x_ext,y_ext,z_ext,xt_ext,yt_ext,zt_ext,integralScaling,
		//VRANS
		porosity_ext,
		//
		G[nSpace*nSpace],G_dd_G,tr_G,h_phi,h_penalty,penalty,
		force_x,force_y,force_z,force_p_x,force_p_y,force_p_z,force_v_x,force_v_y,force_v_z,r_x,r_y,r_z;
	      //compute information about mapping from reference element to physical element
	      ck.calculateMapping_elementBoundary(eN,
						  ebN_local,
						  kb,
						  ebN_local_kb,
						  mesh_dof,
						  mesh_l2g,
						  mesh_trial_trace_ref,
						  mesh_grad_trial_trace_ref,
						  boundaryJac_ref,
						  jac_ext,
						  jacDet_ext,
						  jacInv_ext,
						  boundaryJac,
						  metricTensor,
						  metricTensorDetSqrt,
						  normal_ref,
						  normal,
						  x_ext,y_ext,z_ext);
	      ck.calculateMappingVelocity_elementBoundary(eN,
							  ebN_local,
							  kb,
							  ebN_local_kb,
							  mesh_velocity_dof,
							  mesh_l2g,
							  mesh_trial_trace_ref,
							  xt_ext,yt_ext,zt_ext,
							  normal,
							  boundaryJac,
							  metricTensor,
							  integralScaling);
	      //xt_ext=0.0;yt_ext=0.0;zt_ext=0.0;
	      //std::cout<<"xt_ext "<<xt_ext<<'\t'<<yt_ext<<'\t'<<zt_ext<<std::endl;
	      //std::cout<<"x_ext "<<x_ext<<'\t'<<y_ext<<'\t'<<z_ext<<std::endl;
	      //std::cout<<"integralScaling - metricTensorDetSrt ==============================="<<integralScaling-metricTensorDetSqrt<<std::endl;
	      /* std::cout<<"metricTensorDetSqrt "<<metricTensorDetSqrt */
	      /* 	       <<"dS_ref[kb]"<<dS_ref[kb]<<std::endl; */
	      //dS = ((1.0-MOVING_DOMAIN)*metricTensorDetSqrt + MOVING_DOMAIN*integralScaling)*dS_ref[kb];//cek need to test effect on accuracy
	      dS = metricTensorDetSqrt*dS_ref[kb];
	      //get the metric tensor
	      //cek todo use symmetry
	      ck.calculateG(jacInv_ext,G,G_dd_G,tr_G);
	      ck.calculateGScale(G,&ebqe_normal_phi_ext[ebNE_kb_nSpace],h_phi);
	      
	      eps_rho = epsFact_rho*(useMetrics*h_phi+(1.0-useMetrics)*elementDiameter[eN]);
	      eps_mu  = epsFact_mu *(useMetrics*h_phi+(1.0-useMetrics)*elementDiameter[eN]);
	      
	      //compute shape and solution information
	      //shape
	      /* ck.gradTrialFromRef(&p_grad_trial_trace_ref[ebN_local_kb_nSpace*nDOF_trial_element],jacInv_ext,p_grad_trial_trace); */
	      ck.gradTrialFromRef(&vel_grad_trial_trace_ref[ebN_local_kb_nSpace*nDOF_trial_element],jacInv_ext,vel_grad_trial_trace);
	      //cek hack use trial ck.gradTrialFromRef(&vel_grad_test_trace_ref[ebN_local_kb_nSpace*nDOF_trial_element],jacInv_ext,vel_grad_test_trace);
	      //solution and gradients	
	      /* ck.valFromDOF(p_dof,&p_l2g[eN_nDOF_trial_element],&p_trial_trace_ref[ebN_local_kb*nDOF_test_element],p_ext); */
              p_ext = ebqe_p[ebNE_kb];
	      ck.valFromDOF(u_dof,&vel_l2g[eN_nDOF_trial_element],&vel_trial_trace_ref[ebN_local_kb*nDOF_test_element],u_ext);
	      ck.valFromDOF(v_dof,&vel_l2g[eN_nDOF_trial_element],&vel_trial_trace_ref[ebN_local_kb*nDOF_test_element],v_ext);
	      ck.valFromDOF(w_dof,&vel_l2g[eN_nDOF_trial_element],&vel_trial_trace_ref[ebN_local_kb*nDOF_test_element],w_ext);
	      /* ck.gradFromDOF(p_dof,&p_l2g[eN_nDOF_trial_element],p_grad_trial_trace,grad_p_ext); */
              for (int I=0;I<nSpace;I++)
                grad_p_ext[I] = ebqe_grad_p[ebNE_kb_nSpace + I];
	      ck.gradFromDOF(u_dof,&vel_l2g[eN_nDOF_trial_element],vel_grad_trial_trace,grad_u_ext);
	      ck.gradFromDOF(v_dof,&vel_l2g[eN_nDOF_trial_element],vel_grad_trial_trace,grad_v_ext);
	      ck.gradFromDOF(w_dof,&vel_l2g[eN_nDOF_trial_element],vel_grad_trial_trace,grad_w_ext);
	      //precalculate test function products with integration weights
	      for (int j=0;j<nDOF_trial_element;j++)
		{
		  /* p_test_dS[j] = p_test_trace_ref[ebN_local_kb*nDOF_test_element+j]*dS; */
		  vel_test_dS[j] = vel_test_trace_ref[ebN_local_kb*nDOF_test_element+j]*dS;
		  for (int I=0;I<nSpace;I++)
		    vel_grad_test_dS[j*nSpace+I] = vel_grad_trial_trace[j*nSpace+I]*dS;//cek hack, using trial
		}
	      bc_p_ext = isDOFBoundary_p[ebNE_kb]*ebqe_bc_p_ext[ebNE_kb]+(1-isDOFBoundary_p[ebNE_kb])*p_ext;
              //note, our convention is that bc values at moving boundaries are relative to boundary velocity so we add it here
	      bc_u_ext = isDOFBoundary_u[ebNE_kb]*(ebqe_bc_u_ext[ebNE_kb] + MOVING_DOMAIN*xt_ext) + (1-isDOFBoundary_u[ebNE_kb])*u_ext;
	      bc_v_ext = isDOFBoundary_v[ebNE_kb]*(ebqe_bc_v_ext[ebNE_kb] + MOVING_DOMAIN*yt_ext) + (1-isDOFBoundary_v[ebNE_kb])*v_ext;
	      bc_w_ext = isDOFBoundary_w[ebNE_kb]*(ebqe_bc_w_ext[ebNE_kb] + MOVING_DOMAIN*zt_ext) + (1-isDOFBoundary_w[ebNE_kb])*w_ext;
	      //VRANS
	      porosity_ext = 1.0 - ebqe_vos_ext[ebNE_kb];
	      //
	      //calculate the pde coefficients using the solution and the boundary values for the solution 
	      // 
	      double eddy_viscosity_ext(0.),bc_eddy_viscosity_ext(0.); //not interested in saving boundary eddy viscosity for now
	      evaluateCoefficients(eps_rho,
				   eps_mu,
				   sigma,
				   rho_0,
				   nu_0,
				   rho_1,
				   nu_1,
				   elementDiameter[eN],
				   smagorinskyConstant,
				   turbulenceClosureModel,
				   g,
				   useVF,
				   ebqe_vf_ext[ebNE_kb],
				   ebqe_phi_ext[ebNE_kb],
				   &ebqe_normal_phi_ext[ebNE_kb_nSpace],
				   ebqe_kappa_phi_ext[ebNE_kb],
				   //VRANS
				   porosity_ext,
				   //
				   p_ext,
				   grad_p_ext,
				   grad_u_ext,
				   grad_v_ext,
				   grad_w_ext,
				   u_ext,
				   v_ext,
				   w_ext,
				   ebqe_velocity_star[ebNE_kb_nSpace+0],
				   ebqe_velocity_star[ebNE_kb_nSpace+1],
				   ebqe_velocity_star[ebNE_kb_nSpace+2],
				   eddy_viscosity_ext,
				   mom_u_acc_ext,
				   dmom_u_acc_u_ext,
				   mom_v_acc_ext,
				   dmom_v_acc_v_ext,
				   mom_w_acc_ext,
				   dmom_w_acc_w_ext,
				   mass_adv_ext,
				   dmass_adv_u_ext,
				   dmass_adv_v_ext,
				   dmass_adv_w_ext,
				   mom_u_adv_ext,
				   dmom_u_adv_u_ext,
				   dmom_u_adv_v_ext,
				   dmom_u_adv_w_ext,
				   mom_v_adv_ext,
				   dmom_v_adv_u_ext,
				   dmom_v_adv_v_ext,
				   dmom_v_adv_w_ext,
				   mom_w_adv_ext,
				   dmom_w_adv_u_ext,
				   dmom_w_adv_v_ext,
				   dmom_w_adv_w_ext,
				   mom_uu_diff_ten_ext,
				   mom_vv_diff_ten_ext,
				   mom_ww_diff_ten_ext,
				   mom_uv_diff_ten_ext,
				   mom_uw_diff_ten_ext,
				   mom_vu_diff_ten_ext,
				   mom_vw_diff_ten_ext,
				   mom_wu_diff_ten_ext,
				   mom_wv_diff_ten_ext,
				   mom_u_source_ext,
				   mom_v_source_ext,
				   mom_w_source_ext,
				   mom_u_ham_ext,
				   dmom_u_ham_grad_p_ext,
				   dmom_u_ham_grad_u_ext,
				   mom_v_ham_ext,
				   dmom_v_ham_grad_p_ext,
				   dmom_v_ham_grad_v_ext,
				   mom_w_ham_ext,
				   dmom_w_ham_grad_p_ext,          
				   dmom_w_ham_grad_w_ext,
                                   ebqe_rho[ebNE_kb],
                                   ebqe_nu[ebNE_kb]);          
	      evaluateCoefficients(eps_rho,
				   eps_mu,
				   sigma,
				   rho_0,
				   nu_0,
				   rho_1,
				   nu_1,
				   elementDiameter[eN],
				   smagorinskyConstant,
				   turbulenceClosureModel,
				   g,
				   useVF,
				   bc_ebqe_vf_ext[ebNE_kb],
				   bc_ebqe_phi_ext[ebNE_kb],
				   &ebqe_normal_phi_ext[ebNE_kb_nSpace],
				   ebqe_kappa_phi_ext[ebNE_kb],
				   //VRANS
				   porosity_ext,
				   //
				   bc_p_ext,
				   grad_p_ext,
				   grad_u_ext,
				   grad_v_ext,
				   grad_w_ext,
				   bc_u_ext,
				   bc_v_ext,
				   bc_w_ext,
				   ebqe_velocity_star[ebNE_kb_nSpace+0],
				   ebqe_velocity_star[ebNE_kb_nSpace+1],
				   ebqe_velocity_star[ebNE_kb_nSpace+2],
				   bc_eddy_viscosity_ext,
				   bc_mom_u_acc_ext,
				   bc_dmom_u_acc_u_ext,
				   bc_mom_v_acc_ext,
				   bc_dmom_v_acc_v_ext,
				   bc_mom_w_acc_ext,
				   bc_dmom_w_acc_w_ext,
				   bc_mass_adv_ext,
				   bc_dmass_adv_u_ext,
				   bc_dmass_adv_v_ext,
				   bc_dmass_adv_w_ext,
				   bc_mom_u_adv_ext,
				   bc_dmom_u_adv_u_ext,
				   bc_dmom_u_adv_v_ext,
				   bc_dmom_u_adv_w_ext,
				   bc_mom_v_adv_ext,
				   bc_dmom_v_adv_u_ext,
				   bc_dmom_v_adv_v_ext,
				   bc_dmom_v_adv_w_ext,
				   bc_mom_w_adv_ext,
				   bc_dmom_w_adv_u_ext,
				   bc_dmom_w_adv_v_ext,
				   bc_dmom_w_adv_w_ext,
				   bc_mom_uu_diff_ten_ext,
				   bc_mom_vv_diff_ten_ext,
				   bc_mom_ww_diff_ten_ext,
				   bc_mom_uv_diff_ten_ext,
				   bc_mom_uw_diff_ten_ext,
				   bc_mom_vu_diff_ten_ext,
				   bc_mom_vw_diff_ten_ext,
				   bc_mom_wu_diff_ten_ext,
				   bc_mom_wv_diff_ten_ext,
				   bc_mom_u_source_ext,
				   bc_mom_v_source_ext,
				   bc_mom_w_source_ext,
				   bc_mom_u_ham_ext,
				   bc_dmom_u_ham_grad_p_ext,
				   bc_dmom_u_ham_grad_u_ext,
				   bc_mom_v_ham_ext,
				   bc_dmom_v_ham_grad_p_ext,
				   bc_dmom_v_ham_grad_v_ext,
				   bc_mom_w_ham_ext,
				   bc_dmom_w_ham_grad_p_ext,          
				   bc_dmom_w_ham_grad_w_ext,
                                   ebqe_rho[ebNE_kb],
                                   ebqe_nu[ebNE_kb]);          

	      //Turbulence closure model
	      if (turbulenceClosureModel >= 3)
		{
		  const double turb_var_grad_0_dummy[3] = {0.,0.,0.};
		  const double c_mu = 0.09;//mwf hack 
		  updateTurbulenceClosure(turbulenceClosureModel,
					  eps_rho,
					  eps_mu,
					  rho_0,
					  nu_0,
					  rho_1,
					  nu_1,
					  useVF,
					  ebqe_vf_ext[ebNE_kb],
					  ebqe_phi_ext[ebNE_kb],
					  porosity_ext,
					  c_mu, //mwf hack
					  ebqe_turb_var_0[ebNE_kb],
					  ebqe_turb_var_1[ebNE_kb],
					  turb_var_grad_0_dummy, //not needed
					  eddy_viscosity_ext,
					  mom_uu_diff_ten_ext,
					  mom_vv_diff_ten_ext,
					  mom_ww_diff_ten_ext,
					  mom_uv_diff_ten_ext,
					  mom_uw_diff_ten_ext,
					  mom_vu_diff_ten_ext,
					  mom_vw_diff_ten_ext,
					  mom_wu_diff_ten_ext,
					  mom_wv_diff_ten_ext,
					  mom_u_source_ext,
					  mom_v_source_ext,
					  mom_w_source_ext);					  

		  updateTurbulenceClosure(turbulenceClosureModel,
					  eps_rho,
					  eps_mu,
					  rho_0,
					  nu_0,
					  rho_1,
					  nu_1,
					  useVF,
					  bc_ebqe_vf_ext[ebNE_kb],
					  bc_ebqe_phi_ext[ebNE_kb],
					  porosity_ext,
					  c_mu, //mwf hack
					  ebqe_turb_var_0[ebNE_kb],
					  ebqe_turb_var_1[ebNE_kb],
					  turb_var_grad_0_dummy, //not needed
					  bc_eddy_viscosity_ext,
					  bc_mom_uu_diff_ten_ext,
					  bc_mom_vv_diff_ten_ext,
					  bc_mom_ww_diff_ten_ext,
					  bc_mom_uv_diff_ten_ext,
					  bc_mom_uw_diff_ten_ext,
					  bc_mom_vu_diff_ten_ext,
					  bc_mom_vw_diff_ten_ext,
					  bc_mom_wu_diff_ten_ext,
					  bc_mom_wv_diff_ten_ext,
					  bc_mom_u_source_ext,
					  bc_mom_v_source_ext,
					  bc_mom_w_source_ext);					  
		}


	      //
	      //moving domain
	      //
	      mom_u_adv_ext[0] -= MOVING_DOMAIN*mom_u_acc_ext*xt_ext;
	      mom_u_adv_ext[1] -= MOVING_DOMAIN*mom_u_acc_ext*yt_ext;
	      mom_u_adv_ext[2] -= MOVING_DOMAIN*mom_u_acc_ext*zt_ext;
	      dmom_u_adv_u_ext[0] -= MOVING_DOMAIN*dmom_u_acc_u_ext*xt_ext;
	      dmom_u_adv_u_ext[1] -= MOVING_DOMAIN*dmom_u_acc_u_ext*yt_ext;
	      dmom_u_adv_u_ext[2] -= MOVING_DOMAIN*dmom_u_acc_u_ext*zt_ext;

	      mom_v_adv_ext[0] -= MOVING_DOMAIN*mom_v_acc_ext*xt_ext;
	      mom_v_adv_ext[1] -= MOVING_DOMAIN*mom_v_acc_ext*yt_ext;
	      mom_v_adv_ext[2] -= MOVING_DOMAIN*mom_v_acc_ext*zt_ext;
	      dmom_v_adv_v_ext[0] -= MOVING_DOMAIN*dmom_v_acc_v_ext*xt_ext;
	      dmom_v_adv_v_ext[1] -= MOVING_DOMAIN*dmom_v_acc_v_ext*yt_ext;
	      dmom_v_adv_v_ext[2] -= MOVING_DOMAIN*dmom_v_acc_v_ext*zt_ext;

	      mom_w_adv_ext[0] -= MOVING_DOMAIN*mom_w_acc_ext*xt_ext;
	      mom_w_adv_ext[1] -= MOVING_DOMAIN*mom_w_acc_ext*yt_ext;
	      mom_w_adv_ext[2] -= MOVING_DOMAIN*mom_w_acc_ext*zt_ext;
	      dmom_w_adv_w_ext[0] -= MOVING_DOMAIN*dmom_w_acc_w_ext*xt_ext;
	      dmom_w_adv_w_ext[1] -= MOVING_DOMAIN*dmom_w_acc_w_ext*yt_ext;
	      dmom_w_adv_w_ext[2] -= MOVING_DOMAIN*dmom_w_acc_w_ext*zt_ext;

	      //bc's
	      bc_mom_u_adv_ext[0] -= MOVING_DOMAIN*bc_mom_u_acc_ext*xt_ext;
	      bc_mom_u_adv_ext[1] -= MOVING_DOMAIN*bc_mom_u_acc_ext*yt_ext;
	      bc_mom_u_adv_ext[2] -= MOVING_DOMAIN*bc_mom_u_acc_ext*zt_ext;

	      bc_mom_v_adv_ext[0] -= MOVING_DOMAIN*bc_mom_v_acc_ext*xt_ext;
	      bc_mom_v_adv_ext[1] -= MOVING_DOMAIN*bc_mom_v_acc_ext*yt_ext;
	      bc_mom_v_adv_ext[2] -= MOVING_DOMAIN*bc_mom_v_acc_ext*zt_ext;

	      bc_mom_w_adv_ext[0] -= MOVING_DOMAIN*bc_mom_w_acc_ext*xt_ext;
	      bc_mom_w_adv_ext[1] -= MOVING_DOMAIN*bc_mom_w_acc_ext*yt_ext;
	      bc_mom_w_adv_ext[2] -= MOVING_DOMAIN*bc_mom_w_acc_ext*zt_ext;
	      // 
	      //calculate the numerical fluxes 
	      // 
	      ck.calculateGScale(G,normal,h_penalty);
	      penalty = useMetrics*C_b*h_penalty + (1.0-useMetrics)*ebqe_penalty_ext[ebNE_kb];
	      exteriorNumericalAdvectiveFlux(isDOFBoundary_p[ebNE_kb],
					     isDOFBoundary_u[ebNE_kb],
					     isDOFBoundary_v[ebNE_kb],
					     isDOFBoundary_w[ebNE_kb],
					     isAdvectiveFluxBoundary_p[ebNE_kb],
					     isAdvectiveFluxBoundary_u[ebNE_kb],
					     isAdvectiveFluxBoundary_v[ebNE_kb],
					     isAdvectiveFluxBoundary_w[ebNE_kb],
					     dmom_u_ham_grad_p_ext[0],//=1/rho,
					     bc_dmom_u_ham_grad_p_ext[0],//=1/bc_rho,
					     normal,
                                             porosity_ext,
					     bc_p_ext,
					     bc_u_ext,
					     bc_v_ext,
					     bc_w_ext,
					     bc_mass_adv_ext,
					     bc_mom_u_adv_ext,
					     bc_mom_v_adv_ext,
					     bc_mom_w_adv_ext,
					     ebqe_bc_flux_mass_ext[ebNE_kb]+MOVING_DOMAIN*(xt_ext*normal[0]+yt_ext*normal[1]+zt_ext*normal[2]),//BC is relative mass flux
					     ebqe_bc_flux_mom_u_adv_ext[ebNE_kb],
					     ebqe_bc_flux_mom_v_adv_ext[ebNE_kb],
					     ebqe_bc_flux_mom_w_adv_ext[ebNE_kb],
					     p_ext,
					     u_ext,
					     v_ext,
					     w_ext,
					     mass_adv_ext,
					     mom_u_adv_ext,
					     mom_v_adv_ext,
					     mom_w_adv_ext,
					     dmass_adv_u_ext,
					     dmass_adv_v_ext,
					     dmass_adv_w_ext,
					     dmom_u_adv_p_ext,
					     dmom_u_adv_u_ext,
					     dmom_u_adv_v_ext,
					     dmom_u_adv_w_ext,
					     dmom_v_adv_p_ext,
					     dmom_v_adv_u_ext,
					     dmom_v_adv_v_ext,
					     dmom_v_adv_w_ext,
					     dmom_w_adv_p_ext,
					     dmom_w_adv_u_ext,
					     dmom_w_adv_v_ext,
					     dmom_w_adv_w_ext,
					     flux_mass_ext,
					     flux_mom_u_adv_ext,
					     flux_mom_v_adv_ext,
					     flux_mom_w_adv_ext,
					     &ebqe_velocity_star[ebNE_kb_nSpace],
                                             &ebqe_velocity[ebNE_kb_nSpace]);
	      exteriorNumericalDiffusiveFlux(eps_rho,
					     ebqe_phi_ext[ebNE_kb],
					     sdInfo_u_u_rowptr,
					     sdInfo_u_u_colind,
					     isDOFBoundary_u[ebNE_kb],
					     isDiffusiveFluxBoundary_u[ebNE_kb],
					     normal,
					     bc_mom_uu_diff_ten_ext,
					     bc_u_ext,
					     ebqe_bc_flux_u_diff_ext[ebNE_kb],
					     mom_uu_diff_ten_ext,
					     grad_u_ext,
					     u_ext,
					     penalty,//ebqe_penalty_ext[ebNE_kb],
					     flux_mom_uu_diff_ext);
	      exteriorNumericalDiffusiveFlux(eps_rho,
					     ebqe_phi_ext[ebNE_kb],
					     sdInfo_u_v_rowptr,
					     sdInfo_u_v_colind,
					     isDOFBoundary_v[ebNE_kb],
					     isDiffusiveFluxBoundary_v[ebNE_kb],
					     normal,
					     bc_mom_uv_diff_ten_ext,
					     bc_v_ext,
					     0.0,//assume all of the flux gets applied in diagonal component
					     mom_uv_diff_ten_ext,
					     grad_v_ext,
					     v_ext,
					     penalty,//ebqe_penalty_ext[ebNE_kb],
					     flux_mom_uv_diff_ext);
	      exteriorNumericalDiffusiveFlux(eps_rho,
					     ebqe_phi_ext[ebNE_kb],
					     sdInfo_u_w_rowptr,
					     sdInfo_u_w_colind,
					     isDOFBoundary_w[ebNE_kb],
					     isDiffusiveFluxBoundary_w[ebNE_kb],
					     normal,
					     bc_mom_uw_diff_ten_ext,
					     bc_w_ext,
					     0.0,//see above
					     mom_uw_diff_ten_ext,
					     grad_w_ext,
					     w_ext,
					     penalty,//ebqe_penalty_ext[ebNE_kb],
					     flux_mom_uw_diff_ext);
	      exteriorNumericalDiffusiveFlux(eps_rho,
					     ebqe_phi_ext[ebNE_kb],
					     sdInfo_v_u_rowptr,
					     sdInfo_v_u_colind,
					     isDOFBoundary_u[ebNE_kb],
					     isDiffusiveFluxBoundary_u[ebNE_kb],
					     normal,
					     bc_mom_vu_diff_ten_ext,
					     bc_u_ext,
					     0.0,//see above
					     mom_vu_diff_ten_ext,
					     grad_u_ext,
					     u_ext,
					     penalty,//ebqe_penalty_ext[ebNE_kb],
					     flux_mom_vu_diff_ext);
	      exteriorNumericalDiffusiveFlux(eps_rho,
					     ebqe_phi_ext[ebNE_kb],
					     sdInfo_v_v_rowptr,
					     sdInfo_v_v_colind,
					     isDOFBoundary_v[ebNE_kb],
					     isDiffusiveFluxBoundary_v[ebNE_kb],
					     normal,
					     bc_mom_vv_diff_ten_ext,
					     bc_v_ext,
					     ebqe_bc_flux_v_diff_ext[ebNE_kb],
					     mom_vv_diff_ten_ext,
					     grad_v_ext,
					     v_ext,
					     penalty,//ebqe_penalty_ext[ebNE_kb],
					     flux_mom_vv_diff_ext);
	      exteriorNumericalDiffusiveFlux(eps_rho,
					     ebqe_phi_ext[ebNE_kb],
					     sdInfo_v_w_rowptr,
					     sdInfo_v_w_colind,
					     isDOFBoundary_w[ebNE_kb],
					     isDiffusiveFluxBoundary_w[ebNE_kb],
					     normal,
					     bc_mom_vw_diff_ten_ext,
					     bc_w_ext,
					     0.0,//see above
					     mom_vw_diff_ten_ext,
					     grad_w_ext,
					     w_ext,
					     penalty,//ebqe_penalty_ext[ebNE_kb],
					     flux_mom_vw_diff_ext);
	      exteriorNumericalDiffusiveFlux(eps_rho,
					     ebqe_phi_ext[ebNE_kb],
					     sdInfo_w_u_rowptr,
					     sdInfo_w_u_colind,
					     isDOFBoundary_u[ebNE_kb],
					     isDiffusiveFluxBoundary_u[ebNE_kb],
					     normal,
					     bc_mom_wu_diff_ten_ext,
					     bc_u_ext,
					     0.0,//see above
					     mom_wu_diff_ten_ext,
					     grad_u_ext,
					     u_ext,
					     penalty,//ebqe_penalty_ext[ebNE_kb],
					     flux_mom_wu_diff_ext);
	      exteriorNumericalDiffusiveFlux(eps_rho,
					     ebqe_phi_ext[ebNE_kb],
					     sdInfo_w_v_rowptr,
					     sdInfo_w_v_colind,
					     isDOFBoundary_v[ebNE_kb],
					     isDiffusiveFluxBoundary_v[ebNE_kb],
					     normal,
					     bc_mom_wv_diff_ten_ext,
					     bc_v_ext,
					     0.0,//see above
					     mom_wv_diff_ten_ext,
					     grad_v_ext,
					     v_ext,
					     penalty,//ebqe_penalty_ext[ebNE_kb],
					     flux_mom_wv_diff_ext);
	      exteriorNumericalDiffusiveFlux(eps_rho,
					     ebqe_phi_ext[ebNE_kb],
					     sdInfo_w_w_rowptr,
					     sdInfo_w_w_colind,
					     isDOFBoundary_w[ebNE_kb],
					     isDiffusiveFluxBoundary_w[ebNE_kb],
					     normal,
					     bc_mom_ww_diff_ten_ext,
					     bc_w_ext,
					     ebqe_bc_flux_w_diff_ext[ebNE_kb],
					     mom_ww_diff_ten_ext,
					     grad_w_ext,
					     w_ext,
					     penalty,//ebqe_penalty_ext[ebNE_kb],
					     flux_mom_ww_diff_ext);
	      flux[ebN*nQuadraturePoints_elementBoundary+kb] = flux_mass_ext;
	      /* std::cout<<"external u,v,u_n " */
	      /* 	       <<ebqe_velocity[ebNE_kb_nSpace+0]<<'\t' */
	      /* 	       <<ebqe_velocity[ebNE_kb_nSpace+1]<<'\t' */
	      /* 	       <<flux[ebN*nQuadraturePoints_elementBoundary+kb]<<std::endl; */
	      // 
	      //integrate the net force and moment on flagged boundaries
	      //
	      if (ebN < nElementBoundaries_owned)
		{
		  force_v_x = (flux_mom_u_adv_ext + flux_mom_uu_diff_ext + flux_mom_uv_diff_ext + flux_mom_uw_diff_ext)/dmom_u_ham_grad_p_ext[0];//same as *rho
		  force_v_y = (flux_mom_v_adv_ext + flux_mom_vu_diff_ext + flux_mom_vv_diff_ext + flux_mom_vw_diff_ext)/dmom_u_ham_grad_p_ext[0];
		  force_v_z = (flux_mom_w_adv_ext + flux_mom_wu_diff_ext + flux_mom_wv_diff_ext + flux_mom_ww_diff_ext)/dmom_u_ham_grad_p_ext[0];
		  
		  force_p_x = p_ext*normal[0];
		  force_p_y = p_ext*normal[1];
		  force_p_z = p_ext*normal[2];
		  
		  force_x = force_p_x + force_v_x;
		  force_y = force_p_y + force_v_y;
		  force_z = force_p_z + force_v_z;
		  
		  r_x = x_ext - barycenters[3*boundaryFlags[ebN]+0];
		  r_y = y_ext - barycenters[3*boundaryFlags[ebN]+1];
		  r_z = z_ext - barycenters[3*boundaryFlags[ebN]+2];
		  
		  wettedAreas[boundaryFlags[ebN]] += dS*(1.0-ebqe_vf_ext[ebNE_kb]);
		  
		  netForces_p[3*boundaryFlags[ebN]+0] += force_p_x*dS;
		  netForces_p[3*boundaryFlags[ebN]+1] += force_p_y*dS;
		  netForces_p[3*boundaryFlags[ebN]+2] += force_p_z*dS;
		  
		  netForces_v[3*boundaryFlags[ebN]+0] += force_v_x*dS;
		  netForces_v[3*boundaryFlags[ebN]+1] += force_v_y*dS;
		  netForces_v[3*boundaryFlags[ebN]+2] += force_v_z*dS;
		  
		  netMoments[3*boundaryFlags[ebN]+0] += (r_y*force_z - r_z*force_y)*dS;
		  netMoments[3*boundaryFlags[ebN]+1] += (r_z*force_x - r_x*force_z)*dS;
		  netMoments[3*boundaryFlags[ebN]+2] += (r_x*force_y - r_y*force_x)*dS;
		}
	      //
	      //update residuals
	      //
	      for (int i=0;i<nDOF_test_element;i++)
		{
		  elementResidual_mesh[i] -= ck.ExteriorElementBoundaryFlux(MOVING_DOMAIN*(xt_ext*normal[0]+yt_ext*normal[1]+zt_ext*normal[2]),p_test_dS[i]);
		  elementResidual_p[i] += ck.ExteriorElementBoundaryFlux(flux_mass_ext,p_test_dS[i]);
		  elementResidual_p[i] -= DM*ck.ExteriorElementBoundaryFlux(MOVING_DOMAIN*(xt_ext*normal[0]+yt_ext*normal[1]+zt_ext*normal[2]),p_test_dS[i]); 
		  globalConservationError += ck.ExteriorElementBoundaryFlux(flux_mass_ext,p_test_dS[i]);
		  elementResidual_u[i] += ck.ExteriorElementBoundaryFlux(flux_mom_u_adv_ext,vel_test_dS[i])+
		    ck.ExteriorElementBoundaryFlux(flux_mom_uu_diff_ext,vel_test_dS[i])+
		    ck.ExteriorElementBoundaryFlux(flux_mom_uv_diff_ext,vel_test_dS[i])+
		    ck.ExteriorElementBoundaryFlux(flux_mom_uw_diff_ext,vel_test_dS[i])+
		    ck.ExteriorElementBoundaryDiffusionAdjoint(isDOFBoundary_u[ebNE_kb],
							       isDiffusiveFluxBoundary_u[ebNE_kb],
							       eb_adjoint_sigma,
							       u_ext,
							       bc_u_ext,
							       normal,
							       sdInfo_u_u_rowptr,
							       sdInfo_u_u_colind,
							       mom_uu_diff_ten_ext,
							       &vel_grad_test_dS[i*nSpace])+
		    ck.ExteriorElementBoundaryDiffusionAdjoint(isDOFBoundary_v[ebNE_kb],
							       isDiffusiveFluxBoundary_u[ebNE_kb],
							       eb_adjoint_sigma,
							       v_ext,
							       bc_v_ext,
							       normal,
							       sdInfo_u_v_rowptr,
							       sdInfo_u_v_colind,
							       mom_uv_diff_ten_ext,
							       &vel_grad_test_dS[i*nSpace])+
		    ck.ExteriorElementBoundaryDiffusionAdjoint(isDOFBoundary_w[ebNE_kb],
							       isDiffusiveFluxBoundary_u[ebNE_kb],
							       eb_adjoint_sigma,
							       w_ext,
							       bc_w_ext,
							       normal,
							       sdInfo_u_w_rowptr,
							       sdInfo_u_w_colind,
							       mom_uw_diff_ten_ext,
							       &vel_grad_test_dS[i*nSpace]);
		  elementResidual_v[i] += ck.ExteriorElementBoundaryFlux(flux_mom_v_adv_ext,vel_test_dS[i]) +
		    ck.ExteriorElementBoundaryFlux(flux_mom_vu_diff_ext,vel_test_dS[i])+
		    ck.ExteriorElementBoundaryFlux(flux_mom_vv_diff_ext,vel_test_dS[i])+
		    ck.ExteriorElementBoundaryFlux(flux_mom_vw_diff_ext,vel_test_dS[i])+
		    ck.ExteriorElementBoundaryDiffusionAdjoint(isDOFBoundary_u[ebNE_kb],
							       isDiffusiveFluxBoundary_v[ebNE_kb],
							       eb_adjoint_sigma,
							       u_ext,
							       bc_u_ext,
							       normal,
							       sdInfo_v_u_rowptr,
							       sdInfo_v_u_colind,
							       mom_vu_diff_ten_ext,
							       &vel_grad_test_dS[i*nSpace])+
		    ck.ExteriorElementBoundaryDiffusionAdjoint(isDOFBoundary_v[ebNE_kb],
							       isDiffusiveFluxBoundary_v[ebNE_kb],
							       eb_adjoint_sigma,
							       v_ext,
							       bc_v_ext,
							       normal,
							       sdInfo_v_v_rowptr,
							       sdInfo_v_v_colind,
							       mom_vv_diff_ten_ext,
							       &vel_grad_test_dS[i*nSpace])+
		    ck.ExteriorElementBoundaryDiffusionAdjoint(isDOFBoundary_w[ebNE_kb],
							       isDiffusiveFluxBoundary_v[ebNE_kb],
							       eb_adjoint_sigma,
							       w_ext,
							       bc_w_ext,
							       normal,
							       sdInfo_v_w_rowptr,
							       sdInfo_v_w_colind,
							       mom_vw_diff_ten_ext,
							       &vel_grad_test_dS[i*nSpace]); 
		  
		  elementResidual_w[i] += ck.ExteriorElementBoundaryFlux(flux_mom_w_adv_ext,vel_test_dS[i]) +
		    ck.ExteriorElementBoundaryFlux(flux_mom_wu_diff_ext,vel_test_dS[i])+
		    ck.ExteriorElementBoundaryFlux(flux_mom_wv_diff_ext,vel_test_dS[i])+
		    ck.ExteriorElementBoundaryFlux(flux_mom_ww_diff_ext,vel_test_dS[i])+
		    ck.ExteriorElementBoundaryDiffusionAdjoint(isDOFBoundary_u[ebNE_kb],
							       isDiffusiveFluxBoundary_w[ebNE_kb],
							       eb_adjoint_sigma,
							       u_ext,
							       bc_u_ext,
							       normal,
							       sdInfo_w_u_rowptr,
							       sdInfo_w_u_colind,
							       mom_wu_diff_ten_ext,
							       &vel_grad_test_dS[i*nSpace])+
		    ck.ExteriorElementBoundaryDiffusionAdjoint(isDOFBoundary_v[ebNE_kb],
							       isDiffusiveFluxBoundary_w[ebNE_kb],
							       eb_adjoint_sigma,
							       v_ext,
							       bc_v_ext,
							       normal,
							       sdInfo_w_v_rowptr,
							       sdInfo_w_v_colind,
							       mom_wv_diff_ten_ext,
							       &vel_grad_test_dS[i*nSpace])+
		    ck.ExteriorElementBoundaryDiffusionAdjoint(isDOFBoundary_w[ebNE_kb],
							       isDiffusiveFluxBoundary_w[ebNE_kb],
							       eb_adjoint_sigma,
							       w_ext,
							       bc_w_ext,
							       normal,
							       sdInfo_w_w_rowptr,
							       sdInfo_w_w_colind,
							       mom_ww_diff_ten_ext,
							       &vel_grad_test_dS[i*nSpace]); 
		}//i
	    }//kb
	  //
	  //update the element and global residual storage
	  //
	  for (int i=0;i<nDOF_test_element;i++)
	    {
	      int eN_i = eN*nDOF_test_element+i;
	      
	      /* elementResidual_p_save[eN_i] +=  elementResidual_p[i]; */
              /* mesh_volume_conservation_weak += elementResidual_mesh[i];		   */
	      /* globalResidual[offset_p+stride_p*p_l2g[eN_i]]+=elementResidual_p[i]; */
	      globalResidual[offset_u+stride_u*vel_l2g[eN_i]]+=elementResidual_u[i];
	      globalResidual[offset_v+stride_v*vel_l2g[eN_i]]+=elementResidual_v[i];
	      globalResidual[offset_w+stride_w*vel_l2g[eN_i]]+=elementResidual_w[i];
	    }//i
	}//ebNE
      /* std::cout<<"mesh volume conservation = "<<mesh_volume_conservation<<std::endl; */
      /* std::cout<<"mesh volume conservation weak = "<<mesh_volume_conservation_weak<<std::endl; */
      /* std::cout<<"mesh volume conservation err max= "<<mesh_volume_conservation_err_max<<std::endl; */
      /* std::cout<<"mesh volume conservation err max weak = "<<mesh_volume_conservation_err_max_weak<<std::endl; */
    }

    void calculateJacobian(//element
			   double* mesh_trial_ref,
			   double* mesh_grad_trial_ref,
			   double* mesh_dof,
			   double* mesh_velocity_dof,
			   double MOVING_DOMAIN,
                           double PSTAB,
			   int* mesh_l2g,
			   double* dV_ref,
			   double* p_trial_ref,
			   double* p_grad_trial_ref,
			   double* p_test_ref,
			   double* p_grad_test_ref,
                           double* q_p,
                           double* q_grad_p,
                           double* ebqe_p,
                           double* ebqe_grad_p,
			   double* vel_trial_ref,
			   double* vel_grad_trial_ref,
			   double* vel_hess_trial_ref,
			   double* vel_test_ref,
			   double* vel_grad_test_ref,
			   //element boundary
			   double* mesh_trial_trace_ref,
			   double* mesh_grad_trial_trace_ref,
			   double* dS_ref,
			   double* p_trial_trace_ref,
			   double* p_grad_trial_trace_ref,
			   double* p_test_trace_ref,
			   double* p_grad_test_trace_ref,
			   double* vel_trial_trace_ref,
			   double* vel_grad_trial_trace_ref,
			   double* vel_test_trace_ref,
			   double* vel_grad_test_trace_ref,					 
			   double* normal_ref,
			   double* boundaryJac_ref,
			   //physics
			   double eb_adjoint_sigma,
			   double* elementDiameter,
			   double* nodeDiametersArray,
			   double hFactor,
			   int nElements_global,
				int nElements_owned,
			   double useRBLES,
			   double useMetrics, 
			   double alphaBDF,
			   double epsFact_rho,
			   double epsFact_mu,
			   double sigma,
			   double rho_0,
			   double nu_0,
			   double rho_1,
			   double nu_1,
			   double smagorinskyConstant,
			   int turbulenceClosureModel,
			   double Ct_sge,
			   double Cd_sge,
			   double C_dg,
			   double C_b,
			   //VRANS
			   const double* eps_solid,
			   const double* phi_solid,
			   const double* q_velocity_solid,
			   const double* q_vos,
                           const double* q_dvos_dt,
			   const double* q_dragAlpha,
			   const double* q_dragBeta,
			   const double* q_mass_source,
			   const double* q_turb_var_0,
			   const double* q_turb_var_1,
			   const double* q_turb_var_grad_0,
			   //
			   int* p_l2g, 
			   int* vel_l2g,
			   double* p_dof, double* u_dof, double* v_dof, double* w_dof,
			   double* g,
			   const double useVF,
			   double* vf,
			   double* phi,
			   double* normal_phi,
			   double* kappa_phi,
			   double* q_mom_u_acc_beta_bdf, double* q_mom_v_acc_beta_bdf, double* q_mom_w_acc_beta_bdf,
                           double* q_dV,
                           double* q_dV_last,
			   double* q_velocity_sge,
                           double* ebqe_velocity_star,
			   double* q_cfl,
			   double* q_numDiff_u_last, double* q_numDiff_v_last, double* q_numDiff_w_last,
			   int* sdInfo_u_u_rowptr,int* sdInfo_u_u_colind,			      
			   int* sdInfo_u_v_rowptr,int* sdInfo_u_v_colind,
			   int* sdInfo_u_w_rowptr,int* sdInfo_u_w_colind,
			   int* sdInfo_v_v_rowptr,int* sdInfo_v_v_colind,
			   int* sdInfo_v_u_rowptr,int* sdInfo_v_u_colind,
			   int* sdInfo_v_w_rowptr,int* sdInfo_v_w_colind,
			   int* sdInfo_w_w_rowptr,int* sdInfo_w_w_colind,
			   int* sdInfo_w_u_rowptr,int* sdInfo_w_u_colind,
			   int* sdInfo_w_v_rowptr,int* sdInfo_w_v_colind,
			   int* csrRowIndeces_p_p,int* csrColumnOffsets_p_p,
			   int* csrRowIndeces_p_u,int* csrColumnOffsets_p_u,
			   int* csrRowIndeces_p_v,int* csrColumnOffsets_p_v,
			   int* csrRowIndeces_p_w,int* csrColumnOffsets_p_w,
			   int* csrRowIndeces_u_p,int* csrColumnOffsets_u_p,
			   int* csrRowIndeces_u_u,int* csrColumnOffsets_u_u,
			   int* csrRowIndeces_u_v,int* csrColumnOffsets_u_v,
			   int* csrRowIndeces_u_w,int* csrColumnOffsets_u_w,
			   int* csrRowIndeces_v_p,int* csrColumnOffsets_v_p,
			   int* csrRowIndeces_v_u,int* csrColumnOffsets_v_u,
			   int* csrRowIndeces_v_v,int* csrColumnOffsets_v_v,
			   int* csrRowIndeces_v_w,int* csrColumnOffsets_v_w,
			   int* csrRowIndeces_w_p,int* csrColumnOffsets_w_p,
			   int* csrRowIndeces_w_u,int* csrColumnOffsets_w_u,
			   int* csrRowIndeces_w_v,int* csrColumnOffsets_w_v,
			   int* csrRowIndeces_w_w,int* csrColumnOffsets_w_w,
			   double* globalJacobian,
			   int nExteriorElementBoundaries_global,
			   int* exteriorElementBoundariesArray,
			   int* elementBoundaryElementsArray,
			   int* elementBoundaryLocalElementBoundariesArray,
			   double* ebqe_vf_ext,
			   double* bc_ebqe_vf_ext,
			   double* ebqe_phi_ext,
			   double* bc_ebqe_phi_ext,
			   double* ebqe_normal_phi_ext,
			   double* ebqe_kappa_phi_ext,
			   //VRANS
			   const double* ebqe_vos_ext,
			   const double* ebqe_turb_var_0,
			   const double* ebqe_turb_var_1,
			   //
			   int* isDOFBoundary_p,
			   int* isDOFBoundary_u,
			   int* isDOFBoundary_v,
			   int* isDOFBoundary_w,
			   int* isAdvectiveFluxBoundary_p,
			   int* isAdvectiveFluxBoundary_u,
			   int* isAdvectiveFluxBoundary_v,
			   int* isAdvectiveFluxBoundary_w,
			   int* isDiffusiveFluxBoundary_u,
			   int* isDiffusiveFluxBoundary_v,
			   int* isDiffusiveFluxBoundary_w,
			   double* ebqe_bc_p_ext,
			   double* ebqe_bc_flux_mass_ext,
			   double* ebqe_bc_flux_mom_u_adv_ext,
			   double* ebqe_bc_flux_mom_v_adv_ext,
			   double* ebqe_bc_flux_mom_w_adv_ext,
			   double* ebqe_bc_u_ext,
			   double* ebqe_bc_flux_u_diff_ext,
			   double* ebqe_penalty_ext,
			   double* ebqe_bc_v_ext,
			   double* ebqe_bc_flux_v_diff_ext,
			   double* ebqe_bc_w_ext,
			   double* ebqe_bc_flux_w_diff_ext,
			   int* csrColumnOffsets_eb_p_p,
			   int* csrColumnOffsets_eb_p_u,
			   int* csrColumnOffsets_eb_p_v,
			   int* csrColumnOffsets_eb_p_w,
			   int* csrColumnOffsets_eb_u_p,
			   int* csrColumnOffsets_eb_u_u,
			   int* csrColumnOffsets_eb_u_v,
			   int* csrColumnOffsets_eb_u_w,
			   int* csrColumnOffsets_eb_v_p,
			   int* csrColumnOffsets_eb_v_u,
			   int* csrColumnOffsets_eb_v_v,
			   int* csrColumnOffsets_eb_v_w,
			   int* csrColumnOffsets_eb_w_p,
			   int* csrColumnOffsets_eb_w_u,
			   int* csrColumnOffsets_eb_w_v,
			   int* csrColumnOffsets_eb_w_w,
			   int* elementFlags,
			   int nParticles,
			   double particle_epsFact,
			   double particle_alpha,
			   double particle_beta,
			   double particle_penalty_constant,
			   double* particle_signed_distances,
			   double* particle_signed_distance_normals,
			   double* particle_velocities,
                           double* particle_angular_velocities,
			   double* particle_centroids,
			   double particle_nitsche)
    {
      //
      //loop over elements to compute volume integrals and load them into the element Jacobians and global Jacobian
      //
      std::valarray<double> particle_surfaceArea(nParticles), particle_netForces(nParticles*3), particle_netMoments(nParticles*3);
<<<<<<< HEAD
      const int nQuadraturePoints_global(nElements_global*nQuadraturePoints_element);
=======
	  const int nQuadraturePoints_global(nElements_global*nQuadraturePoints_element);
>>>>>>> 2102223e
      for(int eN=0;eN<nElements_global;eN++)
	{
	  register double eps_rho,eps_mu;

	  register double  elementJacobian_p_p[nDOF_test_element][nDOF_trial_element],
	    elementJacobian_p_u[nDOF_test_element][nDOF_trial_element],
	    elementJacobian_p_v[nDOF_test_element][nDOF_trial_element],
	    elementJacobian_p_w[nDOF_test_element][nDOF_trial_element],
	    elementJacobian_u_p[nDOF_test_element][nDOF_trial_element],
	    elementJacobian_u_u[nDOF_test_element][nDOF_trial_element],
	    elementJacobian_u_v[nDOF_test_element][nDOF_trial_element],
	    elementJacobian_u_w[nDOF_test_element][nDOF_trial_element],
	    elementJacobian_v_p[nDOF_test_element][nDOF_trial_element],
	    elementJacobian_v_u[nDOF_test_element][nDOF_trial_element],
	    elementJacobian_v_v[nDOF_test_element][nDOF_trial_element],
	    elementJacobian_v_w[nDOF_test_element][nDOF_trial_element],
	    elementJacobian_w_p[nDOF_test_element][nDOF_trial_element],
	    elementJacobian_w_u[nDOF_test_element][nDOF_trial_element],
	    elementJacobian_w_v[nDOF_test_element][nDOF_trial_element],
	    elementJacobian_w_w[nDOF_test_element][nDOF_trial_element];
	  for (int i=0;i<nDOF_test_element;i++)
	    for (int j=0;j<nDOF_trial_element;j++)
	      {
		elementJacobian_p_p[i][j]=0.0;
		elementJacobian_p_u[i][j]=0.0;
		elementJacobian_p_v[i][j]=0.0;
		elementJacobian_p_w[i][j]=0.0;
		elementJacobian_u_p[i][j]=0.0;
		elementJacobian_u_u[i][j]=0.0;
		elementJacobian_u_v[i][j]=0.0;
		elementJacobian_u_w[i][j]=0.0;
		elementJacobian_v_p[i][j]=0.0;
		elementJacobian_v_u[i][j]=0.0;
		elementJacobian_v_v[i][j]=0.0;
		elementJacobian_v_w[i][j]=0.0;
		elementJacobian_w_p[i][j]=0.0;
		elementJacobian_w_u[i][j]=0.0;
		elementJacobian_w_v[i][j]=0.0;
		elementJacobian_w_w[i][j]=0.0;
	      }
	  for  (int k=0;k<nQuadraturePoints_element;k++)
	    {
	      int eN_k = eN*nQuadraturePoints_element+k, //index to a scalar at a quadrature point
		eN_k_nSpace = eN_k*nSpace,
		eN_nDOF_trial_element = eN*nDOF_trial_element; //index to a vector at a quadrature point

	      //declare local storage
	      register double p=0.0,u=0.0,v=0.0,w=0.0,
		grad_p[nSpace],grad_u[nSpace],grad_v[nSpace],grad_w[nSpace],
		hess_u[nSpace2],hess_v[nSpace2],hess_w[nSpace2],
		mom_u_acc=0.0,
		dmom_u_acc_u=0.0,
		mom_v_acc=0.0,
		dmom_v_acc_v=0.0,
		mom_w_acc=0.0,
		dmom_w_acc_w=0.0,
		mass_adv[nSpace],
		dmass_adv_u[nSpace],
		dmass_adv_v[nSpace],
		dmass_adv_w[nSpace],
		mom_u_adv[nSpace],
		dmom_u_adv_u[nSpace],
		dmom_u_adv_v[nSpace],
		dmom_u_adv_w[nSpace],
		mom_v_adv[nSpace],
		dmom_v_adv_u[nSpace],
		dmom_v_adv_v[nSpace],
		dmom_v_adv_w[nSpace],
		mom_w_adv[nSpace],
		dmom_w_adv_u[nSpace],
		dmom_w_adv_v[nSpace],
		dmom_w_adv_w[nSpace],
		mom_uu_diff_ten[nSpace],
		mom_vv_diff_ten[nSpace],
		mom_ww_diff_ten[nSpace],
		mom_uv_diff_ten[1],
		mom_uw_diff_ten[1],
		mom_vu_diff_ten[1],
		mom_vw_diff_ten[1],
		mom_wu_diff_ten[1],
		mom_wv_diff_ten[1],
		mom_u_source=0.0,
		mom_v_source=0.0,
		mom_w_source=0.0,
		mom_u_ham=0.0,
		dmom_u_ham_grad_p[nSpace],
		dmom_u_ham_grad_u[nSpace],
		mom_v_ham=0.0,
		dmom_v_ham_grad_p[nSpace],
		dmom_v_ham_grad_v[nSpace],
		mom_w_ham=0.0,
		dmom_w_ham_grad_p[nSpace],
		dmom_w_ham_grad_w[nSpace],
		mom_u_acc_t=0.0,
		dmom_u_acc_u_t=0.0,
		mom_v_acc_t=0.0,
		dmom_v_acc_v_t=0.0,
		mom_w_acc_t=0.0,
		dmom_w_acc_w_t=0.0,
		pdeResidual_p=0.0,
		pdeResidual_u=0.0,
		pdeResidual_v=0.0,
		pdeResidual_w=0.0,	    
		dpdeResidual_p_u[nDOF_trial_element],dpdeResidual_p_v[nDOF_trial_element],dpdeResidual_p_w[nDOF_trial_element],
		dpdeResidual_u_p[nDOF_trial_element],dpdeResidual_u_u[nDOF_trial_element],
		dpdeResidual_v_p[nDOF_trial_element],dpdeResidual_v_v[nDOF_trial_element],
		dpdeResidual_w_p[nDOF_trial_element],dpdeResidual_w_w[nDOF_trial_element],
		Lstar_u_p[nDOF_test_element],
		Lstar_v_p[nDOF_test_element],
		Lstar_w_p[nDOF_test_element],
		Lstar_u_u[nDOF_test_element],
		Lstar_v_v[nDOF_test_element],
		Lstar_w_w[nDOF_test_element],
		Lstar_p_u[nDOF_test_element],
		Lstar_p_v[nDOF_test_element],
		Lstar_p_w[nDOF_test_element],
		subgridError_p=0.0,
		subgridError_u=0.0,
		subgridError_v=0.0,
		subgridError_w=0.0,	    
		dsubgridError_p_u[nDOF_trial_element],
		dsubgridError_p_v[nDOF_trial_element],
		dsubgridError_p_w[nDOF_trial_element],
		dsubgridError_u_p[nDOF_trial_element],
		dsubgridError_u_u[nDOF_trial_element],
		dsubgridError_v_p[nDOF_trial_element],
		dsubgridError_v_v[nDOF_trial_element],
		dsubgridError_w_p[nDOF_trial_element],
		dsubgridError_w_w[nDOF_trial_element],
		tau_p=0.0,tau_p0=0.0,tau_p1=0.0,
		tau_v=0.0,tau_v0=0.0,tau_v1=0.0,
		jac[nSpace*nSpace],
		jacDet,
		jacInv[nSpace*nSpace],
		p_grad_trial[nDOF_trial_element*nSpace],vel_grad_trial[nDOF_trial_element*nSpace],
		vel_hess_trial[nDOF_trial_element*nSpace2],
		dV,
		p_test_dV[nDOF_test_element],vel_test_dV[nDOF_test_element],
		p_grad_test_dV[nDOF_test_element*nSpace],vel_grad_test_dV[nDOF_test_element*nSpace],
		x,y,z,xt,yt,zt,
		//VRANS
		porosity,
		//meanGrainSize,
		dmom_u_source[nSpace],
		dmom_v_source[nSpace],
		dmom_w_source[nSpace],
		mass_source,
		//
		G[nSpace*nSpace],G_dd_G,tr_G,h_phi, dmom_adv_star[nSpace], dmom_adv_sge[nSpace];
	      //get jacobian, etc for mapping reference element
	      ck.calculateMapping_element(eN,
					  k,
					  mesh_dof,
					  mesh_l2g,
					  mesh_trial_ref,
					  mesh_grad_trial_ref,
					  jac,
					  jacDet,
					  jacInv,
					  x,y,z);
	      ck.calculateH_element(eN,
				    k,
				    nodeDiametersArray,
				    mesh_l2g,
				    mesh_trial_ref,
				    h_phi);
	      ck.calculateMappingVelocity_element(eN,
						  k,
						  mesh_velocity_dof,
						  mesh_l2g,
						  mesh_trial_ref,
						  xt,yt,zt);
	      //xt=0.0;yt=0.0;zt=0.0;
	      //std::cout<<"xt "<<xt<<'\t'<<yt<<'\t'<<zt<<std::endl;
	      //get the physical integration weight
	      dV = fabs(jacDet)*dV_ref[k];
	      ck.calculateG(jacInv,G,G_dd_G,tr_G);
	      //ck.calculateGScale(G,&normal_phi[eN_k_nSpace],h_phi);
	
	      eps_rho = epsFact_rho*(useMetrics*h_phi+(1.0-useMetrics)*elementDiameter[eN]);
	      eps_mu  = epsFact_mu *(useMetrics*h_phi+(1.0-useMetrics)*elementDiameter[eN]);
	      const double particle_eps  = particle_epsFact*(useMetrics*h_phi+(1.0-useMetrics)*elementDiameter[eN]);
	      
	      //get the trial function gradients
	      /* ck.gradTrialFromRef(&p_grad_trial_ref[k*nDOF_trial_element*nSpace],jacInv,p_grad_trial); */
	      ck.gradTrialFromRef(&vel_grad_trial_ref[k*nDOF_trial_element*nSpace],jacInv,vel_grad_trial);
	      ck.hessTrialFromRef(&vel_hess_trial_ref[k*nDOF_trial_element*nSpace2],jacInv,vel_hess_trial);
	      //get the solution 	
	      /* ck.valFromDOF(p_dof,&p_l2g[eN_nDOF_trial_element],&p_trial_ref[k*nDOF_trial_element],p); */
              p = q_p[eN_k];
	      ck.valFromDOF(u_dof,&vel_l2g[eN_nDOF_trial_element],&vel_trial_ref[k*nDOF_trial_element],u);
	      ck.valFromDOF(v_dof,&vel_l2g[eN_nDOF_trial_element],&vel_trial_ref[k*nDOF_trial_element],v);
	      ck.valFromDOF(w_dof,&vel_l2g[eN_nDOF_trial_element],&vel_trial_ref[k*nDOF_trial_element],w);
	      //get the solution gradients
	      /* ck.gradFromDOF(p_dof,&p_l2g[eN_nDOF_trial_element],p_grad_trial,grad_p); */
              for (int I=0;I<nSpace;I++)
                grad_p[I] = q_grad_p[eN_k_nSpace+I];
	      ck.gradFromDOF(u_dof,&vel_l2g[eN_nDOF_trial_element],vel_grad_trial,grad_u);
	      ck.gradFromDOF(v_dof,&vel_l2g[eN_nDOF_trial_element],vel_grad_trial,grad_v);
	      ck.gradFromDOF(w_dof,&vel_l2g[eN_nDOF_trial_element],vel_grad_trial,grad_w);
	      ck.hessFromDOF(u_dof,&vel_l2g[eN_nDOF_trial_element],vel_hess_trial,hess_u);
	      ck.hessFromDOF(v_dof,&vel_l2g[eN_nDOF_trial_element],vel_hess_trial,hess_v);
	      ck.hessFromDOF(w_dof,&vel_l2g[eN_nDOF_trial_element],vel_hess_trial,hess_w);
	      //precalculate test function products with integration weights
	      for (int j=0;j<nDOF_trial_element;j++)
		{
		  /* p_test_dV[j] = p_test_ref[k*nDOF_trial_element+j]*dV; */
		  vel_test_dV[j] = vel_test_ref[k*nDOF_trial_element+j]*dV;
		  for (int I=0;I<nSpace;I++)
		    {
		      /* p_grad_test_dV[j*nSpace+I]   = p_grad_trial[j*nSpace+I]*dV;//cek warning won't work for Petrov-Galerkin */
		      vel_grad_test_dV[j*nSpace+I] = vel_grad_trial[j*nSpace+I]*dV;//cek warning won't work for Petrov-Galerkin}
		    }
		}
              //cek hack
              double div_mesh_velocity=0.0;
              int NDOF_MESH_TRIAL_ELEMENT=4;
              for (int j=0;j<NDOF_MESH_TRIAL_ELEMENT;j++)
                {
                  int eN_j=eN*NDOF_MESH_TRIAL_ELEMENT+j;
                  div_mesh_velocity +=
                    mesh_velocity_dof[mesh_l2g[eN_j]*3+0]*vel_grad_trial[j*3+0] +
                    mesh_velocity_dof[mesh_l2g[eN_j]*3+1]*vel_grad_trial[j*3+1] +
                    mesh_velocity_dof[mesh_l2g[eN_j]*3+2]*vel_grad_trial[j*3+2];
                }
              div_mesh_velocity = DM3*div_mesh_velocity + (1.0-DM3)*alphaBDF*(dV-q_dV_last[eN_k])/dV;
	      //
	      //VRANS
	      porosity = 1.0 - q_vos[eN_k];
	      //
	      //
	      //calculate pde coefficients and derivatives at quadrature points
	      //
	      double eddy_viscosity(0.),rhoSave,nuSave;//not really interested in saving eddy_viscosity in jacobian
	      evaluateCoefficients(eps_rho,
				   eps_mu,
				   sigma,
				   rho_0,
				   nu_0,
				   rho_1,
				   nu_1,
				   elementDiameter[eN],
				   smagorinskyConstant,
				   turbulenceClosureModel,
				   g,
				   useVF,
				   vf[eN_k],
				   phi[eN_k],
				   &normal_phi[eN_k_nSpace],
				   kappa_phi[eN_k],
				   //VRANS
				   porosity,
				   //
				   p,
				   grad_p,
				   grad_u,
				   grad_v,
				   grad_w,
				   u,
				   v,
				   w,
                                   q_velocity_sge[eN_k_nSpace+0],
                                   q_velocity_sge[eN_k_nSpace+1],
                                   q_velocity_sge[eN_k_nSpace+2],
				   eddy_viscosity,
				   mom_u_acc,
				   dmom_u_acc_u,
				   mom_v_acc,
				   dmom_v_acc_v,
				   mom_w_acc,
				   dmom_w_acc_w,
				   mass_adv,
				   dmass_adv_u,
				   dmass_adv_v,
				   dmass_adv_w,
				   mom_u_adv,
				   dmom_u_adv_u,
				   dmom_u_adv_v,
				   dmom_u_adv_w,
				   mom_v_adv,
				   dmom_v_adv_u,
				   dmom_v_adv_v,
				   dmom_v_adv_w,
				   mom_w_adv,
				   dmom_w_adv_u,
				   dmom_w_adv_v,
				   dmom_w_adv_w,
				   mom_uu_diff_ten,
				   mom_vv_diff_ten,
				   mom_ww_diff_ten,
				   mom_uv_diff_ten,
				   mom_uw_diff_ten,
				   mom_vu_diff_ten,
				   mom_vw_diff_ten,
				   mom_wu_diff_ten,
				   mom_wv_diff_ten,
				   mom_u_source,
				   mom_v_source,
				   mom_w_source,
				   mom_u_ham,
				   dmom_u_ham_grad_p,
				   dmom_u_ham_grad_u,
				   mom_v_ham,
				   dmom_v_ham_grad_p,
				   dmom_v_ham_grad_v,
				   mom_w_ham,
				   dmom_w_ham_grad_p,          
				   dmom_w_ham_grad_w,
                                   rhoSave,
                                   nuSave);          
	      //VRANS
	      mass_source = q_mass_source[eN_k];
	      //todo: decide if these should be lagged or not
	      updateDarcyForchheimerTerms_Ergun(/* linearDragFactor, */
						/* nonlinearDragFactor, */
						/* porosity, */
						/* meanGrainSize, */
						q_dragAlpha[eN_k],
						q_dragBeta[eN_k],
						eps_rho,
						eps_mu,
						rho_0,
						nu_0,
						rho_1,
						nu_1,
						useVF,
						vf[eN_k],
						phi[eN_k],
						u,
						v,
						w,
                                                q_velocity_sge[eN_k_nSpace+0],
                                                q_velocity_sge[eN_k_nSpace+1],
                                                q_velocity_sge[eN_k_nSpace+2],
						eps_solid[elementFlags[eN]],
						porosity,
						q_velocity_solid[eN_k_nSpace+0],
						q_velocity_solid[eN_k_nSpace+1],
						q_velocity_solid[eN_k_nSpace+2],
						mom_u_source,
						mom_v_source,
						mom_w_source,
						dmom_u_source,
						dmom_v_source,
						dmom_w_source);
	      double C_particles=0.0;
<<<<<<< HEAD
	      if (nParticles > 0)
		updateSolidParticleTerms(particle_nitsche,
					 dV,
					 nParticles,
					 nQuadraturePoints_global,
					 &particle_signed_distances[eN_k],
					 &particle_signed_distance_normals[eN_k_nSpace],
					 particle_velocities,
                                         particle_angular_velocities,
					 particle_centroids,
					 porosity,
					 particle_penalty_constant/h_phi,//penalty,
					 particle_alpha,
					 particle_beta,
					 eps_rho,
					 eps_mu,
					 rho_0,
					 nu_0,
					 rho_1,
					 nu_1,
					 useVF,
					 vf[eN_k],
					 phi[eN_k],
					 x,
					 y,
					 z,
					 p,
					 u,
					 v,
					 w,
					 q_velocity_sge[eN_k_nSpace+0],
					 q_velocity_sge[eN_k_nSpace+1],
					 q_velocity_sge[eN_k_nSpace+1],
					 particle_eps,
					 grad_u,
					 grad_v,
					 grad_w,
					 mom_u_source,
					 mom_v_source,
					 mom_w_source,
					 dmom_u_source,
					 dmom_v_source,
					 dmom_w_source,
					 mom_u_adv,
					 mom_v_adv,
					 mom_w_adv,
					 dmom_u_adv_u,
					 dmom_v_adv_v,
					 dmom_w_adv_w,
					 mom_u_ham,
					 dmom_u_ham_grad_u,
					 mom_v_ham,
					 dmom_v_ham_grad_v,
					 mom_w_ham,
					 dmom_w_ham_grad_w,
					 &particle_netForces[0],
					 &particle_netMoments[0],
                                         &particle_surfaceArea[0]);
	      
              //Turbulence closure model
=======
		updateSolidParticleTerms(eN < nElements_owned,
					   particle_nitsche,
				       dV,
				       nParticles,
				       nQuadraturePoints_global,
				       &particle_signed_distances[eN_k],
				       &particle_signed_distance_normals[eN_k_nSpace],
				       &particle_velocities[eN_k_nSpace],
				       particle_centroids,
				       porosity,
				       particle_penalty_constant/h_phi,//penalty,
				       particle_alpha,
				       particle_beta,
				       eps_rho,
				       eps_mu,
				       rho_0,
				       nu_0,
				       rho_1,
				       nu_1,
				       useVF,
				       vf[eN_k],
				       phi[eN_k],
				       x,
				       y,
				       z,
				       p,
				       u,
				       v,
				       w,
				       q_velocity_sge[eN_k_nSpace+0],
				       q_velocity_sge[eN_k_nSpace+1],
				       q_velocity_sge[eN_k_nSpace+1],
				       particle_eps,
				       grad_u,
				       grad_v,
				       grad_w,
				       mom_u_source,
				       mom_v_source,
				       mom_w_source,
				       dmom_u_source,
				       dmom_v_source,
				       dmom_w_source,
				       mom_u_adv,
				       mom_v_adv,
				       mom_w_adv,
				       dmom_u_adv_u,
				       dmom_v_adv_v,
				       dmom_w_adv_w,
				       mom_u_ham,
				       dmom_u_ham_grad_u,
				       mom_v_ham,
				       dmom_v_ham_grad_v,
				       mom_w_ham,
				       dmom_w_ham_grad_w,
				       &particle_netForces[0],
				       &particle_netMoments[0],
                       &particle_surfaceArea[0]);	      
					   //Turbulence closure model
>>>>>>> 2102223e
	      if (turbulenceClosureModel >= 3)
		{
		  const double c_mu = 0.09;//mwf hack 
		  updateTurbulenceClosure(turbulenceClosureModel,
					  eps_rho,
					  eps_mu,
					  rho_0,
					  nu_0,
					  rho_1,
					  nu_1,
					  useVF,
					  vf[eN_k],
					  phi[eN_k],
					  porosity,
					  c_mu, //mwf hack
					  q_turb_var_0[eN_k],
					  q_turb_var_1[eN_k],
					  &q_turb_var_grad_0[eN_k_nSpace],
					  eddy_viscosity,
					  mom_uu_diff_ten,
					  mom_vv_diff_ten,
					  mom_ww_diff_ten,
					  mom_uv_diff_ten,
					  mom_uw_diff_ten,
					  mom_vu_diff_ten,
					  mom_vw_diff_ten,
					  mom_wu_diff_ten,
					  mom_wv_diff_ten,
					  mom_u_source,
					  mom_v_source,
					  mom_w_source);					  

		}
	      //
	      //
	      //moving mesh
	      //
	      mom_u_adv[0] -= MOVING_DOMAIN*mom_u_acc*xt;
	      mom_u_adv[1] -= MOVING_DOMAIN*mom_u_acc*yt;
	      mom_u_adv[2] -= MOVING_DOMAIN*mom_u_acc*zt;
	      dmom_u_adv_u[0] -= MOVING_DOMAIN*dmom_u_acc_u*xt;
	      dmom_u_adv_u[1] -= MOVING_DOMAIN*dmom_u_acc_u*yt;
	      dmom_u_adv_u[2] -= MOVING_DOMAIN*dmom_u_acc_u*zt;

	      mom_v_adv[0] -= MOVING_DOMAIN*mom_v_acc*xt;
	      mom_v_adv[1] -= MOVING_DOMAIN*mom_v_acc*yt;
	      mom_v_adv[2] -= MOVING_DOMAIN*mom_v_acc*zt;
	      dmom_v_adv_v[0] -= MOVING_DOMAIN*dmom_v_acc_v*xt;
	      dmom_v_adv_v[1] -= MOVING_DOMAIN*dmom_v_acc_v*yt;
	      dmom_v_adv_v[2] -= MOVING_DOMAIN*dmom_v_acc_v*zt;

	      mom_w_adv[0] -= MOVING_DOMAIN*mom_w_acc*xt;
	      mom_w_adv[1] -= MOVING_DOMAIN*mom_w_acc*yt;
	      mom_w_adv[2] -= MOVING_DOMAIN*mom_w_acc*zt;
	      dmom_w_adv_w[0] -= MOVING_DOMAIN*dmom_w_acc_w*xt;
	      dmom_w_adv_w[1] -= MOVING_DOMAIN*dmom_w_acc_w*yt;
	      dmom_w_adv_w[2] -= MOVING_DOMAIN*dmom_w_acc_w*zt;
	      //
	      //calculate time derivatives
	      //
	      ck.bdf(alphaBDF,
		     q_mom_u_acc_beta_bdf[eN_k]*q_dV_last[eN_k]/dV,
		     mom_u_acc,
		     dmom_u_acc_u,
		     mom_u_acc_t,
		     dmom_u_acc_u_t);
	      ck.bdf(alphaBDF,
		     q_mom_v_acc_beta_bdf[eN_k]*q_dV_last[eN_k]/dV,
		     mom_v_acc,
		     dmom_v_acc_v,
		     mom_v_acc_t,
		     dmom_v_acc_v_t);
	      ck.bdf(alphaBDF,
		     q_mom_w_acc_beta_bdf[eN_k]*q_dV_last[eN_k]/dV,
		     mom_w_acc,
		     dmom_w_acc_w,
		     mom_w_acc_t,
		     dmom_w_acc_w_t);
	      //
	      //calculate subgrid error contribution to the Jacobian (strong residual, adjoint, jacobian of strong residual)
	      //
              dmom_adv_sge[0] = dmom_u_acc_u*(q_velocity_sge[eN_k_nSpace+0] - MOVING_DOMAIN*xt);
              dmom_adv_sge[1] = dmom_u_acc_u*(q_velocity_sge[eN_k_nSpace+1] - MOVING_DOMAIN*yt);
              dmom_adv_sge[2] = dmom_u_acc_u*(q_velocity_sge[eN_k_nSpace+2] - MOVING_DOMAIN*zt);
	      //
	      //calculate strong residual
	      //
	      pdeResidual_p = ck.Mass_strong(-q_dvos_dt[eN_k]) +
                ck.Advection_strong(dmass_adv_u,grad_u) +
		ck.Advection_strong(dmass_adv_v,grad_v) +
		ck.Advection_strong(dmass_adv_w,grad_w) +
                DM2*MOVING_DOMAIN*ck.Reaction_strong(alphaBDF*(dV-q_dV_last[eN_k])/dV - div_mesh_velocity) +
                //VRANS
		ck.Reaction_strong(mass_source);
		//
	      
	      pdeResidual_u = ck.Mass_strong(dmom_u_acc_u*mom_u_acc_t) +
		ck.Advection_strong(dmom_adv_sge,grad_u) +
		ck.Hamiltonian_strong(dmom_u_ham_grad_p,grad_p) +
		ck.Reaction_strong(mom_u_source) -
                ck.Reaction_strong(u*div_mesh_velocity);
	  
	      pdeResidual_v = ck.Mass_strong(dmom_v_acc_v*mom_v_acc_t) +
		ck.Advection_strong(dmom_adv_sge,grad_v) +
		ck.Hamiltonian_strong(dmom_v_ham_grad_p,grad_p) + 
		ck.Reaction_strong(mom_v_source)  - 
                ck.Reaction_strong(v*div_mesh_velocity);
	  
	      pdeResidual_w = ck.Mass_strong(dmom_w_acc_w*mom_w_acc_t) + 
		ck.Advection_strong(dmom_adv_sge,grad_w) +
		ck.Hamiltonian_strong(dmom_w_ham_grad_p,grad_p) +
		ck.Reaction_strong(mom_w_source) - 
                ck.Reaction_strong(w*div_mesh_velocity);

	      //calculate the Jacobian of strong residual
	      for (int j=0;j<nDOF_trial_element;j++)
		{
		  register int j_nSpace = j*nSpace;
		  dpdeResidual_p_u[j]=ck.AdvectionJacobian_strong(dmass_adv_u,&vel_grad_trial[j_nSpace]);
		  dpdeResidual_p_v[j]=ck.AdvectionJacobian_strong(dmass_adv_v,&vel_grad_trial[j_nSpace]);
		  dpdeResidual_p_w[j]=ck.AdvectionJacobian_strong(dmass_adv_w,&vel_grad_trial[j_nSpace]);

		  dpdeResidual_u_p[j]=ck.HamiltonianJacobian_strong(dmom_u_ham_grad_p,&p_grad_trial[j_nSpace]);
		  dpdeResidual_u_u[j]=ck.MassJacobian_strong(dmom_u_acc_u_t,vel_trial_ref[k*nDOF_trial_element+j]) +
		    ck.AdvectionJacobian_strong(dmom_adv_sge,&vel_grad_trial[j_nSpace]) -
                    ck.ReactionJacobian_strong(div_mesh_velocity,vel_trial_ref[k*nDOF_trial_element+j]);
	      
		  dpdeResidual_v_p[j]=ck.HamiltonianJacobian_strong(dmom_v_ham_grad_p,&p_grad_trial[j_nSpace]);
		  dpdeResidual_v_v[j]=ck.MassJacobian_strong(dmom_v_acc_v_t,vel_trial_ref[k*nDOF_trial_element+j]) +
		    ck.AdvectionJacobian_strong(dmom_adv_sge,&vel_grad_trial[j_nSpace]) -
                    ck.ReactionJacobian_strong(div_mesh_velocity,vel_trial_ref[k*nDOF_trial_element+j]);
	      
		  dpdeResidual_w_p[j]=ck.HamiltonianJacobian_strong(dmom_w_ham_grad_p,&p_grad_trial[j_nSpace]);
		  dpdeResidual_w_w[j]=ck.MassJacobian_strong(dmom_w_acc_w_t,vel_trial_ref[k*nDOF_trial_element+j]) + 
		    ck.AdvectionJacobian_strong(dmom_adv_sge,&vel_grad_trial[j_nSpace]) -
                    ck.ReactionJacobian_strong(div_mesh_velocity,vel_trial_ref[k*nDOF_trial_element+j]);

		  //VRANS account for drag terms, diagonal only here ... decide if need off diagonal terms too
		  dpdeResidual_u_u[j]+= ck.ReactionJacobian_strong(dmom_u_source[0],vel_trial_ref[k*nDOF_trial_element+j]);
		  dpdeResidual_v_v[j]+= ck.ReactionJacobian_strong(dmom_v_source[1],vel_trial_ref[k*nDOF_trial_element+j]);
		  dpdeResidual_w_w[j]+= ck.ReactionJacobian_strong(dmom_w_source[2],vel_trial_ref[k*nDOF_trial_element+j]);
		  //
		}
	      //calculate tau and tau*Res
	      //cek debug
	      double tmpR=dmom_u_acc_u_t + dmom_u_source[0];
	      calculateSubgridError_tau(hFactor,
					elementDiameter[eN],
					tmpR,//dmom_u_acc_u_t,
					dmom_u_acc_u,
					dmom_adv_sge,
					mom_uu_diff_ten[1],
					dmom_u_ham_grad_p[0],
					tau_v0,
					tau_p0,
					q_cfl[eN_k]);
					
	      calculateSubgridError_tau(Ct_sge,Cd_sge,
			                G,G_dd_G,tr_G,
					tmpR,//dmom_u_acc_u_t,
					dmom_adv_sge,
					mom_uu_diff_ten[1],
                                        dmom_u_ham_grad_p[0],					
					tau_v1,
					tau_p1,
					q_cfl[eN_k]);					
					
					
	      tau_v = useMetrics*tau_v1+(1.0-useMetrics)*tau_v0;
	      tau_p = PSTAB*(useMetrics*tau_p1+(1.0-useMetrics)*tau_p0);
              calculateSubgridError_tauRes(tau_p,
					   tau_v,
					   pdeResidual_p,
					   pdeResidual_u,
					   pdeResidual_v,
					   pdeResidual_w,
					   subgridError_p,
					   subgridError_u,
					   subgridError_v,
					   subgridError_w);	      
	      
	      calculateSubgridErrorDerivatives_tauRes(tau_p,
						      tau_v,
						      dpdeResidual_p_u,
						      dpdeResidual_p_v,
						      dpdeResidual_p_w,
						      dpdeResidual_u_p,
						      dpdeResidual_u_u,
						      dpdeResidual_v_p,
						      dpdeResidual_v_v,
						      dpdeResidual_w_p,
						      dpdeResidual_w_w,
						      dsubgridError_p_u,
						      dsubgridError_p_v,
						      dsubgridError_p_w,
						      dsubgridError_u_p,
						      dsubgridError_u_u,
						      dsubgridError_v_p,
						      dsubgridError_v_v,
						      dsubgridError_w_p,
						      dsubgridError_w_w);
	      // velocity used in adjoint (VMS or RBLES, with or without lagging the grid scale velocity)
	      dmom_adv_star[0] =  dmom_u_acc_u*(q_velocity_sge[eN_k_nSpace+0] - MOVING_DOMAIN*xt + useRBLES*subgridError_u);
	      dmom_adv_star[1] =  dmom_u_acc_u*(q_velocity_sge[eN_k_nSpace+1] - MOVING_DOMAIN*yt + useRBLES*subgridError_v);
	      dmom_adv_star[2] =  dmom_u_acc_u*(q_velocity_sge[eN_k_nSpace+2] - MOVING_DOMAIN*zt + useRBLES*subgridError_w);
          
	      //calculate the adjoint times the test functions
	      for (int i=0;i<nDOF_test_element;i++)
		{
		  register int i_nSpace = i*nSpace;
		  Lstar_u_p[i]=ck.Advection_adjoint(dmass_adv_u,&p_grad_test_dV[i_nSpace]);
		  Lstar_v_p[i]=ck.Advection_adjoint(dmass_adv_v,&p_grad_test_dV[i_nSpace]);
		  Lstar_w_p[i]=ck.Advection_adjoint(dmass_adv_w,&p_grad_test_dV[i_nSpace]);
		  Lstar_u_u[i]=ck.Advection_adjoint(dmom_adv_star,&vel_grad_test_dV[i_nSpace]);
		  Lstar_v_v[i]=ck.Advection_adjoint(dmom_adv_star,&vel_grad_test_dV[i_nSpace]);
		  Lstar_w_w[i]=ck.Advection_adjoint(dmom_adv_star,&vel_grad_test_dV[i_nSpace]);
		  Lstar_p_u[i]=ck.Hamiltonian_adjoint(dmom_u_ham_grad_p,&vel_grad_test_dV[i_nSpace]);
		  Lstar_p_v[i]=ck.Hamiltonian_adjoint(dmom_v_ham_grad_p,&vel_grad_test_dV[i_nSpace]);
		  Lstar_p_w[i]=ck.Hamiltonian_adjoint(dmom_w_ham_grad_p,&vel_grad_test_dV[i_nSpace]);
		  //VRANS account for drag terms, diagonal only here ... decide if need off diagonal terms too
		  Lstar_u_u[i]+=ck.Reaction_adjoint(dmom_u_source[0],vel_test_dV[i]);
		  Lstar_v_v[i]+=ck.Reaction_adjoint(dmom_v_source[1],vel_test_dV[i]);
		  Lstar_w_w[i]+=ck.Reaction_adjoint(dmom_w_source[2],vel_test_dV[i]);
		}

              // Assumes non-lagged subgrid velocity
	      dmom_u_adv_u[0] += dmom_u_acc_u*(useRBLES*subgridError_u);  	   
	      dmom_u_adv_u[1] += dmom_u_acc_u*(useRBLES*subgridError_v); 
              dmom_u_adv_u[2] += dmom_u_acc_u*(useRBLES*subgridError_w); 
         
	      dmom_v_adv_v[0] += dmom_u_acc_u*(useRBLES*subgridError_u);   	   
	      dmom_v_adv_v[1] += dmom_u_acc_u*(useRBLES*subgridError_v); 
              dmom_v_adv_v[2] += dmom_u_acc_u*(useRBLES*subgridError_w); 
         
	      dmom_w_adv_w[0] += dmom_u_acc_u*(useRBLES*subgridError_u);   	   
	      dmom_w_adv_w[1] += dmom_u_acc_u*(useRBLES*subgridError_v); 
              dmom_w_adv_w[2] += dmom_u_acc_u*(useRBLES*subgridError_w); 


	      //cek todo add RBLES terms consistent to residual modifications or ignore the partials w.r.t the additional RBLES terms
	      for(int i=0;i<nDOF_test_element;i++)
		{
		  register int i_nSpace = i*nSpace;
		  for(int j=0;j<nDOF_trial_element;j++) 
		    {
		      register int j_nSpace = j*nSpace;
		      /* elementJacobian_p_p[i][j] += ck.SubgridErrorJacobian(dsubgridError_u_p[j],Lstar_u_p[i]) +  */
		      /*   ck.SubgridErrorJacobian(dsubgridError_v_p[j],Lstar_v_p[i]);// +  */
		      /*   /\* ck.SubgridErrorJacobian(dsubgridError_w_p[j],Lstar_w_p[i]);  *\/ */

		      /* elementJacobian_p_u[i][j] += ck.AdvectionJacobian_weak(dmass_adv_u,vel_trial_ref[k*nDOF_trial_element+j],&p_grad_test_dV[i_nSpace]) +  */
		      /*   ck.SubgridErrorJacobian(dsubgridError_u_u[j],Lstar_u_p[i]);  */
		      /* elementJacobian_p_v[i][j] += ck.AdvectionJacobian_weak(dmass_adv_v,vel_trial_ref[k*nDOF_trial_element+j],&p_grad_test_dV[i_nSpace]) +  */
		      /*   ck.SubgridErrorJacobian(dsubgridError_v_v[j],Lstar_v_p[i]);  */
		      /* elementJacobian_p_w[i][j] += ck.AdvectionJacobian_weak(dmass_adv_w,vel_trial_ref[k*nDOF_trial_element+j],&p_grad_test_dV[i_nSpace]) +  */
		      /* 	ck.SubgridErrorJacobian(dsubgridError_w_w[j],Lstar_w_p[i]);  */

		      /* elementJacobian_u_p[i][j] += ck.HamiltonianJacobian_weak(dmom_u_ham_grad_p,&p_grad_trial[j_nSpace],vel_test_dV[i]) +  */
		      /*   ck.SubgridErrorJacobian(dsubgridError_u_p[j],Lstar_u_u[i]);  */
		      elementJacobian_u_u[i][j] += ck.MassJacobian_weak(dmom_u_acc_u_t,vel_trial_ref[k*nDOF_trial_element+j],vel_test_dV[i]) +
                        ck.HamiltonianJacobian_weak(dmom_u_ham_grad_u,&vel_grad_trial[j_nSpace],vel_test_dV[i]) + 
			ck.AdvectionJacobian_weak(dmom_u_adv_u,vel_trial_ref[k*nDOF_trial_element+j],&vel_grad_test_dV[i_nSpace]) +
			ck.SimpleDiffusionJacobian_weak(sdInfo_u_u_rowptr,sdInfo_u_u_colind,mom_uu_diff_ten,&vel_grad_trial[j_nSpace],&vel_grad_test_dV[i_nSpace]) + 
			//VRANS
			ck.ReactionJacobian_weak(dmom_u_source[0],vel_trial_ref[k*nDOF_trial_element+j],vel_test_dV[i]) +
			//
			ck.SubgridErrorJacobian(dsubgridError_p_u[j],Lstar_p_u[i]) +
			ck.SubgridErrorJacobian(dsubgridError_u_u[j],Lstar_u_u[i]) + 
			ck.NumericalDiffusionJacobian(q_numDiff_u_last[eN_k],&vel_grad_trial[j_nSpace],&vel_grad_test_dV[i_nSpace]); 
		      elementJacobian_u_v[i][j] += ck.AdvectionJacobian_weak(dmom_u_adv_v,vel_trial_ref[k*nDOF_trial_element+j],&vel_grad_test_dV[i_nSpace]) + 
			ck.SimpleDiffusionJacobian_weak(sdInfo_u_v_rowptr,sdInfo_u_v_colind,mom_uv_diff_ten,&vel_grad_trial[j_nSpace],&vel_grad_test_dV[i_nSpace]) + 
			//VRANS
			ck.ReactionJacobian_weak(dmom_u_source[1],vel_trial_ref[k*nDOF_trial_element+j],vel_test_dV[i]) +
			//
			ck.SubgridErrorJacobian(dsubgridError_p_v[j],Lstar_p_u[i]); 
		      elementJacobian_u_w[i][j] += ck.AdvectionJacobian_weak(dmom_u_adv_w,vel_trial_ref[k*nDOF_trial_element+j],&vel_grad_test_dV[i_nSpace]) + 
			ck.SimpleDiffusionJacobian_weak(sdInfo_u_w_rowptr,sdInfo_u_w_colind,mom_uw_diff_ten,&vel_grad_trial[j_nSpace],&vel_grad_test_dV[i_nSpace]) + 
			//VRANS
			ck.ReactionJacobian_weak(dmom_u_source[2],vel_trial_ref[k*nDOF_trial_element+j],vel_test_dV[i]) +
			//
			ck.SubgridErrorJacobian(dsubgridError_p_w[j],Lstar_p_u[i]); 

		      /* elementJacobian_v_p[i][j] += ck.HamiltonianJacobian_weak(dmom_v_ham_grad_p,&p_grad_trial[j_nSpace],vel_test_dV[i]) +  */
		      /*   ck.SubgridErrorJacobian(dsubgridError_v_p[j],Lstar_v_v[i]);  */
		      elementJacobian_v_u[i][j] += ck.AdvectionJacobian_weak(dmom_v_adv_u,vel_trial_ref[k*nDOF_trial_element+j],&vel_grad_test_dV[i_nSpace]) + 
			ck.SimpleDiffusionJacobian_weak(sdInfo_v_u_rowptr,sdInfo_v_u_colind,mom_vu_diff_ten,&vel_grad_trial[j_nSpace],&vel_grad_test_dV[i_nSpace]) + 
			//VRANS
			ck.ReactionJacobian_weak(dmom_v_source[0],vel_trial_ref[k*nDOF_trial_element+j],vel_test_dV[i]) +
			//
			ck.SubgridErrorJacobian(dsubgridError_p_u[j],Lstar_p_v[i]);
		      elementJacobian_v_v[i][j] += ck.MassJacobian_weak(dmom_v_acc_v_t,vel_trial_ref[k*nDOF_trial_element+j],vel_test_dV[i]) + 
                        ck.HamiltonianJacobian_weak(dmom_v_ham_grad_v,&vel_grad_trial[j_nSpace],vel_test_dV[i]) + 
			ck.AdvectionJacobian_weak(dmom_v_adv_v,vel_trial_ref[k*nDOF_trial_element+j],&vel_grad_test_dV[i_nSpace]) +
			ck.SimpleDiffusionJacobian_weak(sdInfo_v_v_rowptr,sdInfo_v_v_colind,mom_vv_diff_ten,&vel_grad_trial[j_nSpace],&vel_grad_test_dV[i_nSpace]) + 
			//VRANS
			ck.ReactionJacobian_weak(dmom_v_source[1],vel_trial_ref[k*nDOF_trial_element+j],vel_test_dV[i]) +
			//
			ck.SubgridErrorJacobian(dsubgridError_p_v[j],Lstar_p_v[i]) +
			ck.SubgridErrorJacobian(dsubgridError_v_v[j],Lstar_v_v[i]) + 
			ck.NumericalDiffusionJacobian(q_numDiff_v_last[eN_k],&vel_grad_trial[j_nSpace],&vel_grad_test_dV[i_nSpace]); 
		      elementJacobian_v_w[i][j] += ck.AdvectionJacobian_weak(dmom_v_adv_w,vel_trial_ref[k*nDOF_trial_element+j],&vel_grad_test_dV[i_nSpace]) +  
			ck.SimpleDiffusionJacobian_weak(sdInfo_v_w_rowptr,sdInfo_v_w_colind,mom_vw_diff_ten,&vel_grad_trial[j_nSpace],&vel_grad_test_dV[i_nSpace]) + 
			//VRANS
			ck.ReactionJacobian_weak(dmom_v_source[2],vel_trial_ref[k*nDOF_trial_element+j],vel_test_dV[i]) +
			//
			ck.SubgridErrorJacobian(dsubgridError_p_w[j],Lstar_p_v[i]);

		      /* elementJacobian_w_p[i][j] += ck.HamiltonianJacobian_weak(dmom_w_ham_grad_p,&p_grad_trial[j_nSpace],vel_test_dV[i]) +  */
		      /*   ck.SubgridErrorJacobian(dsubgridError_w_p[j],Lstar_w_w[i]);  */
		      elementJacobian_w_u[i][j] += ck.AdvectionJacobian_weak(dmom_w_adv_u,vel_trial_ref[k*nDOF_trial_element+j],&vel_grad_test_dV[i_nSpace]) +  
			ck.SimpleDiffusionJacobian_weak(sdInfo_w_u_rowptr,sdInfo_w_u_colind,mom_wu_diff_ten,&vel_grad_trial[j_nSpace],&vel_grad_test_dV[i_nSpace]) + 
			//VRANS
			ck.ReactionJacobian_weak(dmom_w_source[0],vel_trial_ref[k*nDOF_trial_element+j],vel_test_dV[i]) +
			//
			ck.SubgridErrorJacobian(dsubgridError_p_u[j],Lstar_p_w[i]); 
		      elementJacobian_w_v[i][j] += ck.AdvectionJacobian_weak(dmom_w_adv_v,vel_trial_ref[k*nDOF_trial_element+j],&vel_grad_test_dV[i_nSpace]) + 
			ck.SimpleDiffusionJacobian_weak(sdInfo_w_v_rowptr,sdInfo_w_v_colind,mom_wv_diff_ten,&vel_grad_trial[j_nSpace],&vel_grad_test_dV[i_nSpace]) + 
			//VRANS
			ck.ReactionJacobian_weak(dmom_w_source[1],vel_trial_ref[k*nDOF_trial_element+j],vel_test_dV[i]) +
			//
			ck.SubgridErrorJacobian(dsubgridError_p_v[j],Lstar_p_w[i]); 
		      elementJacobian_w_w[i][j] += ck.MassJacobian_weak(dmom_w_acc_w_t,vel_trial_ref[k*nDOF_trial_element+j],vel_test_dV[i]) + 
                        ck.HamiltonianJacobian_weak(dmom_w_ham_grad_w,&vel_grad_trial[j_nSpace],vel_test_dV[i]) + 
			ck.AdvectionJacobian_weak(dmom_w_adv_w,vel_trial_ref[k*nDOF_trial_element+j],&vel_grad_test_dV[i_nSpace]) +  
			ck.SimpleDiffusionJacobian_weak(sdInfo_w_w_rowptr,sdInfo_w_w_colind,mom_ww_diff_ten,&vel_grad_trial[j_nSpace],&vel_grad_test_dV[i_nSpace]) + 
			//VRANS
			ck.ReactionJacobian_weak(dmom_w_source[2],vel_trial_ref[k*nDOF_trial_element+j],vel_test_dV[i]) +
			//
			ck.SubgridErrorJacobian(dsubgridError_p_w[j],Lstar_p_w[i]) + 
			ck.SubgridErrorJacobian(dsubgridError_w_w[j],Lstar_w_w[i]) + 
			ck.NumericalDiffusionJacobian(q_numDiff_w_last[eN_k],&vel_grad_trial[j_nSpace],&vel_grad_test_dV[i_nSpace]); 
		    }//j
		}//i
	    }//k
	  //
	  //load into element Jacobian into global Jacobian
	  //
	  for (int i=0;i<nDOF_test_element;i++)
	    {
	      register int eN_i = eN*nDOF_test_element+i;
	      for (int j=0;j<nDOF_trial_element;j++)
		{
		  register int eN_i_j = eN_i*nDOF_trial_element+j;
		  /* globalJacobian[csrRowIndeces_p_p[eN_i] + csrColumnOffsets_p_p[eN_i_j]] += elementJacobian_p_p[i][j]; */
		  /* globalJacobian[csrRowIndeces_p_u[eN_i] + csrColumnOffsets_p_u[eN_i_j]] += elementJacobian_p_u[i][j]; */
		  /* globalJacobian[csrRowIndeces_p_v[eN_i] + csrColumnOffsets_p_v[eN_i_j]] += elementJacobian_p_v[i][j]; */
		  /* globalJacobian[csrRowIndeces_p_w[eN_i] + csrColumnOffsets_p_w[eN_i_j]] += elementJacobian_p_w[i][j]; */

		  /* globalJacobian[csrRowIndeces_u_p[eN_i] + csrColumnOffsets_u_p[eN_i_j]] += elementJacobian_u_p[i][j]; */
		  globalJacobian[csrRowIndeces_u_u[eN_i] + csrColumnOffsets_u_u[eN_i_j]] += elementJacobian_u_u[i][j];
		  globalJacobian[csrRowIndeces_u_v[eN_i] + csrColumnOffsets_u_v[eN_i_j]] += elementJacobian_u_v[i][j];
		  globalJacobian[csrRowIndeces_u_w[eN_i] + csrColumnOffsets_u_w[eN_i_j]] += elementJacobian_u_w[i][j];

		  /* globalJacobian[csrRowIndeces_v_p[eN_i] + csrColumnOffsets_v_p[eN_i_j]] += elementJacobian_v_p[i][j]; */
		  globalJacobian[csrRowIndeces_v_u[eN_i] + csrColumnOffsets_v_u[eN_i_j]] += elementJacobian_v_u[i][j];
		  globalJacobian[csrRowIndeces_v_v[eN_i] + csrColumnOffsets_v_v[eN_i_j]] += elementJacobian_v_v[i][j];
		  globalJacobian[csrRowIndeces_v_w[eN_i] + csrColumnOffsets_v_w[eN_i_j]] += elementJacobian_v_w[i][j];

		  /* globalJacobian[csrRowIndeces_w_p[eN_i] + csrColumnOffsets_w_p[eN_i_j]] += elementJacobian_w_p[i][j]; */
		  globalJacobian[csrRowIndeces_w_u[eN_i] + csrColumnOffsets_w_u[eN_i_j]] += elementJacobian_w_u[i][j];
		  globalJacobian[csrRowIndeces_w_v[eN_i] + csrColumnOffsets_w_v[eN_i_j]] += elementJacobian_w_v[i][j];
		  globalJacobian[csrRowIndeces_w_w[eN_i] + csrColumnOffsets_w_w[eN_i_j]] += elementJacobian_w_w[i][j];
		}//j
	    }//i
	}//elements
      //
      //loop over exterior element boundaries to compute the surface integrals and load them into the global Jacobian
      //
      for (int ebNE = 0; ebNE < nExteriorElementBoundaries_global; ebNE++) 
	{ 
	  register int ebN = exteriorElementBoundariesArray[ebNE],
	    eN  = elementBoundaryElementsArray[ebN*2+0],
	    eN_nDOF_trial_element = eN*nDOF_trial_element,
	    ebN_local = elementBoundaryLocalElementBoundariesArray[ebN*2+0];
	  register double eps_rho,eps_mu;
	  for  (int kb=0;kb<nQuadraturePoints_elementBoundary;kb++) 
	    { 
	      register int ebNE_kb = ebNE*nQuadraturePoints_elementBoundary+kb,
		ebNE_kb_nSpace = ebNE_kb*nSpace,
		ebN_local_kb = ebN_local*nQuadraturePoints_elementBoundary+kb,
		ebN_local_kb_nSpace = ebN_local_kb*nSpace;

	      register double p_ext=0.0,
		u_ext=0.0,
		v_ext=0.0,
		w_ext=0.0,
		grad_p_ext[nSpace],
		grad_u_ext[nSpace],
		grad_v_ext[nSpace],
		grad_w_ext[nSpace],
		mom_u_acc_ext=0.0,
		dmom_u_acc_u_ext=0.0,
		mom_v_acc_ext=0.0,
		dmom_v_acc_v_ext=0.0,
		mom_w_acc_ext=0.0,
		dmom_w_acc_w_ext=0.0,
		mass_adv_ext[nSpace],
		dmass_adv_u_ext[nSpace],
		dmass_adv_v_ext[nSpace],
		dmass_adv_w_ext[nSpace],
		mom_u_adv_ext[nSpace],
		dmom_u_adv_u_ext[nSpace],
		dmom_u_adv_v_ext[nSpace],
		dmom_u_adv_w_ext[nSpace],
		mom_v_adv_ext[nSpace],
		dmom_v_adv_u_ext[nSpace],
		dmom_v_adv_v_ext[nSpace],
		dmom_v_adv_w_ext[nSpace],
		mom_w_adv_ext[nSpace],
		dmom_w_adv_u_ext[nSpace],
		dmom_w_adv_v_ext[nSpace],
		dmom_w_adv_w_ext[nSpace],
		mom_uu_diff_ten_ext[nSpace],
		mom_vv_diff_ten_ext[nSpace],
		mom_ww_diff_ten_ext[nSpace],
		mom_uv_diff_ten_ext[1],
		mom_uw_diff_ten_ext[1],
		mom_vu_diff_ten_ext[1],
		mom_vw_diff_ten_ext[1],
		mom_wu_diff_ten_ext[1],
		mom_wv_diff_ten_ext[1],
		mom_u_source_ext=0.0,
		mom_v_source_ext=0.0,
		mom_w_source_ext=0.0,
		mom_u_ham_ext=0.0,
		dmom_u_ham_grad_p_ext[nSpace],
		dmom_u_ham_grad_u_ext[nSpace],
		mom_v_ham_ext=0.0,
		dmom_v_ham_grad_p_ext[nSpace],
		dmom_v_ham_grad_v_ext[nSpace],
		mom_w_ham_ext=0.0,
		dmom_w_ham_grad_p_ext[nSpace],
		dmom_w_ham_grad_w_ext[nSpace],
		dmom_u_adv_p_ext[nSpace],
		dmom_v_adv_p_ext[nSpace],
		dmom_w_adv_p_ext[nSpace],
		dflux_mass_u_ext=0.0,
		dflux_mass_v_ext=0.0,
		dflux_mass_w_ext=0.0,
		dflux_mom_u_adv_p_ext=0.0,
		dflux_mom_u_adv_u_ext=0.0,
		dflux_mom_u_adv_v_ext=0.0,
		dflux_mom_u_adv_w_ext=0.0,
		dflux_mom_v_adv_p_ext=0.0,
		dflux_mom_v_adv_u_ext=0.0,
		dflux_mom_v_adv_v_ext=0.0,
		dflux_mom_v_adv_w_ext=0.0,
		dflux_mom_w_adv_p_ext=0.0,
		dflux_mom_w_adv_u_ext=0.0,
		dflux_mom_w_adv_v_ext=0.0,
		dflux_mom_w_adv_w_ext=0.0,
		bc_p_ext=0.0,
		bc_u_ext=0.0,
		bc_v_ext=0.0,
		bc_w_ext=0.0,
		bc_mom_u_acc_ext=0.0,
		bc_dmom_u_acc_u_ext=0.0,
		bc_mom_v_acc_ext=0.0,
		bc_dmom_v_acc_v_ext=0.0,
		bc_mom_w_acc_ext=0.0,
		bc_dmom_w_acc_w_ext=0.0,
		bc_mass_adv_ext[nSpace],
		bc_dmass_adv_u_ext[nSpace],
		bc_dmass_adv_v_ext[nSpace],
		bc_dmass_adv_w_ext[nSpace],
		bc_mom_u_adv_ext[nSpace],
		bc_dmom_u_adv_u_ext[nSpace],
		bc_dmom_u_adv_v_ext[nSpace],
		bc_dmom_u_adv_w_ext[nSpace],
		bc_mom_v_adv_ext[nSpace],
		bc_dmom_v_adv_u_ext[nSpace],
		bc_dmom_v_adv_v_ext[nSpace],
		bc_dmom_v_adv_w_ext[nSpace],
		bc_mom_w_adv_ext[nSpace],
		bc_dmom_w_adv_u_ext[nSpace],
		bc_dmom_w_adv_v_ext[nSpace],
		bc_dmom_w_adv_w_ext[nSpace],
		bc_mom_uu_diff_ten_ext[nSpace],
		bc_mom_vv_diff_ten_ext[nSpace],
		bc_mom_ww_diff_ten_ext[nSpace],
		bc_mom_uv_diff_ten_ext[1],
		bc_mom_uw_diff_ten_ext[1],
		bc_mom_vu_diff_ten_ext[1],
		bc_mom_vw_diff_ten_ext[1],
		bc_mom_wu_diff_ten_ext[1],
		bc_mom_wv_diff_ten_ext[1],
		bc_mom_u_source_ext=0.0,
		bc_mom_v_source_ext=0.0,
		bc_mom_w_source_ext=0.0,
		bc_mom_u_ham_ext=0.0,
		bc_dmom_u_ham_grad_p_ext[nSpace],
		bc_dmom_u_ham_grad_u_ext[nSpace],
		bc_mom_v_ham_ext=0.0,
		bc_dmom_v_ham_grad_p_ext[nSpace],
		bc_dmom_v_ham_grad_v_ext[nSpace],
		bc_mom_w_ham_ext=0.0,
		bc_dmom_w_ham_grad_p_ext[nSpace],
		bc_dmom_w_ham_grad_w_ext[nSpace],
		fluxJacobian_p_p[nDOF_trial_element],
		fluxJacobian_p_u[nDOF_trial_element],
		fluxJacobian_p_v[nDOF_trial_element],
		fluxJacobian_p_w[nDOF_trial_element],
		fluxJacobian_u_p[nDOF_trial_element],
		fluxJacobian_u_u[nDOF_trial_element],
		fluxJacobian_u_v[nDOF_trial_element],
		fluxJacobian_u_w[nDOF_trial_element],
		fluxJacobian_v_p[nDOF_trial_element],
		fluxJacobian_v_u[nDOF_trial_element],
		fluxJacobian_v_v[nDOF_trial_element],
		fluxJacobian_v_w[nDOF_trial_element],
		fluxJacobian_w_p[nDOF_trial_element],
		fluxJacobian_w_u[nDOF_trial_element],
		fluxJacobian_w_v[nDOF_trial_element],
		fluxJacobian_w_w[nDOF_trial_element],
		jac_ext[nSpace*nSpace],
		jacDet_ext,
		jacInv_ext[nSpace*nSpace],
		boundaryJac[nSpace*(nSpace-1)],
		metricTensor[(nSpace-1)*(nSpace-1)],
		metricTensorDetSqrt,
		p_grad_trial_trace[nDOF_trial_element*nSpace],
		vel_grad_trial_trace[nDOF_trial_element*nSpace],
		dS,
		p_test_dS[nDOF_test_element],
		vel_test_dS[nDOF_test_element],
		normal[3],
		x_ext,y_ext,z_ext,xt_ext,yt_ext,zt_ext,integralScaling,
		vel_grad_test_dS[nDOF_trial_element*nSpace],
		//VRANS
		porosity_ext,
		//
		G[nSpace*nSpace],G_dd_G,tr_G,h_phi,h_penalty,penalty;
	      ck.calculateMapping_elementBoundary(eN,
						  ebN_local,
						  kb,
						  ebN_local_kb,
						  mesh_dof,
						  mesh_l2g,
						  mesh_trial_trace_ref,
						  mesh_grad_trial_trace_ref,
						  boundaryJac_ref,
						  jac_ext,
						  jacDet_ext,
						  jacInv_ext,
						  boundaryJac,
						  metricTensor,
						  metricTensorDetSqrt,
						  normal_ref,
						  normal,
						  x_ext,y_ext,z_ext);
	      ck.calculateMappingVelocity_elementBoundary(eN,
							  ebN_local,
							  kb,
							  ebN_local_kb,
							  mesh_velocity_dof,
							  mesh_l2g,
							  mesh_trial_trace_ref,
							  xt_ext,yt_ext,zt_ext,
							  normal,
							  boundaryJac,
							  metricTensor,
							  integralScaling);
	      //dS = ((1.0-MOVING_DOMAIN)*metricTensorDetSqrt + MOVING_DOMAIN*integralScaling)*dS_ref[kb];
	      dS = metricTensorDetSqrt*dS_ref[kb];
	      ck.calculateG(jacInv_ext,G,G_dd_G,tr_G);
	      ck.calculateGScale(G,&ebqe_normal_phi_ext[ebNE_kb_nSpace],h_phi);

	      eps_rho = epsFact_rho*(useMetrics*h_phi+(1.0-useMetrics)*elementDiameter[eN]);
	      eps_mu  = epsFact_mu *(useMetrics*h_phi+(1.0-useMetrics)*elementDiameter[eN]);

	      //compute shape and solution information
	      //shape
	      /* ck.gradTrialFromRef(&p_grad_trial_trace_ref[ebN_local_kb_nSpace*nDOF_trial_element],jacInv_ext,p_grad_trial_trace); */
	      ck.gradTrialFromRef(&vel_grad_trial_trace_ref[ebN_local_kb_nSpace*nDOF_trial_element],jacInv_ext,vel_grad_trial_trace);
	      //solution and gradients	
	      /* ck.valFromDOF(p_dof,&p_l2g[eN_nDOF_trial_element],&p_trial_trace_ref[ebN_local_kb*nDOF_test_element],p_ext); */
              p_ext = ebqe_p[ebNE_kb];
	      ck.valFromDOF(u_dof,&vel_l2g[eN_nDOF_trial_element],&vel_trial_trace_ref[ebN_local_kb*nDOF_test_element],u_ext);
	      ck.valFromDOF(v_dof,&vel_l2g[eN_nDOF_trial_element],&vel_trial_trace_ref[ebN_local_kb*nDOF_test_element],v_ext);
	      ck.valFromDOF(w_dof,&vel_l2g[eN_nDOF_trial_element],&vel_trial_trace_ref[ebN_local_kb*nDOF_test_element],w_ext);
	      /* ck.gradFromDOF(p_dof,&p_l2g[eN_nDOF_trial_element],p_grad_trial_trace,grad_p_ext); */
              for (int I=0;I<nSpace;I++)
                grad_p_ext[I] = ebqe_grad_p[ebNE_kb_nSpace+I];
	      ck.gradFromDOF(u_dof,&vel_l2g[eN_nDOF_trial_element],vel_grad_trial_trace,grad_u_ext);
	      ck.gradFromDOF(v_dof,&vel_l2g[eN_nDOF_trial_element],vel_grad_trial_trace,grad_v_ext);
	      ck.gradFromDOF(w_dof,&vel_l2g[eN_nDOF_trial_element],vel_grad_trial_trace,grad_w_ext);
	      //precalculate test function products with integration weights
	      for (int j=0;j<nDOF_trial_element;j++)
		{
		  /* p_test_dS[j] = p_test_trace_ref[ebN_local_kb*nDOF_test_element+j]*dS; */
		  vel_test_dS[j] = vel_test_trace_ref[ebN_local_kb*nDOF_test_element+j]*dS;
		  for (int I=0;I<nSpace;I++)
		    vel_grad_test_dS[j*nSpace+I] = vel_grad_trial_trace[j*nSpace+I]*dS;//cek hack, using trial
		}
	      //
	      //load the boundary values
	      //
	      bc_p_ext = isDOFBoundary_p[ebNE_kb]*ebqe_bc_p_ext[ebNE_kb]+(1-isDOFBoundary_p[ebNE_kb])*p_ext;
              //bc values at moving boundaries are specified relative to boundary motion so we need to add it here
	      bc_u_ext = isDOFBoundary_u[ebNE_kb]*(ebqe_bc_u_ext[ebNE_kb] + MOVING_DOMAIN*xt_ext) + (1-isDOFBoundary_u[ebNE_kb])*u_ext;
	      bc_v_ext = isDOFBoundary_v[ebNE_kb]*(ebqe_bc_v_ext[ebNE_kb] + MOVING_DOMAIN*yt_ext) + (1-isDOFBoundary_v[ebNE_kb])*v_ext;
	      bc_w_ext = isDOFBoundary_w[ebNE_kb]*(ebqe_bc_w_ext[ebNE_kb] + MOVING_DOMAIN*zt_ext) + (1-isDOFBoundary_w[ebNE_kb])*w_ext;
	      //VRANS
	      porosity_ext = 1.0 - ebqe_vos_ext[ebNE_kb];
	      // 
	      //calculate the internal and external trace of the pde coefficients 
	      // 
	      double eddy_viscosity_ext(0.),bc_eddy_viscosity_ext(0.),rhoSave, nuSave;//not interested in saving boundary eddy viscosity for now
	      evaluateCoefficients(eps_rho,
				   eps_mu,
				   sigma,
				   rho_0,
				   nu_0,
				   rho_1,
				   nu_1,
				   elementDiameter[eN],
				   smagorinskyConstant,
				   turbulenceClosureModel,
				   g,
				   useVF,
				   ebqe_vf_ext[ebNE_kb],
				   ebqe_phi_ext[ebNE_kb],
				   &ebqe_normal_phi_ext[ebNE_kb_nSpace],
				   ebqe_kappa_phi_ext[ebNE_kb],
				   //VRANS
				   porosity_ext,
				   //
				   p_ext,
				   grad_p_ext,
				   grad_u_ext,
				   grad_v_ext,
				   grad_w_ext,
				   u_ext,
				   v_ext,
				   w_ext,
				   ebqe_velocity_star[ebNE_kb_nSpace+0],
				   ebqe_velocity_star[ebNE_kb_nSpace+1],
				   ebqe_velocity_star[ebNE_kb_nSpace+2],
				   eddy_viscosity_ext,
				   mom_u_acc_ext,
				   dmom_u_acc_u_ext,
				   mom_v_acc_ext,
				   dmom_v_acc_v_ext,
				   mom_w_acc_ext,
				   dmom_w_acc_w_ext,
				   mass_adv_ext,
				   dmass_adv_u_ext,
				   dmass_adv_v_ext,
				   dmass_adv_w_ext,
				   mom_u_adv_ext,
				   dmom_u_adv_u_ext,
				   dmom_u_adv_v_ext,
				   dmom_u_adv_w_ext,
				   mom_v_adv_ext,
				   dmom_v_adv_u_ext,
				   dmom_v_adv_v_ext,
				   dmom_v_adv_w_ext,
				   mom_w_adv_ext,
				   dmom_w_adv_u_ext,
				   dmom_w_adv_v_ext,
				   dmom_w_adv_w_ext,
				   mom_uu_diff_ten_ext,
				   mom_vv_diff_ten_ext,
				   mom_ww_diff_ten_ext,
				   mom_uv_diff_ten_ext,
				   mom_uw_diff_ten_ext,
				   mom_vu_diff_ten_ext,
				   mom_vw_diff_ten_ext,
				   mom_wu_diff_ten_ext,
				   mom_wv_diff_ten_ext,
				   mom_u_source_ext,
				   mom_v_source_ext,
				   mom_w_source_ext,
				   mom_u_ham_ext,
				   dmom_u_ham_grad_p_ext,
				   dmom_u_ham_grad_u_ext,
				   mom_v_ham_ext,
				   dmom_v_ham_grad_p_ext,
				   dmom_v_ham_grad_v_ext,
				   mom_w_ham_ext,
				   dmom_w_ham_grad_p_ext,          
				   dmom_w_ham_grad_w_ext,
                                   rhoSave,
                                   nuSave);          
	      evaluateCoefficients(eps_rho,
				   eps_mu,
				   sigma,
				   rho_0,
				   nu_0,
				   rho_1,
				   nu_1,
				   elementDiameter[eN],
				   smagorinskyConstant,
				   turbulenceClosureModel,
				   g,
				   useVF,
				   bc_ebqe_vf_ext[ebNE_kb],
				   bc_ebqe_phi_ext[ebNE_kb],
				   &ebqe_normal_phi_ext[ebNE_kb_nSpace],
				   ebqe_kappa_phi_ext[ebNE_kb],
				   //VRANS
				   porosity_ext,
				   //
				   bc_p_ext,
				   grad_p_ext,
				   grad_u_ext,
				   grad_v_ext,
				   grad_w_ext,
				   bc_u_ext,
				   bc_v_ext,
				   bc_w_ext,
				   ebqe_velocity_star[ebNE_kb_nSpace+0],
				   ebqe_velocity_star[ebNE_kb_nSpace+1],
				   ebqe_velocity_star[ebNE_kb_nSpace+2],
				   bc_eddy_viscosity_ext,
				   bc_mom_u_acc_ext,
				   bc_dmom_u_acc_u_ext,
				   bc_mom_v_acc_ext,
				   bc_dmom_v_acc_v_ext,
				   bc_mom_w_acc_ext,
				   bc_dmom_w_acc_w_ext,
				   bc_mass_adv_ext,
				   bc_dmass_adv_u_ext,
				   bc_dmass_adv_v_ext,
				   bc_dmass_adv_w_ext,
				   bc_mom_u_adv_ext,
				   bc_dmom_u_adv_u_ext,
				   bc_dmom_u_adv_v_ext,
				   bc_dmom_u_adv_w_ext,
				   bc_mom_v_adv_ext,
				   bc_dmom_v_adv_u_ext,
				   bc_dmom_v_adv_v_ext,
				   bc_dmom_v_adv_w_ext,
				   bc_mom_w_adv_ext,
				   bc_dmom_w_adv_u_ext,
				   bc_dmom_w_adv_v_ext,
				   bc_dmom_w_adv_w_ext,
				   bc_mom_uu_diff_ten_ext,
				   bc_mom_vv_diff_ten_ext,
				   bc_mom_ww_diff_ten_ext,
				   bc_mom_uv_diff_ten_ext,
				   bc_mom_uw_diff_ten_ext,
				   bc_mom_vu_diff_ten_ext,
				   bc_mom_vw_diff_ten_ext,
				   bc_mom_wu_diff_ten_ext,
				   bc_mom_wv_diff_ten_ext,
				   bc_mom_u_source_ext,
				   bc_mom_v_source_ext,
				   bc_mom_w_source_ext,
				   bc_mom_u_ham_ext,
				   bc_dmom_u_ham_grad_p_ext,
				   bc_dmom_u_ham_grad_u_ext,
				   bc_mom_v_ham_ext,
				   bc_dmom_v_ham_grad_p_ext,
				   bc_dmom_v_ham_grad_v_ext,
				   bc_mom_w_ham_ext,
				   bc_dmom_w_ham_grad_p_ext,          
				   bc_dmom_w_ham_grad_w_ext,
                                   rhoSave,
                                   nuSave);          
	      //Turbulence closure model
	      if (turbulenceClosureModel >= 3)
		{
		  const double turb_var_grad_0_dummy[3] = {0.,0.,0.};
		  const double c_mu = 0.09;//mwf hack 
		  updateTurbulenceClosure(turbulenceClosureModel,
					  eps_rho,
					  eps_mu,
					  rho_0,
					  nu_0,
					  rho_1,
					  nu_1,
					  useVF,
					  ebqe_vf_ext[ebNE_kb],
					  ebqe_phi_ext[ebNE_kb],
					  porosity_ext,
					  c_mu, //mwf hack
					  ebqe_turb_var_0[ebNE_kb],
					  ebqe_turb_var_1[ebNE_kb],
					  turb_var_grad_0_dummy, //not needed
					  eddy_viscosity_ext,
					  mom_uu_diff_ten_ext,
					  mom_vv_diff_ten_ext,
					  mom_ww_diff_ten_ext,
					  mom_uv_diff_ten_ext,
					  mom_uw_diff_ten_ext,
					  mom_vu_diff_ten_ext,
					  mom_vw_diff_ten_ext,
					  mom_wu_diff_ten_ext,
					  mom_wv_diff_ten_ext,
					  mom_u_source_ext,
					  mom_v_source_ext,
					  mom_w_source_ext);					  

		  updateTurbulenceClosure(turbulenceClosureModel,
					  eps_rho,
					  eps_mu,
					  rho_0,
					  nu_0,
					  rho_1,
					  nu_1,
					  useVF,
					  ebqe_vf_ext[ebNE_kb],
					  ebqe_phi_ext[ebNE_kb],
					  porosity_ext,
					  c_mu, //mwf hack
					  ebqe_turb_var_0[ebNE_kb],
					  ebqe_turb_var_1[ebNE_kb],
					  turb_var_grad_0_dummy, //not needed
					  bc_eddy_viscosity_ext,
					  bc_mom_uu_diff_ten_ext,
					  bc_mom_vv_diff_ten_ext,
					  bc_mom_ww_diff_ten_ext,
					  bc_mom_uv_diff_ten_ext,
					  bc_mom_uw_diff_ten_ext,
					  bc_mom_vu_diff_ten_ext,
					  bc_mom_vw_diff_ten_ext,
					  bc_mom_wu_diff_ten_ext,
					  bc_mom_wv_diff_ten_ext,
					  bc_mom_u_source_ext,
					  bc_mom_v_source_ext,
					  bc_mom_w_source_ext);					  
		}
	      //
	      //moving domain
	      //
	      mom_u_adv_ext[0] -= MOVING_DOMAIN*mom_u_acc_ext*xt_ext;
	      mom_u_adv_ext[1] -= MOVING_DOMAIN*mom_u_acc_ext*yt_ext;
	      mom_u_adv_ext[2] -= MOVING_DOMAIN*mom_u_acc_ext*zt_ext;
	      dmom_u_adv_u_ext[0] -= MOVING_DOMAIN*dmom_u_acc_u_ext*xt_ext;
	      dmom_u_adv_u_ext[1] -= MOVING_DOMAIN*dmom_u_acc_u_ext*yt_ext;
	      dmom_u_adv_u_ext[2] -= MOVING_DOMAIN*dmom_u_acc_u_ext*zt_ext;
	      
	      mom_v_adv_ext[0] -= MOVING_DOMAIN*mom_v_acc_ext*xt_ext;
	      mom_v_adv_ext[1] -= MOVING_DOMAIN*mom_v_acc_ext*yt_ext;
	      mom_v_adv_ext[2] -= MOVING_DOMAIN*mom_v_acc_ext*zt_ext;
	      dmom_v_adv_v_ext[0] -= MOVING_DOMAIN*dmom_v_acc_v_ext*xt_ext;
	      dmom_v_adv_v_ext[1] -= MOVING_DOMAIN*dmom_v_acc_v_ext*yt_ext;
	      dmom_v_adv_v_ext[2] -= MOVING_DOMAIN*dmom_v_acc_v_ext*zt_ext;
	      
	      mom_w_adv_ext[0] -= MOVING_DOMAIN*mom_w_acc_ext*xt_ext;
	      mom_w_adv_ext[1] -= MOVING_DOMAIN*mom_w_acc_ext*yt_ext;
	      mom_w_adv_ext[2] -= MOVING_DOMAIN*mom_w_acc_ext*zt_ext;
	      dmom_w_adv_w_ext[0] -= MOVING_DOMAIN*dmom_w_acc_w_ext*xt_ext;
	      dmom_w_adv_w_ext[1] -= MOVING_DOMAIN*dmom_w_acc_w_ext*yt_ext;
	      dmom_w_adv_w_ext[2] -= MOVING_DOMAIN*dmom_w_acc_w_ext*zt_ext;
	      
	      //moving domain bc's
	      bc_mom_u_adv_ext[0] -= MOVING_DOMAIN*bc_mom_u_acc_ext*xt_ext;
	      bc_mom_u_adv_ext[1] -= MOVING_DOMAIN*bc_mom_u_acc_ext*yt_ext;
	      bc_mom_u_adv_ext[2] -= MOVING_DOMAIN*bc_mom_u_acc_ext*zt_ext;
	      
	      bc_mom_v_adv_ext[0] -= MOVING_DOMAIN*bc_mom_v_acc_ext*xt_ext;
	      bc_mom_v_adv_ext[1] -= MOVING_DOMAIN*bc_mom_v_acc_ext*yt_ext;
	      bc_mom_v_adv_ext[2] -= MOVING_DOMAIN*bc_mom_v_acc_ext*zt_ext;

	      bc_mom_w_adv_ext[0] -= MOVING_DOMAIN*bc_mom_w_acc_ext*xt_ext;
	      bc_mom_w_adv_ext[1] -= MOVING_DOMAIN*bc_mom_w_acc_ext*yt_ext;
	      bc_mom_w_adv_ext[2] -= MOVING_DOMAIN*bc_mom_w_acc_ext*zt_ext;
	      // 
	      //calculate the numerical fluxes 
	      // 
	      exteriorNumericalAdvectiveFluxDerivatives(isDOFBoundary_p[ebNE_kb],
							isDOFBoundary_u[ebNE_kb],
							isDOFBoundary_v[ebNE_kb],
							isDOFBoundary_w[ebNE_kb],
							isAdvectiveFluxBoundary_p[ebNE_kb],
							isAdvectiveFluxBoundary_u[ebNE_kb],
							isAdvectiveFluxBoundary_v[ebNE_kb],
							isAdvectiveFluxBoundary_w[ebNE_kb],
							dmom_u_ham_grad_p_ext[0],//=1/rho
							normal,
                                                        porosity_ext,
							bc_p_ext,
							bc_u_ext,
							bc_v_ext,
							bc_w_ext,
							bc_mass_adv_ext,
							bc_mom_u_adv_ext,
							bc_mom_v_adv_ext,
							bc_mom_w_adv_ext,
							ebqe_bc_flux_mass_ext[ebNE_kb]+MOVING_DOMAIN*(xt_ext*normal[0]+yt_ext*normal[1]+zt_ext*normal[2]),//bc is relative mass  flux
							ebqe_bc_flux_mom_u_adv_ext[ebNE_kb],
							ebqe_bc_flux_mom_v_adv_ext[ebNE_kb],
							ebqe_bc_flux_mom_w_adv_ext[ebNE_kb],
							p_ext,
							u_ext,
							v_ext,
							w_ext,
							mass_adv_ext,
							mom_u_adv_ext,
							mom_v_adv_ext,
							mom_w_adv_ext,
							dmass_adv_u_ext,
							dmass_adv_v_ext,
							dmass_adv_w_ext,
							dmom_u_adv_p_ext,
							dmom_u_adv_u_ext,
							dmom_u_adv_v_ext,
							dmom_u_adv_w_ext,
							dmom_v_adv_p_ext,
							dmom_v_adv_u_ext,
							dmom_v_adv_v_ext,
							dmom_v_adv_w_ext,
							dmom_w_adv_p_ext,
							dmom_w_adv_u_ext,
							dmom_w_adv_v_ext,
							dmom_w_adv_w_ext,
							dflux_mass_u_ext,
							dflux_mass_v_ext,
							dflux_mass_w_ext,
							dflux_mom_u_adv_p_ext,
							dflux_mom_u_adv_u_ext,
							dflux_mom_u_adv_v_ext,
							dflux_mom_u_adv_w_ext,
							dflux_mom_v_adv_p_ext,
							dflux_mom_v_adv_u_ext,
							dflux_mom_v_adv_v_ext,
							dflux_mom_v_adv_w_ext,
							dflux_mom_w_adv_p_ext,
							dflux_mom_w_adv_u_ext,
							dflux_mom_w_adv_v_ext,
							dflux_mom_w_adv_w_ext,
                                                        &ebqe_velocity_star[ebNE_kb_nSpace]);
	      //
	      //calculate the flux jacobian
	      //
	      ck.calculateGScale(G,normal,h_penalty);
	      penalty = useMetrics*C_b*h_penalty + (1.0-useMetrics)*ebqe_penalty_ext[ebNE_kb];
	      for (int j=0;j<nDOF_trial_element;j++)
		{
		  register int j_nSpace = j*nSpace,ebN_local_kb_j=ebN_local_kb*nDOF_trial_element+j;
		  /* fluxJacobian_p_p[j]=0.0; */
		  /* fluxJacobian_p_u[j]=ck.ExteriorNumericalAdvectiveFluxJacobian(dflux_mass_u_ext,vel_trial_trace_ref[ebN_local_kb_j]); */
		  /* fluxJacobian_p_v[j]=ck.ExteriorNumericalAdvectiveFluxJacobian(dflux_mass_v_ext,vel_trial_trace_ref[ebN_local_kb_j]); */
		  /* fluxJacobian_p_w[j]=ck.ExteriorNumericalAdvectiveFluxJacobian(dflux_mass_w_ext,vel_trial_trace_ref[ebN_local_kb_j]); */

		  /* fluxJacobian_u_p[j]=ck.ExteriorNumericalAdvectiveFluxJacobian(dflux_mom_u_adv_p_ext,p_trial_trace_ref[ebN_local_kb_j]); */
		  fluxJacobian_u_u[j]=ck.ExteriorNumericalAdvectiveFluxJacobian(dflux_mom_u_adv_u_ext,vel_trial_trace_ref[ebN_local_kb_j]) +
		    ExteriorNumericalDiffusiveFluxJacobian(eps_rho,
							   ebqe_phi_ext[ebNE_kb],
							   sdInfo_u_u_rowptr,
							   sdInfo_u_u_colind,
							   isDOFBoundary_u[ebNE_kb],
							   isDiffusiveFluxBoundary_u[ebNE_kb],
							   normal,
							   mom_uu_diff_ten_ext,
							   vel_trial_trace_ref[ebN_local_kb_j],
							   &vel_grad_trial_trace[j_nSpace],
							   penalty);//ebqe_penalty_ext[ebNE_kb]);
		  fluxJacobian_u_v[j]=ck.ExteriorNumericalAdvectiveFluxJacobian(dflux_mom_u_adv_v_ext,vel_trial_trace_ref[ebN_local_kb_j]) +
		    ExteriorNumericalDiffusiveFluxJacobian(eps_rho,
							   ebqe_phi_ext[ebNE_kb],
							   sdInfo_u_v_rowptr,
							   sdInfo_u_v_colind,
							   isDOFBoundary_v[ebNE_kb],
							   isDiffusiveFluxBoundary_v[ebNE_kb],
							   normal,
							   mom_uv_diff_ten_ext,
							   vel_trial_trace_ref[ebN_local_kb_j],
							   &vel_grad_trial_trace[j_nSpace],
							   penalty);//ebqe_penalty_ext[ebNE_kb]);
		  fluxJacobian_u_w[j]=ck.ExteriorNumericalAdvectiveFluxJacobian(dflux_mom_u_adv_w_ext,vel_trial_trace_ref[ebN_local_kb_j]) +
		    ExteriorNumericalDiffusiveFluxJacobian(eps_rho,
							   ebqe_phi_ext[ebNE_kb],
							   sdInfo_u_w_rowptr,
							   sdInfo_u_w_colind,
							   isDOFBoundary_w[ebNE_kb],
							   isDiffusiveFluxBoundary_u[ebNE_kb],
							   normal,
							   mom_uw_diff_ten_ext,
							   vel_trial_trace_ref[ebN_local_kb_j],
							   &vel_grad_trial_trace[j_nSpace],
							   penalty);//ebqe_penalty_ext[ebNE_kb]);

		  /* fluxJacobian_v_p[j]=ck.ExteriorNumericalAdvectiveFluxJacobian(dflux_mom_v_adv_p_ext,p_trial_trace_ref[ebN_local_kb_j]); */
		  fluxJacobian_v_u[j]=ck.ExteriorNumericalAdvectiveFluxJacobian(dflux_mom_v_adv_u_ext,vel_trial_trace_ref[ebN_local_kb_j]) +
		    ExteriorNumericalDiffusiveFluxJacobian(eps_rho,
							   ebqe_phi_ext[ebNE_kb],
							   sdInfo_v_u_rowptr,
							   sdInfo_v_u_colind,
							   isDOFBoundary_u[ebNE_kb],
							   isDiffusiveFluxBoundary_u[ebNE_kb],
							   normal,
							   mom_vu_diff_ten_ext,
							   vel_trial_trace_ref[ebN_local_kb_j],
							   &vel_grad_trial_trace[j_nSpace],
							   penalty);//ebqe_penalty_ext[ebNE_kb]);
		  fluxJacobian_v_v[j]=ck.ExteriorNumericalAdvectiveFluxJacobian(dflux_mom_v_adv_v_ext,vel_trial_trace_ref[ebN_local_kb_j]) +
		    ExteriorNumericalDiffusiveFluxJacobian(eps_rho,
							   ebqe_phi_ext[ebNE_kb],
							   sdInfo_v_v_rowptr,
							   sdInfo_v_v_colind,
							   isDOFBoundary_v[ebNE_kb],
							   isDiffusiveFluxBoundary_v[ebNE_kb],
							   normal,
							   mom_vv_diff_ten_ext,
							   vel_trial_trace_ref[ebN_local_kb_j],
							   &vel_grad_trial_trace[j_nSpace],
							   penalty);//ebqe_penalty_ext[ebNE_kb]);
		  fluxJacobian_v_w[j]=ck.ExteriorNumericalAdvectiveFluxJacobian(dflux_mom_v_adv_w_ext,vel_trial_trace_ref[ebN_local_kb_j]) +
		    ExteriorNumericalDiffusiveFluxJacobian(eps_rho,
							   ebqe_phi_ext[ebNE_kb],
							   sdInfo_v_w_rowptr,
							   sdInfo_v_w_colind,
							   isDOFBoundary_w[ebNE_kb],
							   isDiffusiveFluxBoundary_v[ebNE_kb],
							   normal,
							   mom_vw_diff_ten_ext,
							   vel_trial_trace_ref[ebN_local_kb_j],
							   &vel_grad_trial_trace[j_nSpace],
							   penalty);//ebqe_penalty_ext[ebNE_kb]);

		  /* fluxJacobian_w_p[j]=ck.ExteriorNumericalAdvectiveFluxJacobian(dflux_mom_w_adv_p_ext,p_trial_trace_ref[ebN_local_kb_j]); */
		  fluxJacobian_w_u[j]=ck.ExteriorNumericalAdvectiveFluxJacobian(dflux_mom_w_adv_u_ext,vel_trial_trace_ref[ebN_local_kb_j]) +
		    ExteriorNumericalDiffusiveFluxJacobian(eps_rho,
							   ebqe_phi_ext[ebNE_kb],
							   sdInfo_w_u_rowptr,
							   sdInfo_w_u_colind,
							   isDOFBoundary_u[ebNE_kb],
							   isDiffusiveFluxBoundary_w[ebNE_kb],
							   normal,
							   mom_wu_diff_ten_ext,
							   vel_trial_trace_ref[ebN_local_kb_j],
							   &vel_grad_trial_trace[j_nSpace],
							   penalty);//ebqe_penalty_ext[ebNE_kb]);
		  fluxJacobian_w_v[j]=ck.ExteriorNumericalAdvectiveFluxJacobian(dflux_mom_w_adv_v_ext,vel_trial_trace_ref[ebN_local_kb_j]) +
		    ExteriorNumericalDiffusiveFluxJacobian(eps_rho,
							   ebqe_phi_ext[ebNE_kb],
							   sdInfo_w_v_rowptr,
							   sdInfo_w_v_colind,
							   isDOFBoundary_v[ebNE_kb],
							   isDiffusiveFluxBoundary_w[ebNE_kb],
							   normal,
							   mom_wv_diff_ten_ext,
							   vel_trial_trace_ref[ebN_local_kb_j],
							   &vel_grad_trial_trace[j_nSpace],
							   penalty);//ebqe_penalty_ext[ebNE_kb]);
		  fluxJacobian_w_w[j]=ck.ExteriorNumericalAdvectiveFluxJacobian(dflux_mom_w_adv_w_ext,vel_trial_trace_ref[ebN_local_kb_j]) +
		    ExteriorNumericalDiffusiveFluxJacobian(eps_rho,
							   ebqe_phi_ext[ebNE_kb],
							   sdInfo_w_w_rowptr,
							   sdInfo_w_w_colind,
							   isDOFBoundary_w[ebNE_kb],
							   isDiffusiveFluxBoundary_w[ebNE_kb],
							   normal,
							   mom_ww_diff_ten_ext,
							   vel_trial_trace_ref[ebN_local_kb_j],
							   &vel_grad_trial_trace[j_nSpace],
							   penalty);//ebqe_penalty_ext[ebNE_kb]);
		}//j
	      //
	      //update the global Jacobian from the flux Jacobian
	      //
	      for (int i=0;i<nDOF_test_element;i++)
		{
		  register int eN_i = eN*nDOF_test_element+i;
		  for (int j=0;j<nDOF_trial_element;j++)
		    {
		      register int ebN_i_j = ebN*4*nDOF_test_X_trial_element + i*nDOF_trial_element + j,ebN_local_kb_j=ebN_local_kb*nDOF_trial_element+j;
		  
		      /* globalJacobian[csrRowIndeces_p_p[eN_i] + csrColumnOffsets_eb_p_p[ebN_i_j]] += fluxJacobian_p_p[j]*p_test_dS[i]; */
		      /* globalJacobian[csrRowIndeces_p_u[eN_i] + csrColumnOffsets_eb_p_u[ebN_i_j]] += fluxJacobian_p_u[j]*p_test_dS[i]; */
		      /* globalJacobian[csrRowIndeces_p_v[eN_i] + csrColumnOffsets_eb_p_v[ebN_i_j]] += fluxJacobian_p_v[j]*p_test_dS[i]; */
		      /* globalJacobian[csrRowIndeces_p_w[eN_i] + csrColumnOffsets_eb_p_w[ebN_i_j]] += fluxJacobian_p_w[j]*p_test_dS[i]; */
		   
		      /* globalJacobian[csrRowIndeces_u_p[eN_i] + csrColumnOffsets_eb_u_p[ebN_i_j]] += fluxJacobian_u_p[j]*vel_test_dS[i]; */
		      globalJacobian[csrRowIndeces_u_u[eN_i] + csrColumnOffsets_eb_u_u[ebN_i_j]] += fluxJacobian_u_u[j]*vel_test_dS[i]+
			ck.ExteriorElementBoundaryDiffusionAdjointJacobian(isDOFBoundary_u[ebNE_kb],
									   isDiffusiveFluxBoundary_u[ebNE_kb],
									   eb_adjoint_sigma,
									   vel_trial_trace_ref[ebN_local_kb_j],
									   normal,
									   sdInfo_u_u_rowptr,
									   sdInfo_u_u_colind,
									   mom_uu_diff_ten_ext,
									   &vel_grad_test_dS[i*nSpace]);
		      globalJacobian[csrRowIndeces_u_v[eN_i] + csrColumnOffsets_eb_u_v[ebN_i_j]] += fluxJacobian_u_v[j]*vel_test_dS[i]+
			ck.ExteriorElementBoundaryDiffusionAdjointJacobian(isDOFBoundary_v[ebNE_kb],
									   isDiffusiveFluxBoundary_u[ebNE_kb],
									   eb_adjoint_sigma,
									   vel_trial_trace_ref[ebN_local_kb_j],
									   normal,
									   sdInfo_u_v_rowptr,
									   sdInfo_u_v_colind,
									   mom_uv_diff_ten_ext,
									   &vel_grad_test_dS[i*nSpace]);
		      globalJacobian[csrRowIndeces_u_w[eN_i] + csrColumnOffsets_eb_u_w[ebN_i_j]] += fluxJacobian_u_w[j]*vel_test_dS[i]+
			ck.ExteriorElementBoundaryDiffusionAdjointJacobian(isDOFBoundary_w[ebNE_kb],
									   isDiffusiveFluxBoundary_u[ebNE_kb],
									   eb_adjoint_sigma,
									   vel_trial_trace_ref[ebN_local_kb_j],
									   normal,
									   sdInfo_u_w_rowptr,
									   sdInfo_u_w_colind,
									   mom_uw_diff_ten_ext,
									   &vel_grad_test_dS[i*nSpace]);
		   
		      /* globalJacobian[csrRowIndeces_v_p[eN_i] + csrColumnOffsets_eb_v_p[ebN_i_j]] += fluxJacobian_v_p[j]*vel_test_dS[i]; */
		      globalJacobian[csrRowIndeces_v_u[eN_i] + csrColumnOffsets_eb_v_u[ebN_i_j]] += fluxJacobian_v_u[j]*vel_test_dS[i]+
			ck.ExteriorElementBoundaryDiffusionAdjointJacobian(isDOFBoundary_u[ebNE_kb],
									   isDiffusiveFluxBoundary_v[ebNE_kb],
									   eb_adjoint_sigma,
									   vel_trial_trace_ref[ebN_local_kb_j],
									   normal,
									   sdInfo_v_u_rowptr,
									   sdInfo_v_u_colind,
									   mom_vu_diff_ten_ext,
									   &vel_grad_test_dS[i*nSpace]);
		      globalJacobian[csrRowIndeces_v_v[eN_i] + csrColumnOffsets_eb_v_v[ebN_i_j]] += fluxJacobian_v_v[j]*vel_test_dS[i]+
			ck.ExteriorElementBoundaryDiffusionAdjointJacobian(isDOFBoundary_v[ebNE_kb],
									   isDiffusiveFluxBoundary_v[ebNE_kb],
									   eb_adjoint_sigma,
									   vel_trial_trace_ref[ebN_local_kb_j],
									   normal,
									   sdInfo_v_v_rowptr,
									   sdInfo_v_v_colind,
									   mom_vv_diff_ten_ext,
									   &vel_grad_test_dS[i*nSpace]);
		      globalJacobian[csrRowIndeces_v_w[eN_i] + csrColumnOffsets_eb_v_w[ebN_i_j]] += fluxJacobian_v_w[j]*vel_test_dS[i]+
			ck.ExteriorElementBoundaryDiffusionAdjointJacobian(isDOFBoundary_w[ebNE_kb],
									   isDiffusiveFluxBoundary_v[ebNE_kb],
									   eb_adjoint_sigma,
									   vel_trial_trace_ref[ebN_local_kb_j],
									   normal,
									   sdInfo_v_w_rowptr,
									   sdInfo_v_w_colind,
									   mom_vw_diff_ten_ext,
									   &vel_grad_test_dS[i*nSpace]);
		   
		      /* globalJacobian[csrRowIndeces_w_p[eN_i] + csrColumnOffsets_eb_w_p[ebN_i_j]] += fluxJacobian_w_p[j]*vel_test_dS[i]; */
		      globalJacobian[csrRowIndeces_w_u[eN_i] + csrColumnOffsets_eb_w_u[ebN_i_j]] += fluxJacobian_w_u[j]*vel_test_dS[i]+
			ck.ExteriorElementBoundaryDiffusionAdjointJacobian(isDOFBoundary_u[ebNE_kb],
									   isDiffusiveFluxBoundary_w[ebNE_kb],
									   eb_adjoint_sigma,
									   vel_trial_trace_ref[ebN_local_kb_j],
									   normal,
									   sdInfo_w_u_rowptr,
									   sdInfo_w_u_colind,
									   mom_wu_diff_ten_ext,
									   &vel_grad_test_dS[i*nSpace]);
		      globalJacobian[csrRowIndeces_w_v[eN_i] + csrColumnOffsets_eb_w_v[ebN_i_j]] += fluxJacobian_w_v[j]*vel_test_dS[i]+
			ck.ExteriorElementBoundaryDiffusionAdjointJacobian(isDOFBoundary_v[ebNE_kb],
									   isDiffusiveFluxBoundary_w[ebNE_kb],
									   eb_adjoint_sigma,
									   vel_trial_trace_ref[ebN_local_kb_j],
									   normal,
									   sdInfo_w_v_rowptr,
									   sdInfo_w_v_colind,
									   mom_wv_diff_ten_ext,
									   &vel_grad_test_dS[i*nSpace]);
		      globalJacobian[csrRowIndeces_w_w[eN_i] + csrColumnOffsets_eb_w_w[ebN_i_j]] += fluxJacobian_w_w[j]*vel_test_dS[i]+
			ck.ExteriorElementBoundaryDiffusionAdjointJacobian(isDOFBoundary_w[ebNE_kb],
									   isDiffusiveFluxBoundary_w[ebNE_kb],
									   eb_adjoint_sigma,
									   vel_trial_trace_ref[ebN_local_kb_j],
									   normal,
									   sdInfo_w_w_rowptr,
									   sdInfo_w_w_colind,
									   mom_ww_diff_ten_ext,
									   &vel_grad_test_dS[i*nSpace]);
		    }//j
		}//i
	    }//kb
	}//ebNE
    }//computeJacobian

    void calculateVelocityAverage(int nExteriorElementBoundaries_global,
    				  int* exteriorElementBoundariesArray,
    				  int nInteriorElementBoundaries_global,
    				  int* interiorElementBoundariesArray,
    				  int* elementBoundaryElementsArray,
    				  int* elementBoundaryLocalElementBoundariesArray,
    				  double* mesh_dof,
                                  double* mesh_velocity_dof,
                                  double MOVING_DOMAIN,//0 or 1
    				  int* mesh_l2g,
    				  double* mesh_trial_trace_ref,
    				  double* mesh_grad_trial_trace_ref,
    				  double* normal_ref,
    				  double* boundaryJac_ref,
    				  int* vel_l2g,
    				  double* u_dof,
    				  double* v_dof,
    				  double* w_dof,
                                  double* vos_dof,
    				  double* vel_trial_trace_ref,
    				  double* ebqe_velocity,
    				  double* velocityAverage)
    {
      int permutations[nQuadraturePoints_elementBoundary];
      double xArray_left[nQuadraturePoints_elementBoundary*3],
    	xArray_right[nQuadraturePoints_elementBoundary*3];
      for (int i=0;i<nQuadraturePoints_elementBoundary;i++)
	permutations[i]=i;//just to initialize
      for (int ebNE = 0; ebNE < nExteriorElementBoundaries_global; ebNE++)
    	{
    	  register int ebN = exteriorElementBoundariesArray[ebNE];
    	  for  (int kb=0;kb<nQuadraturePoints_elementBoundary;kb++)
    	    {
    	      register int ebN_kb_nSpace = ebN*nQuadraturePoints_elementBoundary*nSpace+kb*nSpace,
    		ebNE_kb_nSpace = ebNE*nQuadraturePoints_elementBoundary*nSpace+kb*nSpace;
    	      velocityAverage[ebN_kb_nSpace+0]=ebqe_velocity[ebNE_kb_nSpace+0];
    	      velocityAverage[ebN_kb_nSpace+1]=ebqe_velocity[ebNE_kb_nSpace+1];
    	      velocityAverage[ebN_kb_nSpace+2]=ebqe_velocity[ebNE_kb_nSpace+2];
    	    }//ebNE
    	}
      for (int ebNI = 0; ebNI < nInteriorElementBoundaries_global; ebNI++)
    	{
    	  register int ebN = interiorElementBoundariesArray[ebNI],
    	    left_eN_global   = elementBoundaryElementsArray[ebN*2+0],
    	    left_ebN_element  = elementBoundaryLocalElementBoundariesArray[ebN*2+0],
    	    right_eN_global  = elementBoundaryElementsArray[ebN*2+1],
    	    right_ebN_element = elementBoundaryLocalElementBoundariesArray[ebN*2+1],
    	    left_eN_nDOF_trial_element = left_eN_global*nDOF_trial_element,
    	    right_eN_nDOF_trial_element = right_eN_global*nDOF_trial_element;
    	  double jac[nSpace*nSpace],
    	    jacDet,
    	    jacInv[nSpace*nSpace],
    	    boundaryJac[nSpace*(nSpace-1)],
    	    metricTensor[(nSpace-1)*(nSpace-1)],
    	    metricTensorDetSqrt,
    	    normal[3],
    	    x,y,z,
    	    xt,yt,zt,integralScaling;
	  
    	  for  (int kb=0;kb<nQuadraturePoints_elementBoundary;kb++)
    	    {
    	      ck.calculateMapping_elementBoundary(left_eN_global,
    						  left_ebN_element,
    						  kb,
    						  left_ebN_element*nQuadraturePoints_elementBoundary+kb,
    						  mesh_dof,
    						  mesh_l2g,
    						  mesh_trial_trace_ref,
    						  mesh_grad_trial_trace_ref,
    						  boundaryJac_ref,
    						  jac,
    						  jacDet,
    						  jacInv,
    						  boundaryJac,
    						  metricTensor,
    						  metricTensorDetSqrt,
    						  normal_ref,
    						  normal,
    						  x,y,z);
    	      xArray_left[kb*3+0] = x;
    	      xArray_left[kb*3+1] = y;
    	      xArray_left[kb*3+2] = z;
    	      ck.calculateMapping_elementBoundary(right_eN_global,
    						  right_ebN_element,
    						  kb,
    						  right_ebN_element*nQuadraturePoints_elementBoundary+kb,
    						  mesh_dof,
    						  mesh_l2g,
    						  mesh_trial_trace_ref,
    						  mesh_grad_trial_trace_ref,
    						  boundaryJac_ref,
    						  jac,
    						  jacDet,
    						  jacInv,
    						  boundaryJac,
    						  metricTensor,
    						  metricTensorDetSqrt,
    						  normal_ref,
    						  normal,
    						  x,y,z);
	      ck.calculateMappingVelocity_elementBoundary(left_eN_global,
	        					  left_ebN_element,
	        					  kb,
	        					  left_ebN_element*nQuadraturePoints_elementBoundary+kb,
	        					  mesh_velocity_dof,
	        					  mesh_l2g,
	        					  mesh_trial_trace_ref,
	        					  xt,yt,zt,
	        					  normal,
	        					  boundaryJac,
	        					  metricTensor,
	        					  integralScaling);
    	      xArray_right[kb*3+0] = x;
    	      xArray_right[kb*3+1] = y;
    	      xArray_right[kb*3+2] = z;
    	    }
    	  for  (int kb_left=0;kb_left<nQuadraturePoints_elementBoundary;kb_left++)
    	    {
    	      double errorNormMin = 1.0;
    	      for  (int kb_right=0;kb_right<nQuadraturePoints_elementBoundary;kb_right++)
    		{
    		  double errorNorm=0.0;
    		  for (int I=0;I<nSpace;I++)
    		    {
    		      errorNorm += fabs(xArray_left[kb_left*3+I]
    					-
    					xArray_right[kb_right*3+I]);
    		    }
    		  if (errorNorm < errorNormMin)
    		    {
    		      permutations[kb_right] = kb_left;
    		      errorNormMin = errorNorm;
    		    }
    		}
    	    }
    	  for  (int kb=0;kb<nQuadraturePoints_elementBoundary;kb++)
    	    {
    	      register int ebN_kb_nSpace = ebN*nQuadraturePoints_elementBoundary*nSpace+kb*nSpace;
    	      register double u_left=0.0,
    		v_left=0.0,
    		w_left=0.0,
    		u_right=0.0,
    		v_right=0.0,
    		w_right=0.0,
                vos_left=0.0,
                vos_right=0.0,
                porosity_left=0.0,
                porosity_right=0.0;
    	      register int left_kb = kb,
    		right_kb = permutations[kb],
    		left_ebN_element_kb_nDOF_test_element=(left_ebN_element*nQuadraturePoints_elementBoundary+left_kb)*nDOF_test_element,
		right_ebN_element_kb_nDOF_test_element=(right_ebN_element*nQuadraturePoints_elementBoundary+right_kb)*nDOF_test_element;
    	      //
    	      //calculate the velocity solution at quadrature points on left and right
    	      //
    	      ck.valFromDOF(vos_dof,&vel_l2g[left_eN_nDOF_trial_element],&vel_trial_trace_ref[left_ebN_element_kb_nDOF_test_element],vos_left);
    	      ck.valFromDOF(u_dof,&vel_l2g[left_eN_nDOF_trial_element],&vel_trial_trace_ref[left_ebN_element_kb_nDOF_test_element],u_left);
    	      ck.valFromDOF(v_dof,&vel_l2g[left_eN_nDOF_trial_element],&vel_trial_trace_ref[left_ebN_element_kb_nDOF_test_element],v_left);
    	      ck.valFromDOF(w_dof,&vel_l2g[left_eN_nDOF_trial_element],&vel_trial_trace_ref[left_ebN_element_kb_nDOF_test_element],w_left);
    	      //
    	      ck.valFromDOF(vos_dof,&vel_l2g[right_eN_nDOF_trial_element],&vel_trial_trace_ref[right_ebN_element_kb_nDOF_test_element],vos_right);
    	      ck.valFromDOF(u_dof,&vel_l2g[right_eN_nDOF_trial_element],&vel_trial_trace_ref[right_ebN_element_kb_nDOF_test_element],u_right);
    	      ck.valFromDOF(v_dof,&vel_l2g[right_eN_nDOF_trial_element],&vel_trial_trace_ref[right_ebN_element_kb_nDOF_test_element],v_right);
    	      ck.valFromDOF(w_dof,&vel_l2g[right_eN_nDOF_trial_element],&vel_trial_trace_ref[right_ebN_element_kb_nDOF_test_element],w_right);
    	      //
              /* porosity_left = 1.0 - vos_left; */
              /* porosity_right = 1.0 - vos_right; */
    	      velocityAverage[ebN_kb_nSpace+0]=0.5*(u_left + u_right);
    	      velocityAverage[ebN_kb_nSpace+1]=0.5*(v_left + v_right);
    	      velocityAverage[ebN_kb_nSpace+2]=0.5*(w_left + w_right);
    	    }//ebNI
    	}
    }
  };//RANS3PF
  
  inline cppRANS3PF_base* newRANS3PF(int nSpaceIn,
                                     int nQuadraturePoints_elementIn,
                                     int nDOF_mesh_trial_elementIn,
                                     int nDOF_trial_elementIn,
                                     int nDOF_test_elementIn,
                                     int nQuadraturePoints_elementBoundaryIn,
                                     int CompKernelFlag,
                                     double aDarcy,
                                     double betaForch,
                                     double grain,
                                     double packFraction,
                                     double packMargin,
                                     double maxFraction,
                                     double frFraction,
                                     double sigmaC,
                                     double C3e,
                                     double C4e,
                                     double eR,
                                     double fContact,
                                     double mContact,
                                     double nContact,
                                     double angFriction)
  {
    cppRANS3PF_base* rvalue = proteus::chooseAndAllocateDiscretization<cppRANS3PF_base,cppRANS3PF,CompKernel>(nSpaceIn,
                                                                                                              nQuadraturePoints_elementIn,
                                                                                                              nDOF_mesh_trial_elementIn,
                                                                                                              nDOF_trial_elementIn,
                                                                                                              nDOF_test_elementIn,
                                                                                                              nQuadraturePoints_elementBoundaryIn,
                                                                                                              CompKernelFlag);
    rvalue->setSedClosure(aDarcy,
                          betaForch,
                          grain,
                          packFraction,
                          packMargin,
                          maxFraction,
                          frFraction,
                          sigmaC,
                          C3e,
                          C4e,
                          eR,
                          fContact,
                          mContact,
                          nContact,
                          angFriction);
    return rvalue;
  }
}//proteus

#endif<|MERGE_RESOLUTION|>--- conflicted
+++ resolved
@@ -217,15 +217,10 @@
 				   double* particle_signed_distances,
 				   double* particle_signed_distance_normals,
 				   double* particle_velocities,
-                                   double* particle_angular_velocities,
 				   double* particle_centroids,
 				   double* particle_netForces,
 				   double* particle_netMoments,
-<<<<<<< HEAD
-                                   double* particle_surfaceArea,
-=======
 				   double* particle_surfaceArea,
->>>>>>> 2102223e
 				   double particle_nitsche)=0;
     virtual void calculateJacobian(//element
 				   double* mesh_trial_ref,
@@ -403,7 +398,6 @@
 				   double* particle_signed_distances,
 				   double* particle_signed_distance_normals,
 				   double* particle_velocities,
-                                   double* particle_angular_velocities,
 				   double* particle_centroids,
 				   double particle_nitsche)=0;
     virtual void calculateVelocityAverage(int nExteriorElementBoundaries_global,
@@ -957,74 +951,17 @@
 				    double dmom_w_ham_grad_w[nSpace],
 				    double* particle_netForces,
 				    double* particle_netMoments,
-<<<<<<< HEAD
-                                    double* particle_surfaceArea)
-    {
-  
-      double C,rho, mu,nu,H_mu,uc,duc_du,duc_dv,duc_dw,viscosity,H_s,D_s,phi_s,u_s,v_s,w_s,uav_s,vav_s,wav_s,force_x,force_y,force_z,r_x,r_y,r_z;
-      double* phi_s_normal;
-
-=======
 				    double* particle_surfaceArea)
 	{
       double C,rho, mu,nu,H_mu,uc,duc_du,duc_dv,duc_dw,H_s,D_s,phi_s,u_s,v_s,w_s,force_x,force_y,force_z,r_x,r_y,r_z;
       double* phi_s_normal;
 	  double* vel;
->>>>>>> 2102223e
       H_mu = (1.0-useVF)*smoothedHeaviside(eps_mu,phi)+useVF*fmin(1.0,fmax(0.0,vf));
       nu  = nu_0*(1.0-H_mu)+nu_1*H_mu;
       rho  = rho_0*(1.0-H_mu)+rho_1*H_mu;
       mu  = rho_0*nu_0*(1.0-H_mu)+rho_1*nu_1*H_mu;
       C=0.0;
-
       for (int i=0;i<nParticles;i++)
-<<<<<<< HEAD
-      {
-
-	phi_s = particle_signed_distances[i*sd_offset];
-	phi_s_normal = &particle_signed_distance_normals[i*sd_offset*nSpace];
-
-        r_x = x - particle_centroids[i*3+0];
-        r_y = y - particle_centroids[i*3+1];
-        r_z = z - particle_centroids[i*3+2];
-
-        uav_s = particle_angular_velocities[i*3+0];
-        vav_s = particle_angular_velocities[i*3+1];
-        wav_s = particle_angular_velocities[i*3+2];
-
-	u_s = particle_velocities[i*3+0] + vav_s*r_z - wav_s*r_y;
-	v_s = particle_velocities[i*3+1] + wav_s*r_x - uav_s*r_z;
-	w_s = particle_velocities[i*3+2] + uav_s*r_y - vav_s*r_x;
-
-	H_s = smoothedHeaviside(eps_s, phi_s);
-	D_s = smoothedDirac(eps_s, phi_s);
-
-	double rel_vel_norm = sqrt((uStar-u_s)*(uStar-u_s)+
-				   (vStar-v_s)*(vStar-v_s)+
-				   (wStar-w_s)*(wStar-w_s));
-	
-        double C_surf = viscosity*penalty;
-	double C_vol = alpha + beta*rel_vel_norm;
-
-	C += (D_s*C_surf + (1.0 - H_s)*C_vol);
-
-	force_x = dV*D_s*(p*phi_s_normal[0] + nu*(phi_s_normal[0]*grad_u[0] + phi_s_normal[1]*grad_u[1] + phi_s_normal[2]*grad_u[2]) + C_surf*(u-u_s)*rho);
-	force_y = dV*D_s*(p*phi_s_normal[1] + nu*(phi_s_normal[0]*grad_v[0] + phi_s_normal[1]*grad_v[1] + phi_s_normal[2]*grad_v[2]) + C_surf*(v-v_s)*rho);
-	force_z = dV*D_s*(p*phi_s_normal[2] + nu*(phi_s_normal[0]*grad_w[0] + phi_s_normal[1]*grad_w[1] + phi_s_normal[2]*grad_w[2]) + C_surf*(w-w_s)*rho);
-
-        //always 3D for particle forces
-        particle_surfaceArea[i] += dV*D_s;
-	particle_netForces[i*3+0] += force_x;
-	particle_netForces[i*3+1] += force_y;
-	particle_netForces[i*3+2] += force_z;
-
-	particle_netMoments[i*3+0] += (r_y*force_z - r_z*force_y);
-	particle_netMoments[i*3+1] += (r_z*force_x - r_x*force_z);
-	particle_netMoments[i*3+2] += (r_x*force_y - r_y*force_x);
-
-      }
-     
-=======
 	{
 	  phi_s = particle_signed_distances[i*sd_offset];
 	  phi_s_normal = &particle_signed_distance_normals[i*sd_offset*nSpace];
@@ -1066,7 +1003,6 @@
 
 
 	}
->>>>>>> 2102223e
       mom_u_source += C*(u-u_s);
       mom_v_source += C*(v-v_s);
       mom_w_source += C*(w-w_s);
@@ -1852,15 +1788,10 @@
 			   double* particle_signed_distances,
 			   double* particle_signed_distance_normals,
 			   double* particle_velocities,
-                           double* particle_angular_velocities,
 			   double* particle_centroids,
 			   double* particle_netForces,
 			   double* particle_netMoments,
-<<<<<<< HEAD
-                           double* particle_surfaceArea,
-=======
 			   double* particle_surfaceArea,
->>>>>>> 2102223e
 			   double particle_nitsche)
     {
       //
@@ -2191,67 +2122,6 @@
 						dmom_v_source,
 						dmom_w_source);
 	      double C_particles=0.0;
-<<<<<<< HEAD
-	      if (nParticles > 0)
-		updateSolidParticleTerms(particle_nitsche,
-					 dV,
-					 nParticles,
-					 nQuadraturePoints_global,
-					 &particle_signed_distances[eN_k],
-					 &particle_signed_distance_normals[eN_k_nSpace],
-					 particle_velocities,
-                                         particle_angular_velocities,
-					 particle_centroids,
-					 porosity,
-					 particle_penalty_constant/h_phi,//penalty,
-					 particle_alpha,
-					 particle_beta,
-					 eps_rho,
-					 eps_mu,
-					 rho_0,
-					 nu_0,
-					 rho_1,
-					 nu_1,
-					 useVF,
-					 vf[eN_k],
-					 phi[eN_k],
-					 x,
-					 y,
-					 z,
-					 p,
-					 u,
-					 v,
-					 w,
-					 q_velocity_sge[eN_k_nSpace+0],
-					 q_velocity_sge[eN_k_nSpace+1],
-					 q_velocity_sge[eN_k_nSpace+1],
-					 particle_eps,
-					 grad_u,
-					 grad_v,
-					 grad_w,
-					 mom_u_source,
-					 mom_v_source,
-					 mom_w_source,
-					 dmom_u_source,
-					 dmom_v_source,
-					 dmom_w_source,
-					 mom_u_adv,
-					 mom_v_adv,
-					 mom_w_adv,
-					 dmom_u_adv_u,
-					 dmom_v_adv_v,
-					 dmom_w_adv_w,
-					 mom_u_ham,
-					 dmom_u_ham_grad_u,
-					 mom_v_ham,
-					 dmom_v_ham_grad_v,
-					 mom_w_ham,
-					 dmom_w_ham_grad_w,
-					 particle_netForces,        
-					 particle_netMoments,
-                                         particle_surfaceArea);
-
-=======
 		updateSolidParticleTerms(eN < nElements_owned,
 					   particle_nitsche,
 					   dV,
@@ -2309,7 +2179,6 @@
 				       particle_netForces,
 				       particle_netMoments,
 					   particle_surfaceArea);
->>>>>>> 2102223e
 	      //Turbulence closure model
 	      if (turbulenceClosureModel >= 3)
 		{
@@ -3635,7 +3504,6 @@
 			   double* particle_signed_distances,
 			   double* particle_signed_distance_normals,
 			   double* particle_velocities,
-                           double* particle_angular_velocities,
 			   double* particle_centroids,
 			   double particle_nitsche)
     {
@@ -3643,11 +3511,7 @@
       //loop over elements to compute volume integrals and load them into the element Jacobians and global Jacobian
       //
       std::valarray<double> particle_surfaceArea(nParticles), particle_netForces(nParticles*3), particle_netMoments(nParticles*3);
-<<<<<<< HEAD
-      const int nQuadraturePoints_global(nElements_global*nQuadraturePoints_element);
-=======
 	  const int nQuadraturePoints_global(nElements_global*nQuadraturePoints_element);
->>>>>>> 2102223e
       for(int eN=0;eN<nElements_global;eN++)
 	{
 	  register double eps_rho,eps_mu;
@@ -3994,68 +3858,6 @@
 						dmom_v_source,
 						dmom_w_source);
 	      double C_particles=0.0;
-<<<<<<< HEAD
-	      if (nParticles > 0)
-		updateSolidParticleTerms(particle_nitsche,
-					 dV,
-					 nParticles,
-					 nQuadraturePoints_global,
-					 &particle_signed_distances[eN_k],
-					 &particle_signed_distance_normals[eN_k_nSpace],
-					 particle_velocities,
-                                         particle_angular_velocities,
-					 particle_centroids,
-					 porosity,
-					 particle_penalty_constant/h_phi,//penalty,
-					 particle_alpha,
-					 particle_beta,
-					 eps_rho,
-					 eps_mu,
-					 rho_0,
-					 nu_0,
-					 rho_1,
-					 nu_1,
-					 useVF,
-					 vf[eN_k],
-					 phi[eN_k],
-					 x,
-					 y,
-					 z,
-					 p,
-					 u,
-					 v,
-					 w,
-					 q_velocity_sge[eN_k_nSpace+0],
-					 q_velocity_sge[eN_k_nSpace+1],
-					 q_velocity_sge[eN_k_nSpace+1],
-					 particle_eps,
-					 grad_u,
-					 grad_v,
-					 grad_w,
-					 mom_u_source,
-					 mom_v_source,
-					 mom_w_source,
-					 dmom_u_source,
-					 dmom_v_source,
-					 dmom_w_source,
-					 mom_u_adv,
-					 mom_v_adv,
-					 mom_w_adv,
-					 dmom_u_adv_u,
-					 dmom_v_adv_v,
-					 dmom_w_adv_w,
-					 mom_u_ham,
-					 dmom_u_ham_grad_u,
-					 mom_v_ham,
-					 dmom_v_ham_grad_v,
-					 mom_w_ham,
-					 dmom_w_ham_grad_w,
-					 &particle_netForces[0],
-					 &particle_netMoments[0],
-                                         &particle_surfaceArea[0]);
-	      
-              //Turbulence closure model
-=======
 		updateSolidParticleTerms(eN < nElements_owned,
 					   particle_nitsche,
 				       dV,
@@ -4114,7 +3916,6 @@
 				       &particle_netMoments[0],
                        &particle_surfaceArea[0]);	      
 					   //Turbulence closure model
->>>>>>> 2102223e
 	      if (turbulenceClosureModel >= 3)
 		{
 		  const double c_mu = 0.09;//mwf hack 
