#ifndef RANS3PF_H
#define RANS3PF_H
#include <cmath>
#include <valarray>
#include <iostream>
#include "CompKernel.h"
#include "ModelFactory.h"
#include "SedClosure.h"

const  double DM=0.0;//1-mesh conservation and divergence, 0 - weak div(v) only
const  double DM2=0.0;//1-point-wise mesh volume strong-residual, 0 - div(v) only
const  double DM3=1.0;//1-point-wise divergence, 0-point-wise rate of volume change
namespace proteus
{
  class cppRANS3PF_base
  {
  public:
<<<<<<< HEAD
    virtual ~cppRANS3PF_base(){}
    virtual void setSedClosure(double aDarcy,
                               double betaForch,
                               double grain,
                               double packFraction,
                               double packMargin,
                               double maxFraction,
                               double frFraction,
                               double sigmaC,
                               double C3e,
                               double C4e,
                               double eR,
                               double fContact,
                               double mContact,
                               double nContact,
                               double angFriction){}
    virtual void calculateResidual(double* mesh_trial_ref,
				   double* mesh_grad_trial_ref,
				   double* mesh_dof,
				   double* mesh_velocity_dof,
				   double MOVING_DOMAIN,//0 or 1
                                   double PSTAB,
				   int* mesh_l2g,
				   double* dV_ref,
				   double* p_trial_ref,
				   double* p_grad_trial_ref,
				   double* p_test_ref,
				   double* p_grad_test_ref,
                                   double* q_p,
                                   double* q_grad_p,
                                   double* ebqe_p,
                                   double* ebqe_grad_p,
				   double* vel_trial_ref,
				   double* vel_grad_trial_ref,
				   double* vel_hess_trial_ref,
				   double* vel_test_ref,
				   double* vel_grad_test_ref,
				   double* mesh_trial_trace_ref,
				   double* mesh_grad_trial_trace_ref,
				   double* dS_ref,
				   double* p_trial_trace_ref,
				   double* p_grad_trial_trace_ref,
				   double* p_test_trace_ref,
				   double* p_grad_test_trace_ref,
				   double* vel_trial_trace_ref,
				   double* vel_grad_trial_trace_ref,
				   double* vel_test_trace_ref,
				   double* vel_grad_test_trace_ref,
				   double* normal_ref,
				   double* boundaryJac_ref,
				   double eb_adjoint_sigma,
				   double* elementDiameter,
				   double* nodeDiametersArray,
				   double hFactor,
				   int nElements_global,
				   int nElements_owned,
				   int nElementBoundaries_owned,
				   double useRBLES,
			           double useMetrics, 
				   double alphaBDF,
				   double epsFact_rho,
				   double epsFact_mu, 
				   double sigma,
				   double rho_0,
				   double nu_0,
				   double rho_1,
				   double nu_1,
				   double smagorinskyConstant,
				   int turbulenceClosureModel,
				   double Ct_sge,
				   double Cd_sge,
				   double C_dc,
				   double C_b,
				   const double* eps_solid,
				   const double* phi_solid,
				   const double* q_velocity_solid,
				   const double* q_vos,
				   const double* q_dvos_dt,
				   const double* q_dragAlpha,
				   const double* q_dragBeta,
				   const double* q_mass_source,
				   const double* q_turb_var_0,
				   const double* q_turb_var_1,
				   const double* q_turb_var_grad_0,
				   double * q_eddy_viscosity, 
				   int* p_l2g, 
				   int* vel_l2g, 
				   double* p_dof, 
				   double* u_dof, 
				   double* v_dof, 
				   double* w_dof,
				   double* g,
				   const double useVF,
				   double* vf,
				   double* phi,
				   double* normal_phi,
				   double* kappa_phi,
				   double* q_mom_u_acc,
				   double* q_mom_v_acc,
				   double* q_mom_w_acc,
				   double* q_mass_adv,
				   double* q_mom_u_acc_beta_bdf,
                                   double* q_mom_v_acc_beta_bdf,
                                   double* q_mom_w_acc_beta_bdf,
                                   double* q_dV,
                                   double* q_dV_last,
				   double* q_velocity_sge,
				   double* ebqe_velocity_star,
				   double* q_cfl,
				   double* q_numDiff_u,
                                   double* q_numDiff_v,
                                   double* q_numDiff_w,
				   double* q_numDiff_u_last,
                                   double* q_numDiff_v_last,
                                   double* q_numDiff_w_last,
				   int* sdInfo_u_u_rowptr,
                                   int* sdInfo_u_u_colind,			      
				   int* sdInfo_u_v_rowptr,
                                   int* sdInfo_u_v_colind,
				   int* sdInfo_u_w_rowptr,
                                   int* sdInfo_u_w_colind,
				   int* sdInfo_v_v_rowptr,
                                   int* sdInfo_v_v_colind,
				   int* sdInfo_v_u_rowptr,
                                   int* sdInfo_v_u_colind,
				   int* sdInfo_v_w_rowptr,
                                   int* sdInfo_v_w_colind,
				   int* sdInfo_w_w_rowptr,
                                   int* sdInfo_w_w_colind,
				   int* sdInfo_w_u_rowptr,
                                   int* sdInfo_w_u_colind,
				   int* sdInfo_w_v_rowptr,
                                   int* sdInfo_w_v_colind,
				   int offset_p,
                                   int offset_u,
                                   int offset_v,
                                   int offset_w, 
				   int stride_p,
                                   int stride_u,
                                   int stride_v,
                                   int stride_w, 
				   double* globalResidual,
				   int nExteriorElementBoundaries_global,
				   int* exteriorElementBoundariesArray,
				   int* elementBoundaryElementsArray,
				   int* elementBoundaryLocalElementBoundariesArray,
				   double* ebqe_vf_ext,
				   double* bc_ebqe_vf_ext,
				   double* ebqe_phi_ext,
				   double* bc_ebqe_phi_ext,
				   double* ebqe_normal_phi_ext,
				   double* ebqe_kappa_phi_ext,
                                   const double* ebqe_vos_ext,
				   const double* ebqe_turb_var_0,
				   const double* ebqe_turb_var_1,
                                   int* isDOFBoundary_p,
				   int* isDOFBoundary_u,
				   int* isDOFBoundary_v,
				   int* isDOFBoundary_w,
				   int* isAdvectiveFluxBoundary_p,
				   int* isAdvectiveFluxBoundary_u,
				   int* isAdvectiveFluxBoundary_v,
				   int* isAdvectiveFluxBoundary_w,
				   int* isDiffusiveFluxBoundary_u,
				   int* isDiffusiveFluxBoundary_v,
				   int* isDiffusiveFluxBoundary_w,
				   double* ebqe_bc_p_ext,
				   double* ebqe_bc_flux_mass_ext,
				   double* ebqe_bc_flux_mom_u_adv_ext,
				   double* ebqe_bc_flux_mom_v_adv_ext,
				   double* ebqe_bc_flux_mom_w_adv_ext,
				   double* ebqe_bc_u_ext,
				   double* ebqe_bc_flux_u_diff_ext,
				   double* ebqe_penalty_ext,
				   double* ebqe_bc_v_ext,
				   double* ebqe_bc_flux_v_diff_ext,
				   double* ebqe_bc_w_ext,
				   double* ebqe_bc_flux_w_diff_ext,
				   double* q_x,
				   double* q_velocity,
				   double* ebqe_velocity,
				   double* flux,
				   double* elementResidual_p,
				   int* elementFlags,
				   int* boundaryFlags,
				   double* barycenters,
				   double* wettedAreas,
				   double* netForces_p,
				   double* netForces_v,
				   double* netMoments,
                                   double* q_rho,
                                   double* ebqe_rho,
                                   double* q_nu,
                                   double* ebqe_nu,
				   int nParticles,
				   double particle_epsFact,
				   double particle_alpha,
				   double particle_beta,
				   double particle_penalty_constant,
				   double* particle_signed_distances,
				   double* particle_signed_distance_normals,
				   double* particle_velocities,
				   double* particle_centroids,
				   double* particle_netForces,
				   double* particle_netMoments,
				   double* particle_surfaceArea,
				   double particle_nitsche,				   
				   double* phisError,
				   double* phisErrorNodal)=0;
    virtual void calculateJacobian(//element
				   double* mesh_trial_ref,
				   double* mesh_grad_trial_ref,
				   double* mesh_dof,
				   double* mesh_velocity_dof,
				   double MOVING_DOMAIN,
                                   double PSTAB,
				   int* mesh_l2g,
				   double* dV_ref,
				   double* p_trial_ref,
				   double* p_grad_trial_ref,
				   double* p_test_ref,
				   double* p_grad_test_ref,
                                   double* q_p,
                                   double* q_grad_p,
                                   double* ebqe_p,
                                   double* ebqe_grad_p,
				   double* vel_trial_ref,
				   double* vel_grad_trial_ref,
				   double* vel_hess_trial_ref,
				   double* vel_test_ref,
				   double* vel_grad_test_ref,
				   //element boundary
				   double* mesh_trial_trace_ref,
				   double* mesh_grad_trial_trace_ref,
				   double* dS_ref,
				   double* p_trial_trace_ref,
				   double* p_grad_trial_trace_ref,
				   double* p_test_trace_ref,
				   double* p_grad_test_trace_ref,
				   double* vel_trial_trace_ref,
				   double* vel_grad_trial_trace_ref,
				   double* vel_test_trace_ref,
				   double* vel_grad_test_trace_ref,					 
				   double* normal_ref,
				   double* boundaryJac_ref,
				   //physics
				   double eb_adjoint_sigma,
				   double* elementDiameter,
				   double* nodeDiametersArray,
				   double hFactor,
				   int nElements_global,
				   int nElements_owned,
				   double useRBLES,
			           double useMetrics, 
				   double alphaBDF,
				   double epsFact_rho,
				   double epsFact_mu,
				   double sigma,
				   double rho_0,
				   double nu_0,
				   double rho_1,
				   double nu_1,
				   double smagorinskyConstant,
				   int turbulenceClosureModel,
				   double Ct_sge,
				   double Cd_sge,
				   double C_dg,
				   double C_b,
				   //VRANS
				   const double* eps_solid,
				   const double* phi_solid,
				   const double* q_velocity_solid,
				   const double* q_vos,
				   const double* q_dvos_dt,
				   const double* q_dragAlpha,
				   const double* q_dragBeta,
				   const double* q_mass_source,
				   const double* q_turb_var_0,
				   const double* q_turb_var_1,
				   const double* q_turb_var_grad_0,
				   int* p_l2g, 
				   int* vel_l2g,
				   double* p_dof, double* u_dof, double* v_dof, double* w_dof,
				   double* g,
				   const double useVF,
				   double* vf,
				   double* phi,
				   double* normal_phi,
				   double* kappa_phi,
				   double* q_mom_u_acc_beta_bdf, double* q_mom_v_acc_beta_bdf, double* q_mom_w_acc_beta_bdf,
                                   double* q_dV,
                                   double* q_dV_last,
				   double* q_velocity_sge,
                                   double* ebqe_velocity_star,
				   double* q_cfl,
				   double* q_numDiff_u_last, double* q_numDiff_v_last, double* q_numDiff_w_last,
				   int* sdInfo_u_u_rowptr,int* sdInfo_u_u_colind,			      
				   int* sdInfo_u_v_rowptr,int* sdInfo_u_v_colind,
				   int* sdInfo_u_w_rowptr,int* sdInfo_u_w_colind,
				   int* sdInfo_v_v_rowptr,int* sdInfo_v_v_colind,
				   int* sdInfo_v_u_rowptr,int* sdInfo_v_u_colind,
				   int* sdInfo_v_w_rowptr,int* sdInfo_v_w_colind,
				   int* sdInfo_w_w_rowptr,int* sdInfo_w_w_colind,
				   int* sdInfo_w_u_rowptr,int* sdInfo_w_u_colind,
				   int* sdInfo_w_v_rowptr,int* sdInfo_w_v_colind,
				   int* csrRowIndeces_p_p,int* csrColumnOffsets_p_p,
				   int* csrRowIndeces_p_u,int* csrColumnOffsets_p_u,
				   int* csrRowIndeces_p_v,int* csrColumnOffsets_p_v,
				   int* csrRowIndeces_p_w,int* csrColumnOffsets_p_w,
				   int* csrRowIndeces_u_p,int* csrColumnOffsets_u_p,
				   int* csrRowIndeces_u_u,int* csrColumnOffsets_u_u,
				   int* csrRowIndeces_u_v,int* csrColumnOffsets_u_v,
				   int* csrRowIndeces_u_w,int* csrColumnOffsets_u_w,
				   int* csrRowIndeces_v_p,int* csrColumnOffsets_v_p,
				   int* csrRowIndeces_v_u,int* csrColumnOffsets_v_u,
				   int* csrRowIndeces_v_v,int* csrColumnOffsets_v_v,
				   int* csrRowIndeces_v_w,int* csrColumnOffsets_v_w,
				   int* csrRowIndeces_w_p,int* csrColumnOffsets_w_p,
				   int* csrRowIndeces_w_u,int* csrColumnOffsets_w_u,
				   int* csrRowIndeces_w_v,int* csrColumnOffsets_w_v,
				   int* csrRowIndeces_w_w,int* csrColumnOffsets_w_w,
				   double* globalJacobian,
				   int nExteriorElementBoundaries_global,
				   int* exteriorElementBoundariesArray,
				   int* elementBoundaryElementsArray,
				   int* elementBoundaryLocalElementBoundariesArray,
				   double* ebqe_vf_ext,
				   double* bc_ebqe_vf_ext,
				   double* ebqe_phi_ext,
				   double* bc_ebqe_phi_ext,
				   double* ebqe_normal_phi_ext,
				   double* ebqe_kappa_phi_ext,
				   //VRANS
				   const double* ebqe_vos_ext,
				   const double* ebqe_turb_var_0,
				   const double* ebqe_turb_var_1,
				   //VRANS end					   
				   int* isDOFBoundary_p,
				   int* isDOFBoundary_u,
				   int* isDOFBoundary_v,
				   int* isDOFBoundary_w,
				   int* isAdvectiveFluxBoundary_p,
				   int* isAdvectiveFluxBoundary_u,
				   int* isAdvectiveFluxBoundary_v,
				   int* isAdvectiveFluxBoundary_w,
				   int* isDiffusiveFluxBoundary_u,
				   int* isDiffusiveFluxBoundary_v,
				   int* isDiffusiveFluxBoundary_w,
				   double* ebqe_bc_p_ext,
				   double* ebqe_bc_flux_mass_ext,
				   double* ebqe_bc_flux_mom_u_adv_ext,
				   double* ebqe_bc_flux_mom_v_adv_ext,
				   double* ebqe_bc_flux_mom_w_adv_ext,
				   double* ebqe_bc_u_ext,
				   double* ebqe_bc_flux_u_diff_ext,
				   double* ebqe_penalty_ext,
				   double* ebqe_bc_v_ext,
				   double* ebqe_bc_flux_v_diff_ext,
				   double* ebqe_bc_w_ext,
				   double* ebqe_bc_flux_w_diff_ext,
				   int* csrColumnOffsets_eb_p_p,
				   int* csrColumnOffsets_eb_p_u,
				   int* csrColumnOffsets_eb_p_v,
				   int* csrColumnOffsets_eb_p_w,
				   int* csrColumnOffsets_eb_u_p,
				   int* csrColumnOffsets_eb_u_u,
				   int* csrColumnOffsets_eb_u_v,
				   int* csrColumnOffsets_eb_u_w,
				   int* csrColumnOffsets_eb_v_p,
				   int* csrColumnOffsets_eb_v_u,
				   int* csrColumnOffsets_eb_v_v,
				   int* csrColumnOffsets_eb_v_w,
				   int* csrColumnOffsets_eb_w_p,
				   int* csrColumnOffsets_eb_w_u,
				   int* csrColumnOffsets_eb_w_v,
				   int* csrColumnOffsets_eb_w_w,				   
				   int* elementFlags,
				   int nParticles,
				   double particle_epsFact,
				   double particle_alpha,
				   double particle_beta,
				   double particle_penalty_constant,
				   double* particle_signed_distances,
				   double* particle_signed_distance_normals,
				   double* particle_velocities,
				   double* particle_centroids,
				   double particle_nitsche)=0;
    virtual void calculateVelocityAverage(int nExteriorElementBoundaries_global,
    					  int* exteriorElementBoundariesArray,
    					  int nInteriorElementBoundaries_global,
    					  int* interiorElementBoundariesArray,
    					  int* elementBoundaryElementsArray,
    					  int* elementBoundaryLocalElementBoundariesArray,
    					  double* mesh_dof,
                                          double* mesh_velocity_dof,
                                          double MOVING_DOMAIN,//0 or 1
    					  int* mesh_l2g,
    					  double* mesh_trial_trace_ref,
    					  double* mesh_grad_trial_trace_ref,
    					  double* normal_ref,
    					  double* boundaryJac_ref,
    					  int* vel_l2g,
    					  double* u_dof,
    					  double* v_dof,
    					  double* w_dof,
                                          double* vos_dof,
    					  double* vel_trial_trace_ref,
    					  double* ebqe_velocity,
    					  double* velocityAverage)=0;
  };
  
  template<class CompKernelType,
	   int nSpace,
	   int nQuadraturePoints_element,
	   int nDOF_mesh_trial_element,
	   int nDOF_trial_element,
	   int nDOF_test_element,
	   int nQuadraturePoints_elementBoundary>
  class cppRANS3PF : public cppRANS3PF_base
  {
=======
	virtual ~cppRANS3PF_base() {}
	virtual void setSedClosure(double aDarcy,
							   double betaForch,
							   double grain,
							   double packFraction,
							   double packMargin,
							   double maxFraction,
							   double frFraction,
							   double sigmaC,
							   double C3e,
							   double C4e,
							   double eR,
							   double fContact,
							   double mContact,
							   double nContact,
							   double angFriction) {}
	virtual void calculateResidual(double *mesh_trial_ref,
								   double *mesh_grad_trial_ref,
								   double *mesh_dof,
								   double *mesh_velocity_dof,
								   double MOVING_DOMAIN, //0 or 1
								   double PSTAB,
								   int *mesh_l2g,
								   double *dV_ref,
								   double *p_trial_ref,
								   double *p_grad_trial_ref,
								   double *p_test_ref,
								   double *p_grad_test_ref,
								   double *q_p,
								   double *q_grad_p,
								   double *ebqe_p,
								   double *ebqe_grad_p,
								   double *vel_trial_ref,
								   double *vel_grad_trial_ref,
								   double *vel_hess_trial_ref,
								   double *vel_test_ref,
								   double *vel_grad_test_ref,
								   double *mesh_trial_trace_ref,
								   double *mesh_grad_trial_trace_ref,
								   double *dS_ref,
								   double *p_trial_trace_ref,
								   double *p_grad_trial_trace_ref,
								   double *p_test_trace_ref,
								   double *p_grad_test_trace_ref,
								   double *vel_trial_trace_ref,
								   double *vel_grad_trial_trace_ref,
								   double *vel_test_trace_ref,
								   double *vel_grad_test_trace_ref,
								   double *normal_ref,
								   double *boundaryJac_ref,
								   double eb_adjoint_sigma,
								   double *elementDiameter,
								   double *nodeDiametersArray,
								   double hFactor,
								   int nElements_global,
								   int nElements_owned,
								   int nElementBoundaries_owned,
								   double useRBLES,
								   double useMetrics,
								   double alphaBDF,
								   double epsFact_rho,
								   double epsFact_mu,
								   double sigma,
								   double rho_0,
								   double nu_0,
								   double rho_1,
								   double nu_1,
								   double smagorinskyConstant,
								   int turbulenceClosureModel,
								   double Ct_sge,
								   double Cd_sge,
								   double C_dc,
								   double C_b,
								   const double *eps_solid,
								   const double *phi_solid,
								   const double *q_velocity_solid,
								   const double *q_vos,
								   const double *q_dvos_dt,
								   const double *q_dragAlpha,
								   const double *q_dragBeta,
								   const double *q_mass_source,
								   const double *q_turb_var_0,
								   const double *q_turb_var_1,
								   const double *q_turb_var_grad_0,
								   double *q_eddy_viscosity,
								   int *p_l2g,
								   int *vel_l2g,
								   double *p_dof,
								   double *u_dof,
								   double *v_dof,
								   double *w_dof,
								   double *g,
								   const double useVF,
								   double *vf,
								   double *phi,
								   double *normal_phi,
								   double *kappa_phi,
								   double *q_mom_u_acc,
								   double *q_mom_v_acc,
								   double *q_mom_w_acc,
								   double *q_mass_adv,
								   double *q_mom_u_acc_beta_bdf,
								   double *q_mom_v_acc_beta_bdf,
								   double *q_mom_w_acc_beta_bdf,
								   double *q_dV,
								   double *q_dV_last,
								   double *q_velocity_sge,
								   double *ebqe_velocity_star,
								   double *q_cfl,
								   double *q_numDiff_u,
								   double *q_numDiff_v,
								   double *q_numDiff_w,
								   double *q_numDiff_u_last,
								   double *q_numDiff_v_last,
								   double *q_numDiff_w_last,
								   int *sdInfo_u_u_rowptr,
								   int *sdInfo_u_u_colind,
								   int *sdInfo_u_v_rowptr,
								   int *sdInfo_u_v_colind,
								   int *sdInfo_u_w_rowptr,
								   int *sdInfo_u_w_colind,
								   int *sdInfo_v_v_rowptr,
								   int *sdInfo_v_v_colind,
								   int *sdInfo_v_u_rowptr,
								   int *sdInfo_v_u_colind,
								   int *sdInfo_v_w_rowptr,
								   int *sdInfo_v_w_colind,
								   int *sdInfo_w_w_rowptr,
								   int *sdInfo_w_w_colind,
								   int *sdInfo_w_u_rowptr,
								   int *sdInfo_w_u_colind,
								   int *sdInfo_w_v_rowptr,
								   int *sdInfo_w_v_colind,
								   int offset_p,
								   int offset_u,
								   int offset_v,
								   int offset_w,
								   int stride_p,
								   int stride_u,
								   int stride_v,
								   int stride_w,
								   double *globalResidual,
								   int nExteriorElementBoundaries_global,
								   int *exteriorElementBoundariesArray,
								   int *elementBoundaryElementsArray,
								   int *elementBoundaryLocalElementBoundariesArray,
								   double *ebqe_vf_ext,
								   double *bc_ebqe_vf_ext,
								   double *ebqe_phi_ext,
								   double *bc_ebqe_phi_ext,
								   double *ebqe_normal_phi_ext,
								   double *ebqe_kappa_phi_ext,
								   const double *ebqe_vos_ext,
								   const double *ebqe_turb_var_0,
								   const double *ebqe_turb_var_1,
								   int *isDOFBoundary_p,
								   int *isDOFBoundary_u,
								   int *isDOFBoundary_v,
								   int *isDOFBoundary_w,
								   int *isAdvectiveFluxBoundary_p,
								   int *isAdvectiveFluxBoundary_u,
								   int *isAdvectiveFluxBoundary_v,
								   int *isAdvectiveFluxBoundary_w,
								   int *isDiffusiveFluxBoundary_u,
								   int *isDiffusiveFluxBoundary_v,
								   int *isDiffusiveFluxBoundary_w,
								   double *ebqe_bc_p_ext,
								   double *ebqe_bc_flux_mass_ext,
								   double *ebqe_bc_flux_mom_u_adv_ext,
								   double *ebqe_bc_flux_mom_v_adv_ext,
								   double *ebqe_bc_flux_mom_w_adv_ext,
								   double *ebqe_bc_u_ext,
								   double *ebqe_bc_flux_u_diff_ext,
								   double *ebqe_penalty_ext,
								   double *ebqe_bc_v_ext,
								   double *ebqe_bc_flux_v_diff_ext,
								   double *ebqe_bc_w_ext,
								   double *ebqe_bc_flux_w_diff_ext,
								   double *q_x,
								   double *q_velocity,
								   double *ebqe_velocity,
								   double *flux,
								   double *elementResidual_p,
								   int *elementFlags,
								   int *boundaryFlags,
								   double *barycenters,
								   double *wettedAreas,
								   double *netForces_p,
								   double *netForces_v,
								   double *netMoments,
								   double *q_rho,
								   double *ebqe_rho,
								   double *q_nu,
								   double *ebqe_nu,
								   int nParticles,
								   double particle_epsFact,
								   double particle_alpha,
								   double particle_beta,
								   double particle_penalty_constant,
								   double *particle_signed_distances,
								   double *particle_signed_distance_normals,
								   double *particle_velocities,
								   double *particle_centroids,
								   double *particle_netForces,
								   double *particle_netMoments,
								   double *particle_surfaceArea,
								   double particle_nitsche) = 0;
	virtual void calculateJacobian( //element
		double *mesh_trial_ref,
		double *mesh_grad_trial_ref,
		double *mesh_dof,
		double *mesh_velocity_dof,
		double MOVING_DOMAIN,
		double PSTAB,
		int *mesh_l2g,
		double *dV_ref,
		double *p_trial_ref,
		double *p_grad_trial_ref,
		double *p_test_ref,
		double *p_grad_test_ref,
		double *q_p,
		double *q_grad_p,
		double *ebqe_p,
		double *ebqe_grad_p,
		double *vel_trial_ref,
		double *vel_grad_trial_ref,
		double *vel_hess_trial_ref,
		double *vel_test_ref,
		double *vel_grad_test_ref,
		//element boundary
		double *mesh_trial_trace_ref,
		double *mesh_grad_trial_trace_ref,
		double *dS_ref,
		double *p_trial_trace_ref,
		double *p_grad_trial_trace_ref,
		double *p_test_trace_ref,
		double *p_grad_test_trace_ref,
		double *vel_trial_trace_ref,
		double *vel_grad_trial_trace_ref,
		double *vel_test_trace_ref,
		double *vel_grad_test_trace_ref,
		double *normal_ref,
		double *boundaryJac_ref,
		//physics
		double eb_adjoint_sigma,
		double *elementDiameter,
		double *nodeDiametersArray,
		double hFactor,
		int nElements_global,
		int nElements_owned,
		double useRBLES,
		double useMetrics,
		double alphaBDF,
		double epsFact_rho,
		double epsFact_mu,
		double sigma,
		double rho_0,
		double nu_0,
		double rho_1,
		double nu_1,
		double smagorinskyConstant,
		int turbulenceClosureModel,
		double Ct_sge,
		double Cd_sge,
		double C_dg,
		double C_b,
		//VRANS
		const double *eps_solid,
		const double *phi_solid,
		const double *q_velocity_solid,
		const double *q_vos,
		const double *q_dvos_dt,
		const double *q_dragAlpha,
		const double *q_dragBeta,
		const double *q_mass_source,
		const double *q_turb_var_0,
		const double *q_turb_var_1,
		const double *q_turb_var_grad_0,
		int *p_l2g,
		int *vel_l2g,
		double *p_dof, double *u_dof, double *v_dof, double *w_dof,
		double *g,
		const double useVF,
		double *vf,
		double *phi,
		double *normal_phi,
		double *kappa_phi,
		double *q_mom_u_acc_beta_bdf, double *q_mom_v_acc_beta_bdf, double *q_mom_w_acc_beta_bdf,
		double *q_dV,
		double *q_dV_last,
		double *q_velocity_sge,
		double *ebqe_velocity_star,
		double *q_cfl,
		double *q_numDiff_u_last, double *q_numDiff_v_last, double *q_numDiff_w_last,
		int *sdInfo_u_u_rowptr, int *sdInfo_u_u_colind,
		int *sdInfo_u_v_rowptr, int *sdInfo_u_v_colind,
		int *sdInfo_u_w_rowptr, int *sdInfo_u_w_colind,
		int *sdInfo_v_v_rowptr, int *sdInfo_v_v_colind,
		int *sdInfo_v_u_rowptr, int *sdInfo_v_u_colind,
		int *sdInfo_v_w_rowptr, int *sdInfo_v_w_colind,
		int *sdInfo_w_w_rowptr, int *sdInfo_w_w_colind,
		int *sdInfo_w_u_rowptr, int *sdInfo_w_u_colind,
		int *sdInfo_w_v_rowptr, int *sdInfo_w_v_colind,
		int *csrRowIndeces_p_p, int *csrColumnOffsets_p_p,
		int *csrRowIndeces_p_u, int *csrColumnOffsets_p_u,
		int *csrRowIndeces_p_v, int *csrColumnOffsets_p_v,
		int *csrRowIndeces_p_w, int *csrColumnOffsets_p_w,
		int *csrRowIndeces_u_p, int *csrColumnOffsets_u_p,
		int *csrRowIndeces_u_u, int *csrColumnOffsets_u_u,
		int *csrRowIndeces_u_v, int *csrColumnOffsets_u_v,
		int *csrRowIndeces_u_w, int *csrColumnOffsets_u_w,
		int *csrRowIndeces_v_p, int *csrColumnOffsets_v_p,
		int *csrRowIndeces_v_u, int *csrColumnOffsets_v_u,
		int *csrRowIndeces_v_v, int *csrColumnOffsets_v_v,
		int *csrRowIndeces_v_w, int *csrColumnOffsets_v_w,
		int *csrRowIndeces_w_p, int *csrColumnOffsets_w_p,
		int *csrRowIndeces_w_u, int *csrColumnOffsets_w_u,
		int *csrRowIndeces_w_v, int *csrColumnOffsets_w_v,
		int *csrRowIndeces_w_w, int *csrColumnOffsets_w_w,
		double *globalJacobian,
		int nExteriorElementBoundaries_global,
		int *exteriorElementBoundariesArray,
		int *elementBoundaryElementsArray,
		int *elementBoundaryLocalElementBoundariesArray,
		double *ebqe_vf_ext,
		double *bc_ebqe_vf_ext,
		double *ebqe_phi_ext,
		double *bc_ebqe_phi_ext,
		double *ebqe_normal_phi_ext,
		double *ebqe_kappa_phi_ext,
		//VRANS
		const double *ebqe_vos_ext,
		const double *ebqe_turb_var_0,
		const double *ebqe_turb_var_1,
		//VRANS end
		int *isDOFBoundary_p,
		int *isDOFBoundary_u,
		int *isDOFBoundary_v,
		int *isDOFBoundary_w,
		int *isAdvectiveFluxBoundary_p,
		int *isAdvectiveFluxBoundary_u,
		int *isAdvectiveFluxBoundary_v,
		int *isAdvectiveFluxBoundary_w,
		int *isDiffusiveFluxBoundary_u,
		int *isDiffusiveFluxBoundary_v,
		int *isDiffusiveFluxBoundary_w,
		double *ebqe_bc_p_ext,
		double *ebqe_bc_flux_mass_ext,
		double *ebqe_bc_flux_mom_u_adv_ext,
		double *ebqe_bc_flux_mom_v_adv_ext,
		double *ebqe_bc_flux_mom_w_adv_ext,
		double *ebqe_bc_u_ext,
		double *ebqe_bc_flux_u_diff_ext,
		double *ebqe_penalty_ext,
		double *ebqe_bc_v_ext,
		double *ebqe_bc_flux_v_diff_ext,
		double *ebqe_bc_w_ext,
		double *ebqe_bc_flux_w_diff_ext,
		int *csrColumnOffsets_eb_p_p,
		int *csrColumnOffsets_eb_p_u,
		int *csrColumnOffsets_eb_p_v,
		int *csrColumnOffsets_eb_p_w,
		int *csrColumnOffsets_eb_u_p,
		int *csrColumnOffsets_eb_u_u,
		int *csrColumnOffsets_eb_u_v,
		int *csrColumnOffsets_eb_u_w,
		int *csrColumnOffsets_eb_v_p,
		int *csrColumnOffsets_eb_v_u,
		int *csrColumnOffsets_eb_v_v,
		int *csrColumnOffsets_eb_v_w,
		int *csrColumnOffsets_eb_w_p,
		int *csrColumnOffsets_eb_w_u,
		int *csrColumnOffsets_eb_w_v,
		int *csrColumnOffsets_eb_w_w,
		int *elementFlags,
		int nParticles,
		double particle_epsFact,
		double particle_alpha,
		double particle_beta,
		double particle_penalty_constant,
		double *particle_signed_distances,
		double *particle_signed_distance_normals,
		double *particle_velocities,
		double *particle_centroids,
		double particle_nitsche) = 0;
	virtual void calculateVelocityAverage(int nExteriorElementBoundaries_global,
										  int *exteriorElementBoundariesArray,
										  int nInteriorElementBoundaries_global,
										  int *interiorElementBoundariesArray,
										  int *elementBoundaryElementsArray,
										  int *elementBoundaryLocalElementBoundariesArray,
										  double *mesh_dof,
										  double *mesh_velocity_dof,
										  double MOVING_DOMAIN, //0 or 1
										  int *mesh_l2g,
										  double *mesh_trial_trace_ref,
										  double *mesh_grad_trial_trace_ref,
										  double *normal_ref,
										  double *boundaryJac_ref,
										  int *vel_l2g,
										  double *u_dof,
										  double *v_dof,
										  double *w_dof,
										  double *vos_dof,
										  double *vel_trial_trace_ref,
										  double *ebqe_velocity,
										  double *velocityAverage) = 0;
};

template <class CompKernelType,
		  int nSpace,
		  int nQuadraturePoints_element,
		  int nDOF_mesh_trial_element,
		  int nDOF_trial_element,
		  int nDOF_test_element,
		  int nQuadraturePoints_elementBoundary>
class cppRANS3PF : public cppRANS3PF_base
{
>>>>>>> c8c99f9b
  public:
    cppHsuSedStress<3> closure;
    const int nDOF_test_X_trial_element,
      nSpace2=9;
    CompKernelType ck;
    cppRANS3PF():
      closure(150.0,
              0.0,
              0.0102,
              0.2,
              0.01,
              0.635,
              0.57,
              1.1,
              1.2,
              1.0,
              0.8,
              0.02,
              2.0,
              5.0,
              M_PI/6.),
      nDOF_test_X_trial_element(nDOF_test_element*nDOF_trial_element),
      ck()
    {/*	     std::cout<<"Constructing cppRANS3PF<CompKernelTemplate<"
		      <<0<<","
		      <<0<<","
		      <<0<<","
		      <<0<<">,"*/
      /*  <<nSpaceIn<<","
          <<nQuadraturePoints_elementIn<<","
          <<nDOF_mesh_trial_elementIn<<","
          <<nDOF_trial_elementIn<<","
          <<nDOF_test_elementIn<<","
          <<nQuadraturePoints_elementBoundaryIn<<">());"*/
      /*  <<std::endl<<std::flush; */
    }

    void setSedClosure(double aDarcy,
                       double betaForch,
                       double grain,
                       double packFraction,
                       double packMargin,
                       double maxFraction,
                       double frFraction,
                       double sigmaC,
                       double C3e,
                       double C4e,
                       double eR,
                       double fContact,
                       double mContact,
                       double nContact,
                       double angFriction)
    {
      closure = cppHsuSedStress<3>(aDarcy,
                                   betaForch,
                                   grain,
                                   packFraction,
                                   packMargin,
                                   maxFraction,
                                   frFraction,
                                   sigmaC,
                                   C3e,
                                   C4e,
                                   eR,
                                   fContact,
                                   mContact,
                                   nContact,
                                   angFriction);
    }
    
    inline double smoothedHeaviside(double eps, double phi)
    {
      double H;
      if (phi > eps)
	H=1.0;
      else if (phi < -eps)
	H=0.0;
      else if (phi==0.0)
	H=0.5;
      else
	H = 0.5*(1.0 + phi/eps + sin(M_PI*phi/eps)/M_PI);
      return H;
    }
    
    inline double smoothedHeaviside_integral(double eps, double phi)
    {
      double HI;
      if (phi > eps)
	{
	  HI= phi - eps							\
	    + 0.5*(eps + 0.5*eps*eps/eps - eps*cos(M_PI*eps/eps)/(M_PI*M_PI)) \
	    - 0.5*((-eps) + 0.5*(-eps)*(-eps)/eps - eps*cos(M_PI*(-eps)/eps)/(M_PI*M_PI));
	}
      else if (phi < -eps)
	{
	  HI=0.0;
	}
      else
	{
	  HI = 0.5*(phi + 0.5*phi*phi/eps - eps*cos(M_PI*phi/eps)/(M_PI*M_PI)) \
	    - 0.5*((-eps) + 0.5*(-eps)*(-eps)/eps - eps*cos(M_PI*(-eps)/eps)/(M_PI*M_PI));
	}
      return HI;
    }
 
    inline double smoothedDirac(double eps, double phi)
    {
      double d;
      if (phi > eps)
	d=0.0;
      else if (phi < -eps)
	d=0.0;
      else
	d = 0.5*(1.0 + cos(M_PI*phi/eps))/eps;
      return d;
    }

    inline
    void evaluateCoefficients(const double eps_rho,
			      const double eps_mu,
				  const double eps_s,
			      const double sigma,
			      const double rho_0,
			      double nu_0,
			      const double rho_1,
			      double nu_1,
			      const double h_e,
			      const double smagorinskyConstant,
			      const int turbulenceClosureModel,
			      const double g[nSpace],
			      const double useVF,
			      const double& vf,
			      const double& phi,
			      const double n[nSpace],
				  const int nParticles,
				  const int sd_offset,
				  const	double* particle_signed_distances,
			      const double& kappa,
			      const double porosity,//VRANS specific
			      const double& p,
			      const double grad_p[nSpace],
			      const double grad_u[nSpace],
			      const double grad_v[nSpace],
			      const double grad_w[nSpace],
			      const double& u,
			      const double& v,
			      const double& w,
			      const double& uStar,
			      const double& vStar,
			      const double& wStar,
			      double& eddy_viscosity,
			      double& mom_u_acc,
			      double& dmom_u_acc_u,
			      double& mom_v_acc,
			      double& dmom_v_acc_v,
			      double& mom_w_acc,
			      double& dmom_w_acc_w,
			      double mass_adv[nSpace],
			      double dmass_adv_u[nSpace],
			      double dmass_adv_v[nSpace],
			      double dmass_adv_w[nSpace],
			      double mom_u_adv[nSpace],
			      double dmom_u_adv_u[nSpace],
			      double dmom_u_adv_v[nSpace],
			      double dmom_u_adv_w[nSpace],
			      double mom_v_adv[nSpace],
			      double dmom_v_adv_u[nSpace],
			      double dmom_v_adv_v[nSpace],
			      double dmom_v_adv_w[nSpace],
			      double mom_w_adv[nSpace],
			      double dmom_w_adv_u[nSpace],
			      double dmom_w_adv_v[nSpace],
			      double dmom_w_adv_w[nSpace],
			      double mom_uu_diff_ten[nSpace],
			      double mom_vv_diff_ten[nSpace],
			      double mom_ww_diff_ten[nSpace],
			      double mom_uv_diff_ten[1],
			      double mom_uw_diff_ten[1],
			      double mom_vu_diff_ten[1],
			      double mom_vw_diff_ten[1],
			      double mom_wu_diff_ten[1],
			      double mom_wv_diff_ten[1],
			      double& mom_u_source,
			      double& mom_v_source,
			      double& mom_w_source,
			      double& mom_u_ham,
			      double dmom_u_ham_grad_p[nSpace],
			      double dmom_u_ham_grad_u[nSpace],
			      double& mom_v_ham,
			      double dmom_v_ham_grad_p[nSpace],
			      double dmom_v_ham_grad_v[nSpace],
			      double& mom_w_ham,
			      double dmom_w_ham_grad_p[nSpace],
                              double dmom_w_ham_grad_w[nSpace],
                              double& rhoSave,
                              double& nuSave)
    {
      double rho,nu,mu,H_rho,d_rho,H_mu,d_mu,norm_n,nu_t0=0.0,nu_t1=0.0,nu_t;
      H_rho = (1.0-useVF)*smoothedHeaviside(eps_rho,phi) + useVF*fmin(1.0,fmax(0.0,vf));
      d_rho = (1.0-useVF)*smoothedDirac(eps_rho,phi);
      H_mu = (1.0-useVF)*smoothedHeaviside(eps_mu,phi) + useVF*fmin(1.0,fmax(0.0,vf));
      d_mu = (1.0-useVF)*smoothedDirac(eps_mu,phi);
  
      //calculate eddy viscosity
      switch (turbulenceClosureModel)
	{
	  double norm_S;
	case 1:
	  {
	    norm_S = sqrt(2.0*(grad_u[0]*grad_u[0] + grad_v[1]*grad_v[1] + grad_w[2]*grad_w[2] +
			       0.5*(grad_u[1]+grad_v[0])*(grad_u[1]+grad_v[0]) + 
			       0.5*(grad_u[2]+grad_w[0])*(grad_u[2]+grad_w[0]) +
			       0.5*(grad_v[2]+grad_w[1])*(grad_v[2]+grad_w[1])));
	    nu_t0 = smagorinskyConstant*smagorinskyConstant*h_e*h_e*norm_S;
	    nu_t1 = smagorinskyConstant*smagorinskyConstant*h_e*h_e*norm_S;
	  }
	case 2:
	  {
	    double re_0,cs_0=0.0,re_1,cs_1=0.0;
	    norm_S = sqrt(2.0*(grad_u[0]*grad_u[0] + grad_v[1]*grad_v[1] + grad_w[2]*grad_w[2] +
			       0.5*(grad_u[1]+grad_v[0])*(grad_u[1]+grad_v[0]) + 
			       0.5*(grad_u[2]+grad_w[0])*(grad_u[2]+grad_w[0]) +
			       0.5*(grad_v[2]+grad_w[1])*(grad_v[2]+grad_w[1])));
	    re_0 = h_e*h_e*norm_S/nu_0;
	    if (re_0 > 1.0)
	      cs_0=0.027*pow(10.0,-3.23*pow(re_0,-0.92));
	    nu_t0 = cs_0*h_e*h_e*norm_S;
	    re_1 = h_e*h_e*norm_S/nu_1;
	    if (re_1 > 1.0)
	      cs_1=0.027*pow(10.0,-3.23*pow(re_1,-0.92));
	    nu_t1 = cs_1*h_e*h_e*norm_S;
	  }
	}
      
      rho = rho_0*(1.0-H_rho)+rho_1*H_rho;
      nu_t= nu_t0*(1.0-H_mu)+nu_t1*H_mu;
      nu  = nu_0*(1.0-H_mu)+nu_1*H_mu;
      nu += nu_t;
      mu  = rho_0*nu_0*(1.0-H_mu)+rho_1*nu_1*H_mu;
      rhoSave = rho;
      nuSave = nu;
      eddy_viscosity = nu_t;
      // mass (volume accumulation)
      //..hardwired
      

	 double phi_s=1.0;	 
	 for (int i=0;i<nParticles;i++){
		double temp_phi_s = particle_signed_distances[i*sd_offset];
		if (temp_phi_s<phi_s)
			phi_s=temp_phi_s;
		}

	  double phi_s_effect=(phi_s>0.0)?1.0:0.0;

      //u momentum accumulation
      mom_u_acc=phi_s_effect*u;//trick for non-conservative form
      dmom_u_acc_u=phi_s_effect*porosity;
  
      //v momentum accumulation
      mom_v_acc=phi_s_effect*v;
      dmom_v_acc_v=phi_s_effect*porosity;
  
      //w momentum accumulation
      mom_w_acc=phi_s_effect*w;
      dmom_w_acc_w=phi_s_effect*porosity;

      //mass advective flux
      mass_adv[0]=phi_s_effect*porosity*u;
      mass_adv[1]=phi_s_effect*porosity*v;
      mass_adv[2]=phi_s_effect*porosity*w;
  
      dmass_adv_u[0]=phi_s_effect*porosity;
      dmass_adv_u[1]=0.0;
      dmass_adv_u[2]=0.0;

      dmass_adv_v[0]=0.0;
      dmass_adv_v[1]=phi_s_effect*porosity;
      dmass_adv_v[2]=0.0;

      dmass_adv_w[0]=0.0;
      dmass_adv_w[1]=0.0;
      dmass_adv_w[2]=phi_s_effect*porosity;

      //advection switched to non-conservative form but could be used for mesh motion...
      //u momentum advective flux
      mom_u_adv[0]=0.0;
      mom_u_adv[1]=0.0;
      mom_u_adv[2]=0.0;
  
      dmom_u_adv_u[0]=0.0;
      dmom_u_adv_u[1]=0.0;
      dmom_u_adv_u[2]=0.0;
  
      dmom_u_adv_v[0]=0.0;
      dmom_u_adv_v[1]=0.0;
      dmom_u_adv_v[2]=0.0;
  
      dmom_u_adv_w[0]=0.0;
      dmom_u_adv_w[1]=0.0;
      dmom_u_adv_w[2]=0.0;
  
      //v momentum advective_flux
      mom_v_adv[0]=0.0;
      mom_v_adv[1]=0.0;
      mom_v_adv[2]=0.0;
  
      dmom_v_adv_u[0]=0.0;
      dmom_v_adv_u[1]=0.0;
      dmom_v_adv_u[2]=0.0;
  
      dmom_v_adv_w[0]=0.0;
      dmom_v_adv_w[1]=0.0;
      dmom_v_adv_w[2]=0.0;
  
      dmom_v_adv_v[0]=0.0;
      dmom_v_adv_v[1]=0.0;
      dmom_v_adv_v[2]=0.0;
  
      //w momentum advective_flux
      mom_w_adv[0]=0.0;
      mom_w_adv[1]=0.0;
      mom_w_adv[2]=0.0;
  
      dmom_w_adv_u[0]=0.0;
      dmom_w_adv_u[1]=0.0;
      dmom_w_adv_u[2]=0.0;
  
      dmom_w_adv_v[0]=0.0;
      dmom_w_adv_v[1]=0.0;
      dmom_w_adv_v[2]=0.0;
  
      dmom_w_adv_w[0]=0.0;
      dmom_w_adv_w[1]=0.0;
      dmom_w_adv_w[2]=0.0;

      //u momentum diffusion tensor
      mom_uu_diff_ten[0] = phi_s_effect*porosity*2.0*nu;
      mom_uu_diff_ten[1] = phi_s_effect*porosity*nu;
      mom_uu_diff_ten[2] = phi_s_effect*porosity*nu;
  
      mom_uv_diff_ten[0]=phi_s_effect*porosity*nu;
  
      mom_uw_diff_ten[0]=phi_s_effect*porosity*nu;
  
      //v momentum diffusion tensor
      mom_vv_diff_ten[0] = phi_s_effect*porosity*nu;
      mom_vv_diff_ten[1] = phi_s_effect*porosity*2.0*nu;
      mom_vv_diff_ten[2] = phi_s_effect*porosity*nu;
  
      mom_vu_diff_ten[0]=phi_s_effect*porosity*nu;
  
      mom_vw_diff_ten[0]=phi_s_effect*porosity*nu;
  
      //w momentum diffusion tensor
      mom_ww_diff_ten[0] = phi_s_effect*porosity*nu;
      mom_ww_diff_ten[1] = phi_s_effect*porosity*nu;
      mom_ww_diff_ten[2] = phi_s_effect*porosity*2.0*nu;
  
      mom_wu_diff_ten[0]=phi_s_effect*porosity*nu;
  
      mom_wv_diff_ten[0]=phi_s_effect*porosity*nu;
  
      //momentum sources
      norm_n = sqrt(n[0]*n[0]+n[1]*n[1]+n[2]*n[2]);
      mom_u_source = -phi_s_effect*porosity*g[0];// - d_mu*sigma*kappa*n[0]/(rho*(norm_n+1.0e-8));
      mom_v_source = -phi_s_effect*porosity*g[1];// - d_mu*sigma*kappa*n[1]/(rho*(norm_n+1.0e-8));
      mom_w_source = -phi_s_effect*porosity*g[2];// - d_mu*sigma*kappa*n[2]/(rho*(norm_n+1.0e-8));
   
      //u momentum Hamiltonian (pressure)
      mom_u_ham = phi_s_effect*porosity*grad_p[0]/rho;
      dmom_u_ham_grad_p[0]=phi_s_effect*porosity/rho;
      dmom_u_ham_grad_p[1]=0.0;
      dmom_u_ham_grad_p[2]=0.0;
  
      //v momentum Hamiltonian (pressure)
      mom_v_ham = phi_s_effect*porosity*grad_p[1]/rho;
      dmom_v_ham_grad_p[0]=0.0;
      dmom_v_ham_grad_p[1]=phi_s_effect*porosity/rho;
      dmom_v_ham_grad_p[2]=0.0;
  
      //w momentum Hamiltonian (pressure)
      mom_w_ham = phi_s_effect*porosity*grad_p[2]/rho;
      dmom_w_ham_grad_p[0]=0.0;
      dmom_w_ham_grad_p[1]=0.0;
      dmom_w_ham_grad_p[2]=phi_s_effect*porosity/rho;

      //u momentum Hamiltonian (advection)
      mom_u_ham += phi_s_effect*porosity*(uStar*grad_u[0]+vStar*grad_u[1]+wStar*grad_u[2]);
      dmom_u_ham_grad_u[0]=phi_s_effect*porosity*uStar;
      dmom_u_ham_grad_u[1]=phi_s_effect*porosity*vStar;
      dmom_u_ham_grad_u[2]=phi_s_effect*porosity*wStar;
  
      //v momentum Hamiltonian (advection)
      mom_v_ham += phi_s_effect*porosity*(uStar*grad_v[0]+vStar*grad_v[1]+wStar*grad_v[2]);
      dmom_v_ham_grad_v[0]=phi_s_effect*porosity*uStar;
      dmom_v_ham_grad_v[1]=phi_s_effect*porosity*vStar;
      dmom_v_ham_grad_v[2]=phi_s_effect*porosity*wStar;
  
      //w momentum Hamiltonian (advection)
      mom_w_ham += phi_s_effect*porosity*(uStar*grad_w[0]+vStar*grad_w[1]+wStar*grad_w[2]);
      dmom_w_ham_grad_w[0]=phi_s_effect*porosity*uStar;
      dmom_w_ham_grad_w[1]=phi_s_effect*porosity*vStar;
      dmom_w_ham_grad_w[2]=phi_s_effect*porosity*wStar;
    }
    //VRANS specific
    inline
      void updateDarcyForchheimerTerms_Ergun(/* const double linearDragFactor, */
					   /* const double nonlinearDragFactor, */
					   /* const double porosity, */
					   /* const double meanGrainSize, */
					   const double alpha,
					   const double beta,
					   const double eps_rho,
					   const double eps_mu,
					   const double rho_0,
					   const double nu_0,
					   const double rho_1,
					   const double nu_1,
					   const double useVF,
					   const double vf,
					   const double phi,
					   const double u,
					   const double v,
					   const double w,
					   const double uStar,
					   const double vStar,
					   const double wStar,
					   const double eps_s,
					   const double phi_s,
					   const double u_s,
					   const double v_s,
					   const double w_s,
					   double& mom_u_source,
					   double& mom_v_source,
					   double& mom_w_source,
					   double dmom_u_source[nSpace],
					   double dmom_v_source[nSpace],
					   double dmom_w_source[nSpace])
    {
      double rho, mu,nu,H_mu,uc,duc_du,duc_dv,duc_dw,viscosity,H_s;
      H_mu = (1.0-useVF)*smoothedHeaviside(eps_mu,phi)+useVF*fmin(1.0,fmax(0.0,vf));
      nu  = nu_0*(1.0-H_mu)+nu_1*H_mu;
      rho  = rho_0*(1.0-H_mu)+rho_1*H_mu;
      mu  = rho_0*nu_0*(1.0-H_mu)+rho_1*nu_1*H_mu;
      viscosity = nu;
      uc = sqrt(u*u+v*v*+w*w); 
      duc_du = u/(uc+1.0e-12);
      duc_dv = v/(uc+1.0e-12);
      duc_dw = w/(uc+1.0e-12);
      double fluid_velocity[3]={uStar,vStar,wStar}, solid_velocity[3]={u_s,v_s,w_s};
      double new_beta = closure.betaCoeff(1.0-phi_s,
                                          rho,
                                          fluid_velocity,
                                          solid_velocity,
                                          viscosity);
      new_beta/=rho;
      mom_u_source += (1.0 - phi_s)*new_beta*(u-u_s);
      mom_v_source += (1.0 - phi_s)*new_beta*(v-v_s);
      mom_w_source += (1.0 - phi_s)*new_beta*(w-w_s);

      dmom_u_source[0] = (1.0 - phi_s)*new_beta;
      dmom_u_source[1] = 0.0;
      dmom_u_source[2] = 0.0;
    
      dmom_v_source[0] = 0.0;
      dmom_v_source[1] = (1.0 - phi_s)*new_beta;
      dmom_v_source[2] = 0.0;

      dmom_w_source[0] = 0.0;
      dmom_w_source[1] = 0.0;
      dmom_w_source[2] = (1.0 - phi_s)*new_beta;
    }
    
    inline
      void updateSolidParticleTerms(bool element_owned,
	  				const double particle_nitsche,
				    const double dV,
				    const int nParticles,
				    const int sd_offset,
				    double* particle_signed_distances,
				    double* particle_signed_distance_normals,
				    double* particle_velocities,
				    double* particle_centroids,
				    const double porosity,//VRANS specific
				    const double penalty,
				    const double alpha,
				    const double beta,
				    const double eps_rho,
				    const double eps_mu,
				    const double rho_0,
				    const double nu_0,
				    const double rho_1,
				    const double nu_1,
				    const double useVF,
				    const double vf,
				    const double phi,
				    const double x,
				    const double y,
				    const double z,
				    const double p,
				    const double u,
				    const double v,
				    const double w,
				    const double uStar,
				    const double vStar,
				    const double wStar,
				    const double eps_s,
				    const double grad_u[nSpace],
				    const double grad_v[nSpace],
				    const double grad_w[nSpace],
				    double& mom_u_source,
				    double& mom_v_source,
				    double& mom_w_source,
				    double dmom_u_source[nSpace],
				    double dmom_v_source[nSpace],
				    double dmom_w_source[nSpace],
				    double mom_u_adv[nSpace],
				    double mom_v_adv[nSpace],
				    double mom_w_adv[nSpace],
				    double dmom_u_adv_u[nSpace],
				    double dmom_v_adv_v[nSpace],
				    double dmom_w_adv_w[nSpace],
				    double& mom_u_ham,
				    double dmom_u_ham_grad_u[nSpace],
				    double& mom_v_ham,
				    double dmom_v_ham_grad_v[nSpace],
				    double& mom_w_ham,
				    double dmom_w_ham_grad_w[nSpace],
				    double* particle_netForces,
				    double* particle_netMoments,
				    double* particle_surfaceArea)
	{
      double C,rho, mu,nu,H_mu,uc,duc_du,duc_dv,duc_dw,H_s,D_s,phi_s,u_s,v_s,w_s,force_x,force_y,force_z,r_x,r_y,r_z;
      double* phi_s_normal;
	  double* vel;
      H_mu = (1.0-useVF)*smoothedHeaviside(eps_mu,phi)+useVF*fmin(1.0,fmax(0.0,vf));
      nu  = nu_0*(1.0-H_mu)+nu_1*H_mu;
      rho  = rho_0*(1.0-H_mu)+rho_1*H_mu;
      mu  = rho_0*nu_0*(1.0-H_mu)+rho_1*nu_1*H_mu;
      C=0.0;
      for (int i=0;i<nParticles;i++)
	{
	  phi_s = particle_signed_distances[i*sd_offset];
	  phi_s_normal = &particle_signed_distance_normals[i*sd_offset*nSpace];
	  vel=&particle_velocities[i*sd_offset*nSpace];
	  u_s = vel[0];//particle_velocities[i*3+0];
	  v_s = vel[1];//particle_velocities[i*3+1];
	  w_s = vel[2];//particle_velocities[i*3+2];
	  H_s = smoothedHeaviside(eps_s, phi_s);
	  D_s = smoothedDirac(eps_s, phi_s);
	  double rel_vel_norm=sqrt((uStar-u_s)*(uStar-u_s)+
				   (vStar-v_s)*(vStar-v_s)+
				   (wStar-w_s)*(wStar-w_s));
      double C_surf = (phi_s>0.0)?0.0:nu*penalty;
	  double C_vol = (phi_s>0.0)?0.0:(alpha + beta*rel_vel_norm);

	 	// if (D_s>10)
		// printf("RANS3PF i=%d, D_s=%f, H_s=%f,C_surf=%f,viscosity=%f,C_vol=%f,alpha=%f, beta=%f,rel_vel_norm=%f\n pos=%f,%f,%f\t V=%f,%f,%f\t V_s=%f,%f,%f\t\n",
		// 				  i, D_s, H_s, C_surf,nu, C_vol,alpha,beta,rel_vel_norm,
		// 				  x,y,z, u,v,w, u_s,v_s,w_s);

      C += (D_s*C_surf + (1.0 - H_s)*C_vol);
	  force_x = dV*D_s*(p*phi_s_normal[0] - porosity*mu*(phi_s_normal[0]*grad_u[0] + phi_s_normal[1]*grad_u[1] + phi_s_normal[2]*grad_u[2]) + C_surf*rel_vel_norm*(u-u_s)*rho) + dV*(1.0 - H_s)*C_vol*(u-u_s)*rho;
	  force_y = dV*D_s*(p*phi_s_normal[1] - porosity*mu*(phi_s_normal[0]*grad_v[0] + phi_s_normal[1]*grad_v[1] + phi_s_normal[2]*grad_u[2]) + C_surf*rel_vel_norm*(v-v_s)*rho) + dV*(1.0 - H_s)*C_vol*(v-v_s)*rho;
	  force_z = dV*D_s*(p*phi_s_normal[2] - porosity*mu*(phi_s_normal[0]*grad_v[0] + phi_s_normal[1]*grad_v[1] + phi_s_normal[2]*grad_u[2]) + C_surf*rel_vel_norm*(w-w_s)*rho) + dV*(1.0 - H_s)*C_vol*(w-w_s)*rho;

	  //always 3D for particle centroids
	  r_x = x - particle_centroids[i*3+0];
	  r_y = y - particle_centroids[i*3+1];
	  r_z = z - particle_centroids[i*3+2];
	  //always 3D for particle forces
	if (element_owned){
		particle_netForces[i*3+0] += force_x;
		particle_netForces[i*3+1] += force_y;
		particle_netForces[i*3+2] += force_z;
		particle_netMoments[i*3+0] += (r_y*force_z - r_z*force_y);
		particle_netMoments[i*3+1] += (r_z*force_x - r_x*force_z);
		particle_netMoments[i*3+2] += (r_x*force_y - r_y*force_x);
		}


	}
      mom_u_source += C*(u-u_s);
      mom_v_source += C*(v-v_s);
      mom_w_source += C*(w-w_s);
      
      dmom_u_source[0] += C;
      dmom_v_source[1] += C;
      dmom_w_source[2] += C;

            //Nitsche terms
      mom_u_ham    -= D_s*porosity*nu*(phi_s_normal[0]*grad_u[0] + phi_s_normal[1]*grad_u[1] + phi_s_normal[2]*grad_u[2]); 
      dmom_u_ham_grad_u[0] -= D_s*porosity*nu*phi_s_normal[0];
      dmom_u_ham_grad_u[1] -= D_s*porosity*nu*phi_s_normal[1];
      dmom_u_ham_grad_u[2] -= D_s*porosity*nu*phi_s_normal[2];

      mom_v_ham    -= D_s*porosity*nu*(phi_s_normal[0]*grad_v[0] + phi_s_normal[1]*grad_v[1]+ phi_s_normal[2]*grad_v[2]); 
      dmom_v_ham_grad_v[0] -= D_s*porosity*nu*phi_s_normal[0];
      dmom_v_ham_grad_v[1] -= D_s*porosity*nu*phi_s_normal[1];
      dmom_v_ham_grad_v[2] -= D_s*porosity*nu*phi_s_normal[2];
      
      mom_u_adv[0] += D_s*porosity*nu*phi_s_normal[0]*(u-u_s);
      mom_u_adv[1] += D_s*porosity*nu*phi_s_normal[1]*(u-u_s);
      mom_u_adv[2] += D_s*porosity*nu*phi_s_normal[2]*(u-u_s);
      dmom_u_adv_u[0] += D_s*porosity*nu*phi_s_normal[0];
      dmom_u_adv_u[1] += D_s*porosity*nu*phi_s_normal[1];
      dmom_u_adv_u[2] += D_s*porosity*nu*phi_s_normal[2];

      mom_v_adv[0] += D_s*porosity*nu*phi_s_normal[0]*(v-v_s);
      mom_v_adv[1] += D_s*porosity*nu*phi_s_normal[1]*(v-v_s);
      mom_v_adv[2] += D_s*porosity*nu*phi_s_normal[2]*(v-v_s);
      dmom_v_adv_v[0] += D_s*porosity*nu*phi_s_normal[0];
      dmom_v_adv_v[1] += D_s*porosity*nu*phi_s_normal[1];
      dmom_v_adv_v[2] += D_s*porosity*nu*phi_s_normal[2];
      
      mom_w_adv[0] += D_s*porosity*nu*phi_s_normal[0]*(w-w_s);
      mom_w_adv[1] += D_s*porosity*nu*phi_s_normal[1]*(w-w_s);
      mom_w_adv[2] += D_s*porosity*nu*phi_s_normal[2]*(w-w_s);
      dmom_w_adv_w[0] += D_s*porosity*nu*phi_s_normal[0];
      dmom_w_adv_w[1] += D_s*porosity*nu*phi_s_normal[1];
      dmom_w_adv_w[2] += D_s*porosity*nu*phi_s_normal[2];
    }

    inline
      void updateTurbulenceClosure(const int turbulenceClosureModel,
				   const double eps_rho,
				   const double eps_mu,
				   const double rho_0,
				   const double nu_0,
				   const double rho_1,
				   const double nu_1,
				   const double useVF,
				   const double vf,
				   const double phi,
				   const double porosity,
				   const double eddy_visc_coef_0,
				   const double turb_var_0, //k for k-eps or k-omega
				   const double turb_var_1, //epsilon for k-epsilon, omega for k-omega
				   const double turb_grad_0[nSpace],//grad k for k-eps,k-omega
				   double& eddy_viscosity,
				   double mom_uu_diff_ten[nSpace],
				   double mom_vv_diff_ten[nSpace],
				   double mom_ww_diff_ten[nSpace],
				   double mom_uv_diff_ten[1],
				   double mom_uw_diff_ten[1],
				   double mom_vu_diff_ten[1],
				   double mom_vw_diff_ten[1],
				   double mom_wu_diff_ten[1],
				   double mom_wv_diff_ten[1],
				   double& mom_u_source,
				   double& mom_v_source,
				   double& mom_w_source)
    {
      /****
	   eddy_visc_coef 
	       <= 2  LES (do nothing)
	       == 3  k-epsilon 
	
      */
      assert (turbulenceClosureModel >=3);
      double rho,nu,H_mu,nu_t=0.0,nu_t_keps =0.0, nu_t_komega=0.0;
      double isKEpsilon = 1.0;
      if (turbulenceClosureModel == 4)
	isKEpsilon = 0.0;
      H_mu = (1.0-useVF)*smoothedHeaviside(eps_mu,phi)+useVF*fmin(1.0,fmax(0.0,vf));
      nu  = nu_0*(1.0-H_mu)+nu_1*H_mu;
      rho  = rho_0*(1.0-H_mu)+rho_1*H_mu;

      const double twoThirds = 2.0/3.0; const double div_zero = 1.0e-2*fmin(nu_0,nu_1);
      mom_u_source += twoThirds*turb_grad_0[0];
      mom_v_source += twoThirds*turb_grad_0[1];
      mom_w_source += twoThirds*turb_grad_0[2];

      //--- closure model specific ---
      //k-epsilon
      nu_t_keps = eddy_visc_coef_0*turb_var_0*turb_var_0/(fabs(turb_var_1) + div_zero);
      //k-omega
      nu_t_komega = turb_var_0/(fabs(turb_var_1) + div_zero);
      //
      nu_t = isKEpsilon*nu_t_keps + (1.0-isKEpsilon)*nu_t_komega;
      //mwf debug
      //if (nu_t > 1.e6*nu)
      //{
      //  std::cout<<"cppRANS3PF WARNING isKEpsilon = "<<isKEpsilon<<" nu_t = " <<nu_t<<" nu= "<<nu<<" k= "<<turb_var_0<<" turb_var_1= "<<turb_var_1<<std::endl; 
      //}

      nu_t = fmax(nu_t,1.0e-4*nu); //limit according to Lew, Buscaglia etal 01
      //mwf hack
      nu_t     = fmin(nu_t,1.0e6*nu);

      eddy_viscosity = nu_t;
      //u momentum diffusion tensor
      mom_uu_diff_ten[0] += porosity*2.0*eddy_viscosity;
      mom_uu_diff_ten[1] += porosity*eddy_viscosity;
      mom_uu_diff_ten[2] += porosity*eddy_viscosity;
  
      mom_uv_diff_ten[0]+=porosity*eddy_viscosity;
  
      mom_uw_diff_ten[0]+=porosity*eddy_viscosity;
  
      //v momentum diffusion tensor
      mom_vv_diff_ten[0] += porosity*eddy_viscosity;
      mom_vv_diff_ten[1] += porosity*2.0*eddy_viscosity;
      mom_vv_diff_ten[2] += porosity*eddy_viscosity;
  
      mom_vu_diff_ten[0]+=porosity*eddy_viscosity;
  
      mom_vw_diff_ten[0]+=porosity*eddy_viscosity;
  
      //w momentum diffusion tensor
      mom_ww_diff_ten[0] += porosity*eddy_viscosity;
      mom_ww_diff_ten[1] += porosity*eddy_viscosity;
      mom_ww_diff_ten[2] += porosity*2.0*eddy_viscosity;
  
      mom_wu_diff_ten[0]+=porosity*eddy_viscosity;
  
      mom_wv_diff_ten[0]+=eddy_viscosity;
    }

    inline
    void calculateSubgridError_tau(const double&  hFactor,
				   const double& elementDiameter,
				   const double& dmt,
				   const double& dm,
				   const double df[nSpace],
				   const double& a,
				   const double&  pfac,
				   double& tau_v,
				   double& tau_p,
				   double& cfl)
    {
      double h,oneByAbsdt,density,viscosity,nrm_df;
      h = hFactor*elementDiameter;
      density = dm;
      viscosity =  a;
      nrm_df=0.0;
      for(int I=0;I<nSpace;I++)
	nrm_df+=df[I]*df[I];
      nrm_df = sqrt(nrm_df);
      cfl = nrm_df/(h*density);//this is really cfl/dt, but that's what we want to know, the step controller expect this
      oneByAbsdt =  fabs(dmt);
      tau_v = 1.0/(4.0*viscosity/(h*h) + 2.0*nrm_df/h + oneByAbsdt);
      tau_p = (4.0*viscosity + 2.0*nrm_df*h + oneByAbsdt*h*h)/pfac;
    }

    inline
    void calculateSubgridError_tau(     const double&  Ct_sge,
                                        const double&  Cd_sge,
			                const double   G[nSpace*nSpace],
					const double&  G_dd_G,
					const double&  tr_G,
					const double&  A0,
					const double   Ai[nSpace],
					const double&  Kij,
					const double&  pfac,
					double& tau_v,
					double& tau_p,
					double& q_cfl)	
    {
      double v_d_Gv=0.0; 
      for(int I=0;I<nSpace;I++) 
         for (int J=0;J<nSpace;J++) 
           v_d_Gv += Ai[I]*G[I*nSpace+J]*Ai[J];
      tau_v = 1.0/sqrt(Ct_sge*A0*A0 + v_d_Gv + Cd_sge*Kij*Kij*G_dd_G + 1.0e-12); 
      tau_p = 1.0/(pfac*tr_G*tau_v);     
    }

    inline
    void calculateSubgridError_tauRes(const double& tau_p,
				      const double& tau_v,
				      const double& pdeResidualP,
				      const double& pdeResidualU,
				      const double& pdeResidualV,
				      const double& pdeResidualW,
				      double& subgridErrorP,
				      double& subgridErrorU,
				      double& subgridErrorV,
				      double& subgridErrorW)
    {
      /* GLS pressure */
      subgridErrorP = -tau_p*pdeResidualP;
      /* GLS momentum */
      subgridErrorU = -tau_v*pdeResidualU;
      subgridErrorV = -tau_v*pdeResidualV;
      subgridErrorW = -tau_v*pdeResidualW;
    }

    inline
    void calculateSubgridErrorDerivatives_tauRes(const double& tau_p,
						 const double& tau_v,
						 const double dpdeResidualP_du[nDOF_trial_element],
						 const double dpdeResidualP_dv[nDOF_trial_element],
						 const double dpdeResidualP_dw[nDOF_trial_element],
						 const double dpdeResidualU_dp[nDOF_trial_element],
						 const double dpdeResidualU_du[nDOF_trial_element],
						 const double dpdeResidualV_dp[nDOF_trial_element],
						 const double dpdeResidualV_dv[nDOF_trial_element],
						 const double dpdeResidualW_dp[nDOF_trial_element],
						 const double dpdeResidualW_dw[nDOF_trial_element],
						 double dsubgridErrorP_du[nDOF_trial_element],
						 double dsubgridErrorP_dv[nDOF_trial_element],
						 double dsubgridErrorP_dw[nDOF_trial_element],
						 double dsubgridErrorU_dp[nDOF_trial_element],
						 double dsubgridErrorU_du[nDOF_trial_element],
						 double dsubgridErrorV_dp[nDOF_trial_element],
						 double dsubgridErrorV_dv[nDOF_trial_element],
						 double dsubgridErrorW_dp[nDOF_trial_element],
						 double dsubgridErrorW_dw[nDOF_trial_element])
    {
      for (int j=0;j<nDOF_trial_element;j++)
	{
	  /* GLS pressure */
	  dsubgridErrorP_du[j] = -tau_p*dpdeResidualP_du[j];
	  dsubgridErrorP_dv[j] = -tau_p*dpdeResidualP_dv[j];
	  dsubgridErrorP_dw[j] = -tau_p*dpdeResidualP_dw[j];
	  /* GLS  momentum*/
	  /* u */
	  dsubgridErrorU_dp[j] = -tau_v*dpdeResidualU_dp[j];
	  dsubgridErrorU_du[j] = -tau_v*dpdeResidualU_du[j];
	  /* v */
	  dsubgridErrorV_dp[j] = -tau_v*dpdeResidualV_dp[j];
	  dsubgridErrorV_dv[j] = -tau_v*dpdeResidualV_dv[j];
	  /* w */
	  dsubgridErrorW_dp[j] = -tau_v*dpdeResidualW_dp[j];
	  dsubgridErrorW_dw[j] = -tau_v*dpdeResidualW_dw[j];
	}
    }

    inline
    void exteriorNumericalAdvectiveFlux(const int& isDOFBoundary_p,
					const int& isDOFBoundary_u,
					const int& isDOFBoundary_v,
					const int& isDOFBoundary_w,
					const int& isFluxBoundary_p,
					const int& isFluxBoundary_u,
					const int& isFluxBoundary_v,
					const int& isFluxBoundary_w,
					const double& oneByRho,
					const double& bc_oneByRho,
					const double n[nSpace],
                                        const double& porosity,
					const double& bc_p,
					const double& bc_u,
					const double& bc_v,
					const double& bc_w,
					const double bc_f_mass[nSpace],
					const double bc_f_umom[nSpace],
					const double bc_f_vmom[nSpace],
					const double bc_f_wmom[nSpace],
					const double& bc_flux_mass,
					const double& bc_flux_umom,
					const double& bc_flux_vmom,
					const double& bc_flux_wmom,
					const double& p,
					const double& u,
					const double& v,
					const double& w,
					const double f_mass[nSpace],
					const double f_umom[nSpace],
					const double f_vmom[nSpace],
					const double f_wmom[nSpace],
					const double df_mass_du[nSpace],
					const double df_mass_dv[nSpace],
					const double df_mass_dw[nSpace],
					const double df_umom_dp[nSpace],
					const double df_umom_du[nSpace],
					const double df_umom_dv[nSpace],
					const double df_umom_dw[nSpace],
					const double df_vmom_dp[nSpace],
					const double df_vmom_du[nSpace],
					const double df_vmom_dv[nSpace],
					const double df_vmom_dw[nSpace],
					const double df_wmom_dp[nSpace],
					const double df_wmom_du[nSpace],
					const double df_wmom_dv[nSpace],
					const double df_wmom_dw[nSpace],
					double& flux_mass,
					double& flux_umom,
					double& flux_vmom,
					double& flux_wmom,
					double* velocity_star,
                                        double* velocity)
    {
      double flowSpeedNormal;
      flux_mass = 0.0;
      flux_umom = 0.0;
      flux_vmom = 0.0;
      flux_wmom = 0.0;
      flowSpeedNormal=porosity*(n[0]*velocity_star[0] +
                                n[1]*velocity_star[1] +
                                n[2]*velocity_star[2]);
      velocity[0] = u;
      velocity[1] = v;
      velocity[2] = w;
      if (isDOFBoundary_u != 1)
	{
	  flux_mass += n[0]*f_mass[0];
	}
      else
	{
	  flux_mass += n[0]*f_mass[0];
	  if (flowSpeedNormal < 0.0)
            {
              flux_umom+=flowSpeedNormal*(bc_u - u);
            }
	}
      if (isDOFBoundary_v != 1)
	{
	  flux_mass+=n[1]*f_mass[1];
	}
      else
	{
	  flux_mass+=n[1]*f_mass[1];
	  if (flowSpeedNormal < 0.0)
            {
              flux_vmom+=flowSpeedNormal*(bc_v - v);
            }
	}
      if (isDOFBoundary_w != 1)
	{
	  flux_mass+=n[2]*f_mass[2];
	}
      else
	{
	  flux_mass +=n[2]*f_mass[2];
	  if (flowSpeedNormal < 0.0)
            {
              flux_wmom+=flowSpeedNormal*(bc_w - w);
            }
	}
      /* if (isDOFBoundary_p == 1) */
      /*   { */
      /*     flux_umom+= n[0]*(bc_p*bc_oneByRho-p*oneByRho); */
      /*     flux_vmom+= n[1]*(bc_p*bc_oneByRho-p*oneByRho); */
      /*     flux_wmom+= n[2]*(bc_p*bc_oneByRho-p*oneByRho); */
      /*   } */
      /* if (isFluxBoundary_p == 1) */
      /*   { */
      /*     /\* velocity[0] += (bc_flux_mass - flux_mass)*n[0]; *\/ */
      /*     /\* velocity[1] += (bc_flux_mass - flux_mass)*n[1]; *\/ */
      /*     /\* velocity[2] += (bc_flux_mass - flux_mass)*n[2]; *\/ */
      /*     flux_mass = bc_flux_mass; */
      /*   } */
      if (isFluxBoundary_u == 1)
	{
	  flux_umom = bc_flux_umom;
	}
      if (isFluxBoundary_v == 1)
	{
	  flux_vmom = bc_flux_vmom;
	}
      if (isFluxBoundary_w == 1)
	{
	  flux_wmom = bc_flux_wmom;
	}
    }

    inline
    void exteriorNumericalAdvectiveFluxDerivatives(const int& isDOFBoundary_p,
						   const int& isDOFBoundary_u,
						   const int& isDOFBoundary_v,
						   const int& isDOFBoundary_w,
						   const int& isFluxBoundary_p,
						   const int& isFluxBoundary_u,
						   const int& isFluxBoundary_v,
						   const int& isFluxBoundary_w,
						   const double& oneByRho,
						   const double n[nSpace],
                                                   const double& porosity,
						   const double& bc_p,
						   const double& bc_u,
						   const double& bc_v,
						   const double& bc_w,
						   const double bc_f_mass[nSpace],
						   const double bc_f_umom[nSpace],
						   const double bc_f_vmom[nSpace],
						   const double bc_f_wmom[nSpace],
						   const double& bc_flux_mass,
						   const double& bc_flux_umom,
						   const double& bc_flux_vmom,
						   const double& bc_flux_wmom,
						   const double& p,
						   const double& u,
						   const double& v,
						   const double& w,
						   const double f_mass[nSpace],
						   const double f_umom[nSpace],
						   const double f_vmom[nSpace],
						   const double f_wmom[nSpace],
						   const double df_mass_du[nSpace],
						   const double df_mass_dv[nSpace],
						   const double df_mass_dw[nSpace],
						   const double df_umom_dp[nSpace],
						   const double df_umom_du[nSpace],
						   const double df_umom_dv[nSpace],
						   const double df_umom_dw[nSpace],
						   const double df_vmom_dp[nSpace],
						   const double df_vmom_du[nSpace],
						   const double df_vmom_dv[nSpace],
						   const double df_vmom_dw[nSpace],
						   const double df_wmom_dp[nSpace],
						   const double df_wmom_du[nSpace],
						   const double df_wmom_dv[nSpace],
						   const double df_wmom_dw[nSpace],
						   double& dflux_mass_du,
						   double& dflux_mass_dv,
						   double& dflux_mass_dw,
						   double& dflux_umom_dp,
						   double& dflux_umom_du,
						   double& dflux_umom_dv,
						   double& dflux_umom_dw,
						   double& dflux_vmom_dp,
						   double& dflux_vmom_du,
						   double& dflux_vmom_dv,
						   double& dflux_vmom_dw,
						   double& dflux_wmom_dp,
						   double& dflux_wmom_du,
						   double& dflux_wmom_dv,
						   double& dflux_wmom_dw,
                                                   double* velocity_star)
    {
      double flowSpeedNormal;
      dflux_mass_du = 0.0;
      dflux_mass_dv = 0.0;
      dflux_mass_dw = 0.0;
  
      dflux_umom_dp = 0.0;
      dflux_umom_du = 0.0;
      dflux_umom_dv = 0.0;
      dflux_umom_dw = 0.0;
  
      dflux_vmom_dp = 0.0;
      dflux_vmom_du = 0.0;
      dflux_vmom_dv = 0.0;
      dflux_vmom_dw = 0.0;
  
      dflux_wmom_dp = 0.0;
      dflux_wmom_du = 0.0;
      dflux_wmom_dv = 0.0;
      dflux_wmom_dw = 0.0;
      flowSpeedNormal=porosity*(n[0]*velocity_star[0] +
                                n[1]*velocity_star[1] +
                                n[2]*velocity_star[2]);
      if (isDOFBoundary_u != 1)
	{
	  dflux_mass_du += n[0]*df_mass_du[0];
	}
      else
	{
	  dflux_mass_du += n[0]*df_mass_du[0];
	  if (flowSpeedNormal < 0.0)
            dflux_umom_du -= flowSpeedNormal;
	}
      if (isDOFBoundary_v != 1)
	{
	  dflux_mass_dv += n[1]*df_mass_dv[1];
	}
      else
	{
	  dflux_mass_dv += n[1]*df_mass_dv[1];
	  if (flowSpeedNormal < 0.0)
            dflux_vmom_dv -= flowSpeedNormal;
	}
      if (isDOFBoundary_w != 1)
	{
	  dflux_mass_dw+=n[2]*df_mass_dw[2];
	}
      else
	{
	  dflux_mass_dw += n[2]*df_mass_dw[2];
	  if (flowSpeedNormal < 0.0)
            dflux_wmom_dw -= flowSpeedNormal;
	}
      /* if (isDOFBoundary_p == 1) */
      /*   { */
      /*     dflux_umom_dp= -n[0]*oneByRho; */
      /*     dflux_vmom_dp= -n[1]*oneByRho; */
      /*     dflux_wmom_dp= -n[2]*oneByRho; */
      /*   } */
      /* if (isFluxBoundary_p == 1) */
      /*   { */
      /*     dflux_mass_du = 0.0; */
      /*     dflux_mass_dv = 0.0; */
      /*     dflux_mass_dw = 0.0; */
      /*   } */
      if (isFluxBoundary_u == 1)
	{
	  dflux_umom_dp = 0.0;
	  dflux_umom_du = 0.0;
	  dflux_umom_dv = 0.0;
	  dflux_umom_dw = 0.0;
	}
      if (isFluxBoundary_v == 1)
	{
	  dflux_vmom_dp = 0.0;
	  dflux_vmom_du = 0.0;
	  dflux_vmom_dv = 0.0;
	  dflux_vmom_dw = 0.0;
	}
      if (isFluxBoundary_w == 1)
	{
	  dflux_wmom_dp = 0.0;
	  dflux_wmom_du = 0.0;
	  dflux_wmom_dv = 0.0;
	  dflux_wmom_dw = 0.0;
	}
    }

    inline
    void exteriorNumericalDiffusiveFlux(const double& eps,
					const double& phi,
					int* rowptr,
					int* colind,
					const int& isDOFBoundary,
					const int& isFluxBoundary,
					const double n[nSpace],
					double* bc_a,
					const double& bc_u,
					const double& bc_flux,
					double* a,
					const double grad_potential[nSpace],
					const double& u,
					const double& penalty,
					double& flux)
    {
      double diffusiveVelocityComponent_I,penaltyFlux,max_a;
      if(isFluxBoundary == 1)
	{
	  flux = bc_flux;
	}
      else if(isDOFBoundary == 1)
	{
	  flux = 0.0;
	  max_a=0.0;
	  for(int I=0;I<nSpace;I++)
	    {
	      diffusiveVelocityComponent_I=0.0;
	      for(int m=rowptr[I];m<rowptr[I+1];m++)
		{
		  diffusiveVelocityComponent_I -= a[m]*grad_potential[colind[m]];
		  max_a = fmax(max_a,a[m]);
		}
	      flux+= diffusiveVelocityComponent_I*n[I];
	    }
	  penaltyFlux = max_a*penalty*(u-bc_u);
	  flux += penaltyFlux;
	  //contact line slip
	  //flux*=(smoothedDirac(eps,0) - smoothedDirac(eps,phi))/smoothedDirac(eps,0);
	}
      else
	{
	  std::cerr<<"warning, diffusion term with no boundary condition set, setting diffusive flux to 0.0"<<std::endl;
	  flux = 0.0;
	}
    }


    inline
    double ExteriorNumericalDiffusiveFluxJacobian(const double& eps,
						  const double& phi,
						  int* rowptr,
						  int* colind,
						  const int& isDOFBoundary,
						  const int& isFluxBoundary,
						  const double n[nSpace],
						  double* a,
						  const double& v,
						  const double grad_v[nSpace],
						  const double& penalty)
    {
      double dvel_I,tmp=0.0,max_a=0.0;
      if(isFluxBoundary==0 && isDOFBoundary==1)
	{
	  for(int I=0;I<nSpace;I++)
	    {
	      dvel_I=0.0;
	      for(int m=rowptr[I];m<rowptr[I+1];m++)
		{
		  dvel_I -= a[m]*grad_v[colind[m]];
		  max_a = fmax(max_a,a[m]);
		}
	      tmp += dvel_I*n[I];
	    }
	  tmp +=max_a*penalty*v;
	  //contact line slip
	  //tmp*=(smoothedDirac(eps,0) - smoothedDirac(eps,phi))/smoothedDirac(eps,0);
	}
      return tmp;
    }

    void calculateResidual(//element
			   double* mesh_trial_ref,
			   double* mesh_grad_trial_ref,
			   double* mesh_dof,
			   double* mesh_velocity_dof,
			   double MOVING_DOMAIN,
                           double PSTAB,
			   int* mesh_l2g,
			   double* dV_ref,
			   double* p_trial_ref,
			   double* p_grad_trial_ref,
			   double* p_test_ref,
			   double* p_grad_test_ref,
                           double* q_p,
                           double* q_grad_p,
                           double* ebqe_p,
                           double* ebqe_grad_p,
			   double* vel_trial_ref,
			   double* vel_grad_trial_ref,
			   double* vel_hess_trial_ref,
			   double* vel_test_ref,
			   double* vel_grad_test_ref,
			   //element boundary
			   double* mesh_trial_trace_ref,
			   double* mesh_grad_trial_trace_ref,
			   double* dS_ref,
			   double* p_trial_trace_ref,
			   double* p_grad_trial_trace_ref,
			   double* p_test_trace_ref,
			   double* p_grad_test_trace_ref,
			   double* vel_trial_trace_ref,
			   double* vel_grad_trial_trace_ref,
			   double* vel_test_trace_ref,
			   double* vel_grad_test_trace_ref,					 
			   double* normal_ref,
			   double* boundaryJac_ref,
			   //physics
			   double eb_adjoint_sigma,
			   double* elementDiameter,
			   double* nodeDiametersArray,
			   double hFactor,
			   int nElements_global,
			   int nElements_owned,
			   int nElementBoundaries_owned,
			   double useRBLES,
			   double useMetrics, 
			   double alphaBDF,
			   double epsFact_rho,
			   double epsFact_mu, 
			   double sigma,
			   double rho_0,
			   double nu_0,
			   double rho_1,
			   double nu_1,
			   double smagorinskyConstant,
			   int turbulenceClosureModel,
			   double Ct_sge,
			   double Cd_sge,
			   double C_dc,
			   double C_b,
			   //VRANS
			   const double* eps_solid,
			   const double* phi_solid,
			   const double* q_velocity_solid,
			   const double* q_vos,
			   const double* q_dvos_dt,
			   const double* q_dragAlpha,
			   const double* q_dragBeta,
			   const double* q_mass_source,
                           const double* q_turb_var_0,
			   const double* q_turb_var_1,
			   const double* q_turb_var_grad_0,
			   double * q_eddy_viscosity,
			   //
			   int* p_l2g, 
			   int* vel_l2g, 
			   double* p_dof, 
			   double* u_dof, 
			   double* v_dof, 
			   double* w_dof,
			   double* g,
			   const double useVF,
			   double* vf,
			   double* phi,
			   double* normal_phi,
			   double* kappa_phi,
			   double* q_mom_u_acc,
			   double* q_mom_v_acc,
			   double* q_mom_w_acc,
			   double* q_mass_adv,
			   double* q_mom_u_acc_beta_bdf, double* q_mom_v_acc_beta_bdf, double* q_mom_w_acc_beta_bdf,
                           double* q_dV,
                           double* q_dV_last,
			   double* q_velocity_sge,
                           double* ebqe_velocity_star,
			   double* q_cfl,
			   double* q_numDiff_u, double* q_numDiff_v, double* q_numDiff_w,
			   double* q_numDiff_u_last, double* q_numDiff_v_last, double* q_numDiff_w_last,
			   int* sdInfo_u_u_rowptr,int* sdInfo_u_u_colind,			      
			   int* sdInfo_u_v_rowptr,int* sdInfo_u_v_colind,
			   int* sdInfo_u_w_rowptr,int* sdInfo_u_w_colind,
			   int* sdInfo_v_v_rowptr,int* sdInfo_v_v_colind,
			   int* sdInfo_v_u_rowptr,int* sdInfo_v_u_colind,
			   int* sdInfo_v_w_rowptr,int* sdInfo_v_w_colind,
			   int* sdInfo_w_w_rowptr,int* sdInfo_w_w_colind,
			   int* sdInfo_w_u_rowptr,int* sdInfo_w_u_colind,
			   int* sdInfo_w_v_rowptr,int* sdInfo_w_v_colind,
			   int offset_p, int offset_u, int offset_v, int offset_w, 
			   int stride_p, int stride_u, int stride_v, int stride_w, 
			   double* globalResidual,
			   int nExteriorElementBoundaries_global,
			   int* exteriorElementBoundariesArray,
			   int* elementBoundaryElementsArray,
			   int* elementBoundaryLocalElementBoundariesArray,
			   double* ebqe_vf_ext,
			   double* bc_ebqe_vf_ext,
			   double* ebqe_phi_ext,
			   double* bc_ebqe_phi_ext,
			   double* ebqe_normal_phi_ext,
			   double* ebqe_kappa_phi_ext,
			   //VRANS
			   const double* ebqe_vos_ext,
			   const double* ebqe_turb_var_0,
			   const double* ebqe_turb_var_1,
			   //VRANS end
			   int* isDOFBoundary_p,
			   int* isDOFBoundary_u,
			   int* isDOFBoundary_v,
			   int* isDOFBoundary_w,
			   int* isAdvectiveFluxBoundary_p,
			   int* isAdvectiveFluxBoundary_u,
			   int* isAdvectiveFluxBoundary_v,
			   int* isAdvectiveFluxBoundary_w,
			   int* isDiffusiveFluxBoundary_u,
			   int* isDiffusiveFluxBoundary_v,
			   int* isDiffusiveFluxBoundary_w,
			   double* ebqe_bc_p_ext,
			   double* ebqe_bc_flux_mass_ext,
			   double* ebqe_bc_flux_mom_u_adv_ext,
			   double* ebqe_bc_flux_mom_v_adv_ext,
			   double* ebqe_bc_flux_mom_w_adv_ext,
			   double* ebqe_bc_u_ext,
			   double* ebqe_bc_flux_u_diff_ext,
			   double* ebqe_penalty_ext,
			   double* ebqe_bc_v_ext,
			   double* ebqe_bc_flux_v_diff_ext,
			   double* ebqe_bc_w_ext,
			   double* ebqe_bc_flux_w_diff_ext,
			   double* q_x,
			   double* q_velocity,
			   double* ebqe_velocity,
			   double* flux,
			   double* elementResidual_p_save,
			   int* elementFlags,
			   int* boundaryFlags,
			   double* barycenters,
			   double* wettedAreas,
			   double* netForces_p,
			   double* netForces_v,
			   double* netMoments,
                           double* q_rho,
                           double* ebqe_rho,
                           double* q_nu,
                           double* ebqe_nu,
			   int nParticles,
			   double particle_epsFact,
			   double particle_alpha,
			   double particle_beta,
			   double particle_penalty_constant,
			   double* particle_signed_distances,
			   double* particle_signed_distance_normals,
			   double* particle_velocities,
			   double* particle_centroids,
			   double* particle_netForces,
			   double* particle_netMoments,
			   double* particle_surfaceArea,
			   double particle_nitsche,			   
			   double* phisError,
			   double* phisErrorNodal)
    {
      //
      //loop over elements to compute volume integrals and load them into element and global residual
      //
      double mesh_volume_conservation=0.0,
        mesh_volume_conservation_weak=0.0,
        mesh_volume_conservation_err_max=0.0,
        mesh_volume_conservation_err_max_weak=0.0;
      double globalConservationError=0.0;
      const int nQuadraturePoints_global(nElements_global*nQuadraturePoints_element);
      for(int eN=0;eN<nElements_global;eN++)
	{
	  //declare local storage for element residual and initialize
	  register double elementResidual_p[nDOF_test_element],elementResidual_mesh[nDOF_test_element],
	    elementResidual_u[nDOF_test_element],
	    elementResidual_v[nDOF_test_element],
	    elementResidual_w[nDOF_test_element],
	    eps_rho,eps_mu;
          double mesh_volume_conservation_element=0.0,
            mesh_volume_conservation_element_weak=0.0;
	  for (int i=0;i<nDOF_test_element;i++)
	    {
	      int eN_i = eN*nDOF_test_element+i;
	      elementResidual_p_save[eN_i]=0.0;
	      elementResidual_mesh[i]=0.0;
	      elementResidual_p[i]=0.0;
	      elementResidual_u[i]=0.0;
	      elementResidual_v[i]=0.0;
	      elementResidual_w[i]=0.0;
	    }//i
	  //
	  //loop over quadrature points and compute integrands
	  //
	  for(int k=0;k<nQuadraturePoints_element;k++)
	    {
	      //compute indices and declare local storage
	      register int eN_k = eN*nQuadraturePoints_element+k,
		eN_k_nSpace = eN_k*nSpace,
		eN_k_3d     = eN_k*3,
		eN_nDOF_trial_element = eN*nDOF_trial_element;
	      register double p=0.0,u=0.0,v=0.0,w=0.0,
		grad_p[nSpace],grad_u[nSpace],grad_v[nSpace],grad_w[nSpace],
		hess_u[nSpace2],hess_v[nSpace2],hess_w[nSpace2],
		mom_u_acc=0.0,
		dmom_u_acc_u=0.0,
		mom_v_acc=0.0,
		dmom_v_acc_v=0.0,
		mom_w_acc=0.0,
		dmom_w_acc_w=0.0,
		mass_adv[nSpace],
		dmass_adv_u[nSpace],
		dmass_adv_v[nSpace],
		dmass_adv_w[nSpace],
		mom_u_adv[nSpace],
		dmom_u_adv_u[nSpace],
		dmom_u_adv_v[nSpace],
		dmom_u_adv_w[nSpace],
		mom_v_adv[nSpace],
		dmom_v_adv_u[nSpace],
		dmom_v_adv_v[nSpace],
		dmom_v_adv_w[nSpace],
		mom_w_adv[nSpace],
		dmom_w_adv_u[nSpace],
		dmom_w_adv_v[nSpace],
		dmom_w_adv_w[nSpace],
		mom_uu_diff_ten[nSpace],
		mom_vv_diff_ten[nSpace],
		mom_ww_diff_ten[nSpace],
		mom_uv_diff_ten[1],
		mom_uw_diff_ten[1],
		mom_vu_diff_ten[1],
		mom_vw_diff_ten[1],
		mom_wu_diff_ten[1],
		mom_wv_diff_ten[1],
		mom_u_source=0.0,
		mom_v_source=0.0,
		mom_w_source=0.0,
		mom_u_ham=0.0,
		dmom_u_ham_grad_p[nSpace],
		dmom_u_ham_grad_u[nSpace],
		mom_v_ham=0.0,
		dmom_v_ham_grad_p[nSpace],
		dmom_v_ham_grad_v[nSpace],
		mom_w_ham=0.0,
		dmom_w_ham_grad_p[nSpace],
		dmom_w_ham_grad_w[nSpace],
		mom_u_acc_t=0.0,
		dmom_u_acc_u_t=0.0,
		mom_v_acc_t=0.0,
		dmom_v_acc_v_t=0.0,
		mom_w_acc_t=0.0,
		dmom_w_acc_w_t=0.0,
		pdeResidual_p=0.0,
		pdeResidual_u=0.0,
		pdeResidual_v=0.0,
		pdeResidual_w=0.0,
		Lstar_u_p[nDOF_test_element],
		Lstar_v_p[nDOF_test_element],
		Lstar_w_p[nDOF_test_element],
		Lstar_u_u[nDOF_test_element],
		Lstar_v_v[nDOF_test_element],
		Lstar_w_w[nDOF_test_element],
		Lstar_p_u[nDOF_test_element],
		Lstar_p_v[nDOF_test_element],
		Lstar_p_w[nDOF_test_element],
		subgridError_p=0.0,
		subgridError_u=0.0,
		subgridError_v=0.0,
		subgridError_w=0.0,
		tau_p=0.0,tau_p0=0.0,tau_p1=0.0,
		tau_v=0.0,tau_v0=0.0,tau_v1=0.0,
		jac[nSpace*nSpace],
		jacDet,
		jacInv[nSpace*nSpace],
		p_grad_trial[nDOF_trial_element*nSpace],vel_grad_trial[nDOF_trial_element*nSpace],
		vel_hess_trial[nDOF_trial_element*nSpace2],
		p_test_dV[nDOF_trial_element],vel_test_dV[nDOF_trial_element],
		p_grad_test_dV[nDOF_test_element*nSpace],vel_grad_test_dV[nDOF_test_element*nSpace],
		dV,x,y,z,xt,yt,zt,
		//
		porosity,
		//meanGrainSize,
		mass_source,
		dmom_u_source[nSpace],
		dmom_v_source[nSpace],
		dmom_w_source[nSpace],
		//
		G[nSpace*nSpace],G_dd_G,tr_G,norm_Rv,h_phi, dmom_adv_star[nSpace],dmom_adv_sge[nSpace];
	      //get jacobian, etc for mapping reference element
	      ck.calculateMapping_element(eN,
					  k,
					  mesh_dof,
					  mesh_l2g,
					  mesh_trial_ref,
					  mesh_grad_trial_ref,
					  jac,
					  jacDet,
					  jacInv,
					  x,y,z);
	      ck.calculateH_element(eN,
				    k,
				    nodeDiametersArray,
				    mesh_l2g,
				    mesh_trial_ref,
				    h_phi);
	      
	      ck.calculateMappingVelocity_element(eN,
						  k,
						  mesh_velocity_dof,
						  mesh_l2g,
						  mesh_trial_ref,
						  xt,yt,zt);
	      //xt=0.0;yt=0.0;zt=0.0;
	      //std::cout<<"xt "<<xt<<'\t'<<yt<<'\t'<<zt<<std::endl;
	      //get the physical integration weight
	      dV = fabs(jacDet)*dV_ref[k];
	      ck.calculateG(jacInv,G,G_dd_G,tr_G);
	      //ck.calculateGScale(G,&normal_phi[eN_k_nSpace],h_phi);
	      
	      eps_rho = epsFact_rho*(useMetrics*h_phi+(1.0-useMetrics)*elementDiameter[eN]);
	      eps_mu  = epsFact_mu *(useMetrics*h_phi+(1.0-useMetrics)*elementDiameter[eN]);
	      double particle_eps  = particle_epsFact*(useMetrics*h_phi+(1.0-useMetrics)*elementDiameter[eN]);
	     
	      //get the trial function gradients
	      /* ck.gradTrialFromRef(&p_grad_trial_ref[k*nDOF_trial_element*nSpace],jacInv,p_grad_trial); */
	      ck.gradTrialFromRef(&vel_grad_trial_ref[k*nDOF_trial_element*nSpace],jacInv,vel_grad_trial);
	      ck.hessTrialFromRef(&vel_hess_trial_ref[k*nDOF_trial_element*nSpace2],jacInv,vel_hess_trial);
	      //get the solution
	      /* ck.valFromDOF(p_dof,&p_l2g[eN_nDOF_trial_element],&p_trial_ref[k*nDOF_trial_element],p); */
              p = q_p[eN_k];
	      ck.valFromDOF(u_dof,&vel_l2g[eN_nDOF_trial_element],&vel_trial_ref[k*nDOF_trial_element],u);
	      ck.valFromDOF(v_dof,&vel_l2g[eN_nDOF_trial_element],&vel_trial_ref[k*nDOF_trial_element],v);
	      ck.valFromDOF(w_dof,&vel_l2g[eN_nDOF_trial_element],&vel_trial_ref[k*nDOF_trial_element],w);
	      //get the solution gradients
	      /* ck.gradFromDOF(p_dof,&p_l2g[eN_nDOF_trial_element],p_grad_trial,grad_p); */
              for (int I=0;I<nSpace;I++)
                grad_p[I] = q_grad_p[eN_k_nSpace + I];
	      ck.gradFromDOF(u_dof,&vel_l2g[eN_nDOF_trial_element],vel_grad_trial,grad_u);
	      ck.gradFromDOF(v_dof,&vel_l2g[eN_nDOF_trial_element],vel_grad_trial,grad_v);
	      ck.gradFromDOF(w_dof,&vel_l2g[eN_nDOF_trial_element],vel_grad_trial,grad_w);
	      ck.hessFromDOF(u_dof,&vel_l2g[eN_nDOF_trial_element],vel_hess_trial,hess_u);
	      ck.hessFromDOF(v_dof,&vel_l2g[eN_nDOF_trial_element],vel_hess_trial,hess_v);
	      ck.hessFromDOF(w_dof,&vel_l2g[eN_nDOF_trial_element],vel_hess_trial,hess_w);
	      //precalculate test function products with integration weights
	      for (int j=0;j<nDOF_trial_element;j++)
		{
		  /* p_test_dV[j] = p_test_ref[k*nDOF_trial_element+j]*dV; */
		  vel_test_dV[j] = vel_test_ref[k*nDOF_trial_element+j]*dV;
		  for (int I=0;I<nSpace;I++)
		    {
		      /* p_grad_test_dV[j*nSpace+I]   = p_grad_trial[j*nSpace+I]*dV;//cek warning won't work for Petrov-Galerkin */
		      vel_grad_test_dV[j*nSpace+I] = vel_grad_trial[j*nSpace+I]*dV;//cek warning won't work for Petrov-Galerkin
		    }
		}
              //cek hack
              double div_mesh_velocity=0.0;
              int NDOF_MESH_TRIAL_ELEMENT=4;
              for (int j=0;j<NDOF_MESH_TRIAL_ELEMENT;j++)
                {
                  int eN_j=eN*NDOF_MESH_TRIAL_ELEMENT+j;
                  div_mesh_velocity +=
                    mesh_velocity_dof[mesh_l2g[eN_j]*3+0]*vel_grad_trial[j*nSpace+0] +
                    mesh_velocity_dof[mesh_l2g[eN_j]*3+1]*vel_grad_trial[j*nSpace+1] +
                    mesh_velocity_dof[mesh_l2g[eN_j]*3+2]*vel_grad_trial[j*nSpace+2];
                }
              mesh_volume_conservation_element += (alphaBDF*(dV-q_dV_last[eN_k])/dV - div_mesh_velocity)*dV;
              div_mesh_velocity = DM3*div_mesh_velocity + (1.0-DM3)*alphaBDF*(dV-q_dV_last[eN_k])/dV;
	      //VRANS
	      porosity      = 1.0 - q_vos[eN_k];
	      //meanGrainSize = q_meanGrain[eN_k]; 
	      //
	      q_x[eN_k_3d+0]=x;
	      q_x[eN_k_3d+1]=y;
	      q_x[eN_k_3d+2]=z;
	      //
	      //calculate pde coefficients at quadrature points
	      //
	      evaluateCoefficients(eps_rho,
				   eps_mu,
				   particle_eps,
				   sigma,
				   rho_0,
				   nu_0,
				   rho_1,
				   nu_1,
				   elementDiameter[eN],
				   smagorinskyConstant,
				   turbulenceClosureModel,
				   g,
				   useVF,
				   vf[eN_k],
				   phi[eN_k],
				   &normal_phi[eN_k_nSpace],
				   nParticles,
				   nQuadraturePoints_global,
				   &particle_signed_distances[eN_k],
				   kappa_phi[eN_k],
				   //VRANS
				   porosity,
				   //
				   p,
				   grad_p,
				   grad_u,
				   grad_v,
				   grad_w,
				   u,
				   v,
				   w,
                                   q_velocity_sge[eN_k_nSpace+0],
                                   q_velocity_sge[eN_k_nSpace+1],
                                   q_velocity_sge[eN_k_nSpace+2],
				   q_eddy_viscosity[eN_k],
				   mom_u_acc,
				   dmom_u_acc_u,
				   mom_v_acc,
				   dmom_v_acc_v,
				   mom_w_acc,
				   dmom_w_acc_w,
				   mass_adv,
				   dmass_adv_u,
				   dmass_adv_v,
				   dmass_adv_w,
				   mom_u_adv,
				   dmom_u_adv_u,
				   dmom_u_adv_v,
				   dmom_u_adv_w,
				   mom_v_adv,
				   dmom_v_adv_u,
				   dmom_v_adv_v,
				   dmom_v_adv_w,
				   mom_w_adv,
				   dmom_w_adv_u,
				   dmom_w_adv_v,
				   dmom_w_adv_w,
				   mom_uu_diff_ten,
				   mom_vv_diff_ten,
				   mom_ww_diff_ten,
				   mom_uv_diff_ten,
				   mom_uw_diff_ten,
				   mom_vu_diff_ten,
				   mom_vw_diff_ten,
				   mom_wu_diff_ten,
				   mom_wv_diff_ten,
				   mom_u_source,
				   mom_v_source,
				   mom_w_source,
				   mom_u_ham,
				   dmom_u_ham_grad_p,
				   dmom_u_ham_grad_u,
				   mom_v_ham,
				   dmom_v_ham_grad_p,
				   dmom_v_ham_grad_v,
				   mom_w_ham,
				   dmom_w_ham_grad_p,          
				   dmom_w_ham_grad_w,
                                   q_rho[eN_k],
                                   q_nu[eN_k]);          
	      //VRANS
	      mass_source = q_mass_source[eN_k];
	      //todo: decide if these should be lagged or not?
	      updateDarcyForchheimerTerms_Ergun(/* linearDragFactor, */
						/* nonlinearDragFactor, */
						/* porosity, */
						/* meanGrainSize, */
						q_dragAlpha[eN_k],
						q_dragBeta[eN_k],
						eps_rho,
						eps_mu,
						rho_0,
						nu_0,
						rho_1,
						nu_1,
						useVF,
						vf[eN_k],
						phi[eN_k],
						u,
						v,
						w,
                                                q_velocity_sge[eN_k_nSpace+0],
                                                q_velocity_sge[eN_k_nSpace+1],
                                                q_velocity_sge[eN_k_nSpace+2],
						eps_solid[elementFlags[eN]],
						porosity,
						q_velocity_solid[eN_k_nSpace+0],
						q_velocity_solid[eN_k_nSpace+1],
						q_velocity_solid[eN_k_nSpace+2],
						mom_u_source,
						mom_v_source,
						mom_w_source,
						dmom_u_source,
						dmom_v_source,
						dmom_w_source);
	      double C_particles=0.0;
		updateSolidParticleTerms(eN < nElements_owned,
					   particle_nitsche,
					   dV,
				       nParticles,
				       nQuadraturePoints_global,
				       &particle_signed_distances[eN_k],
				       &particle_signed_distance_normals[eN_k_nSpace],
				       &particle_velocities[eN_k_nSpace],
				       particle_centroids,
				       porosity,
				       particle_penalty_constant/h_phi,//penalty,
				       particle_alpha,
				       particle_beta,
				       eps_rho,
				       eps_mu,
				       rho_0,
				       nu_0,
				       rho_1,
				       nu_1,
				       useVF,
				       vf[eN_k],
				       phi[eN_k],
				       x,
				       y,
				       z,
				       p,
				       u,
				       v,
				       w,
				       q_velocity_sge[eN_k_nSpace+0],
				       q_velocity_sge[eN_k_nSpace+1],
				       q_velocity_sge[eN_k_nSpace+1],
				       particle_eps,
				       grad_u,
				       grad_v,
				       grad_w,
				       mom_u_source,
				       mom_v_source,
				       mom_w_source,
				       dmom_u_source,
				       dmom_v_source,
				       dmom_w_source,
				       mom_u_adv,
				       mom_v_adv,
				       mom_w_adv,
				       dmom_u_adv_u,
				       dmom_v_adv_v,
				       dmom_w_adv_w,
				       mom_u_ham,
				       dmom_u_ham_grad_u,
				       mom_v_ham,
				       dmom_v_ham_grad_v,
				       mom_w_ham,
				       dmom_w_ham_grad_w,
				       particle_netForces,
				       particle_netMoments,
					   particle_surfaceArea);
	      //Turbulence closure model
	      if (turbulenceClosureModel >= 3)
		{
		  const double c_mu = 0.09;//mwf hack 
		  updateTurbulenceClosure(turbulenceClosureModel,
					  eps_rho,
					  eps_mu,
					  rho_0,
					  nu_0,
					  rho_1,
					  nu_1,
					  useVF,
					  vf[eN_k],
					  phi[eN_k],
					  porosity,
					  c_mu, //mwf hack
					  q_turb_var_0[eN_k],
					  q_turb_var_1[eN_k],
					  &q_turb_var_grad_0[eN_k_nSpace],
					  q_eddy_viscosity[eN_k],
					  mom_uu_diff_ten,
					  mom_vv_diff_ten,
					  mom_ww_diff_ten,
					  mom_uv_diff_ten,
					  mom_uw_diff_ten,
					  mom_vu_diff_ten,
					  mom_vw_diff_ten,
					  mom_wu_diff_ten,
					  mom_wv_diff_ten,
					  mom_u_source,
					  mom_v_source,
					  mom_w_source);					  

		}
	      //
	      //save momentum for time history and velocity for subgrid error
	      //
	      q_mom_u_acc[eN_k] = mom_u_acc;                            
	      q_mom_v_acc[eN_k] = mom_v_acc;                            
	      q_mom_w_acc[eN_k] = mom_w_acc;
	      //subgrid error uses grid scale velocity
	      q_mass_adv[eN_k_nSpace+0] = u;
	      q_mass_adv[eN_k_nSpace+1] = v;
	      q_mass_adv[eN_k_nSpace+2] = w;
	      //
	      //moving mesh
	      //
	      mom_u_adv[0] -= MOVING_DOMAIN*mom_u_acc*xt;
	      mom_u_adv[1] -= MOVING_DOMAIN*mom_u_acc*yt;
	      mom_u_adv[2] -= MOVING_DOMAIN*mom_u_acc*zt;
	      dmom_u_adv_u[0] -= MOVING_DOMAIN*dmom_u_acc_u*xt;
	      dmom_u_adv_u[1] -= MOVING_DOMAIN*dmom_u_acc_u*yt;
	      dmom_u_adv_u[2] -= MOVING_DOMAIN*dmom_u_acc_u*zt;

	      mom_v_adv[0] -= MOVING_DOMAIN*mom_v_acc*xt;
	      mom_v_adv[1] -= MOVING_DOMAIN*mom_v_acc*yt;
	      mom_v_adv[2] -= MOVING_DOMAIN*mom_v_acc*zt;
	      dmom_v_adv_v[0] -= MOVING_DOMAIN*dmom_v_acc_v*xt;
	      dmom_v_adv_v[1] -= MOVING_DOMAIN*dmom_v_acc_v*yt;
	      dmom_v_adv_v[2] -= MOVING_DOMAIN*dmom_v_acc_v*zt;

	      mom_w_adv[0] -= MOVING_DOMAIN*mom_w_acc*xt;
	      mom_w_adv[1] -= MOVING_DOMAIN*mom_w_acc*yt;
	      mom_w_adv[2] -= MOVING_DOMAIN*mom_w_acc*zt;
	      dmom_w_adv_w[0] -= MOVING_DOMAIN*dmom_w_acc_w*xt;
	      dmom_w_adv_w[1] -= MOVING_DOMAIN*dmom_w_acc_w*yt;
	      dmom_w_adv_w[2] -= MOVING_DOMAIN*dmom_w_acc_w*zt;
	      //
	      //calculate time derivative at quadrature points
	      //
              if (q_dV_last[eN_k] <= -100)
                q_dV_last[eN_k] = dV;
              q_dV[eN_k] = dV;
	      ck.bdf(alphaBDF,
		     q_mom_u_acc_beta_bdf[eN_k]*q_dV_last[eN_k]/dV,
		     mom_u_acc,
		     dmom_u_acc_u,
		     mom_u_acc_t,
		     dmom_u_acc_u_t);
	      ck.bdf(alphaBDF,
		     q_mom_v_acc_beta_bdf[eN_k]*q_dV_last[eN_k]/dV,
		     mom_v_acc,
		     dmom_v_acc_v,
		     mom_v_acc_t,
		     dmom_v_acc_v_t);
	      ck.bdf(alphaBDF,
		     q_mom_w_acc_beta_bdf[eN_k]*q_dV_last[eN_k]/dV,
		     mom_w_acc,
		     dmom_w_acc_w,
		     mom_w_acc_t,
		     dmom_w_acc_w_t);
	      //
	      //calculate subgrid error (strong residual and adjoint)
	      //
	      //calculate strong residual
	      pdeResidual_p = ck.Mass_strong(-q_dvos_dt[eN_k]) +
                ck.Advection_strong(dmass_adv_u,grad_u) +
                ck.Advection_strong(dmass_adv_v,grad_v) +
		ck.Advection_strong(dmass_adv_w,grad_w) +
                DM2*MOVING_DOMAIN*ck.Reaction_strong(alphaBDF*(dV-q_dV_last[eN_k])/dV - div_mesh_velocity) +
		//VRANS
		ck.Reaction_strong(mass_source);
		//
	  
              dmom_adv_sge[0] = dmom_u_acc_u*(q_velocity_sge[eN_k_nSpace+0] - MOVING_DOMAIN*xt);
              dmom_adv_sge[1] = dmom_u_acc_u*(q_velocity_sge[eN_k_nSpace+1] - MOVING_DOMAIN*yt);
              dmom_adv_sge[2] = dmom_u_acc_u*(q_velocity_sge[eN_k_nSpace+2] - MOVING_DOMAIN*zt);

	      pdeResidual_u = ck.Mass_strong(dmom_u_acc_u*mom_u_acc_t) +
		ck.Advection_strong(dmom_adv_sge,grad_u) + //note here and below: same in cons. and non-cons.
		ck.Hamiltonian_strong(dmom_u_ham_grad_p,grad_p) +
		ck.Reaction_strong(mom_u_source) -
                ck.Reaction_strong(u*div_mesh_velocity);
	  
	      pdeResidual_v = ck.Mass_strong(dmom_v_acc_v*mom_v_acc_t) +
		ck.Advection_strong(dmom_adv_sge,grad_v) +
		ck.Hamiltonian_strong(dmom_v_ham_grad_p,grad_p) + 
		ck.Reaction_strong(mom_v_source) -
                ck.Reaction_strong(v*div_mesh_velocity);
              
	      pdeResidual_w = ck.Mass_strong(dmom_w_acc_w*mom_w_acc_t) +
	      	ck.Advection_strong(dmom_adv_sge,grad_w) +
	      	ck.Hamiltonian_strong(dmom_w_ham_grad_p,grad_p) +
	      	ck.Reaction_strong(mom_w_source) -
                ck.Reaction_strong(w*div_mesh_velocity);
	
	      //calculate tau and tau*Res
	      //cek debug
	      double tmpR=dmom_u_acc_u_t + dmom_u_source[0];
	      calculateSubgridError_tau(hFactor,
					elementDiameter[eN],
					tmpR,//dmom_u_acc_u_t,
					dmom_u_acc_u,
					dmom_adv_sge,
					mom_uu_diff_ten[1],
					dmom_u_ham_grad_p[0],
					tau_v0,
					tau_p0,
					q_cfl[eN_k]);

	      calculateSubgridError_tau(Ct_sge,Cd_sge,
			                G,G_dd_G,tr_G,
					tmpR,//dmom_u_acc_u_t,
					dmom_adv_sge,
					mom_uu_diff_ten[1],
					dmom_u_ham_grad_p[0],
					tau_v1,
					tau_p1,
					q_cfl[eN_k]);	

	      tau_v = useMetrics*tau_v1+(1.0-useMetrics)*tau_v0;
	      tau_p = PSTAB*(useMetrics*tau_p1+(1.0-useMetrics)*tau_p0);

	      calculateSubgridError_tauRes(tau_p,
					   tau_v,
					   pdeResidual_p,
					   pdeResidual_u,
					   pdeResidual_v,
					   pdeResidual_w,
					   subgridError_p,
					   subgridError_u,
					   subgridError_v,
					   subgridError_w);
	      // velocity used in adjoint (VMS or RBLES, with or without lagging the grid scale velocity)
	      dmom_adv_star[0] = dmom_u_acc_u*(q_velocity_sge[eN_k_nSpace+0] - MOVING_DOMAIN*xt + useRBLES*subgridError_u);
	      dmom_adv_star[1] = dmom_u_acc_u*(q_velocity_sge[eN_k_nSpace+1] - MOVING_DOMAIN*yt + useRBLES*subgridError_v);
              dmom_adv_star[2] = dmom_u_acc_u*(q_velocity_sge[eN_k_nSpace+2] - MOVING_DOMAIN*zt + useRBLES*subgridError_w);
         
	      mom_u_adv[0] += dmom_u_acc_u*(useRBLES*subgridError_u*q_velocity_sge[eN_k_nSpace+0]);  	   
	      mom_u_adv[1] += dmom_u_acc_u*(useRBLES*subgridError_v*q_velocity_sge[eN_k_nSpace+0]); 
              mom_u_adv[2] += dmom_u_acc_u*(useRBLES*subgridError_w*q_velocity_sge[eN_k_nSpace+0]);
              
	      // adjoint times the test functions 
	      for (int i=0;i<nDOF_test_element;i++)
		{
		  register int i_nSpace = i*nSpace;
		  /* Lstar_u_p[i]=ck.Advection_adjoint(dmass_adv_u,&p_grad_test_dV[i_nSpace]); */
		  /* Lstar_v_p[i]=ck.Advection_adjoint(dmass_adv_v,&p_grad_test_dV[i_nSpace]); */
		  /* Lstar_w_p[i]=ck.Advection_adjoint(dmass_adv_w,&p_grad_test_dV[i_nSpace]); */
                  //use the same advection adjoint for all three since we're approximating the linearized adjoint
		  Lstar_u_u[i]=ck.Advection_adjoint(dmom_adv_star,&vel_grad_test_dV[i_nSpace]);
		  Lstar_v_v[i]=ck.Advection_adjoint(dmom_adv_star,&vel_grad_test_dV[i_nSpace]);
		  Lstar_w_w[i]=ck.Advection_adjoint(dmom_adv_star,&vel_grad_test_dV[i_nSpace]);
		  Lstar_p_u[i]=ck.Hamiltonian_adjoint(dmom_u_ham_grad_p,&vel_grad_test_dV[i_nSpace]);
		  Lstar_p_v[i]=ck.Hamiltonian_adjoint(dmom_v_ham_grad_p,&vel_grad_test_dV[i_nSpace]);
		  Lstar_p_w[i]=ck.Hamiltonian_adjoint(dmom_w_ham_grad_p,&vel_grad_test_dV[i_nSpace]);
		  
		  //VRANS account for drag terms, diagonal only here ... decide if need off diagonal terms too
		  Lstar_u_u[i]+=ck.Reaction_adjoint(dmom_u_source[0],vel_test_dV[i]);
		  Lstar_v_v[i]+=ck.Reaction_adjoint(dmom_v_source[1],vel_test_dV[i]);
		  Lstar_w_w[i]+=ck.Reaction_adjoint(dmom_w_source[2],vel_test_dV[i]);
		  //
		}

	      norm_Rv = sqrt(pdeResidual_u*pdeResidual_u + pdeResidual_v*pdeResidual_v + pdeResidual_w*pdeResidual_w);
	      q_numDiff_u[eN_k] = C_dc*norm_Rv*(useMetrics/sqrt(G_dd_G+1.0e-12)  + 
	                                        (1.0-useMetrics)*hFactor*hFactor*elementDiameter[eN]*elementDiameter[eN]);
	      q_numDiff_v[eN_k] = q_numDiff_u[eN_k];
	      q_numDiff_w[eN_k] = q_numDiff_u[eN_k];
	      // 
	      //update element residual 
	      //
              double mesh_vel[3];
              mesh_vel[0] = xt;
              mesh_vel[1] = yt;
              mesh_vel[2] = zt;
	      q_velocity[eN_k_nSpace+0]=u;
	      q_velocity[eN_k_nSpace+1]=v;
	      q_velocity[eN_k_nSpace+2]=w;
	      for(int i=0;i<nDOF_test_element;i++) 
		{ 
		  register int i_nSpace=i*nSpace;
                  /* std::cout<<"elemRes_mesh "<<mesh_vel[0]<<'\t'<<mesh_vel[2]<<'\t'<<p_test_dV[i]<<'\t'<<(q_dV_last[eN_k]/dV)<<'\t'<<dV<<std::endl; */
		  /* elementResidual_mesh[i] += ck.Reaction_weak(1.0,p_test_dV[i]) - */
                  /*   ck.Reaction_weak(1.0,p_test_dV[i]*q_dV_last[eN_k]/dV) - */
                  /*   ck.Advection_weak(mesh_vel,&p_grad_test_dV[i_nSpace]); */
                  
		  /* elementResidual_p[i] += ck.Mass_weak(-q_dvos_dt[eN_k],p_test_dV[i]) + */
                  /*   ck.Advection_weak(mass_adv,&p_grad_test_dV[i_nSpace]) + */
		  /*   DM*MOVING_DOMAIN*(ck.Reaction_weak(alphaBDF*1.0,p_test_dV[i]) - */
                  /*                     ck.Reaction_weak(alphaBDF*1.0,p_test_dV[i]*q_dV_last[eN_k]/dV) - */
                  /*                     ck.Advection_weak(mesh_vel,&p_grad_test_dV[i_nSpace])) + */
		  /*   //VRANS */
		  /*   ck.Reaction_weak(mass_source,p_test_dV[i])   + //VRANS source term for wave maker */
		  /*   // */
		  /*   ck.SubgridError(subgridError_u,Lstar_u_p[i]) +  */
		  /*   ck.SubgridError(subgridError_v,Lstar_v_p[i]);// +  */
		  /*   /\* ck.SubgridError(subgridError_w,Lstar_w_p[i]); *\/ */

		  elementResidual_u[i] += ck.Mass_weak(dmom_u_acc_u*mom_u_acc_t,vel_test_dV[i]) + 
		    ck.Advection_weak(mom_u_adv,&vel_grad_test_dV[i_nSpace]) +
		    ck.Diffusion_weak(sdInfo_u_u_rowptr,sdInfo_u_u_colind,mom_uu_diff_ten,grad_u,&vel_grad_test_dV[i_nSpace]) + 
		    ck.Diffusion_weak(sdInfo_u_v_rowptr,sdInfo_u_v_colind,mom_uv_diff_ten,grad_v,&vel_grad_test_dV[i_nSpace]) + 
		    ck.Diffusion_weak(sdInfo_u_w_rowptr,sdInfo_u_w_colind,mom_uw_diff_ten,grad_w,&vel_grad_test_dV[i_nSpace]) + 
		    ck.Reaction_weak(mom_u_source,vel_test_dV[i]) + 
		    ck.Hamiltonian_weak(mom_u_ham,vel_test_dV[i]) + 
		    // ck.SubgridError(subgridError_p,Lstar_p_u[i]) +
		    ck.SubgridError(subgridError_u,Lstar_u_u[i]) + 
		    ck.NumericalDiffusion(q_numDiff_u_last[eN_k],grad_u,&vel_grad_test_dV[i_nSpace]); 
		 
		  elementResidual_v[i] += ck.Mass_weak(dmom_v_acc_v*mom_v_acc_t,vel_test_dV[i]) + 
		    ck.Advection_weak(mom_v_adv,&vel_grad_test_dV[i_nSpace]) +
		    ck.Diffusion_weak(sdInfo_v_u_rowptr,sdInfo_v_u_colind,mom_vu_diff_ten,grad_u,&vel_grad_test_dV[i_nSpace]) + 
		    ck.Diffusion_weak(sdInfo_v_v_rowptr,sdInfo_v_v_colind,mom_vv_diff_ten,grad_v,&vel_grad_test_dV[i_nSpace]) + 
		    ck.Diffusion_weak(sdInfo_v_w_rowptr,sdInfo_v_w_colind,mom_vw_diff_ten,grad_w,&vel_grad_test_dV[i_nSpace]) + 
		    ck.Reaction_weak(mom_v_source,vel_test_dV[i]) + 
		    ck.Hamiltonian_weak(mom_v_ham,vel_test_dV[i]) + 
		    // ck.SubgridError(subgridError_p,Lstar_p_v[i]) +
		    ck.SubgridError(subgridError_v,Lstar_v_v[i]) + 
		    ck.NumericalDiffusion(q_numDiff_v_last[eN_k],grad_v,&vel_grad_test_dV[i_nSpace]); 

		  elementResidual_w[i] +=  ck.Mass_weak(dmom_w_acc_w*mom_w_acc_t,vel_test_dV[i]) +
		    ck.Advection_weak(mom_w_adv,&vel_grad_test_dV[i_nSpace]) + 
		    ck.Diffusion_weak(sdInfo_w_u_rowptr,sdInfo_w_u_colind,mom_wu_diff_ten,grad_u,&vel_grad_test_dV[i_nSpace]) + 
		    ck.Diffusion_weak(sdInfo_w_v_rowptr,sdInfo_w_v_colind,mom_wv_diff_ten,grad_v,&vel_grad_test_dV[i_nSpace]) + 
		    ck.Diffusion_weak(sdInfo_w_w_rowptr,sdInfo_w_w_colind,mom_ww_diff_ten,grad_w,&vel_grad_test_dV[i_nSpace]) + 
		    ck.Reaction_weak(mom_w_source,vel_test_dV[i]) + 
		    ck.Hamiltonian_weak(mom_w_ham,vel_test_dV[i]) + 
		    // ck.SubgridError(subgridError_p,Lstar_p_w[i]) + 
		    ck.SubgridError(subgridError_w,Lstar_w_w[i]) + 
		    ck.NumericalDiffusion(q_numDiff_w_last[eN_k],grad_w,&vel_grad_test_dV[i_nSpace]); 
		}//i
	    }
	  //
	  //load element into global residual and save element residual
	  //
	  for(int i=0;i<nDOF_test_element;i++) 
	    { 
	      register int eN_i=eN*nDOF_test_element+i;

	      /* elementResidual_p_save[eN_i] +=  elementResidual_p[i]; */
              /* mesh_volume_conservation_element_weak += elementResidual_mesh[i]; */
	      /* globalResidual[offset_p+stride_p*p_l2g[eN_i]]+=elementResidual_p[i]; */
	      globalResidual[offset_u+stride_u*vel_l2g[eN_i]]+=elementResidual_u[i];
	      globalResidual[offset_v+stride_v*vel_l2g[eN_i]]+=elementResidual_v[i];
	      globalResidual[offset_w+stride_w*vel_l2g[eN_i]]+=elementResidual_w[i];
	    }//i
          /* mesh_volume_conservation += mesh_volume_conservation_element; */
          /* mesh_volume_conservation_weak += mesh_volume_conservation_element_weak; */
          /* mesh_volume_conservation_err_max=fmax(mesh_volume_conservation_err_max,fabs(mesh_volume_conservation_element)); */
          /* mesh_volume_conservation_err_max_weak=fmax(mesh_volume_conservation_err_max_weak,fabs(mesh_volume_conservation_element_weak)); */
	}//elements
      //
      //loop over exterior element boundaries to calculate surface integrals and load into element and global residuals
      //
      //ebNE is the Exterior element boundary INdex
      //ebN is the element boundary INdex
      //eN is the element index
      for (int ebNE = 0; ebNE < nExteriorElementBoundaries_global; ebNE++) 
	{ 
	  register int ebN = exteriorElementBoundariesArray[ebNE], 
	    eN  = elementBoundaryElementsArray[ebN*2+0],
	    ebN_local = elementBoundaryLocalElementBoundariesArray[ebN*2+0],
	    eN_nDOF_trial_element = eN*nDOF_trial_element;
	  register double elementResidual_mesh[nDOF_test_element],
            elementResidual_p[nDOF_test_element],
	    elementResidual_u[nDOF_test_element],
	    elementResidual_v[nDOF_test_element],
	    elementResidual_w[nDOF_test_element],
	    eps_rho,eps_mu;
	  for (int i=0;i<nDOF_test_element;i++)
	    {
	      elementResidual_mesh[i]=0.0;
	      elementResidual_p[i]=0.0;
	      elementResidual_u[i]=0.0;
	      elementResidual_v[i]=0.0;
	      elementResidual_w[i]=0.0;
	    }
	  for  (int kb=0;kb<nQuadraturePoints_elementBoundary;kb++) 
	    { 
	      register int ebNE_kb = ebNE*nQuadraturePoints_elementBoundary+kb,
		ebNE_kb_nSpace = ebNE_kb*nSpace,
		ebN_local_kb = ebN_local*nQuadraturePoints_elementBoundary+kb,
		ebN_local_kb_nSpace = ebN_local_kb*nSpace;
	      register double p_ext=0.0,
		u_ext=0.0,
		v_ext=0.0,
		w_ext=0.0,
		grad_p_ext[nSpace],
		grad_u_ext[nSpace],
		grad_v_ext[nSpace],
		grad_w_ext[nSpace],
		mom_u_acc_ext=0.0,
		dmom_u_acc_u_ext=0.0,
		mom_v_acc_ext=0.0,
		dmom_v_acc_v_ext=0.0,
		mom_w_acc_ext=0.0,
		dmom_w_acc_w_ext=0.0,
		mass_adv_ext[nSpace],
		dmass_adv_u_ext[nSpace],
		dmass_adv_v_ext[nSpace],
		dmass_adv_w_ext[nSpace],
		mom_u_adv_ext[nSpace],
		dmom_u_adv_u_ext[nSpace],
		dmom_u_adv_v_ext[nSpace],
		dmom_u_adv_w_ext[nSpace],
		mom_v_adv_ext[nSpace],
		dmom_v_adv_u_ext[nSpace],
		dmom_v_adv_v_ext[nSpace],
		dmom_v_adv_w_ext[nSpace],
		mom_w_adv_ext[nSpace],
		dmom_w_adv_u_ext[nSpace],
		dmom_w_adv_v_ext[nSpace],
		dmom_w_adv_w_ext[nSpace],
		mom_uu_diff_ten_ext[nSpace],
		mom_vv_diff_ten_ext[nSpace],
		mom_ww_diff_ten_ext[nSpace],
		mom_uv_diff_ten_ext[1],
		mom_uw_diff_ten_ext[1],
		mom_vu_diff_ten_ext[1],
		mom_vw_diff_ten_ext[1],
		mom_wu_diff_ten_ext[1],
		mom_wv_diff_ten_ext[1],
		mom_u_source_ext=0.0,
		mom_v_source_ext=0.0,
		mom_w_source_ext=0.0,
		mom_u_ham_ext=0.0,
		dmom_u_ham_grad_p_ext[nSpace],
		dmom_u_ham_grad_u_ext[nSpace],
		mom_v_ham_ext=0.0,
		dmom_v_ham_grad_p_ext[nSpace],
		dmom_v_ham_grad_v_ext[nSpace],
		mom_w_ham_ext=0.0,
		dmom_w_ham_grad_p_ext[nSpace],
		dmom_w_ham_grad_w_ext[nSpace],
		dmom_u_adv_p_ext[nSpace],
		dmom_v_adv_p_ext[nSpace],
		dmom_w_adv_p_ext[nSpace],
		flux_mass_ext=0.0,
		flux_mom_u_adv_ext=0.0,
		flux_mom_v_adv_ext=0.0,
		flux_mom_w_adv_ext=0.0,
		flux_mom_uu_diff_ext=0.0,
		flux_mom_uv_diff_ext=0.0,
		flux_mom_uw_diff_ext=0.0,
		flux_mom_vu_diff_ext=0.0,
		flux_mom_vv_diff_ext=0.0,
		flux_mom_vw_diff_ext=0.0,
		flux_mom_wu_diff_ext=0.0,
		flux_mom_wv_diff_ext=0.0,
		flux_mom_ww_diff_ext=0.0,
		bc_p_ext=0.0,
		bc_u_ext=0.0,
		bc_v_ext=0.0,
		bc_w_ext=0.0,
		bc_mom_u_acc_ext=0.0,
		bc_dmom_u_acc_u_ext=0.0,
		bc_mom_v_acc_ext=0.0,
		bc_dmom_v_acc_v_ext=0.0,
		bc_mom_w_acc_ext=0.0,
		bc_dmom_w_acc_w_ext=0.0,
		bc_mass_adv_ext[nSpace],
		bc_dmass_adv_u_ext[nSpace],
		bc_dmass_adv_v_ext[nSpace],
		bc_dmass_adv_w_ext[nSpace],
		bc_mom_u_adv_ext[nSpace],
		bc_dmom_u_adv_u_ext[nSpace],
		bc_dmom_u_adv_v_ext[nSpace],
		bc_dmom_u_adv_w_ext[nSpace],
		bc_mom_v_adv_ext[nSpace],
		bc_dmom_v_adv_u_ext[nSpace],
		bc_dmom_v_adv_v_ext[nSpace],
		bc_dmom_v_adv_w_ext[nSpace],
		bc_mom_w_adv_ext[nSpace],
		bc_dmom_w_adv_u_ext[nSpace],
		bc_dmom_w_adv_v_ext[nSpace],
		bc_dmom_w_adv_w_ext[nSpace],
		bc_mom_uu_diff_ten_ext[nSpace],
		bc_mom_vv_diff_ten_ext[nSpace],
		bc_mom_ww_diff_ten_ext[nSpace],
		bc_mom_uv_diff_ten_ext[1],
		bc_mom_uw_diff_ten_ext[1],
		bc_mom_vu_diff_ten_ext[1],
		bc_mom_vw_diff_ten_ext[1],
		bc_mom_wu_diff_ten_ext[1],
		bc_mom_wv_diff_ten_ext[1],
		bc_mom_u_source_ext=0.0,
		bc_mom_v_source_ext=0.0,
		bc_mom_w_source_ext=0.0,
		bc_mom_u_ham_ext=0.0,
		bc_dmom_u_ham_grad_p_ext[nSpace],
		bc_dmom_u_ham_grad_u_ext[nSpace],
		bc_mom_v_ham_ext=0.0,
		bc_dmom_v_ham_grad_p_ext[nSpace],
		bc_dmom_v_ham_grad_v_ext[nSpace],
		bc_mom_w_ham_ext=0.0,
		bc_dmom_w_ham_grad_p_ext[nSpace],
		bc_dmom_w_ham_grad_w_ext[nSpace],
		jac_ext[nSpace*nSpace],
		jacDet_ext,
		jacInv_ext[nSpace*nSpace],
		boundaryJac[nSpace*(nSpace-1)],
		metricTensor[(nSpace-1)*(nSpace-1)],
		metricTensorDetSqrt,
		dS,p_test_dS[nDOF_test_element],vel_test_dS[nDOF_test_element],
		p_grad_trial_trace[nDOF_trial_element*nSpace],vel_grad_trial_trace[nDOF_trial_element*nSpace],
		vel_grad_test_dS[nDOF_trial_element*nSpace],
		normal[3],x_ext,y_ext,z_ext,xt_ext,yt_ext,zt_ext,integralScaling,
		//VRANS
		porosity_ext,
		//
		G[nSpace*nSpace],G_dd_G,tr_G,h_phi,h_penalty,penalty,
		force_x,force_y,force_z,force_p_x,force_p_y,force_p_z,force_v_x,force_v_y,force_v_z,r_x,r_y,r_z;
	      //compute information about mapping from reference element to physical element
	      ck.calculateMapping_elementBoundary(eN,
						  ebN_local,
						  kb,
						  ebN_local_kb,
						  mesh_dof,
						  mesh_l2g,
						  mesh_trial_trace_ref,
						  mesh_grad_trial_trace_ref,
						  boundaryJac_ref,
						  jac_ext,
						  jacDet_ext,
						  jacInv_ext,
						  boundaryJac,
						  metricTensor,
						  metricTensorDetSqrt,
						  normal_ref,
						  normal,
						  x_ext,y_ext,z_ext);
	      ck.calculateMappingVelocity_elementBoundary(eN,
							  ebN_local,
							  kb,
							  ebN_local_kb,
							  mesh_velocity_dof,
							  mesh_l2g,
							  mesh_trial_trace_ref,
							  xt_ext,yt_ext,zt_ext,
							  normal,
							  boundaryJac,
							  metricTensor,
							  integralScaling);
	      //xt_ext=0.0;yt_ext=0.0;zt_ext=0.0;
	      //std::cout<<"xt_ext "<<xt_ext<<'\t'<<yt_ext<<'\t'<<zt_ext<<std::endl;
	      //std::cout<<"x_ext "<<x_ext<<'\t'<<y_ext<<'\t'<<z_ext<<std::endl;
	      //std::cout<<"integralScaling - metricTensorDetSrt ==============================="<<integralScaling-metricTensorDetSqrt<<std::endl;
	      /* std::cout<<"metricTensorDetSqrt "<<metricTensorDetSqrt */
	      /* 	       <<"dS_ref[kb]"<<dS_ref[kb]<<std::endl; */
	      //dS = ((1.0-MOVING_DOMAIN)*metricTensorDetSqrt + MOVING_DOMAIN*integralScaling)*dS_ref[kb];//cek need to test effect on accuracy
	      dS = metricTensorDetSqrt*dS_ref[kb];
	      //get the metric tensor
	      //cek todo use symmetry
	      ck.calculateG(jacInv_ext,G,G_dd_G,tr_G);
	      ck.calculateGScale(G,&ebqe_normal_phi_ext[ebNE_kb_nSpace],h_phi);
	      
	      eps_rho = epsFact_rho*(useMetrics*h_phi+(1.0-useMetrics)*elementDiameter[eN]);
	      eps_mu  = epsFact_mu *(useMetrics*h_phi+(1.0-useMetrics)*elementDiameter[eN]);
	      const double particle_eps  = particle_epsFact*(useMetrics*h_phi+(1.0-useMetrics)*elementDiameter[eN]);

	      //compute shape and solution information
	      //shape
	      /* ck.gradTrialFromRef(&p_grad_trial_trace_ref[ebN_local_kb_nSpace*nDOF_trial_element],jacInv_ext,p_grad_trial_trace); */
	      ck.gradTrialFromRef(&vel_grad_trial_trace_ref[ebN_local_kb_nSpace*nDOF_trial_element],jacInv_ext,vel_grad_trial_trace);
	      //cek hack use trial ck.gradTrialFromRef(&vel_grad_test_trace_ref[ebN_local_kb_nSpace*nDOF_trial_element],jacInv_ext,vel_grad_test_trace);
	      //solution and gradients	
	      /* ck.valFromDOF(p_dof,&p_l2g[eN_nDOF_trial_element],&p_trial_trace_ref[ebN_local_kb*nDOF_test_element],p_ext); */
              p_ext = ebqe_p[ebNE_kb];
	      ck.valFromDOF(u_dof,&vel_l2g[eN_nDOF_trial_element],&vel_trial_trace_ref[ebN_local_kb*nDOF_test_element],u_ext);
	      ck.valFromDOF(v_dof,&vel_l2g[eN_nDOF_trial_element],&vel_trial_trace_ref[ebN_local_kb*nDOF_test_element],v_ext);
	      ck.valFromDOF(w_dof,&vel_l2g[eN_nDOF_trial_element],&vel_trial_trace_ref[ebN_local_kb*nDOF_test_element],w_ext);
	      /* ck.gradFromDOF(p_dof,&p_l2g[eN_nDOF_trial_element],p_grad_trial_trace,grad_p_ext); */
              for (int I=0;I<nSpace;I++)
                grad_p_ext[I] = ebqe_grad_p[ebNE_kb_nSpace + I];
	      ck.gradFromDOF(u_dof,&vel_l2g[eN_nDOF_trial_element],vel_grad_trial_trace,grad_u_ext);
	      ck.gradFromDOF(v_dof,&vel_l2g[eN_nDOF_trial_element],vel_grad_trial_trace,grad_v_ext);
	      ck.gradFromDOF(w_dof,&vel_l2g[eN_nDOF_trial_element],vel_grad_trial_trace,grad_w_ext);
	      //precalculate test function products with integration weights
	      for (int j=0;j<nDOF_trial_element;j++)
		{
		  /* p_test_dS[j] = p_test_trace_ref[ebN_local_kb*nDOF_test_element+j]*dS; */
		  vel_test_dS[j] = vel_test_trace_ref[ebN_local_kb*nDOF_test_element+j]*dS;
		  for (int I=0;I<nSpace;I++)
		    vel_grad_test_dS[j*nSpace+I] = vel_grad_trial_trace[j*nSpace+I]*dS;//cek hack, using trial
		}
	      bc_p_ext = isDOFBoundary_p[ebNE_kb]*ebqe_bc_p_ext[ebNE_kb]+(1-isDOFBoundary_p[ebNE_kb])*p_ext;
              //note, our convention is that bc values at moving boundaries are relative to boundary velocity so we add it here
	      bc_u_ext = isDOFBoundary_u[ebNE_kb]*(ebqe_bc_u_ext[ebNE_kb] + MOVING_DOMAIN*xt_ext) + (1-isDOFBoundary_u[ebNE_kb])*u_ext;
	      bc_v_ext = isDOFBoundary_v[ebNE_kb]*(ebqe_bc_v_ext[ebNE_kb] + MOVING_DOMAIN*yt_ext) + (1-isDOFBoundary_v[ebNE_kb])*v_ext;
	      bc_w_ext = isDOFBoundary_w[ebNE_kb]*(ebqe_bc_w_ext[ebNE_kb] + MOVING_DOMAIN*zt_ext) + (1-isDOFBoundary_w[ebNE_kb])*w_ext;
	      //VRANS
	      porosity_ext = 1.0 - ebqe_vos_ext[ebNE_kb];
	      //
	      //calculate the pde coefficients using the solution and the boundary values for the solution 
	      // 
	      double eddy_viscosity_ext(0.),bc_eddy_viscosity_ext(0.); //not interested in saving boundary eddy viscosity for now
	      evaluateCoefficients(eps_rho,
				   eps_mu,
				   particle_eps,
				   sigma,
				   rho_0,
				   nu_0,
				   rho_1,
				   nu_1,
				   elementDiameter[eN],
				   smagorinskyConstant,
				   turbulenceClosureModel,
				   g,
				   useVF,
				   ebqe_vf_ext[ebNE_kb],
				   ebqe_phi_ext[ebNE_kb],
				   &ebqe_normal_phi_ext[ebNE_kb_nSpace],
				   nParticles,
				   nQuadraturePoints_global,
				   &particle_signed_distances[ebNE_kb],
				   ebqe_kappa_phi_ext[ebNE_kb],
				   //VRANS
				   porosity_ext,
				   //
				   p_ext,
				   grad_p_ext,
				   grad_u_ext,
				   grad_v_ext,
				   grad_w_ext,
				   u_ext,
				   v_ext,
				   w_ext,
				   ebqe_velocity_star[ebNE_kb_nSpace+0],
				   ebqe_velocity_star[ebNE_kb_nSpace+1],
				   ebqe_velocity_star[ebNE_kb_nSpace+2],
				   eddy_viscosity_ext,
				   mom_u_acc_ext,
				   dmom_u_acc_u_ext,
				   mom_v_acc_ext,
				   dmom_v_acc_v_ext,
				   mom_w_acc_ext,
				   dmom_w_acc_w_ext,
				   mass_adv_ext,
				   dmass_adv_u_ext,
				   dmass_adv_v_ext,
				   dmass_adv_w_ext,
				   mom_u_adv_ext,
				   dmom_u_adv_u_ext,
				   dmom_u_adv_v_ext,
				   dmom_u_adv_w_ext,
				   mom_v_adv_ext,
				   dmom_v_adv_u_ext,
				   dmom_v_adv_v_ext,
				   dmom_v_adv_w_ext,
				   mom_w_adv_ext,
				   dmom_w_adv_u_ext,
				   dmom_w_adv_v_ext,
				   dmom_w_adv_w_ext,
				   mom_uu_diff_ten_ext,
				   mom_vv_diff_ten_ext,
				   mom_ww_diff_ten_ext,
				   mom_uv_diff_ten_ext,
				   mom_uw_diff_ten_ext,
				   mom_vu_diff_ten_ext,
				   mom_vw_diff_ten_ext,
				   mom_wu_diff_ten_ext,
				   mom_wv_diff_ten_ext,
				   mom_u_source_ext,
				   mom_v_source_ext,
				   mom_w_source_ext,
				   mom_u_ham_ext,
				   dmom_u_ham_grad_p_ext,
				   dmom_u_ham_grad_u_ext,
				   mom_v_ham_ext,
				   dmom_v_ham_grad_p_ext,
				   dmom_v_ham_grad_v_ext,
				   mom_w_ham_ext,
				   dmom_w_ham_grad_p_ext,          
				   dmom_w_ham_grad_w_ext,
                                   ebqe_rho[ebNE_kb],
                                   ebqe_nu[ebNE_kb]);          
	      evaluateCoefficients(eps_rho,
				   eps_mu,
				   particle_eps,
				   sigma,
				   rho_0,
				   nu_0,
				   rho_1,
				   nu_1,
				   elementDiameter[eN],
				   smagorinskyConstant,
				   turbulenceClosureModel,
				   g,
				   useVF,
				   bc_ebqe_vf_ext[ebNE_kb],
				   bc_ebqe_phi_ext[ebNE_kb],
				   &ebqe_normal_phi_ext[ebNE_kb_nSpace],
				   nParticles,
				   nQuadraturePoints_global,
				   &particle_signed_distances[ebNE_kb],
				   ebqe_kappa_phi_ext[ebNE_kb],
				   //VRANS
				   porosity_ext,
				   //
				   bc_p_ext,
				   grad_p_ext,
				   grad_u_ext,
				   grad_v_ext,
				   grad_w_ext,
				   bc_u_ext,
				   bc_v_ext,
				   bc_w_ext,
				   ebqe_velocity_star[ebNE_kb_nSpace+0],
				   ebqe_velocity_star[ebNE_kb_nSpace+1],
				   ebqe_velocity_star[ebNE_kb_nSpace+2],
				   bc_eddy_viscosity_ext,
				   bc_mom_u_acc_ext,
				   bc_dmom_u_acc_u_ext,
				   bc_mom_v_acc_ext,
				   bc_dmom_v_acc_v_ext,
				   bc_mom_w_acc_ext,
				   bc_dmom_w_acc_w_ext,
				   bc_mass_adv_ext,
				   bc_dmass_adv_u_ext,
				   bc_dmass_adv_v_ext,
				   bc_dmass_adv_w_ext,
				   bc_mom_u_adv_ext,
				   bc_dmom_u_adv_u_ext,
				   bc_dmom_u_adv_v_ext,
				   bc_dmom_u_adv_w_ext,
				   bc_mom_v_adv_ext,
				   bc_dmom_v_adv_u_ext,
				   bc_dmom_v_adv_v_ext,
				   bc_dmom_v_adv_w_ext,
				   bc_mom_w_adv_ext,
				   bc_dmom_w_adv_u_ext,
				   bc_dmom_w_adv_v_ext,
				   bc_dmom_w_adv_w_ext,
				   bc_mom_uu_diff_ten_ext,
				   bc_mom_vv_diff_ten_ext,
				   bc_mom_ww_diff_ten_ext,
				   bc_mom_uv_diff_ten_ext,
				   bc_mom_uw_diff_ten_ext,
				   bc_mom_vu_diff_ten_ext,
				   bc_mom_vw_diff_ten_ext,
				   bc_mom_wu_diff_ten_ext,
				   bc_mom_wv_diff_ten_ext,
				   bc_mom_u_source_ext,
				   bc_mom_v_source_ext,
				   bc_mom_w_source_ext,
				   bc_mom_u_ham_ext,
				   bc_dmom_u_ham_grad_p_ext,
				   bc_dmom_u_ham_grad_u_ext,
				   bc_mom_v_ham_ext,
				   bc_dmom_v_ham_grad_p_ext,
				   bc_dmom_v_ham_grad_v_ext,
				   bc_mom_w_ham_ext,
				   bc_dmom_w_ham_grad_p_ext,          
				   bc_dmom_w_ham_grad_w_ext,
                                   ebqe_rho[ebNE_kb],
                                   ebqe_nu[ebNE_kb]);          

	      //Turbulence closure model
	      if (turbulenceClosureModel >= 3)
		{
		  const double turb_var_grad_0_dummy[3] = {0.,0.,0.};
		  const double c_mu = 0.09;//mwf hack 
		  updateTurbulenceClosure(turbulenceClosureModel,
					  eps_rho,
					  eps_mu,
					  rho_0,
					  nu_0,
					  rho_1,
					  nu_1,
					  useVF,
					  ebqe_vf_ext[ebNE_kb],
					  ebqe_phi_ext[ebNE_kb],
					  porosity_ext,
					  c_mu, //mwf hack
					  ebqe_turb_var_0[ebNE_kb],
					  ebqe_turb_var_1[ebNE_kb],
					  turb_var_grad_0_dummy, //not needed
					  eddy_viscosity_ext,
					  mom_uu_diff_ten_ext,
					  mom_vv_diff_ten_ext,
					  mom_ww_diff_ten_ext,
					  mom_uv_diff_ten_ext,
					  mom_uw_diff_ten_ext,
					  mom_vu_diff_ten_ext,
					  mom_vw_diff_ten_ext,
					  mom_wu_diff_ten_ext,
					  mom_wv_diff_ten_ext,
					  mom_u_source_ext,
					  mom_v_source_ext,
					  mom_w_source_ext);					  

		  updateTurbulenceClosure(turbulenceClosureModel,
					  eps_rho,
					  eps_mu,
					  rho_0,
					  nu_0,
					  rho_1,
					  nu_1,
					  useVF,
					  bc_ebqe_vf_ext[ebNE_kb],
					  bc_ebqe_phi_ext[ebNE_kb],
					  porosity_ext,
					  c_mu, //mwf hack
					  ebqe_turb_var_0[ebNE_kb],
					  ebqe_turb_var_1[ebNE_kb],
					  turb_var_grad_0_dummy, //not needed
					  bc_eddy_viscosity_ext,
					  bc_mom_uu_diff_ten_ext,
					  bc_mom_vv_diff_ten_ext,
					  bc_mom_ww_diff_ten_ext,
					  bc_mom_uv_diff_ten_ext,
					  bc_mom_uw_diff_ten_ext,
					  bc_mom_vu_diff_ten_ext,
					  bc_mom_vw_diff_ten_ext,
					  bc_mom_wu_diff_ten_ext,
					  bc_mom_wv_diff_ten_ext,
					  bc_mom_u_source_ext,
					  bc_mom_v_source_ext,
					  bc_mom_w_source_ext);					  
		}


	      //
	      //moving domain
	      //
	      mom_u_adv_ext[0] -= MOVING_DOMAIN*mom_u_acc_ext*xt_ext;
	      mom_u_adv_ext[1] -= MOVING_DOMAIN*mom_u_acc_ext*yt_ext;
	      mom_u_adv_ext[2] -= MOVING_DOMAIN*mom_u_acc_ext*zt_ext;
	      dmom_u_adv_u_ext[0] -= MOVING_DOMAIN*dmom_u_acc_u_ext*xt_ext;
	      dmom_u_adv_u_ext[1] -= MOVING_DOMAIN*dmom_u_acc_u_ext*yt_ext;
	      dmom_u_adv_u_ext[2] -= MOVING_DOMAIN*dmom_u_acc_u_ext*zt_ext;

	      mom_v_adv_ext[0] -= MOVING_DOMAIN*mom_v_acc_ext*xt_ext;
	      mom_v_adv_ext[1] -= MOVING_DOMAIN*mom_v_acc_ext*yt_ext;
	      mom_v_adv_ext[2] -= MOVING_DOMAIN*mom_v_acc_ext*zt_ext;
	      dmom_v_adv_v_ext[0] -= MOVING_DOMAIN*dmom_v_acc_v_ext*xt_ext;
	      dmom_v_adv_v_ext[1] -= MOVING_DOMAIN*dmom_v_acc_v_ext*yt_ext;
	      dmom_v_adv_v_ext[2] -= MOVING_DOMAIN*dmom_v_acc_v_ext*zt_ext;

	      mom_w_adv_ext[0] -= MOVING_DOMAIN*mom_w_acc_ext*xt_ext;
	      mom_w_adv_ext[1] -= MOVING_DOMAIN*mom_w_acc_ext*yt_ext;
	      mom_w_adv_ext[2] -= MOVING_DOMAIN*mom_w_acc_ext*zt_ext;
	      dmom_w_adv_w_ext[0] -= MOVING_DOMAIN*dmom_w_acc_w_ext*xt_ext;
	      dmom_w_adv_w_ext[1] -= MOVING_DOMAIN*dmom_w_acc_w_ext*yt_ext;
	      dmom_w_adv_w_ext[2] -= MOVING_DOMAIN*dmom_w_acc_w_ext*zt_ext;

	      //bc's
	      bc_mom_u_adv_ext[0] -= MOVING_DOMAIN*bc_mom_u_acc_ext*xt_ext;
	      bc_mom_u_adv_ext[1] -= MOVING_DOMAIN*bc_mom_u_acc_ext*yt_ext;
	      bc_mom_u_adv_ext[2] -= MOVING_DOMAIN*bc_mom_u_acc_ext*zt_ext;

	      bc_mom_v_adv_ext[0] -= MOVING_DOMAIN*bc_mom_v_acc_ext*xt_ext;
	      bc_mom_v_adv_ext[1] -= MOVING_DOMAIN*bc_mom_v_acc_ext*yt_ext;
	      bc_mom_v_adv_ext[2] -= MOVING_DOMAIN*bc_mom_v_acc_ext*zt_ext;

	      bc_mom_w_adv_ext[0] -= MOVING_DOMAIN*bc_mom_w_acc_ext*xt_ext;
	      bc_mom_w_adv_ext[1] -= MOVING_DOMAIN*bc_mom_w_acc_ext*yt_ext;
	      bc_mom_w_adv_ext[2] -= MOVING_DOMAIN*bc_mom_w_acc_ext*zt_ext;
	      // 
	      //calculate the numerical fluxes 
	      // 
	      ck.calculateGScale(G,normal,h_penalty);
	      penalty = useMetrics*C_b*h_penalty + (1.0-useMetrics)*ebqe_penalty_ext[ebNE_kb];
	      exteriorNumericalAdvectiveFlux(isDOFBoundary_p[ebNE_kb],
					     isDOFBoundary_u[ebNE_kb],
					     isDOFBoundary_v[ebNE_kb],
					     isDOFBoundary_w[ebNE_kb],
					     isAdvectiveFluxBoundary_p[ebNE_kb],
					     isAdvectiveFluxBoundary_u[ebNE_kb],
					     isAdvectiveFluxBoundary_v[ebNE_kb],
					     isAdvectiveFluxBoundary_w[ebNE_kb],
					     dmom_u_ham_grad_p_ext[0],//=1/rho,
					     bc_dmom_u_ham_grad_p_ext[0],//=1/bc_rho,
					     normal,
                                             porosity_ext,
					     bc_p_ext,
					     bc_u_ext,
					     bc_v_ext,
					     bc_w_ext,
					     bc_mass_adv_ext,
					     bc_mom_u_adv_ext,
					     bc_mom_v_adv_ext,
					     bc_mom_w_adv_ext,
					     ebqe_bc_flux_mass_ext[ebNE_kb]+MOVING_DOMAIN*(xt_ext*normal[0]+yt_ext*normal[1]+zt_ext*normal[2]),//BC is relative mass flux
					     ebqe_bc_flux_mom_u_adv_ext[ebNE_kb],
					     ebqe_bc_flux_mom_v_adv_ext[ebNE_kb],
					     ebqe_bc_flux_mom_w_adv_ext[ebNE_kb],
					     p_ext,
					     u_ext,
					     v_ext,
					     w_ext,
					     mass_adv_ext,
					     mom_u_adv_ext,
					     mom_v_adv_ext,
					     mom_w_adv_ext,
					     dmass_adv_u_ext,
					     dmass_adv_v_ext,
					     dmass_adv_w_ext,
					     dmom_u_adv_p_ext,
					     dmom_u_adv_u_ext,
					     dmom_u_adv_v_ext,
					     dmom_u_adv_w_ext,
					     dmom_v_adv_p_ext,
					     dmom_v_adv_u_ext,
					     dmom_v_adv_v_ext,
					     dmom_v_adv_w_ext,
					     dmom_w_adv_p_ext,
					     dmom_w_adv_u_ext,
					     dmom_w_adv_v_ext,
					     dmom_w_adv_w_ext,
					     flux_mass_ext,
					     flux_mom_u_adv_ext,
					     flux_mom_v_adv_ext,
					     flux_mom_w_adv_ext,
					     &ebqe_velocity_star[ebNE_kb_nSpace],
                                             &ebqe_velocity[ebNE_kb_nSpace]);
	      exteriorNumericalDiffusiveFlux(eps_rho,
					     ebqe_phi_ext[ebNE_kb],
					     sdInfo_u_u_rowptr,
					     sdInfo_u_u_colind,
					     isDOFBoundary_u[ebNE_kb],
					     isDiffusiveFluxBoundary_u[ebNE_kb],
					     normal,
					     bc_mom_uu_diff_ten_ext,
					     bc_u_ext,
					     ebqe_bc_flux_u_diff_ext[ebNE_kb],
					     mom_uu_diff_ten_ext,
					     grad_u_ext,
					     u_ext,
					     penalty,//ebqe_penalty_ext[ebNE_kb],
					     flux_mom_uu_diff_ext);
	      exteriorNumericalDiffusiveFlux(eps_rho,
					     ebqe_phi_ext[ebNE_kb],
					     sdInfo_u_v_rowptr,
					     sdInfo_u_v_colind,
					     isDOFBoundary_v[ebNE_kb],
					     isDiffusiveFluxBoundary_v[ebNE_kb],
					     normal,
					     bc_mom_uv_diff_ten_ext,
					     bc_v_ext,
					     0.0,//assume all of the flux gets applied in diagonal component
					     mom_uv_diff_ten_ext,
					     grad_v_ext,
					     v_ext,
					     penalty,//ebqe_penalty_ext[ebNE_kb],
					     flux_mom_uv_diff_ext);
	      exteriorNumericalDiffusiveFlux(eps_rho,
					     ebqe_phi_ext[ebNE_kb],
					     sdInfo_u_w_rowptr,
					     sdInfo_u_w_colind,
					     isDOFBoundary_w[ebNE_kb],
					     isDiffusiveFluxBoundary_w[ebNE_kb],
					     normal,
					     bc_mom_uw_diff_ten_ext,
					     bc_w_ext,
					     0.0,//see above
					     mom_uw_diff_ten_ext,
					     grad_w_ext,
					     w_ext,
					     penalty,//ebqe_penalty_ext[ebNE_kb],
					     flux_mom_uw_diff_ext);
	      exteriorNumericalDiffusiveFlux(eps_rho,
					     ebqe_phi_ext[ebNE_kb],
					     sdInfo_v_u_rowptr,
					     sdInfo_v_u_colind,
					     isDOFBoundary_u[ebNE_kb],
					     isDiffusiveFluxBoundary_u[ebNE_kb],
					     normal,
					     bc_mom_vu_diff_ten_ext,
					     bc_u_ext,
					     0.0,//see above
					     mom_vu_diff_ten_ext,
					     grad_u_ext,
					     u_ext,
					     penalty,//ebqe_penalty_ext[ebNE_kb],
					     flux_mom_vu_diff_ext);
	      exteriorNumericalDiffusiveFlux(eps_rho,
					     ebqe_phi_ext[ebNE_kb],
					     sdInfo_v_v_rowptr,
					     sdInfo_v_v_colind,
					     isDOFBoundary_v[ebNE_kb],
					     isDiffusiveFluxBoundary_v[ebNE_kb],
					     normal,
					     bc_mom_vv_diff_ten_ext,
					     bc_v_ext,
					     ebqe_bc_flux_v_diff_ext[ebNE_kb],
					     mom_vv_diff_ten_ext,
					     grad_v_ext,
					     v_ext,
					     penalty,//ebqe_penalty_ext[ebNE_kb],
					     flux_mom_vv_diff_ext);
	      exteriorNumericalDiffusiveFlux(eps_rho,
					     ebqe_phi_ext[ebNE_kb],
					     sdInfo_v_w_rowptr,
					     sdInfo_v_w_colind,
					     isDOFBoundary_w[ebNE_kb],
					     isDiffusiveFluxBoundary_w[ebNE_kb],
					     normal,
					     bc_mom_vw_diff_ten_ext,
					     bc_w_ext,
					     0.0,//see above
					     mom_vw_diff_ten_ext,
					     grad_w_ext,
					     w_ext,
					     penalty,//ebqe_penalty_ext[ebNE_kb],
					     flux_mom_vw_diff_ext);
	      exteriorNumericalDiffusiveFlux(eps_rho,
					     ebqe_phi_ext[ebNE_kb],
					     sdInfo_w_u_rowptr,
					     sdInfo_w_u_colind,
					     isDOFBoundary_u[ebNE_kb],
					     isDiffusiveFluxBoundary_u[ebNE_kb],
					     normal,
					     bc_mom_wu_diff_ten_ext,
					     bc_u_ext,
					     0.0,//see above
					     mom_wu_diff_ten_ext,
					     grad_u_ext,
					     u_ext,
					     penalty,//ebqe_penalty_ext[ebNE_kb],
					     flux_mom_wu_diff_ext);
	      exteriorNumericalDiffusiveFlux(eps_rho,
					     ebqe_phi_ext[ebNE_kb],
					     sdInfo_w_v_rowptr,
					     sdInfo_w_v_colind,
					     isDOFBoundary_v[ebNE_kb],
					     isDiffusiveFluxBoundary_v[ebNE_kb],
					     normal,
					     bc_mom_wv_diff_ten_ext,
					     bc_v_ext,
					     0.0,//see above
					     mom_wv_diff_ten_ext,
					     grad_v_ext,
					     v_ext,
					     penalty,//ebqe_penalty_ext[ebNE_kb],
					     flux_mom_wv_diff_ext);
	      exteriorNumericalDiffusiveFlux(eps_rho,
					     ebqe_phi_ext[ebNE_kb],
					     sdInfo_w_w_rowptr,
					     sdInfo_w_w_colind,
					     isDOFBoundary_w[ebNE_kb],
					     isDiffusiveFluxBoundary_w[ebNE_kb],
					     normal,
					     bc_mom_ww_diff_ten_ext,
					     bc_w_ext,
					     ebqe_bc_flux_w_diff_ext[ebNE_kb],
					     mom_ww_diff_ten_ext,
					     grad_w_ext,
					     w_ext,
					     penalty,//ebqe_penalty_ext[ebNE_kb],
					     flux_mom_ww_diff_ext);
	      flux[ebN*nQuadraturePoints_elementBoundary+kb] = flux_mass_ext;
	      /* std::cout<<"external u,v,u_n " */
	      /* 	       <<ebqe_velocity[ebNE_kb_nSpace+0]<<'\t' */
	      /* 	       <<ebqe_velocity[ebNE_kb_nSpace+1]<<'\t' */
	      /* 	       <<flux[ebN*nQuadraturePoints_elementBoundary+kb]<<std::endl; */
	      // 
	      //integrate the net force and moment on flagged boundaries
	      //
	      if (ebN < nElementBoundaries_owned)
		{
		  force_v_x = (flux_mom_u_adv_ext + flux_mom_uu_diff_ext + flux_mom_uv_diff_ext + flux_mom_uw_diff_ext)/dmom_u_ham_grad_p_ext[0];//same as *rho
		  force_v_y = (flux_mom_v_adv_ext + flux_mom_vu_diff_ext + flux_mom_vv_diff_ext + flux_mom_vw_diff_ext)/dmom_u_ham_grad_p_ext[0];
		  force_v_z = (flux_mom_w_adv_ext + flux_mom_wu_diff_ext + flux_mom_wv_diff_ext + flux_mom_ww_diff_ext)/dmom_u_ham_grad_p_ext[0];
		  
		  force_p_x = p_ext*normal[0];
		  force_p_y = p_ext*normal[1];
		  force_p_z = p_ext*normal[2];
		  
		  force_x = force_p_x + force_v_x;
		  force_y = force_p_y + force_v_y;
		  force_z = force_p_z + force_v_z;
		  
		  r_x = x_ext - barycenters[3*boundaryFlags[ebN]+0];
		  r_y = y_ext - barycenters[3*boundaryFlags[ebN]+1];
		  r_z = z_ext - barycenters[3*boundaryFlags[ebN]+2];
		  
		  wettedAreas[boundaryFlags[ebN]] += dS*(1.0-ebqe_vf_ext[ebNE_kb]);
		  
		  netForces_p[3*boundaryFlags[ebN]+0] += force_p_x*dS;
		  netForces_p[3*boundaryFlags[ebN]+1] += force_p_y*dS;
		  netForces_p[3*boundaryFlags[ebN]+2] += force_p_z*dS;
		  
		  netForces_v[3*boundaryFlags[ebN]+0] += force_v_x*dS;
		  netForces_v[3*boundaryFlags[ebN]+1] += force_v_y*dS;
		  netForces_v[3*boundaryFlags[ebN]+2] += force_v_z*dS;
		  
		  netMoments[3*boundaryFlags[ebN]+0] += (r_y*force_z - r_z*force_y)*dS;
		  netMoments[3*boundaryFlags[ebN]+1] += (r_z*force_x - r_x*force_z)*dS;
		  netMoments[3*boundaryFlags[ebN]+2] += (r_x*force_y - r_y*force_x)*dS;
		}
	      //
	      //update residuals
	      //
	      for (int i=0;i<nDOF_test_element;i++)
		{
		  elementResidual_mesh[i] -= ck.ExteriorElementBoundaryFlux(MOVING_DOMAIN*(xt_ext*normal[0]+yt_ext*normal[1]+zt_ext*normal[2]),p_test_dS[i]);
		  elementResidual_p[i] += ck.ExteriorElementBoundaryFlux(flux_mass_ext,p_test_dS[i]);
		  elementResidual_p[i] -= DM*ck.ExteriorElementBoundaryFlux(MOVING_DOMAIN*(xt_ext*normal[0]+yt_ext*normal[1]+zt_ext*normal[2]),p_test_dS[i]); 
		  globalConservationError += ck.ExteriorElementBoundaryFlux(flux_mass_ext,p_test_dS[i]);
		  elementResidual_u[i] += ck.ExteriorElementBoundaryFlux(flux_mom_u_adv_ext,vel_test_dS[i])+
		    ck.ExteriorElementBoundaryFlux(flux_mom_uu_diff_ext,vel_test_dS[i])+
		    ck.ExteriorElementBoundaryFlux(flux_mom_uv_diff_ext,vel_test_dS[i])+
		    ck.ExteriorElementBoundaryFlux(flux_mom_uw_diff_ext,vel_test_dS[i])+
		    ck.ExteriorElementBoundaryDiffusionAdjoint(isDOFBoundary_u[ebNE_kb],
							       isDiffusiveFluxBoundary_u[ebNE_kb],
							       eb_adjoint_sigma,
							       u_ext,
							       bc_u_ext,
							       normal,
							       sdInfo_u_u_rowptr,
							       sdInfo_u_u_colind,
							       mom_uu_diff_ten_ext,
							       &vel_grad_test_dS[i*nSpace])+
		    ck.ExteriorElementBoundaryDiffusionAdjoint(isDOFBoundary_v[ebNE_kb],
							       isDiffusiveFluxBoundary_u[ebNE_kb],
							       eb_adjoint_sigma,
							       v_ext,
							       bc_v_ext,
							       normal,
							       sdInfo_u_v_rowptr,
							       sdInfo_u_v_colind,
							       mom_uv_diff_ten_ext,
							       &vel_grad_test_dS[i*nSpace])+
		    ck.ExteriorElementBoundaryDiffusionAdjoint(isDOFBoundary_w[ebNE_kb],
							       isDiffusiveFluxBoundary_u[ebNE_kb],
							       eb_adjoint_sigma,
							       w_ext,
							       bc_w_ext,
							       normal,
							       sdInfo_u_w_rowptr,
							       sdInfo_u_w_colind,
							       mom_uw_diff_ten_ext,
							       &vel_grad_test_dS[i*nSpace]);
		  elementResidual_v[i] += ck.ExteriorElementBoundaryFlux(flux_mom_v_adv_ext,vel_test_dS[i]) +
		    ck.ExteriorElementBoundaryFlux(flux_mom_vu_diff_ext,vel_test_dS[i])+
		    ck.ExteriorElementBoundaryFlux(flux_mom_vv_diff_ext,vel_test_dS[i])+
		    ck.ExteriorElementBoundaryFlux(flux_mom_vw_diff_ext,vel_test_dS[i])+
		    ck.ExteriorElementBoundaryDiffusionAdjoint(isDOFBoundary_u[ebNE_kb],
							       isDiffusiveFluxBoundary_v[ebNE_kb],
							       eb_adjoint_sigma,
							       u_ext,
							       bc_u_ext,
							       normal,
							       sdInfo_v_u_rowptr,
							       sdInfo_v_u_colind,
							       mom_vu_diff_ten_ext,
							       &vel_grad_test_dS[i*nSpace])+
		    ck.ExteriorElementBoundaryDiffusionAdjoint(isDOFBoundary_v[ebNE_kb],
							       isDiffusiveFluxBoundary_v[ebNE_kb],
							       eb_adjoint_sigma,
							       v_ext,
							       bc_v_ext,
							       normal,
							       sdInfo_v_v_rowptr,
							       sdInfo_v_v_colind,
							       mom_vv_diff_ten_ext,
							       &vel_grad_test_dS[i*nSpace])+
		    ck.ExteriorElementBoundaryDiffusionAdjoint(isDOFBoundary_w[ebNE_kb],
							       isDiffusiveFluxBoundary_v[ebNE_kb],
							       eb_adjoint_sigma,
							       w_ext,
							       bc_w_ext,
							       normal,
							       sdInfo_v_w_rowptr,
							       sdInfo_v_w_colind,
							       mom_vw_diff_ten_ext,
							       &vel_grad_test_dS[i*nSpace]); 
		  
		  elementResidual_w[i] += ck.ExteriorElementBoundaryFlux(flux_mom_w_adv_ext,vel_test_dS[i]) +
		    ck.ExteriorElementBoundaryFlux(flux_mom_wu_diff_ext,vel_test_dS[i])+
		    ck.ExteriorElementBoundaryFlux(flux_mom_wv_diff_ext,vel_test_dS[i])+
		    ck.ExteriorElementBoundaryFlux(flux_mom_ww_diff_ext,vel_test_dS[i])+
		    ck.ExteriorElementBoundaryDiffusionAdjoint(isDOFBoundary_u[ebNE_kb],
							       isDiffusiveFluxBoundary_w[ebNE_kb],
							       eb_adjoint_sigma,
							       u_ext,
							       bc_u_ext,
							       normal,
							       sdInfo_w_u_rowptr,
							       sdInfo_w_u_colind,
							       mom_wu_diff_ten_ext,
							       &vel_grad_test_dS[i*nSpace])+
		    ck.ExteriorElementBoundaryDiffusionAdjoint(isDOFBoundary_v[ebNE_kb],
							       isDiffusiveFluxBoundary_w[ebNE_kb],
							       eb_adjoint_sigma,
							       v_ext,
							       bc_v_ext,
							       normal,
							       sdInfo_w_v_rowptr,
							       sdInfo_w_v_colind,
							       mom_wv_diff_ten_ext,
							       &vel_grad_test_dS[i*nSpace])+
		    ck.ExteriorElementBoundaryDiffusionAdjoint(isDOFBoundary_w[ebNE_kb],
							       isDiffusiveFluxBoundary_w[ebNE_kb],
							       eb_adjoint_sigma,
							       w_ext,
							       bc_w_ext,
							       normal,
							       sdInfo_w_w_rowptr,
							       sdInfo_w_w_colind,
							       mom_ww_diff_ten_ext,
							       &vel_grad_test_dS[i*nSpace]); 
		}//i
	    }//kb
	  //
	  //update the element and global residual storage
	  //
	  for (int i=0;i<nDOF_test_element;i++)
	    {
	      int eN_i = eN*nDOF_test_element+i;
	      
	      /* elementResidual_p_save[eN_i] +=  elementResidual_p[i]; */
              /* mesh_volume_conservation_weak += elementResidual_mesh[i];		   */
	      /* globalResidual[offset_p+stride_p*p_l2g[eN_i]]+=elementResidual_p[i]; */
	      globalResidual[offset_u+stride_u*vel_l2g[eN_i]]+=elementResidual_u[i];
	      globalResidual[offset_v+stride_v*vel_l2g[eN_i]]+=elementResidual_v[i];
	      globalResidual[offset_w+stride_w*vel_l2g[eN_i]]+=elementResidual_w[i];
	    }//i
	}//ebNE
      /* std::cout<<"mesh volume conservation = "<<mesh_volume_conservation<<std::endl; */
      /* std::cout<<"mesh volume conservation weak = "<<mesh_volume_conservation_weak<<std::endl; */
      /* std::cout<<"mesh volume conservation err max= "<<mesh_volume_conservation_err_max<<std::endl; */
      /* std::cout<<"mesh volume conservation err max weak = "<<mesh_volume_conservation_err_max_weak<<std::endl; */
    }

    void calculateJacobian(//element
			   double* mesh_trial_ref,
			   double* mesh_grad_trial_ref,
			   double* mesh_dof,
			   double* mesh_velocity_dof,
			   double MOVING_DOMAIN,
                           double PSTAB,
			   int* mesh_l2g,
			   double* dV_ref,
			   double* p_trial_ref,
			   double* p_grad_trial_ref,
			   double* p_test_ref,
			   double* p_grad_test_ref,
                           double* q_p,
                           double* q_grad_p,
                           double* ebqe_p,
                           double* ebqe_grad_p,
			   double* vel_trial_ref,
			   double* vel_grad_trial_ref,
			   double* vel_hess_trial_ref,
			   double* vel_test_ref,
			   double* vel_grad_test_ref,
			   //element boundary
			   double* mesh_trial_trace_ref,
			   double* mesh_grad_trial_trace_ref,
			   double* dS_ref,
			   double* p_trial_trace_ref,
			   double* p_grad_trial_trace_ref,
			   double* p_test_trace_ref,
			   double* p_grad_test_trace_ref,
			   double* vel_trial_trace_ref,
			   double* vel_grad_trial_trace_ref,
			   double* vel_test_trace_ref,
			   double* vel_grad_test_trace_ref,					 
			   double* normal_ref,
			   double* boundaryJac_ref,
			   //physics
			   double eb_adjoint_sigma,
			   double* elementDiameter,
			   double* nodeDiametersArray,
			   double hFactor,
			   int nElements_global,
				int nElements_owned,
			   double useRBLES,
			   double useMetrics, 
			   double alphaBDF,
			   double epsFact_rho,
			   double epsFact_mu,
			   double sigma,
			   double rho_0,
			   double nu_0,
			   double rho_1,
			   double nu_1,
			   double smagorinskyConstant,
			   int turbulenceClosureModel,
			   double Ct_sge,
			   double Cd_sge,
			   double C_dg,
			   double C_b,
			   //VRANS
			   const double* eps_solid,
			   const double* phi_solid,
			   const double* q_velocity_solid,
			   const double* q_vos,
                           const double* q_dvos_dt,
			   const double* q_dragAlpha,
			   const double* q_dragBeta,
			   const double* q_mass_source,
			   const double* q_turb_var_0,
			   const double* q_turb_var_1,
			   const double* q_turb_var_grad_0,
			   //
			   int* p_l2g, 
			   int* vel_l2g,
			   double* p_dof, double* u_dof, double* v_dof, double* w_dof,
			   double* g,
			   const double useVF,
			   double* vf,
			   double* phi,
			   double* normal_phi,
			   double* kappa_phi,
			   double* q_mom_u_acc_beta_bdf, double* q_mom_v_acc_beta_bdf, double* q_mom_w_acc_beta_bdf,
                           double* q_dV,
                           double* q_dV_last,
			   double* q_velocity_sge,
                           double* ebqe_velocity_star,
			   double* q_cfl,
			   double* q_numDiff_u_last, double* q_numDiff_v_last, double* q_numDiff_w_last,
			   int* sdInfo_u_u_rowptr,int* sdInfo_u_u_colind,			      
			   int* sdInfo_u_v_rowptr,int* sdInfo_u_v_colind,
			   int* sdInfo_u_w_rowptr,int* sdInfo_u_w_colind,
			   int* sdInfo_v_v_rowptr,int* sdInfo_v_v_colind,
			   int* sdInfo_v_u_rowptr,int* sdInfo_v_u_colind,
			   int* sdInfo_v_w_rowptr,int* sdInfo_v_w_colind,
			   int* sdInfo_w_w_rowptr,int* sdInfo_w_w_colind,
			   int* sdInfo_w_u_rowptr,int* sdInfo_w_u_colind,
			   int* sdInfo_w_v_rowptr,int* sdInfo_w_v_colind,
			   int* csrRowIndeces_p_p,int* csrColumnOffsets_p_p,
			   int* csrRowIndeces_p_u,int* csrColumnOffsets_p_u,
			   int* csrRowIndeces_p_v,int* csrColumnOffsets_p_v,
			   int* csrRowIndeces_p_w,int* csrColumnOffsets_p_w,
			   int* csrRowIndeces_u_p,int* csrColumnOffsets_u_p,
			   int* csrRowIndeces_u_u,int* csrColumnOffsets_u_u,
			   int* csrRowIndeces_u_v,int* csrColumnOffsets_u_v,
			   int* csrRowIndeces_u_w,int* csrColumnOffsets_u_w,
			   int* csrRowIndeces_v_p,int* csrColumnOffsets_v_p,
			   int* csrRowIndeces_v_u,int* csrColumnOffsets_v_u,
			   int* csrRowIndeces_v_v,int* csrColumnOffsets_v_v,
			   int* csrRowIndeces_v_w,int* csrColumnOffsets_v_w,
			   int* csrRowIndeces_w_p,int* csrColumnOffsets_w_p,
			   int* csrRowIndeces_w_u,int* csrColumnOffsets_w_u,
			   int* csrRowIndeces_w_v,int* csrColumnOffsets_w_v,
			   int* csrRowIndeces_w_w,int* csrColumnOffsets_w_w,
			   double* globalJacobian,
			   int nExteriorElementBoundaries_global,
			   int* exteriorElementBoundariesArray,
			   int* elementBoundaryElementsArray,
			   int* elementBoundaryLocalElementBoundariesArray,
			   double* ebqe_vf_ext,
			   double* bc_ebqe_vf_ext,
			   double* ebqe_phi_ext,
			   double* bc_ebqe_phi_ext,
			   double* ebqe_normal_phi_ext,
			   double* ebqe_kappa_phi_ext,
			   //VRANS
			   const double* ebqe_vos_ext,
			   const double* ebqe_turb_var_0,
			   const double* ebqe_turb_var_1,
			   //
			   int* isDOFBoundary_p,
			   int* isDOFBoundary_u,
			   int* isDOFBoundary_v,
			   int* isDOFBoundary_w,
			   int* isAdvectiveFluxBoundary_p,
			   int* isAdvectiveFluxBoundary_u,
			   int* isAdvectiveFluxBoundary_v,
			   int* isAdvectiveFluxBoundary_w,
			   int* isDiffusiveFluxBoundary_u,
			   int* isDiffusiveFluxBoundary_v,
			   int* isDiffusiveFluxBoundary_w,
			   double* ebqe_bc_p_ext,
			   double* ebqe_bc_flux_mass_ext,
			   double* ebqe_bc_flux_mom_u_adv_ext,
			   double* ebqe_bc_flux_mom_v_adv_ext,
			   double* ebqe_bc_flux_mom_w_adv_ext,
			   double* ebqe_bc_u_ext,
			   double* ebqe_bc_flux_u_diff_ext,
			   double* ebqe_penalty_ext,
			   double* ebqe_bc_v_ext,
			   double* ebqe_bc_flux_v_diff_ext,
			   double* ebqe_bc_w_ext,
			   double* ebqe_bc_flux_w_diff_ext,
			   int* csrColumnOffsets_eb_p_p,
			   int* csrColumnOffsets_eb_p_u,
			   int* csrColumnOffsets_eb_p_v,
			   int* csrColumnOffsets_eb_p_w,
			   int* csrColumnOffsets_eb_u_p,
			   int* csrColumnOffsets_eb_u_u,
			   int* csrColumnOffsets_eb_u_v,
			   int* csrColumnOffsets_eb_u_w,
			   int* csrColumnOffsets_eb_v_p,
			   int* csrColumnOffsets_eb_v_u,
			   int* csrColumnOffsets_eb_v_v,
			   int* csrColumnOffsets_eb_v_w,
			   int* csrColumnOffsets_eb_w_p,
			   int* csrColumnOffsets_eb_w_u,
			   int* csrColumnOffsets_eb_w_v,
			   int* csrColumnOffsets_eb_w_w,
			   int* elementFlags,
			   int nParticles,
			   double particle_epsFact,
			   double particle_alpha,
			   double particle_beta,
			   double particle_penalty_constant,
			   double* particle_signed_distances,
			   double* particle_signed_distance_normals,
			   double* particle_velocities,
			   double* particle_centroids,
			   double particle_nitsche)
    {
      //
      //loop over elements to compute volume integrals and load them into the element Jacobians and global Jacobian
      //
      std::valarray<double> particle_surfaceArea(nParticles), particle_netForces(nParticles*3), particle_netMoments(nParticles*3);
	  const int nQuadraturePoints_global(nElements_global*nQuadraturePoints_element);
      for(int eN=0;eN<nElements_global;eN++)
	{
	  register double eps_rho,eps_mu;

	  register double  elementJacobian_p_p[nDOF_test_element][nDOF_trial_element],
	    elementJacobian_p_u[nDOF_test_element][nDOF_trial_element],
	    elementJacobian_p_v[nDOF_test_element][nDOF_trial_element],
	    elementJacobian_p_w[nDOF_test_element][nDOF_trial_element],
	    elementJacobian_u_p[nDOF_test_element][nDOF_trial_element],
	    elementJacobian_u_u[nDOF_test_element][nDOF_trial_element],
	    elementJacobian_u_v[nDOF_test_element][nDOF_trial_element],
	    elementJacobian_u_w[nDOF_test_element][nDOF_trial_element],
	    elementJacobian_v_p[nDOF_test_element][nDOF_trial_element],
	    elementJacobian_v_u[nDOF_test_element][nDOF_trial_element],
	    elementJacobian_v_v[nDOF_test_element][nDOF_trial_element],
	    elementJacobian_v_w[nDOF_test_element][nDOF_trial_element],
	    elementJacobian_w_p[nDOF_test_element][nDOF_trial_element],
	    elementJacobian_w_u[nDOF_test_element][nDOF_trial_element],
	    elementJacobian_w_v[nDOF_test_element][nDOF_trial_element],
	    elementJacobian_w_w[nDOF_test_element][nDOF_trial_element];
	  for (int i=0;i<nDOF_test_element;i++)
	    for (int j=0;j<nDOF_trial_element;j++)
	      {
		elementJacobian_p_p[i][j]=0.0;
		elementJacobian_p_u[i][j]=0.0;
		elementJacobian_p_v[i][j]=0.0;
		elementJacobian_p_w[i][j]=0.0;
		elementJacobian_u_p[i][j]=0.0;
		elementJacobian_u_u[i][j]=0.0;
		elementJacobian_u_v[i][j]=0.0;
		elementJacobian_u_w[i][j]=0.0;
		elementJacobian_v_p[i][j]=0.0;
		elementJacobian_v_u[i][j]=0.0;
		elementJacobian_v_v[i][j]=0.0;
		elementJacobian_v_w[i][j]=0.0;
		elementJacobian_w_p[i][j]=0.0;
		elementJacobian_w_u[i][j]=0.0;
		elementJacobian_w_v[i][j]=0.0;
		elementJacobian_w_w[i][j]=0.0;
	      }
	  for  (int k=0;k<nQuadraturePoints_element;k++)
	    {
	      int eN_k = eN*nQuadraturePoints_element+k, //index to a scalar at a quadrature point
		eN_k_nSpace = eN_k*nSpace,
		eN_nDOF_trial_element = eN*nDOF_trial_element; //index to a vector at a quadrature point

	      //declare local storage
	      register double p=0.0,u=0.0,v=0.0,w=0.0,
		grad_p[nSpace],grad_u[nSpace],grad_v[nSpace],grad_w[nSpace],
		hess_u[nSpace2],hess_v[nSpace2],hess_w[nSpace2],
		mom_u_acc=0.0,
		dmom_u_acc_u=0.0,
		mom_v_acc=0.0,
		dmom_v_acc_v=0.0,
		mom_w_acc=0.0,
		dmom_w_acc_w=0.0,
		mass_adv[nSpace],
		dmass_adv_u[nSpace],
		dmass_adv_v[nSpace],
		dmass_adv_w[nSpace],
		mom_u_adv[nSpace],
		dmom_u_adv_u[nSpace],
		dmom_u_adv_v[nSpace],
		dmom_u_adv_w[nSpace],
		mom_v_adv[nSpace],
		dmom_v_adv_u[nSpace],
		dmom_v_adv_v[nSpace],
		dmom_v_adv_w[nSpace],
		mom_w_adv[nSpace],
		dmom_w_adv_u[nSpace],
		dmom_w_adv_v[nSpace],
		dmom_w_adv_w[nSpace],
		mom_uu_diff_ten[nSpace],
		mom_vv_diff_ten[nSpace],
		mom_ww_diff_ten[nSpace],
		mom_uv_diff_ten[1],
		mom_uw_diff_ten[1],
		mom_vu_diff_ten[1],
		mom_vw_diff_ten[1],
		mom_wu_diff_ten[1],
		mom_wv_diff_ten[1],
		mom_u_source=0.0,
		mom_v_source=0.0,
		mom_w_source=0.0,
		mom_u_ham=0.0,
		dmom_u_ham_grad_p[nSpace],
		dmom_u_ham_grad_u[nSpace],
		mom_v_ham=0.0,
		dmom_v_ham_grad_p[nSpace],
		dmom_v_ham_grad_v[nSpace],
		mom_w_ham=0.0,
		dmom_w_ham_grad_p[nSpace],
		dmom_w_ham_grad_w[nSpace],
		mom_u_acc_t=0.0,
		dmom_u_acc_u_t=0.0,
		mom_v_acc_t=0.0,
		dmom_v_acc_v_t=0.0,
		mom_w_acc_t=0.0,
		dmom_w_acc_w_t=0.0,
		pdeResidual_p=0.0,
		pdeResidual_u=0.0,
		pdeResidual_v=0.0,
		pdeResidual_w=0.0,	    
		dpdeResidual_p_u[nDOF_trial_element],dpdeResidual_p_v[nDOF_trial_element],dpdeResidual_p_w[nDOF_trial_element],
		dpdeResidual_u_p[nDOF_trial_element],dpdeResidual_u_u[nDOF_trial_element],
		dpdeResidual_v_p[nDOF_trial_element],dpdeResidual_v_v[nDOF_trial_element],
		dpdeResidual_w_p[nDOF_trial_element],dpdeResidual_w_w[nDOF_trial_element],
		Lstar_u_p[nDOF_test_element],
		Lstar_v_p[nDOF_test_element],
		Lstar_w_p[nDOF_test_element],
		Lstar_u_u[nDOF_test_element],
		Lstar_v_v[nDOF_test_element],
		Lstar_w_w[nDOF_test_element],
		Lstar_p_u[nDOF_test_element],
		Lstar_p_v[nDOF_test_element],
		Lstar_p_w[nDOF_test_element],
		subgridError_p=0.0,
		subgridError_u=0.0,
		subgridError_v=0.0,
		subgridError_w=0.0,	    
		dsubgridError_p_u[nDOF_trial_element],
		dsubgridError_p_v[nDOF_trial_element],
		dsubgridError_p_w[nDOF_trial_element],
		dsubgridError_u_p[nDOF_trial_element],
		dsubgridError_u_u[nDOF_trial_element],
		dsubgridError_v_p[nDOF_trial_element],
		dsubgridError_v_v[nDOF_trial_element],
		dsubgridError_w_p[nDOF_trial_element],
		dsubgridError_w_w[nDOF_trial_element],
		tau_p=0.0,tau_p0=0.0,tau_p1=0.0,
		tau_v=0.0,tau_v0=0.0,tau_v1=0.0,
		jac[nSpace*nSpace],
		jacDet,
		jacInv[nSpace*nSpace],
		p_grad_trial[nDOF_trial_element*nSpace],vel_grad_trial[nDOF_trial_element*nSpace],
		vel_hess_trial[nDOF_trial_element*nSpace2],
		dV,
		p_test_dV[nDOF_test_element],vel_test_dV[nDOF_test_element],
		p_grad_test_dV[nDOF_test_element*nSpace],vel_grad_test_dV[nDOF_test_element*nSpace],
		x,y,z,xt,yt,zt,
		//VRANS
		porosity,
		//meanGrainSize,
		dmom_u_source[nSpace],
		dmom_v_source[nSpace],
		dmom_w_source[nSpace],
		mass_source,
		//
		G[nSpace*nSpace],G_dd_G,tr_G,h_phi, dmom_adv_star[nSpace], dmom_adv_sge[nSpace];
	      //get jacobian, etc for mapping reference element
	      ck.calculateMapping_element(eN,
					  k,
					  mesh_dof,
					  mesh_l2g,
					  mesh_trial_ref,
					  mesh_grad_trial_ref,
					  jac,
					  jacDet,
					  jacInv,
					  x,y,z);
	      ck.calculateH_element(eN,
				    k,
				    nodeDiametersArray,
				    mesh_l2g,
				    mesh_trial_ref,
				    h_phi);
	      ck.calculateMappingVelocity_element(eN,
						  k,
						  mesh_velocity_dof,
						  mesh_l2g,
						  mesh_trial_ref,
						  xt,yt,zt);
	      //xt=0.0;yt=0.0;zt=0.0;
	      //std::cout<<"xt "<<xt<<'\t'<<yt<<'\t'<<zt<<std::endl;
	      //get the physical integration weight
	      dV = fabs(jacDet)*dV_ref[k];
	      ck.calculateG(jacInv,G,G_dd_G,tr_G);
	      //ck.calculateGScale(G,&normal_phi[eN_k_nSpace],h_phi);
	
	      eps_rho = epsFact_rho*(useMetrics*h_phi+(1.0-useMetrics)*elementDiameter[eN]);
	      eps_mu  = epsFact_mu *(useMetrics*h_phi+(1.0-useMetrics)*elementDiameter[eN]);
	      const double particle_eps  = particle_epsFact*(useMetrics*h_phi+(1.0-useMetrics)*elementDiameter[eN]);
	      
	      //get the trial function gradients
	      /* ck.gradTrialFromRef(&p_grad_trial_ref[k*nDOF_trial_element*nSpace],jacInv,p_grad_trial); */
	      ck.gradTrialFromRef(&vel_grad_trial_ref[k*nDOF_trial_element*nSpace],jacInv,vel_grad_trial);
	      ck.hessTrialFromRef(&vel_hess_trial_ref[k*nDOF_trial_element*nSpace2],jacInv,vel_hess_trial);
	      //get the solution 	
	      /* ck.valFromDOF(p_dof,&p_l2g[eN_nDOF_trial_element],&p_trial_ref[k*nDOF_trial_element],p); */
              p = q_p[eN_k];
	      ck.valFromDOF(u_dof,&vel_l2g[eN_nDOF_trial_element],&vel_trial_ref[k*nDOF_trial_element],u);
	      ck.valFromDOF(v_dof,&vel_l2g[eN_nDOF_trial_element],&vel_trial_ref[k*nDOF_trial_element],v);
	      ck.valFromDOF(w_dof,&vel_l2g[eN_nDOF_trial_element],&vel_trial_ref[k*nDOF_trial_element],w);
	      //get the solution gradients
	      /* ck.gradFromDOF(p_dof,&p_l2g[eN_nDOF_trial_element],p_grad_trial,grad_p); */
              for (int I=0;I<nSpace;I++)
                grad_p[I] = q_grad_p[eN_k_nSpace+I];
	      ck.gradFromDOF(u_dof,&vel_l2g[eN_nDOF_trial_element],vel_grad_trial,grad_u);
	      ck.gradFromDOF(v_dof,&vel_l2g[eN_nDOF_trial_element],vel_grad_trial,grad_v);
	      ck.gradFromDOF(w_dof,&vel_l2g[eN_nDOF_trial_element],vel_grad_trial,grad_w);
	      ck.hessFromDOF(u_dof,&vel_l2g[eN_nDOF_trial_element],vel_hess_trial,hess_u);
	      ck.hessFromDOF(v_dof,&vel_l2g[eN_nDOF_trial_element],vel_hess_trial,hess_v);
	      ck.hessFromDOF(w_dof,&vel_l2g[eN_nDOF_trial_element],vel_hess_trial,hess_w);
	      //precalculate test function products with integration weights
	      for (int j=0;j<nDOF_trial_element;j++)
		{
		  /* p_test_dV[j] = p_test_ref[k*nDOF_trial_element+j]*dV; */
		  vel_test_dV[j] = vel_test_ref[k*nDOF_trial_element+j]*dV;
		  for (int I=0;I<nSpace;I++)
		    {
		      /* p_grad_test_dV[j*nSpace+I]   = p_grad_trial[j*nSpace+I]*dV;//cek warning won't work for Petrov-Galerkin */
		      vel_grad_test_dV[j*nSpace+I] = vel_grad_trial[j*nSpace+I]*dV;//cek warning won't work for Petrov-Galerkin}
		    }
		}
              //cek hack
              double div_mesh_velocity=0.0;
              int NDOF_MESH_TRIAL_ELEMENT=4;
              for (int j=0;j<NDOF_MESH_TRIAL_ELEMENT;j++)
                {
                  int eN_j=eN*NDOF_MESH_TRIAL_ELEMENT+j;
                  div_mesh_velocity +=
                    mesh_velocity_dof[mesh_l2g[eN_j]*3+0]*vel_grad_trial[j*3+0] +
                    mesh_velocity_dof[mesh_l2g[eN_j]*3+1]*vel_grad_trial[j*3+1] +
                    mesh_velocity_dof[mesh_l2g[eN_j]*3+2]*vel_grad_trial[j*3+2];
                }
              div_mesh_velocity = DM3*div_mesh_velocity + (1.0-DM3)*alphaBDF*(dV-q_dV_last[eN_k])/dV;
	      //
	      //VRANS
	      porosity = 1.0 - q_vos[eN_k];
	      //
	      //
	      //calculate pde coefficients and derivatives at quadrature points
	      //
	      double eddy_viscosity(0.),rhoSave,nuSave;//not really interested in saving eddy_viscosity in jacobian
	      evaluateCoefficients(eps_rho,
				   eps_mu,
				   particle_eps,
				   sigma,
				   rho_0,
				   nu_0,
				   rho_1,
				   nu_1,
				   elementDiameter[eN],
				   smagorinskyConstant,
				   turbulenceClosureModel,
				   g,
				   useVF,
				   vf[eN_k],
				   phi[eN_k],
				   &normal_phi[eN_k_nSpace],
				   nParticles,
				   nQuadraturePoints_global,
				   &particle_signed_distances[eN_k],
				   kappa_phi[eN_k],
				   //VRANS
				   porosity,
				   //
				   p,
				   grad_p,
				   grad_u,
				   grad_v,
				   grad_w,
				   u,
				   v,
				   w,
                                   q_velocity_sge[eN_k_nSpace+0],
                                   q_velocity_sge[eN_k_nSpace+1],
                                   q_velocity_sge[eN_k_nSpace+2],
				   eddy_viscosity,
				   mom_u_acc,
				   dmom_u_acc_u,
				   mom_v_acc,
				   dmom_v_acc_v,
				   mom_w_acc,
				   dmom_w_acc_w,
				   mass_adv,
				   dmass_adv_u,
				   dmass_adv_v,
				   dmass_adv_w,
				   mom_u_adv,
				   dmom_u_adv_u,
				   dmom_u_adv_v,
				   dmom_u_adv_w,
				   mom_v_adv,
				   dmom_v_adv_u,
				   dmom_v_adv_v,
				   dmom_v_adv_w,
				   mom_w_adv,
				   dmom_w_adv_u,
				   dmom_w_adv_v,
				   dmom_w_adv_w,
				   mom_uu_diff_ten,
				   mom_vv_diff_ten,
				   mom_ww_diff_ten,
				   mom_uv_diff_ten,
				   mom_uw_diff_ten,
				   mom_vu_diff_ten,
				   mom_vw_diff_ten,
				   mom_wu_diff_ten,
				   mom_wv_diff_ten,
				   mom_u_source,
				   mom_v_source,
				   mom_w_source,
				   mom_u_ham,
				   dmom_u_ham_grad_p,
				   dmom_u_ham_grad_u,
				   mom_v_ham,
				   dmom_v_ham_grad_p,
				   dmom_v_ham_grad_v,
				   mom_w_ham,
				   dmom_w_ham_grad_p,          
				   dmom_w_ham_grad_w,
                                   rhoSave,
                                   nuSave);          
	      //VRANS
	      mass_source = q_mass_source[eN_k];
	      //todo: decide if these should be lagged or not
	      updateDarcyForchheimerTerms_Ergun(/* linearDragFactor, */
						/* nonlinearDragFactor, */
						/* porosity, */
						/* meanGrainSize, */
						q_dragAlpha[eN_k],
						q_dragBeta[eN_k],
						eps_rho,
						eps_mu,
						rho_0,
						nu_0,
						rho_1,
						nu_1,
						useVF,
						vf[eN_k],
						phi[eN_k],
						u,
						v,
						w,
                                                q_velocity_sge[eN_k_nSpace+0],
                                                q_velocity_sge[eN_k_nSpace+1],
                                                q_velocity_sge[eN_k_nSpace+2],
						eps_solid[elementFlags[eN]],
						porosity,
						q_velocity_solid[eN_k_nSpace+0],
						q_velocity_solid[eN_k_nSpace+1],
						q_velocity_solid[eN_k_nSpace+2],
						mom_u_source,
						mom_v_source,
						mom_w_source,
						dmom_u_source,
						dmom_v_source,
						dmom_w_source);
	      double C_particles=0.0;
		updateSolidParticleTerms(eN < nElements_owned,
					   particle_nitsche,
				       dV,
				       nParticles,
				       nQuadraturePoints_global,
				       &particle_signed_distances[eN_k],
				       &particle_signed_distance_normals[eN_k_nSpace],
				       &particle_velocities[eN_k_nSpace],
				       particle_centroids,
				       porosity,
				       particle_penalty_constant/h_phi,//penalty,
				       particle_alpha,
				       particle_beta,
				       eps_rho,
				       eps_mu,
				       rho_0,
				       nu_0,
				       rho_1,
				       nu_1,
				       useVF,
				       vf[eN_k],
				       phi[eN_k],
				       x,
				       y,
				       z,
				       p,
				       u,
				       v,
				       w,
				       q_velocity_sge[eN_k_nSpace+0],
				       q_velocity_sge[eN_k_nSpace+1],
				       q_velocity_sge[eN_k_nSpace+1],
				       particle_eps,
				       grad_u,
				       grad_v,
				       grad_w,
				       mom_u_source,
				       mom_v_source,
				       mom_w_source,
				       dmom_u_source,
				       dmom_v_source,
				       dmom_w_source,
				       mom_u_adv,
				       mom_v_adv,
				       mom_w_adv,
				       dmom_u_adv_u,
				       dmom_v_adv_v,
				       dmom_w_adv_w,
				       mom_u_ham,
				       dmom_u_ham_grad_u,
				       mom_v_ham,
				       dmom_v_ham_grad_v,
				       mom_w_ham,
				       dmom_w_ham_grad_w,
				       &particle_netForces[0],
				       &particle_netMoments[0],
                       &particle_surfaceArea[0]);	      
					   //Turbulence closure model
	      if (turbulenceClosureModel >= 3)
		{
		  const double c_mu = 0.09;//mwf hack 
		  updateTurbulenceClosure(turbulenceClosureModel,
					  eps_rho,
					  eps_mu,
					  rho_0,
					  nu_0,
					  rho_1,
					  nu_1,
					  useVF,
					  vf[eN_k],
					  phi[eN_k],
					  porosity,
					  c_mu, //mwf hack
					  q_turb_var_0[eN_k],
					  q_turb_var_1[eN_k],
					  &q_turb_var_grad_0[eN_k_nSpace],
					  eddy_viscosity,
					  mom_uu_diff_ten,
					  mom_vv_diff_ten,
					  mom_ww_diff_ten,
					  mom_uv_diff_ten,
					  mom_uw_diff_ten,
					  mom_vu_diff_ten,
					  mom_vw_diff_ten,
					  mom_wu_diff_ten,
					  mom_wv_diff_ten,
					  mom_u_source,
					  mom_v_source,
					  mom_w_source);					  

		}
	      //
	      //
	      //moving mesh
	      //
	      mom_u_adv[0] -= MOVING_DOMAIN*mom_u_acc*xt;
	      mom_u_adv[1] -= MOVING_DOMAIN*mom_u_acc*yt;
	      mom_u_adv[2] -= MOVING_DOMAIN*mom_u_acc*zt;
	      dmom_u_adv_u[0] -= MOVING_DOMAIN*dmom_u_acc_u*xt;
	      dmom_u_adv_u[1] -= MOVING_DOMAIN*dmom_u_acc_u*yt;
	      dmom_u_adv_u[2] -= MOVING_DOMAIN*dmom_u_acc_u*zt;

	      mom_v_adv[0] -= MOVING_DOMAIN*mom_v_acc*xt;
	      mom_v_adv[1] -= MOVING_DOMAIN*mom_v_acc*yt;
	      mom_v_adv[2] -= MOVING_DOMAIN*mom_v_acc*zt;
	      dmom_v_adv_v[0] -= MOVING_DOMAIN*dmom_v_acc_v*xt;
	      dmom_v_adv_v[1] -= MOVING_DOMAIN*dmom_v_acc_v*yt;
	      dmom_v_adv_v[2] -= MOVING_DOMAIN*dmom_v_acc_v*zt;

	      mom_w_adv[0] -= MOVING_DOMAIN*mom_w_acc*xt;
	      mom_w_adv[1] -= MOVING_DOMAIN*mom_w_acc*yt;
	      mom_w_adv[2] -= MOVING_DOMAIN*mom_w_acc*zt;
	      dmom_w_adv_w[0] -= MOVING_DOMAIN*dmom_w_acc_w*xt;
	      dmom_w_adv_w[1] -= MOVING_DOMAIN*dmom_w_acc_w*yt;
	      dmom_w_adv_w[2] -= MOVING_DOMAIN*dmom_w_acc_w*zt;
	      //
	      //calculate time derivatives
	      //
	      ck.bdf(alphaBDF,
		     q_mom_u_acc_beta_bdf[eN_k]*q_dV_last[eN_k]/dV,
		     mom_u_acc,
		     dmom_u_acc_u,
		     mom_u_acc_t,
		     dmom_u_acc_u_t);
	      ck.bdf(alphaBDF,
		     q_mom_v_acc_beta_bdf[eN_k]*q_dV_last[eN_k]/dV,
		     mom_v_acc,
		     dmom_v_acc_v,
		     mom_v_acc_t,
		     dmom_v_acc_v_t);
	      ck.bdf(alphaBDF,
		     q_mom_w_acc_beta_bdf[eN_k]*q_dV_last[eN_k]/dV,
		     mom_w_acc,
		     dmom_w_acc_w,
		     mom_w_acc_t,
		     dmom_w_acc_w_t);
	      //
	      //calculate subgrid error contribution to the Jacobian (strong residual, adjoint, jacobian of strong residual)
	      //
              dmom_adv_sge[0] = dmom_u_acc_u*(q_velocity_sge[eN_k_nSpace+0] - MOVING_DOMAIN*xt);
              dmom_adv_sge[1] = dmom_u_acc_u*(q_velocity_sge[eN_k_nSpace+1] - MOVING_DOMAIN*yt);
              dmom_adv_sge[2] = dmom_u_acc_u*(q_velocity_sge[eN_k_nSpace+2] - MOVING_DOMAIN*zt);
	      //
	      //calculate strong residual
	      //
	      pdeResidual_p = ck.Mass_strong(-q_dvos_dt[eN_k]) +
                ck.Advection_strong(dmass_adv_u,grad_u) +
		ck.Advection_strong(dmass_adv_v,grad_v) +
		ck.Advection_strong(dmass_adv_w,grad_w) +
                DM2*MOVING_DOMAIN*ck.Reaction_strong(alphaBDF*(dV-q_dV_last[eN_k])/dV - div_mesh_velocity) +
                //VRANS
		ck.Reaction_strong(mass_source);
		//
	      
	      pdeResidual_u = ck.Mass_strong(dmom_u_acc_u*mom_u_acc_t) +
		ck.Advection_strong(dmom_adv_sge,grad_u) +
		ck.Hamiltonian_strong(dmom_u_ham_grad_p,grad_p) +
		ck.Reaction_strong(mom_u_source) -
                ck.Reaction_strong(u*div_mesh_velocity);
	  
	      pdeResidual_v = ck.Mass_strong(dmom_v_acc_v*mom_v_acc_t) +
		ck.Advection_strong(dmom_adv_sge,grad_v) +
		ck.Hamiltonian_strong(dmom_v_ham_grad_p,grad_p) + 
		ck.Reaction_strong(mom_v_source)  - 
                ck.Reaction_strong(v*div_mesh_velocity);
	  
	      pdeResidual_w = ck.Mass_strong(dmom_w_acc_w*mom_w_acc_t) + 
		ck.Advection_strong(dmom_adv_sge,grad_w) +
		ck.Hamiltonian_strong(dmom_w_ham_grad_p,grad_p) +
		ck.Reaction_strong(mom_w_source) - 
                ck.Reaction_strong(w*div_mesh_velocity);

	      //calculate the Jacobian of strong residual
	      for (int j=0;j<nDOF_trial_element;j++)
		{
		  register int j_nSpace = j*nSpace;
		  dpdeResidual_p_u[j]=ck.AdvectionJacobian_strong(dmass_adv_u,&vel_grad_trial[j_nSpace]);
		  dpdeResidual_p_v[j]=ck.AdvectionJacobian_strong(dmass_adv_v,&vel_grad_trial[j_nSpace]);
		  dpdeResidual_p_w[j]=ck.AdvectionJacobian_strong(dmass_adv_w,&vel_grad_trial[j_nSpace]);

		  dpdeResidual_u_p[j]=ck.HamiltonianJacobian_strong(dmom_u_ham_grad_p,&p_grad_trial[j_nSpace]);
		  dpdeResidual_u_u[j]=ck.MassJacobian_strong(dmom_u_acc_u_t,vel_trial_ref[k*nDOF_trial_element+j]) +
		    ck.AdvectionJacobian_strong(dmom_adv_sge,&vel_grad_trial[j_nSpace]) -
                    ck.ReactionJacobian_strong(div_mesh_velocity,vel_trial_ref[k*nDOF_trial_element+j]);
	      
		  dpdeResidual_v_p[j]=ck.HamiltonianJacobian_strong(dmom_v_ham_grad_p,&p_grad_trial[j_nSpace]);
		  dpdeResidual_v_v[j]=ck.MassJacobian_strong(dmom_v_acc_v_t,vel_trial_ref[k*nDOF_trial_element+j]) +
		    ck.AdvectionJacobian_strong(dmom_adv_sge,&vel_grad_trial[j_nSpace]) -
                    ck.ReactionJacobian_strong(div_mesh_velocity,vel_trial_ref[k*nDOF_trial_element+j]);
	      
		  dpdeResidual_w_p[j]=ck.HamiltonianJacobian_strong(dmom_w_ham_grad_p,&p_grad_trial[j_nSpace]);
		  dpdeResidual_w_w[j]=ck.MassJacobian_strong(dmom_w_acc_w_t,vel_trial_ref[k*nDOF_trial_element+j]) + 
		    ck.AdvectionJacobian_strong(dmom_adv_sge,&vel_grad_trial[j_nSpace]) -
                    ck.ReactionJacobian_strong(div_mesh_velocity,vel_trial_ref[k*nDOF_trial_element+j]);

		  //VRANS account for drag terms, diagonal only here ... decide if need off diagonal terms too
		  dpdeResidual_u_u[j]+= ck.ReactionJacobian_strong(dmom_u_source[0],vel_trial_ref[k*nDOF_trial_element+j]);
		  dpdeResidual_v_v[j]+= ck.ReactionJacobian_strong(dmom_v_source[1],vel_trial_ref[k*nDOF_trial_element+j]);
		  dpdeResidual_w_w[j]+= ck.ReactionJacobian_strong(dmom_w_source[2],vel_trial_ref[k*nDOF_trial_element+j]);
		  //
		}
	      //calculate tau and tau*Res
	      //cek debug
	      double tmpR=dmom_u_acc_u_t + dmom_u_source[0];
	      calculateSubgridError_tau(hFactor,
					elementDiameter[eN],
					tmpR,//dmom_u_acc_u_t,
					dmom_u_acc_u,
					dmom_adv_sge,
					mom_uu_diff_ten[1],
					dmom_u_ham_grad_p[0],
					tau_v0,
					tau_p0,
					q_cfl[eN_k]);
					
	      calculateSubgridError_tau(Ct_sge,Cd_sge,
			                G,G_dd_G,tr_G,
					tmpR,//dmom_u_acc_u_t,
					dmom_adv_sge,
					mom_uu_diff_ten[1],
                                        dmom_u_ham_grad_p[0],					
					tau_v1,
					tau_p1,
					q_cfl[eN_k]);					
					
					
	      tau_v = useMetrics*tau_v1+(1.0-useMetrics)*tau_v0;
	      tau_p = PSTAB*(useMetrics*tau_p1+(1.0-useMetrics)*tau_p0);
              calculateSubgridError_tauRes(tau_p,
					   tau_v,
					   pdeResidual_p,
					   pdeResidual_u,
					   pdeResidual_v,
					   pdeResidual_w,
					   subgridError_p,
					   subgridError_u,
					   subgridError_v,
					   subgridError_w);	      
	      
	      calculateSubgridErrorDerivatives_tauRes(tau_p,
						      tau_v,
						      dpdeResidual_p_u,
						      dpdeResidual_p_v,
						      dpdeResidual_p_w,
						      dpdeResidual_u_p,
						      dpdeResidual_u_u,
						      dpdeResidual_v_p,
						      dpdeResidual_v_v,
						      dpdeResidual_w_p,
						      dpdeResidual_w_w,
						      dsubgridError_p_u,
						      dsubgridError_p_v,
						      dsubgridError_p_w,
						      dsubgridError_u_p,
						      dsubgridError_u_u,
						      dsubgridError_v_p,
						      dsubgridError_v_v,
						      dsubgridError_w_p,
						      dsubgridError_w_w);
	      // velocity used in adjoint (VMS or RBLES, with or without lagging the grid scale velocity)
	      dmom_adv_star[0] =  dmom_u_acc_u*(q_velocity_sge[eN_k_nSpace+0] - MOVING_DOMAIN*xt + useRBLES*subgridError_u);
	      dmom_adv_star[1] =  dmom_u_acc_u*(q_velocity_sge[eN_k_nSpace+1] - MOVING_DOMAIN*yt + useRBLES*subgridError_v);
	      dmom_adv_star[2] =  dmom_u_acc_u*(q_velocity_sge[eN_k_nSpace+2] - MOVING_DOMAIN*zt + useRBLES*subgridError_w);
          
	      //calculate the adjoint times the test functions
	      for (int i=0;i<nDOF_test_element;i++)
		{
		  register int i_nSpace = i*nSpace;
		  Lstar_u_p[i]=ck.Advection_adjoint(dmass_adv_u,&p_grad_test_dV[i_nSpace]);
		  Lstar_v_p[i]=ck.Advection_adjoint(dmass_adv_v,&p_grad_test_dV[i_nSpace]);
		  Lstar_w_p[i]=ck.Advection_adjoint(dmass_adv_w,&p_grad_test_dV[i_nSpace]);
		  Lstar_u_u[i]=ck.Advection_adjoint(dmom_adv_star,&vel_grad_test_dV[i_nSpace]);
		  Lstar_v_v[i]=ck.Advection_adjoint(dmom_adv_star,&vel_grad_test_dV[i_nSpace]);
		  Lstar_w_w[i]=ck.Advection_adjoint(dmom_adv_star,&vel_grad_test_dV[i_nSpace]);
		  Lstar_p_u[i]=ck.Hamiltonian_adjoint(dmom_u_ham_grad_p,&vel_grad_test_dV[i_nSpace]);
		  Lstar_p_v[i]=ck.Hamiltonian_adjoint(dmom_v_ham_grad_p,&vel_grad_test_dV[i_nSpace]);
		  Lstar_p_w[i]=ck.Hamiltonian_adjoint(dmom_w_ham_grad_p,&vel_grad_test_dV[i_nSpace]);
		  //VRANS account for drag terms, diagonal only here ... decide if need off diagonal terms too
		  Lstar_u_u[i]+=ck.Reaction_adjoint(dmom_u_source[0],vel_test_dV[i]);
		  Lstar_v_v[i]+=ck.Reaction_adjoint(dmom_v_source[1],vel_test_dV[i]);
		  Lstar_w_w[i]+=ck.Reaction_adjoint(dmom_w_source[2],vel_test_dV[i]);
		}

<<<<<<< HEAD
              // Assumes non-lagged subgrid velocity
	      dmom_u_adv_u[0] += dmom_u_acc_u*(useRBLES*subgridError_u);  	   
	      dmom_u_adv_u[1] += dmom_u_acc_u*(useRBLES*subgridError_v); 
              dmom_u_adv_u[2] += dmom_u_acc_u*(useRBLES*subgridError_w); 
         
	      dmom_v_adv_v[0] += dmom_u_acc_u*(useRBLES*subgridError_u);   	   
	      dmom_v_adv_v[1] += dmom_u_acc_u*(useRBLES*subgridError_v); 
              dmom_v_adv_v[2] += dmom_u_acc_u*(useRBLES*subgridError_w); 
         
	      dmom_w_adv_w[0] += dmom_u_acc_u*(useRBLES*subgridError_u);   	   
	      dmom_w_adv_w[1] += dmom_u_acc_u*(useRBLES*subgridError_v); 
              dmom_w_adv_w[2] += dmom_u_acc_u*(useRBLES*subgridError_w); 


	      //cek todo add RBLES terms consistent to residual modifications or ignore the partials w.r.t the additional RBLES terms
	      for(int i=0;i<nDOF_test_element;i++)
=======
	void calculateResidual( //element
		double *mesh_trial_ref,
		double *mesh_grad_trial_ref,
		double *mesh_dof,
		double *mesh_velocity_dof,
		double MOVING_DOMAIN,
		double PSTAB,
		int *mesh_l2g,
		double *dV_ref,
		double *p_trial_ref,
		double *p_grad_trial_ref,
		double *p_test_ref,
		double *p_grad_test_ref,
		double *q_p,
		double *q_grad_p,
		double *ebqe_p,
		double *ebqe_grad_p,
		double *vel_trial_ref,
		double *vel_grad_trial_ref,
		double *vel_hess_trial_ref,
		double *vel_test_ref,
		double *vel_grad_test_ref,
		//element boundary
		double *mesh_trial_trace_ref,
		double *mesh_grad_trial_trace_ref,
		double *dS_ref,
		double *p_trial_trace_ref,
		double *p_grad_trial_trace_ref,
		double *p_test_trace_ref,
		double *p_grad_test_trace_ref,
		double *vel_trial_trace_ref,
		double *vel_grad_trial_trace_ref,
		double *vel_test_trace_ref,
		double *vel_grad_test_trace_ref,
		double *normal_ref,
		double *boundaryJac_ref,
		//physics
		double eb_adjoint_sigma,
		double *elementDiameter,
		double *nodeDiametersArray,
		double hFactor,
		int nElements_global,
		int nElements_owned,
		int nElementBoundaries_owned,
		double useRBLES,
		double useMetrics,
		double alphaBDF,
		double epsFact_rho,
		double epsFact_mu,
		double sigma,
		double rho_0,
		double nu_0,
		double rho_1,
		double nu_1,
		double smagorinskyConstant,
		int turbulenceClosureModel,
		double Ct_sge,
		double Cd_sge,
		double C_dc,
		double C_b,
		//VRANS
		const double *eps_solid,
		const double *phi_solid,
		const double *q_velocity_solid,
		const double *q_vos,
		const double *q_dvos_dt,
		const double *q_dragAlpha,
		const double *q_dragBeta,
		const double *q_mass_source,
		const double *q_turb_var_0,
		const double *q_turb_var_1,
		const double *q_turb_var_grad_0,
		double *q_eddy_viscosity,
		//
		int *p_l2g,
		int *vel_l2g,
		double *p_dof,
		double *u_dof,
		double *v_dof,
		double *w_dof,
		double *g,
		const double useVF,
		double *vf,
		double *phi,
		double *normal_phi,
		double *kappa_phi,
		double *q_mom_u_acc,
		double *q_mom_v_acc,
		double *q_mom_w_acc,
		double *q_mass_adv,
		double *q_mom_u_acc_beta_bdf, double *q_mom_v_acc_beta_bdf, double *q_mom_w_acc_beta_bdf,
		double *q_dV,
		double *q_dV_last,
		double *q_velocity_sge,
		double *ebqe_velocity_star,
		double *q_cfl,
		double *q_numDiff_u, double *q_numDiff_v, double *q_numDiff_w,
		double *q_numDiff_u_last, double *q_numDiff_v_last, double *q_numDiff_w_last,
		int *sdInfo_u_u_rowptr, int *sdInfo_u_u_colind,
		int *sdInfo_u_v_rowptr, int *sdInfo_u_v_colind,
		int *sdInfo_u_w_rowptr, int *sdInfo_u_w_colind,
		int *sdInfo_v_v_rowptr, int *sdInfo_v_v_colind,
		int *sdInfo_v_u_rowptr, int *sdInfo_v_u_colind,
		int *sdInfo_v_w_rowptr, int *sdInfo_v_w_colind,
		int *sdInfo_w_w_rowptr, int *sdInfo_w_w_colind,
		int *sdInfo_w_u_rowptr, int *sdInfo_w_u_colind,
		int *sdInfo_w_v_rowptr, int *sdInfo_w_v_colind,
		int offset_p, int offset_u, int offset_v, int offset_w,
		int stride_p, int stride_u, int stride_v, int stride_w,
		double *globalResidual,
		int nExteriorElementBoundaries_global,
		int *exteriorElementBoundariesArray,
		int *elementBoundaryElementsArray,
		int *elementBoundaryLocalElementBoundariesArray,
		double *ebqe_vf_ext,
		double *bc_ebqe_vf_ext,
		double *ebqe_phi_ext,
		double *bc_ebqe_phi_ext,
		double *ebqe_normal_phi_ext,
		double *ebqe_kappa_phi_ext,
		//VRANS
		const double *ebqe_vos_ext,
		const double *ebqe_turb_var_0,
		const double *ebqe_turb_var_1,
		//VRANS end
		int *isDOFBoundary_p,
		int *isDOFBoundary_u,
		int *isDOFBoundary_v,
		int *isDOFBoundary_w,
		int *isAdvectiveFluxBoundary_p,
		int *isAdvectiveFluxBoundary_u,
		int *isAdvectiveFluxBoundary_v,
		int *isAdvectiveFluxBoundary_w,
		int *isDiffusiveFluxBoundary_u,
		int *isDiffusiveFluxBoundary_v,
		int *isDiffusiveFluxBoundary_w,
		double *ebqe_bc_p_ext,
		double *ebqe_bc_flux_mass_ext,
		double *ebqe_bc_flux_mom_u_adv_ext,
		double *ebqe_bc_flux_mom_v_adv_ext,
		double *ebqe_bc_flux_mom_w_adv_ext,
		double *ebqe_bc_u_ext,
		double *ebqe_bc_flux_u_diff_ext,
		double *ebqe_penalty_ext,
		double *ebqe_bc_v_ext,
		double *ebqe_bc_flux_v_diff_ext,
		double *ebqe_bc_w_ext,
		double *ebqe_bc_flux_w_diff_ext,
		double *q_x,
		double *q_velocity,
		double *ebqe_velocity,
		double *flux,
		double *elementResidual_p_save,
		int *elementFlags,
		int *boundaryFlags,
		double *barycenters,
		double *wettedAreas,
		double *netForces_p,
		double *netForces_v,
		double *netMoments,
		double *q_rho,
		double *ebqe_rho,
		double *q_nu,
		double *ebqe_nu,
		int nParticles,
		double particle_epsFact,
		double particle_alpha,
		double particle_beta,
		double particle_penalty_constant,
		double *particle_signed_distances,
		double *particle_signed_distance_normals,
		double *particle_velocities,
		double *particle_centroids,
		double *particle_netForces,
		double *particle_netMoments,
		double *particle_surfaceArea,
		double particle_nitsche)
	{
		//
		//loop over elements to compute volume integrals and load them into element and global residual
		//
		double mesh_volume_conservation = 0.0,
			   mesh_volume_conservation_weak = 0.0,
			   mesh_volume_conservation_err_max = 0.0,
			   mesh_volume_conservation_err_max_weak = 0.0;
		double globalConservationError = 0.0;
		const int nQuadraturePoints_global(nElements_global * nQuadraturePoints_element);
		for (int eN = 0; eN < nElements_global; eN++)
>>>>>>> c8c99f9b
		{
		  register int i_nSpace = i*nSpace;
		  for(int j=0;j<nDOF_trial_element;j++) 
		    {
		      register int j_nSpace = j*nSpace;
		      /* elementJacobian_p_p[i][j] += ck.SubgridErrorJacobian(dsubgridError_u_p[j],Lstar_u_p[i]) +  */
		      /*   ck.SubgridErrorJacobian(dsubgridError_v_p[j],Lstar_v_p[i]);// +  */
		      /*   /\* ck.SubgridErrorJacobian(dsubgridError_w_p[j],Lstar_w_p[i]);  *\/ */

		      /* elementJacobian_p_u[i][j] += ck.AdvectionJacobian_weak(dmass_adv_u,vel_trial_ref[k*nDOF_trial_element+j],&p_grad_test_dV[i_nSpace]) +  */
		      /*   ck.SubgridErrorJacobian(dsubgridError_u_u[j],Lstar_u_p[i]);  */
		      /* elementJacobian_p_v[i][j] += ck.AdvectionJacobian_weak(dmass_adv_v,vel_trial_ref[k*nDOF_trial_element+j],&p_grad_test_dV[i_nSpace]) +  */
		      /*   ck.SubgridErrorJacobian(dsubgridError_v_v[j],Lstar_v_p[i]);  */
		      /* elementJacobian_p_w[i][j] += ck.AdvectionJacobian_weak(dmass_adv_w,vel_trial_ref[k*nDOF_trial_element+j],&p_grad_test_dV[i_nSpace]) +  */
		      /* 	ck.SubgridErrorJacobian(dsubgridError_w_w[j],Lstar_w_p[i]);  */

		      /* elementJacobian_u_p[i][j] += ck.HamiltonianJacobian_weak(dmom_u_ham_grad_p,&p_grad_trial[j_nSpace],vel_test_dV[i]) +  */
		      /*   ck.SubgridErrorJacobian(dsubgridError_u_p[j],Lstar_u_u[i]);  */
		    
			
			/*===============================================elementJacobian_u_u===================================================== */
			  elementJacobian_u_u[i][j] += ck.MassJacobian_weak(dmom_u_acc_u_t,vel_trial_ref[k*nDOF_trial_element+j],vel_test_dV[i]) +
                        ck.HamiltonianJacobian_weak(dmom_u_ham_grad_u,&vel_grad_trial[j_nSpace],vel_test_dV[i]) + 
			ck.AdvectionJacobian_weak(dmom_u_adv_u,vel_trial_ref[k*nDOF_trial_element+j],&vel_grad_test_dV[i_nSpace]) +
			ck.SimpleDiffusionJacobian_weak(sdInfo_u_u_rowptr,sdInfo_u_u_colind,mom_uu_diff_ten,&vel_grad_trial[j_nSpace],&vel_grad_test_dV[i_nSpace]) + 
			//VRANS
			ck.ReactionJacobian_weak(dmom_u_source[0],vel_trial_ref[k*nDOF_trial_element+j],vel_test_dV[i]) +
			//
			// ck.SubgridErrorJacobian(dsubgridError_p_u[j],Lstar_p_u[i]) +
			ck.SubgridErrorJacobian(dsubgridError_u_u[j],Lstar_u_u[i]) + 
			ck.NumericalDiffusionJacobian(q_numDiff_u_last[eN_k],&vel_grad_trial[j_nSpace],&vel_grad_test_dV[i_nSpace]); 
		      
			/*===============================================elementJacobian_u_v===================================================== */
				elementJacobian_u_v[i][j] += ck.AdvectionJacobian_weak(dmom_u_adv_v,vel_trial_ref[k*nDOF_trial_element+j],&vel_grad_test_dV[i_nSpace]) + 
			ck.SimpleDiffusionJacobian_weak(sdInfo_u_v_rowptr,sdInfo_u_v_colind,mom_uv_diff_ten,&vel_grad_trial[j_nSpace],&vel_grad_test_dV[i_nSpace]) + 
			//VRANS
			ck.ReactionJacobian_weak(dmom_u_source[1],vel_trial_ref[k*nDOF_trial_element+j],vel_test_dV[i]) ;//+
			//
			// ck.SubgridErrorJacobian(dsubgridError_p_v[j],Lstar_p_u[i]); 


			/*===============================================elementJacobian_u_w===================================================== */
		      elementJacobian_u_w[i][j] += ck.AdvectionJacobian_weak(dmom_u_adv_w,vel_trial_ref[k*nDOF_trial_element+j],&vel_grad_test_dV[i_nSpace]) + 
			ck.SimpleDiffusionJacobian_weak(sdInfo_u_w_rowptr,sdInfo_u_w_colind,mom_uw_diff_ten,&vel_grad_trial[j_nSpace],&vel_grad_test_dV[i_nSpace]) + 
			//VRANS
			ck.ReactionJacobian_weak(dmom_u_source[2],vel_trial_ref[k*nDOF_trial_element+j],vel_test_dV[i]) ;//+
			//
			// ck.SubgridErrorJacobian(dsubgridError_p_w[j],Lstar_p_u[i]); 

		      /* elementJacobian_v_p[i][j] += ck.HamiltonianJacobian_weak(dmom_v_ham_grad_p,&p_grad_trial[j_nSpace],vel_test_dV[i]) +  */
		      /*   ck.SubgridErrorJacobian(dsubgridError_v_p[j],Lstar_v_v[i]);  */


			/*===============================================elementJacobian_v_u===================================================== */
		      elementJacobian_v_u[i][j] += ck.AdvectionJacobian_weak(dmom_v_adv_u,vel_trial_ref[k*nDOF_trial_element+j],&vel_grad_test_dV[i_nSpace]) + 
			ck.SimpleDiffusionJacobian_weak(sdInfo_v_u_rowptr,sdInfo_v_u_colind,mom_vu_diff_ten,&vel_grad_trial[j_nSpace],&vel_grad_test_dV[i_nSpace]) + 
			//VRANS
			ck.ReactionJacobian_weak(dmom_v_source[0],vel_trial_ref[k*nDOF_trial_element+j],vel_test_dV[i]);// +
			//
			// ck.SubgridErrorJacobian(dsubgridError_p_u[j],Lstar_p_v[i]);

			/*===============================================elementJacobian_v_v===================================================== */
		      elementJacobian_v_v[i][j] += ck.MassJacobian_weak(dmom_v_acc_v_t,vel_trial_ref[k*nDOF_trial_element+j],vel_test_dV[i]) + 
                        ck.HamiltonianJacobian_weak(dmom_v_ham_grad_v,&vel_grad_trial[j_nSpace],vel_test_dV[i]) + 
			ck.AdvectionJacobian_weak(dmom_v_adv_v,vel_trial_ref[k*nDOF_trial_element+j],&vel_grad_test_dV[i_nSpace]) +
			ck.SimpleDiffusionJacobian_weak(sdInfo_v_v_rowptr,sdInfo_v_v_colind,mom_vv_diff_ten,&vel_grad_trial[j_nSpace],&vel_grad_test_dV[i_nSpace]) + 
			//VRANS
			ck.ReactionJacobian_weak(dmom_v_source[1],vel_trial_ref[k*nDOF_trial_element+j],vel_test_dV[i]) +
			//
			// ck.SubgridErrorJacobian(dsubgridError_p_v[j],Lstar_p_v[i]) +
			ck.SubgridErrorJacobian(dsubgridError_v_v[j],Lstar_v_v[i]) + 
			ck.NumericalDiffusionJacobian(q_numDiff_v_last[eN_k],&vel_grad_trial[j_nSpace],&vel_grad_test_dV[i_nSpace]); 


			/*===============================================elementJacobian_v_w===================================================== */
		      elementJacobian_v_w[i][j] += ck.AdvectionJacobian_weak(dmom_v_adv_w,vel_trial_ref[k*nDOF_trial_element+j],&vel_grad_test_dV[i_nSpace]) +  
			ck.SimpleDiffusionJacobian_weak(sdInfo_v_w_rowptr,sdInfo_v_w_colind,mom_vw_diff_ten,&vel_grad_trial[j_nSpace],&vel_grad_test_dV[i_nSpace]) + 
			//VRANS
			ck.ReactionJacobian_weak(dmom_v_source[2],vel_trial_ref[k*nDOF_trial_element+j],vel_test_dV[i]) ;//+
			//
			// ck.SubgridErrorJacobian(dsubgridError_p_w[j],Lstar_p_v[i]);

		      /* elementJacobian_w_p[i][j] += ck.HamiltonianJacobian_weak(dmom_w_ham_grad_p,&p_grad_trial[j_nSpace],vel_test_dV[i]) +  */
		      /*   ck.SubgridErrorJacobian(dsubgridError_w_p[j],Lstar_w_w[i]);  */


			/*===============================================elementJacobian_w_u===================================================== */			  
		      elementJacobian_w_u[i][j] += ck.AdvectionJacobian_weak(dmom_w_adv_u,vel_trial_ref[k*nDOF_trial_element+j],&vel_grad_test_dV[i_nSpace]) +  
			ck.SimpleDiffusionJacobian_weak(sdInfo_w_u_rowptr,sdInfo_w_u_colind,mom_wu_diff_ten,&vel_grad_trial[j_nSpace],&vel_grad_test_dV[i_nSpace]) + 
			//VRANS
			ck.ReactionJacobian_weak(dmom_w_source[0],vel_trial_ref[k*nDOF_trial_element+j],vel_test_dV[i]) ;//+
			//
			// ck.SubgridErrorJacobian(dsubgridError_p_u[j],Lstar_p_w[i]); 

			/*===============================================elementJacobian_w_v===================================================== */			  
		      elementJacobian_w_v[i][j] += ck.AdvectionJacobian_weak(dmom_w_adv_v,vel_trial_ref[k*nDOF_trial_element+j],&vel_grad_test_dV[i_nSpace]) + 
			ck.SimpleDiffusionJacobian_weak(sdInfo_w_v_rowptr,sdInfo_w_v_colind,mom_wv_diff_ten,&vel_grad_trial[j_nSpace],&vel_grad_test_dV[i_nSpace]) + 
			//VRANS
			ck.ReactionJacobian_weak(dmom_w_source[1],vel_trial_ref[k*nDOF_trial_element+j],vel_test_dV[i]) ;//+
			//
			// ck.SubgridErrorJacobian(dsubgridError_p_v[j],Lstar_p_w[i]); 

			/*===============================================elementJacobian_w_w===================================================== */			  			
		      elementJacobian_w_w[i][j] += ck.MassJacobian_weak(dmom_w_acc_w_t,vel_trial_ref[k*nDOF_trial_element+j],vel_test_dV[i]) + 
                        ck.HamiltonianJacobian_weak(dmom_w_ham_grad_w,&vel_grad_trial[j_nSpace],vel_test_dV[i]) + 
			ck.AdvectionJacobian_weak(dmom_w_adv_w,vel_trial_ref[k*nDOF_trial_element+j],&vel_grad_test_dV[i_nSpace]) +  
			ck.SimpleDiffusionJacobian_weak(sdInfo_w_w_rowptr,sdInfo_w_w_colind,mom_ww_diff_ten,&vel_grad_trial[j_nSpace],&vel_grad_test_dV[i_nSpace]) + 
			//VRANS
			ck.ReactionJacobian_weak(dmom_w_source[2],vel_trial_ref[k*nDOF_trial_element+j],vel_test_dV[i]) +
			//
			// ck.SubgridErrorJacobian(dsubgridError_p_w[j],Lstar_p_w[i]) + 
			ck.SubgridErrorJacobian(dsubgridError_w_w[j],Lstar_w_w[i]) + 
			ck.NumericalDiffusionJacobian(q_numDiff_w_last[eN_k],&vel_grad_trial[j_nSpace],&vel_grad_test_dV[i_nSpace]); 

			/*======================================================================================================================== */			  


		    }//j
		}//i
	    }//k
	  //
	  //load into element Jacobian into global Jacobian
	  //
	  for (int i=0;i<nDOF_test_element;i++)
	    {
	      register int eN_i = eN*nDOF_test_element+i;
	      for (int j=0;j<nDOF_trial_element;j++)
		{
		  register int eN_i_j = eN_i*nDOF_trial_element+j;
		  /* globalJacobian[csrRowIndeces_p_p[eN_i] + csrColumnOffsets_p_p[eN_i_j]] += elementJacobian_p_p[i][j]; */
		  /* globalJacobian[csrRowIndeces_p_u[eN_i] + csrColumnOffsets_p_u[eN_i_j]] += elementJacobian_p_u[i][j]; */
		  /* globalJacobian[csrRowIndeces_p_v[eN_i] + csrColumnOffsets_p_v[eN_i_j]] += elementJacobian_p_v[i][j]; */
		  /* globalJacobian[csrRowIndeces_p_w[eN_i] + csrColumnOffsets_p_w[eN_i_j]] += elementJacobian_p_w[i][j]; */

		  /* globalJacobian[csrRowIndeces_u_p[eN_i] + csrColumnOffsets_u_p[eN_i_j]] += elementJacobian_u_p[i][j]; */
		  globalJacobian[csrRowIndeces_u_u[eN_i] + csrColumnOffsets_u_u[eN_i_j]] += elementJacobian_u_u[i][j];
		  globalJacobian[csrRowIndeces_u_v[eN_i] + csrColumnOffsets_u_v[eN_i_j]] += elementJacobian_u_v[i][j];
		  globalJacobian[csrRowIndeces_u_w[eN_i] + csrColumnOffsets_u_w[eN_i_j]] += elementJacobian_u_w[i][j];

		  /* globalJacobian[csrRowIndeces_v_p[eN_i] + csrColumnOffsets_v_p[eN_i_j]] += elementJacobian_v_p[i][j]; */
		  globalJacobian[csrRowIndeces_v_u[eN_i] + csrColumnOffsets_v_u[eN_i_j]] += elementJacobian_v_u[i][j];
		  globalJacobian[csrRowIndeces_v_v[eN_i] + csrColumnOffsets_v_v[eN_i_j]] += elementJacobian_v_v[i][j];
		  globalJacobian[csrRowIndeces_v_w[eN_i] + csrColumnOffsets_v_w[eN_i_j]] += elementJacobian_v_w[i][j];

		  /* globalJacobian[csrRowIndeces_w_p[eN_i] + csrColumnOffsets_w_p[eN_i_j]] += elementJacobian_w_p[i][j]; */
		  globalJacobian[csrRowIndeces_w_u[eN_i] + csrColumnOffsets_w_u[eN_i_j]] += elementJacobian_w_u[i][j];
		  globalJacobian[csrRowIndeces_w_v[eN_i] + csrColumnOffsets_w_v[eN_i_j]] += elementJacobian_w_v[i][j];
		  globalJacobian[csrRowIndeces_w_w[eN_i] + csrColumnOffsets_w_w[eN_i_j]] += elementJacobian_w_w[i][j];
		}//j
	    }//i
	}//elements
      //
      //loop over exterior element boundaries to compute the surface integrals and load them into the global Jacobian
      //
      for (int ebNE = 0; ebNE < nExteriorElementBoundaries_global; ebNE++) 
	{ 
	  register int ebN = exteriorElementBoundariesArray[ebNE],
	    eN  = elementBoundaryElementsArray[ebN*2+0],
	    eN_nDOF_trial_element = eN*nDOF_trial_element,
	    ebN_local = elementBoundaryLocalElementBoundariesArray[ebN*2+0];
	  register double eps_rho,eps_mu;
	  for  (int kb=0;kb<nQuadraturePoints_elementBoundary;kb++) 
	    { 
	      register int ebNE_kb = ebNE*nQuadraturePoints_elementBoundary+kb,
		ebNE_kb_nSpace = ebNE_kb*nSpace,
		ebN_local_kb = ebN_local*nQuadraturePoints_elementBoundary+kb,
		ebN_local_kb_nSpace = ebN_local_kb*nSpace;

	      register double p_ext=0.0,
		u_ext=0.0,
		v_ext=0.0,
		w_ext=0.0,
		grad_p_ext[nSpace],
		grad_u_ext[nSpace],
		grad_v_ext[nSpace],
		grad_w_ext[nSpace],
		mom_u_acc_ext=0.0,
		dmom_u_acc_u_ext=0.0,
		mom_v_acc_ext=0.0,
		dmom_v_acc_v_ext=0.0,
		mom_w_acc_ext=0.0,
		dmom_w_acc_w_ext=0.0,
		mass_adv_ext[nSpace],
		dmass_adv_u_ext[nSpace],
		dmass_adv_v_ext[nSpace],
		dmass_adv_w_ext[nSpace],
		mom_u_adv_ext[nSpace],
		dmom_u_adv_u_ext[nSpace],
		dmom_u_adv_v_ext[nSpace],
		dmom_u_adv_w_ext[nSpace],
		mom_v_adv_ext[nSpace],
		dmom_v_adv_u_ext[nSpace],
		dmom_v_adv_v_ext[nSpace],
		dmom_v_adv_w_ext[nSpace],
		mom_w_adv_ext[nSpace],
		dmom_w_adv_u_ext[nSpace],
		dmom_w_adv_v_ext[nSpace],
		dmom_w_adv_w_ext[nSpace],
		mom_uu_diff_ten_ext[nSpace],
		mom_vv_diff_ten_ext[nSpace],
		mom_ww_diff_ten_ext[nSpace],
		mom_uv_diff_ten_ext[1],
		mom_uw_diff_ten_ext[1],
		mom_vu_diff_ten_ext[1],
		mom_vw_diff_ten_ext[1],
		mom_wu_diff_ten_ext[1],
		mom_wv_diff_ten_ext[1],
		mom_u_source_ext=0.0,
		mom_v_source_ext=0.0,
		mom_w_source_ext=0.0,
		mom_u_ham_ext=0.0,
		dmom_u_ham_grad_p_ext[nSpace],
		dmom_u_ham_grad_u_ext[nSpace],
		mom_v_ham_ext=0.0,
		dmom_v_ham_grad_p_ext[nSpace],
		dmom_v_ham_grad_v_ext[nSpace],
		mom_w_ham_ext=0.0,
		dmom_w_ham_grad_p_ext[nSpace],
		dmom_w_ham_grad_w_ext[nSpace],
		dmom_u_adv_p_ext[nSpace],
		dmom_v_adv_p_ext[nSpace],
		dmom_w_adv_p_ext[nSpace],
		dflux_mass_u_ext=0.0,
		dflux_mass_v_ext=0.0,
		dflux_mass_w_ext=0.0,
		dflux_mom_u_adv_p_ext=0.0,
		dflux_mom_u_adv_u_ext=0.0,
		dflux_mom_u_adv_v_ext=0.0,
		dflux_mom_u_adv_w_ext=0.0,
		dflux_mom_v_adv_p_ext=0.0,
		dflux_mom_v_adv_u_ext=0.0,
		dflux_mom_v_adv_v_ext=0.0,
		dflux_mom_v_adv_w_ext=0.0,
		dflux_mom_w_adv_p_ext=0.0,
		dflux_mom_w_adv_u_ext=0.0,
		dflux_mom_w_adv_v_ext=0.0,
		dflux_mom_w_adv_w_ext=0.0,
		bc_p_ext=0.0,
		bc_u_ext=0.0,
		bc_v_ext=0.0,
		bc_w_ext=0.0,
		bc_mom_u_acc_ext=0.0,
		bc_dmom_u_acc_u_ext=0.0,
		bc_mom_v_acc_ext=0.0,
		bc_dmom_v_acc_v_ext=0.0,
		bc_mom_w_acc_ext=0.0,
		bc_dmom_w_acc_w_ext=0.0,
		bc_mass_adv_ext[nSpace],
		bc_dmass_adv_u_ext[nSpace],
		bc_dmass_adv_v_ext[nSpace],
		bc_dmass_adv_w_ext[nSpace],
		bc_mom_u_adv_ext[nSpace],
		bc_dmom_u_adv_u_ext[nSpace],
		bc_dmom_u_adv_v_ext[nSpace],
		bc_dmom_u_adv_w_ext[nSpace],
		bc_mom_v_adv_ext[nSpace],
		bc_dmom_v_adv_u_ext[nSpace],
		bc_dmom_v_adv_v_ext[nSpace],
		bc_dmom_v_adv_w_ext[nSpace],
		bc_mom_w_adv_ext[nSpace],
		bc_dmom_w_adv_u_ext[nSpace],
		bc_dmom_w_adv_v_ext[nSpace],
		bc_dmom_w_adv_w_ext[nSpace],
		bc_mom_uu_diff_ten_ext[nSpace],
		bc_mom_vv_diff_ten_ext[nSpace],
		bc_mom_ww_diff_ten_ext[nSpace],
		bc_mom_uv_diff_ten_ext[1],
		bc_mom_uw_diff_ten_ext[1],
		bc_mom_vu_diff_ten_ext[1],
		bc_mom_vw_diff_ten_ext[1],
		bc_mom_wu_diff_ten_ext[1],
		bc_mom_wv_diff_ten_ext[1],
		bc_mom_u_source_ext=0.0,
		bc_mom_v_source_ext=0.0,
		bc_mom_w_source_ext=0.0,
		bc_mom_u_ham_ext=0.0,
		bc_dmom_u_ham_grad_p_ext[nSpace],
		bc_dmom_u_ham_grad_u_ext[nSpace],
		bc_mom_v_ham_ext=0.0,
		bc_dmom_v_ham_grad_p_ext[nSpace],
		bc_dmom_v_ham_grad_v_ext[nSpace],
		bc_mom_w_ham_ext=0.0,
		bc_dmom_w_ham_grad_p_ext[nSpace],
		bc_dmom_w_ham_grad_w_ext[nSpace],
		fluxJacobian_p_p[nDOF_trial_element],
		fluxJacobian_p_u[nDOF_trial_element],
		fluxJacobian_p_v[nDOF_trial_element],
		fluxJacobian_p_w[nDOF_trial_element],
		fluxJacobian_u_p[nDOF_trial_element],
		fluxJacobian_u_u[nDOF_trial_element],
		fluxJacobian_u_v[nDOF_trial_element],
		fluxJacobian_u_w[nDOF_trial_element],
		fluxJacobian_v_p[nDOF_trial_element],
		fluxJacobian_v_u[nDOF_trial_element],
		fluxJacobian_v_v[nDOF_trial_element],
		fluxJacobian_v_w[nDOF_trial_element],
		fluxJacobian_w_p[nDOF_trial_element],
		fluxJacobian_w_u[nDOF_trial_element],
		fluxJacobian_w_v[nDOF_trial_element],
		fluxJacobian_w_w[nDOF_trial_element],
		jac_ext[nSpace*nSpace],
		jacDet_ext,
		jacInv_ext[nSpace*nSpace],
		boundaryJac[nSpace*(nSpace-1)],
		metricTensor[(nSpace-1)*(nSpace-1)],
		metricTensorDetSqrt,
		p_grad_trial_trace[nDOF_trial_element*nSpace],
		vel_grad_trial_trace[nDOF_trial_element*nSpace],
		dS,
		p_test_dS[nDOF_test_element],
		vel_test_dS[nDOF_test_element],
		normal[3],
		x_ext,y_ext,z_ext,xt_ext,yt_ext,zt_ext,integralScaling,
		vel_grad_test_dS[nDOF_trial_element*nSpace],
		//VRANS
		porosity_ext,
		//
		G[nSpace*nSpace],G_dd_G,tr_G,h_phi,h_penalty,penalty;
	      ck.calculateMapping_elementBoundary(eN,
						  ebN_local,
						  kb,
						  ebN_local_kb,
						  mesh_dof,
						  mesh_l2g,
						  mesh_trial_trace_ref,
						  mesh_grad_trial_trace_ref,
						  boundaryJac_ref,
						  jac_ext,
						  jacDet_ext,
						  jacInv_ext,
						  boundaryJac,
						  metricTensor,
						  metricTensorDetSqrt,
						  normal_ref,
						  normal,
						  x_ext,y_ext,z_ext);
	      ck.calculateMappingVelocity_elementBoundary(eN,
							  ebN_local,
							  kb,
							  ebN_local_kb,
							  mesh_velocity_dof,
							  mesh_l2g,
							  mesh_trial_trace_ref,
							  xt_ext,yt_ext,zt_ext,
							  normal,
							  boundaryJac,
							  metricTensor,
							  integralScaling);
	      //dS = ((1.0-MOVING_DOMAIN)*metricTensorDetSqrt + MOVING_DOMAIN*integralScaling)*dS_ref[kb];
	      dS = metricTensorDetSqrt*dS_ref[kb];
	      ck.calculateG(jacInv_ext,G,G_dd_G,tr_G);
	      ck.calculateGScale(G,&ebqe_normal_phi_ext[ebNE_kb_nSpace],h_phi);

	      eps_rho = epsFact_rho*(useMetrics*h_phi+(1.0-useMetrics)*elementDiameter[eN]);
	      eps_mu  = epsFact_mu *(useMetrics*h_phi+(1.0-useMetrics)*elementDiameter[eN]);
	      double particle_eps  = particle_epsFact*(useMetrics*h_phi+(1.0-useMetrics)*elementDiameter[eN]);

	      //compute shape and solution information
	      //shape
	      /* ck.gradTrialFromRef(&p_grad_trial_trace_ref[ebN_local_kb_nSpace*nDOF_trial_element],jacInv_ext,p_grad_trial_trace); */
	      ck.gradTrialFromRef(&vel_grad_trial_trace_ref[ebN_local_kb_nSpace*nDOF_trial_element],jacInv_ext,vel_grad_trial_trace);
	      //solution and gradients	
	      /* ck.valFromDOF(p_dof,&p_l2g[eN_nDOF_trial_element],&p_trial_trace_ref[ebN_local_kb*nDOF_test_element],p_ext); */
              p_ext = ebqe_p[ebNE_kb];
	      ck.valFromDOF(u_dof,&vel_l2g[eN_nDOF_trial_element],&vel_trial_trace_ref[ebN_local_kb*nDOF_test_element],u_ext);
	      ck.valFromDOF(v_dof,&vel_l2g[eN_nDOF_trial_element],&vel_trial_trace_ref[ebN_local_kb*nDOF_test_element],v_ext);
	      ck.valFromDOF(w_dof,&vel_l2g[eN_nDOF_trial_element],&vel_trial_trace_ref[ebN_local_kb*nDOF_test_element],w_ext);
	      /* ck.gradFromDOF(p_dof,&p_l2g[eN_nDOF_trial_element],p_grad_trial_trace,grad_p_ext); */
              for (int I=0;I<nSpace;I++)
                grad_p_ext[I] = ebqe_grad_p[ebNE_kb_nSpace+I];
	      ck.gradFromDOF(u_dof,&vel_l2g[eN_nDOF_trial_element],vel_grad_trial_trace,grad_u_ext);
	      ck.gradFromDOF(v_dof,&vel_l2g[eN_nDOF_trial_element],vel_grad_trial_trace,grad_v_ext);
	      ck.gradFromDOF(w_dof,&vel_l2g[eN_nDOF_trial_element],vel_grad_trial_trace,grad_w_ext);
	      //precalculate test function products with integration weights
	      for (int j=0;j<nDOF_trial_element;j++)
		{
		  /* p_test_dS[j] = p_test_trace_ref[ebN_local_kb*nDOF_test_element+j]*dS; */
		  vel_test_dS[j] = vel_test_trace_ref[ebN_local_kb*nDOF_test_element+j]*dS;
		  for (int I=0;I<nSpace;I++)
		    vel_grad_test_dS[j*nSpace+I] = vel_grad_trial_trace[j*nSpace+I]*dS;//cek hack, using trial
		}
	      //
	      //load the boundary values
	      //
	      bc_p_ext = isDOFBoundary_p[ebNE_kb]*ebqe_bc_p_ext[ebNE_kb]+(1-isDOFBoundary_p[ebNE_kb])*p_ext;
              //bc values at moving boundaries are specified relative to boundary motion so we need to add it here
	      bc_u_ext = isDOFBoundary_u[ebNE_kb]*(ebqe_bc_u_ext[ebNE_kb] + MOVING_DOMAIN*xt_ext) + (1-isDOFBoundary_u[ebNE_kb])*u_ext;
	      bc_v_ext = isDOFBoundary_v[ebNE_kb]*(ebqe_bc_v_ext[ebNE_kb] + MOVING_DOMAIN*yt_ext) + (1-isDOFBoundary_v[ebNE_kb])*v_ext;
	      bc_w_ext = isDOFBoundary_w[ebNE_kb]*(ebqe_bc_w_ext[ebNE_kb] + MOVING_DOMAIN*zt_ext) + (1-isDOFBoundary_w[ebNE_kb])*w_ext;
	      //VRANS
	      porosity_ext = 1.0 - ebqe_vos_ext[ebNE_kb];
	      // 
	      //calculate the internal and external trace of the pde coefficients 
	      // 
	      double eddy_viscosity_ext(0.),bc_eddy_viscosity_ext(0.),rhoSave, nuSave;//not interested in saving boundary eddy viscosity for now
	      evaluateCoefficients(eps_rho,
				   eps_mu,
				   particle_eps,
				   sigma,
				   rho_0,
				   nu_0,
				   rho_1,
				   nu_1,
				   elementDiameter[eN],
				   smagorinskyConstant,
				   turbulenceClosureModel,
				   g,
				   useVF,
				   ebqe_vf_ext[ebNE_kb],
				   ebqe_phi_ext[ebNE_kb],
				   &ebqe_normal_phi_ext[ebNE_kb_nSpace],
				   nParticles,
				   nQuadraturePoints_global,
				   &particle_signed_distances[ebNE_kb],
				   ebqe_kappa_phi_ext[ebNE_kb],
				   //VRANS
				   porosity_ext,
				   //
				   p_ext,
				   grad_p_ext,
				   grad_u_ext,
				   grad_v_ext,
				   grad_w_ext,
				   u_ext,
				   v_ext,
				   w_ext,
				   ebqe_velocity_star[ebNE_kb_nSpace+0],
				   ebqe_velocity_star[ebNE_kb_nSpace+1],
				   ebqe_velocity_star[ebNE_kb_nSpace+2],
				   eddy_viscosity_ext,
				   mom_u_acc_ext,
				   dmom_u_acc_u_ext,
				   mom_v_acc_ext,
				   dmom_v_acc_v_ext,
				   mom_w_acc_ext,
				   dmom_w_acc_w_ext,
				   mass_adv_ext,
				   dmass_adv_u_ext,
				   dmass_adv_v_ext,
				   dmass_adv_w_ext,
				   mom_u_adv_ext,
				   dmom_u_adv_u_ext,
				   dmom_u_adv_v_ext,
				   dmom_u_adv_w_ext,
				   mom_v_adv_ext,
				   dmom_v_adv_u_ext,
				   dmom_v_adv_v_ext,
				   dmom_v_adv_w_ext,
				   mom_w_adv_ext,
				   dmom_w_adv_u_ext,
				   dmom_w_adv_v_ext,
				   dmom_w_adv_w_ext,
				   mom_uu_diff_ten_ext,
				   mom_vv_diff_ten_ext,
				   mom_ww_diff_ten_ext,
				   mom_uv_diff_ten_ext,
				   mom_uw_diff_ten_ext,
				   mom_vu_diff_ten_ext,
				   mom_vw_diff_ten_ext,
				   mom_wu_diff_ten_ext,
				   mom_wv_diff_ten_ext,
				   mom_u_source_ext,
				   mom_v_source_ext,
				   mom_w_source_ext,
				   mom_u_ham_ext,
				   dmom_u_ham_grad_p_ext,
				   dmom_u_ham_grad_u_ext,
				   mom_v_ham_ext,
				   dmom_v_ham_grad_p_ext,
				   dmom_v_ham_grad_v_ext,
				   mom_w_ham_ext,
				   dmom_w_ham_grad_p_ext,          
				   dmom_w_ham_grad_w_ext,
                                   rhoSave,
                                   nuSave);          
	      evaluateCoefficients(eps_rho,
				   eps_mu,
				   particle_eps,
				   sigma,
				   rho_0,
				   nu_0,
				   rho_1,
				   nu_1,
				   elementDiameter[eN],
				   smagorinskyConstant,
				   turbulenceClosureModel,
				   g,
				   useVF,
				   bc_ebqe_vf_ext[ebNE_kb],
				   bc_ebqe_phi_ext[ebNE_kb],
				   &ebqe_normal_phi_ext[ebNE_kb_nSpace],
				   nParticles,
				   nQuadraturePoints_global,
				   &particle_signed_distances[ebNE_kb],
				   ebqe_kappa_phi_ext[ebNE_kb],
				   //VRANS
				   porosity_ext,
				   //
				   bc_p_ext,
				   grad_p_ext,
				   grad_u_ext,
				   grad_v_ext,
				   grad_w_ext,
				   bc_u_ext,
				   bc_v_ext,
				   bc_w_ext,
				   ebqe_velocity_star[ebNE_kb_nSpace+0],
				   ebqe_velocity_star[ebNE_kb_nSpace+1],
				   ebqe_velocity_star[ebNE_kb_nSpace+2],
				   bc_eddy_viscosity_ext,
				   bc_mom_u_acc_ext,
				   bc_dmom_u_acc_u_ext,
				   bc_mom_v_acc_ext,
				   bc_dmom_v_acc_v_ext,
				   bc_mom_w_acc_ext,
				   bc_dmom_w_acc_w_ext,
				   bc_mass_adv_ext,
				   bc_dmass_adv_u_ext,
				   bc_dmass_adv_v_ext,
				   bc_dmass_adv_w_ext,
				   bc_mom_u_adv_ext,
				   bc_dmom_u_adv_u_ext,
				   bc_dmom_u_adv_v_ext,
				   bc_dmom_u_adv_w_ext,
				   bc_mom_v_adv_ext,
				   bc_dmom_v_adv_u_ext,
				   bc_dmom_v_adv_v_ext,
				   bc_dmom_v_adv_w_ext,
				   bc_mom_w_adv_ext,
				   bc_dmom_w_adv_u_ext,
				   bc_dmom_w_adv_v_ext,
				   bc_dmom_w_adv_w_ext,
				   bc_mom_uu_diff_ten_ext,
				   bc_mom_vv_diff_ten_ext,
				   bc_mom_ww_diff_ten_ext,
				   bc_mom_uv_diff_ten_ext,
				   bc_mom_uw_diff_ten_ext,
				   bc_mom_vu_diff_ten_ext,
				   bc_mom_vw_diff_ten_ext,
				   bc_mom_wu_diff_ten_ext,
				   bc_mom_wv_diff_ten_ext,
				   bc_mom_u_source_ext,
				   bc_mom_v_source_ext,
				   bc_mom_w_source_ext,
				   bc_mom_u_ham_ext,
				   bc_dmom_u_ham_grad_p_ext,
				   bc_dmom_u_ham_grad_u_ext,
				   bc_mom_v_ham_ext,
				   bc_dmom_v_ham_grad_p_ext,
				   bc_dmom_v_ham_grad_v_ext,
				   bc_mom_w_ham_ext,
				   bc_dmom_w_ham_grad_p_ext,          
				   bc_dmom_w_ham_grad_w_ext,
                                   rhoSave,
                                   nuSave);          
	      //Turbulence closure model
	      if (turbulenceClosureModel >= 3)
		{
		  const double turb_var_grad_0_dummy[3] = {0.,0.,0.};
		  const double c_mu = 0.09;//mwf hack 
		  updateTurbulenceClosure(turbulenceClosureModel,
					  eps_rho,
					  eps_mu,
					  rho_0,
					  nu_0,
					  rho_1,
					  nu_1,
					  useVF,
					  ebqe_vf_ext[ebNE_kb],
					  ebqe_phi_ext[ebNE_kb],
					  porosity_ext,
					  c_mu, //mwf hack
					  ebqe_turb_var_0[ebNE_kb],
					  ebqe_turb_var_1[ebNE_kb],
					  turb_var_grad_0_dummy, //not needed
					  eddy_viscosity_ext,
					  mom_uu_diff_ten_ext,
					  mom_vv_diff_ten_ext,
					  mom_ww_diff_ten_ext,
					  mom_uv_diff_ten_ext,
					  mom_uw_diff_ten_ext,
					  mom_vu_diff_ten_ext,
					  mom_vw_diff_ten_ext,
					  mom_wu_diff_ten_ext,
					  mom_wv_diff_ten_ext,
					  mom_u_source_ext,
					  mom_v_source_ext,
					  mom_w_source_ext);					  

		  updateTurbulenceClosure(turbulenceClosureModel,
					  eps_rho,
					  eps_mu,
					  rho_0,
					  nu_0,
					  rho_1,
					  nu_1,
					  useVF,
					  ebqe_vf_ext[ebNE_kb],
					  ebqe_phi_ext[ebNE_kb],
					  porosity_ext,
					  c_mu, //mwf hack
					  ebqe_turb_var_0[ebNE_kb],
					  ebqe_turb_var_1[ebNE_kb],
					  turb_var_grad_0_dummy, //not needed
					  bc_eddy_viscosity_ext,
					  bc_mom_uu_diff_ten_ext,
					  bc_mom_vv_diff_ten_ext,
					  bc_mom_ww_diff_ten_ext,
					  bc_mom_uv_diff_ten_ext,
					  bc_mom_uw_diff_ten_ext,
					  bc_mom_vu_diff_ten_ext,
					  bc_mom_vw_diff_ten_ext,
					  bc_mom_wu_diff_ten_ext,
					  bc_mom_wv_diff_ten_ext,
					  bc_mom_u_source_ext,
					  bc_mom_v_source_ext,
					  bc_mom_w_source_ext);					  
		}
	      //
	      //moving domain
	      //
	      mom_u_adv_ext[0] -= MOVING_DOMAIN*mom_u_acc_ext*xt_ext;
	      mom_u_adv_ext[1] -= MOVING_DOMAIN*mom_u_acc_ext*yt_ext;
	      mom_u_adv_ext[2] -= MOVING_DOMAIN*mom_u_acc_ext*zt_ext;
	      dmom_u_adv_u_ext[0] -= MOVING_DOMAIN*dmom_u_acc_u_ext*xt_ext;
	      dmom_u_adv_u_ext[1] -= MOVING_DOMAIN*dmom_u_acc_u_ext*yt_ext;
	      dmom_u_adv_u_ext[2] -= MOVING_DOMAIN*dmom_u_acc_u_ext*zt_ext;
	      
	      mom_v_adv_ext[0] -= MOVING_DOMAIN*mom_v_acc_ext*xt_ext;
	      mom_v_adv_ext[1] -= MOVING_DOMAIN*mom_v_acc_ext*yt_ext;
	      mom_v_adv_ext[2] -= MOVING_DOMAIN*mom_v_acc_ext*zt_ext;
	      dmom_v_adv_v_ext[0] -= MOVING_DOMAIN*dmom_v_acc_v_ext*xt_ext;
	      dmom_v_adv_v_ext[1] -= MOVING_DOMAIN*dmom_v_acc_v_ext*yt_ext;
	      dmom_v_adv_v_ext[2] -= MOVING_DOMAIN*dmom_v_acc_v_ext*zt_ext;
	      
	      mom_w_adv_ext[0] -= MOVING_DOMAIN*mom_w_acc_ext*xt_ext;
	      mom_w_adv_ext[1] -= MOVING_DOMAIN*mom_w_acc_ext*yt_ext;
	      mom_w_adv_ext[2] -= MOVING_DOMAIN*mom_w_acc_ext*zt_ext;
	      dmom_w_adv_w_ext[0] -= MOVING_DOMAIN*dmom_w_acc_w_ext*xt_ext;
	      dmom_w_adv_w_ext[1] -= MOVING_DOMAIN*dmom_w_acc_w_ext*yt_ext;
	      dmom_w_adv_w_ext[2] -= MOVING_DOMAIN*dmom_w_acc_w_ext*zt_ext;
	      
	      //moving domain bc's
	      bc_mom_u_adv_ext[0] -= MOVING_DOMAIN*bc_mom_u_acc_ext*xt_ext;
	      bc_mom_u_adv_ext[1] -= MOVING_DOMAIN*bc_mom_u_acc_ext*yt_ext;
	      bc_mom_u_adv_ext[2] -= MOVING_DOMAIN*bc_mom_u_acc_ext*zt_ext;
	      
	      bc_mom_v_adv_ext[0] -= MOVING_DOMAIN*bc_mom_v_acc_ext*xt_ext;
	      bc_mom_v_adv_ext[1] -= MOVING_DOMAIN*bc_mom_v_acc_ext*yt_ext;
	      bc_mom_v_adv_ext[2] -= MOVING_DOMAIN*bc_mom_v_acc_ext*zt_ext;

	      bc_mom_w_adv_ext[0] -= MOVING_DOMAIN*bc_mom_w_acc_ext*xt_ext;
	      bc_mom_w_adv_ext[1] -= MOVING_DOMAIN*bc_mom_w_acc_ext*yt_ext;
	      bc_mom_w_adv_ext[2] -= MOVING_DOMAIN*bc_mom_w_acc_ext*zt_ext;
	      // 
	      //calculate the numerical fluxes 
	      // 
	      exteriorNumericalAdvectiveFluxDerivatives(isDOFBoundary_p[ebNE_kb],
							isDOFBoundary_u[ebNE_kb],
							isDOFBoundary_v[ebNE_kb],
							isDOFBoundary_w[ebNE_kb],
							isAdvectiveFluxBoundary_p[ebNE_kb],
							isAdvectiveFluxBoundary_u[ebNE_kb],
							isAdvectiveFluxBoundary_v[ebNE_kb],
							isAdvectiveFluxBoundary_w[ebNE_kb],
							dmom_u_ham_grad_p_ext[0],//=1/rho
							normal,
                                                        porosity_ext,
							bc_p_ext,
							bc_u_ext,
							bc_v_ext,
							bc_w_ext,
							bc_mass_adv_ext,
							bc_mom_u_adv_ext,
							bc_mom_v_adv_ext,
							bc_mom_w_adv_ext,
							ebqe_bc_flux_mass_ext[ebNE_kb]+MOVING_DOMAIN*(xt_ext*normal[0]+yt_ext*normal[1]+zt_ext*normal[2]),//bc is relative mass  flux
							ebqe_bc_flux_mom_u_adv_ext[ebNE_kb],
							ebqe_bc_flux_mom_v_adv_ext[ebNE_kb],
							ebqe_bc_flux_mom_w_adv_ext[ebNE_kb],
							p_ext,
							u_ext,
							v_ext,
							w_ext,
							mass_adv_ext,
							mom_u_adv_ext,
							mom_v_adv_ext,
							mom_w_adv_ext,
							dmass_adv_u_ext,
							dmass_adv_v_ext,
							dmass_adv_w_ext,
							dmom_u_adv_p_ext,
							dmom_u_adv_u_ext,
							dmom_u_adv_v_ext,
							dmom_u_adv_w_ext,
							dmom_v_adv_p_ext,
							dmom_v_adv_u_ext,
							dmom_v_adv_v_ext,
							dmom_v_adv_w_ext,
							dmom_w_adv_p_ext,
							dmom_w_adv_u_ext,
							dmom_w_adv_v_ext,
							dmom_w_adv_w_ext,
							dflux_mass_u_ext,
							dflux_mass_v_ext,
							dflux_mass_w_ext,
							dflux_mom_u_adv_p_ext,
							dflux_mom_u_adv_u_ext,
							dflux_mom_u_adv_v_ext,
							dflux_mom_u_adv_w_ext,
							dflux_mom_v_adv_p_ext,
							dflux_mom_v_adv_u_ext,
							dflux_mom_v_adv_v_ext,
							dflux_mom_v_adv_w_ext,
							dflux_mom_w_adv_p_ext,
							dflux_mom_w_adv_u_ext,
							dflux_mom_w_adv_v_ext,
							dflux_mom_w_adv_w_ext,
                                                        &ebqe_velocity_star[ebNE_kb_nSpace]);
	      //
	      //calculate the flux jacobian
	      //
	      ck.calculateGScale(G,normal,h_penalty);
	      penalty = useMetrics*C_b*h_penalty + (1.0-useMetrics)*ebqe_penalty_ext[ebNE_kb];
	      for (int j=0;j<nDOF_trial_element;j++)
		{
		  register int j_nSpace = j*nSpace,ebN_local_kb_j=ebN_local_kb*nDOF_trial_element+j;
		  /* fluxJacobian_p_p[j]=0.0; */
		  /* fluxJacobian_p_u[j]=ck.ExteriorNumericalAdvectiveFluxJacobian(dflux_mass_u_ext,vel_trial_trace_ref[ebN_local_kb_j]); */
		  /* fluxJacobian_p_v[j]=ck.ExteriorNumericalAdvectiveFluxJacobian(dflux_mass_v_ext,vel_trial_trace_ref[ebN_local_kb_j]); */
		  /* fluxJacobian_p_w[j]=ck.ExteriorNumericalAdvectiveFluxJacobian(dflux_mass_w_ext,vel_trial_trace_ref[ebN_local_kb_j]); */

		  /* fluxJacobian_u_p[j]=ck.ExteriorNumericalAdvectiveFluxJacobian(dflux_mom_u_adv_p_ext,p_trial_trace_ref[ebN_local_kb_j]); */
		  fluxJacobian_u_u[j]=ck.ExteriorNumericalAdvectiveFluxJacobian(dflux_mom_u_adv_u_ext,vel_trial_trace_ref[ebN_local_kb_j]) +
		    ExteriorNumericalDiffusiveFluxJacobian(eps_rho,
							   ebqe_phi_ext[ebNE_kb],
							   sdInfo_u_u_rowptr,
							   sdInfo_u_u_colind,
							   isDOFBoundary_u[ebNE_kb],
							   isDiffusiveFluxBoundary_u[ebNE_kb],
							   normal,
							   mom_uu_diff_ten_ext,
							   vel_trial_trace_ref[ebN_local_kb_j],
							   &vel_grad_trial_trace[j_nSpace],
							   penalty);//ebqe_penalty_ext[ebNE_kb]);
		  fluxJacobian_u_v[j]=ck.ExteriorNumericalAdvectiveFluxJacobian(dflux_mom_u_adv_v_ext,vel_trial_trace_ref[ebN_local_kb_j]) +
		    ExteriorNumericalDiffusiveFluxJacobian(eps_rho,
							   ebqe_phi_ext[ebNE_kb],
							   sdInfo_u_v_rowptr,
							   sdInfo_u_v_colind,
							   isDOFBoundary_v[ebNE_kb],
							   isDiffusiveFluxBoundary_v[ebNE_kb],
							   normal,
							   mom_uv_diff_ten_ext,
							   vel_trial_trace_ref[ebN_local_kb_j],
							   &vel_grad_trial_trace[j_nSpace],
							   penalty);//ebqe_penalty_ext[ebNE_kb]);
		  fluxJacobian_u_w[j]=ck.ExteriorNumericalAdvectiveFluxJacobian(dflux_mom_u_adv_w_ext,vel_trial_trace_ref[ebN_local_kb_j]) +
		    ExteriorNumericalDiffusiveFluxJacobian(eps_rho,
							   ebqe_phi_ext[ebNE_kb],
							   sdInfo_u_w_rowptr,
							   sdInfo_u_w_colind,
							   isDOFBoundary_w[ebNE_kb],
							   isDiffusiveFluxBoundary_u[ebNE_kb],
							   normal,
							   mom_uw_diff_ten_ext,
							   vel_trial_trace_ref[ebN_local_kb_j],
							   &vel_grad_trial_trace[j_nSpace],
							   penalty);//ebqe_penalty_ext[ebNE_kb]);

		  /* fluxJacobian_v_p[j]=ck.ExteriorNumericalAdvectiveFluxJacobian(dflux_mom_v_adv_p_ext,p_trial_trace_ref[ebN_local_kb_j]); */
		  fluxJacobian_v_u[j]=ck.ExteriorNumericalAdvectiveFluxJacobian(dflux_mom_v_adv_u_ext,vel_trial_trace_ref[ebN_local_kb_j]) +
		    ExteriorNumericalDiffusiveFluxJacobian(eps_rho,
							   ebqe_phi_ext[ebNE_kb],
							   sdInfo_v_u_rowptr,
							   sdInfo_v_u_colind,
							   isDOFBoundary_u[ebNE_kb],
							   isDiffusiveFluxBoundary_u[ebNE_kb],
							   normal,
							   mom_vu_diff_ten_ext,
							   vel_trial_trace_ref[ebN_local_kb_j],
							   &vel_grad_trial_trace[j_nSpace],
							   penalty);//ebqe_penalty_ext[ebNE_kb]);
		  fluxJacobian_v_v[j]=ck.ExteriorNumericalAdvectiveFluxJacobian(dflux_mom_v_adv_v_ext,vel_trial_trace_ref[ebN_local_kb_j]) +
		    ExteriorNumericalDiffusiveFluxJacobian(eps_rho,
							   ebqe_phi_ext[ebNE_kb],
							   sdInfo_v_v_rowptr,
							   sdInfo_v_v_colind,
							   isDOFBoundary_v[ebNE_kb],
							   isDiffusiveFluxBoundary_v[ebNE_kb],
							   normal,
							   mom_vv_diff_ten_ext,
							   vel_trial_trace_ref[ebN_local_kb_j],
							   &vel_grad_trial_trace[j_nSpace],
							   penalty);//ebqe_penalty_ext[ebNE_kb]);
		  fluxJacobian_v_w[j]=ck.ExteriorNumericalAdvectiveFluxJacobian(dflux_mom_v_adv_w_ext,vel_trial_trace_ref[ebN_local_kb_j]) +
		    ExteriorNumericalDiffusiveFluxJacobian(eps_rho,
							   ebqe_phi_ext[ebNE_kb],
							   sdInfo_v_w_rowptr,
							   sdInfo_v_w_colind,
							   isDOFBoundary_w[ebNE_kb],
							   isDiffusiveFluxBoundary_v[ebNE_kb],
							   normal,
							   mom_vw_diff_ten_ext,
							   vel_trial_trace_ref[ebN_local_kb_j],
							   &vel_grad_trial_trace[j_nSpace],
							   penalty);//ebqe_penalty_ext[ebNE_kb]);

		  /* fluxJacobian_w_p[j]=ck.ExteriorNumericalAdvectiveFluxJacobian(dflux_mom_w_adv_p_ext,p_trial_trace_ref[ebN_local_kb_j]); */
		  fluxJacobian_w_u[j]=ck.ExteriorNumericalAdvectiveFluxJacobian(dflux_mom_w_adv_u_ext,vel_trial_trace_ref[ebN_local_kb_j]) +
		    ExteriorNumericalDiffusiveFluxJacobian(eps_rho,
							   ebqe_phi_ext[ebNE_kb],
							   sdInfo_w_u_rowptr,
							   sdInfo_w_u_colind,
							   isDOFBoundary_u[ebNE_kb],
							   isDiffusiveFluxBoundary_w[ebNE_kb],
							   normal,
							   mom_wu_diff_ten_ext,
							   vel_trial_trace_ref[ebN_local_kb_j],
							   &vel_grad_trial_trace[j_nSpace],
							   penalty);//ebqe_penalty_ext[ebNE_kb]);
		  fluxJacobian_w_v[j]=ck.ExteriorNumericalAdvectiveFluxJacobian(dflux_mom_w_adv_v_ext,vel_trial_trace_ref[ebN_local_kb_j]) +
		    ExteriorNumericalDiffusiveFluxJacobian(eps_rho,
							   ebqe_phi_ext[ebNE_kb],
							   sdInfo_w_v_rowptr,
							   sdInfo_w_v_colind,
							   isDOFBoundary_v[ebNE_kb],
							   isDiffusiveFluxBoundary_w[ebNE_kb],
							   normal,
							   mom_wv_diff_ten_ext,
							   vel_trial_trace_ref[ebN_local_kb_j],
							   &vel_grad_trial_trace[j_nSpace],
							   penalty);//ebqe_penalty_ext[ebNE_kb]);
		  fluxJacobian_w_w[j]=ck.ExteriorNumericalAdvectiveFluxJacobian(dflux_mom_w_adv_w_ext,vel_trial_trace_ref[ebN_local_kb_j]) +
		    ExteriorNumericalDiffusiveFluxJacobian(eps_rho,
							   ebqe_phi_ext[ebNE_kb],
							   sdInfo_w_w_rowptr,
							   sdInfo_w_w_colind,
							   isDOFBoundary_w[ebNE_kb],
							   isDiffusiveFluxBoundary_w[ebNE_kb],
							   normal,
							   mom_ww_diff_ten_ext,
							   vel_trial_trace_ref[ebN_local_kb_j],
							   &vel_grad_trial_trace[j_nSpace],
							   penalty);//ebqe_penalty_ext[ebNE_kb]);
		}//j
	      //
	      //update the global Jacobian from the flux Jacobian
	      //
	      for (int i=0;i<nDOF_test_element;i++)
		{
		  register int eN_i = eN*nDOF_test_element+i;
		  for (int j=0;j<nDOF_trial_element;j++)
		    {
		      register int ebN_i_j = ebN*4*nDOF_test_X_trial_element + i*nDOF_trial_element + j,ebN_local_kb_j=ebN_local_kb*nDOF_trial_element+j;
		  
		      /* globalJacobian[csrRowIndeces_p_p[eN_i] + csrColumnOffsets_eb_p_p[ebN_i_j]] += fluxJacobian_p_p[j]*p_test_dS[i]; */
		      /* globalJacobian[csrRowIndeces_p_u[eN_i] + csrColumnOffsets_eb_p_u[ebN_i_j]] += fluxJacobian_p_u[j]*p_test_dS[i]; */
		      /* globalJacobian[csrRowIndeces_p_v[eN_i] + csrColumnOffsets_eb_p_v[ebN_i_j]] += fluxJacobian_p_v[j]*p_test_dS[i]; */
		      /* globalJacobian[csrRowIndeces_p_w[eN_i] + csrColumnOffsets_eb_p_w[ebN_i_j]] += fluxJacobian_p_w[j]*p_test_dS[i]; */
		   
		      /* globalJacobian[csrRowIndeces_u_p[eN_i] + csrColumnOffsets_eb_u_p[ebN_i_j]] += fluxJacobian_u_p[j]*vel_test_dS[i]; */
		      globalJacobian[csrRowIndeces_u_u[eN_i] + csrColumnOffsets_eb_u_u[ebN_i_j]] += fluxJacobian_u_u[j]*vel_test_dS[i]+
			ck.ExteriorElementBoundaryDiffusionAdjointJacobian(isDOFBoundary_u[ebNE_kb],
									   isDiffusiveFluxBoundary_u[ebNE_kb],
									   eb_adjoint_sigma,
									   vel_trial_trace_ref[ebN_local_kb_j],
									   normal,
									   sdInfo_u_u_rowptr,
									   sdInfo_u_u_colind,
									   mom_uu_diff_ten_ext,
									   &vel_grad_test_dS[i*nSpace]);
		      globalJacobian[csrRowIndeces_u_v[eN_i] + csrColumnOffsets_eb_u_v[ebN_i_j]] += fluxJacobian_u_v[j]*vel_test_dS[i]+
			ck.ExteriorElementBoundaryDiffusionAdjointJacobian(isDOFBoundary_v[ebNE_kb],
									   isDiffusiveFluxBoundary_u[ebNE_kb],
									   eb_adjoint_sigma,
									   vel_trial_trace_ref[ebN_local_kb_j],
									   normal,
									   sdInfo_u_v_rowptr,
									   sdInfo_u_v_colind,
									   mom_uv_diff_ten_ext,
									   &vel_grad_test_dS[i*nSpace]);
		      globalJacobian[csrRowIndeces_u_w[eN_i] + csrColumnOffsets_eb_u_w[ebN_i_j]] += fluxJacobian_u_w[j]*vel_test_dS[i]+
			ck.ExteriorElementBoundaryDiffusionAdjointJacobian(isDOFBoundary_w[ebNE_kb],
									   isDiffusiveFluxBoundary_u[ebNE_kb],
									   eb_adjoint_sigma,
									   vel_trial_trace_ref[ebN_local_kb_j],
									   normal,
									   sdInfo_u_w_rowptr,
									   sdInfo_u_w_colind,
									   mom_uw_diff_ten_ext,
									   &vel_grad_test_dS[i*nSpace]);
		   
		      /* globalJacobian[csrRowIndeces_v_p[eN_i] + csrColumnOffsets_eb_v_p[ebN_i_j]] += fluxJacobian_v_p[j]*vel_test_dS[i]; */
		      globalJacobian[csrRowIndeces_v_u[eN_i] + csrColumnOffsets_eb_v_u[ebN_i_j]] += fluxJacobian_v_u[j]*vel_test_dS[i]+
			ck.ExteriorElementBoundaryDiffusionAdjointJacobian(isDOFBoundary_u[ebNE_kb],
									   isDiffusiveFluxBoundary_v[ebNE_kb],
									   eb_adjoint_sigma,
									   vel_trial_trace_ref[ebN_local_kb_j],
									   normal,
									   sdInfo_v_u_rowptr,
									   sdInfo_v_u_colind,
									   mom_vu_diff_ten_ext,
									   &vel_grad_test_dS[i*nSpace]);
		      globalJacobian[csrRowIndeces_v_v[eN_i] + csrColumnOffsets_eb_v_v[ebN_i_j]] += fluxJacobian_v_v[j]*vel_test_dS[i]+
			ck.ExteriorElementBoundaryDiffusionAdjointJacobian(isDOFBoundary_v[ebNE_kb],
									   isDiffusiveFluxBoundary_v[ebNE_kb],
									   eb_adjoint_sigma,
									   vel_trial_trace_ref[ebN_local_kb_j],
									   normal,
									   sdInfo_v_v_rowptr,
									   sdInfo_v_v_colind,
									   mom_vv_diff_ten_ext,
									   &vel_grad_test_dS[i*nSpace]);
		      globalJacobian[csrRowIndeces_v_w[eN_i] + csrColumnOffsets_eb_v_w[ebN_i_j]] += fluxJacobian_v_w[j]*vel_test_dS[i]+
			ck.ExteriorElementBoundaryDiffusionAdjointJacobian(isDOFBoundary_w[ebNE_kb],
									   isDiffusiveFluxBoundary_v[ebNE_kb],
									   eb_adjoint_sigma,
									   vel_trial_trace_ref[ebN_local_kb_j],
									   normal,
									   sdInfo_v_w_rowptr,
									   sdInfo_v_w_colind,
									   mom_vw_diff_ten_ext,
									   &vel_grad_test_dS[i*nSpace]);
		   
		      /* globalJacobian[csrRowIndeces_w_p[eN_i] + csrColumnOffsets_eb_w_p[ebN_i_j]] += fluxJacobian_w_p[j]*vel_test_dS[i]; */
		      globalJacobian[csrRowIndeces_w_u[eN_i] + csrColumnOffsets_eb_w_u[ebN_i_j]] += fluxJacobian_w_u[j]*vel_test_dS[i]+
			ck.ExteriorElementBoundaryDiffusionAdjointJacobian(isDOFBoundary_u[ebNE_kb],
									   isDiffusiveFluxBoundary_w[ebNE_kb],
									   eb_adjoint_sigma,
									   vel_trial_trace_ref[ebN_local_kb_j],
									   normal,
									   sdInfo_w_u_rowptr,
									   sdInfo_w_u_colind,
									   mom_wu_diff_ten_ext,
									   &vel_grad_test_dS[i*nSpace]);
		      globalJacobian[csrRowIndeces_w_v[eN_i] + csrColumnOffsets_eb_w_v[ebN_i_j]] += fluxJacobian_w_v[j]*vel_test_dS[i]+
			ck.ExteriorElementBoundaryDiffusionAdjointJacobian(isDOFBoundary_v[ebNE_kb],
									   isDiffusiveFluxBoundary_w[ebNE_kb],
									   eb_adjoint_sigma,
									   vel_trial_trace_ref[ebN_local_kb_j],
									   normal,
									   sdInfo_w_v_rowptr,
									   sdInfo_w_v_colind,
									   mom_wv_diff_ten_ext,
									   &vel_grad_test_dS[i*nSpace]);
		      globalJacobian[csrRowIndeces_w_w[eN_i] + csrColumnOffsets_eb_w_w[ebN_i_j]] += fluxJacobian_w_w[j]*vel_test_dS[i]+
			ck.ExteriorElementBoundaryDiffusionAdjointJacobian(isDOFBoundary_w[ebNE_kb],
									   isDiffusiveFluxBoundary_w[ebNE_kb],
									   eb_adjoint_sigma,
									   vel_trial_trace_ref[ebN_local_kb_j],
									   normal,
									   sdInfo_w_w_rowptr,
									   sdInfo_w_w_colind,
									   mom_ww_diff_ten_ext,
									   &vel_grad_test_dS[i*nSpace]);
		    }//j
		}//i
	    }//kb
	}//ebNE
    }//computeJacobian

    void calculateVelocityAverage(int nExteriorElementBoundaries_global,
    				  int* exteriorElementBoundariesArray,
    				  int nInteriorElementBoundaries_global,
    				  int* interiorElementBoundariesArray,
    				  int* elementBoundaryElementsArray,
    				  int* elementBoundaryLocalElementBoundariesArray,
    				  double* mesh_dof,
                                  double* mesh_velocity_dof,
                                  double MOVING_DOMAIN,//0 or 1
    				  int* mesh_l2g,
    				  double* mesh_trial_trace_ref,
    				  double* mesh_grad_trial_trace_ref,
    				  double* normal_ref,
    				  double* boundaryJac_ref,
    				  int* vel_l2g,
    				  double* u_dof,
    				  double* v_dof,
    				  double* w_dof,
                                  double* vos_dof,
    				  double* vel_trial_trace_ref,
    				  double* ebqe_velocity,
    				  double* velocityAverage)
    {
      int permutations[nQuadraturePoints_elementBoundary];
      double xArray_left[nQuadraturePoints_elementBoundary*3],
    	xArray_right[nQuadraturePoints_elementBoundary*3];
      for (int i=0;i<nQuadraturePoints_elementBoundary;i++)
	permutations[i]=i;//just to initialize
      for (int ebNE = 0; ebNE < nExteriorElementBoundaries_global; ebNE++)
    	{
    	  register int ebN = exteriorElementBoundariesArray[ebNE];
    	  for  (int kb=0;kb<nQuadraturePoints_elementBoundary;kb++)
    	    {
    	      register int ebN_kb_nSpace = ebN*nQuadraturePoints_elementBoundary*nSpace+kb*nSpace,
    		ebNE_kb_nSpace = ebNE*nQuadraturePoints_elementBoundary*nSpace+kb*nSpace;
    	      velocityAverage[ebN_kb_nSpace+0]=ebqe_velocity[ebNE_kb_nSpace+0];
    	      velocityAverage[ebN_kb_nSpace+1]=ebqe_velocity[ebNE_kb_nSpace+1];
    	      velocityAverage[ebN_kb_nSpace+2]=ebqe_velocity[ebNE_kb_nSpace+2];
    	    }//ebNE
    	}
      for (int ebNI = 0; ebNI < nInteriorElementBoundaries_global; ebNI++)
    	{
    	  register int ebN = interiorElementBoundariesArray[ebNI],
    	    left_eN_global   = elementBoundaryElementsArray[ebN*2+0],
    	    left_ebN_element  = elementBoundaryLocalElementBoundariesArray[ebN*2+0],
    	    right_eN_global  = elementBoundaryElementsArray[ebN*2+1],
    	    right_ebN_element = elementBoundaryLocalElementBoundariesArray[ebN*2+1],
    	    left_eN_nDOF_trial_element = left_eN_global*nDOF_trial_element,
    	    right_eN_nDOF_trial_element = right_eN_global*nDOF_trial_element;
    	  double jac[nSpace*nSpace],
    	    jacDet,
    	    jacInv[nSpace*nSpace],
    	    boundaryJac[nSpace*(nSpace-1)],
    	    metricTensor[(nSpace-1)*(nSpace-1)],
    	    metricTensorDetSqrt,
    	    normal[3],
    	    x,y,z,
    	    xt,yt,zt,integralScaling;
	  
    	  for  (int kb=0;kb<nQuadraturePoints_elementBoundary;kb++)
    	    {
    	      ck.calculateMapping_elementBoundary(left_eN_global,
    						  left_ebN_element,
    						  kb,
    						  left_ebN_element*nQuadraturePoints_elementBoundary+kb,
    						  mesh_dof,
    						  mesh_l2g,
    						  mesh_trial_trace_ref,
    						  mesh_grad_trial_trace_ref,
    						  boundaryJac_ref,
    						  jac,
    						  jacDet,
    						  jacInv,
    						  boundaryJac,
    						  metricTensor,
    						  metricTensorDetSqrt,
    						  normal_ref,
    						  normal,
    						  x,y,z);
    	      xArray_left[kb*3+0] = x;
    	      xArray_left[kb*3+1] = y;
    	      xArray_left[kb*3+2] = z;
    	      ck.calculateMapping_elementBoundary(right_eN_global,
    						  right_ebN_element,
    						  kb,
    						  right_ebN_element*nQuadraturePoints_elementBoundary+kb,
    						  mesh_dof,
    						  mesh_l2g,
    						  mesh_trial_trace_ref,
    						  mesh_grad_trial_trace_ref,
    						  boundaryJac_ref,
    						  jac,
    						  jacDet,
    						  jacInv,
    						  boundaryJac,
    						  metricTensor,
    						  metricTensorDetSqrt,
    						  normal_ref,
    						  normal,
    						  x,y,z);
	      ck.calculateMappingVelocity_elementBoundary(left_eN_global,
	        					  left_ebN_element,
	        					  kb,
	        					  left_ebN_element*nQuadraturePoints_elementBoundary+kb,
	        					  mesh_velocity_dof,
	        					  mesh_l2g,
	        					  mesh_trial_trace_ref,
	        					  xt,yt,zt,
	        					  normal,
	        					  boundaryJac,
	        					  metricTensor,
	        					  integralScaling);
    	      xArray_right[kb*3+0] = x;
    	      xArray_right[kb*3+1] = y;
    	      xArray_right[kb*3+2] = z;
    	    }
    	  for  (int kb_left=0;kb_left<nQuadraturePoints_elementBoundary;kb_left++)
    	    {
    	      double errorNormMin = 1.0;
    	      for  (int kb_right=0;kb_right<nQuadraturePoints_elementBoundary;kb_right++)
    		{
    		  double errorNorm=0.0;
    		  for (int I=0;I<nSpace;I++)
    		    {
    		      errorNorm += fabs(xArray_left[kb_left*3+I]
    					-
    					xArray_right[kb_right*3+I]);
    		    }
    		  if (errorNorm < errorNormMin)
    		    {
    		      permutations[kb_right] = kb_left;
    		      errorNormMin = errorNorm;
    		    }
    		}
    	    }
    	  for  (int kb=0;kb<nQuadraturePoints_elementBoundary;kb++)
    	    {
    	      register int ebN_kb_nSpace = ebN*nQuadraturePoints_elementBoundary*nSpace+kb*nSpace;
    	      register double u_left=0.0,
    		v_left=0.0,
    		w_left=0.0,
    		u_right=0.0,
    		v_right=0.0,
    		w_right=0.0,
                vos_left=0.0,
                vos_right=0.0,
                porosity_left=0.0,
                porosity_right=0.0;
    	      register int left_kb = kb,
    		right_kb = permutations[kb],
    		left_ebN_element_kb_nDOF_test_element=(left_ebN_element*nQuadraturePoints_elementBoundary+left_kb)*nDOF_test_element,
		right_ebN_element_kb_nDOF_test_element=(right_ebN_element*nQuadraturePoints_elementBoundary+right_kb)*nDOF_test_element;
    	      //
    	      //calculate the velocity solution at quadrature points on left and right
    	      //
    	      ck.valFromDOF(vos_dof,&vel_l2g[left_eN_nDOF_trial_element],&vel_trial_trace_ref[left_ebN_element_kb_nDOF_test_element],vos_left);
    	      ck.valFromDOF(u_dof,&vel_l2g[left_eN_nDOF_trial_element],&vel_trial_trace_ref[left_ebN_element_kb_nDOF_test_element],u_left);
    	      ck.valFromDOF(v_dof,&vel_l2g[left_eN_nDOF_trial_element],&vel_trial_trace_ref[left_ebN_element_kb_nDOF_test_element],v_left);
    	      ck.valFromDOF(w_dof,&vel_l2g[left_eN_nDOF_trial_element],&vel_trial_trace_ref[left_ebN_element_kb_nDOF_test_element],w_left);
    	      //
    	      ck.valFromDOF(vos_dof,&vel_l2g[right_eN_nDOF_trial_element],&vel_trial_trace_ref[right_ebN_element_kb_nDOF_test_element],vos_right);
    	      ck.valFromDOF(u_dof,&vel_l2g[right_eN_nDOF_trial_element],&vel_trial_trace_ref[right_ebN_element_kb_nDOF_test_element],u_right);
    	      ck.valFromDOF(v_dof,&vel_l2g[right_eN_nDOF_trial_element],&vel_trial_trace_ref[right_ebN_element_kb_nDOF_test_element],v_right);
    	      ck.valFromDOF(w_dof,&vel_l2g[right_eN_nDOF_trial_element],&vel_trial_trace_ref[right_ebN_element_kb_nDOF_test_element],w_right);
    	      //
              /* porosity_left = 1.0 - vos_left; */
              /* porosity_right = 1.0 - vos_right; */
    	      velocityAverage[ebN_kb_nSpace+0]=0.5*(u_left + u_right);
    	      velocityAverage[ebN_kb_nSpace+1]=0.5*(v_left + v_right);
    	      velocityAverage[ebN_kb_nSpace+2]=0.5*(w_left + w_right);
    	    }//ebNI
    	}
    }
  };//RANS3PF
  
  inline cppRANS3PF_base* newRANS3PF(int nSpaceIn,
                                     int nQuadraturePoints_elementIn,
                                     int nDOF_mesh_trial_elementIn,
                                     int nDOF_trial_elementIn,
                                     int nDOF_test_elementIn,
                                     int nQuadraturePoints_elementBoundaryIn,
                                     int CompKernelFlag,
                                     double aDarcy,
                                     double betaForch,
                                     double grain,
                                     double packFraction,
                                     double packMargin,
                                     double maxFraction,
                                     double frFraction,
                                     double sigmaC,
                                     double C3e,
                                     double C4e,
                                     double eR,
                                     double fContact,
                                     double mContact,
                                     double nContact,
                                     double angFriction)
  {
    cppRANS3PF_base* rvalue = proteus::chooseAndAllocateDiscretization<cppRANS3PF_base,cppRANS3PF,CompKernel>(nSpaceIn,
                                                                                                              nQuadraturePoints_elementIn,
                                                                                                              nDOF_mesh_trial_elementIn,
                                                                                                              nDOF_trial_elementIn,
                                                                                                              nDOF_test_elementIn,
                                                                                                              nQuadraturePoints_elementBoundaryIn,
                                                                                                              CompKernelFlag);
    rvalue->setSedClosure(aDarcy,
                          betaForch,
                          grain,
                          packFraction,
                          packMargin,
                          maxFraction,
                          frFraction,
                          sigmaC,
                          C3e,
                          C4e,
                          eR,
                          fContact,
                          mContact,
                          nContact,
                          angFriction);
    return rvalue;
  }
}//proteus

#endif<|MERGE_RESOLUTION|>--- conflicted
+++ resolved
@@ -7,436 +7,14 @@
 #include "ModelFactory.h"
 #include "SedClosure.h"
 
-const  double DM=0.0;//1-mesh conservation and divergence, 0 - weak div(v) only
-const  double DM2=0.0;//1-point-wise mesh volume strong-residual, 0 - div(v) only
-const  double DM3=1.0;//1-point-wise divergence, 0-point-wise rate of volume change
+const double DM = 0.0;  //1-mesh conservation and divergence, 0 - weak div(v) only
+const double DM2 = 0.0; //1-point-wise mesh volume strong-residual, 0 - div(v) only
+const double DM3 = 1.0; //1-point-wise divergence, 0-point-wise rate of volume change
 namespace proteus
 {
-  class cppRANS3PF_base
-  {
+class cppRANS3PF_base
+{
   public:
-<<<<<<< HEAD
-    virtual ~cppRANS3PF_base(){}
-    virtual void setSedClosure(double aDarcy,
-                               double betaForch,
-                               double grain,
-                               double packFraction,
-                               double packMargin,
-                               double maxFraction,
-                               double frFraction,
-                               double sigmaC,
-                               double C3e,
-                               double C4e,
-                               double eR,
-                               double fContact,
-                               double mContact,
-                               double nContact,
-                               double angFriction){}
-    virtual void calculateResidual(double* mesh_trial_ref,
-				   double* mesh_grad_trial_ref,
-				   double* mesh_dof,
-				   double* mesh_velocity_dof,
-				   double MOVING_DOMAIN,//0 or 1
-                                   double PSTAB,
-				   int* mesh_l2g,
-				   double* dV_ref,
-				   double* p_trial_ref,
-				   double* p_grad_trial_ref,
-				   double* p_test_ref,
-				   double* p_grad_test_ref,
-                                   double* q_p,
-                                   double* q_grad_p,
-                                   double* ebqe_p,
-                                   double* ebqe_grad_p,
-				   double* vel_trial_ref,
-				   double* vel_grad_trial_ref,
-				   double* vel_hess_trial_ref,
-				   double* vel_test_ref,
-				   double* vel_grad_test_ref,
-				   double* mesh_trial_trace_ref,
-				   double* mesh_grad_trial_trace_ref,
-				   double* dS_ref,
-				   double* p_trial_trace_ref,
-				   double* p_grad_trial_trace_ref,
-				   double* p_test_trace_ref,
-				   double* p_grad_test_trace_ref,
-				   double* vel_trial_trace_ref,
-				   double* vel_grad_trial_trace_ref,
-				   double* vel_test_trace_ref,
-				   double* vel_grad_test_trace_ref,
-				   double* normal_ref,
-				   double* boundaryJac_ref,
-				   double eb_adjoint_sigma,
-				   double* elementDiameter,
-				   double* nodeDiametersArray,
-				   double hFactor,
-				   int nElements_global,
-				   int nElements_owned,
-				   int nElementBoundaries_owned,
-				   double useRBLES,
-			           double useMetrics, 
-				   double alphaBDF,
-				   double epsFact_rho,
-				   double epsFact_mu, 
-				   double sigma,
-				   double rho_0,
-				   double nu_0,
-				   double rho_1,
-				   double nu_1,
-				   double smagorinskyConstant,
-				   int turbulenceClosureModel,
-				   double Ct_sge,
-				   double Cd_sge,
-				   double C_dc,
-				   double C_b,
-				   const double* eps_solid,
-				   const double* phi_solid,
-				   const double* q_velocity_solid,
-				   const double* q_vos,
-				   const double* q_dvos_dt,
-				   const double* q_dragAlpha,
-				   const double* q_dragBeta,
-				   const double* q_mass_source,
-				   const double* q_turb_var_0,
-				   const double* q_turb_var_1,
-				   const double* q_turb_var_grad_0,
-				   double * q_eddy_viscosity, 
-				   int* p_l2g, 
-				   int* vel_l2g, 
-				   double* p_dof, 
-				   double* u_dof, 
-				   double* v_dof, 
-				   double* w_dof,
-				   double* g,
-				   const double useVF,
-				   double* vf,
-				   double* phi,
-				   double* normal_phi,
-				   double* kappa_phi,
-				   double* q_mom_u_acc,
-				   double* q_mom_v_acc,
-				   double* q_mom_w_acc,
-				   double* q_mass_adv,
-				   double* q_mom_u_acc_beta_bdf,
-                                   double* q_mom_v_acc_beta_bdf,
-                                   double* q_mom_w_acc_beta_bdf,
-                                   double* q_dV,
-                                   double* q_dV_last,
-				   double* q_velocity_sge,
-				   double* ebqe_velocity_star,
-				   double* q_cfl,
-				   double* q_numDiff_u,
-                                   double* q_numDiff_v,
-                                   double* q_numDiff_w,
-				   double* q_numDiff_u_last,
-                                   double* q_numDiff_v_last,
-                                   double* q_numDiff_w_last,
-				   int* sdInfo_u_u_rowptr,
-                                   int* sdInfo_u_u_colind,			      
-				   int* sdInfo_u_v_rowptr,
-                                   int* sdInfo_u_v_colind,
-				   int* sdInfo_u_w_rowptr,
-                                   int* sdInfo_u_w_colind,
-				   int* sdInfo_v_v_rowptr,
-                                   int* sdInfo_v_v_colind,
-				   int* sdInfo_v_u_rowptr,
-                                   int* sdInfo_v_u_colind,
-				   int* sdInfo_v_w_rowptr,
-                                   int* sdInfo_v_w_colind,
-				   int* sdInfo_w_w_rowptr,
-                                   int* sdInfo_w_w_colind,
-				   int* sdInfo_w_u_rowptr,
-                                   int* sdInfo_w_u_colind,
-				   int* sdInfo_w_v_rowptr,
-                                   int* sdInfo_w_v_colind,
-				   int offset_p,
-                                   int offset_u,
-                                   int offset_v,
-                                   int offset_w, 
-				   int stride_p,
-                                   int stride_u,
-                                   int stride_v,
-                                   int stride_w, 
-				   double* globalResidual,
-				   int nExteriorElementBoundaries_global,
-				   int* exteriorElementBoundariesArray,
-				   int* elementBoundaryElementsArray,
-				   int* elementBoundaryLocalElementBoundariesArray,
-				   double* ebqe_vf_ext,
-				   double* bc_ebqe_vf_ext,
-				   double* ebqe_phi_ext,
-				   double* bc_ebqe_phi_ext,
-				   double* ebqe_normal_phi_ext,
-				   double* ebqe_kappa_phi_ext,
-                                   const double* ebqe_vos_ext,
-				   const double* ebqe_turb_var_0,
-				   const double* ebqe_turb_var_1,
-                                   int* isDOFBoundary_p,
-				   int* isDOFBoundary_u,
-				   int* isDOFBoundary_v,
-				   int* isDOFBoundary_w,
-				   int* isAdvectiveFluxBoundary_p,
-				   int* isAdvectiveFluxBoundary_u,
-				   int* isAdvectiveFluxBoundary_v,
-				   int* isAdvectiveFluxBoundary_w,
-				   int* isDiffusiveFluxBoundary_u,
-				   int* isDiffusiveFluxBoundary_v,
-				   int* isDiffusiveFluxBoundary_w,
-				   double* ebqe_bc_p_ext,
-				   double* ebqe_bc_flux_mass_ext,
-				   double* ebqe_bc_flux_mom_u_adv_ext,
-				   double* ebqe_bc_flux_mom_v_adv_ext,
-				   double* ebqe_bc_flux_mom_w_adv_ext,
-				   double* ebqe_bc_u_ext,
-				   double* ebqe_bc_flux_u_diff_ext,
-				   double* ebqe_penalty_ext,
-				   double* ebqe_bc_v_ext,
-				   double* ebqe_bc_flux_v_diff_ext,
-				   double* ebqe_bc_w_ext,
-				   double* ebqe_bc_flux_w_diff_ext,
-				   double* q_x,
-				   double* q_velocity,
-				   double* ebqe_velocity,
-				   double* flux,
-				   double* elementResidual_p,
-				   int* elementFlags,
-				   int* boundaryFlags,
-				   double* barycenters,
-				   double* wettedAreas,
-				   double* netForces_p,
-				   double* netForces_v,
-				   double* netMoments,
-                                   double* q_rho,
-                                   double* ebqe_rho,
-                                   double* q_nu,
-                                   double* ebqe_nu,
-				   int nParticles,
-				   double particle_epsFact,
-				   double particle_alpha,
-				   double particle_beta,
-				   double particle_penalty_constant,
-				   double* particle_signed_distances,
-				   double* particle_signed_distance_normals,
-				   double* particle_velocities,
-				   double* particle_centroids,
-				   double* particle_netForces,
-				   double* particle_netMoments,
-				   double* particle_surfaceArea,
-				   double particle_nitsche,				   
-				   double* phisError,
-				   double* phisErrorNodal)=0;
-    virtual void calculateJacobian(//element
-				   double* mesh_trial_ref,
-				   double* mesh_grad_trial_ref,
-				   double* mesh_dof,
-				   double* mesh_velocity_dof,
-				   double MOVING_DOMAIN,
-                                   double PSTAB,
-				   int* mesh_l2g,
-				   double* dV_ref,
-				   double* p_trial_ref,
-				   double* p_grad_trial_ref,
-				   double* p_test_ref,
-				   double* p_grad_test_ref,
-                                   double* q_p,
-                                   double* q_grad_p,
-                                   double* ebqe_p,
-                                   double* ebqe_grad_p,
-				   double* vel_trial_ref,
-				   double* vel_grad_trial_ref,
-				   double* vel_hess_trial_ref,
-				   double* vel_test_ref,
-				   double* vel_grad_test_ref,
-				   //element boundary
-				   double* mesh_trial_trace_ref,
-				   double* mesh_grad_trial_trace_ref,
-				   double* dS_ref,
-				   double* p_trial_trace_ref,
-				   double* p_grad_trial_trace_ref,
-				   double* p_test_trace_ref,
-				   double* p_grad_test_trace_ref,
-				   double* vel_trial_trace_ref,
-				   double* vel_grad_trial_trace_ref,
-				   double* vel_test_trace_ref,
-				   double* vel_grad_test_trace_ref,					 
-				   double* normal_ref,
-				   double* boundaryJac_ref,
-				   //physics
-				   double eb_adjoint_sigma,
-				   double* elementDiameter,
-				   double* nodeDiametersArray,
-				   double hFactor,
-				   int nElements_global,
-				   int nElements_owned,
-				   double useRBLES,
-			           double useMetrics, 
-				   double alphaBDF,
-				   double epsFact_rho,
-				   double epsFact_mu,
-				   double sigma,
-				   double rho_0,
-				   double nu_0,
-				   double rho_1,
-				   double nu_1,
-				   double smagorinskyConstant,
-				   int turbulenceClosureModel,
-				   double Ct_sge,
-				   double Cd_sge,
-				   double C_dg,
-				   double C_b,
-				   //VRANS
-				   const double* eps_solid,
-				   const double* phi_solid,
-				   const double* q_velocity_solid,
-				   const double* q_vos,
-				   const double* q_dvos_dt,
-				   const double* q_dragAlpha,
-				   const double* q_dragBeta,
-				   const double* q_mass_source,
-				   const double* q_turb_var_0,
-				   const double* q_turb_var_1,
-				   const double* q_turb_var_grad_0,
-				   int* p_l2g, 
-				   int* vel_l2g,
-				   double* p_dof, double* u_dof, double* v_dof, double* w_dof,
-				   double* g,
-				   const double useVF,
-				   double* vf,
-				   double* phi,
-				   double* normal_phi,
-				   double* kappa_phi,
-				   double* q_mom_u_acc_beta_bdf, double* q_mom_v_acc_beta_bdf, double* q_mom_w_acc_beta_bdf,
-                                   double* q_dV,
-                                   double* q_dV_last,
-				   double* q_velocity_sge,
-                                   double* ebqe_velocity_star,
-				   double* q_cfl,
-				   double* q_numDiff_u_last, double* q_numDiff_v_last, double* q_numDiff_w_last,
-				   int* sdInfo_u_u_rowptr,int* sdInfo_u_u_colind,			      
-				   int* sdInfo_u_v_rowptr,int* sdInfo_u_v_colind,
-				   int* sdInfo_u_w_rowptr,int* sdInfo_u_w_colind,
-				   int* sdInfo_v_v_rowptr,int* sdInfo_v_v_colind,
-				   int* sdInfo_v_u_rowptr,int* sdInfo_v_u_colind,
-				   int* sdInfo_v_w_rowptr,int* sdInfo_v_w_colind,
-				   int* sdInfo_w_w_rowptr,int* sdInfo_w_w_colind,
-				   int* sdInfo_w_u_rowptr,int* sdInfo_w_u_colind,
-				   int* sdInfo_w_v_rowptr,int* sdInfo_w_v_colind,
-				   int* csrRowIndeces_p_p,int* csrColumnOffsets_p_p,
-				   int* csrRowIndeces_p_u,int* csrColumnOffsets_p_u,
-				   int* csrRowIndeces_p_v,int* csrColumnOffsets_p_v,
-				   int* csrRowIndeces_p_w,int* csrColumnOffsets_p_w,
-				   int* csrRowIndeces_u_p,int* csrColumnOffsets_u_p,
-				   int* csrRowIndeces_u_u,int* csrColumnOffsets_u_u,
-				   int* csrRowIndeces_u_v,int* csrColumnOffsets_u_v,
-				   int* csrRowIndeces_u_w,int* csrColumnOffsets_u_w,
-				   int* csrRowIndeces_v_p,int* csrColumnOffsets_v_p,
-				   int* csrRowIndeces_v_u,int* csrColumnOffsets_v_u,
-				   int* csrRowIndeces_v_v,int* csrColumnOffsets_v_v,
-				   int* csrRowIndeces_v_w,int* csrColumnOffsets_v_w,
-				   int* csrRowIndeces_w_p,int* csrColumnOffsets_w_p,
-				   int* csrRowIndeces_w_u,int* csrColumnOffsets_w_u,
-				   int* csrRowIndeces_w_v,int* csrColumnOffsets_w_v,
-				   int* csrRowIndeces_w_w,int* csrColumnOffsets_w_w,
-				   double* globalJacobian,
-				   int nExteriorElementBoundaries_global,
-				   int* exteriorElementBoundariesArray,
-				   int* elementBoundaryElementsArray,
-				   int* elementBoundaryLocalElementBoundariesArray,
-				   double* ebqe_vf_ext,
-				   double* bc_ebqe_vf_ext,
-				   double* ebqe_phi_ext,
-				   double* bc_ebqe_phi_ext,
-				   double* ebqe_normal_phi_ext,
-				   double* ebqe_kappa_phi_ext,
-				   //VRANS
-				   const double* ebqe_vos_ext,
-				   const double* ebqe_turb_var_0,
-				   const double* ebqe_turb_var_1,
-				   //VRANS end					   
-				   int* isDOFBoundary_p,
-				   int* isDOFBoundary_u,
-				   int* isDOFBoundary_v,
-				   int* isDOFBoundary_w,
-				   int* isAdvectiveFluxBoundary_p,
-				   int* isAdvectiveFluxBoundary_u,
-				   int* isAdvectiveFluxBoundary_v,
-				   int* isAdvectiveFluxBoundary_w,
-				   int* isDiffusiveFluxBoundary_u,
-				   int* isDiffusiveFluxBoundary_v,
-				   int* isDiffusiveFluxBoundary_w,
-				   double* ebqe_bc_p_ext,
-				   double* ebqe_bc_flux_mass_ext,
-				   double* ebqe_bc_flux_mom_u_adv_ext,
-				   double* ebqe_bc_flux_mom_v_adv_ext,
-				   double* ebqe_bc_flux_mom_w_adv_ext,
-				   double* ebqe_bc_u_ext,
-				   double* ebqe_bc_flux_u_diff_ext,
-				   double* ebqe_penalty_ext,
-				   double* ebqe_bc_v_ext,
-				   double* ebqe_bc_flux_v_diff_ext,
-				   double* ebqe_bc_w_ext,
-				   double* ebqe_bc_flux_w_diff_ext,
-				   int* csrColumnOffsets_eb_p_p,
-				   int* csrColumnOffsets_eb_p_u,
-				   int* csrColumnOffsets_eb_p_v,
-				   int* csrColumnOffsets_eb_p_w,
-				   int* csrColumnOffsets_eb_u_p,
-				   int* csrColumnOffsets_eb_u_u,
-				   int* csrColumnOffsets_eb_u_v,
-				   int* csrColumnOffsets_eb_u_w,
-				   int* csrColumnOffsets_eb_v_p,
-				   int* csrColumnOffsets_eb_v_u,
-				   int* csrColumnOffsets_eb_v_v,
-				   int* csrColumnOffsets_eb_v_w,
-				   int* csrColumnOffsets_eb_w_p,
-				   int* csrColumnOffsets_eb_w_u,
-				   int* csrColumnOffsets_eb_w_v,
-				   int* csrColumnOffsets_eb_w_w,				   
-				   int* elementFlags,
-				   int nParticles,
-				   double particle_epsFact,
-				   double particle_alpha,
-				   double particle_beta,
-				   double particle_penalty_constant,
-				   double* particle_signed_distances,
-				   double* particle_signed_distance_normals,
-				   double* particle_velocities,
-				   double* particle_centroids,
-				   double particle_nitsche)=0;
-    virtual void calculateVelocityAverage(int nExteriorElementBoundaries_global,
-    					  int* exteriorElementBoundariesArray,
-    					  int nInteriorElementBoundaries_global,
-    					  int* interiorElementBoundariesArray,
-    					  int* elementBoundaryElementsArray,
-    					  int* elementBoundaryLocalElementBoundariesArray,
-    					  double* mesh_dof,
-                                          double* mesh_velocity_dof,
-                                          double MOVING_DOMAIN,//0 or 1
-    					  int* mesh_l2g,
-    					  double* mesh_trial_trace_ref,
-    					  double* mesh_grad_trial_trace_ref,
-    					  double* normal_ref,
-    					  double* boundaryJac_ref,
-    					  int* vel_l2g,
-    					  double* u_dof,
-    					  double* v_dof,
-    					  double* w_dof,
-                                          double* vos_dof,
-    					  double* vel_trial_trace_ref,
-    					  double* ebqe_velocity,
-    					  double* velocityAverage)=0;
-  };
-  
-  template<class CompKernelType,
-	   int nSpace,
-	   int nQuadraturePoints_element,
-	   int nDOF_mesh_trial_element,
-	   int nDOF_trial_element,
-	   int nDOF_test_element,
-	   int nQuadraturePoints_elementBoundary>
-  class cppRANS3PF : public cppRANS3PF_base
-  {
-=======
 	virtual ~cppRANS3PF_base() {}
 	virtual void setSedClosure(double aDarcy,
 							   double betaForch,
@@ -855,3760 +433,1190 @@
 		  int nQuadraturePoints_elementBoundary>
 class cppRANS3PF : public cppRANS3PF_base
 {
->>>>>>> c8c99f9b
   public:
-    cppHsuSedStress<3> closure;
-    const int nDOF_test_X_trial_element,
-      nSpace2=9;
-    CompKernelType ck;
-    cppRANS3PF():
-      closure(150.0,
-              0.0,
-              0.0102,
-              0.2,
-              0.01,
-              0.635,
-              0.57,
-              1.1,
-              1.2,
-              1.0,
-              0.8,
-              0.02,
-              2.0,
-              5.0,
-              M_PI/6.),
-      nDOF_test_X_trial_element(nDOF_test_element*nDOF_trial_element),
-      ck()
-    {/*	     std::cout<<"Constructing cppRANS3PF<CompKernelTemplate<"
+	cppHsuSedStress<3> closure;
+	const int nDOF_test_X_trial_element,
+		nSpace2 = 9;
+	CompKernelType ck;
+	cppRANS3PF() : closure(150.0,
+						   0.0,
+						   0.0102,
+						   0.2,
+						   0.01,
+						   0.635,
+						   0.57,
+						   1.1,
+						   1.2,
+						   1.0,
+						   0.8,
+						   0.02,
+						   2.0,
+						   5.0,
+						   M_PI / 6.),
+				   nDOF_test_X_trial_element(nDOF_test_element * nDOF_trial_element),
+				   ck()
+	{   /*	     std::cout<<"Constructing cppRANS3PF<CompKernelTemplate<"
 		      <<0<<","
 		      <<0<<","
 		      <<0<<","
 		      <<0<<">,"*/
-      /*  <<nSpaceIn<<","
+		/*  <<nSpaceIn<<","
           <<nQuadraturePoints_elementIn<<","
           <<nDOF_mesh_trial_elementIn<<","
           <<nDOF_trial_elementIn<<","
           <<nDOF_test_elementIn<<","
           <<nQuadraturePoints_elementBoundaryIn<<">());"*/
-      /*  <<std::endl<<std::flush; */
-    }
-
-    void setSedClosure(double aDarcy,
-                       double betaForch,
-                       double grain,
-                       double packFraction,
-                       double packMargin,
-                       double maxFraction,
-                       double frFraction,
-                       double sigmaC,
-                       double C3e,
-                       double C4e,
-                       double eR,
-                       double fContact,
-                       double mContact,
-                       double nContact,
-                       double angFriction)
-    {
-      closure = cppHsuSedStress<3>(aDarcy,
-                                   betaForch,
-                                   grain,
-                                   packFraction,
-                                   packMargin,
-                                   maxFraction,
-                                   frFraction,
-                                   sigmaC,
-                                   C3e,
-                                   C4e,
-                                   eR,
-                                   fContact,
-                                   mContact,
-                                   nContact,
-                                   angFriction);
-    }
-    
-    inline double smoothedHeaviside(double eps, double phi)
-    {
-      double H;
-      if (phi > eps)
-	H=1.0;
-      else if (phi < -eps)
-	H=0.0;
-      else if (phi==0.0)
-	H=0.5;
-      else
-	H = 0.5*(1.0 + phi/eps + sin(M_PI*phi/eps)/M_PI);
-      return H;
-    }
-    
-    inline double smoothedHeaviside_integral(double eps, double phi)
-    {
-      double HI;
-      if (phi > eps)
+		/*  <<std::endl<<std::flush; */
+	}
+
+	void setSedClosure(double aDarcy,
+					   double betaForch,
+					   double grain,
+					   double packFraction,
+					   double packMargin,
+					   double maxFraction,
+					   double frFraction,
+					   double sigmaC,
+					   double C3e,
+					   double C4e,
+					   double eR,
+					   double fContact,
+					   double mContact,
+					   double nContact,
+					   double angFriction)
 	{
-	  HI= phi - eps							\
-	    + 0.5*(eps + 0.5*eps*eps/eps - eps*cos(M_PI*eps/eps)/(M_PI*M_PI)) \
-	    - 0.5*((-eps) + 0.5*(-eps)*(-eps)/eps - eps*cos(M_PI*(-eps)/eps)/(M_PI*M_PI));
+		closure = cppHsuSedStress<3>(aDarcy,
+									 betaForch,
+									 grain,
+									 packFraction,
+									 packMargin,
+									 maxFraction,
+									 frFraction,
+									 sigmaC,
+									 C3e,
+									 C4e,
+									 eR,
+									 fContact,
+									 mContact,
+									 nContact,
+									 angFriction);
 	}
-      else if (phi < -eps)
+
+	inline double smoothedHeaviside(double eps, double phi)
 	{
-	  HI=0.0;
+		double H;
+		if (phi > eps)
+			H = 1.0;
+		else if (phi < -eps)
+			H = 0.0;
+		else if (phi == 0.0)
+			H = 0.5;
+		else
+			H = 0.5 * (1.0 + phi / eps + sin(M_PI * phi / eps) / M_PI);
+		return H;
 	}
-      else
+
+	inline double smoothedHeaviside_integral(double eps, double phi)
 	{
-	  HI = 0.5*(phi + 0.5*phi*phi/eps - eps*cos(M_PI*phi/eps)/(M_PI*M_PI)) \
-	    - 0.5*((-eps) + 0.5*(-eps)*(-eps)/eps - eps*cos(M_PI*(-eps)/eps)/(M_PI*M_PI));
+		double HI;
+		if (phi > eps)
+		{
+			HI = phi - eps + 0.5 * (eps + 0.5 * eps * eps / eps - eps * cos(M_PI * eps / eps) / (M_PI * M_PI)) - 0.5 * ((-eps) + 0.5 * (-eps) * (-eps) / eps - eps * cos(M_PI * (-eps) / eps) / (M_PI * M_PI));
+		}
+		else if (phi < -eps)
+		{
+			HI = 0.0;
+		}
+		else
+		{
+			HI = 0.5 * (phi + 0.5 * phi * phi / eps - eps * cos(M_PI * phi / eps) / (M_PI * M_PI)) - 0.5 * ((-eps) + 0.5 * (-eps) * (-eps) / eps - eps * cos(M_PI * (-eps) / eps) / (M_PI * M_PI));
+		}
+		return HI;
 	}
-      return HI;
-    }
- 
-    inline double smoothedDirac(double eps, double phi)
-    {
-      double d;
-      if (phi > eps)
-	d=0.0;
-      else if (phi < -eps)
-	d=0.0;
-      else
-	d = 0.5*(1.0 + cos(M_PI*phi/eps))/eps;
-      return d;
-    }
-
-    inline
-    void evaluateCoefficients(const double eps_rho,
-			      const double eps_mu,
-				  const double eps_s,
-			      const double sigma,
-			      const double rho_0,
-			      double nu_0,
-			      const double rho_1,
-			      double nu_1,
-			      const double h_e,
-			      const double smagorinskyConstant,
-			      const int turbulenceClosureModel,
-			      const double g[nSpace],
-			      const double useVF,
-			      const double& vf,
-			      const double& phi,
-			      const double n[nSpace],
-				  const int nParticles,
-				  const int sd_offset,
-				  const	double* particle_signed_distances,
-			      const double& kappa,
-			      const double porosity,//VRANS specific
-			      const double& p,
-			      const double grad_p[nSpace],
-			      const double grad_u[nSpace],
-			      const double grad_v[nSpace],
-			      const double grad_w[nSpace],
-			      const double& u,
-			      const double& v,
-			      const double& w,
-			      const double& uStar,
-			      const double& vStar,
-			      const double& wStar,
-			      double& eddy_viscosity,
-			      double& mom_u_acc,
-			      double& dmom_u_acc_u,
-			      double& mom_v_acc,
-			      double& dmom_v_acc_v,
-			      double& mom_w_acc,
-			      double& dmom_w_acc_w,
-			      double mass_adv[nSpace],
-			      double dmass_adv_u[nSpace],
-			      double dmass_adv_v[nSpace],
-			      double dmass_adv_w[nSpace],
-			      double mom_u_adv[nSpace],
-			      double dmom_u_adv_u[nSpace],
-			      double dmom_u_adv_v[nSpace],
-			      double dmom_u_adv_w[nSpace],
-			      double mom_v_adv[nSpace],
-			      double dmom_v_adv_u[nSpace],
-			      double dmom_v_adv_v[nSpace],
-			      double dmom_v_adv_w[nSpace],
-			      double mom_w_adv[nSpace],
-			      double dmom_w_adv_u[nSpace],
-			      double dmom_w_adv_v[nSpace],
-			      double dmom_w_adv_w[nSpace],
-			      double mom_uu_diff_ten[nSpace],
-			      double mom_vv_diff_ten[nSpace],
-			      double mom_ww_diff_ten[nSpace],
-			      double mom_uv_diff_ten[1],
-			      double mom_uw_diff_ten[1],
-			      double mom_vu_diff_ten[1],
-			      double mom_vw_diff_ten[1],
-			      double mom_wu_diff_ten[1],
-			      double mom_wv_diff_ten[1],
-			      double& mom_u_source,
-			      double& mom_v_source,
-			      double& mom_w_source,
-			      double& mom_u_ham,
-			      double dmom_u_ham_grad_p[nSpace],
-			      double dmom_u_ham_grad_u[nSpace],
-			      double& mom_v_ham,
-			      double dmom_v_ham_grad_p[nSpace],
-			      double dmom_v_ham_grad_v[nSpace],
-			      double& mom_w_ham,
-			      double dmom_w_ham_grad_p[nSpace],
-                              double dmom_w_ham_grad_w[nSpace],
-                              double& rhoSave,
-                              double& nuSave)
-    {
-      double rho,nu,mu,H_rho,d_rho,H_mu,d_mu,norm_n,nu_t0=0.0,nu_t1=0.0,nu_t;
-      H_rho = (1.0-useVF)*smoothedHeaviside(eps_rho,phi) + useVF*fmin(1.0,fmax(0.0,vf));
-      d_rho = (1.0-useVF)*smoothedDirac(eps_rho,phi);
-      H_mu = (1.0-useVF)*smoothedHeaviside(eps_mu,phi) + useVF*fmin(1.0,fmax(0.0,vf));
-      d_mu = (1.0-useVF)*smoothedDirac(eps_mu,phi);
-  
-      //calculate eddy viscosity
-      switch (turbulenceClosureModel)
+
+	inline double smoothedDirac(double eps, double phi)
 	{
-	  double norm_S;
-	case 1:
-	  {
-	    norm_S = sqrt(2.0*(grad_u[0]*grad_u[0] + grad_v[1]*grad_v[1] + grad_w[2]*grad_w[2] +
-			       0.5*(grad_u[1]+grad_v[0])*(grad_u[1]+grad_v[0]) + 
-			       0.5*(grad_u[2]+grad_w[0])*(grad_u[2]+grad_w[0]) +
-			       0.5*(grad_v[2]+grad_w[1])*(grad_v[2]+grad_w[1])));
-	    nu_t0 = smagorinskyConstant*smagorinskyConstant*h_e*h_e*norm_S;
-	    nu_t1 = smagorinskyConstant*smagorinskyConstant*h_e*h_e*norm_S;
-	  }
-	case 2:
-	  {
-	    double re_0,cs_0=0.0,re_1,cs_1=0.0;
-	    norm_S = sqrt(2.0*(grad_u[0]*grad_u[0] + grad_v[1]*grad_v[1] + grad_w[2]*grad_w[2] +
-			       0.5*(grad_u[1]+grad_v[0])*(grad_u[1]+grad_v[0]) + 
-			       0.5*(grad_u[2]+grad_w[0])*(grad_u[2]+grad_w[0]) +
-			       0.5*(grad_v[2]+grad_w[1])*(grad_v[2]+grad_w[1])));
-	    re_0 = h_e*h_e*norm_S/nu_0;
-	    if (re_0 > 1.0)
-	      cs_0=0.027*pow(10.0,-3.23*pow(re_0,-0.92));
-	    nu_t0 = cs_0*h_e*h_e*norm_S;
-	    re_1 = h_e*h_e*norm_S/nu_1;
-	    if (re_1 > 1.0)
-	      cs_1=0.027*pow(10.0,-3.23*pow(re_1,-0.92));
-	    nu_t1 = cs_1*h_e*h_e*norm_S;
-	  }
+		double d;
+		if (phi > eps)
+			d = 0.0;
+		else if (phi < -eps)
+			d = 0.0;
+		else
+			d = 0.5 * (1.0 + cos(M_PI * phi / eps)) / eps;
+		return d;
 	}
-      
-      rho = rho_0*(1.0-H_rho)+rho_1*H_rho;
-      nu_t= nu_t0*(1.0-H_mu)+nu_t1*H_mu;
-      nu  = nu_0*(1.0-H_mu)+nu_1*H_mu;
-      nu += nu_t;
-      mu  = rho_0*nu_0*(1.0-H_mu)+rho_1*nu_1*H_mu;
-      rhoSave = rho;
-      nuSave = nu;
-      eddy_viscosity = nu_t;
-      // mass (volume accumulation)
-      //..hardwired
-      
-
-	 double phi_s=1.0;	 
-	 for (int i=0;i<nParticles;i++){
-		double temp_phi_s = particle_signed_distances[i*sd_offset];
-		if (temp_phi_s<phi_s)
-			phi_s=temp_phi_s;
+
+	inline void evaluateCoefficients(const double eps_rho,
+									 const double eps_mu,
+									 const double eps_s,
+									 const double sigma,
+									 const double rho_0,
+									 double nu_0,
+									 const double rho_1,
+									 double nu_1,
+									 const double h_e,
+									 const double smagorinskyConstant,
+									 const int turbulenceClosureModel,
+									 const double g[nSpace],
+									 const double useVF,
+									 const double &vf,
+									 const double &phi,
+									 const double n[nSpace],
+									 const int nParticles,
+									 const int sd_offset,
+									 const double *particle_signed_distances,
+									 const double &kappa,
+									 const double porosity, //VRANS specific
+									 const double &p,
+									 const double grad_p[nSpace],
+									 const double grad_u[nSpace],
+									 const double grad_v[nSpace],
+									 const double grad_w[nSpace],
+									 const double &u,
+									 const double &v,
+									 const double &w,
+									 const double &uStar,
+									 const double &vStar,
+									 const double &wStar,
+									 double &eddy_viscosity,
+									 double &mom_u_acc,
+									 double &dmom_u_acc_u,
+									 double &mom_v_acc,
+									 double &dmom_v_acc_v,
+									 double &mom_w_acc,
+									 double &dmom_w_acc_w,
+									 double mass_adv[nSpace],
+									 double dmass_adv_u[nSpace],
+									 double dmass_adv_v[nSpace],
+									 double dmass_adv_w[nSpace],
+									 double mom_u_adv[nSpace],
+									 double dmom_u_adv_u[nSpace],
+									 double dmom_u_adv_v[nSpace],
+									 double dmom_u_adv_w[nSpace],
+									 double mom_v_adv[nSpace],
+									 double dmom_v_adv_u[nSpace],
+									 double dmom_v_adv_v[nSpace],
+									 double dmom_v_adv_w[nSpace],
+									 double mom_w_adv[nSpace],
+									 double dmom_w_adv_u[nSpace],
+									 double dmom_w_adv_v[nSpace],
+									 double dmom_w_adv_w[nSpace],
+									 double mom_uu_diff_ten[nSpace],
+									 double mom_vv_diff_ten[nSpace],
+									 double mom_ww_diff_ten[nSpace],
+									 double mom_uv_diff_ten[1],
+									 double mom_uw_diff_ten[1],
+									 double mom_vu_diff_ten[1],
+									 double mom_vw_diff_ten[1],
+									 double mom_wu_diff_ten[1],
+									 double mom_wv_diff_ten[1],
+									 double &mom_u_source,
+									 double &mom_v_source,
+									 double &mom_w_source,
+									 double &mom_u_ham,
+									 double dmom_u_ham_grad_p[nSpace],
+									 double dmom_u_ham_grad_u[nSpace],
+									 double &mom_v_ham,
+									 double dmom_v_ham_grad_p[nSpace],
+									 double dmom_v_ham_grad_v[nSpace],
+									 double &mom_w_ham,
+									 double dmom_w_ham_grad_p[nSpace],
+									 double dmom_w_ham_grad_w[nSpace],
+									 double &rhoSave,
+									 double &nuSave)
+	{
+		double rho, nu, mu, H_rho, d_rho, H_mu, d_mu, norm_n, nu_t0 = 0.0, nu_t1 = 0.0, nu_t;
+		H_rho = (1.0 - useVF) * smoothedHeaviside(eps_rho, phi) + useVF * fmin(1.0, fmax(0.0, vf));
+		d_rho = (1.0 - useVF) * smoothedDirac(eps_rho, phi);
+		H_mu = (1.0 - useVF) * smoothedHeaviside(eps_mu, phi) + useVF * fmin(1.0, fmax(0.0, vf));
+		d_mu = (1.0 - useVF) * smoothedDirac(eps_mu, phi);
+
+		//calculate eddy viscosity
+		switch (turbulenceClosureModel)
+		{
+			double norm_S;
+		case 1:
+		{
+			norm_S = sqrt(2.0 * (grad_u[0] * grad_u[0] + grad_v[1] * grad_v[1] + grad_w[2] * grad_w[2] +
+								 0.5 * (grad_u[1] + grad_v[0]) * (grad_u[1] + grad_v[0]) +
+								 0.5 * (grad_u[2] + grad_w[0]) * (grad_u[2] + grad_w[0]) +
+								 0.5 * (grad_v[2] + grad_w[1]) * (grad_v[2] + grad_w[1])));
+			nu_t0 = smagorinskyConstant * smagorinskyConstant * h_e * h_e * norm_S;
+			nu_t1 = smagorinskyConstant * smagorinskyConstant * h_e * h_e * norm_S;
 		}
-
-	  double phi_s_effect=(phi_s>0.0)?1.0:0.0;
-
-      //u momentum accumulation
-      mom_u_acc=phi_s_effect*u;//trick for non-conservative form
-      dmom_u_acc_u=phi_s_effect*porosity;
-  
-      //v momentum accumulation
-      mom_v_acc=phi_s_effect*v;
-      dmom_v_acc_v=phi_s_effect*porosity;
-  
-      //w momentum accumulation
-      mom_w_acc=phi_s_effect*w;
-      dmom_w_acc_w=phi_s_effect*porosity;
-
-      //mass advective flux
-      mass_adv[0]=phi_s_effect*porosity*u;
-      mass_adv[1]=phi_s_effect*porosity*v;
-      mass_adv[2]=phi_s_effect*porosity*w;
-  
-      dmass_adv_u[0]=phi_s_effect*porosity;
-      dmass_adv_u[1]=0.0;
-      dmass_adv_u[2]=0.0;
-
-      dmass_adv_v[0]=0.0;
-      dmass_adv_v[1]=phi_s_effect*porosity;
-      dmass_adv_v[2]=0.0;
-
-      dmass_adv_w[0]=0.0;
-      dmass_adv_w[1]=0.0;
-      dmass_adv_w[2]=phi_s_effect*porosity;
-
-      //advection switched to non-conservative form but could be used for mesh motion...
-      //u momentum advective flux
-      mom_u_adv[0]=0.0;
-      mom_u_adv[1]=0.0;
-      mom_u_adv[2]=0.0;
-  
-      dmom_u_adv_u[0]=0.0;
-      dmom_u_adv_u[1]=0.0;
-      dmom_u_adv_u[2]=0.0;
-  
-      dmom_u_adv_v[0]=0.0;
-      dmom_u_adv_v[1]=0.0;
-      dmom_u_adv_v[2]=0.0;
-  
-      dmom_u_adv_w[0]=0.0;
-      dmom_u_adv_w[1]=0.0;
-      dmom_u_adv_w[2]=0.0;
-  
-      //v momentum advective_flux
-      mom_v_adv[0]=0.0;
-      mom_v_adv[1]=0.0;
-      mom_v_adv[2]=0.0;
-  
-      dmom_v_adv_u[0]=0.0;
-      dmom_v_adv_u[1]=0.0;
-      dmom_v_adv_u[2]=0.0;
-  
-      dmom_v_adv_w[0]=0.0;
-      dmom_v_adv_w[1]=0.0;
-      dmom_v_adv_w[2]=0.0;
-  
-      dmom_v_adv_v[0]=0.0;
-      dmom_v_adv_v[1]=0.0;
-      dmom_v_adv_v[2]=0.0;
-  
-      //w momentum advective_flux
-      mom_w_adv[0]=0.0;
-      mom_w_adv[1]=0.0;
-      mom_w_adv[2]=0.0;
-  
-      dmom_w_adv_u[0]=0.0;
-      dmom_w_adv_u[1]=0.0;
-      dmom_w_adv_u[2]=0.0;
-  
-      dmom_w_adv_v[0]=0.0;
-      dmom_w_adv_v[1]=0.0;
-      dmom_w_adv_v[2]=0.0;
-  
-      dmom_w_adv_w[0]=0.0;
-      dmom_w_adv_w[1]=0.0;
-      dmom_w_adv_w[2]=0.0;
-
-      //u momentum diffusion tensor
-      mom_uu_diff_ten[0] = phi_s_effect*porosity*2.0*nu;
-      mom_uu_diff_ten[1] = phi_s_effect*porosity*nu;
-      mom_uu_diff_ten[2] = phi_s_effect*porosity*nu;
-  
-      mom_uv_diff_ten[0]=phi_s_effect*porosity*nu;
-  
-      mom_uw_diff_ten[0]=phi_s_effect*porosity*nu;
-  
-      //v momentum diffusion tensor
-      mom_vv_diff_ten[0] = phi_s_effect*porosity*nu;
-      mom_vv_diff_ten[1] = phi_s_effect*porosity*2.0*nu;
-      mom_vv_diff_ten[2] = phi_s_effect*porosity*nu;
-  
-      mom_vu_diff_ten[0]=phi_s_effect*porosity*nu;
-  
-      mom_vw_diff_ten[0]=phi_s_effect*porosity*nu;
-  
-      //w momentum diffusion tensor
-      mom_ww_diff_ten[0] = phi_s_effect*porosity*nu;
-      mom_ww_diff_ten[1] = phi_s_effect*porosity*nu;
-      mom_ww_diff_ten[2] = phi_s_effect*porosity*2.0*nu;
-  
-      mom_wu_diff_ten[0]=phi_s_effect*porosity*nu;
-  
-      mom_wv_diff_ten[0]=phi_s_effect*porosity*nu;
-  
-      //momentum sources
-      norm_n = sqrt(n[0]*n[0]+n[1]*n[1]+n[2]*n[2]);
-      mom_u_source = -phi_s_effect*porosity*g[0];// - d_mu*sigma*kappa*n[0]/(rho*(norm_n+1.0e-8));
-      mom_v_source = -phi_s_effect*porosity*g[1];// - d_mu*sigma*kappa*n[1]/(rho*(norm_n+1.0e-8));
-      mom_w_source = -phi_s_effect*porosity*g[2];// - d_mu*sigma*kappa*n[2]/(rho*(norm_n+1.0e-8));
-   
-      //u momentum Hamiltonian (pressure)
-      mom_u_ham = phi_s_effect*porosity*grad_p[0]/rho;
-      dmom_u_ham_grad_p[0]=phi_s_effect*porosity/rho;
-      dmom_u_ham_grad_p[1]=0.0;
-      dmom_u_ham_grad_p[2]=0.0;
-  
-      //v momentum Hamiltonian (pressure)
-      mom_v_ham = phi_s_effect*porosity*grad_p[1]/rho;
-      dmom_v_ham_grad_p[0]=0.0;
-      dmom_v_ham_grad_p[1]=phi_s_effect*porosity/rho;
-      dmom_v_ham_grad_p[2]=0.0;
-  
-      //w momentum Hamiltonian (pressure)
-      mom_w_ham = phi_s_effect*porosity*grad_p[2]/rho;
-      dmom_w_ham_grad_p[0]=0.0;
-      dmom_w_ham_grad_p[1]=0.0;
-      dmom_w_ham_grad_p[2]=phi_s_effect*porosity/rho;
-
-      //u momentum Hamiltonian (advection)
-      mom_u_ham += phi_s_effect*porosity*(uStar*grad_u[0]+vStar*grad_u[1]+wStar*grad_u[2]);
-      dmom_u_ham_grad_u[0]=phi_s_effect*porosity*uStar;
-      dmom_u_ham_grad_u[1]=phi_s_effect*porosity*vStar;
-      dmom_u_ham_grad_u[2]=phi_s_effect*porosity*wStar;
-  
-      //v momentum Hamiltonian (advection)
-      mom_v_ham += phi_s_effect*porosity*(uStar*grad_v[0]+vStar*grad_v[1]+wStar*grad_v[2]);
-      dmom_v_ham_grad_v[0]=phi_s_effect*porosity*uStar;
-      dmom_v_ham_grad_v[1]=phi_s_effect*porosity*vStar;
-      dmom_v_ham_grad_v[2]=phi_s_effect*porosity*wStar;
-  
-      //w momentum Hamiltonian (advection)
-      mom_w_ham += phi_s_effect*porosity*(uStar*grad_w[0]+vStar*grad_w[1]+wStar*grad_w[2]);
-      dmom_w_ham_grad_w[0]=phi_s_effect*porosity*uStar;
-      dmom_w_ham_grad_w[1]=phi_s_effect*porosity*vStar;
-      dmom_w_ham_grad_w[2]=phi_s_effect*porosity*wStar;
-    }
-    //VRANS specific
-    inline
-      void updateDarcyForchheimerTerms_Ergun(/* const double linearDragFactor, */
-					   /* const double nonlinearDragFactor, */
-					   /* const double porosity, */
-					   /* const double meanGrainSize, */
-					   const double alpha,
-					   const double beta,
-					   const double eps_rho,
-					   const double eps_mu,
-					   const double rho_0,
-					   const double nu_0,
-					   const double rho_1,
-					   const double nu_1,
-					   const double useVF,
-					   const double vf,
-					   const double phi,
-					   const double u,
-					   const double v,
-					   const double w,
-					   const double uStar,
-					   const double vStar,
-					   const double wStar,
-					   const double eps_s,
-					   const double phi_s,
-					   const double u_s,
-					   const double v_s,
-					   const double w_s,
-					   double& mom_u_source,
-					   double& mom_v_source,
-					   double& mom_w_source,
-					   double dmom_u_source[nSpace],
-					   double dmom_v_source[nSpace],
-					   double dmom_w_source[nSpace])
-    {
-      double rho, mu,nu,H_mu,uc,duc_du,duc_dv,duc_dw,viscosity,H_s;
-      H_mu = (1.0-useVF)*smoothedHeaviside(eps_mu,phi)+useVF*fmin(1.0,fmax(0.0,vf));
-      nu  = nu_0*(1.0-H_mu)+nu_1*H_mu;
-      rho  = rho_0*(1.0-H_mu)+rho_1*H_mu;
-      mu  = rho_0*nu_0*(1.0-H_mu)+rho_1*nu_1*H_mu;
-      viscosity = nu;
-      uc = sqrt(u*u+v*v*+w*w); 
-      duc_du = u/(uc+1.0e-12);
-      duc_dv = v/(uc+1.0e-12);
-      duc_dw = w/(uc+1.0e-12);
-      double fluid_velocity[3]={uStar,vStar,wStar}, solid_velocity[3]={u_s,v_s,w_s};
-      double new_beta = closure.betaCoeff(1.0-phi_s,
-                                          rho,
-                                          fluid_velocity,
-                                          solid_velocity,
-                                          viscosity);
-      new_beta/=rho;
-      mom_u_source += (1.0 - phi_s)*new_beta*(u-u_s);
-      mom_v_source += (1.0 - phi_s)*new_beta*(v-v_s);
-      mom_w_source += (1.0 - phi_s)*new_beta*(w-w_s);
-
-      dmom_u_source[0] = (1.0 - phi_s)*new_beta;
-      dmom_u_source[1] = 0.0;
-      dmom_u_source[2] = 0.0;
-    
-      dmom_v_source[0] = 0.0;
-      dmom_v_source[1] = (1.0 - phi_s)*new_beta;
-      dmom_v_source[2] = 0.0;
-
-      dmom_w_source[0] = 0.0;
-      dmom_w_source[1] = 0.0;
-      dmom_w_source[2] = (1.0 - phi_s)*new_beta;
-    }
-    
-    inline
-      void updateSolidParticleTerms(bool element_owned,
-	  				const double particle_nitsche,
-				    const double dV,
-				    const int nParticles,
-				    const int sd_offset,
-				    double* particle_signed_distances,
-				    double* particle_signed_distance_normals,
-				    double* particle_velocities,
-				    double* particle_centroids,
-				    const double porosity,//VRANS specific
-				    const double penalty,
-				    const double alpha,
-				    const double beta,
-				    const double eps_rho,
-				    const double eps_mu,
-				    const double rho_0,
-				    const double nu_0,
-				    const double rho_1,
-				    const double nu_1,
-				    const double useVF,
-				    const double vf,
-				    const double phi,
-				    const double x,
-				    const double y,
-				    const double z,
-				    const double p,
-				    const double u,
-				    const double v,
-				    const double w,
-				    const double uStar,
-				    const double vStar,
-				    const double wStar,
-				    const double eps_s,
-				    const double grad_u[nSpace],
-				    const double grad_v[nSpace],
-				    const double grad_w[nSpace],
-				    double& mom_u_source,
-				    double& mom_v_source,
-				    double& mom_w_source,
-				    double dmom_u_source[nSpace],
-				    double dmom_v_source[nSpace],
-				    double dmom_w_source[nSpace],
-				    double mom_u_adv[nSpace],
-				    double mom_v_adv[nSpace],
-				    double mom_w_adv[nSpace],
-				    double dmom_u_adv_u[nSpace],
-				    double dmom_v_adv_v[nSpace],
-				    double dmom_w_adv_w[nSpace],
-				    double& mom_u_ham,
-				    double dmom_u_ham_grad_u[nSpace],
-				    double& mom_v_ham,
-				    double dmom_v_ham_grad_v[nSpace],
-				    double& mom_w_ham,
-				    double dmom_w_ham_grad_w[nSpace],
-				    double* particle_netForces,
-				    double* particle_netMoments,
-				    double* particle_surfaceArea)
+		case 2:
+		{
+			double re_0, cs_0 = 0.0, re_1, cs_1 = 0.0;
+			norm_S = sqrt(2.0 * (grad_u[0] * grad_u[0] + grad_v[1] * grad_v[1] + grad_w[2] * grad_w[2] +
+								 0.5 * (grad_u[1] + grad_v[0]) * (grad_u[1] + grad_v[0]) +
+								 0.5 * (grad_u[2] + grad_w[0]) * (grad_u[2] + grad_w[0]) +
+								 0.5 * (grad_v[2] + grad_w[1]) * (grad_v[2] + grad_w[1])));
+			re_0 = h_e * h_e * norm_S / nu_0;
+			if (re_0 > 1.0)
+				cs_0 = 0.027 * pow(10.0, -3.23 * pow(re_0, -0.92));
+			nu_t0 = cs_0 * h_e * h_e * norm_S;
+			re_1 = h_e * h_e * norm_S / nu_1;
+			if (re_1 > 1.0)
+				cs_1 = 0.027 * pow(10.0, -3.23 * pow(re_1, -0.92));
+			nu_t1 = cs_1 * h_e * h_e * norm_S;
+		}
+		}
+
+		rho = rho_0 * (1.0 - H_rho) + rho_1 * H_rho;
+		nu_t = nu_t0 * (1.0 - H_mu) + nu_t1 * H_mu;
+		nu = nu_0 * (1.0 - H_mu) + nu_1 * H_mu;
+		nu += nu_t;
+		mu = rho_0 * nu_0 * (1.0 - H_mu) + rho_1 * nu_1 * H_mu;
+		rhoSave = rho;
+		nuSave = nu;
+		eddy_viscosity = nu_t;
+		// mass (volume accumulation)
+		//..hardwired
+
+		double phi_s = 1.0;
+		for (int i = 0; i < nParticles; i++)
+		{
+			double temp_phi_s = particle_signed_distances[i * sd_offset];
+			if (temp_phi_s < phi_s)
+				phi_s = temp_phi_s;
+		}
+
+		double phi_s_effect = (phi_s > 0.0) ? 1.0 : 0.0;
+
+		//u momentum accumulation
+		mom_u_acc = phi_s_effect * u; //trick for non-conservative form
+		dmom_u_acc_u = phi_s_effect * porosity;
+
+		//v momentum accumulation
+		mom_v_acc = phi_s_effect * v;
+		dmom_v_acc_v = phi_s_effect * porosity;
+
+		//w momentum accumulation
+		mom_w_acc = phi_s_effect * w;
+		dmom_w_acc_w = phi_s_effect * porosity;
+
+		//mass advective flux
+		mass_adv[0] = phi_s_effect * porosity * u;
+		mass_adv[1] = phi_s_effect * porosity * v;
+		mass_adv[2] = phi_s_effect * porosity * w;
+
+		dmass_adv_u[0] = phi_s_effect * porosity;
+		dmass_adv_u[1] = 0.0;
+		dmass_adv_u[2] = 0.0;
+
+		dmass_adv_v[0] = 0.0;
+		dmass_adv_v[1] = phi_s_effect * porosity;
+		dmass_adv_v[2] = 0.0;
+
+		dmass_adv_w[0] = 0.0;
+		dmass_adv_w[1] = 0.0;
+		dmass_adv_w[2] = phi_s_effect * porosity;
+
+		//advection switched to non-conservative form but could be used for mesh motion...
+		//u momentum advective flux
+		mom_u_adv[0] = 0.0;
+		mom_u_adv[1] = 0.0;
+		mom_u_adv[2] = 0.0;
+
+		dmom_u_adv_u[0] = 0.0;
+		dmom_u_adv_u[1] = 0.0;
+		dmom_u_adv_u[2] = 0.0;
+
+		dmom_u_adv_v[0] = 0.0;
+		dmom_u_adv_v[1] = 0.0;
+		dmom_u_adv_v[2] = 0.0;
+
+		dmom_u_adv_w[0] = 0.0;
+		dmom_u_adv_w[1] = 0.0;
+		dmom_u_adv_w[2] = 0.0;
+
+		//v momentum advective_flux
+		mom_v_adv[0] = 0.0;
+		mom_v_adv[1] = 0.0;
+		mom_v_adv[2] = 0.0;
+
+		dmom_v_adv_u[0] = 0.0;
+		dmom_v_adv_u[1] = 0.0;
+		dmom_v_adv_u[2] = 0.0;
+
+		dmom_v_adv_w[0] = 0.0;
+		dmom_v_adv_w[1] = 0.0;
+		dmom_v_adv_w[2] = 0.0;
+
+		dmom_v_adv_v[0] = 0.0;
+		dmom_v_adv_v[1] = 0.0;
+		dmom_v_adv_v[2] = 0.0;
+
+		//w momentum advective_flux
+		mom_w_adv[0] = 0.0;
+		mom_w_adv[1] = 0.0;
+		mom_w_adv[2] = 0.0;
+
+		dmom_w_adv_u[0] = 0.0;
+		dmom_w_adv_u[1] = 0.0;
+		dmom_w_adv_u[2] = 0.0;
+
+		dmom_w_adv_v[0] = 0.0;
+		dmom_w_adv_v[1] = 0.0;
+		dmom_w_adv_v[2] = 0.0;
+
+		dmom_w_adv_w[0] = 0.0;
+		dmom_w_adv_w[1] = 0.0;
+		dmom_w_adv_w[2] = 0.0;
+
+		//u momentum diffusion tensor
+		mom_uu_diff_ten[0] = phi_s_effect * porosity * 2.0 * nu;
+		mom_uu_diff_ten[1] = phi_s_effect * porosity * nu;
+		mom_uu_diff_ten[2] = phi_s_effect * porosity * nu;
+
+		mom_uv_diff_ten[0] = phi_s_effect * porosity * nu;
+
+		mom_uw_diff_ten[0] = phi_s_effect * porosity * nu;
+
+		//v momentum diffusion tensor
+		mom_vv_diff_ten[0] = phi_s_effect * porosity * nu;
+		mom_vv_diff_ten[1] = phi_s_effect * porosity * 2.0 * nu;
+		mom_vv_diff_ten[2] = phi_s_effect * porosity * nu;
+
+		mom_vu_diff_ten[0] = phi_s_effect * porosity * nu;
+
+		mom_vw_diff_ten[0] = phi_s_effect * porosity * nu;
+
+		//w momentum diffusion tensor
+		mom_ww_diff_ten[0] = phi_s_effect * porosity * nu;
+		mom_ww_diff_ten[1] = phi_s_effect * porosity * nu;
+		mom_ww_diff_ten[2] = phi_s_effect * porosity * 2.0 * nu;
+
+		mom_wu_diff_ten[0] = phi_s_effect * porosity * nu;
+
+		mom_wv_diff_ten[0] = phi_s_effect * porosity * nu;
+
+		//momentum sources
+		norm_n = sqrt(n[0] * n[0] + n[1] * n[1] + n[2] * n[2]);
+		mom_u_source = -phi_s_effect * porosity * g[0]; // - d_mu*sigma*kappa*n[0]/(rho*(norm_n+1.0e-8));
+		mom_v_source = -phi_s_effect * porosity * g[1]; // - d_mu*sigma*kappa*n[1]/(rho*(norm_n+1.0e-8));
+		mom_w_source = -phi_s_effect * porosity * g[2]; // - d_mu*sigma*kappa*n[2]/(rho*(norm_n+1.0e-8));
+
+		//u momentum Hamiltonian (pressure)
+		mom_u_ham = phi_s_effect * porosity * grad_p[0] / rho;
+		dmom_u_ham_grad_p[0] = phi_s_effect * porosity / rho;
+		dmom_u_ham_grad_p[1] = 0.0;
+		dmom_u_ham_grad_p[2] = 0.0;
+
+		//v momentum Hamiltonian (pressure)
+		mom_v_ham = phi_s_effect * porosity * grad_p[1] / rho;
+		dmom_v_ham_grad_p[0] = 0.0;
+		dmom_v_ham_grad_p[1] = phi_s_effect * porosity / rho;
+		dmom_v_ham_grad_p[2] = 0.0;
+
+		//w momentum Hamiltonian (pressure)
+		mom_w_ham = phi_s_effect * porosity * grad_p[2] / rho;
+		dmom_w_ham_grad_p[0] = 0.0;
+		dmom_w_ham_grad_p[1] = 0.0;
+		dmom_w_ham_grad_p[2] = phi_s_effect * porosity / rho;
+
+		//u momentum Hamiltonian (advection)
+		mom_u_ham += phi_s_effect * porosity * (uStar * grad_u[0] + vStar * grad_u[1] + wStar * grad_u[2]);
+		dmom_u_ham_grad_u[0] = phi_s_effect * porosity * uStar;
+		dmom_u_ham_grad_u[1] = phi_s_effect * porosity * vStar;
+		dmom_u_ham_grad_u[2] = phi_s_effect * porosity * wStar;
+
+		//v momentum Hamiltonian (advection)
+		mom_v_ham += phi_s_effect * porosity * (uStar * grad_v[0] + vStar * grad_v[1] + wStar * grad_v[2]);
+		dmom_v_ham_grad_v[0] = phi_s_effect * porosity * uStar;
+		dmom_v_ham_grad_v[1] = phi_s_effect * porosity * vStar;
+		dmom_v_ham_grad_v[2] = phi_s_effect * porosity * wStar;
+
+		//w momentum Hamiltonian (advection)
+		mom_w_ham += phi_s_effect * porosity * (uStar * grad_w[0] + vStar * grad_w[1] + wStar * grad_w[2]);
+		dmom_w_ham_grad_w[0] = phi_s_effect * porosity * uStar;
+		dmom_w_ham_grad_w[1] = phi_s_effect * porosity * vStar;
+		dmom_w_ham_grad_w[2] = phi_s_effect * porosity * wStar;
+	}
+	//VRANS specific
+	inline void updateDarcyForchheimerTerms_Ergun(/* const double linearDragFactor, */
+												  /* const double nonlinearDragFactor, */
+												  /* const double porosity, */
+												  /* const double meanGrainSize, */
+												  const double alpha,
+												  const double beta,
+												  const double eps_rho,
+												  const double eps_mu,
+												  const double rho_0,
+												  const double nu_0,
+												  const double rho_1,
+												  const double nu_1,
+												  const double useVF,
+												  const double vf,
+												  const double phi,
+												  const double u,
+												  const double v,
+												  const double w,
+												  const double uStar,
+												  const double vStar,
+												  const double wStar,
+												  const double eps_s,
+												  const double phi_s,
+												  const double u_s,
+												  const double v_s,
+												  const double w_s,
+												  double &mom_u_source,
+												  double &mom_v_source,
+												  double &mom_w_source,
+												  double dmom_u_source[nSpace],
+												  double dmom_v_source[nSpace],
+												  double dmom_w_source[nSpace])
 	{
-      double C,rho, mu,nu,H_mu,uc,duc_du,duc_dv,duc_dw,H_s,D_s,phi_s,u_s,v_s,w_s,force_x,force_y,force_z,r_x,r_y,r_z;
-      double* phi_s_normal;
-	  double* vel;
-      H_mu = (1.0-useVF)*smoothedHeaviside(eps_mu,phi)+useVF*fmin(1.0,fmax(0.0,vf));
-      nu  = nu_0*(1.0-H_mu)+nu_1*H_mu;
-      rho  = rho_0*(1.0-H_mu)+rho_1*H_mu;
-      mu  = rho_0*nu_0*(1.0-H_mu)+rho_1*nu_1*H_mu;
-      C=0.0;
-      for (int i=0;i<nParticles;i++)
+		double rho, mu, nu, H_mu, uc, duc_du, duc_dv, duc_dw, viscosity, H_s;
+		H_mu = (1.0 - useVF) * smoothedHeaviside(eps_mu, phi) + useVF * fmin(1.0, fmax(0.0, vf));
+		nu = nu_0 * (1.0 - H_mu) + nu_1 * H_mu;
+		rho = rho_0 * (1.0 - H_mu) + rho_1 * H_mu;
+		mu = rho_0 * nu_0 * (1.0 - H_mu) + rho_1 * nu_1 * H_mu;
+		viscosity = nu;
+		uc = sqrt(u * u + v * v * +w * w);
+		duc_du = u / (uc + 1.0e-12);
+		duc_dv = v / (uc + 1.0e-12);
+		duc_dw = w / (uc + 1.0e-12);
+		double fluid_velocity[3] = {uStar, vStar, wStar}, solid_velocity[3] = {u_s, v_s, w_s};
+		double new_beta = closure.betaCoeff(1.0 - phi_s,
+											rho,
+											fluid_velocity,
+											solid_velocity,
+											viscosity);
+		new_beta /= rho;
+		mom_u_source += (1.0 - phi_s) * new_beta * (u - u_s);
+		mom_v_source += (1.0 - phi_s) * new_beta * (v - v_s);
+		mom_w_source += (1.0 - phi_s) * new_beta * (w - w_s);
+
+		dmom_u_source[0] = (1.0 - phi_s) * new_beta;
+		dmom_u_source[1] = 0.0;
+		dmom_u_source[2] = 0.0;
+
+		dmom_v_source[0] = 0.0;
+		dmom_v_source[1] = (1.0 - phi_s) * new_beta;
+		dmom_v_source[2] = 0.0;
+
+		dmom_w_source[0] = 0.0;
+		dmom_w_source[1] = 0.0;
+		dmom_w_source[2] = (1.0 - phi_s) * new_beta;
+	}
+
+	inline void updateSolidParticleTerms(bool element_owned,
+										 const double particle_nitsche,
+										 const double dV,
+										 const int nParticles,
+										 const int sd_offset,
+										 double *particle_signed_distances,
+										 double *particle_signed_distance_normals,
+										 double *particle_velocities,
+										 double *particle_centroids,
+										 const double porosity, //VRANS specific
+										 const double penalty,
+										 const double alpha,
+										 const double beta,
+										 const double eps_rho,
+										 const double eps_mu,
+										 const double rho_0,
+										 const double nu_0,
+										 const double rho_1,
+										 const double nu_1,
+										 const double useVF,
+										 const double vf,
+										 const double phi,
+										 const double x,
+										 const double y,
+										 const double z,
+										 const double p,
+										 const double u,
+										 const double v,
+										 const double w,
+										 const double uStar,
+										 const double vStar,
+										 const double wStar,
+										 const double eps_s,
+										 const double grad_u[nSpace],
+										 const double grad_v[nSpace],
+										 const double grad_w[nSpace],
+										 double &mom_u_source,
+										 double &mom_v_source,
+										 double &mom_w_source,
+										 double dmom_u_source[nSpace],
+										 double dmom_v_source[nSpace],
+										 double dmom_w_source[nSpace],
+										 double mom_u_adv[nSpace],
+										 double mom_v_adv[nSpace],
+										 double mom_w_adv[nSpace],
+										 double dmom_u_adv_u[nSpace],
+										 double dmom_v_adv_v[nSpace],
+										 double dmom_w_adv_w[nSpace],
+										 double &mom_u_ham,
+										 double dmom_u_ham_grad_u[nSpace],
+										 double &mom_v_ham,
+										 double dmom_v_ham_grad_v[nSpace],
+										 double &mom_w_ham,
+										 double dmom_w_ham_grad_w[nSpace],
+										 double *particle_netForces,
+										 double *particle_netMoments,
+										 double *particle_surfaceArea)
 	{
-	  phi_s = particle_signed_distances[i*sd_offset];
-	  phi_s_normal = &particle_signed_distance_normals[i*sd_offset*nSpace];
-	  vel=&particle_velocities[i*sd_offset*nSpace];
-	  u_s = vel[0];//particle_velocities[i*3+0];
-	  v_s = vel[1];//particle_velocities[i*3+1];
-	  w_s = vel[2];//particle_velocities[i*3+2];
-	  H_s = smoothedHeaviside(eps_s, phi_s);
-	  D_s = smoothedDirac(eps_s, phi_s);
-	  double rel_vel_norm=sqrt((uStar-u_s)*(uStar-u_s)+
-				   (vStar-v_s)*(vStar-v_s)+
-				   (wStar-w_s)*(wStar-w_s));
-      double C_surf = (phi_s>0.0)?0.0:nu*penalty;
-	  double C_vol = (phi_s>0.0)?0.0:(alpha + beta*rel_vel_norm);
-
-	 	// if (D_s>10)
-		// printf("RANS3PF i=%d, D_s=%f, H_s=%f,C_surf=%f,viscosity=%f,C_vol=%f,alpha=%f, beta=%f,rel_vel_norm=%f\n pos=%f,%f,%f\t V=%f,%f,%f\t V_s=%f,%f,%f\t\n",
-		// 				  i, D_s, H_s, C_surf,nu, C_vol,alpha,beta,rel_vel_norm,
-		// 				  x,y,z, u,v,w, u_s,v_s,w_s);
-
-      C += (D_s*C_surf + (1.0 - H_s)*C_vol);
-	  force_x = dV*D_s*(p*phi_s_normal[0] - porosity*mu*(phi_s_normal[0]*grad_u[0] + phi_s_normal[1]*grad_u[1] + phi_s_normal[2]*grad_u[2]) + C_surf*rel_vel_norm*(u-u_s)*rho) + dV*(1.0 - H_s)*C_vol*(u-u_s)*rho;
-	  force_y = dV*D_s*(p*phi_s_normal[1] - porosity*mu*(phi_s_normal[0]*grad_v[0] + phi_s_normal[1]*grad_v[1] + phi_s_normal[2]*grad_u[2]) + C_surf*rel_vel_norm*(v-v_s)*rho) + dV*(1.0 - H_s)*C_vol*(v-v_s)*rho;
-	  force_z = dV*D_s*(p*phi_s_normal[2] - porosity*mu*(phi_s_normal[0]*grad_v[0] + phi_s_normal[1]*grad_v[1] + phi_s_normal[2]*grad_u[2]) + C_surf*rel_vel_norm*(w-w_s)*rho) + dV*(1.0 - H_s)*C_vol*(w-w_s)*rho;
-
-	  //always 3D for particle centroids
-	  r_x = x - particle_centroids[i*3+0];
-	  r_y = y - particle_centroids[i*3+1];
-	  r_z = z - particle_centroids[i*3+2];
-	  //always 3D for particle forces
-	if (element_owned){
-		particle_netForces[i*3+0] += force_x;
-		particle_netForces[i*3+1] += force_y;
-		particle_netForces[i*3+2] += force_z;
-		particle_netMoments[i*3+0] += (r_y*force_z - r_z*force_y);
-		particle_netMoments[i*3+1] += (r_z*force_x - r_x*force_z);
-		particle_netMoments[i*3+2] += (r_x*force_y - r_y*force_x);
+		double C, rho, mu, nu, H_mu, uc, duc_du, duc_dv, duc_dw, H_s, D_s, phi_s, u_s, v_s, w_s, force_x, force_y, force_z, r_x, r_y, r_z;
+		double *phi_s_normal;
+		double *vel;
+		H_mu = (1.0 - useVF) * smoothedHeaviside(eps_mu, phi) + useVF * fmin(1.0, fmax(0.0, vf));
+		nu = nu_0 * (1.0 - H_mu) + nu_1 * H_mu;
+		rho = rho_0 * (1.0 - H_mu) + rho_1 * H_mu;
+		mu = rho_0 * nu_0 * (1.0 - H_mu) + rho_1 * nu_1 * H_mu;
+		C = 0.0;
+		for (int i = 0; i < nParticles; i++)
+		{
+			phi_s = particle_signed_distances[i * sd_offset];
+			phi_s_normal = &particle_signed_distance_normals[i * sd_offset * nSpace];
+			vel = &particle_velocities[i * sd_offset * nSpace];
+			u_s = vel[0]; //particle_velocities[i*3+0];
+			v_s = vel[1]; //particle_velocities[i*3+1];
+			w_s = vel[2]; //particle_velocities[i*3+2];
+			H_s = smoothedHeaviside(eps_s, phi_s);
+			D_s = smoothedDirac(eps_s, phi_s);
+			double rel_vel_norm = sqrt((uStar - u_s) * (uStar - u_s) +
+									   (vStar - v_s) * (vStar - v_s) +
+									   (wStar - w_s) * (wStar - w_s));
+			double C_surf = (phi_s > 0.0) ? 0.0 : nu * penalty;
+			double C_vol = (phi_s > 0.0) ? 0.0 : (alpha + beta * rel_vel_norm);
+
+			C += (D_s * C_surf + (1.0 - H_s) * C_vol);
+
+			force_x = dV * D_s * (p * phi_s_normal[0] - porosity * mu * (phi_s_normal[0] * grad_u[0] + phi_s_normal[1] * grad_u[1] + phi_s_normal[2] * grad_u[2]) +
+								  C_surf * (u - u_s) * rho) +
+					  dV * (1.0 - H_s) * C_vol * (u - u_s) * rho;
+
+			force_y = dV * D_s * (p * phi_s_normal[1] - porosity * mu * (phi_s_normal[0] * grad_v[0] + phi_s_normal[1] * grad_v[1] + phi_s_normal[2] * grad_u[2]) +
+								  C_surf * (v - v_s) * rho) +
+					  dV * (1.0 - H_s) * C_vol * (v - v_s) * rho;
+
+			force_z = dV * D_s * (p * phi_s_normal[2] - porosity * mu * (phi_s_normal[0] * grad_v[0] + phi_s_normal[1] * grad_v[1] + phi_s_normal[2] * grad_u[2]) +
+								  C_surf * (w - w_s) * rho) +
+					  dV * (1.0 - H_s) * C_vol * (w - w_s) * rho;
+
+			//always 3D for particle centroids
+			r_x = x - particle_centroids[i * 3 + 0];
+			r_y = y - particle_centroids[i * 3 + 1];
+			r_z = z - particle_centroids[i * 3 + 2];
+			//always 3D for particle forces
+			if (element_owned)
+			{
+				particle_netForces[i * 3 + 0] += force_x;
+				particle_netForces[i * 3 + 1] += force_y;
+				particle_netForces[i * 3 + 2] += force_z;
+				particle_netMoments[i * 3 + 0] += (r_y * force_z - r_z * force_y);
+				particle_netMoments[i * 3 + 1] += (r_z * force_x - r_x * force_z);
+				particle_netMoments[i * 3 + 2] += (r_x * force_y - r_y * force_x);
+			}
+
+			mom_u_source += C * (u - u_s);
+			mom_v_source += C * (v - v_s);
+			mom_w_source += C * (w - w_s);
+
+			dmom_u_source[0] += C;
+			dmom_v_source[1] += C;
+			dmom_w_source[2] += C;
+
+			//Nitsche terms
+			mom_u_ham -= D_s * porosity * nu * (phi_s_normal[0] * grad_u[0] + phi_s_normal[1] * grad_u[1] + phi_s_normal[2] * grad_u[2]);
+			dmom_u_ham_grad_u[0] -= D_s * porosity * nu * phi_s_normal[0];
+			dmom_u_ham_grad_u[1] -= D_s * porosity * nu * phi_s_normal[1];
+			dmom_u_ham_grad_u[2] -= D_s * porosity * nu * phi_s_normal[2];
+
+			mom_v_ham -= D_s * porosity * nu * (phi_s_normal[0] * grad_v[0] + phi_s_normal[1] * grad_v[1] + phi_s_normal[2] * grad_v[2]);
+			dmom_v_ham_grad_v[0] -= D_s * porosity * nu * phi_s_normal[0];
+			dmom_v_ham_grad_v[1] -= D_s * porosity * nu * phi_s_normal[1];
+			dmom_v_ham_grad_v[2] -= D_s * porosity * nu * phi_s_normal[2];
+
+			mom_w_ham -= D_s * porosity * nu * (phi_s_normal[0] * grad_w[0] + phi_s_normal[1] * grad_w[1] + phi_s_normal[2] * grad_w[2]);
+			dmom_w_ham_grad_w[0] -= D_s * porosity * nu * phi_s_normal[0];
+			dmom_w_ham_grad_w[1] -= D_s * porosity * nu * phi_s_normal[1];
+			dmom_w_ham_grad_w[2] -= D_s * porosity * nu * phi_s_normal[2];
+
+			mom_u_adv[0] += D_s * porosity * nu * phi_s_normal[0] * (u - u_s);
+			mom_u_adv[1] += D_s * porosity * nu * phi_s_normal[1] * (u - u_s);
+			mom_u_adv[2] += D_s * porosity * nu * phi_s_normal[2] * (u - u_s);
+			dmom_u_adv_u[0] += D_s * porosity * nu * phi_s_normal[0];
+			dmom_u_adv_u[1] += D_s * porosity * nu * phi_s_normal[1];
+			dmom_u_adv_u[2] += D_s * porosity * nu * phi_s_normal[2];
+
+			mom_v_adv[0] += D_s * porosity * nu * phi_s_normal[0] * (v - v_s);
+			mom_v_adv[1] += D_s * porosity * nu * phi_s_normal[1] * (v - v_s);
+			mom_v_adv[2] += D_s * porosity * nu * phi_s_normal[2] * (v - v_s);
+			dmom_v_adv_v[0] += D_s * porosity * nu * phi_s_normal[0];
+			dmom_v_adv_v[1] += D_s * porosity * nu * phi_s_normal[1];
+			dmom_v_adv_v[2] += D_s * porosity * nu * phi_s_normal[2];
+
+			mom_w_adv[0] += D_s * porosity * nu * phi_s_normal[0] * (w - w_s);
+			mom_w_adv[1] += D_s * porosity * nu * phi_s_normal[1] * (w - w_s);
+			mom_w_adv[2] += D_s * porosity * nu * phi_s_normal[2] * (w - w_s);
+			dmom_w_adv_w[0] += D_s * porosity * nu * phi_s_normal[0];
+			dmom_w_adv_w[1] += D_s * porosity * nu * phi_s_normal[1];
+			dmom_w_adv_w[2] += D_s * porosity * nu * phi_s_normal[2];
 		}
-
-
 	}
-      mom_u_source += C*(u-u_s);
-      mom_v_source += C*(v-v_s);
-      mom_w_source += C*(w-w_s);
-      
-      dmom_u_source[0] += C;
-      dmom_v_source[1] += C;
-      dmom_w_source[2] += C;
-
-            //Nitsche terms
-      mom_u_ham    -= D_s*porosity*nu*(phi_s_normal[0]*grad_u[0] + phi_s_normal[1]*grad_u[1] + phi_s_normal[2]*grad_u[2]); 
-      dmom_u_ham_grad_u[0] -= D_s*porosity*nu*phi_s_normal[0];
-      dmom_u_ham_grad_u[1] -= D_s*porosity*nu*phi_s_normal[1];
-      dmom_u_ham_grad_u[2] -= D_s*porosity*nu*phi_s_normal[2];
-
-      mom_v_ham    -= D_s*porosity*nu*(phi_s_normal[0]*grad_v[0] + phi_s_normal[1]*grad_v[1]+ phi_s_normal[2]*grad_v[2]); 
-      dmom_v_ham_grad_v[0] -= D_s*porosity*nu*phi_s_normal[0];
-      dmom_v_ham_grad_v[1] -= D_s*porosity*nu*phi_s_normal[1];
-      dmom_v_ham_grad_v[2] -= D_s*porosity*nu*phi_s_normal[2];
-      
-      mom_u_adv[0] += D_s*porosity*nu*phi_s_normal[0]*(u-u_s);
-      mom_u_adv[1] += D_s*porosity*nu*phi_s_normal[1]*(u-u_s);
-      mom_u_adv[2] += D_s*porosity*nu*phi_s_normal[2]*(u-u_s);
-      dmom_u_adv_u[0] += D_s*porosity*nu*phi_s_normal[0];
-      dmom_u_adv_u[1] += D_s*porosity*nu*phi_s_normal[1];
-      dmom_u_adv_u[2] += D_s*porosity*nu*phi_s_normal[2];
-
-      mom_v_adv[0] += D_s*porosity*nu*phi_s_normal[0]*(v-v_s);
-      mom_v_adv[1] += D_s*porosity*nu*phi_s_normal[1]*(v-v_s);
-      mom_v_adv[2] += D_s*porosity*nu*phi_s_normal[2]*(v-v_s);
-      dmom_v_adv_v[0] += D_s*porosity*nu*phi_s_normal[0];
-      dmom_v_adv_v[1] += D_s*porosity*nu*phi_s_normal[1];
-      dmom_v_adv_v[2] += D_s*porosity*nu*phi_s_normal[2];
-      
-      mom_w_adv[0] += D_s*porosity*nu*phi_s_normal[0]*(w-w_s);
-      mom_w_adv[1] += D_s*porosity*nu*phi_s_normal[1]*(w-w_s);
-      mom_w_adv[2] += D_s*porosity*nu*phi_s_normal[2]*(w-w_s);
-      dmom_w_adv_w[0] += D_s*porosity*nu*phi_s_normal[0];
-      dmom_w_adv_w[1] += D_s*porosity*nu*phi_s_normal[1];
-      dmom_w_adv_w[2] += D_s*porosity*nu*phi_s_normal[2];
-    }
-
-    inline
-      void updateTurbulenceClosure(const int turbulenceClosureModel,
-				   const double eps_rho,
-				   const double eps_mu,
-				   const double rho_0,
-				   const double nu_0,
-				   const double rho_1,
-				   const double nu_1,
-				   const double useVF,
-				   const double vf,
-				   const double phi,
-				   const double porosity,
-				   const double eddy_visc_coef_0,
-				   const double turb_var_0, //k for k-eps or k-omega
-				   const double turb_var_1, //epsilon for k-epsilon, omega for k-omega
-				   const double turb_grad_0[nSpace],//grad k for k-eps,k-omega
-				   double& eddy_viscosity,
-				   double mom_uu_diff_ten[nSpace],
-				   double mom_vv_diff_ten[nSpace],
-				   double mom_ww_diff_ten[nSpace],
-				   double mom_uv_diff_ten[1],
-				   double mom_uw_diff_ten[1],
-				   double mom_vu_diff_ten[1],
-				   double mom_vw_diff_ten[1],
-				   double mom_wu_diff_ten[1],
-				   double mom_wv_diff_ten[1],
-				   double& mom_u_source,
-				   double& mom_v_source,
-				   double& mom_w_source)
-    {
-      /****
+
+	inline void updateTurbulenceClosure(const int turbulenceClosureModel,
+										const double eps_rho,
+										const double eps_mu,
+										const double rho_0,
+										const double nu_0,
+										const double rho_1,
+										const double nu_1,
+										const double useVF,
+										const double vf,
+										const double phi,
+										const double porosity,
+										const double eddy_visc_coef_0,
+										const double turb_var_0,		  //k for k-eps or k-omega
+										const double turb_var_1,		  //epsilon for k-epsilon, omega for k-omega
+										const double turb_grad_0[nSpace], //grad k for k-eps,k-omega
+										double &eddy_viscosity,
+										double mom_uu_diff_ten[nSpace],
+										double mom_vv_diff_ten[nSpace],
+										double mom_ww_diff_ten[nSpace],
+										double mom_uv_diff_ten[1],
+										double mom_uw_diff_ten[1],
+										double mom_vu_diff_ten[1],
+										double mom_vw_diff_ten[1],
+										double mom_wu_diff_ten[1],
+										double mom_wv_diff_ten[1],
+										double &mom_u_source,
+										double &mom_v_source,
+										double &mom_w_source)
+	{
+		/****
 	   eddy_visc_coef 
 	       <= 2  LES (do nothing)
 	       == 3  k-epsilon 
 	
       */
-      assert (turbulenceClosureModel >=3);
-      double rho,nu,H_mu,nu_t=0.0,nu_t_keps =0.0, nu_t_komega=0.0;
-      double isKEpsilon = 1.0;
-      if (turbulenceClosureModel == 4)
-	isKEpsilon = 0.0;
-      H_mu = (1.0-useVF)*smoothedHeaviside(eps_mu,phi)+useVF*fmin(1.0,fmax(0.0,vf));
-      nu  = nu_0*(1.0-H_mu)+nu_1*H_mu;
-      rho  = rho_0*(1.0-H_mu)+rho_1*H_mu;
-
-      const double twoThirds = 2.0/3.0; const double div_zero = 1.0e-2*fmin(nu_0,nu_1);
-      mom_u_source += twoThirds*turb_grad_0[0];
-      mom_v_source += twoThirds*turb_grad_0[1];
-      mom_w_source += twoThirds*turb_grad_0[2];
-
-      //--- closure model specific ---
-      //k-epsilon
-      nu_t_keps = eddy_visc_coef_0*turb_var_0*turb_var_0/(fabs(turb_var_1) + div_zero);
-      //k-omega
-      nu_t_komega = turb_var_0/(fabs(turb_var_1) + div_zero);
-      //
-      nu_t = isKEpsilon*nu_t_keps + (1.0-isKEpsilon)*nu_t_komega;
-      //mwf debug
-      //if (nu_t > 1.e6*nu)
-      //{
-      //  std::cout<<"cppRANS3PF WARNING isKEpsilon = "<<isKEpsilon<<" nu_t = " <<nu_t<<" nu= "<<nu<<" k= "<<turb_var_0<<" turb_var_1= "<<turb_var_1<<std::endl; 
-      //}
-
-      nu_t = fmax(nu_t,1.0e-4*nu); //limit according to Lew, Buscaglia etal 01
-      //mwf hack
-      nu_t     = fmin(nu_t,1.0e6*nu);
-
-      eddy_viscosity = nu_t;
-      //u momentum diffusion tensor
-      mom_uu_diff_ten[0] += porosity*2.0*eddy_viscosity;
-      mom_uu_diff_ten[1] += porosity*eddy_viscosity;
-      mom_uu_diff_ten[2] += porosity*eddy_viscosity;
-  
-      mom_uv_diff_ten[0]+=porosity*eddy_viscosity;
-  
-      mom_uw_diff_ten[0]+=porosity*eddy_viscosity;
-  
-      //v momentum diffusion tensor
-      mom_vv_diff_ten[0] += porosity*eddy_viscosity;
-      mom_vv_diff_ten[1] += porosity*2.0*eddy_viscosity;
-      mom_vv_diff_ten[2] += porosity*eddy_viscosity;
-  
-      mom_vu_diff_ten[0]+=porosity*eddy_viscosity;
-  
-      mom_vw_diff_ten[0]+=porosity*eddy_viscosity;
-  
-      //w momentum diffusion tensor
-      mom_ww_diff_ten[0] += porosity*eddy_viscosity;
-      mom_ww_diff_ten[1] += porosity*eddy_viscosity;
-      mom_ww_diff_ten[2] += porosity*2.0*eddy_viscosity;
-  
-      mom_wu_diff_ten[0]+=porosity*eddy_viscosity;
-  
-      mom_wv_diff_ten[0]+=eddy_viscosity;
-    }
-
-    inline
-    void calculateSubgridError_tau(const double&  hFactor,
-				   const double& elementDiameter,
-				   const double& dmt,
-				   const double& dm,
-				   const double df[nSpace],
-				   const double& a,
-				   const double&  pfac,
-				   double& tau_v,
-				   double& tau_p,
-				   double& cfl)
-    {
-      double h,oneByAbsdt,density,viscosity,nrm_df;
-      h = hFactor*elementDiameter;
-      density = dm;
-      viscosity =  a;
-      nrm_df=0.0;
-      for(int I=0;I<nSpace;I++)
-	nrm_df+=df[I]*df[I];
-      nrm_df = sqrt(nrm_df);
-      cfl = nrm_df/(h*density);//this is really cfl/dt, but that's what we want to know, the step controller expect this
-      oneByAbsdt =  fabs(dmt);
-      tau_v = 1.0/(4.0*viscosity/(h*h) + 2.0*nrm_df/h + oneByAbsdt);
-      tau_p = (4.0*viscosity + 2.0*nrm_df*h + oneByAbsdt*h*h)/pfac;
-    }
-
-    inline
-    void calculateSubgridError_tau(     const double&  Ct_sge,
-                                        const double&  Cd_sge,
-			                const double   G[nSpace*nSpace],
-					const double&  G_dd_G,
-					const double&  tr_G,
-					const double&  A0,
-					const double   Ai[nSpace],
-					const double&  Kij,
-					const double&  pfac,
-					double& tau_v,
-					double& tau_p,
-					double& q_cfl)	
-    {
-      double v_d_Gv=0.0; 
-      for(int I=0;I<nSpace;I++) 
-         for (int J=0;J<nSpace;J++) 
-           v_d_Gv += Ai[I]*G[I*nSpace+J]*Ai[J];
-      tau_v = 1.0/sqrt(Ct_sge*A0*A0 + v_d_Gv + Cd_sge*Kij*Kij*G_dd_G + 1.0e-12); 
-      tau_p = 1.0/(pfac*tr_G*tau_v);     
-    }
-
-    inline
-    void calculateSubgridError_tauRes(const double& tau_p,
-				      const double& tau_v,
-				      const double& pdeResidualP,
-				      const double& pdeResidualU,
-				      const double& pdeResidualV,
-				      const double& pdeResidualW,
-				      double& subgridErrorP,
-				      double& subgridErrorU,
-				      double& subgridErrorV,
-				      double& subgridErrorW)
-    {
-      /* GLS pressure */
-      subgridErrorP = -tau_p*pdeResidualP;
-      /* GLS momentum */
-      subgridErrorU = -tau_v*pdeResidualU;
-      subgridErrorV = -tau_v*pdeResidualV;
-      subgridErrorW = -tau_v*pdeResidualW;
-    }
-
-    inline
-    void calculateSubgridErrorDerivatives_tauRes(const double& tau_p,
-						 const double& tau_v,
-						 const double dpdeResidualP_du[nDOF_trial_element],
-						 const double dpdeResidualP_dv[nDOF_trial_element],
-						 const double dpdeResidualP_dw[nDOF_trial_element],
-						 const double dpdeResidualU_dp[nDOF_trial_element],
-						 const double dpdeResidualU_du[nDOF_trial_element],
-						 const double dpdeResidualV_dp[nDOF_trial_element],
-						 const double dpdeResidualV_dv[nDOF_trial_element],
-						 const double dpdeResidualW_dp[nDOF_trial_element],
-						 const double dpdeResidualW_dw[nDOF_trial_element],
-						 double dsubgridErrorP_du[nDOF_trial_element],
-						 double dsubgridErrorP_dv[nDOF_trial_element],
-						 double dsubgridErrorP_dw[nDOF_trial_element],
-						 double dsubgridErrorU_dp[nDOF_trial_element],
-						 double dsubgridErrorU_du[nDOF_trial_element],
-						 double dsubgridErrorV_dp[nDOF_trial_element],
-						 double dsubgridErrorV_dv[nDOF_trial_element],
-						 double dsubgridErrorW_dp[nDOF_trial_element],
-						 double dsubgridErrorW_dw[nDOF_trial_element])
-    {
-      for (int j=0;j<nDOF_trial_element;j++)
+		assert(turbulenceClosureModel >= 3);
+		double rho, nu, H_mu, nu_t = 0.0, nu_t_keps = 0.0, nu_t_komega = 0.0;
+		double isKEpsilon = 1.0;
+		if (turbulenceClosureModel == 4)
+			isKEpsilon = 0.0;
+		H_mu = (1.0 - useVF) * smoothedHeaviside(eps_mu, phi) + useVF * fmin(1.0, fmax(0.0, vf));
+		nu = nu_0 * (1.0 - H_mu) + nu_1 * H_mu;
+		rho = rho_0 * (1.0 - H_mu) + rho_1 * H_mu;
+
+		const double twoThirds = 2.0 / 3.0;
+		const double div_zero = 1.0e-2 * fmin(nu_0, nu_1);
+		mom_u_source += twoThirds * turb_grad_0[0];
+		mom_v_source += twoThirds * turb_grad_0[1];
+		mom_w_source += twoThirds * turb_grad_0[2];
+
+		//--- closure model specific ---
+		//k-epsilon
+		nu_t_keps = eddy_visc_coef_0 * turb_var_0 * turb_var_0 / (fabs(turb_var_1) + div_zero);
+		//k-omega
+		nu_t_komega = turb_var_0 / (fabs(turb_var_1) + div_zero);
+		//
+		nu_t = isKEpsilon * nu_t_keps + (1.0 - isKEpsilon) * nu_t_komega;
+		//mwf debug
+		//if (nu_t > 1.e6*nu)
+		//{
+		//  std::cout<<"cppRANS3PF WARNING isKEpsilon = "<<isKEpsilon<<" nu_t = " <<nu_t<<" nu= "<<nu<<" k= "<<turb_var_0<<" turb_var_1= "<<turb_var_1<<std::endl;
+		//}
+
+		nu_t = fmax(nu_t, 1.0e-4 * nu); //limit according to Lew, Buscaglia etal 01
+		//mwf hack
+		nu_t = fmin(nu_t, 1.0e6 * nu);
+
+		eddy_viscosity = nu_t;
+		//u momentum diffusion tensor
+		mom_uu_diff_ten[0] += porosity * 2.0 * eddy_viscosity;
+		mom_uu_diff_ten[1] += porosity * eddy_viscosity;
+		mom_uu_diff_ten[2] += porosity * eddy_viscosity;
+
+		mom_uv_diff_ten[0] += porosity * eddy_viscosity;
+
+		mom_uw_diff_ten[0] += porosity * eddy_viscosity;
+
+		//v momentum diffusion tensor
+		mom_vv_diff_ten[0] += porosity * eddy_viscosity;
+		mom_vv_diff_ten[1] += porosity * 2.0 * eddy_viscosity;
+		mom_vv_diff_ten[2] += porosity * eddy_viscosity;
+
+		mom_vu_diff_ten[0] += porosity * eddy_viscosity;
+
+		mom_vw_diff_ten[0] += porosity * eddy_viscosity;
+
+		//w momentum diffusion tensor
+		mom_ww_diff_ten[0] += porosity * eddy_viscosity;
+		mom_ww_diff_ten[1] += porosity * eddy_viscosity;
+		mom_ww_diff_ten[2] += porosity * 2.0 * eddy_viscosity;
+
+		mom_wu_diff_ten[0] += porosity * eddy_viscosity;
+
+		mom_wv_diff_ten[0] += eddy_viscosity;
+	}
+
+	inline void calculateSubgridError_tau(const double &hFactor,
+										  const double &elementDiameter,
+										  const double &dmt,
+										  const double &dm,
+										  const double df[nSpace],
+										  const double &a,
+										  const double &pfac,
+										  double &tau_v,
+										  double &tau_p,
+										  double &cfl)
 	{
-	  /* GLS pressure */
-	  dsubgridErrorP_du[j] = -tau_p*dpdeResidualP_du[j];
-	  dsubgridErrorP_dv[j] = -tau_p*dpdeResidualP_dv[j];
-	  dsubgridErrorP_dw[j] = -tau_p*dpdeResidualP_dw[j];
-	  /* GLS  momentum*/
-	  /* u */
-	  dsubgridErrorU_dp[j] = -tau_v*dpdeResidualU_dp[j];
-	  dsubgridErrorU_du[j] = -tau_v*dpdeResidualU_du[j];
-	  /* v */
-	  dsubgridErrorV_dp[j] = -tau_v*dpdeResidualV_dp[j];
-	  dsubgridErrorV_dv[j] = -tau_v*dpdeResidualV_dv[j];
-	  /* w */
-	  dsubgridErrorW_dp[j] = -tau_v*dpdeResidualW_dp[j];
-	  dsubgridErrorW_dw[j] = -tau_v*dpdeResidualW_dw[j];
+		double h, oneByAbsdt, density, viscosity, nrm_df;
+		h = hFactor * elementDiameter;
+		density = dm;
+		viscosity = a;
+		nrm_df = 0.0;
+		for (int I = 0; I < nSpace; I++)
+			nrm_df += df[I] * df[I];
+		nrm_df = sqrt(nrm_df);
+		cfl = nrm_df / (h * density); //this is really cfl/dt, but that's what we want to know, the step controller expect this
+		oneByAbsdt = fabs(dmt);
+		tau_v = 1.0 / (4.0 * viscosity / (h * h) + 2.0 * nrm_df / h + oneByAbsdt);
+		tau_p = (4.0 * viscosity + 2.0 * nrm_df * h + oneByAbsdt * h * h) / pfac;
 	}
-    }
-
-    inline
-    void exteriorNumericalAdvectiveFlux(const int& isDOFBoundary_p,
-					const int& isDOFBoundary_u,
-					const int& isDOFBoundary_v,
-					const int& isDOFBoundary_w,
-					const int& isFluxBoundary_p,
-					const int& isFluxBoundary_u,
-					const int& isFluxBoundary_v,
-					const int& isFluxBoundary_w,
-					const double& oneByRho,
-					const double& bc_oneByRho,
-					const double n[nSpace],
-                                        const double& porosity,
-					const double& bc_p,
-					const double& bc_u,
-					const double& bc_v,
-					const double& bc_w,
-					const double bc_f_mass[nSpace],
-					const double bc_f_umom[nSpace],
-					const double bc_f_vmom[nSpace],
-					const double bc_f_wmom[nSpace],
-					const double& bc_flux_mass,
-					const double& bc_flux_umom,
-					const double& bc_flux_vmom,
-					const double& bc_flux_wmom,
-					const double& p,
-					const double& u,
-					const double& v,
-					const double& w,
-					const double f_mass[nSpace],
-					const double f_umom[nSpace],
-					const double f_vmom[nSpace],
-					const double f_wmom[nSpace],
-					const double df_mass_du[nSpace],
-					const double df_mass_dv[nSpace],
-					const double df_mass_dw[nSpace],
-					const double df_umom_dp[nSpace],
-					const double df_umom_du[nSpace],
-					const double df_umom_dv[nSpace],
-					const double df_umom_dw[nSpace],
-					const double df_vmom_dp[nSpace],
-					const double df_vmom_du[nSpace],
-					const double df_vmom_dv[nSpace],
-					const double df_vmom_dw[nSpace],
-					const double df_wmom_dp[nSpace],
-					const double df_wmom_du[nSpace],
-					const double df_wmom_dv[nSpace],
-					const double df_wmom_dw[nSpace],
-					double& flux_mass,
-					double& flux_umom,
-					double& flux_vmom,
-					double& flux_wmom,
-					double* velocity_star,
-                                        double* velocity)
-    {
-      double flowSpeedNormal;
-      flux_mass = 0.0;
-      flux_umom = 0.0;
-      flux_vmom = 0.0;
-      flux_wmom = 0.0;
-      flowSpeedNormal=porosity*(n[0]*velocity_star[0] +
-                                n[1]*velocity_star[1] +
-                                n[2]*velocity_star[2]);
-      velocity[0] = u;
-      velocity[1] = v;
-      velocity[2] = w;
-      if (isDOFBoundary_u != 1)
+
+	inline void calculateSubgridError_tau(const double &Ct_sge,
+										  const double &Cd_sge,
+										  const double G[nSpace * nSpace],
+										  const double &G_dd_G,
+										  const double &tr_G,
+										  const double &A0,
+										  const double Ai[nSpace],
+										  const double &Kij,
+										  const double &pfac,
+										  double &tau_v,
+										  double &tau_p,
+										  double &q_cfl)
 	{
-	  flux_mass += n[0]*f_mass[0];
+		double v_d_Gv = 0.0;
+		for (int I = 0; I < nSpace; I++)
+			for (int J = 0; J < nSpace; J++)
+				v_d_Gv += Ai[I] * G[I * nSpace + J] * Ai[J];
+		tau_v = 1.0 / sqrt(Ct_sge * A0 * A0 + v_d_Gv + Cd_sge * Kij * Kij * G_dd_G + 1.0e-12);
+		tau_p = 1.0 / (pfac * tr_G * tau_v);
 	}
-      else
+
+	inline void calculateSubgridError_tauRes(const double &tau_p,
+											 const double &tau_v,
+											 const double &pdeResidualP,
+											 const double &pdeResidualU,
+											 const double &pdeResidualV,
+											 const double &pdeResidualW,
+											 double &subgridErrorP,
+											 double &subgridErrorU,
+											 double &subgridErrorV,
+											 double &subgridErrorW)
 	{
-	  flux_mass += n[0]*f_mass[0];
-	  if (flowSpeedNormal < 0.0)
-            {
-              flux_umom+=flowSpeedNormal*(bc_u - u);
-            }
+		/* GLS pressure */
+		subgridErrorP = -tau_p * pdeResidualP;
+		/* GLS momentum */
+		subgridErrorU = -tau_v * pdeResidualU;
+		subgridErrorV = -tau_v * pdeResidualV;
+		subgridErrorW = -tau_v * pdeResidualW;
 	}
-      if (isDOFBoundary_v != 1)
+
+	inline void calculateSubgridErrorDerivatives_tauRes(const double &tau_p,
+														const double &tau_v,
+														const double dpdeResidualP_du[nDOF_trial_element],
+														const double dpdeResidualP_dv[nDOF_trial_element],
+														const double dpdeResidualP_dw[nDOF_trial_element],
+														const double dpdeResidualU_dp[nDOF_trial_element],
+														const double dpdeResidualU_du[nDOF_trial_element],
+														const double dpdeResidualV_dp[nDOF_trial_element],
+														const double dpdeResidualV_dv[nDOF_trial_element],
+														const double dpdeResidualW_dp[nDOF_trial_element],
+														const double dpdeResidualW_dw[nDOF_trial_element],
+														double dsubgridErrorP_du[nDOF_trial_element],
+														double dsubgridErrorP_dv[nDOF_trial_element],
+														double dsubgridErrorP_dw[nDOF_trial_element],
+														double dsubgridErrorU_dp[nDOF_trial_element],
+														double dsubgridErrorU_du[nDOF_trial_element],
+														double dsubgridErrorV_dp[nDOF_trial_element],
+														double dsubgridErrorV_dv[nDOF_trial_element],
+														double dsubgridErrorW_dp[nDOF_trial_element],
+														double dsubgridErrorW_dw[nDOF_trial_element])
 	{
-	  flux_mass+=n[1]*f_mass[1];
+		for (int j = 0; j < nDOF_trial_element; j++)
+		{
+			/* GLS pressure */
+			dsubgridErrorP_du[j] = -tau_p * dpdeResidualP_du[j];
+			dsubgridErrorP_dv[j] = -tau_p * dpdeResidualP_dv[j];
+			dsubgridErrorP_dw[j] = -tau_p * dpdeResidualP_dw[j];
+			/* GLS  momentum*/
+			/* u */
+			dsubgridErrorU_dp[j] = -tau_v * dpdeResidualU_dp[j];
+			dsubgridErrorU_du[j] = -tau_v * dpdeResidualU_du[j];
+			/* v */
+			dsubgridErrorV_dp[j] = -tau_v * dpdeResidualV_dp[j];
+			dsubgridErrorV_dv[j] = -tau_v * dpdeResidualV_dv[j];
+			/* w */
+			dsubgridErrorW_dp[j] = -tau_v * dpdeResidualW_dp[j];
+			dsubgridErrorW_dw[j] = -tau_v * dpdeResidualW_dw[j];
+		}
 	}
-      else
+
+	inline void exteriorNumericalAdvectiveFlux(const int &isDOFBoundary_p,
+											   const int &isDOFBoundary_u,
+											   const int &isDOFBoundary_v,
+											   const int &isDOFBoundary_w,
+											   const int &isFluxBoundary_p,
+											   const int &isFluxBoundary_u,
+											   const int &isFluxBoundary_v,
+											   const int &isFluxBoundary_w,
+											   const double &oneByRho,
+											   const double &bc_oneByRho,
+											   const double n[nSpace],
+											   const double &porosity,
+											   const double &bc_p,
+											   const double &bc_u,
+											   const double &bc_v,
+											   const double &bc_w,
+											   const double bc_f_mass[nSpace],
+											   const double bc_f_umom[nSpace],
+											   const double bc_f_vmom[nSpace],
+											   const double bc_f_wmom[nSpace],
+											   const double &bc_flux_mass,
+											   const double &bc_flux_umom,
+											   const double &bc_flux_vmom,
+											   const double &bc_flux_wmom,
+											   const double &p,
+											   const double &u,
+											   const double &v,
+											   const double &w,
+											   const double f_mass[nSpace],
+											   const double f_umom[nSpace],
+											   const double f_vmom[nSpace],
+											   const double f_wmom[nSpace],
+											   const double df_mass_du[nSpace],
+											   const double df_mass_dv[nSpace],
+											   const double df_mass_dw[nSpace],
+											   const double df_umom_dp[nSpace],
+											   const double df_umom_du[nSpace],
+											   const double df_umom_dv[nSpace],
+											   const double df_umom_dw[nSpace],
+											   const double df_vmom_dp[nSpace],
+											   const double df_vmom_du[nSpace],
+											   const double df_vmom_dv[nSpace],
+											   const double df_vmom_dw[nSpace],
+											   const double df_wmom_dp[nSpace],
+											   const double df_wmom_du[nSpace],
+											   const double df_wmom_dv[nSpace],
+											   const double df_wmom_dw[nSpace],
+											   double &flux_mass,
+											   double &flux_umom,
+											   double &flux_vmom,
+											   double &flux_wmom,
+											   double *velocity_star,
+											   double *velocity)
 	{
-	  flux_mass+=n[1]*f_mass[1];
-	  if (flowSpeedNormal < 0.0)
-            {
-              flux_vmom+=flowSpeedNormal*(bc_v - v);
-            }
+		double flowSpeedNormal;
+		flux_mass = 0.0;
+		flux_umom = 0.0;
+		flux_vmom = 0.0;
+		flux_wmom = 0.0;
+		flowSpeedNormal = porosity * (n[0] * velocity_star[0] +
+									  n[1] * velocity_star[1] +
+									  n[2] * velocity_star[2]);
+		velocity[0] = u;
+		velocity[1] = v;
+		velocity[2] = w;
+		if (isDOFBoundary_u != 1)
+		{
+			flux_mass += n[0] * f_mass[0];
+		}
+		else
+		{
+			flux_mass += n[0] * f_mass[0];
+			if (flowSpeedNormal < 0.0)
+			{
+				flux_umom += flowSpeedNormal * (bc_u - u);
+			}
+		}
+		if (isDOFBoundary_v != 1)
+		{
+			flux_mass += n[1] * f_mass[1];
+		}
+		else
+		{
+			flux_mass += n[1] * f_mass[1];
+			if (flowSpeedNormal < 0.0)
+			{
+				flux_vmom += flowSpeedNormal * (bc_v - v);
+			}
+		}
+		if (isDOFBoundary_w != 1)
+		{
+			flux_mass += n[2] * f_mass[2];
+		}
+		else
+		{
+			flux_mass += n[2] * f_mass[2];
+			if (flowSpeedNormal < 0.0)
+			{
+				flux_wmom += flowSpeedNormal * (bc_w - w);
+			}
+		}
+		/* if (isDOFBoundary_p == 1) */
+		/*   { */
+		/*     flux_umom+= n[0]*(bc_p*bc_oneByRho-p*oneByRho); */
+		/*     flux_vmom+= n[1]*(bc_p*bc_oneByRho-p*oneByRho); */
+		/*     flux_wmom+= n[2]*(bc_p*bc_oneByRho-p*oneByRho); */
+		/*   } */
+		/* if (isFluxBoundary_p == 1) */
+		/*   { */
+		/*     /\* velocity[0] += (bc_flux_mass - flux_mass)*n[0]; *\/ */
+		/*     /\* velocity[1] += (bc_flux_mass - flux_mass)*n[1]; *\/ */
+		/*     /\* velocity[2] += (bc_flux_mass - flux_mass)*n[2]; *\/ */
+		/*     flux_mass = bc_flux_mass; */
+		/*   } */
+		if (isFluxBoundary_u == 1)
+		{
+			flux_umom = bc_flux_umom;
+		}
+		if (isFluxBoundary_v == 1)
+		{
+			flux_vmom = bc_flux_vmom;
+		}
+		if (isFluxBoundary_w == 1)
+		{
+			flux_wmom = bc_flux_wmom;
+		}
 	}
-      if (isDOFBoundary_w != 1)
+
+	inline void exteriorNumericalAdvectiveFluxDerivatives(const int &isDOFBoundary_p,
+														  const int &isDOFBoundary_u,
+														  const int &isDOFBoundary_v,
+														  const int &isDOFBoundary_w,
+														  const int &isFluxBoundary_p,
+														  const int &isFluxBoundary_u,
+														  const int &isFluxBoundary_v,
+														  const int &isFluxBoundary_w,
+														  const double &oneByRho,
+														  const double n[nSpace],
+														  const double &porosity,
+														  const double &bc_p,
+														  const double &bc_u,
+														  const double &bc_v,
+														  const double &bc_w,
+														  const double bc_f_mass[nSpace],
+														  const double bc_f_umom[nSpace],
+														  const double bc_f_vmom[nSpace],
+														  const double bc_f_wmom[nSpace],
+														  const double &bc_flux_mass,
+														  const double &bc_flux_umom,
+														  const double &bc_flux_vmom,
+														  const double &bc_flux_wmom,
+														  const double &p,
+														  const double &u,
+														  const double &v,
+														  const double &w,
+														  const double f_mass[nSpace],
+														  const double f_umom[nSpace],
+														  const double f_vmom[nSpace],
+														  const double f_wmom[nSpace],
+														  const double df_mass_du[nSpace],
+														  const double df_mass_dv[nSpace],
+														  const double df_mass_dw[nSpace],
+														  const double df_umom_dp[nSpace],
+														  const double df_umom_du[nSpace],
+														  const double df_umom_dv[nSpace],
+														  const double df_umom_dw[nSpace],
+														  const double df_vmom_dp[nSpace],
+														  const double df_vmom_du[nSpace],
+														  const double df_vmom_dv[nSpace],
+														  const double df_vmom_dw[nSpace],
+														  const double df_wmom_dp[nSpace],
+														  const double df_wmom_du[nSpace],
+														  const double df_wmom_dv[nSpace],
+														  const double df_wmom_dw[nSpace],
+														  double &dflux_mass_du,
+														  double &dflux_mass_dv,
+														  double &dflux_mass_dw,
+														  double &dflux_umom_dp,
+														  double &dflux_umom_du,
+														  double &dflux_umom_dv,
+														  double &dflux_umom_dw,
+														  double &dflux_vmom_dp,
+														  double &dflux_vmom_du,
+														  double &dflux_vmom_dv,
+														  double &dflux_vmom_dw,
+														  double &dflux_wmom_dp,
+														  double &dflux_wmom_du,
+														  double &dflux_wmom_dv,
+														  double &dflux_wmom_dw,
+														  double *velocity_star)
 	{
-	  flux_mass+=n[2]*f_mass[2];
+		double flowSpeedNormal;
+		dflux_mass_du = 0.0;
+		dflux_mass_dv = 0.0;
+		dflux_mass_dw = 0.0;
+
+		dflux_umom_dp = 0.0;
+		dflux_umom_du = 0.0;
+		dflux_umom_dv = 0.0;
+		dflux_umom_dw = 0.0;
+
+		dflux_vmom_dp = 0.0;
+		dflux_vmom_du = 0.0;
+		dflux_vmom_dv = 0.0;
+		dflux_vmom_dw = 0.0;
+
+		dflux_wmom_dp = 0.0;
+		dflux_wmom_du = 0.0;
+		dflux_wmom_dv = 0.0;
+		dflux_wmom_dw = 0.0;
+		flowSpeedNormal = porosity * (n[0] * velocity_star[0] +
+									  n[1] * velocity_star[1] +
+									  n[2] * velocity_star[2]);
+		if (isDOFBoundary_u != 1)
+		{
+			dflux_mass_du += n[0] * df_mass_du[0];
+		}
+		else
+		{
+			dflux_mass_du += n[0] * df_mass_du[0];
+			if (flowSpeedNormal < 0.0)
+				dflux_umom_du -= flowSpeedNormal;
+		}
+		if (isDOFBoundary_v != 1)
+		{
+			dflux_mass_dv += n[1] * df_mass_dv[1];
+		}
+		else
+		{
+			dflux_mass_dv += n[1] * df_mass_dv[1];
+			if (flowSpeedNormal < 0.0)
+				dflux_vmom_dv -= flowSpeedNormal;
+		}
+		if (isDOFBoundary_w != 1)
+		{
+			dflux_mass_dw += n[2] * df_mass_dw[2];
+		}
+		else
+		{
+			dflux_mass_dw += n[2] * df_mass_dw[2];
+			if (flowSpeedNormal < 0.0)
+				dflux_wmom_dw -= flowSpeedNormal;
+		}
+		/* if (isDOFBoundary_p == 1) */
+		/*   { */
+		/*     dflux_umom_dp= -n[0]*oneByRho; */
+		/*     dflux_vmom_dp= -n[1]*oneByRho; */
+		/*     dflux_wmom_dp= -n[2]*oneByRho; */
+		/*   } */
+		/* if (isFluxBoundary_p == 1) */
+		/*   { */
+		/*     dflux_mass_du = 0.0; */
+		/*     dflux_mass_dv = 0.0; */
+		/*     dflux_mass_dw = 0.0; */
+		/*   } */
+		if (isFluxBoundary_u == 1)
+		{
+			dflux_umom_dp = 0.0;
+			dflux_umom_du = 0.0;
+			dflux_umom_dv = 0.0;
+			dflux_umom_dw = 0.0;
+		}
+		if (isFluxBoundary_v == 1)
+		{
+			dflux_vmom_dp = 0.0;
+			dflux_vmom_du = 0.0;
+			dflux_vmom_dv = 0.0;
+			dflux_vmom_dw = 0.0;
+		}
+		if (isFluxBoundary_w == 1)
+		{
+			dflux_wmom_dp = 0.0;
+			dflux_wmom_du = 0.0;
+			dflux_wmom_dv = 0.0;
+			dflux_wmom_dw = 0.0;
+		}
 	}
-      else
+
+	inline void exteriorNumericalDiffusiveFlux(const double &eps,
+											   const double &phi,
+											   int *rowptr,
+											   int *colind,
+											   const int &isDOFBoundary,
+											   const int &isFluxBoundary,
+											   const double n[nSpace],
+											   double *bc_a,
+											   const double &bc_u,
+											   const double &bc_flux,
+											   double *a,
+											   const double grad_potential[nSpace],
+											   const double &u,
+											   const double &penalty,
+											   double &flux)
 	{
-	  flux_mass +=n[2]*f_mass[2];
-	  if (flowSpeedNormal < 0.0)
-            {
-              flux_wmom+=flowSpeedNormal*(bc_w - w);
-            }
+		double diffusiveVelocityComponent_I, penaltyFlux, max_a;
+		if (isFluxBoundary == 1)
+		{
+			flux = bc_flux;
+		}
+		else if (isDOFBoundary == 1)
+		{
+			flux = 0.0;
+			max_a = 0.0;
+			for (int I = 0; I < nSpace; I++)
+			{
+				diffusiveVelocityComponent_I = 0.0;
+				for (int m = rowptr[I]; m < rowptr[I + 1]; m++)
+				{
+					diffusiveVelocityComponent_I -= a[m] * grad_potential[colind[m]];
+					max_a = fmax(max_a, a[m]);
+				}
+				flux += diffusiveVelocityComponent_I * n[I];
+			}
+			penaltyFlux = max_a * penalty * (u - bc_u);
+			flux += penaltyFlux;
+			//contact line slip
+			//flux*=(smoothedDirac(eps,0) - smoothedDirac(eps,phi))/smoothedDirac(eps,0);
+		}
+		else
+		{
+			std::cerr << "warning, diffusion term with no boundary condition set, setting diffusive flux to 0.0" << std::endl;
+			flux = 0.0;
+		}
 	}
-      /* if (isDOFBoundary_p == 1) */
-      /*   { */
-      /*     flux_umom+= n[0]*(bc_p*bc_oneByRho-p*oneByRho); */
-      /*     flux_vmom+= n[1]*(bc_p*bc_oneByRho-p*oneByRho); */
-      /*     flux_wmom+= n[2]*(bc_p*bc_oneByRho-p*oneByRho); */
-      /*   } */
-      /* if (isFluxBoundary_p == 1) */
-      /*   { */
-      /*     /\* velocity[0] += (bc_flux_mass - flux_mass)*n[0]; *\/ */
-      /*     /\* velocity[1] += (bc_flux_mass - flux_mass)*n[1]; *\/ */
-      /*     /\* velocity[2] += (bc_flux_mass - flux_mass)*n[2]; *\/ */
-      /*     flux_mass = bc_flux_mass; */
-      /*   } */
-      if (isFluxBoundary_u == 1)
+
+	inline double ExteriorNumericalDiffusiveFluxJacobian(const double &eps,
+														 const double &phi,
+														 int *rowptr,
+														 int *colind,
+														 const int &isDOFBoundary,
+														 const int &isFluxBoundary,
+														 const double n[nSpace],
+														 double *a,
+														 const double &v,
+														 const double grad_v[nSpace],
+														 const double &penalty)
 	{
-	  flux_umom = bc_flux_umom;
+		double dvel_I, tmp = 0.0, max_a = 0.0;
+		if (isFluxBoundary == 0 && isDOFBoundary == 1)
+		{
+			for (int I = 0; I < nSpace; I++)
+			{
+				dvel_I = 0.0;
+				for (int m = rowptr[I]; m < rowptr[I + 1]; m++)
+				{
+					dvel_I -= a[m] * grad_v[colind[m]];
+					max_a = fmax(max_a, a[m]);
+				}
+				tmp += dvel_I * n[I];
+			}
+			tmp += max_a * penalty * v;
+			//contact line slip
+			//tmp*=(smoothedDirac(eps,0) - smoothedDirac(eps,phi))/smoothedDirac(eps,0);
+		}
+		return tmp;
 	}
-      if (isFluxBoundary_v == 1)
-	{
-	  flux_vmom = bc_flux_vmom;
-	}
-      if (isFluxBoundary_w == 1)
-	{
-	  flux_wmom = bc_flux_wmom;
-	}
-    }
-
-    inline
-    void exteriorNumericalAdvectiveFluxDerivatives(const int& isDOFBoundary_p,
-						   const int& isDOFBoundary_u,
-						   const int& isDOFBoundary_v,
-						   const int& isDOFBoundary_w,
-						   const int& isFluxBoundary_p,
-						   const int& isFluxBoundary_u,
-						   const int& isFluxBoundary_v,
-						   const int& isFluxBoundary_w,
-						   const double& oneByRho,
-						   const double n[nSpace],
-                                                   const double& porosity,
-						   const double& bc_p,
-						   const double& bc_u,
-						   const double& bc_v,
-						   const double& bc_w,
-						   const double bc_f_mass[nSpace],
-						   const double bc_f_umom[nSpace],
-						   const double bc_f_vmom[nSpace],
-						   const double bc_f_wmom[nSpace],
-						   const double& bc_flux_mass,
-						   const double& bc_flux_umom,
-						   const double& bc_flux_vmom,
-						   const double& bc_flux_wmom,
-						   const double& p,
-						   const double& u,
-						   const double& v,
-						   const double& w,
-						   const double f_mass[nSpace],
-						   const double f_umom[nSpace],
-						   const double f_vmom[nSpace],
-						   const double f_wmom[nSpace],
-						   const double df_mass_du[nSpace],
-						   const double df_mass_dv[nSpace],
-						   const double df_mass_dw[nSpace],
-						   const double df_umom_dp[nSpace],
-						   const double df_umom_du[nSpace],
-						   const double df_umom_dv[nSpace],
-						   const double df_umom_dw[nSpace],
-						   const double df_vmom_dp[nSpace],
-						   const double df_vmom_du[nSpace],
-						   const double df_vmom_dv[nSpace],
-						   const double df_vmom_dw[nSpace],
-						   const double df_wmom_dp[nSpace],
-						   const double df_wmom_du[nSpace],
-						   const double df_wmom_dv[nSpace],
-						   const double df_wmom_dw[nSpace],
-						   double& dflux_mass_du,
-						   double& dflux_mass_dv,
-						   double& dflux_mass_dw,
-						   double& dflux_umom_dp,
-						   double& dflux_umom_du,
-						   double& dflux_umom_dv,
-						   double& dflux_umom_dw,
-						   double& dflux_vmom_dp,
-						   double& dflux_vmom_du,
-						   double& dflux_vmom_dv,
-						   double& dflux_vmom_dw,
-						   double& dflux_wmom_dp,
-						   double& dflux_wmom_du,
-						   double& dflux_wmom_dv,
-						   double& dflux_wmom_dw,
-                                                   double* velocity_star)
-    {
-      double flowSpeedNormal;
-      dflux_mass_du = 0.0;
-      dflux_mass_dv = 0.0;
-      dflux_mass_dw = 0.0;
-  
-      dflux_umom_dp = 0.0;
-      dflux_umom_du = 0.0;
-      dflux_umom_dv = 0.0;
-      dflux_umom_dw = 0.0;
-  
-      dflux_vmom_dp = 0.0;
-      dflux_vmom_du = 0.0;
-      dflux_vmom_dv = 0.0;
-      dflux_vmom_dw = 0.0;
-  
-      dflux_wmom_dp = 0.0;
-      dflux_wmom_du = 0.0;
-      dflux_wmom_dv = 0.0;
-      dflux_wmom_dw = 0.0;
-      flowSpeedNormal=porosity*(n[0]*velocity_star[0] +
-                                n[1]*velocity_star[1] +
-                                n[2]*velocity_star[2]);
-      if (isDOFBoundary_u != 1)
-	{
-	  dflux_mass_du += n[0]*df_mass_du[0];
-	}
-      else
-	{
-	  dflux_mass_du += n[0]*df_mass_du[0];
-	  if (flowSpeedNormal < 0.0)
-            dflux_umom_du -= flowSpeedNormal;
-	}
-      if (isDOFBoundary_v != 1)
-	{
-	  dflux_mass_dv += n[1]*df_mass_dv[1];
-	}
-      else
-	{
-	  dflux_mass_dv += n[1]*df_mass_dv[1];
-	  if (flowSpeedNormal < 0.0)
-            dflux_vmom_dv -= flowSpeedNormal;
-	}
-      if (isDOFBoundary_w != 1)
-	{
-	  dflux_mass_dw+=n[2]*df_mass_dw[2];
-	}
-      else
-	{
-	  dflux_mass_dw += n[2]*df_mass_dw[2];
-	  if (flowSpeedNormal < 0.0)
-            dflux_wmom_dw -= flowSpeedNormal;
-	}
-      /* if (isDOFBoundary_p == 1) */
-      /*   { */
-      /*     dflux_umom_dp= -n[0]*oneByRho; */
-      /*     dflux_vmom_dp= -n[1]*oneByRho; */
-      /*     dflux_wmom_dp= -n[2]*oneByRho; */
-      /*   } */
-      /* if (isFluxBoundary_p == 1) */
-      /*   { */
-      /*     dflux_mass_du = 0.0; */
-      /*     dflux_mass_dv = 0.0; */
-      /*     dflux_mass_dw = 0.0; */
-      /*   } */
-      if (isFluxBoundary_u == 1)
-	{
-	  dflux_umom_dp = 0.0;
-	  dflux_umom_du = 0.0;
-	  dflux_umom_dv = 0.0;
-	  dflux_umom_dw = 0.0;
-	}
-      if (isFluxBoundary_v == 1)
-	{
-	  dflux_vmom_dp = 0.0;
-	  dflux_vmom_du = 0.0;
-	  dflux_vmom_dv = 0.0;
-	  dflux_vmom_dw = 0.0;
-	}
-      if (isFluxBoundary_w == 1)
-	{
-	  dflux_wmom_dp = 0.0;
-	  dflux_wmom_du = 0.0;
-	  dflux_wmom_dv = 0.0;
-	  dflux_wmom_dw = 0.0;
-	}
-    }
-
-    inline
-    void exteriorNumericalDiffusiveFlux(const double& eps,
-					const double& phi,
-					int* rowptr,
-					int* colind,
-					const int& isDOFBoundary,
-					const int& isFluxBoundary,
-					const double n[nSpace],
-					double* bc_a,
-					const double& bc_u,
-					const double& bc_flux,
-					double* a,
-					const double grad_potential[nSpace],
-					const double& u,
-					const double& penalty,
-					double& flux)
-    {
-      double diffusiveVelocityComponent_I,penaltyFlux,max_a;
-      if(isFluxBoundary == 1)
-	{
-	  flux = bc_flux;
-	}
-      else if(isDOFBoundary == 1)
-	{
-	  flux = 0.0;
-	  max_a=0.0;
-	  for(int I=0;I<nSpace;I++)
-	    {
-	      diffusiveVelocityComponent_I=0.0;
-	      for(int m=rowptr[I];m<rowptr[I+1];m++)
-		{
-		  diffusiveVelocityComponent_I -= a[m]*grad_potential[colind[m]];
-		  max_a = fmax(max_a,a[m]);
-		}
-	      flux+= diffusiveVelocityComponent_I*n[I];
-	    }
-	  penaltyFlux = max_a*penalty*(u-bc_u);
-	  flux += penaltyFlux;
-	  //contact line slip
-	  //flux*=(smoothedDirac(eps,0) - smoothedDirac(eps,phi))/smoothedDirac(eps,0);
-	}
-      else
-	{
-	  std::cerr<<"warning, diffusion term with no boundary condition set, setting diffusive flux to 0.0"<<std::endl;
-	  flux = 0.0;
-	}
-    }
-
-
-    inline
-    double ExteriorNumericalDiffusiveFluxJacobian(const double& eps,
-						  const double& phi,
-						  int* rowptr,
-						  int* colind,
-						  const int& isDOFBoundary,
-						  const int& isFluxBoundary,
-						  const double n[nSpace],
-						  double* a,
-						  const double& v,
-						  const double grad_v[nSpace],
-						  const double& penalty)
-    {
-      double dvel_I,tmp=0.0,max_a=0.0;
-      if(isFluxBoundary==0 && isDOFBoundary==1)
-	{
-	  for(int I=0;I<nSpace;I++)
-	    {
-	      dvel_I=0.0;
-	      for(int m=rowptr[I];m<rowptr[I+1];m++)
-		{
-		  dvel_I -= a[m]*grad_v[colind[m]];
-		  max_a = fmax(max_a,a[m]);
-		}
-	      tmp += dvel_I*n[I];
-	    }
-	  tmp +=max_a*penalty*v;
-	  //contact line slip
-	  //tmp*=(smoothedDirac(eps,0) - smoothedDirac(eps,phi))/smoothedDirac(eps,0);
-	}
-      return tmp;
-    }
-
-    void calculateResidual(//element
-			   double* mesh_trial_ref,
-			   double* mesh_grad_trial_ref,
-			   double* mesh_dof,
-			   double* mesh_velocity_dof,
-			   double MOVING_DOMAIN,
-                           double PSTAB,
-			   int* mesh_l2g,
-			   double* dV_ref,
-			   double* p_trial_ref,
-			   double* p_grad_trial_ref,
-			   double* p_test_ref,
-			   double* p_grad_test_ref,
-                           double* q_p,
-                           double* q_grad_p,
-                           double* ebqe_p,
-                           double* ebqe_grad_p,
-			   double* vel_trial_ref,
-			   double* vel_grad_trial_ref,
-			   double* vel_hess_trial_ref,
-			   double* vel_test_ref,
-			   double* vel_grad_test_ref,
-			   //element boundary
-			   double* mesh_trial_trace_ref,
-			   double* mesh_grad_trial_trace_ref,
-			   double* dS_ref,
-			   double* p_trial_trace_ref,
-			   double* p_grad_trial_trace_ref,
-			   double* p_test_trace_ref,
-			   double* p_grad_test_trace_ref,
-			   double* vel_trial_trace_ref,
-			   double* vel_grad_trial_trace_ref,
-			   double* vel_test_trace_ref,
-			   double* vel_grad_test_trace_ref,					 
-			   double* normal_ref,
-			   double* boundaryJac_ref,
-			   //physics
-			   double eb_adjoint_sigma,
-			   double* elementDiameter,
-			   double* nodeDiametersArray,
-			   double hFactor,
-			   int nElements_global,
-			   int nElements_owned,
-			   int nElementBoundaries_owned,
-			   double useRBLES,
-			   double useMetrics, 
-			   double alphaBDF,
-			   double epsFact_rho,
-			   double epsFact_mu, 
-			   double sigma,
-			   double rho_0,
-			   double nu_0,
-			   double rho_1,
-			   double nu_1,
-			   double smagorinskyConstant,
-			   int turbulenceClosureModel,
-			   double Ct_sge,
-			   double Cd_sge,
-			   double C_dc,
-			   double C_b,
-			   //VRANS
-			   const double* eps_solid,
-			   const double* phi_solid,
-			   const double* q_velocity_solid,
-			   const double* q_vos,
-			   const double* q_dvos_dt,
-			   const double* q_dragAlpha,
-			   const double* q_dragBeta,
-			   const double* q_mass_source,
-                           const double* q_turb_var_0,
-			   const double* q_turb_var_1,
-			   const double* q_turb_var_grad_0,
-			   double * q_eddy_viscosity,
-			   //
-			   int* p_l2g, 
-			   int* vel_l2g, 
-			   double* p_dof, 
-			   double* u_dof, 
-			   double* v_dof, 
-			   double* w_dof,
-			   double* g,
-			   const double useVF,
-			   double* vf,
-			   double* phi,
-			   double* normal_phi,
-			   double* kappa_phi,
-			   double* q_mom_u_acc,
-			   double* q_mom_v_acc,
-			   double* q_mom_w_acc,
-			   double* q_mass_adv,
-			   double* q_mom_u_acc_beta_bdf, double* q_mom_v_acc_beta_bdf, double* q_mom_w_acc_beta_bdf,
-                           double* q_dV,
-                           double* q_dV_last,
-			   double* q_velocity_sge,
-                           double* ebqe_velocity_star,
-			   double* q_cfl,
-			   double* q_numDiff_u, double* q_numDiff_v, double* q_numDiff_w,
-			   double* q_numDiff_u_last, double* q_numDiff_v_last, double* q_numDiff_w_last,
-			   int* sdInfo_u_u_rowptr,int* sdInfo_u_u_colind,			      
-			   int* sdInfo_u_v_rowptr,int* sdInfo_u_v_colind,
-			   int* sdInfo_u_w_rowptr,int* sdInfo_u_w_colind,
-			   int* sdInfo_v_v_rowptr,int* sdInfo_v_v_colind,
-			   int* sdInfo_v_u_rowptr,int* sdInfo_v_u_colind,
-			   int* sdInfo_v_w_rowptr,int* sdInfo_v_w_colind,
-			   int* sdInfo_w_w_rowptr,int* sdInfo_w_w_colind,
-			   int* sdInfo_w_u_rowptr,int* sdInfo_w_u_colind,
-			   int* sdInfo_w_v_rowptr,int* sdInfo_w_v_colind,
-			   int offset_p, int offset_u, int offset_v, int offset_w, 
-			   int stride_p, int stride_u, int stride_v, int stride_w, 
-			   double* globalResidual,
-			   int nExteriorElementBoundaries_global,
-			   int* exteriorElementBoundariesArray,
-			   int* elementBoundaryElementsArray,
-			   int* elementBoundaryLocalElementBoundariesArray,
-			   double* ebqe_vf_ext,
-			   double* bc_ebqe_vf_ext,
-			   double* ebqe_phi_ext,
-			   double* bc_ebqe_phi_ext,
-			   double* ebqe_normal_phi_ext,
-			   double* ebqe_kappa_phi_ext,
-			   //VRANS
-			   const double* ebqe_vos_ext,
-			   const double* ebqe_turb_var_0,
-			   const double* ebqe_turb_var_1,
-			   //VRANS end
-			   int* isDOFBoundary_p,
-			   int* isDOFBoundary_u,
-			   int* isDOFBoundary_v,
-			   int* isDOFBoundary_w,
-			   int* isAdvectiveFluxBoundary_p,
-			   int* isAdvectiveFluxBoundary_u,
-			   int* isAdvectiveFluxBoundary_v,
-			   int* isAdvectiveFluxBoundary_w,
-			   int* isDiffusiveFluxBoundary_u,
-			   int* isDiffusiveFluxBoundary_v,
-			   int* isDiffusiveFluxBoundary_w,
-			   double* ebqe_bc_p_ext,
-			   double* ebqe_bc_flux_mass_ext,
-			   double* ebqe_bc_flux_mom_u_adv_ext,
-			   double* ebqe_bc_flux_mom_v_adv_ext,
-			   double* ebqe_bc_flux_mom_w_adv_ext,
-			   double* ebqe_bc_u_ext,
-			   double* ebqe_bc_flux_u_diff_ext,
-			   double* ebqe_penalty_ext,
-			   double* ebqe_bc_v_ext,
-			   double* ebqe_bc_flux_v_diff_ext,
-			   double* ebqe_bc_w_ext,
-			   double* ebqe_bc_flux_w_diff_ext,
-			   double* q_x,
-			   double* q_velocity,
-			   double* ebqe_velocity,
-			   double* flux,
-			   double* elementResidual_p_save,
-			   int* elementFlags,
-			   int* boundaryFlags,
-			   double* barycenters,
-			   double* wettedAreas,
-			   double* netForces_p,
-			   double* netForces_v,
-			   double* netMoments,
-                           double* q_rho,
-                           double* ebqe_rho,
-                           double* q_nu,
-                           double* ebqe_nu,
-			   int nParticles,
-			   double particle_epsFact,
-			   double particle_alpha,
-			   double particle_beta,
-			   double particle_penalty_constant,
-			   double* particle_signed_distances,
-			   double* particle_signed_distance_normals,
-			   double* particle_velocities,
-			   double* particle_centroids,
-			   double* particle_netForces,
-			   double* particle_netMoments,
-			   double* particle_surfaceArea,
-			   double particle_nitsche,			   
-			   double* phisError,
-			   double* phisErrorNodal)
-    {
-      //
-      //loop over elements to compute volume integrals and load them into element and global residual
-      //
-      double mesh_volume_conservation=0.0,
-        mesh_volume_conservation_weak=0.0,
-        mesh_volume_conservation_err_max=0.0,
-        mesh_volume_conservation_err_max_weak=0.0;
-      double globalConservationError=0.0;
-      const int nQuadraturePoints_global(nElements_global*nQuadraturePoints_element);
-      for(int eN=0;eN<nElements_global;eN++)
-	{
-	  //declare local storage for element residual and initialize
-	  register double elementResidual_p[nDOF_test_element],elementResidual_mesh[nDOF_test_element],
-	    elementResidual_u[nDOF_test_element],
-	    elementResidual_v[nDOF_test_element],
-	    elementResidual_w[nDOF_test_element],
-	    eps_rho,eps_mu;
-          double mesh_volume_conservation_element=0.0,
-            mesh_volume_conservation_element_weak=0.0;
-	  for (int i=0;i<nDOF_test_element;i++)
-	    {
-	      int eN_i = eN*nDOF_test_element+i;
-	      elementResidual_p_save[eN_i]=0.0;
-	      elementResidual_mesh[i]=0.0;
-	      elementResidual_p[i]=0.0;
-	      elementResidual_u[i]=0.0;
-	      elementResidual_v[i]=0.0;
-	      elementResidual_w[i]=0.0;
-	    }//i
-	  //
-	  //loop over quadrature points and compute integrands
-	  //
-	  for(int k=0;k<nQuadraturePoints_element;k++)
-	    {
-	      //compute indices and declare local storage
-	      register int eN_k = eN*nQuadraturePoints_element+k,
-		eN_k_nSpace = eN_k*nSpace,
-		eN_k_3d     = eN_k*3,
-		eN_nDOF_trial_element = eN*nDOF_trial_element;
-	      register double p=0.0,u=0.0,v=0.0,w=0.0,
-		grad_p[nSpace],grad_u[nSpace],grad_v[nSpace],grad_w[nSpace],
-		hess_u[nSpace2],hess_v[nSpace2],hess_w[nSpace2],
-		mom_u_acc=0.0,
-		dmom_u_acc_u=0.0,
-		mom_v_acc=0.0,
-		dmom_v_acc_v=0.0,
-		mom_w_acc=0.0,
-		dmom_w_acc_w=0.0,
-		mass_adv[nSpace],
-		dmass_adv_u[nSpace],
-		dmass_adv_v[nSpace],
-		dmass_adv_w[nSpace],
-		mom_u_adv[nSpace],
-		dmom_u_adv_u[nSpace],
-		dmom_u_adv_v[nSpace],
-		dmom_u_adv_w[nSpace],
-		mom_v_adv[nSpace],
-		dmom_v_adv_u[nSpace],
-		dmom_v_adv_v[nSpace],
-		dmom_v_adv_w[nSpace],
-		mom_w_adv[nSpace],
-		dmom_w_adv_u[nSpace],
-		dmom_w_adv_v[nSpace],
-		dmom_w_adv_w[nSpace],
-		mom_uu_diff_ten[nSpace],
-		mom_vv_diff_ten[nSpace],
-		mom_ww_diff_ten[nSpace],
-		mom_uv_diff_ten[1],
-		mom_uw_diff_ten[1],
-		mom_vu_diff_ten[1],
-		mom_vw_diff_ten[1],
-		mom_wu_diff_ten[1],
-		mom_wv_diff_ten[1],
-		mom_u_source=0.0,
-		mom_v_source=0.0,
-		mom_w_source=0.0,
-		mom_u_ham=0.0,
-		dmom_u_ham_grad_p[nSpace],
-		dmom_u_ham_grad_u[nSpace],
-		mom_v_ham=0.0,
-		dmom_v_ham_grad_p[nSpace],
-		dmom_v_ham_grad_v[nSpace],
-		mom_w_ham=0.0,
-		dmom_w_ham_grad_p[nSpace],
-		dmom_w_ham_grad_w[nSpace],
-		mom_u_acc_t=0.0,
-		dmom_u_acc_u_t=0.0,
-		mom_v_acc_t=0.0,
-		dmom_v_acc_v_t=0.0,
-		mom_w_acc_t=0.0,
-		dmom_w_acc_w_t=0.0,
-		pdeResidual_p=0.0,
-		pdeResidual_u=0.0,
-		pdeResidual_v=0.0,
-		pdeResidual_w=0.0,
-		Lstar_u_p[nDOF_test_element],
-		Lstar_v_p[nDOF_test_element],
-		Lstar_w_p[nDOF_test_element],
-		Lstar_u_u[nDOF_test_element],
-		Lstar_v_v[nDOF_test_element],
-		Lstar_w_w[nDOF_test_element],
-		Lstar_p_u[nDOF_test_element],
-		Lstar_p_v[nDOF_test_element],
-		Lstar_p_w[nDOF_test_element],
-		subgridError_p=0.0,
-		subgridError_u=0.0,
-		subgridError_v=0.0,
-		subgridError_w=0.0,
-		tau_p=0.0,tau_p0=0.0,tau_p1=0.0,
-		tau_v=0.0,tau_v0=0.0,tau_v1=0.0,
-		jac[nSpace*nSpace],
-		jacDet,
-		jacInv[nSpace*nSpace],
-		p_grad_trial[nDOF_trial_element*nSpace],vel_grad_trial[nDOF_trial_element*nSpace],
-		vel_hess_trial[nDOF_trial_element*nSpace2],
-		p_test_dV[nDOF_trial_element],vel_test_dV[nDOF_trial_element],
-		p_grad_test_dV[nDOF_test_element*nSpace],vel_grad_test_dV[nDOF_test_element*nSpace],
-		dV,x,y,z,xt,yt,zt,
-		//
-		porosity,
-		//meanGrainSize,
-		mass_source,
-		dmom_u_source[nSpace],
-		dmom_v_source[nSpace],
-		dmom_w_source[nSpace],
-		//
-		G[nSpace*nSpace],G_dd_G,tr_G,norm_Rv,h_phi, dmom_adv_star[nSpace],dmom_adv_sge[nSpace];
-	      //get jacobian, etc for mapping reference element
-	      ck.calculateMapping_element(eN,
-					  k,
-					  mesh_dof,
-					  mesh_l2g,
-					  mesh_trial_ref,
-					  mesh_grad_trial_ref,
-					  jac,
-					  jacDet,
-					  jacInv,
-					  x,y,z);
-	      ck.calculateH_element(eN,
-				    k,
-				    nodeDiametersArray,
-				    mesh_l2g,
-				    mesh_trial_ref,
-				    h_phi);
-	      
-	      ck.calculateMappingVelocity_element(eN,
-						  k,
-						  mesh_velocity_dof,
-						  mesh_l2g,
-						  mesh_trial_ref,
-						  xt,yt,zt);
-	      //xt=0.0;yt=0.0;zt=0.0;
-	      //std::cout<<"xt "<<xt<<'\t'<<yt<<'\t'<<zt<<std::endl;
-	      //get the physical integration weight
-	      dV = fabs(jacDet)*dV_ref[k];
-	      ck.calculateG(jacInv,G,G_dd_G,tr_G);
-	      //ck.calculateGScale(G,&normal_phi[eN_k_nSpace],h_phi);
-	      
-	      eps_rho = epsFact_rho*(useMetrics*h_phi+(1.0-useMetrics)*elementDiameter[eN]);
-	      eps_mu  = epsFact_mu *(useMetrics*h_phi+(1.0-useMetrics)*elementDiameter[eN]);
-	      double particle_eps  = particle_epsFact*(useMetrics*h_phi+(1.0-useMetrics)*elementDiameter[eN]);
-	     
-	      //get the trial function gradients
-	      /* ck.gradTrialFromRef(&p_grad_trial_ref[k*nDOF_trial_element*nSpace],jacInv,p_grad_trial); */
-	      ck.gradTrialFromRef(&vel_grad_trial_ref[k*nDOF_trial_element*nSpace],jacInv,vel_grad_trial);
-	      ck.hessTrialFromRef(&vel_hess_trial_ref[k*nDOF_trial_element*nSpace2],jacInv,vel_hess_trial);
-	      //get the solution
-	      /* ck.valFromDOF(p_dof,&p_l2g[eN_nDOF_trial_element],&p_trial_ref[k*nDOF_trial_element],p); */
-              p = q_p[eN_k];
-	      ck.valFromDOF(u_dof,&vel_l2g[eN_nDOF_trial_element],&vel_trial_ref[k*nDOF_trial_element],u);
-	      ck.valFromDOF(v_dof,&vel_l2g[eN_nDOF_trial_element],&vel_trial_ref[k*nDOF_trial_element],v);
-	      ck.valFromDOF(w_dof,&vel_l2g[eN_nDOF_trial_element],&vel_trial_ref[k*nDOF_trial_element],w);
-	      //get the solution gradients
-	      /* ck.gradFromDOF(p_dof,&p_l2g[eN_nDOF_trial_element],p_grad_trial,grad_p); */
-              for (int I=0;I<nSpace;I++)
-                grad_p[I] = q_grad_p[eN_k_nSpace + I];
-	      ck.gradFromDOF(u_dof,&vel_l2g[eN_nDOF_trial_element],vel_grad_trial,grad_u);
-	      ck.gradFromDOF(v_dof,&vel_l2g[eN_nDOF_trial_element],vel_grad_trial,grad_v);
-	      ck.gradFromDOF(w_dof,&vel_l2g[eN_nDOF_trial_element],vel_grad_trial,grad_w);
-	      ck.hessFromDOF(u_dof,&vel_l2g[eN_nDOF_trial_element],vel_hess_trial,hess_u);
-	      ck.hessFromDOF(v_dof,&vel_l2g[eN_nDOF_trial_element],vel_hess_trial,hess_v);
-	      ck.hessFromDOF(w_dof,&vel_l2g[eN_nDOF_trial_element],vel_hess_trial,hess_w);
-	      //precalculate test function products with integration weights
-	      for (int j=0;j<nDOF_trial_element;j++)
-		{
-		  /* p_test_dV[j] = p_test_ref[k*nDOF_trial_element+j]*dV; */
-		  vel_test_dV[j] = vel_test_ref[k*nDOF_trial_element+j]*dV;
-		  for (int I=0;I<nSpace;I++)
-		    {
-		      /* p_grad_test_dV[j*nSpace+I]   = p_grad_trial[j*nSpace+I]*dV;//cek warning won't work for Petrov-Galerkin */
-		      vel_grad_test_dV[j*nSpace+I] = vel_grad_trial[j*nSpace+I]*dV;//cek warning won't work for Petrov-Galerkin
-		    }
-		}
-              //cek hack
-              double div_mesh_velocity=0.0;
-              int NDOF_MESH_TRIAL_ELEMENT=4;
-              for (int j=0;j<NDOF_MESH_TRIAL_ELEMENT;j++)
-                {
-                  int eN_j=eN*NDOF_MESH_TRIAL_ELEMENT+j;
-                  div_mesh_velocity +=
-                    mesh_velocity_dof[mesh_l2g[eN_j]*3+0]*vel_grad_trial[j*nSpace+0] +
-                    mesh_velocity_dof[mesh_l2g[eN_j]*3+1]*vel_grad_trial[j*nSpace+1] +
-                    mesh_velocity_dof[mesh_l2g[eN_j]*3+2]*vel_grad_trial[j*nSpace+2];
-                }
-              mesh_volume_conservation_element += (alphaBDF*(dV-q_dV_last[eN_k])/dV - div_mesh_velocity)*dV;
-              div_mesh_velocity = DM3*div_mesh_velocity + (1.0-DM3)*alphaBDF*(dV-q_dV_last[eN_k])/dV;
-	      //VRANS
-	      porosity      = 1.0 - q_vos[eN_k];
-	      //meanGrainSize = q_meanGrain[eN_k]; 
-	      //
-	      q_x[eN_k_3d+0]=x;
-	      q_x[eN_k_3d+1]=y;
-	      q_x[eN_k_3d+2]=z;
-	      //
-	      //calculate pde coefficients at quadrature points
-	      //
-	      evaluateCoefficients(eps_rho,
-				   eps_mu,
-				   particle_eps,
-				   sigma,
-				   rho_0,
-				   nu_0,
-				   rho_1,
-				   nu_1,
-				   elementDiameter[eN],
-				   smagorinskyConstant,
-				   turbulenceClosureModel,
-				   g,
-				   useVF,
-				   vf[eN_k],
-				   phi[eN_k],
-				   &normal_phi[eN_k_nSpace],
-				   nParticles,
-				   nQuadraturePoints_global,
-				   &particle_signed_distances[eN_k],
-				   kappa_phi[eN_k],
-				   //VRANS
-				   porosity,
-				   //
-				   p,
-				   grad_p,
-				   grad_u,
-				   grad_v,
-				   grad_w,
-				   u,
-				   v,
-				   w,
-                                   q_velocity_sge[eN_k_nSpace+0],
-                                   q_velocity_sge[eN_k_nSpace+1],
-                                   q_velocity_sge[eN_k_nSpace+2],
-				   q_eddy_viscosity[eN_k],
-				   mom_u_acc,
-				   dmom_u_acc_u,
-				   mom_v_acc,
-				   dmom_v_acc_v,
-				   mom_w_acc,
-				   dmom_w_acc_w,
-				   mass_adv,
-				   dmass_adv_u,
-				   dmass_adv_v,
-				   dmass_adv_w,
-				   mom_u_adv,
-				   dmom_u_adv_u,
-				   dmom_u_adv_v,
-				   dmom_u_adv_w,
-				   mom_v_adv,
-				   dmom_v_adv_u,
-				   dmom_v_adv_v,
-				   dmom_v_adv_w,
-				   mom_w_adv,
-				   dmom_w_adv_u,
-				   dmom_w_adv_v,
-				   dmom_w_adv_w,
-				   mom_uu_diff_ten,
-				   mom_vv_diff_ten,
-				   mom_ww_diff_ten,
-				   mom_uv_diff_ten,
-				   mom_uw_diff_ten,
-				   mom_vu_diff_ten,
-				   mom_vw_diff_ten,
-				   mom_wu_diff_ten,
-				   mom_wv_diff_ten,
-				   mom_u_source,
-				   mom_v_source,
-				   mom_w_source,
-				   mom_u_ham,
-				   dmom_u_ham_grad_p,
-				   dmom_u_ham_grad_u,
-				   mom_v_ham,
-				   dmom_v_ham_grad_p,
-				   dmom_v_ham_grad_v,
-				   mom_w_ham,
-				   dmom_w_ham_grad_p,          
-				   dmom_w_ham_grad_w,
-                                   q_rho[eN_k],
-                                   q_nu[eN_k]);          
-	      //VRANS
-	      mass_source = q_mass_source[eN_k];
-	      //todo: decide if these should be lagged or not?
-	      updateDarcyForchheimerTerms_Ergun(/* linearDragFactor, */
-						/* nonlinearDragFactor, */
-						/* porosity, */
-						/* meanGrainSize, */
-						q_dragAlpha[eN_k],
-						q_dragBeta[eN_k],
-						eps_rho,
-						eps_mu,
-						rho_0,
-						nu_0,
-						rho_1,
-						nu_1,
-						useVF,
-						vf[eN_k],
-						phi[eN_k],
-						u,
-						v,
-						w,
-                                                q_velocity_sge[eN_k_nSpace+0],
-                                                q_velocity_sge[eN_k_nSpace+1],
-                                                q_velocity_sge[eN_k_nSpace+2],
-						eps_solid[elementFlags[eN]],
-						porosity,
-						q_velocity_solid[eN_k_nSpace+0],
-						q_velocity_solid[eN_k_nSpace+1],
-						q_velocity_solid[eN_k_nSpace+2],
-						mom_u_source,
-						mom_v_source,
-						mom_w_source,
-						dmom_u_source,
-						dmom_v_source,
-						dmom_w_source);
-	      double C_particles=0.0;
-		updateSolidParticleTerms(eN < nElements_owned,
-					   particle_nitsche,
-					   dV,
-				       nParticles,
-				       nQuadraturePoints_global,
-				       &particle_signed_distances[eN_k],
-				       &particle_signed_distance_normals[eN_k_nSpace],
-				       &particle_velocities[eN_k_nSpace],
-				       particle_centroids,
-				       porosity,
-				       particle_penalty_constant/h_phi,//penalty,
-				       particle_alpha,
-				       particle_beta,
-				       eps_rho,
-				       eps_mu,
-				       rho_0,
-				       nu_0,
-				       rho_1,
-				       nu_1,
-				       useVF,
-				       vf[eN_k],
-				       phi[eN_k],
-				       x,
-				       y,
-				       z,
-				       p,
-				       u,
-				       v,
-				       w,
-				       q_velocity_sge[eN_k_nSpace+0],
-				       q_velocity_sge[eN_k_nSpace+1],
-				       q_velocity_sge[eN_k_nSpace+1],
-				       particle_eps,
-				       grad_u,
-				       grad_v,
-				       grad_w,
-				       mom_u_source,
-				       mom_v_source,
-				       mom_w_source,
-				       dmom_u_source,
-				       dmom_v_source,
-				       dmom_w_source,
-				       mom_u_adv,
-				       mom_v_adv,
-				       mom_w_adv,
-				       dmom_u_adv_u,
-				       dmom_v_adv_v,
-				       dmom_w_adv_w,
-				       mom_u_ham,
-				       dmom_u_ham_grad_u,
-				       mom_v_ham,
-				       dmom_v_ham_grad_v,
-				       mom_w_ham,
-				       dmom_w_ham_grad_w,
-				       particle_netForces,
-				       particle_netMoments,
-					   particle_surfaceArea);
-	      //Turbulence closure model
-	      if (turbulenceClosureModel >= 3)
-		{
-		  const double c_mu = 0.09;//mwf hack 
-		  updateTurbulenceClosure(turbulenceClosureModel,
-					  eps_rho,
-					  eps_mu,
-					  rho_0,
-					  nu_0,
-					  rho_1,
-					  nu_1,
-					  useVF,
-					  vf[eN_k],
-					  phi[eN_k],
-					  porosity,
-					  c_mu, //mwf hack
-					  q_turb_var_0[eN_k],
-					  q_turb_var_1[eN_k],
-					  &q_turb_var_grad_0[eN_k_nSpace],
-					  q_eddy_viscosity[eN_k],
-					  mom_uu_diff_ten,
-					  mom_vv_diff_ten,
-					  mom_ww_diff_ten,
-					  mom_uv_diff_ten,
-					  mom_uw_diff_ten,
-					  mom_vu_diff_ten,
-					  mom_vw_diff_ten,
-					  mom_wu_diff_ten,
-					  mom_wv_diff_ten,
-					  mom_u_source,
-					  mom_v_source,
-					  mom_w_source);					  
-
-		}
-	      //
-	      //save momentum for time history and velocity for subgrid error
-	      //
-	      q_mom_u_acc[eN_k] = mom_u_acc;                            
-	      q_mom_v_acc[eN_k] = mom_v_acc;                            
-	      q_mom_w_acc[eN_k] = mom_w_acc;
-	      //subgrid error uses grid scale velocity
-	      q_mass_adv[eN_k_nSpace+0] = u;
-	      q_mass_adv[eN_k_nSpace+1] = v;
-	      q_mass_adv[eN_k_nSpace+2] = w;
-	      //
-	      //moving mesh
-	      //
-	      mom_u_adv[0] -= MOVING_DOMAIN*mom_u_acc*xt;
-	      mom_u_adv[1] -= MOVING_DOMAIN*mom_u_acc*yt;
-	      mom_u_adv[2] -= MOVING_DOMAIN*mom_u_acc*zt;
-	      dmom_u_adv_u[0] -= MOVING_DOMAIN*dmom_u_acc_u*xt;
-	      dmom_u_adv_u[1] -= MOVING_DOMAIN*dmom_u_acc_u*yt;
-	      dmom_u_adv_u[2] -= MOVING_DOMAIN*dmom_u_acc_u*zt;
-
-	      mom_v_adv[0] -= MOVING_DOMAIN*mom_v_acc*xt;
-	      mom_v_adv[1] -= MOVING_DOMAIN*mom_v_acc*yt;
-	      mom_v_adv[2] -= MOVING_DOMAIN*mom_v_acc*zt;
-	      dmom_v_adv_v[0] -= MOVING_DOMAIN*dmom_v_acc_v*xt;
-	      dmom_v_adv_v[1] -= MOVING_DOMAIN*dmom_v_acc_v*yt;
-	      dmom_v_adv_v[2] -= MOVING_DOMAIN*dmom_v_acc_v*zt;
-
-	      mom_w_adv[0] -= MOVING_DOMAIN*mom_w_acc*xt;
-	      mom_w_adv[1] -= MOVING_DOMAIN*mom_w_acc*yt;
-	      mom_w_adv[2] -= MOVING_DOMAIN*mom_w_acc*zt;
-	      dmom_w_adv_w[0] -= MOVING_DOMAIN*dmom_w_acc_w*xt;
-	      dmom_w_adv_w[1] -= MOVING_DOMAIN*dmom_w_acc_w*yt;
-	      dmom_w_adv_w[2] -= MOVING_DOMAIN*dmom_w_acc_w*zt;
-	      //
-	      //calculate time derivative at quadrature points
-	      //
-              if (q_dV_last[eN_k] <= -100)
-                q_dV_last[eN_k] = dV;
-              q_dV[eN_k] = dV;
-	      ck.bdf(alphaBDF,
-		     q_mom_u_acc_beta_bdf[eN_k]*q_dV_last[eN_k]/dV,
-		     mom_u_acc,
-		     dmom_u_acc_u,
-		     mom_u_acc_t,
-		     dmom_u_acc_u_t);
-	      ck.bdf(alphaBDF,
-		     q_mom_v_acc_beta_bdf[eN_k]*q_dV_last[eN_k]/dV,
-		     mom_v_acc,
-		     dmom_v_acc_v,
-		     mom_v_acc_t,
-		     dmom_v_acc_v_t);
-	      ck.bdf(alphaBDF,
-		     q_mom_w_acc_beta_bdf[eN_k]*q_dV_last[eN_k]/dV,
-		     mom_w_acc,
-		     dmom_w_acc_w,
-		     mom_w_acc_t,
-		     dmom_w_acc_w_t);
-	      //
-	      //calculate subgrid error (strong residual and adjoint)
-	      //
-	      //calculate strong residual
-	      pdeResidual_p = ck.Mass_strong(-q_dvos_dt[eN_k]) +
-                ck.Advection_strong(dmass_adv_u,grad_u) +
-                ck.Advection_strong(dmass_adv_v,grad_v) +
-		ck.Advection_strong(dmass_adv_w,grad_w) +
-                DM2*MOVING_DOMAIN*ck.Reaction_strong(alphaBDF*(dV-q_dV_last[eN_k])/dV - div_mesh_velocity) +
-		//VRANS
-		ck.Reaction_strong(mass_source);
-		//
-	  
-              dmom_adv_sge[0] = dmom_u_acc_u*(q_velocity_sge[eN_k_nSpace+0] - MOVING_DOMAIN*xt);
-              dmom_adv_sge[1] = dmom_u_acc_u*(q_velocity_sge[eN_k_nSpace+1] - MOVING_DOMAIN*yt);
-              dmom_adv_sge[2] = dmom_u_acc_u*(q_velocity_sge[eN_k_nSpace+2] - MOVING_DOMAIN*zt);
-
-	      pdeResidual_u = ck.Mass_strong(dmom_u_acc_u*mom_u_acc_t) +
-		ck.Advection_strong(dmom_adv_sge,grad_u) + //note here and below: same in cons. and non-cons.
-		ck.Hamiltonian_strong(dmom_u_ham_grad_p,grad_p) +
-		ck.Reaction_strong(mom_u_source) -
-                ck.Reaction_strong(u*div_mesh_velocity);
-	  
-	      pdeResidual_v = ck.Mass_strong(dmom_v_acc_v*mom_v_acc_t) +
-		ck.Advection_strong(dmom_adv_sge,grad_v) +
-		ck.Hamiltonian_strong(dmom_v_ham_grad_p,grad_p) + 
-		ck.Reaction_strong(mom_v_source) -
-                ck.Reaction_strong(v*div_mesh_velocity);
-              
-	      pdeResidual_w = ck.Mass_strong(dmom_w_acc_w*mom_w_acc_t) +
-	      	ck.Advection_strong(dmom_adv_sge,grad_w) +
-	      	ck.Hamiltonian_strong(dmom_w_ham_grad_p,grad_p) +
-	      	ck.Reaction_strong(mom_w_source) -
-                ck.Reaction_strong(w*div_mesh_velocity);
-	
-	      //calculate tau and tau*Res
-	      //cek debug
-	      double tmpR=dmom_u_acc_u_t + dmom_u_source[0];
-	      calculateSubgridError_tau(hFactor,
-					elementDiameter[eN],
-					tmpR,//dmom_u_acc_u_t,
-					dmom_u_acc_u,
-					dmom_adv_sge,
-					mom_uu_diff_ten[1],
-					dmom_u_ham_grad_p[0],
-					tau_v0,
-					tau_p0,
-					q_cfl[eN_k]);
-
-	      calculateSubgridError_tau(Ct_sge,Cd_sge,
-			                G,G_dd_G,tr_G,
-					tmpR,//dmom_u_acc_u_t,
-					dmom_adv_sge,
-					mom_uu_diff_ten[1],
-					dmom_u_ham_grad_p[0],
-					tau_v1,
-					tau_p1,
-					q_cfl[eN_k]);	
-
-	      tau_v = useMetrics*tau_v1+(1.0-useMetrics)*tau_v0;
-	      tau_p = PSTAB*(useMetrics*tau_p1+(1.0-useMetrics)*tau_p0);
-
-	      calculateSubgridError_tauRes(tau_p,
-					   tau_v,
-					   pdeResidual_p,
-					   pdeResidual_u,
-					   pdeResidual_v,
-					   pdeResidual_w,
-					   subgridError_p,
-					   subgridError_u,
-					   subgridError_v,
-					   subgridError_w);
-	      // velocity used in adjoint (VMS or RBLES, with or without lagging the grid scale velocity)
-	      dmom_adv_star[0] = dmom_u_acc_u*(q_velocity_sge[eN_k_nSpace+0] - MOVING_DOMAIN*xt + useRBLES*subgridError_u);
-	      dmom_adv_star[1] = dmom_u_acc_u*(q_velocity_sge[eN_k_nSpace+1] - MOVING_DOMAIN*yt + useRBLES*subgridError_v);
-              dmom_adv_star[2] = dmom_u_acc_u*(q_velocity_sge[eN_k_nSpace+2] - MOVING_DOMAIN*zt + useRBLES*subgridError_w);
-         
-	      mom_u_adv[0] += dmom_u_acc_u*(useRBLES*subgridError_u*q_velocity_sge[eN_k_nSpace+0]);  	   
-	      mom_u_adv[1] += dmom_u_acc_u*(useRBLES*subgridError_v*q_velocity_sge[eN_k_nSpace+0]); 
-              mom_u_adv[2] += dmom_u_acc_u*(useRBLES*subgridError_w*q_velocity_sge[eN_k_nSpace+0]);
-              
-	      // adjoint times the test functions 
-	      for (int i=0;i<nDOF_test_element;i++)
-		{
-		  register int i_nSpace = i*nSpace;
-		  /* Lstar_u_p[i]=ck.Advection_adjoint(dmass_adv_u,&p_grad_test_dV[i_nSpace]); */
-		  /* Lstar_v_p[i]=ck.Advection_adjoint(dmass_adv_v,&p_grad_test_dV[i_nSpace]); */
-		  /* Lstar_w_p[i]=ck.Advection_adjoint(dmass_adv_w,&p_grad_test_dV[i_nSpace]); */
-                  //use the same advection adjoint for all three since we're approximating the linearized adjoint
-		  Lstar_u_u[i]=ck.Advection_adjoint(dmom_adv_star,&vel_grad_test_dV[i_nSpace]);
-		  Lstar_v_v[i]=ck.Advection_adjoint(dmom_adv_star,&vel_grad_test_dV[i_nSpace]);
-		  Lstar_w_w[i]=ck.Advection_adjoint(dmom_adv_star,&vel_grad_test_dV[i_nSpace]);
-		  Lstar_p_u[i]=ck.Hamiltonian_adjoint(dmom_u_ham_grad_p,&vel_grad_test_dV[i_nSpace]);
-		  Lstar_p_v[i]=ck.Hamiltonian_adjoint(dmom_v_ham_grad_p,&vel_grad_test_dV[i_nSpace]);
-		  Lstar_p_w[i]=ck.Hamiltonian_adjoint(dmom_w_ham_grad_p,&vel_grad_test_dV[i_nSpace]);
-		  
-		  //VRANS account for drag terms, diagonal only here ... decide if need off diagonal terms too
-		  Lstar_u_u[i]+=ck.Reaction_adjoint(dmom_u_source[0],vel_test_dV[i]);
-		  Lstar_v_v[i]+=ck.Reaction_adjoint(dmom_v_source[1],vel_test_dV[i]);
-		  Lstar_w_w[i]+=ck.Reaction_adjoint(dmom_w_source[2],vel_test_dV[i]);
-		  //
-		}
-
-	      norm_Rv = sqrt(pdeResidual_u*pdeResidual_u + pdeResidual_v*pdeResidual_v + pdeResidual_w*pdeResidual_w);
-	      q_numDiff_u[eN_k] = C_dc*norm_Rv*(useMetrics/sqrt(G_dd_G+1.0e-12)  + 
-	                                        (1.0-useMetrics)*hFactor*hFactor*elementDiameter[eN]*elementDiameter[eN]);
-	      q_numDiff_v[eN_k] = q_numDiff_u[eN_k];
-	      q_numDiff_w[eN_k] = q_numDiff_u[eN_k];
-	      // 
-	      //update element residual 
-	      //
-              double mesh_vel[3];
-              mesh_vel[0] = xt;
-              mesh_vel[1] = yt;
-              mesh_vel[2] = zt;
-	      q_velocity[eN_k_nSpace+0]=u;
-	      q_velocity[eN_k_nSpace+1]=v;
-	      q_velocity[eN_k_nSpace+2]=w;
-	      for(int i=0;i<nDOF_test_element;i++) 
-		{ 
-		  register int i_nSpace=i*nSpace;
-                  /* std::cout<<"elemRes_mesh "<<mesh_vel[0]<<'\t'<<mesh_vel[2]<<'\t'<<p_test_dV[i]<<'\t'<<(q_dV_last[eN_k]/dV)<<'\t'<<dV<<std::endl; */
-		  /* elementResidual_mesh[i] += ck.Reaction_weak(1.0,p_test_dV[i]) - */
-                  /*   ck.Reaction_weak(1.0,p_test_dV[i]*q_dV_last[eN_k]/dV) - */
-                  /*   ck.Advection_weak(mesh_vel,&p_grad_test_dV[i_nSpace]); */
-                  
-		  /* elementResidual_p[i] += ck.Mass_weak(-q_dvos_dt[eN_k],p_test_dV[i]) + */
-                  /*   ck.Advection_weak(mass_adv,&p_grad_test_dV[i_nSpace]) + */
-		  /*   DM*MOVING_DOMAIN*(ck.Reaction_weak(alphaBDF*1.0,p_test_dV[i]) - */
-                  /*                     ck.Reaction_weak(alphaBDF*1.0,p_test_dV[i]*q_dV_last[eN_k]/dV) - */
-                  /*                     ck.Advection_weak(mesh_vel,&p_grad_test_dV[i_nSpace])) + */
-		  /*   //VRANS */
-		  /*   ck.Reaction_weak(mass_source,p_test_dV[i])   + //VRANS source term for wave maker */
-		  /*   // */
-		  /*   ck.SubgridError(subgridError_u,Lstar_u_p[i]) +  */
-		  /*   ck.SubgridError(subgridError_v,Lstar_v_p[i]);// +  */
-		  /*   /\* ck.SubgridError(subgridError_w,Lstar_w_p[i]); *\/ */
-
-		  elementResidual_u[i] += ck.Mass_weak(dmom_u_acc_u*mom_u_acc_t,vel_test_dV[i]) + 
-		    ck.Advection_weak(mom_u_adv,&vel_grad_test_dV[i_nSpace]) +
-		    ck.Diffusion_weak(sdInfo_u_u_rowptr,sdInfo_u_u_colind,mom_uu_diff_ten,grad_u,&vel_grad_test_dV[i_nSpace]) + 
-		    ck.Diffusion_weak(sdInfo_u_v_rowptr,sdInfo_u_v_colind,mom_uv_diff_ten,grad_v,&vel_grad_test_dV[i_nSpace]) + 
-		    ck.Diffusion_weak(sdInfo_u_w_rowptr,sdInfo_u_w_colind,mom_uw_diff_ten,grad_w,&vel_grad_test_dV[i_nSpace]) + 
-		    ck.Reaction_weak(mom_u_source,vel_test_dV[i]) + 
-		    ck.Hamiltonian_weak(mom_u_ham,vel_test_dV[i]) + 
-		    // ck.SubgridError(subgridError_p,Lstar_p_u[i]) +
-		    ck.SubgridError(subgridError_u,Lstar_u_u[i]) + 
-		    ck.NumericalDiffusion(q_numDiff_u_last[eN_k],grad_u,&vel_grad_test_dV[i_nSpace]); 
-		 
-		  elementResidual_v[i] += ck.Mass_weak(dmom_v_acc_v*mom_v_acc_t,vel_test_dV[i]) + 
-		    ck.Advection_weak(mom_v_adv,&vel_grad_test_dV[i_nSpace]) +
-		    ck.Diffusion_weak(sdInfo_v_u_rowptr,sdInfo_v_u_colind,mom_vu_diff_ten,grad_u,&vel_grad_test_dV[i_nSpace]) + 
-		    ck.Diffusion_weak(sdInfo_v_v_rowptr,sdInfo_v_v_colind,mom_vv_diff_ten,grad_v,&vel_grad_test_dV[i_nSpace]) + 
-		    ck.Diffusion_weak(sdInfo_v_w_rowptr,sdInfo_v_w_colind,mom_vw_diff_ten,grad_w,&vel_grad_test_dV[i_nSpace]) + 
-		    ck.Reaction_weak(mom_v_source,vel_test_dV[i]) + 
-		    ck.Hamiltonian_weak(mom_v_ham,vel_test_dV[i]) + 
-		    // ck.SubgridError(subgridError_p,Lstar_p_v[i]) +
-		    ck.SubgridError(subgridError_v,Lstar_v_v[i]) + 
-		    ck.NumericalDiffusion(q_numDiff_v_last[eN_k],grad_v,&vel_grad_test_dV[i_nSpace]); 
-
-		  elementResidual_w[i] +=  ck.Mass_weak(dmom_w_acc_w*mom_w_acc_t,vel_test_dV[i]) +
-		    ck.Advection_weak(mom_w_adv,&vel_grad_test_dV[i_nSpace]) + 
-		    ck.Diffusion_weak(sdInfo_w_u_rowptr,sdInfo_w_u_colind,mom_wu_diff_ten,grad_u,&vel_grad_test_dV[i_nSpace]) + 
-		    ck.Diffusion_weak(sdInfo_w_v_rowptr,sdInfo_w_v_colind,mom_wv_diff_ten,grad_v,&vel_grad_test_dV[i_nSpace]) + 
-		    ck.Diffusion_weak(sdInfo_w_w_rowptr,sdInfo_w_w_colind,mom_ww_diff_ten,grad_w,&vel_grad_test_dV[i_nSpace]) + 
-		    ck.Reaction_weak(mom_w_source,vel_test_dV[i]) + 
-		    ck.Hamiltonian_weak(mom_w_ham,vel_test_dV[i]) + 
-		    // ck.SubgridError(subgridError_p,Lstar_p_w[i]) + 
-		    ck.SubgridError(subgridError_w,Lstar_w_w[i]) + 
-		    ck.NumericalDiffusion(q_numDiff_w_last[eN_k],grad_w,&vel_grad_test_dV[i_nSpace]); 
-		}//i
-	    }
-	  //
-	  //load element into global residual and save element residual
-	  //
-	  for(int i=0;i<nDOF_test_element;i++) 
-	    { 
-	      register int eN_i=eN*nDOF_test_element+i;
-
-	      /* elementResidual_p_save[eN_i] +=  elementResidual_p[i]; */
-              /* mesh_volume_conservation_element_weak += elementResidual_mesh[i]; */
-	      /* globalResidual[offset_p+stride_p*p_l2g[eN_i]]+=elementResidual_p[i]; */
-	      globalResidual[offset_u+stride_u*vel_l2g[eN_i]]+=elementResidual_u[i];
-	      globalResidual[offset_v+stride_v*vel_l2g[eN_i]]+=elementResidual_v[i];
-	      globalResidual[offset_w+stride_w*vel_l2g[eN_i]]+=elementResidual_w[i];
-	    }//i
-          /* mesh_volume_conservation += mesh_volume_conservation_element; */
-          /* mesh_volume_conservation_weak += mesh_volume_conservation_element_weak; */
-          /* mesh_volume_conservation_err_max=fmax(mesh_volume_conservation_err_max,fabs(mesh_volume_conservation_element)); */
-          /* mesh_volume_conservation_err_max_weak=fmax(mesh_volume_conservation_err_max_weak,fabs(mesh_volume_conservation_element_weak)); */
-	}//elements
-      //
-      //loop over exterior element boundaries to calculate surface integrals and load into element and global residuals
-      //
-      //ebNE is the Exterior element boundary INdex
-      //ebN is the element boundary INdex
-      //eN is the element index
-      for (int ebNE = 0; ebNE < nExteriorElementBoundaries_global; ebNE++) 
-	{ 
-	  register int ebN = exteriorElementBoundariesArray[ebNE], 
-	    eN  = elementBoundaryElementsArray[ebN*2+0],
-	    ebN_local = elementBoundaryLocalElementBoundariesArray[ebN*2+0],
-	    eN_nDOF_trial_element = eN*nDOF_trial_element;
-	  register double elementResidual_mesh[nDOF_test_element],
-            elementResidual_p[nDOF_test_element],
-	    elementResidual_u[nDOF_test_element],
-	    elementResidual_v[nDOF_test_element],
-	    elementResidual_w[nDOF_test_element],
-	    eps_rho,eps_mu;
-	  for (int i=0;i<nDOF_test_element;i++)
-	    {
-	      elementResidual_mesh[i]=0.0;
-	      elementResidual_p[i]=0.0;
-	      elementResidual_u[i]=0.0;
-	      elementResidual_v[i]=0.0;
-	      elementResidual_w[i]=0.0;
-	    }
-	  for  (int kb=0;kb<nQuadraturePoints_elementBoundary;kb++) 
-	    { 
-	      register int ebNE_kb = ebNE*nQuadraturePoints_elementBoundary+kb,
-		ebNE_kb_nSpace = ebNE_kb*nSpace,
-		ebN_local_kb = ebN_local*nQuadraturePoints_elementBoundary+kb,
-		ebN_local_kb_nSpace = ebN_local_kb*nSpace;
-	      register double p_ext=0.0,
-		u_ext=0.0,
-		v_ext=0.0,
-		w_ext=0.0,
-		grad_p_ext[nSpace],
-		grad_u_ext[nSpace],
-		grad_v_ext[nSpace],
-		grad_w_ext[nSpace],
-		mom_u_acc_ext=0.0,
-		dmom_u_acc_u_ext=0.0,
-		mom_v_acc_ext=0.0,
-		dmom_v_acc_v_ext=0.0,
-		mom_w_acc_ext=0.0,
-		dmom_w_acc_w_ext=0.0,
-		mass_adv_ext[nSpace],
-		dmass_adv_u_ext[nSpace],
-		dmass_adv_v_ext[nSpace],
-		dmass_adv_w_ext[nSpace],
-		mom_u_adv_ext[nSpace],
-		dmom_u_adv_u_ext[nSpace],
-		dmom_u_adv_v_ext[nSpace],
-		dmom_u_adv_w_ext[nSpace],
-		mom_v_adv_ext[nSpace],
-		dmom_v_adv_u_ext[nSpace],
-		dmom_v_adv_v_ext[nSpace],
-		dmom_v_adv_w_ext[nSpace],
-		mom_w_adv_ext[nSpace],
-		dmom_w_adv_u_ext[nSpace],
-		dmom_w_adv_v_ext[nSpace],
-		dmom_w_adv_w_ext[nSpace],
-		mom_uu_diff_ten_ext[nSpace],
-		mom_vv_diff_ten_ext[nSpace],
-		mom_ww_diff_ten_ext[nSpace],
-		mom_uv_diff_ten_ext[1],
-		mom_uw_diff_ten_ext[1],
-		mom_vu_diff_ten_ext[1],
-		mom_vw_diff_ten_ext[1],
-		mom_wu_diff_ten_ext[1],
-		mom_wv_diff_ten_ext[1],
-		mom_u_source_ext=0.0,
-		mom_v_source_ext=0.0,
-		mom_w_source_ext=0.0,
-		mom_u_ham_ext=0.0,
-		dmom_u_ham_grad_p_ext[nSpace],
-		dmom_u_ham_grad_u_ext[nSpace],
-		mom_v_ham_ext=0.0,
-		dmom_v_ham_grad_p_ext[nSpace],
-		dmom_v_ham_grad_v_ext[nSpace],
-		mom_w_ham_ext=0.0,
-		dmom_w_ham_grad_p_ext[nSpace],
-		dmom_w_ham_grad_w_ext[nSpace],
-		dmom_u_adv_p_ext[nSpace],
-		dmom_v_adv_p_ext[nSpace],
-		dmom_w_adv_p_ext[nSpace],
-		flux_mass_ext=0.0,
-		flux_mom_u_adv_ext=0.0,
-		flux_mom_v_adv_ext=0.0,
-		flux_mom_w_adv_ext=0.0,
-		flux_mom_uu_diff_ext=0.0,
-		flux_mom_uv_diff_ext=0.0,
-		flux_mom_uw_diff_ext=0.0,
-		flux_mom_vu_diff_ext=0.0,
-		flux_mom_vv_diff_ext=0.0,
-		flux_mom_vw_diff_ext=0.0,
-		flux_mom_wu_diff_ext=0.0,
-		flux_mom_wv_diff_ext=0.0,
-		flux_mom_ww_diff_ext=0.0,
-		bc_p_ext=0.0,
-		bc_u_ext=0.0,
-		bc_v_ext=0.0,
-		bc_w_ext=0.0,
-		bc_mom_u_acc_ext=0.0,
-		bc_dmom_u_acc_u_ext=0.0,
-		bc_mom_v_acc_ext=0.0,
-		bc_dmom_v_acc_v_ext=0.0,
-		bc_mom_w_acc_ext=0.0,
-		bc_dmom_w_acc_w_ext=0.0,
-		bc_mass_adv_ext[nSpace],
-		bc_dmass_adv_u_ext[nSpace],
-		bc_dmass_adv_v_ext[nSpace],
-		bc_dmass_adv_w_ext[nSpace],
-		bc_mom_u_adv_ext[nSpace],
-		bc_dmom_u_adv_u_ext[nSpace],
-		bc_dmom_u_adv_v_ext[nSpace],
-		bc_dmom_u_adv_w_ext[nSpace],
-		bc_mom_v_adv_ext[nSpace],
-		bc_dmom_v_adv_u_ext[nSpace],
-		bc_dmom_v_adv_v_ext[nSpace],
-		bc_dmom_v_adv_w_ext[nSpace],
-		bc_mom_w_adv_ext[nSpace],
-		bc_dmom_w_adv_u_ext[nSpace],
-		bc_dmom_w_adv_v_ext[nSpace],
-		bc_dmom_w_adv_w_ext[nSpace],
-		bc_mom_uu_diff_ten_ext[nSpace],
-		bc_mom_vv_diff_ten_ext[nSpace],
-		bc_mom_ww_diff_ten_ext[nSpace],
-		bc_mom_uv_diff_ten_ext[1],
-		bc_mom_uw_diff_ten_ext[1],
-		bc_mom_vu_diff_ten_ext[1],
-		bc_mom_vw_diff_ten_ext[1],
-		bc_mom_wu_diff_ten_ext[1],
-		bc_mom_wv_diff_ten_ext[1],
-		bc_mom_u_source_ext=0.0,
-		bc_mom_v_source_ext=0.0,
-		bc_mom_w_source_ext=0.0,
-		bc_mom_u_ham_ext=0.0,
-		bc_dmom_u_ham_grad_p_ext[nSpace],
-		bc_dmom_u_ham_grad_u_ext[nSpace],
-		bc_mom_v_ham_ext=0.0,
-		bc_dmom_v_ham_grad_p_ext[nSpace],
-		bc_dmom_v_ham_grad_v_ext[nSpace],
-		bc_mom_w_ham_ext=0.0,
-		bc_dmom_w_ham_grad_p_ext[nSpace],
-		bc_dmom_w_ham_grad_w_ext[nSpace],
-		jac_ext[nSpace*nSpace],
-		jacDet_ext,
-		jacInv_ext[nSpace*nSpace],
-		boundaryJac[nSpace*(nSpace-1)],
-		metricTensor[(nSpace-1)*(nSpace-1)],
-		metricTensorDetSqrt,
-		dS,p_test_dS[nDOF_test_element],vel_test_dS[nDOF_test_element],
-		p_grad_trial_trace[nDOF_trial_element*nSpace],vel_grad_trial_trace[nDOF_trial_element*nSpace],
-		vel_grad_test_dS[nDOF_trial_element*nSpace],
-		normal[3],x_ext,y_ext,z_ext,xt_ext,yt_ext,zt_ext,integralScaling,
-		//VRANS
-		porosity_ext,
-		//
-		G[nSpace*nSpace],G_dd_G,tr_G,h_phi,h_penalty,penalty,
-		force_x,force_y,force_z,force_p_x,force_p_y,force_p_z,force_v_x,force_v_y,force_v_z,r_x,r_y,r_z;
-	      //compute information about mapping from reference element to physical element
-	      ck.calculateMapping_elementBoundary(eN,
-						  ebN_local,
-						  kb,
-						  ebN_local_kb,
-						  mesh_dof,
-						  mesh_l2g,
-						  mesh_trial_trace_ref,
-						  mesh_grad_trial_trace_ref,
-						  boundaryJac_ref,
-						  jac_ext,
-						  jacDet_ext,
-						  jacInv_ext,
-						  boundaryJac,
-						  metricTensor,
-						  metricTensorDetSqrt,
-						  normal_ref,
-						  normal,
-						  x_ext,y_ext,z_ext);
-	      ck.calculateMappingVelocity_elementBoundary(eN,
-							  ebN_local,
-							  kb,
-							  ebN_local_kb,
-							  mesh_velocity_dof,
-							  mesh_l2g,
-							  mesh_trial_trace_ref,
-							  xt_ext,yt_ext,zt_ext,
-							  normal,
-							  boundaryJac,
-							  metricTensor,
-							  integralScaling);
-	      //xt_ext=0.0;yt_ext=0.0;zt_ext=0.0;
-	      //std::cout<<"xt_ext "<<xt_ext<<'\t'<<yt_ext<<'\t'<<zt_ext<<std::endl;
-	      //std::cout<<"x_ext "<<x_ext<<'\t'<<y_ext<<'\t'<<z_ext<<std::endl;
-	      //std::cout<<"integralScaling - metricTensorDetSrt ==============================="<<integralScaling-metricTensorDetSqrt<<std::endl;
-	      /* std::cout<<"metricTensorDetSqrt "<<metricTensorDetSqrt */
-	      /* 	       <<"dS_ref[kb]"<<dS_ref[kb]<<std::endl; */
-	      //dS = ((1.0-MOVING_DOMAIN)*metricTensorDetSqrt + MOVING_DOMAIN*integralScaling)*dS_ref[kb];//cek need to test effect on accuracy
-	      dS = metricTensorDetSqrt*dS_ref[kb];
-	      //get the metric tensor
-	      //cek todo use symmetry
-	      ck.calculateG(jacInv_ext,G,G_dd_G,tr_G);
-	      ck.calculateGScale(G,&ebqe_normal_phi_ext[ebNE_kb_nSpace],h_phi);
-	      
-	      eps_rho = epsFact_rho*(useMetrics*h_phi+(1.0-useMetrics)*elementDiameter[eN]);
-	      eps_mu  = epsFact_mu *(useMetrics*h_phi+(1.0-useMetrics)*elementDiameter[eN]);
-	      const double particle_eps  = particle_epsFact*(useMetrics*h_phi+(1.0-useMetrics)*elementDiameter[eN]);
-
-	      //compute shape and solution information
-	      //shape
-	      /* ck.gradTrialFromRef(&p_grad_trial_trace_ref[ebN_local_kb_nSpace*nDOF_trial_element],jacInv_ext,p_grad_trial_trace); */
-	      ck.gradTrialFromRef(&vel_grad_trial_trace_ref[ebN_local_kb_nSpace*nDOF_trial_element],jacInv_ext,vel_grad_trial_trace);
-	      //cek hack use trial ck.gradTrialFromRef(&vel_grad_test_trace_ref[ebN_local_kb_nSpace*nDOF_trial_element],jacInv_ext,vel_grad_test_trace);
-	      //solution and gradients	
-	      /* ck.valFromDOF(p_dof,&p_l2g[eN_nDOF_trial_element],&p_trial_trace_ref[ebN_local_kb*nDOF_test_element],p_ext); */
-              p_ext = ebqe_p[ebNE_kb];
-	      ck.valFromDOF(u_dof,&vel_l2g[eN_nDOF_trial_element],&vel_trial_trace_ref[ebN_local_kb*nDOF_test_element],u_ext);
-	      ck.valFromDOF(v_dof,&vel_l2g[eN_nDOF_trial_element],&vel_trial_trace_ref[ebN_local_kb*nDOF_test_element],v_ext);
-	      ck.valFromDOF(w_dof,&vel_l2g[eN_nDOF_trial_element],&vel_trial_trace_ref[ebN_local_kb*nDOF_test_element],w_ext);
-	      /* ck.gradFromDOF(p_dof,&p_l2g[eN_nDOF_trial_element],p_grad_trial_trace,grad_p_ext); */
-              for (int I=0;I<nSpace;I++)
-                grad_p_ext[I] = ebqe_grad_p[ebNE_kb_nSpace + I];
-	      ck.gradFromDOF(u_dof,&vel_l2g[eN_nDOF_trial_element],vel_grad_trial_trace,grad_u_ext);
-	      ck.gradFromDOF(v_dof,&vel_l2g[eN_nDOF_trial_element],vel_grad_trial_trace,grad_v_ext);
-	      ck.gradFromDOF(w_dof,&vel_l2g[eN_nDOF_trial_element],vel_grad_trial_trace,grad_w_ext);
-	      //precalculate test function products with integration weights
-	      for (int j=0;j<nDOF_trial_element;j++)
-		{
-		  /* p_test_dS[j] = p_test_trace_ref[ebN_local_kb*nDOF_test_element+j]*dS; */
-		  vel_test_dS[j] = vel_test_trace_ref[ebN_local_kb*nDOF_test_element+j]*dS;
-		  for (int I=0;I<nSpace;I++)
-		    vel_grad_test_dS[j*nSpace+I] = vel_grad_trial_trace[j*nSpace+I]*dS;//cek hack, using trial
-		}
-	      bc_p_ext = isDOFBoundary_p[ebNE_kb]*ebqe_bc_p_ext[ebNE_kb]+(1-isDOFBoundary_p[ebNE_kb])*p_ext;
-              //note, our convention is that bc values at moving boundaries are relative to boundary velocity so we add it here
-	      bc_u_ext = isDOFBoundary_u[ebNE_kb]*(ebqe_bc_u_ext[ebNE_kb] + MOVING_DOMAIN*xt_ext) + (1-isDOFBoundary_u[ebNE_kb])*u_ext;
-	      bc_v_ext = isDOFBoundary_v[ebNE_kb]*(ebqe_bc_v_ext[ebNE_kb] + MOVING_DOMAIN*yt_ext) + (1-isDOFBoundary_v[ebNE_kb])*v_ext;
-	      bc_w_ext = isDOFBoundary_w[ebNE_kb]*(ebqe_bc_w_ext[ebNE_kb] + MOVING_DOMAIN*zt_ext) + (1-isDOFBoundary_w[ebNE_kb])*w_ext;
-	      //VRANS
-	      porosity_ext = 1.0 - ebqe_vos_ext[ebNE_kb];
-	      //
-	      //calculate the pde coefficients using the solution and the boundary values for the solution 
-	      // 
-	      double eddy_viscosity_ext(0.),bc_eddy_viscosity_ext(0.); //not interested in saving boundary eddy viscosity for now
-	      evaluateCoefficients(eps_rho,
-				   eps_mu,
-				   particle_eps,
-				   sigma,
-				   rho_0,
-				   nu_0,
-				   rho_1,
-				   nu_1,
-				   elementDiameter[eN],
-				   smagorinskyConstant,
-				   turbulenceClosureModel,
-				   g,
-				   useVF,
-				   ebqe_vf_ext[ebNE_kb],
-				   ebqe_phi_ext[ebNE_kb],
-				   &ebqe_normal_phi_ext[ebNE_kb_nSpace],
-				   nParticles,
-				   nQuadraturePoints_global,
-				   &particle_signed_distances[ebNE_kb],
-				   ebqe_kappa_phi_ext[ebNE_kb],
-				   //VRANS
-				   porosity_ext,
-				   //
-				   p_ext,
-				   grad_p_ext,
-				   grad_u_ext,
-				   grad_v_ext,
-				   grad_w_ext,
-				   u_ext,
-				   v_ext,
-				   w_ext,
-				   ebqe_velocity_star[ebNE_kb_nSpace+0],
-				   ebqe_velocity_star[ebNE_kb_nSpace+1],
-				   ebqe_velocity_star[ebNE_kb_nSpace+2],
-				   eddy_viscosity_ext,
-				   mom_u_acc_ext,
-				   dmom_u_acc_u_ext,
-				   mom_v_acc_ext,
-				   dmom_v_acc_v_ext,
-				   mom_w_acc_ext,
-				   dmom_w_acc_w_ext,
-				   mass_adv_ext,
-				   dmass_adv_u_ext,
-				   dmass_adv_v_ext,
-				   dmass_adv_w_ext,
-				   mom_u_adv_ext,
-				   dmom_u_adv_u_ext,
-				   dmom_u_adv_v_ext,
-				   dmom_u_adv_w_ext,
-				   mom_v_adv_ext,
-				   dmom_v_adv_u_ext,
-				   dmom_v_adv_v_ext,
-				   dmom_v_adv_w_ext,
-				   mom_w_adv_ext,
-				   dmom_w_adv_u_ext,
-				   dmom_w_adv_v_ext,
-				   dmom_w_adv_w_ext,
-				   mom_uu_diff_ten_ext,
-				   mom_vv_diff_ten_ext,
-				   mom_ww_diff_ten_ext,
-				   mom_uv_diff_ten_ext,
-				   mom_uw_diff_ten_ext,
-				   mom_vu_diff_ten_ext,
-				   mom_vw_diff_ten_ext,
-				   mom_wu_diff_ten_ext,
-				   mom_wv_diff_ten_ext,
-				   mom_u_source_ext,
-				   mom_v_source_ext,
-				   mom_w_source_ext,
-				   mom_u_ham_ext,
-				   dmom_u_ham_grad_p_ext,
-				   dmom_u_ham_grad_u_ext,
-				   mom_v_ham_ext,
-				   dmom_v_ham_grad_p_ext,
-				   dmom_v_ham_grad_v_ext,
-				   mom_w_ham_ext,
-				   dmom_w_ham_grad_p_ext,          
-				   dmom_w_ham_grad_w_ext,
-                                   ebqe_rho[ebNE_kb],
-                                   ebqe_nu[ebNE_kb]);          
-	      evaluateCoefficients(eps_rho,
-				   eps_mu,
-				   particle_eps,
-				   sigma,
-				   rho_0,
-				   nu_0,
-				   rho_1,
-				   nu_1,
-				   elementDiameter[eN],
-				   smagorinskyConstant,
-				   turbulenceClosureModel,
-				   g,
-				   useVF,
-				   bc_ebqe_vf_ext[ebNE_kb],
-				   bc_ebqe_phi_ext[ebNE_kb],
-				   &ebqe_normal_phi_ext[ebNE_kb_nSpace],
-				   nParticles,
-				   nQuadraturePoints_global,
-				   &particle_signed_distances[ebNE_kb],
-				   ebqe_kappa_phi_ext[ebNE_kb],
-				   //VRANS
-				   porosity_ext,
-				   //
-				   bc_p_ext,
-				   grad_p_ext,
-				   grad_u_ext,
-				   grad_v_ext,
-				   grad_w_ext,
-				   bc_u_ext,
-				   bc_v_ext,
-				   bc_w_ext,
-				   ebqe_velocity_star[ebNE_kb_nSpace+0],
-				   ebqe_velocity_star[ebNE_kb_nSpace+1],
-				   ebqe_velocity_star[ebNE_kb_nSpace+2],
-				   bc_eddy_viscosity_ext,
-				   bc_mom_u_acc_ext,
-				   bc_dmom_u_acc_u_ext,
-				   bc_mom_v_acc_ext,
-				   bc_dmom_v_acc_v_ext,
-				   bc_mom_w_acc_ext,
-				   bc_dmom_w_acc_w_ext,
-				   bc_mass_adv_ext,
-				   bc_dmass_adv_u_ext,
-				   bc_dmass_adv_v_ext,
-				   bc_dmass_adv_w_ext,
-				   bc_mom_u_adv_ext,
-				   bc_dmom_u_adv_u_ext,
-				   bc_dmom_u_adv_v_ext,
-				   bc_dmom_u_adv_w_ext,
-				   bc_mom_v_adv_ext,
-				   bc_dmom_v_adv_u_ext,
-				   bc_dmom_v_adv_v_ext,
-				   bc_dmom_v_adv_w_ext,
-				   bc_mom_w_adv_ext,
-				   bc_dmom_w_adv_u_ext,
-				   bc_dmom_w_adv_v_ext,
-				   bc_dmom_w_adv_w_ext,
-				   bc_mom_uu_diff_ten_ext,
-				   bc_mom_vv_diff_ten_ext,
-				   bc_mom_ww_diff_ten_ext,
-				   bc_mom_uv_diff_ten_ext,
-				   bc_mom_uw_diff_ten_ext,
-				   bc_mom_vu_diff_ten_ext,
-				   bc_mom_vw_diff_ten_ext,
-				   bc_mom_wu_diff_ten_ext,
-				   bc_mom_wv_diff_ten_ext,
-				   bc_mom_u_source_ext,
-				   bc_mom_v_source_ext,
-				   bc_mom_w_source_ext,
-				   bc_mom_u_ham_ext,
-				   bc_dmom_u_ham_grad_p_ext,
-				   bc_dmom_u_ham_grad_u_ext,
-				   bc_mom_v_ham_ext,
-				   bc_dmom_v_ham_grad_p_ext,
-				   bc_dmom_v_ham_grad_v_ext,
-				   bc_mom_w_ham_ext,
-				   bc_dmom_w_ham_grad_p_ext,          
-				   bc_dmom_w_ham_grad_w_ext,
-                                   ebqe_rho[ebNE_kb],
-                                   ebqe_nu[ebNE_kb]);          
-
-	      //Turbulence closure model
-	      if (turbulenceClosureModel >= 3)
-		{
-		  const double turb_var_grad_0_dummy[3] = {0.,0.,0.};
-		  const double c_mu = 0.09;//mwf hack 
-		  updateTurbulenceClosure(turbulenceClosureModel,
-					  eps_rho,
-					  eps_mu,
-					  rho_0,
-					  nu_0,
-					  rho_1,
-					  nu_1,
-					  useVF,
-					  ebqe_vf_ext[ebNE_kb],
-					  ebqe_phi_ext[ebNE_kb],
-					  porosity_ext,
-					  c_mu, //mwf hack
-					  ebqe_turb_var_0[ebNE_kb],
-					  ebqe_turb_var_1[ebNE_kb],
-					  turb_var_grad_0_dummy, //not needed
-					  eddy_viscosity_ext,
-					  mom_uu_diff_ten_ext,
-					  mom_vv_diff_ten_ext,
-					  mom_ww_diff_ten_ext,
-					  mom_uv_diff_ten_ext,
-					  mom_uw_diff_ten_ext,
-					  mom_vu_diff_ten_ext,
-					  mom_vw_diff_ten_ext,
-					  mom_wu_diff_ten_ext,
-					  mom_wv_diff_ten_ext,
-					  mom_u_source_ext,
-					  mom_v_source_ext,
-					  mom_w_source_ext);					  
-
-		  updateTurbulenceClosure(turbulenceClosureModel,
-					  eps_rho,
-					  eps_mu,
-					  rho_0,
-					  nu_0,
-					  rho_1,
-					  nu_1,
-					  useVF,
-					  bc_ebqe_vf_ext[ebNE_kb],
-					  bc_ebqe_phi_ext[ebNE_kb],
-					  porosity_ext,
-					  c_mu, //mwf hack
-					  ebqe_turb_var_0[ebNE_kb],
-					  ebqe_turb_var_1[ebNE_kb],
-					  turb_var_grad_0_dummy, //not needed
-					  bc_eddy_viscosity_ext,
-					  bc_mom_uu_diff_ten_ext,
-					  bc_mom_vv_diff_ten_ext,
-					  bc_mom_ww_diff_ten_ext,
-					  bc_mom_uv_diff_ten_ext,
-					  bc_mom_uw_diff_ten_ext,
-					  bc_mom_vu_diff_ten_ext,
-					  bc_mom_vw_diff_ten_ext,
-					  bc_mom_wu_diff_ten_ext,
-					  bc_mom_wv_diff_ten_ext,
-					  bc_mom_u_source_ext,
-					  bc_mom_v_source_ext,
-					  bc_mom_w_source_ext);					  
-		}
-
-
-	      //
-	      //moving domain
-	      //
-	      mom_u_adv_ext[0] -= MOVING_DOMAIN*mom_u_acc_ext*xt_ext;
-	      mom_u_adv_ext[1] -= MOVING_DOMAIN*mom_u_acc_ext*yt_ext;
-	      mom_u_adv_ext[2] -= MOVING_DOMAIN*mom_u_acc_ext*zt_ext;
-	      dmom_u_adv_u_ext[0] -= MOVING_DOMAIN*dmom_u_acc_u_ext*xt_ext;
-	      dmom_u_adv_u_ext[1] -= MOVING_DOMAIN*dmom_u_acc_u_ext*yt_ext;
-	      dmom_u_adv_u_ext[2] -= MOVING_DOMAIN*dmom_u_acc_u_ext*zt_ext;
-
-	      mom_v_adv_ext[0] -= MOVING_DOMAIN*mom_v_acc_ext*xt_ext;
-	      mom_v_adv_ext[1] -= MOVING_DOMAIN*mom_v_acc_ext*yt_ext;
-	      mom_v_adv_ext[2] -= MOVING_DOMAIN*mom_v_acc_ext*zt_ext;
-	      dmom_v_adv_v_ext[0] -= MOVING_DOMAIN*dmom_v_acc_v_ext*xt_ext;
-	      dmom_v_adv_v_ext[1] -= MOVING_DOMAIN*dmom_v_acc_v_ext*yt_ext;
-	      dmom_v_adv_v_ext[2] -= MOVING_DOMAIN*dmom_v_acc_v_ext*zt_ext;
-
-	      mom_w_adv_ext[0] -= MOVING_DOMAIN*mom_w_acc_ext*xt_ext;
-	      mom_w_adv_ext[1] -= MOVING_DOMAIN*mom_w_acc_ext*yt_ext;
-	      mom_w_adv_ext[2] -= MOVING_DOMAIN*mom_w_acc_ext*zt_ext;
-	      dmom_w_adv_w_ext[0] -= MOVING_DOMAIN*dmom_w_acc_w_ext*xt_ext;
-	      dmom_w_adv_w_ext[1] -= MOVING_DOMAIN*dmom_w_acc_w_ext*yt_ext;
-	      dmom_w_adv_w_ext[2] -= MOVING_DOMAIN*dmom_w_acc_w_ext*zt_ext;
-
-	      //bc's
-	      bc_mom_u_adv_ext[0] -= MOVING_DOMAIN*bc_mom_u_acc_ext*xt_ext;
-	      bc_mom_u_adv_ext[1] -= MOVING_DOMAIN*bc_mom_u_acc_ext*yt_ext;
-	      bc_mom_u_adv_ext[2] -= MOVING_DOMAIN*bc_mom_u_acc_ext*zt_ext;
-
-	      bc_mom_v_adv_ext[0] -= MOVING_DOMAIN*bc_mom_v_acc_ext*xt_ext;
-	      bc_mom_v_adv_ext[1] -= MOVING_DOMAIN*bc_mom_v_acc_ext*yt_ext;
-	      bc_mom_v_adv_ext[2] -= MOVING_DOMAIN*bc_mom_v_acc_ext*zt_ext;
-
-	      bc_mom_w_adv_ext[0] -= MOVING_DOMAIN*bc_mom_w_acc_ext*xt_ext;
-	      bc_mom_w_adv_ext[1] -= MOVING_DOMAIN*bc_mom_w_acc_ext*yt_ext;
-	      bc_mom_w_adv_ext[2] -= MOVING_DOMAIN*bc_mom_w_acc_ext*zt_ext;
-	      // 
-	      //calculate the numerical fluxes 
-	      // 
-	      ck.calculateGScale(G,normal,h_penalty);
-	      penalty = useMetrics*C_b*h_penalty + (1.0-useMetrics)*ebqe_penalty_ext[ebNE_kb];
-	      exteriorNumericalAdvectiveFlux(isDOFBoundary_p[ebNE_kb],
-					     isDOFBoundary_u[ebNE_kb],
-					     isDOFBoundary_v[ebNE_kb],
-					     isDOFBoundary_w[ebNE_kb],
-					     isAdvectiveFluxBoundary_p[ebNE_kb],
-					     isAdvectiveFluxBoundary_u[ebNE_kb],
-					     isAdvectiveFluxBoundary_v[ebNE_kb],
-					     isAdvectiveFluxBoundary_w[ebNE_kb],
-					     dmom_u_ham_grad_p_ext[0],//=1/rho,
-					     bc_dmom_u_ham_grad_p_ext[0],//=1/bc_rho,
-					     normal,
-                                             porosity_ext,
-					     bc_p_ext,
-					     bc_u_ext,
-					     bc_v_ext,
-					     bc_w_ext,
-					     bc_mass_adv_ext,
-					     bc_mom_u_adv_ext,
-					     bc_mom_v_adv_ext,
-					     bc_mom_w_adv_ext,
-					     ebqe_bc_flux_mass_ext[ebNE_kb]+MOVING_DOMAIN*(xt_ext*normal[0]+yt_ext*normal[1]+zt_ext*normal[2]),//BC is relative mass flux
-					     ebqe_bc_flux_mom_u_adv_ext[ebNE_kb],
-					     ebqe_bc_flux_mom_v_adv_ext[ebNE_kb],
-					     ebqe_bc_flux_mom_w_adv_ext[ebNE_kb],
-					     p_ext,
-					     u_ext,
-					     v_ext,
-					     w_ext,
-					     mass_adv_ext,
-					     mom_u_adv_ext,
-					     mom_v_adv_ext,
-					     mom_w_adv_ext,
-					     dmass_adv_u_ext,
-					     dmass_adv_v_ext,
-					     dmass_adv_w_ext,
-					     dmom_u_adv_p_ext,
-					     dmom_u_adv_u_ext,
-					     dmom_u_adv_v_ext,
-					     dmom_u_adv_w_ext,
-					     dmom_v_adv_p_ext,
-					     dmom_v_adv_u_ext,
-					     dmom_v_adv_v_ext,
-					     dmom_v_adv_w_ext,
-					     dmom_w_adv_p_ext,
-					     dmom_w_adv_u_ext,
-					     dmom_w_adv_v_ext,
-					     dmom_w_adv_w_ext,
-					     flux_mass_ext,
-					     flux_mom_u_adv_ext,
-					     flux_mom_v_adv_ext,
-					     flux_mom_w_adv_ext,
-					     &ebqe_velocity_star[ebNE_kb_nSpace],
-                                             &ebqe_velocity[ebNE_kb_nSpace]);
-	      exteriorNumericalDiffusiveFlux(eps_rho,
-					     ebqe_phi_ext[ebNE_kb],
-					     sdInfo_u_u_rowptr,
-					     sdInfo_u_u_colind,
-					     isDOFBoundary_u[ebNE_kb],
-					     isDiffusiveFluxBoundary_u[ebNE_kb],
-					     normal,
-					     bc_mom_uu_diff_ten_ext,
-					     bc_u_ext,
-					     ebqe_bc_flux_u_diff_ext[ebNE_kb],
-					     mom_uu_diff_ten_ext,
-					     grad_u_ext,
-					     u_ext,
-					     penalty,//ebqe_penalty_ext[ebNE_kb],
-					     flux_mom_uu_diff_ext);
-	      exteriorNumericalDiffusiveFlux(eps_rho,
-					     ebqe_phi_ext[ebNE_kb],
-					     sdInfo_u_v_rowptr,
-					     sdInfo_u_v_colind,
-					     isDOFBoundary_v[ebNE_kb],
-					     isDiffusiveFluxBoundary_v[ebNE_kb],
-					     normal,
-					     bc_mom_uv_diff_ten_ext,
-					     bc_v_ext,
-					     0.0,//assume all of the flux gets applied in diagonal component
-					     mom_uv_diff_ten_ext,
-					     grad_v_ext,
-					     v_ext,
-					     penalty,//ebqe_penalty_ext[ebNE_kb],
-					     flux_mom_uv_diff_ext);
-	      exteriorNumericalDiffusiveFlux(eps_rho,
-					     ebqe_phi_ext[ebNE_kb],
-					     sdInfo_u_w_rowptr,
-					     sdInfo_u_w_colind,
-					     isDOFBoundary_w[ebNE_kb],
-					     isDiffusiveFluxBoundary_w[ebNE_kb],
-					     normal,
-					     bc_mom_uw_diff_ten_ext,
-					     bc_w_ext,
-					     0.0,//see above
-					     mom_uw_diff_ten_ext,
-					     grad_w_ext,
-					     w_ext,
-					     penalty,//ebqe_penalty_ext[ebNE_kb],
-					     flux_mom_uw_diff_ext);
-	      exteriorNumericalDiffusiveFlux(eps_rho,
-					     ebqe_phi_ext[ebNE_kb],
-					     sdInfo_v_u_rowptr,
-					     sdInfo_v_u_colind,
-					     isDOFBoundary_u[ebNE_kb],
-					     isDiffusiveFluxBoundary_u[ebNE_kb],
-					     normal,
-					     bc_mom_vu_diff_ten_ext,
-					     bc_u_ext,
-					     0.0,//see above
-					     mom_vu_diff_ten_ext,
-					     grad_u_ext,
-					     u_ext,
-					     penalty,//ebqe_penalty_ext[ebNE_kb],
-					     flux_mom_vu_diff_ext);
-	      exteriorNumericalDiffusiveFlux(eps_rho,
-					     ebqe_phi_ext[ebNE_kb],
-					     sdInfo_v_v_rowptr,
-					     sdInfo_v_v_colind,
-					     isDOFBoundary_v[ebNE_kb],
-					     isDiffusiveFluxBoundary_v[ebNE_kb],
-					     normal,
-					     bc_mom_vv_diff_ten_ext,
-					     bc_v_ext,
-					     ebqe_bc_flux_v_diff_ext[ebNE_kb],
-					     mom_vv_diff_ten_ext,
-					     grad_v_ext,
-					     v_ext,
-					     penalty,//ebqe_penalty_ext[ebNE_kb],
-					     flux_mom_vv_diff_ext);
-	      exteriorNumericalDiffusiveFlux(eps_rho,
-					     ebqe_phi_ext[ebNE_kb],
-					     sdInfo_v_w_rowptr,
-					     sdInfo_v_w_colind,
-					     isDOFBoundary_w[ebNE_kb],
-					     isDiffusiveFluxBoundary_w[ebNE_kb],
-					     normal,
-					     bc_mom_vw_diff_ten_ext,
-					     bc_w_ext,
-					     0.0,//see above
-					     mom_vw_diff_ten_ext,
-					     grad_w_ext,
-					     w_ext,
-					     penalty,//ebqe_penalty_ext[ebNE_kb],
-					     flux_mom_vw_diff_ext);
-	      exteriorNumericalDiffusiveFlux(eps_rho,
-					     ebqe_phi_ext[ebNE_kb],
-					     sdInfo_w_u_rowptr,
-					     sdInfo_w_u_colind,
-					     isDOFBoundary_u[ebNE_kb],
-					     isDiffusiveFluxBoundary_u[ebNE_kb],
-					     normal,
-					     bc_mom_wu_diff_ten_ext,
-					     bc_u_ext,
-					     0.0,//see above
-					     mom_wu_diff_ten_ext,
-					     grad_u_ext,
-					     u_ext,
-					     penalty,//ebqe_penalty_ext[ebNE_kb],
-					     flux_mom_wu_diff_ext);
-	      exteriorNumericalDiffusiveFlux(eps_rho,
-					     ebqe_phi_ext[ebNE_kb],
-					     sdInfo_w_v_rowptr,
-					     sdInfo_w_v_colind,
-					     isDOFBoundary_v[ebNE_kb],
-					     isDiffusiveFluxBoundary_v[ebNE_kb],
-					     normal,
-					     bc_mom_wv_diff_ten_ext,
-					     bc_v_ext,
-					     0.0,//see above
-					     mom_wv_diff_ten_ext,
-					     grad_v_ext,
-					     v_ext,
-					     penalty,//ebqe_penalty_ext[ebNE_kb],
-					     flux_mom_wv_diff_ext);
-	      exteriorNumericalDiffusiveFlux(eps_rho,
-					     ebqe_phi_ext[ebNE_kb],
-					     sdInfo_w_w_rowptr,
-					     sdInfo_w_w_colind,
-					     isDOFBoundary_w[ebNE_kb],
-					     isDiffusiveFluxBoundary_w[ebNE_kb],
-					     normal,
-					     bc_mom_ww_diff_ten_ext,
-					     bc_w_ext,
-					     ebqe_bc_flux_w_diff_ext[ebNE_kb],
-					     mom_ww_diff_ten_ext,
-					     grad_w_ext,
-					     w_ext,
-					     penalty,//ebqe_penalty_ext[ebNE_kb],
-					     flux_mom_ww_diff_ext);
-	      flux[ebN*nQuadraturePoints_elementBoundary+kb] = flux_mass_ext;
-	      /* std::cout<<"external u,v,u_n " */
-	      /* 	       <<ebqe_velocity[ebNE_kb_nSpace+0]<<'\t' */
-	      /* 	       <<ebqe_velocity[ebNE_kb_nSpace+1]<<'\t' */
-	      /* 	       <<flux[ebN*nQuadraturePoints_elementBoundary+kb]<<std::endl; */
-	      // 
-	      //integrate the net force and moment on flagged boundaries
-	      //
-	      if (ebN < nElementBoundaries_owned)
-		{
-		  force_v_x = (flux_mom_u_adv_ext + flux_mom_uu_diff_ext + flux_mom_uv_diff_ext + flux_mom_uw_diff_ext)/dmom_u_ham_grad_p_ext[0];//same as *rho
-		  force_v_y = (flux_mom_v_adv_ext + flux_mom_vu_diff_ext + flux_mom_vv_diff_ext + flux_mom_vw_diff_ext)/dmom_u_ham_grad_p_ext[0];
-		  force_v_z = (flux_mom_w_adv_ext + flux_mom_wu_diff_ext + flux_mom_wv_diff_ext + flux_mom_ww_diff_ext)/dmom_u_ham_grad_p_ext[0];
-		  
-		  force_p_x = p_ext*normal[0];
-		  force_p_y = p_ext*normal[1];
-		  force_p_z = p_ext*normal[2];
-		  
-		  force_x = force_p_x + force_v_x;
-		  force_y = force_p_y + force_v_y;
-		  force_z = force_p_z + force_v_z;
-		  
-		  r_x = x_ext - barycenters[3*boundaryFlags[ebN]+0];
-		  r_y = y_ext - barycenters[3*boundaryFlags[ebN]+1];
-		  r_z = z_ext - barycenters[3*boundaryFlags[ebN]+2];
-		  
-		  wettedAreas[boundaryFlags[ebN]] += dS*(1.0-ebqe_vf_ext[ebNE_kb]);
-		  
-		  netForces_p[3*boundaryFlags[ebN]+0] += force_p_x*dS;
-		  netForces_p[3*boundaryFlags[ebN]+1] += force_p_y*dS;
-		  netForces_p[3*boundaryFlags[ebN]+2] += force_p_z*dS;
-		  
-		  netForces_v[3*boundaryFlags[ebN]+0] += force_v_x*dS;
-		  netForces_v[3*boundaryFlags[ebN]+1] += force_v_y*dS;
-		  netForces_v[3*boundaryFlags[ebN]+2] += force_v_z*dS;
-		  
-		  netMoments[3*boundaryFlags[ebN]+0] += (r_y*force_z - r_z*force_y)*dS;
-		  netMoments[3*boundaryFlags[ebN]+1] += (r_z*force_x - r_x*force_z)*dS;
-		  netMoments[3*boundaryFlags[ebN]+2] += (r_x*force_y - r_y*force_x)*dS;
-		}
-	      //
-	      //update residuals
-	      //
-	      for (int i=0;i<nDOF_test_element;i++)
-		{
-		  elementResidual_mesh[i] -= ck.ExteriorElementBoundaryFlux(MOVING_DOMAIN*(xt_ext*normal[0]+yt_ext*normal[1]+zt_ext*normal[2]),p_test_dS[i]);
-		  elementResidual_p[i] += ck.ExteriorElementBoundaryFlux(flux_mass_ext,p_test_dS[i]);
-		  elementResidual_p[i] -= DM*ck.ExteriorElementBoundaryFlux(MOVING_DOMAIN*(xt_ext*normal[0]+yt_ext*normal[1]+zt_ext*normal[2]),p_test_dS[i]); 
-		  globalConservationError += ck.ExteriorElementBoundaryFlux(flux_mass_ext,p_test_dS[i]);
-		  elementResidual_u[i] += ck.ExteriorElementBoundaryFlux(flux_mom_u_adv_ext,vel_test_dS[i])+
-		    ck.ExteriorElementBoundaryFlux(flux_mom_uu_diff_ext,vel_test_dS[i])+
-		    ck.ExteriorElementBoundaryFlux(flux_mom_uv_diff_ext,vel_test_dS[i])+
-		    ck.ExteriorElementBoundaryFlux(flux_mom_uw_diff_ext,vel_test_dS[i])+
-		    ck.ExteriorElementBoundaryDiffusionAdjoint(isDOFBoundary_u[ebNE_kb],
-							       isDiffusiveFluxBoundary_u[ebNE_kb],
-							       eb_adjoint_sigma,
-							       u_ext,
-							       bc_u_ext,
-							       normal,
-							       sdInfo_u_u_rowptr,
-							       sdInfo_u_u_colind,
-							       mom_uu_diff_ten_ext,
-							       &vel_grad_test_dS[i*nSpace])+
-		    ck.ExteriorElementBoundaryDiffusionAdjoint(isDOFBoundary_v[ebNE_kb],
-							       isDiffusiveFluxBoundary_u[ebNE_kb],
-							       eb_adjoint_sigma,
-							       v_ext,
-							       bc_v_ext,
-							       normal,
-							       sdInfo_u_v_rowptr,
-							       sdInfo_u_v_colind,
-							       mom_uv_diff_ten_ext,
-							       &vel_grad_test_dS[i*nSpace])+
-		    ck.ExteriorElementBoundaryDiffusionAdjoint(isDOFBoundary_w[ebNE_kb],
-							       isDiffusiveFluxBoundary_u[ebNE_kb],
-							       eb_adjoint_sigma,
-							       w_ext,
-							       bc_w_ext,
-							       normal,
-							       sdInfo_u_w_rowptr,
-							       sdInfo_u_w_colind,
-							       mom_uw_diff_ten_ext,
-							       &vel_grad_test_dS[i*nSpace]);
-		  elementResidual_v[i] += ck.ExteriorElementBoundaryFlux(flux_mom_v_adv_ext,vel_test_dS[i]) +
-		    ck.ExteriorElementBoundaryFlux(flux_mom_vu_diff_ext,vel_test_dS[i])+
-		    ck.ExteriorElementBoundaryFlux(flux_mom_vv_diff_ext,vel_test_dS[i])+
-		    ck.ExteriorElementBoundaryFlux(flux_mom_vw_diff_ext,vel_test_dS[i])+
-		    ck.ExteriorElementBoundaryDiffusionAdjoint(isDOFBoundary_u[ebNE_kb],
-							       isDiffusiveFluxBoundary_v[ebNE_kb],
-							       eb_adjoint_sigma,
-							       u_ext,
-							       bc_u_ext,
-							       normal,
-							       sdInfo_v_u_rowptr,
-							       sdInfo_v_u_colind,
-							       mom_vu_diff_ten_ext,
-							       &vel_grad_test_dS[i*nSpace])+
-		    ck.ExteriorElementBoundaryDiffusionAdjoint(isDOFBoundary_v[ebNE_kb],
-							       isDiffusiveFluxBoundary_v[ebNE_kb],
-							       eb_adjoint_sigma,
-							       v_ext,
-							       bc_v_ext,
-							       normal,
-							       sdInfo_v_v_rowptr,
-							       sdInfo_v_v_colind,
-							       mom_vv_diff_ten_ext,
-							       &vel_grad_test_dS[i*nSpace])+
-		    ck.ExteriorElementBoundaryDiffusionAdjoint(isDOFBoundary_w[ebNE_kb],
-							       isDiffusiveFluxBoundary_v[ebNE_kb],
-							       eb_adjoint_sigma,
-							       w_ext,
-							       bc_w_ext,
-							       normal,
-							       sdInfo_v_w_rowptr,
-							       sdInfo_v_w_colind,
-							       mom_vw_diff_ten_ext,
-							       &vel_grad_test_dS[i*nSpace]); 
-		  
-		  elementResidual_w[i] += ck.ExteriorElementBoundaryFlux(flux_mom_w_adv_ext,vel_test_dS[i]) +
-		    ck.ExteriorElementBoundaryFlux(flux_mom_wu_diff_ext,vel_test_dS[i])+
-		    ck.ExteriorElementBoundaryFlux(flux_mom_wv_diff_ext,vel_test_dS[i])+
-		    ck.ExteriorElementBoundaryFlux(flux_mom_ww_diff_ext,vel_test_dS[i])+
-		    ck.ExteriorElementBoundaryDiffusionAdjoint(isDOFBoundary_u[ebNE_kb],
-							       isDiffusiveFluxBoundary_w[ebNE_kb],
-							       eb_adjoint_sigma,
-							       u_ext,
-							       bc_u_ext,
-							       normal,
-							       sdInfo_w_u_rowptr,
-							       sdInfo_w_u_colind,
-							       mom_wu_diff_ten_ext,
-							       &vel_grad_test_dS[i*nSpace])+
-		    ck.ExteriorElementBoundaryDiffusionAdjoint(isDOFBoundary_v[ebNE_kb],
-							       isDiffusiveFluxBoundary_w[ebNE_kb],
-							       eb_adjoint_sigma,
-							       v_ext,
-							       bc_v_ext,
-							       normal,
-							       sdInfo_w_v_rowptr,
-							       sdInfo_w_v_colind,
-							       mom_wv_diff_ten_ext,
-							       &vel_grad_test_dS[i*nSpace])+
-		    ck.ExteriorElementBoundaryDiffusionAdjoint(isDOFBoundary_w[ebNE_kb],
-							       isDiffusiveFluxBoundary_w[ebNE_kb],
-							       eb_adjoint_sigma,
-							       w_ext,
-							       bc_w_ext,
-							       normal,
-							       sdInfo_w_w_rowptr,
-							       sdInfo_w_w_colind,
-							       mom_ww_diff_ten_ext,
-							       &vel_grad_test_dS[i*nSpace]); 
-		}//i
-	    }//kb
-	  //
-	  //update the element and global residual storage
-	  //
-	  for (int i=0;i<nDOF_test_element;i++)
-	    {
-	      int eN_i = eN*nDOF_test_element+i;
-	      
-	      /* elementResidual_p_save[eN_i] +=  elementResidual_p[i]; */
-              /* mesh_volume_conservation_weak += elementResidual_mesh[i];		   */
-	      /* globalResidual[offset_p+stride_p*p_l2g[eN_i]]+=elementResidual_p[i]; */
-	      globalResidual[offset_u+stride_u*vel_l2g[eN_i]]+=elementResidual_u[i];
-	      globalResidual[offset_v+stride_v*vel_l2g[eN_i]]+=elementResidual_v[i];
-	      globalResidual[offset_w+stride_w*vel_l2g[eN_i]]+=elementResidual_w[i];
-	    }//i
-	}//ebNE
-      /* std::cout<<"mesh volume conservation = "<<mesh_volume_conservation<<std::endl; */
-      /* std::cout<<"mesh volume conservation weak = "<<mesh_volume_conservation_weak<<std::endl; */
-      /* std::cout<<"mesh volume conservation err max= "<<mesh_volume_conservation_err_max<<std::endl; */
-      /* std::cout<<"mesh volume conservation err max weak = "<<mesh_volume_conservation_err_max_weak<<std::endl; */
-    }
-
-    void calculateJacobian(//element
-			   double* mesh_trial_ref,
-			   double* mesh_grad_trial_ref,
-			   double* mesh_dof,
-			   double* mesh_velocity_dof,
-			   double MOVING_DOMAIN,
-                           double PSTAB,
-			   int* mesh_l2g,
-			   double* dV_ref,
-			   double* p_trial_ref,
-			   double* p_grad_trial_ref,
-			   double* p_test_ref,
-			   double* p_grad_test_ref,
-                           double* q_p,
-                           double* q_grad_p,
-                           double* ebqe_p,
-                           double* ebqe_grad_p,
-			   double* vel_trial_ref,
-			   double* vel_grad_trial_ref,
-			   double* vel_hess_trial_ref,
-			   double* vel_test_ref,
-			   double* vel_grad_test_ref,
-			   //element boundary
-			   double* mesh_trial_trace_ref,
-			   double* mesh_grad_trial_trace_ref,
-			   double* dS_ref,
-			   double* p_trial_trace_ref,
-			   double* p_grad_trial_trace_ref,
-			   double* p_test_trace_ref,
-			   double* p_grad_test_trace_ref,
-			   double* vel_trial_trace_ref,
-			   double* vel_grad_trial_trace_ref,
-			   double* vel_test_trace_ref,
-			   double* vel_grad_test_trace_ref,					 
-			   double* normal_ref,
-			   double* boundaryJac_ref,
-			   //physics
-			   double eb_adjoint_sigma,
-			   double* elementDiameter,
-			   double* nodeDiametersArray,
-			   double hFactor,
-			   int nElements_global,
-				int nElements_owned,
-			   double useRBLES,
-			   double useMetrics, 
-			   double alphaBDF,
-			   double epsFact_rho,
-			   double epsFact_mu,
-			   double sigma,
-			   double rho_0,
-			   double nu_0,
-			   double rho_1,
-			   double nu_1,
-			   double smagorinskyConstant,
-			   int turbulenceClosureModel,
-			   double Ct_sge,
-			   double Cd_sge,
-			   double C_dg,
-			   double C_b,
-			   //VRANS
-			   const double* eps_solid,
-			   const double* phi_solid,
-			   const double* q_velocity_solid,
-			   const double* q_vos,
-                           const double* q_dvos_dt,
-			   const double* q_dragAlpha,
-			   const double* q_dragBeta,
-			   const double* q_mass_source,
-			   const double* q_turb_var_0,
-			   const double* q_turb_var_1,
-			   const double* q_turb_var_grad_0,
-			   //
-			   int* p_l2g, 
-			   int* vel_l2g,
-			   double* p_dof, double* u_dof, double* v_dof, double* w_dof,
-			   double* g,
-			   const double useVF,
-			   double* vf,
-			   double* phi,
-			   double* normal_phi,
-			   double* kappa_phi,
-			   double* q_mom_u_acc_beta_bdf, double* q_mom_v_acc_beta_bdf, double* q_mom_w_acc_beta_bdf,
-                           double* q_dV,
-                           double* q_dV_last,
-			   double* q_velocity_sge,
-                           double* ebqe_velocity_star,
-			   double* q_cfl,
-			   double* q_numDiff_u_last, double* q_numDiff_v_last, double* q_numDiff_w_last,
-			   int* sdInfo_u_u_rowptr,int* sdInfo_u_u_colind,			      
-			   int* sdInfo_u_v_rowptr,int* sdInfo_u_v_colind,
-			   int* sdInfo_u_w_rowptr,int* sdInfo_u_w_colind,
-			   int* sdInfo_v_v_rowptr,int* sdInfo_v_v_colind,
-			   int* sdInfo_v_u_rowptr,int* sdInfo_v_u_colind,
-			   int* sdInfo_v_w_rowptr,int* sdInfo_v_w_colind,
-			   int* sdInfo_w_w_rowptr,int* sdInfo_w_w_colind,
-			   int* sdInfo_w_u_rowptr,int* sdInfo_w_u_colind,
-			   int* sdInfo_w_v_rowptr,int* sdInfo_w_v_colind,
-			   int* csrRowIndeces_p_p,int* csrColumnOffsets_p_p,
-			   int* csrRowIndeces_p_u,int* csrColumnOffsets_p_u,
-			   int* csrRowIndeces_p_v,int* csrColumnOffsets_p_v,
-			   int* csrRowIndeces_p_w,int* csrColumnOffsets_p_w,
-			   int* csrRowIndeces_u_p,int* csrColumnOffsets_u_p,
-			   int* csrRowIndeces_u_u,int* csrColumnOffsets_u_u,
-			   int* csrRowIndeces_u_v,int* csrColumnOffsets_u_v,
-			   int* csrRowIndeces_u_w,int* csrColumnOffsets_u_w,
-			   int* csrRowIndeces_v_p,int* csrColumnOffsets_v_p,
-			   int* csrRowIndeces_v_u,int* csrColumnOffsets_v_u,
-			   int* csrRowIndeces_v_v,int* csrColumnOffsets_v_v,
-			   int* csrRowIndeces_v_w,int* csrColumnOffsets_v_w,
-			   int* csrRowIndeces_w_p,int* csrColumnOffsets_w_p,
-			   int* csrRowIndeces_w_u,int* csrColumnOffsets_w_u,
-			   int* csrRowIndeces_w_v,int* csrColumnOffsets_w_v,
-			   int* csrRowIndeces_w_w,int* csrColumnOffsets_w_w,
-			   double* globalJacobian,
-			   int nExteriorElementBoundaries_global,
-			   int* exteriorElementBoundariesArray,
-			   int* elementBoundaryElementsArray,
-			   int* elementBoundaryLocalElementBoundariesArray,
-			   double* ebqe_vf_ext,
-			   double* bc_ebqe_vf_ext,
-			   double* ebqe_phi_ext,
-			   double* bc_ebqe_phi_ext,
-			   double* ebqe_normal_phi_ext,
-			   double* ebqe_kappa_phi_ext,
-			   //VRANS
-			   const double* ebqe_vos_ext,
-			   const double* ebqe_turb_var_0,
-			   const double* ebqe_turb_var_1,
-			   //
-			   int* isDOFBoundary_p,
-			   int* isDOFBoundary_u,
-			   int* isDOFBoundary_v,
-			   int* isDOFBoundary_w,
-			   int* isAdvectiveFluxBoundary_p,
-			   int* isAdvectiveFluxBoundary_u,
-			   int* isAdvectiveFluxBoundary_v,
-			   int* isAdvectiveFluxBoundary_w,
-			   int* isDiffusiveFluxBoundary_u,
-			   int* isDiffusiveFluxBoundary_v,
-			   int* isDiffusiveFluxBoundary_w,
-			   double* ebqe_bc_p_ext,
-			   double* ebqe_bc_flux_mass_ext,
-			   double* ebqe_bc_flux_mom_u_adv_ext,
-			   double* ebqe_bc_flux_mom_v_adv_ext,
-			   double* ebqe_bc_flux_mom_w_adv_ext,
-			   double* ebqe_bc_u_ext,
-			   double* ebqe_bc_flux_u_diff_ext,
-			   double* ebqe_penalty_ext,
-			   double* ebqe_bc_v_ext,
-			   double* ebqe_bc_flux_v_diff_ext,
-			   double* ebqe_bc_w_ext,
-			   double* ebqe_bc_flux_w_diff_ext,
-			   int* csrColumnOffsets_eb_p_p,
-			   int* csrColumnOffsets_eb_p_u,
-			   int* csrColumnOffsets_eb_p_v,
-			   int* csrColumnOffsets_eb_p_w,
-			   int* csrColumnOffsets_eb_u_p,
-			   int* csrColumnOffsets_eb_u_u,
-			   int* csrColumnOffsets_eb_u_v,
-			   int* csrColumnOffsets_eb_u_w,
-			   int* csrColumnOffsets_eb_v_p,
-			   int* csrColumnOffsets_eb_v_u,
-			   int* csrColumnOffsets_eb_v_v,
-			   int* csrColumnOffsets_eb_v_w,
-			   int* csrColumnOffsets_eb_w_p,
-			   int* csrColumnOffsets_eb_w_u,
-			   int* csrColumnOffsets_eb_w_v,
-			   int* csrColumnOffsets_eb_w_w,
-			   int* elementFlags,
-			   int nParticles,
-			   double particle_epsFact,
-			   double particle_alpha,
-			   double particle_beta,
-			   double particle_penalty_constant,
-			   double* particle_signed_distances,
-			   double* particle_signed_distance_normals,
-			   double* particle_velocities,
-			   double* particle_centroids,
-			   double particle_nitsche)
-    {
-      //
-      //loop over elements to compute volume integrals and load them into the element Jacobians and global Jacobian
-      //
-      std::valarray<double> particle_surfaceArea(nParticles), particle_netForces(nParticles*3), particle_netMoments(nParticles*3);
-	  const int nQuadraturePoints_global(nElements_global*nQuadraturePoints_element);
-      for(int eN=0;eN<nElements_global;eN++)
-	{
-	  register double eps_rho,eps_mu;
-
-	  register double  elementJacobian_p_p[nDOF_test_element][nDOF_trial_element],
-	    elementJacobian_p_u[nDOF_test_element][nDOF_trial_element],
-	    elementJacobian_p_v[nDOF_test_element][nDOF_trial_element],
-	    elementJacobian_p_w[nDOF_test_element][nDOF_trial_element],
-	    elementJacobian_u_p[nDOF_test_element][nDOF_trial_element],
-	    elementJacobian_u_u[nDOF_test_element][nDOF_trial_element],
-	    elementJacobian_u_v[nDOF_test_element][nDOF_trial_element],
-	    elementJacobian_u_w[nDOF_test_element][nDOF_trial_element],
-	    elementJacobian_v_p[nDOF_test_element][nDOF_trial_element],
-	    elementJacobian_v_u[nDOF_test_element][nDOF_trial_element],
-	    elementJacobian_v_v[nDOF_test_element][nDOF_trial_element],
-	    elementJacobian_v_w[nDOF_test_element][nDOF_trial_element],
-	    elementJacobian_w_p[nDOF_test_element][nDOF_trial_element],
-	    elementJacobian_w_u[nDOF_test_element][nDOF_trial_element],
-	    elementJacobian_w_v[nDOF_test_element][nDOF_trial_element],
-	    elementJacobian_w_w[nDOF_test_element][nDOF_trial_element];
-	  for (int i=0;i<nDOF_test_element;i++)
-	    for (int j=0;j<nDOF_trial_element;j++)
-	      {
-		elementJacobian_p_p[i][j]=0.0;
-		elementJacobian_p_u[i][j]=0.0;
-		elementJacobian_p_v[i][j]=0.0;
-		elementJacobian_p_w[i][j]=0.0;
-		elementJacobian_u_p[i][j]=0.0;
-		elementJacobian_u_u[i][j]=0.0;
-		elementJacobian_u_v[i][j]=0.0;
-		elementJacobian_u_w[i][j]=0.0;
-		elementJacobian_v_p[i][j]=0.0;
-		elementJacobian_v_u[i][j]=0.0;
-		elementJacobian_v_v[i][j]=0.0;
-		elementJacobian_v_w[i][j]=0.0;
-		elementJacobian_w_p[i][j]=0.0;
-		elementJacobian_w_u[i][j]=0.0;
-		elementJacobian_w_v[i][j]=0.0;
-		elementJacobian_w_w[i][j]=0.0;
-	      }
-	  for  (int k=0;k<nQuadraturePoints_element;k++)
-	    {
-	      int eN_k = eN*nQuadraturePoints_element+k, //index to a scalar at a quadrature point
-		eN_k_nSpace = eN_k*nSpace,
-		eN_nDOF_trial_element = eN*nDOF_trial_element; //index to a vector at a quadrature point
-
-	      //declare local storage
-	      register double p=0.0,u=0.0,v=0.0,w=0.0,
-		grad_p[nSpace],grad_u[nSpace],grad_v[nSpace],grad_w[nSpace],
-		hess_u[nSpace2],hess_v[nSpace2],hess_w[nSpace2],
-		mom_u_acc=0.0,
-		dmom_u_acc_u=0.0,
-		mom_v_acc=0.0,
-		dmom_v_acc_v=0.0,
-		mom_w_acc=0.0,
-		dmom_w_acc_w=0.0,
-		mass_adv[nSpace],
-		dmass_adv_u[nSpace],
-		dmass_adv_v[nSpace],
-		dmass_adv_w[nSpace],
-		mom_u_adv[nSpace],
-		dmom_u_adv_u[nSpace],
-		dmom_u_adv_v[nSpace],
-		dmom_u_adv_w[nSpace],
-		mom_v_adv[nSpace],
-		dmom_v_adv_u[nSpace],
-		dmom_v_adv_v[nSpace],
-		dmom_v_adv_w[nSpace],
-		mom_w_adv[nSpace],
-		dmom_w_adv_u[nSpace],
-		dmom_w_adv_v[nSpace],
-		dmom_w_adv_w[nSpace],
-		mom_uu_diff_ten[nSpace],
-		mom_vv_diff_ten[nSpace],
-		mom_ww_diff_ten[nSpace],
-		mom_uv_diff_ten[1],
-		mom_uw_diff_ten[1],
-		mom_vu_diff_ten[1],
-		mom_vw_diff_ten[1],
-		mom_wu_diff_ten[1],
-		mom_wv_diff_ten[1],
-		mom_u_source=0.0,
-		mom_v_source=0.0,
-		mom_w_source=0.0,
-		mom_u_ham=0.0,
-		dmom_u_ham_grad_p[nSpace],
-		dmom_u_ham_grad_u[nSpace],
-		mom_v_ham=0.0,
-		dmom_v_ham_grad_p[nSpace],
-		dmom_v_ham_grad_v[nSpace],
-		mom_w_ham=0.0,
-		dmom_w_ham_grad_p[nSpace],
-		dmom_w_ham_grad_w[nSpace],
-		mom_u_acc_t=0.0,
-		dmom_u_acc_u_t=0.0,
-		mom_v_acc_t=0.0,
-		dmom_v_acc_v_t=0.0,
-		mom_w_acc_t=0.0,
-		dmom_w_acc_w_t=0.0,
-		pdeResidual_p=0.0,
-		pdeResidual_u=0.0,
-		pdeResidual_v=0.0,
-		pdeResidual_w=0.0,	    
-		dpdeResidual_p_u[nDOF_trial_element],dpdeResidual_p_v[nDOF_trial_element],dpdeResidual_p_w[nDOF_trial_element],
-		dpdeResidual_u_p[nDOF_trial_element],dpdeResidual_u_u[nDOF_trial_element],
-		dpdeResidual_v_p[nDOF_trial_element],dpdeResidual_v_v[nDOF_trial_element],
-		dpdeResidual_w_p[nDOF_trial_element],dpdeResidual_w_w[nDOF_trial_element],
-		Lstar_u_p[nDOF_test_element],
-		Lstar_v_p[nDOF_test_element],
-		Lstar_w_p[nDOF_test_element],
-		Lstar_u_u[nDOF_test_element],
-		Lstar_v_v[nDOF_test_element],
-		Lstar_w_w[nDOF_test_element],
-		Lstar_p_u[nDOF_test_element],
-		Lstar_p_v[nDOF_test_element],
-		Lstar_p_w[nDOF_test_element],
-		subgridError_p=0.0,
-		subgridError_u=0.0,
-		subgridError_v=0.0,
-		subgridError_w=0.0,	    
-		dsubgridError_p_u[nDOF_trial_element],
-		dsubgridError_p_v[nDOF_trial_element],
-		dsubgridError_p_w[nDOF_trial_element],
-		dsubgridError_u_p[nDOF_trial_element],
-		dsubgridError_u_u[nDOF_trial_element],
-		dsubgridError_v_p[nDOF_trial_element],
-		dsubgridError_v_v[nDOF_trial_element],
-		dsubgridError_w_p[nDOF_trial_element],
-		dsubgridError_w_w[nDOF_trial_element],
-		tau_p=0.0,tau_p0=0.0,tau_p1=0.0,
-		tau_v=0.0,tau_v0=0.0,tau_v1=0.0,
-		jac[nSpace*nSpace],
-		jacDet,
-		jacInv[nSpace*nSpace],
-		p_grad_trial[nDOF_trial_element*nSpace],vel_grad_trial[nDOF_trial_element*nSpace],
-		vel_hess_trial[nDOF_trial_element*nSpace2],
-		dV,
-		p_test_dV[nDOF_test_element],vel_test_dV[nDOF_test_element],
-		p_grad_test_dV[nDOF_test_element*nSpace],vel_grad_test_dV[nDOF_test_element*nSpace],
-		x,y,z,xt,yt,zt,
-		//VRANS
-		porosity,
-		//meanGrainSize,
-		dmom_u_source[nSpace],
-		dmom_v_source[nSpace],
-		dmom_w_source[nSpace],
-		mass_source,
-		//
-		G[nSpace*nSpace],G_dd_G,tr_G,h_phi, dmom_adv_star[nSpace], dmom_adv_sge[nSpace];
-	      //get jacobian, etc for mapping reference element
-	      ck.calculateMapping_element(eN,
-					  k,
-					  mesh_dof,
-					  mesh_l2g,
-					  mesh_trial_ref,
-					  mesh_grad_trial_ref,
-					  jac,
-					  jacDet,
-					  jacInv,
-					  x,y,z);
-	      ck.calculateH_element(eN,
-				    k,
-				    nodeDiametersArray,
-				    mesh_l2g,
-				    mesh_trial_ref,
-				    h_phi);
-	      ck.calculateMappingVelocity_element(eN,
-						  k,
-						  mesh_velocity_dof,
-						  mesh_l2g,
-						  mesh_trial_ref,
-						  xt,yt,zt);
-	      //xt=0.0;yt=0.0;zt=0.0;
-	      //std::cout<<"xt "<<xt<<'\t'<<yt<<'\t'<<zt<<std::endl;
-	      //get the physical integration weight
-	      dV = fabs(jacDet)*dV_ref[k];
-	      ck.calculateG(jacInv,G,G_dd_G,tr_G);
-	      //ck.calculateGScale(G,&normal_phi[eN_k_nSpace],h_phi);
-	
-	      eps_rho = epsFact_rho*(useMetrics*h_phi+(1.0-useMetrics)*elementDiameter[eN]);
-	      eps_mu  = epsFact_mu *(useMetrics*h_phi+(1.0-useMetrics)*elementDiameter[eN]);
-	      const double particle_eps  = particle_epsFact*(useMetrics*h_phi+(1.0-useMetrics)*elementDiameter[eN]);
-	      
-	      //get the trial function gradients
-	      /* ck.gradTrialFromRef(&p_grad_trial_ref[k*nDOF_trial_element*nSpace],jacInv,p_grad_trial); */
-	      ck.gradTrialFromRef(&vel_grad_trial_ref[k*nDOF_trial_element*nSpace],jacInv,vel_grad_trial);
-	      ck.hessTrialFromRef(&vel_hess_trial_ref[k*nDOF_trial_element*nSpace2],jacInv,vel_hess_trial);
-	      //get the solution 	
-	      /* ck.valFromDOF(p_dof,&p_l2g[eN_nDOF_trial_element],&p_trial_ref[k*nDOF_trial_element],p); */
-              p = q_p[eN_k];
-	      ck.valFromDOF(u_dof,&vel_l2g[eN_nDOF_trial_element],&vel_trial_ref[k*nDOF_trial_element],u);
-	      ck.valFromDOF(v_dof,&vel_l2g[eN_nDOF_trial_element],&vel_trial_ref[k*nDOF_trial_element],v);
-	      ck.valFromDOF(w_dof,&vel_l2g[eN_nDOF_trial_element],&vel_trial_ref[k*nDOF_trial_element],w);
-	      //get the solution gradients
-	      /* ck.gradFromDOF(p_dof,&p_l2g[eN_nDOF_trial_element],p_grad_trial,grad_p); */
-              for (int I=0;I<nSpace;I++)
-                grad_p[I] = q_grad_p[eN_k_nSpace+I];
-	      ck.gradFromDOF(u_dof,&vel_l2g[eN_nDOF_trial_element],vel_grad_trial,grad_u);
-	      ck.gradFromDOF(v_dof,&vel_l2g[eN_nDOF_trial_element],vel_grad_trial,grad_v);
-	      ck.gradFromDOF(w_dof,&vel_l2g[eN_nDOF_trial_element],vel_grad_trial,grad_w);
-	      ck.hessFromDOF(u_dof,&vel_l2g[eN_nDOF_trial_element],vel_hess_trial,hess_u);
-	      ck.hessFromDOF(v_dof,&vel_l2g[eN_nDOF_trial_element],vel_hess_trial,hess_v);
-	      ck.hessFromDOF(w_dof,&vel_l2g[eN_nDOF_trial_element],vel_hess_trial,hess_w);
-	      //precalculate test function products with integration weights
-	      for (int j=0;j<nDOF_trial_element;j++)
-		{
-		  /* p_test_dV[j] = p_test_ref[k*nDOF_trial_element+j]*dV; */
-		  vel_test_dV[j] = vel_test_ref[k*nDOF_trial_element+j]*dV;
-		  for (int I=0;I<nSpace;I++)
-		    {
-		      /* p_grad_test_dV[j*nSpace+I]   = p_grad_trial[j*nSpace+I]*dV;//cek warning won't work for Petrov-Galerkin */
-		      vel_grad_test_dV[j*nSpace+I] = vel_grad_trial[j*nSpace+I]*dV;//cek warning won't work for Petrov-Galerkin}
-		    }
-		}
-              //cek hack
-              double div_mesh_velocity=0.0;
-              int NDOF_MESH_TRIAL_ELEMENT=4;
-              for (int j=0;j<NDOF_MESH_TRIAL_ELEMENT;j++)
-                {
-                  int eN_j=eN*NDOF_MESH_TRIAL_ELEMENT+j;
-                  div_mesh_velocity +=
-                    mesh_velocity_dof[mesh_l2g[eN_j]*3+0]*vel_grad_trial[j*3+0] +
-                    mesh_velocity_dof[mesh_l2g[eN_j]*3+1]*vel_grad_trial[j*3+1] +
-                    mesh_velocity_dof[mesh_l2g[eN_j]*3+2]*vel_grad_trial[j*3+2];
-                }
-              div_mesh_velocity = DM3*div_mesh_velocity + (1.0-DM3)*alphaBDF*(dV-q_dV_last[eN_k])/dV;
-	      //
-	      //VRANS
-	      porosity = 1.0 - q_vos[eN_k];
-	      //
-	      //
-	      //calculate pde coefficients and derivatives at quadrature points
-	      //
-	      double eddy_viscosity(0.),rhoSave,nuSave;//not really interested in saving eddy_viscosity in jacobian
-	      evaluateCoefficients(eps_rho,
-				   eps_mu,
-				   particle_eps,
-				   sigma,
-				   rho_0,
-				   nu_0,
-				   rho_1,
-				   nu_1,
-				   elementDiameter[eN],
-				   smagorinskyConstant,
-				   turbulenceClosureModel,
-				   g,
-				   useVF,
-				   vf[eN_k],
-				   phi[eN_k],
-				   &normal_phi[eN_k_nSpace],
-				   nParticles,
-				   nQuadraturePoints_global,
-				   &particle_signed_distances[eN_k],
-				   kappa_phi[eN_k],
-				   //VRANS
-				   porosity,
-				   //
-				   p,
-				   grad_p,
-				   grad_u,
-				   grad_v,
-				   grad_w,
-				   u,
-				   v,
-				   w,
-                                   q_velocity_sge[eN_k_nSpace+0],
-                                   q_velocity_sge[eN_k_nSpace+1],
-                                   q_velocity_sge[eN_k_nSpace+2],
-				   eddy_viscosity,
-				   mom_u_acc,
-				   dmom_u_acc_u,
-				   mom_v_acc,
-				   dmom_v_acc_v,
-				   mom_w_acc,
-				   dmom_w_acc_w,
-				   mass_adv,
-				   dmass_adv_u,
-				   dmass_adv_v,
-				   dmass_adv_w,
-				   mom_u_adv,
-				   dmom_u_adv_u,
-				   dmom_u_adv_v,
-				   dmom_u_adv_w,
-				   mom_v_adv,
-				   dmom_v_adv_u,
-				   dmom_v_adv_v,
-				   dmom_v_adv_w,
-				   mom_w_adv,
-				   dmom_w_adv_u,
-				   dmom_w_adv_v,
-				   dmom_w_adv_w,
-				   mom_uu_diff_ten,
-				   mom_vv_diff_ten,
-				   mom_ww_diff_ten,
-				   mom_uv_diff_ten,
-				   mom_uw_diff_ten,
-				   mom_vu_diff_ten,
-				   mom_vw_diff_ten,
-				   mom_wu_diff_ten,
-				   mom_wv_diff_ten,
-				   mom_u_source,
-				   mom_v_source,
-				   mom_w_source,
-				   mom_u_ham,
-				   dmom_u_ham_grad_p,
-				   dmom_u_ham_grad_u,
-				   mom_v_ham,
-				   dmom_v_ham_grad_p,
-				   dmom_v_ham_grad_v,
-				   mom_w_ham,
-				   dmom_w_ham_grad_p,          
-				   dmom_w_ham_grad_w,
-                                   rhoSave,
-                                   nuSave);          
-	      //VRANS
-	      mass_source = q_mass_source[eN_k];
-	      //todo: decide if these should be lagged or not
-	      updateDarcyForchheimerTerms_Ergun(/* linearDragFactor, */
-						/* nonlinearDragFactor, */
-						/* porosity, */
-						/* meanGrainSize, */
-						q_dragAlpha[eN_k],
-						q_dragBeta[eN_k],
-						eps_rho,
-						eps_mu,
-						rho_0,
-						nu_0,
-						rho_1,
-						nu_1,
-						useVF,
-						vf[eN_k],
-						phi[eN_k],
-						u,
-						v,
-						w,
-                                                q_velocity_sge[eN_k_nSpace+0],
-                                                q_velocity_sge[eN_k_nSpace+1],
-                                                q_velocity_sge[eN_k_nSpace+2],
-						eps_solid[elementFlags[eN]],
-						porosity,
-						q_velocity_solid[eN_k_nSpace+0],
-						q_velocity_solid[eN_k_nSpace+1],
-						q_velocity_solid[eN_k_nSpace+2],
-						mom_u_source,
-						mom_v_source,
-						mom_w_source,
-						dmom_u_source,
-						dmom_v_source,
-						dmom_w_source);
-	      double C_particles=0.0;
-		updateSolidParticleTerms(eN < nElements_owned,
-					   particle_nitsche,
-				       dV,
-				       nParticles,
-				       nQuadraturePoints_global,
-				       &particle_signed_distances[eN_k],
-				       &particle_signed_distance_normals[eN_k_nSpace],
-				       &particle_velocities[eN_k_nSpace],
-				       particle_centroids,
-				       porosity,
-				       particle_penalty_constant/h_phi,//penalty,
-				       particle_alpha,
-				       particle_beta,
-				       eps_rho,
-				       eps_mu,
-				       rho_0,
-				       nu_0,
-				       rho_1,
-				       nu_1,
-				       useVF,
-				       vf[eN_k],
-				       phi[eN_k],
-				       x,
-				       y,
-				       z,
-				       p,
-				       u,
-				       v,
-				       w,
-				       q_velocity_sge[eN_k_nSpace+0],
-				       q_velocity_sge[eN_k_nSpace+1],
-				       q_velocity_sge[eN_k_nSpace+1],
-				       particle_eps,
-				       grad_u,
-				       grad_v,
-				       grad_w,
-				       mom_u_source,
-				       mom_v_source,
-				       mom_w_source,
-				       dmom_u_source,
-				       dmom_v_source,
-				       dmom_w_source,
-				       mom_u_adv,
-				       mom_v_adv,
-				       mom_w_adv,
-				       dmom_u_adv_u,
-				       dmom_v_adv_v,
-				       dmom_w_adv_w,
-				       mom_u_ham,
-				       dmom_u_ham_grad_u,
-				       mom_v_ham,
-				       dmom_v_ham_grad_v,
-				       mom_w_ham,
-				       dmom_w_ham_grad_w,
-				       &particle_netForces[0],
-				       &particle_netMoments[0],
-                       &particle_surfaceArea[0]);	      
-					   //Turbulence closure model
-	      if (turbulenceClosureModel >= 3)
-		{
-		  const double c_mu = 0.09;//mwf hack 
-		  updateTurbulenceClosure(turbulenceClosureModel,
-					  eps_rho,
-					  eps_mu,
-					  rho_0,
-					  nu_0,
-					  rho_1,
-					  nu_1,
-					  useVF,
-					  vf[eN_k],
-					  phi[eN_k],
-					  porosity,
-					  c_mu, //mwf hack
-					  q_turb_var_0[eN_k],
-					  q_turb_var_1[eN_k],
-					  &q_turb_var_grad_0[eN_k_nSpace],
-					  eddy_viscosity,
-					  mom_uu_diff_ten,
-					  mom_vv_diff_ten,
-					  mom_ww_diff_ten,
-					  mom_uv_diff_ten,
-					  mom_uw_diff_ten,
-					  mom_vu_diff_ten,
-					  mom_vw_diff_ten,
-					  mom_wu_diff_ten,
-					  mom_wv_diff_ten,
-					  mom_u_source,
-					  mom_v_source,
-					  mom_w_source);					  
-
-		}
-	      //
-	      //
-	      //moving mesh
-	      //
-	      mom_u_adv[0] -= MOVING_DOMAIN*mom_u_acc*xt;
-	      mom_u_adv[1] -= MOVING_DOMAIN*mom_u_acc*yt;
-	      mom_u_adv[2] -= MOVING_DOMAIN*mom_u_acc*zt;
-	      dmom_u_adv_u[0] -= MOVING_DOMAIN*dmom_u_acc_u*xt;
-	      dmom_u_adv_u[1] -= MOVING_DOMAIN*dmom_u_acc_u*yt;
-	      dmom_u_adv_u[2] -= MOVING_DOMAIN*dmom_u_acc_u*zt;
-
-	      mom_v_adv[0] -= MOVING_DOMAIN*mom_v_acc*xt;
-	      mom_v_adv[1] -= MOVING_DOMAIN*mom_v_acc*yt;
-	      mom_v_adv[2] -= MOVING_DOMAIN*mom_v_acc*zt;
-	      dmom_v_adv_v[0] -= MOVING_DOMAIN*dmom_v_acc_v*xt;
-	      dmom_v_adv_v[1] -= MOVING_DOMAIN*dmom_v_acc_v*yt;
-	      dmom_v_adv_v[2] -= MOVING_DOMAIN*dmom_v_acc_v*zt;
-
-	      mom_w_adv[0] -= MOVING_DOMAIN*mom_w_acc*xt;
-	      mom_w_adv[1] -= MOVING_DOMAIN*mom_w_acc*yt;
-	      mom_w_adv[2] -= MOVING_DOMAIN*mom_w_acc*zt;
-	      dmom_w_adv_w[0] -= MOVING_DOMAIN*dmom_w_acc_w*xt;
-	      dmom_w_adv_w[1] -= MOVING_DOMAIN*dmom_w_acc_w*yt;
-	      dmom_w_adv_w[2] -= MOVING_DOMAIN*dmom_w_acc_w*zt;
-	      //
-	      //calculate time derivatives
-	      //
-	      ck.bdf(alphaBDF,
-		     q_mom_u_acc_beta_bdf[eN_k]*q_dV_last[eN_k]/dV,
-		     mom_u_acc,
-		     dmom_u_acc_u,
-		     mom_u_acc_t,
-		     dmom_u_acc_u_t);
-	      ck.bdf(alphaBDF,
-		     q_mom_v_acc_beta_bdf[eN_k]*q_dV_last[eN_k]/dV,
-		     mom_v_acc,
-		     dmom_v_acc_v,
-		     mom_v_acc_t,
-		     dmom_v_acc_v_t);
-	      ck.bdf(alphaBDF,
-		     q_mom_w_acc_beta_bdf[eN_k]*q_dV_last[eN_k]/dV,
-		     mom_w_acc,
-		     dmom_w_acc_w,
-		     mom_w_acc_t,
-		     dmom_w_acc_w_t);
-	      //
-	      //calculate subgrid error contribution to the Jacobian (strong residual, adjoint, jacobian of strong residual)
-	      //
-              dmom_adv_sge[0] = dmom_u_acc_u*(q_velocity_sge[eN_k_nSpace+0] - MOVING_DOMAIN*xt);
-              dmom_adv_sge[1] = dmom_u_acc_u*(q_velocity_sge[eN_k_nSpace+1] - MOVING_DOMAIN*yt);
-              dmom_adv_sge[2] = dmom_u_acc_u*(q_velocity_sge[eN_k_nSpace+2] - MOVING_DOMAIN*zt);
-	      //
-	      //calculate strong residual
-	      //
-	      pdeResidual_p = ck.Mass_strong(-q_dvos_dt[eN_k]) +
-                ck.Advection_strong(dmass_adv_u,grad_u) +
-		ck.Advection_strong(dmass_adv_v,grad_v) +
-		ck.Advection_strong(dmass_adv_w,grad_w) +
-                DM2*MOVING_DOMAIN*ck.Reaction_strong(alphaBDF*(dV-q_dV_last[eN_k])/dV - div_mesh_velocity) +
-                //VRANS
-		ck.Reaction_strong(mass_source);
-		//
-	      
-	      pdeResidual_u = ck.Mass_strong(dmom_u_acc_u*mom_u_acc_t) +
-		ck.Advection_strong(dmom_adv_sge,grad_u) +
-		ck.Hamiltonian_strong(dmom_u_ham_grad_p,grad_p) +
-		ck.Reaction_strong(mom_u_source) -
-                ck.Reaction_strong(u*div_mesh_velocity);
-	  
-	      pdeResidual_v = ck.Mass_strong(dmom_v_acc_v*mom_v_acc_t) +
-		ck.Advection_strong(dmom_adv_sge,grad_v) +
-		ck.Hamiltonian_strong(dmom_v_ham_grad_p,grad_p) + 
-		ck.Reaction_strong(mom_v_source)  - 
-                ck.Reaction_strong(v*div_mesh_velocity);
-	  
-	      pdeResidual_w = ck.Mass_strong(dmom_w_acc_w*mom_w_acc_t) + 
-		ck.Advection_strong(dmom_adv_sge,grad_w) +
-		ck.Hamiltonian_strong(dmom_w_ham_grad_p,grad_p) +
-		ck.Reaction_strong(mom_w_source) - 
-                ck.Reaction_strong(w*div_mesh_velocity);
-
-	      //calculate the Jacobian of strong residual
-	      for (int j=0;j<nDOF_trial_element;j++)
-		{
-		  register int j_nSpace = j*nSpace;
-		  dpdeResidual_p_u[j]=ck.AdvectionJacobian_strong(dmass_adv_u,&vel_grad_trial[j_nSpace]);
-		  dpdeResidual_p_v[j]=ck.AdvectionJacobian_strong(dmass_adv_v,&vel_grad_trial[j_nSpace]);
-		  dpdeResidual_p_w[j]=ck.AdvectionJacobian_strong(dmass_adv_w,&vel_grad_trial[j_nSpace]);
-
-		  dpdeResidual_u_p[j]=ck.HamiltonianJacobian_strong(dmom_u_ham_grad_p,&p_grad_trial[j_nSpace]);
-		  dpdeResidual_u_u[j]=ck.MassJacobian_strong(dmom_u_acc_u_t,vel_trial_ref[k*nDOF_trial_element+j]) +
-		    ck.AdvectionJacobian_strong(dmom_adv_sge,&vel_grad_trial[j_nSpace]) -
-                    ck.ReactionJacobian_strong(div_mesh_velocity,vel_trial_ref[k*nDOF_trial_element+j]);
-	      
-		  dpdeResidual_v_p[j]=ck.HamiltonianJacobian_strong(dmom_v_ham_grad_p,&p_grad_trial[j_nSpace]);
-		  dpdeResidual_v_v[j]=ck.MassJacobian_strong(dmom_v_acc_v_t,vel_trial_ref[k*nDOF_trial_element+j]) +
-		    ck.AdvectionJacobian_strong(dmom_adv_sge,&vel_grad_trial[j_nSpace]) -
-                    ck.ReactionJacobian_strong(div_mesh_velocity,vel_trial_ref[k*nDOF_trial_element+j]);
-	      
-		  dpdeResidual_w_p[j]=ck.HamiltonianJacobian_strong(dmom_w_ham_grad_p,&p_grad_trial[j_nSpace]);
-		  dpdeResidual_w_w[j]=ck.MassJacobian_strong(dmom_w_acc_w_t,vel_trial_ref[k*nDOF_trial_element+j]) + 
-		    ck.AdvectionJacobian_strong(dmom_adv_sge,&vel_grad_trial[j_nSpace]) -
-                    ck.ReactionJacobian_strong(div_mesh_velocity,vel_trial_ref[k*nDOF_trial_element+j]);
-
-		  //VRANS account for drag terms, diagonal only here ... decide if need off diagonal terms too
-		  dpdeResidual_u_u[j]+= ck.ReactionJacobian_strong(dmom_u_source[0],vel_trial_ref[k*nDOF_trial_element+j]);
-		  dpdeResidual_v_v[j]+= ck.ReactionJacobian_strong(dmom_v_source[1],vel_trial_ref[k*nDOF_trial_element+j]);
-		  dpdeResidual_w_w[j]+= ck.ReactionJacobian_strong(dmom_w_source[2],vel_trial_ref[k*nDOF_trial_element+j]);
-		  //
-		}
-	      //calculate tau and tau*Res
-	      //cek debug
-	      double tmpR=dmom_u_acc_u_t + dmom_u_source[0];
-	      calculateSubgridError_tau(hFactor,
-					elementDiameter[eN],
-					tmpR,//dmom_u_acc_u_t,
-					dmom_u_acc_u,
-					dmom_adv_sge,
-					mom_uu_diff_ten[1],
-					dmom_u_ham_grad_p[0],
-					tau_v0,
-					tau_p0,
-					q_cfl[eN_k]);
-					
-	      calculateSubgridError_tau(Ct_sge,Cd_sge,
-			                G,G_dd_G,tr_G,
-					tmpR,//dmom_u_acc_u_t,
-					dmom_adv_sge,
-					mom_uu_diff_ten[1],
-                                        dmom_u_ham_grad_p[0],					
-					tau_v1,
-					tau_p1,
-					q_cfl[eN_k]);					
-					
-					
-	      tau_v = useMetrics*tau_v1+(1.0-useMetrics)*tau_v0;
-	      tau_p = PSTAB*(useMetrics*tau_p1+(1.0-useMetrics)*tau_p0);
-              calculateSubgridError_tauRes(tau_p,
-					   tau_v,
-					   pdeResidual_p,
-					   pdeResidual_u,
-					   pdeResidual_v,
-					   pdeResidual_w,
-					   subgridError_p,
-					   subgridError_u,
-					   subgridError_v,
-					   subgridError_w);	      
-	      
-	      calculateSubgridErrorDerivatives_tauRes(tau_p,
-						      tau_v,
-						      dpdeResidual_p_u,
-						      dpdeResidual_p_v,
-						      dpdeResidual_p_w,
-						      dpdeResidual_u_p,
-						      dpdeResidual_u_u,
-						      dpdeResidual_v_p,
-						      dpdeResidual_v_v,
-						      dpdeResidual_w_p,
-						      dpdeResidual_w_w,
-						      dsubgridError_p_u,
-						      dsubgridError_p_v,
-						      dsubgridError_p_w,
-						      dsubgridError_u_p,
-						      dsubgridError_u_u,
-						      dsubgridError_v_p,
-						      dsubgridError_v_v,
-						      dsubgridError_w_p,
-						      dsubgridError_w_w);
-	      // velocity used in adjoint (VMS or RBLES, with or without lagging the grid scale velocity)
-	      dmom_adv_star[0] =  dmom_u_acc_u*(q_velocity_sge[eN_k_nSpace+0] - MOVING_DOMAIN*xt + useRBLES*subgridError_u);
-	      dmom_adv_star[1] =  dmom_u_acc_u*(q_velocity_sge[eN_k_nSpace+1] - MOVING_DOMAIN*yt + useRBLES*subgridError_v);
-	      dmom_adv_star[2] =  dmom_u_acc_u*(q_velocity_sge[eN_k_nSpace+2] - MOVING_DOMAIN*zt + useRBLES*subgridError_w);
-          
-	      //calculate the adjoint times the test functions
-	      for (int i=0;i<nDOF_test_element;i++)
-		{
-		  register int i_nSpace = i*nSpace;
-		  Lstar_u_p[i]=ck.Advection_adjoint(dmass_adv_u,&p_grad_test_dV[i_nSpace]);
-		  Lstar_v_p[i]=ck.Advection_adjoint(dmass_adv_v,&p_grad_test_dV[i_nSpace]);
-		  Lstar_w_p[i]=ck.Advection_adjoint(dmass_adv_w,&p_grad_test_dV[i_nSpace]);
-		  Lstar_u_u[i]=ck.Advection_adjoint(dmom_adv_star,&vel_grad_test_dV[i_nSpace]);
-		  Lstar_v_v[i]=ck.Advection_adjoint(dmom_adv_star,&vel_grad_test_dV[i_nSpace]);
-		  Lstar_w_w[i]=ck.Advection_adjoint(dmom_adv_star,&vel_grad_test_dV[i_nSpace]);
-		  Lstar_p_u[i]=ck.Hamiltonian_adjoint(dmom_u_ham_grad_p,&vel_grad_test_dV[i_nSpace]);
-		  Lstar_p_v[i]=ck.Hamiltonian_adjoint(dmom_v_ham_grad_p,&vel_grad_test_dV[i_nSpace]);
-		  Lstar_p_w[i]=ck.Hamiltonian_adjoint(dmom_w_ham_grad_p,&vel_grad_test_dV[i_nSpace]);
-		  //VRANS account for drag terms, diagonal only here ... decide if need off diagonal terms too
-		  Lstar_u_u[i]+=ck.Reaction_adjoint(dmom_u_source[0],vel_test_dV[i]);
-		  Lstar_v_v[i]+=ck.Reaction_adjoint(dmom_v_source[1],vel_test_dV[i]);
-		  Lstar_w_w[i]+=ck.Reaction_adjoint(dmom_w_source[2],vel_test_dV[i]);
-		}
-
-<<<<<<< HEAD
-              // Assumes non-lagged subgrid velocity
-	      dmom_u_adv_u[0] += dmom_u_acc_u*(useRBLES*subgridError_u);  	   
-	      dmom_u_adv_u[1] += dmom_u_acc_u*(useRBLES*subgridError_v); 
-              dmom_u_adv_u[2] += dmom_u_acc_u*(useRBLES*subgridError_w); 
-         
-	      dmom_v_adv_v[0] += dmom_u_acc_u*(useRBLES*subgridError_u);   	   
-	      dmom_v_adv_v[1] += dmom_u_acc_u*(useRBLES*subgridError_v); 
-              dmom_v_adv_v[2] += dmom_u_acc_u*(useRBLES*subgridError_w); 
-         
-	      dmom_w_adv_w[0] += dmom_u_acc_u*(useRBLES*subgridError_u);   	   
-	      dmom_w_adv_w[1] += dmom_u_acc_u*(useRBLES*subgridError_v); 
-              dmom_w_adv_w[2] += dmom_u_acc_u*(useRBLES*subgridError_w); 
-
-
-	      //cek todo add RBLES terms consistent to residual modifications or ignore the partials w.r.t the additional RBLES terms
-	      for(int i=0;i<nDOF_test_element;i++)
-=======
+
 	void calculateResidual( //element
 		double *mesh_trial_ref,
 		double *mesh_grad_trial_ref,
@@ -4797,1191 +1805,3552 @@
 		double globalConservationError = 0.0;
 		const int nQuadraturePoints_global(nElements_global * nQuadraturePoints_element);
 		for (int eN = 0; eN < nElements_global; eN++)
->>>>>>> c8c99f9b
 		{
-		  register int i_nSpace = i*nSpace;
-		  for(int j=0;j<nDOF_trial_element;j++) 
-		    {
-		      register int j_nSpace = j*nSpace;
-		      /* elementJacobian_p_p[i][j] += ck.SubgridErrorJacobian(dsubgridError_u_p[j],Lstar_u_p[i]) +  */
-		      /*   ck.SubgridErrorJacobian(dsubgridError_v_p[j],Lstar_v_p[i]);// +  */
-		      /*   /\* ck.SubgridErrorJacobian(dsubgridError_w_p[j],Lstar_w_p[i]);  *\/ */
-
-		      /* elementJacobian_p_u[i][j] += ck.AdvectionJacobian_weak(dmass_adv_u,vel_trial_ref[k*nDOF_trial_element+j],&p_grad_test_dV[i_nSpace]) +  */
-		      /*   ck.SubgridErrorJacobian(dsubgridError_u_u[j],Lstar_u_p[i]);  */
-		      /* elementJacobian_p_v[i][j] += ck.AdvectionJacobian_weak(dmass_adv_v,vel_trial_ref[k*nDOF_trial_element+j],&p_grad_test_dV[i_nSpace]) +  */
-		      /*   ck.SubgridErrorJacobian(dsubgridError_v_v[j],Lstar_v_p[i]);  */
-		      /* elementJacobian_p_w[i][j] += ck.AdvectionJacobian_weak(dmass_adv_w,vel_trial_ref[k*nDOF_trial_element+j],&p_grad_test_dV[i_nSpace]) +  */
-		      /* 	ck.SubgridErrorJacobian(dsubgridError_w_w[j],Lstar_w_p[i]);  */
-
-		      /* elementJacobian_u_p[i][j] += ck.HamiltonianJacobian_weak(dmom_u_ham_grad_p,&p_grad_trial[j_nSpace],vel_test_dV[i]) +  */
-		      /*   ck.SubgridErrorJacobian(dsubgridError_u_p[j],Lstar_u_u[i]);  */
-		    
-			
-			/*===============================================elementJacobian_u_u===================================================== */
-			  elementJacobian_u_u[i][j] += ck.MassJacobian_weak(dmom_u_acc_u_t,vel_trial_ref[k*nDOF_trial_element+j],vel_test_dV[i]) +
-                        ck.HamiltonianJacobian_weak(dmom_u_ham_grad_u,&vel_grad_trial[j_nSpace],vel_test_dV[i]) + 
-			ck.AdvectionJacobian_weak(dmom_u_adv_u,vel_trial_ref[k*nDOF_trial_element+j],&vel_grad_test_dV[i_nSpace]) +
-			ck.SimpleDiffusionJacobian_weak(sdInfo_u_u_rowptr,sdInfo_u_u_colind,mom_uu_diff_ten,&vel_grad_trial[j_nSpace],&vel_grad_test_dV[i_nSpace]) + 
-			//VRANS
-			ck.ReactionJacobian_weak(dmom_u_source[0],vel_trial_ref[k*nDOF_trial_element+j],vel_test_dV[i]) +
+			//declare local storage for element residual and initialize
+			register double elementResidual_p[nDOF_test_element], elementResidual_mesh[nDOF_test_element],
+				elementResidual_u[nDOF_test_element],
+				elementResidual_v[nDOF_test_element],
+				elementResidual_w[nDOF_test_element],
+				eps_rho, eps_mu;
+			double mesh_volume_conservation_element = 0.0,
+				   mesh_volume_conservation_element_weak = 0.0;
+			for (int i = 0; i < nDOF_test_element; i++)
+			{
+				int eN_i = eN * nDOF_test_element + i;
+				elementResidual_p_save[eN_i] = 0.0;
+				elementResidual_mesh[i] = 0.0;
+				elementResidual_p[i] = 0.0;
+				elementResidual_u[i] = 0.0;
+				elementResidual_v[i] = 0.0;
+				elementResidual_w[i] = 0.0;
+			} //i
 			//
-			// ck.SubgridErrorJacobian(dsubgridError_p_u[j],Lstar_p_u[i]) +
-			ck.SubgridErrorJacobian(dsubgridError_u_u[j],Lstar_u_u[i]) + 
-			ck.NumericalDiffusionJacobian(q_numDiff_u_last[eN_k],&vel_grad_trial[j_nSpace],&vel_grad_test_dV[i_nSpace]); 
-		      
-			/*===============================================elementJacobian_u_v===================================================== */
-				elementJacobian_u_v[i][j] += ck.AdvectionJacobian_weak(dmom_u_adv_v,vel_trial_ref[k*nDOF_trial_element+j],&vel_grad_test_dV[i_nSpace]) + 
-			ck.SimpleDiffusionJacobian_weak(sdInfo_u_v_rowptr,sdInfo_u_v_colind,mom_uv_diff_ten,&vel_grad_trial[j_nSpace],&vel_grad_test_dV[i_nSpace]) + 
-			//VRANS
-			ck.ReactionJacobian_weak(dmom_u_source[1],vel_trial_ref[k*nDOF_trial_element+j],vel_test_dV[i]) ;//+
+			//loop over quadrature points and compute integrands
 			//
-			// ck.SubgridErrorJacobian(dsubgridError_p_v[j],Lstar_p_u[i]); 
-
-
-			/*===============================================elementJacobian_u_w===================================================== */
-		      elementJacobian_u_w[i][j] += ck.AdvectionJacobian_weak(dmom_u_adv_w,vel_trial_ref[k*nDOF_trial_element+j],&vel_grad_test_dV[i_nSpace]) + 
-			ck.SimpleDiffusionJacobian_weak(sdInfo_u_w_rowptr,sdInfo_u_w_colind,mom_uw_diff_ten,&vel_grad_trial[j_nSpace],&vel_grad_test_dV[i_nSpace]) + 
-			//VRANS
-			ck.ReactionJacobian_weak(dmom_u_source[2],vel_trial_ref[k*nDOF_trial_element+j],vel_test_dV[i]) ;//+
+			for (int k = 0; k < nQuadraturePoints_element; k++)
+			{
+				//compute indices and declare local storage
+				register int eN_k = eN * nQuadraturePoints_element + k,
+							 eN_k_nSpace = eN_k * nSpace,
+							 eN_k_3d = eN_k * 3,
+							 eN_nDOF_trial_element = eN * nDOF_trial_element;
+				register double p = 0.0, u = 0.0, v = 0.0, w = 0.0,
+								grad_p[nSpace], grad_u[nSpace], grad_v[nSpace], grad_w[nSpace],
+								hess_u[nSpace2], hess_v[nSpace2], hess_w[nSpace2],
+								mom_u_acc = 0.0,
+								dmom_u_acc_u = 0.0,
+								mom_v_acc = 0.0,
+								dmom_v_acc_v = 0.0,
+								mom_w_acc = 0.0,
+								dmom_w_acc_w = 0.0,
+								mass_adv[nSpace],
+								dmass_adv_u[nSpace],
+								dmass_adv_v[nSpace],
+								dmass_adv_w[nSpace],
+								mom_u_adv[nSpace],
+								dmom_u_adv_u[nSpace],
+								dmom_u_adv_v[nSpace],
+								dmom_u_adv_w[nSpace],
+								mom_v_adv[nSpace],
+								dmom_v_adv_u[nSpace],
+								dmom_v_adv_v[nSpace],
+								dmom_v_adv_w[nSpace],
+								mom_w_adv[nSpace],
+								dmom_w_adv_u[nSpace],
+								dmom_w_adv_v[nSpace],
+								dmom_w_adv_w[nSpace],
+								mom_uu_diff_ten[nSpace],
+								mom_vv_diff_ten[nSpace],
+								mom_ww_diff_ten[nSpace],
+								mom_uv_diff_ten[1],
+								mom_uw_diff_ten[1],
+								mom_vu_diff_ten[1],
+								mom_vw_diff_ten[1],
+								mom_wu_diff_ten[1],
+								mom_wv_diff_ten[1],
+								mom_u_source = 0.0,
+								mom_v_source = 0.0,
+								mom_w_source = 0.0,
+								mom_u_ham = 0.0,
+								dmom_u_ham_grad_p[nSpace],
+								dmom_u_ham_grad_u[nSpace],
+								mom_v_ham = 0.0,
+								dmom_v_ham_grad_p[nSpace],
+								dmom_v_ham_grad_v[nSpace],
+								mom_w_ham = 0.0,
+								dmom_w_ham_grad_p[nSpace],
+								dmom_w_ham_grad_w[nSpace],
+								mom_u_acc_t = 0.0,
+								dmom_u_acc_u_t = 0.0,
+								mom_v_acc_t = 0.0,
+								dmom_v_acc_v_t = 0.0,
+								mom_w_acc_t = 0.0,
+								dmom_w_acc_w_t = 0.0,
+								pdeResidual_p = 0.0,
+								pdeResidual_u = 0.0,
+								pdeResidual_v = 0.0,
+								pdeResidual_w = 0.0,
+								Lstar_u_p[nDOF_test_element],
+								Lstar_v_p[nDOF_test_element],
+								Lstar_w_p[nDOF_test_element],
+								Lstar_u_u[nDOF_test_element],
+								Lstar_v_v[nDOF_test_element],
+								Lstar_w_w[nDOF_test_element],
+								Lstar_p_u[nDOF_test_element],
+								Lstar_p_v[nDOF_test_element],
+								Lstar_p_w[nDOF_test_element],
+								subgridError_p = 0.0,
+								subgridError_u = 0.0,
+								subgridError_v = 0.0,
+								subgridError_w = 0.0,
+								tau_p = 0.0, tau_p0 = 0.0, tau_p1 = 0.0,
+								tau_v = 0.0, tau_v0 = 0.0, tau_v1 = 0.0,
+								jac[nSpace * nSpace],
+								jacDet,
+								jacInv[nSpace * nSpace],
+								p_grad_trial[nDOF_trial_element * nSpace], vel_grad_trial[nDOF_trial_element * nSpace],
+								vel_hess_trial[nDOF_trial_element * nSpace2],
+								p_test_dV[nDOF_trial_element], vel_test_dV[nDOF_trial_element],
+								p_grad_test_dV[nDOF_test_element * nSpace], vel_grad_test_dV[nDOF_test_element * nSpace],
+								dV, x, y, z, xt, yt, zt,
+								//
+					porosity,
+								//meanGrainSize,
+					mass_source,
+								dmom_u_source[nSpace],
+								dmom_v_source[nSpace],
+								dmom_w_source[nSpace],
+								//
+					G[nSpace * nSpace], G_dd_G, tr_G, norm_Rv, h_phi, dmom_adv_star[nSpace], dmom_adv_sge[nSpace];
+				//get jacobian, etc for mapping reference element
+				ck.calculateMapping_element(eN,
+											k,
+											mesh_dof,
+											mesh_l2g,
+											mesh_trial_ref,
+											mesh_grad_trial_ref,
+											jac,
+											jacDet,
+											jacInv,
+											x, y, z);
+				ck.calculateH_element(eN,
+									  k,
+									  nodeDiametersArray,
+									  mesh_l2g,
+									  mesh_trial_ref,
+									  h_phi);
+
+				ck.calculateMappingVelocity_element(eN,
+													k,
+													mesh_velocity_dof,
+													mesh_l2g,
+													mesh_trial_ref,
+													xt, yt, zt);
+				//xt=0.0;yt=0.0;zt=0.0;
+				//std::cout<<"xt "<<xt<<'\t'<<yt<<'\t'<<zt<<std::endl;
+				//get the physical integration weight
+				dV = fabs(jacDet) * dV_ref[k];
+				ck.calculateG(jacInv, G, G_dd_G, tr_G);
+				//ck.calculateGScale(G,&normal_phi[eN_k_nSpace],h_phi);
+
+				eps_rho = epsFact_rho * (useMetrics * h_phi + (1.0 - useMetrics) * elementDiameter[eN]);
+				eps_mu = epsFact_mu * (useMetrics * h_phi + (1.0 - useMetrics) * elementDiameter[eN]);
+				double particle_eps = particle_epsFact * (useMetrics * h_phi + (1.0 - useMetrics) * elementDiameter[eN]);
+
+				//get the trial function gradients
+				/* ck.gradTrialFromRef(&p_grad_trial_ref[k*nDOF_trial_element*nSpace],jacInv,p_grad_trial); */
+				ck.gradTrialFromRef(&vel_grad_trial_ref[k * nDOF_trial_element * nSpace], jacInv, vel_grad_trial);
+				ck.hessTrialFromRef(&vel_hess_trial_ref[k * nDOF_trial_element * nSpace2], jacInv, vel_hess_trial);
+				//get the solution
+				/* ck.valFromDOF(p_dof,&p_l2g[eN_nDOF_trial_element],&p_trial_ref[k*nDOF_trial_element],p); */
+				p = q_p[eN_k];
+				ck.valFromDOF(u_dof, &vel_l2g[eN_nDOF_trial_element], &vel_trial_ref[k * nDOF_trial_element], u);
+				ck.valFromDOF(v_dof, &vel_l2g[eN_nDOF_trial_element], &vel_trial_ref[k * nDOF_trial_element], v);
+				ck.valFromDOF(w_dof, &vel_l2g[eN_nDOF_trial_element], &vel_trial_ref[k * nDOF_trial_element], w);
+				//get the solution gradients
+				/* ck.gradFromDOF(p_dof,&p_l2g[eN_nDOF_trial_element],p_grad_trial,grad_p); */
+				for (int I = 0; I < nSpace; I++)
+					grad_p[I] = q_grad_p[eN_k_nSpace + I];
+				ck.gradFromDOF(u_dof, &vel_l2g[eN_nDOF_trial_element], vel_grad_trial, grad_u);
+				ck.gradFromDOF(v_dof, &vel_l2g[eN_nDOF_trial_element], vel_grad_trial, grad_v);
+				ck.gradFromDOF(w_dof, &vel_l2g[eN_nDOF_trial_element], vel_grad_trial, grad_w);
+				ck.hessFromDOF(u_dof, &vel_l2g[eN_nDOF_trial_element], vel_hess_trial, hess_u);
+				ck.hessFromDOF(v_dof, &vel_l2g[eN_nDOF_trial_element], vel_hess_trial, hess_v);
+				ck.hessFromDOF(w_dof, &vel_l2g[eN_nDOF_trial_element], vel_hess_trial, hess_w);
+				//precalculate test function products with integration weights
+				for (int j = 0; j < nDOF_trial_element; j++)
+				{
+					/* p_test_dV[j] = p_test_ref[k*nDOF_trial_element+j]*dV; */
+					vel_test_dV[j] = vel_test_ref[k * nDOF_trial_element + j] * dV;
+					for (int I = 0; I < nSpace; I++)
+					{
+						/* p_grad_test_dV[j*nSpace+I]   = p_grad_trial[j*nSpace+I]*dV;//cek warning won't work for Petrov-Galerkin */
+						vel_grad_test_dV[j * nSpace + I] = vel_grad_trial[j * nSpace + I] * dV; //cek warning won't work for Petrov-Galerkin
+					}
+				}
+				//cek hack
+				double div_mesh_velocity = 0.0;
+				int NDOF_MESH_TRIAL_ELEMENT = 4;
+				for (int j = 0; j < NDOF_MESH_TRIAL_ELEMENT; j++)
+				{
+					int eN_j = eN * NDOF_MESH_TRIAL_ELEMENT + j;
+					div_mesh_velocity +=
+						mesh_velocity_dof[mesh_l2g[eN_j] * 3 + 0] * vel_grad_trial[j * nSpace + 0] +
+						mesh_velocity_dof[mesh_l2g[eN_j] * 3 + 1] * vel_grad_trial[j * nSpace + 1] +
+						mesh_velocity_dof[mesh_l2g[eN_j] * 3 + 2] * vel_grad_trial[j * nSpace + 2];
+				}
+				mesh_volume_conservation_element += (alphaBDF * (dV - q_dV_last[eN_k]) / dV - div_mesh_velocity) * dV;
+				div_mesh_velocity = DM3 * div_mesh_velocity + (1.0 - DM3) * alphaBDF * (dV - q_dV_last[eN_k]) / dV;
+				//VRANS
+				porosity = 1.0 - q_vos[eN_k];
+				//meanGrainSize = q_meanGrain[eN_k];
+				//
+				q_x[eN_k_3d + 0] = x;
+				q_x[eN_k_3d + 1] = y;
+				q_x[eN_k_3d + 2] = z;
+				//
+				//calculate pde coefficients at quadrature points
+				//
+				evaluateCoefficients(eps_rho,
+									 eps_mu,
+									 particle_eps,
+									 sigma,
+									 rho_0,
+									 nu_0,
+									 rho_1,
+									 nu_1,
+									 elementDiameter[eN],
+									 smagorinskyConstant,
+									 turbulenceClosureModel,
+									 g,
+									 useVF,
+									 vf[eN_k],
+									 phi[eN_k],
+									 &normal_phi[eN_k_nSpace],
+									 nParticles,
+									 nQuadraturePoints_global,
+									 &particle_signed_distances[eN_k],
+									 kappa_phi[eN_k],
+									 //VRANS
+									 porosity,
+									 //
+									 p,
+									 grad_p,
+									 grad_u,
+									 grad_v,
+									 grad_w,
+									 u,
+									 v,
+									 w,
+									 q_velocity_sge[eN_k_nSpace + 0],
+									 q_velocity_sge[eN_k_nSpace + 1],
+									 q_velocity_sge[eN_k_nSpace + 2],
+									 q_eddy_viscosity[eN_k],
+									 mom_u_acc,
+									 dmom_u_acc_u,
+									 mom_v_acc,
+									 dmom_v_acc_v,
+									 mom_w_acc,
+									 dmom_w_acc_w,
+									 mass_adv,
+									 dmass_adv_u,
+									 dmass_adv_v,
+									 dmass_adv_w,
+									 mom_u_adv,
+									 dmom_u_adv_u,
+									 dmom_u_adv_v,
+									 dmom_u_adv_w,
+									 mom_v_adv,
+									 dmom_v_adv_u,
+									 dmom_v_adv_v,
+									 dmom_v_adv_w,
+									 mom_w_adv,
+									 dmom_w_adv_u,
+									 dmom_w_adv_v,
+									 dmom_w_adv_w,
+									 mom_uu_diff_ten,
+									 mom_vv_diff_ten,
+									 mom_ww_diff_ten,
+									 mom_uv_diff_ten,
+									 mom_uw_diff_ten,
+									 mom_vu_diff_ten,
+									 mom_vw_diff_ten,
+									 mom_wu_diff_ten,
+									 mom_wv_diff_ten,
+									 mom_u_source,
+									 mom_v_source,
+									 mom_w_source,
+									 mom_u_ham,
+									 dmom_u_ham_grad_p,
+									 dmom_u_ham_grad_u,
+									 mom_v_ham,
+									 dmom_v_ham_grad_p,
+									 dmom_v_ham_grad_v,
+									 mom_w_ham,
+									 dmom_w_ham_grad_p,
+									 dmom_w_ham_grad_w,
+									 q_rho[eN_k],
+									 q_nu[eN_k]);
+				//VRANS
+				mass_source = q_mass_source[eN_k];
+				//todo: decide if these should be lagged or not?
+				updateDarcyForchheimerTerms_Ergun(/* linearDragFactor, */
+												  /* nonlinearDragFactor, */
+												  /* porosity, */
+												  /* meanGrainSize, */
+												  q_dragAlpha[eN_k],
+												  q_dragBeta[eN_k],
+												  eps_rho,
+												  eps_mu,
+												  rho_0,
+												  nu_0,
+												  rho_1,
+												  nu_1,
+												  useVF,
+												  vf[eN_k],
+												  phi[eN_k],
+												  u,
+												  v,
+												  w,
+												  q_velocity_sge[eN_k_nSpace + 0],
+												  q_velocity_sge[eN_k_nSpace + 1],
+												  q_velocity_sge[eN_k_nSpace + 2],
+												  eps_solid[elementFlags[eN]],
+												  porosity,
+												  q_velocity_solid[eN_k_nSpace + 0],
+												  q_velocity_solid[eN_k_nSpace + 1],
+												  q_velocity_solid[eN_k_nSpace + 2],
+												  mom_u_source,
+												  mom_v_source,
+												  mom_w_source,
+												  dmom_u_source,
+												  dmom_v_source,
+												  dmom_w_source);
+				double C_particles = 0.0;
+				updateSolidParticleTerms(eN < nElements_owned,
+										 particle_nitsche,
+										 dV,
+										 nParticles,
+										 nQuadraturePoints_global,
+										 &particle_signed_distances[eN_k],
+										 &particle_signed_distance_normals[eN_k_nSpace],
+										 &particle_velocities[eN_k_nSpace],
+										 particle_centroids,
+										 porosity,
+										 particle_penalty_constant / h_phi, //penalty,
+										 particle_alpha,
+										 particle_beta,
+										 eps_rho,
+										 eps_mu,
+										 rho_0,
+										 nu_0,
+										 rho_1,
+										 nu_1,
+										 useVF,
+										 vf[eN_k],
+										 phi[eN_k],
+										 x,
+										 y,
+										 z,
+										 p,
+										 u,
+										 v,
+										 w,
+										 q_velocity_sge[eN_k_nSpace + 0],
+										 q_velocity_sge[eN_k_nSpace + 1],
+										 q_velocity_sge[eN_k_nSpace + 1],
+										 particle_eps,
+										 grad_u,
+										 grad_v,
+										 grad_w,
+										 mom_u_source,
+										 mom_v_source,
+										 mom_w_source,
+										 dmom_u_source,
+										 dmom_v_source,
+										 dmom_w_source,
+										 mom_u_adv,
+										 mom_v_adv,
+										 mom_w_adv,
+										 dmom_u_adv_u,
+										 dmom_v_adv_v,
+										 dmom_w_adv_w,
+										 mom_u_ham,
+										 dmom_u_ham_grad_u,
+										 mom_v_ham,
+										 dmom_v_ham_grad_v,
+										 mom_w_ham,
+										 dmom_w_ham_grad_w,
+										 particle_netForces,
+										 particle_netMoments,
+										 particle_surfaceArea);
+				//Turbulence closure model
+				if (turbulenceClosureModel >= 3)
+				{
+					const double c_mu = 0.09; //mwf hack
+					updateTurbulenceClosure(turbulenceClosureModel,
+											eps_rho,
+											eps_mu,
+											rho_0,
+											nu_0,
+											rho_1,
+											nu_1,
+											useVF,
+											vf[eN_k],
+											phi[eN_k],
+											porosity,
+											c_mu, //mwf hack
+											q_turb_var_0[eN_k],
+											q_turb_var_1[eN_k],
+											&q_turb_var_grad_0[eN_k_nSpace],
+											q_eddy_viscosity[eN_k],
+											mom_uu_diff_ten,
+											mom_vv_diff_ten,
+											mom_ww_diff_ten,
+											mom_uv_diff_ten,
+											mom_uw_diff_ten,
+											mom_vu_diff_ten,
+											mom_vw_diff_ten,
+											mom_wu_diff_ten,
+											mom_wv_diff_ten,
+											mom_u_source,
+											mom_v_source,
+											mom_w_source);
+				}
+				//
+				//save momentum for time history and velocity for subgrid error
+				//
+				q_mom_u_acc[eN_k] = mom_u_acc;
+				q_mom_v_acc[eN_k] = mom_v_acc;
+				q_mom_w_acc[eN_k] = mom_w_acc;
+				//subgrid error uses grid scale velocity
+				q_mass_adv[eN_k_nSpace + 0] = u;
+				q_mass_adv[eN_k_nSpace + 1] = v;
+				q_mass_adv[eN_k_nSpace + 2] = w;
+				//
+				//moving mesh
+				//
+				mom_u_adv[0] -= MOVING_DOMAIN * mom_u_acc * xt;
+				mom_u_adv[1] -= MOVING_DOMAIN * mom_u_acc * yt;
+				mom_u_adv[2] -= MOVING_DOMAIN * mom_u_acc * zt;
+				dmom_u_adv_u[0] -= MOVING_DOMAIN * dmom_u_acc_u * xt;
+				dmom_u_adv_u[1] -= MOVING_DOMAIN * dmom_u_acc_u * yt;
+				dmom_u_adv_u[2] -= MOVING_DOMAIN * dmom_u_acc_u * zt;
+
+				mom_v_adv[0] -= MOVING_DOMAIN * mom_v_acc * xt;
+				mom_v_adv[1] -= MOVING_DOMAIN * mom_v_acc * yt;
+				mom_v_adv[2] -= MOVING_DOMAIN * mom_v_acc * zt;
+				dmom_v_adv_v[0] -= MOVING_DOMAIN * dmom_v_acc_v * xt;
+				dmom_v_adv_v[1] -= MOVING_DOMAIN * dmom_v_acc_v * yt;
+				dmom_v_adv_v[2] -= MOVING_DOMAIN * dmom_v_acc_v * zt;
+
+				mom_w_adv[0] -= MOVING_DOMAIN * mom_w_acc * xt;
+				mom_w_adv[1] -= MOVING_DOMAIN * mom_w_acc * yt;
+				mom_w_adv[2] -= MOVING_DOMAIN * mom_w_acc * zt;
+				dmom_w_adv_w[0] -= MOVING_DOMAIN * dmom_w_acc_w * xt;
+				dmom_w_adv_w[1] -= MOVING_DOMAIN * dmom_w_acc_w * yt;
+				dmom_w_adv_w[2] -= MOVING_DOMAIN * dmom_w_acc_w * zt;
+				//
+				//calculate time derivative at quadrature points
+				//
+				if (q_dV_last[eN_k] <= -100)
+					q_dV_last[eN_k] = dV;
+				q_dV[eN_k] = dV;
+				ck.bdf(alphaBDF,
+					   q_mom_u_acc_beta_bdf[eN_k] * q_dV_last[eN_k] / dV,
+					   mom_u_acc,
+					   dmom_u_acc_u,
+					   mom_u_acc_t,
+					   dmom_u_acc_u_t);
+				ck.bdf(alphaBDF,
+					   q_mom_v_acc_beta_bdf[eN_k] * q_dV_last[eN_k] / dV,
+					   mom_v_acc,
+					   dmom_v_acc_v,
+					   mom_v_acc_t,
+					   dmom_v_acc_v_t);
+				ck.bdf(alphaBDF,
+					   q_mom_w_acc_beta_bdf[eN_k] * q_dV_last[eN_k] / dV,
+					   mom_w_acc,
+					   dmom_w_acc_w,
+					   mom_w_acc_t,
+					   dmom_w_acc_w_t);
+				//
+				//calculate subgrid error (strong residual and adjoint)
+				//
+				//calculate strong residual
+				pdeResidual_p = ck.Mass_strong(-q_dvos_dt[eN_k]) +
+								ck.Advection_strong(dmass_adv_u, grad_u) +
+								ck.Advection_strong(dmass_adv_v, grad_v) +
+								ck.Advection_strong(dmass_adv_w, grad_w) +
+								DM2 * MOVING_DOMAIN * ck.Reaction_strong(alphaBDF * (dV - q_dV_last[eN_k]) / dV - div_mesh_velocity) +
+								//VRANS
+								ck.Reaction_strong(mass_source);
+				//
+
+				dmom_adv_sge[0] = dmom_u_acc_u * (q_velocity_sge[eN_k_nSpace + 0] - MOVING_DOMAIN * xt);
+				dmom_adv_sge[1] = dmom_u_acc_u * (q_velocity_sge[eN_k_nSpace + 1] - MOVING_DOMAIN * yt);
+				dmom_adv_sge[2] = dmom_u_acc_u * (q_velocity_sge[eN_k_nSpace + 2] - MOVING_DOMAIN * zt);
+
+				pdeResidual_u = ck.Mass_strong(dmom_u_acc_u * mom_u_acc_t) +
+								ck.Advection_strong(dmom_adv_sge, grad_u) + //note here and below: same in cons. and non-cons.
+								ck.Hamiltonian_strong(dmom_u_ham_grad_p, grad_p) +
+								ck.Reaction_strong(mom_u_source) -
+								ck.Reaction_strong(u * div_mesh_velocity);
+
+				pdeResidual_v = ck.Mass_strong(dmom_v_acc_v * mom_v_acc_t) +
+								ck.Advection_strong(dmom_adv_sge, grad_v) +
+								ck.Hamiltonian_strong(dmom_v_ham_grad_p, grad_p) +
+								ck.Reaction_strong(mom_v_source) -
+								ck.Reaction_strong(v * div_mesh_velocity);
+
+				pdeResidual_w = ck.Mass_strong(dmom_w_acc_w * mom_w_acc_t) +
+								ck.Advection_strong(dmom_adv_sge, grad_w) +
+								ck.Hamiltonian_strong(dmom_w_ham_grad_p, grad_p) +
+								ck.Reaction_strong(mom_w_source) -
+								ck.Reaction_strong(w * div_mesh_velocity);
+
+				//calculate tau and tau*Res
+				//cek debug
+				double tmpR = dmom_u_acc_u_t + dmom_u_source[0];
+				calculateSubgridError_tau(hFactor,
+										  elementDiameter[eN],
+										  tmpR, //dmom_u_acc_u_t,
+										  dmom_u_acc_u,
+										  dmom_adv_sge,
+										  mom_uu_diff_ten[1],
+										  dmom_u_ham_grad_p[0],
+										  tau_v0,
+										  tau_p0,
+										  q_cfl[eN_k]);
+
+				calculateSubgridError_tau(Ct_sge, Cd_sge,
+										  G, G_dd_G, tr_G,
+										  tmpR, //dmom_u_acc_u_t,
+										  dmom_adv_sge,
+										  mom_uu_diff_ten[1],
+										  dmom_u_ham_grad_p[0],
+										  tau_v1,
+										  tau_p1,
+										  q_cfl[eN_k]);
+
+				tau_v = useMetrics * tau_v1 + (1.0 - useMetrics) * tau_v0;
+				tau_p = PSTAB * (useMetrics * tau_p1 + (1.0 - useMetrics) * tau_p0);
+
+				calculateSubgridError_tauRes(tau_p,
+											 tau_v,
+											 pdeResidual_p,
+											 pdeResidual_u,
+											 pdeResidual_v,
+											 pdeResidual_w,
+											 subgridError_p,
+											 subgridError_u,
+											 subgridError_v,
+											 subgridError_w);
+				// velocity used in adjoint (VMS or RBLES, with or without lagging the grid scale velocity)
+				dmom_adv_star[0] = dmom_u_acc_u * (q_velocity_sge[eN_k_nSpace + 0] - MOVING_DOMAIN * xt + useRBLES * subgridError_u);
+				dmom_adv_star[1] = dmom_u_acc_u * (q_velocity_sge[eN_k_nSpace + 1] - MOVING_DOMAIN * yt + useRBLES * subgridError_v);
+				dmom_adv_star[2] = dmom_u_acc_u * (q_velocity_sge[eN_k_nSpace + 2] - MOVING_DOMAIN * zt + useRBLES * subgridError_w);
+
+				mom_u_adv[0] += dmom_u_acc_u * (useRBLES * subgridError_u * q_velocity_sge[eN_k_nSpace + 0]);
+				mom_u_adv[1] += dmom_u_acc_u * (useRBLES * subgridError_v * q_velocity_sge[eN_k_nSpace + 0]);
+				mom_u_adv[2] += dmom_u_acc_u * (useRBLES * subgridError_w * q_velocity_sge[eN_k_nSpace + 0]);
+
+				// adjoint times the test functions
+				for (int i = 0; i < nDOF_test_element; i++)
+				{
+					register int i_nSpace = i * nSpace;
+					/* Lstar_u_p[i]=ck.Advection_adjoint(dmass_adv_u,&p_grad_test_dV[i_nSpace]); */
+					/* Lstar_v_p[i]=ck.Advection_adjoint(dmass_adv_v,&p_grad_test_dV[i_nSpace]); */
+					/* Lstar_w_p[i]=ck.Advection_adjoint(dmass_adv_w,&p_grad_test_dV[i_nSpace]); */
+					//use the same advection adjoint for all three since we're approximating the linearized adjoint
+					Lstar_u_u[i] = ck.Advection_adjoint(dmom_adv_star, &vel_grad_test_dV[i_nSpace]);
+					Lstar_v_v[i] = ck.Advection_adjoint(dmom_adv_star, &vel_grad_test_dV[i_nSpace]);
+					Lstar_w_w[i] = ck.Advection_adjoint(dmom_adv_star, &vel_grad_test_dV[i_nSpace]);
+					Lstar_p_u[i] = ck.Hamiltonian_adjoint(dmom_u_ham_grad_p, &vel_grad_test_dV[i_nSpace]);
+					Lstar_p_v[i] = ck.Hamiltonian_adjoint(dmom_v_ham_grad_p, &vel_grad_test_dV[i_nSpace]);
+					Lstar_p_w[i] = ck.Hamiltonian_adjoint(dmom_w_ham_grad_p, &vel_grad_test_dV[i_nSpace]);
+
+					//VRANS account for drag terms, diagonal only here ... decide if need off diagonal terms too
+					Lstar_u_u[i] += ck.Reaction_adjoint(dmom_u_source[0], vel_test_dV[i]);
+					Lstar_v_v[i] += ck.Reaction_adjoint(dmom_v_source[1], vel_test_dV[i]);
+					Lstar_w_w[i] += ck.Reaction_adjoint(dmom_w_source[2], vel_test_dV[i]);
+					//
+				}
+
+				norm_Rv = sqrt(pdeResidual_u * pdeResidual_u + pdeResidual_v * pdeResidual_v + pdeResidual_w * pdeResidual_w);
+				q_numDiff_u[eN_k] = C_dc * norm_Rv * (useMetrics / sqrt(G_dd_G + 1.0e-12) +
+													  (1.0 - useMetrics) * hFactor * hFactor * elementDiameter[eN] * elementDiameter[eN]);
+				q_numDiff_v[eN_k] = q_numDiff_u[eN_k];
+				q_numDiff_w[eN_k] = q_numDiff_u[eN_k];
+				//
+				//update element residual
+				//
+				double mesh_vel[3];
+				mesh_vel[0] = xt;
+				mesh_vel[1] = yt;
+				mesh_vel[2] = zt;
+				q_velocity[eN_k_nSpace + 0] = u;
+				q_velocity[eN_k_nSpace + 1] = v;
+				q_velocity[eN_k_nSpace + 2] = w;
+				for (int i = 0; i < nDOF_test_element; i++)
+				{
+					register int i_nSpace = i * nSpace;
+					/* std::cout<<"elemRes_mesh "<<mesh_vel[0]<<'\t'<<mesh_vel[2]<<'\t'<<p_test_dV[i]<<'\t'<<(q_dV_last[eN_k]/dV)<<'\t'<<dV<<std::endl; */
+					/* elementResidual_mesh[i] += ck.Reaction_weak(1.0,p_test_dV[i]) - */
+					/*   ck.Reaction_weak(1.0,p_test_dV[i]*q_dV_last[eN_k]/dV) - */
+					/*   ck.Advection_weak(mesh_vel,&p_grad_test_dV[i_nSpace]); */
+
+					/* elementResidual_p[i] += ck.Mass_weak(-q_dvos_dt[eN_k],p_test_dV[i]) + */
+					/*   ck.Advection_weak(mass_adv,&p_grad_test_dV[i_nSpace]) + */
+					/*   DM*MOVING_DOMAIN*(ck.Reaction_weak(alphaBDF*1.0,p_test_dV[i]) - */
+					/*                     ck.Reaction_weak(alphaBDF*1.0,p_test_dV[i]*q_dV_last[eN_k]/dV) - */
+					/*                     ck.Advection_weak(mesh_vel,&p_grad_test_dV[i_nSpace])) + */
+					/*   //VRANS */
+					/*   ck.Reaction_weak(mass_source,p_test_dV[i])   + //VRANS source term for wave maker */
+					/*   // */
+					/*   ck.SubgridError(subgridError_u,Lstar_u_p[i]) +  */
+					/*   ck.SubgridError(subgridError_v,Lstar_v_p[i]);// +  */
+					/*   /\* ck.SubgridError(subgridError_w,Lstar_w_p[i]); *\/ */
+
+					elementResidual_u[i] += ck.Mass_weak(dmom_u_acc_u * mom_u_acc_t, vel_test_dV[i]) +
+											ck.Advection_weak(mom_u_adv, &vel_grad_test_dV[i_nSpace]) +
+											ck.Diffusion_weak(sdInfo_u_u_rowptr, sdInfo_u_u_colind, mom_uu_diff_ten, grad_u, &vel_grad_test_dV[i_nSpace]) +
+											ck.Diffusion_weak(sdInfo_u_v_rowptr, sdInfo_u_v_colind, mom_uv_diff_ten, grad_v, &vel_grad_test_dV[i_nSpace]) +
+											ck.Diffusion_weak(sdInfo_u_w_rowptr, sdInfo_u_w_colind, mom_uw_diff_ten, grad_w, &vel_grad_test_dV[i_nSpace]) +
+											ck.Reaction_weak(mom_u_source, vel_test_dV[i]) +
+											ck.Hamiltonian_weak(mom_u_ham, vel_test_dV[i]) +
+											// ck.SubgridError(subgridError_p,Lstar_p_u[i]) +
+											ck.SubgridError(subgridError_u, Lstar_u_u[i]) +
+											ck.NumericalDiffusion(q_numDiff_u_last[eN_k], grad_u, &vel_grad_test_dV[i_nSpace]);
+
+					elementResidual_v[i] += ck.Mass_weak(dmom_v_acc_v * mom_v_acc_t, vel_test_dV[i]) +
+											ck.Advection_weak(mom_v_adv, &vel_grad_test_dV[i_nSpace]) +
+											ck.Diffusion_weak(sdInfo_v_u_rowptr, sdInfo_v_u_colind, mom_vu_diff_ten, grad_u, &vel_grad_test_dV[i_nSpace]) +
+											ck.Diffusion_weak(sdInfo_v_v_rowptr, sdInfo_v_v_colind, mom_vv_diff_ten, grad_v, &vel_grad_test_dV[i_nSpace]) +
+											ck.Diffusion_weak(sdInfo_v_w_rowptr, sdInfo_v_w_colind, mom_vw_diff_ten, grad_w, &vel_grad_test_dV[i_nSpace]) +
+											ck.Reaction_weak(mom_v_source, vel_test_dV[i]) +
+											ck.Hamiltonian_weak(mom_v_ham, vel_test_dV[i]) +
+											// ck.SubgridError(subgridError_p,Lstar_p_v[i]) +
+											ck.SubgridError(subgridError_v, Lstar_v_v[i]) +
+											ck.NumericalDiffusion(q_numDiff_v_last[eN_k], grad_v, &vel_grad_test_dV[i_nSpace]);
+
+					elementResidual_w[i] += ck.Mass_weak(dmom_w_acc_w * mom_w_acc_t, vel_test_dV[i]) +
+											ck.Advection_weak(mom_w_adv, &vel_grad_test_dV[i_nSpace]) +
+											ck.Diffusion_weak(sdInfo_w_u_rowptr, sdInfo_w_u_colind, mom_wu_diff_ten, grad_u, &vel_grad_test_dV[i_nSpace]) +
+											ck.Diffusion_weak(sdInfo_w_v_rowptr, sdInfo_w_v_colind, mom_wv_diff_ten, grad_v, &vel_grad_test_dV[i_nSpace]) +
+											ck.Diffusion_weak(sdInfo_w_w_rowptr, sdInfo_w_w_colind, mom_ww_diff_ten, grad_w, &vel_grad_test_dV[i_nSpace]) +
+											ck.Reaction_weak(mom_w_source, vel_test_dV[i]) +
+											ck.Hamiltonian_weak(mom_w_ham, vel_test_dV[i]) +
+											// ck.SubgridError(subgridError_p,Lstar_p_w[i]) +
+											ck.SubgridError(subgridError_w, Lstar_w_w[i]) +
+											ck.NumericalDiffusion(q_numDiff_w_last[eN_k], grad_w, &vel_grad_test_dV[i_nSpace]);
+				} //i
+			}
 			//
-			// ck.SubgridErrorJacobian(dsubgridError_p_w[j],Lstar_p_u[i]); 
-
-		      /* elementJacobian_v_p[i][j] += ck.HamiltonianJacobian_weak(dmom_v_ham_grad_p,&p_grad_trial[j_nSpace],vel_test_dV[i]) +  */
-		      /*   ck.SubgridErrorJacobian(dsubgridError_v_p[j],Lstar_v_v[i]);  */
-
-
-			/*===============================================elementJacobian_v_u===================================================== */
-		      elementJacobian_v_u[i][j] += ck.AdvectionJacobian_weak(dmom_v_adv_u,vel_trial_ref[k*nDOF_trial_element+j],&vel_grad_test_dV[i_nSpace]) + 
-			ck.SimpleDiffusionJacobian_weak(sdInfo_v_u_rowptr,sdInfo_v_u_colind,mom_vu_diff_ten,&vel_grad_trial[j_nSpace],&vel_grad_test_dV[i_nSpace]) + 
-			//VRANS
-			ck.ReactionJacobian_weak(dmom_v_source[0],vel_trial_ref[k*nDOF_trial_element+j],vel_test_dV[i]);// +
+			//load element into global residual and save element residual
 			//
-			// ck.SubgridErrorJacobian(dsubgridError_p_u[j],Lstar_p_v[i]);
-
-			/*===============================================elementJacobian_v_v===================================================== */
-		      elementJacobian_v_v[i][j] += ck.MassJacobian_weak(dmom_v_acc_v_t,vel_trial_ref[k*nDOF_trial_element+j],vel_test_dV[i]) + 
-                        ck.HamiltonianJacobian_weak(dmom_v_ham_grad_v,&vel_grad_trial[j_nSpace],vel_test_dV[i]) + 
-			ck.AdvectionJacobian_weak(dmom_v_adv_v,vel_trial_ref[k*nDOF_trial_element+j],&vel_grad_test_dV[i_nSpace]) +
-			ck.SimpleDiffusionJacobian_weak(sdInfo_v_v_rowptr,sdInfo_v_v_colind,mom_vv_diff_ten,&vel_grad_trial[j_nSpace],&vel_grad_test_dV[i_nSpace]) + 
-			//VRANS
-			ck.ReactionJacobian_weak(dmom_v_source[1],vel_trial_ref[k*nDOF_trial_element+j],vel_test_dV[i]) +
+			for (int i = 0; i < nDOF_test_element; i++)
+			{
+				register int eN_i = eN * nDOF_test_element + i;
+
+				/* elementResidual_p_save[eN_i] +=  elementResidual_p[i]; */
+				/* mesh_volume_conservation_element_weak += elementResidual_mesh[i]; */
+				/* globalResidual[offset_p+stride_p*p_l2g[eN_i]]+=elementResidual_p[i]; */
+				globalResidual[offset_u + stride_u * vel_l2g[eN_i]] += elementResidual_u[i];
+				globalResidual[offset_v + stride_v * vel_l2g[eN_i]] += elementResidual_v[i];
+				globalResidual[offset_w + stride_w * vel_l2g[eN_i]] += elementResidual_w[i];
+			} //i
+			  /* mesh_volume_conservation += mesh_volume_conservation_element; */
+			  /* mesh_volume_conservation_weak += mesh_volume_conservation_element_weak; */
+			  /* mesh_volume_conservation_err_max=fmax(mesh_volume_conservation_err_max,fabs(mesh_volume_conservation_element)); */
+			  /* mesh_volume_conservation_err_max_weak=fmax(mesh_volume_conservation_err_max_weak,fabs(mesh_volume_conservation_element_weak)); */
+		}	 //elements
+		//
+		//loop over exterior element boundaries to calculate surface integrals and load into element and global residuals
+		//
+		//ebNE is the Exterior element boundary INdex
+		//ebN is the element boundary INdex
+		//eN is the element index
+		for (int ebNE = 0; ebNE < nExteriorElementBoundaries_global; ebNE++)
+		{
+			register int ebN = exteriorElementBoundariesArray[ebNE],
+						 eN = elementBoundaryElementsArray[ebN * 2 + 0],
+						 ebN_local = elementBoundaryLocalElementBoundariesArray[ebN * 2 + 0],
+						 eN_nDOF_trial_element = eN * nDOF_trial_element;
+			register double elementResidual_mesh[nDOF_test_element],
+				elementResidual_p[nDOF_test_element],
+				elementResidual_u[nDOF_test_element],
+				elementResidual_v[nDOF_test_element],
+				elementResidual_w[nDOF_test_element],
+				eps_rho, eps_mu;
+			for (int i = 0; i < nDOF_test_element; i++)
+			{
+				elementResidual_mesh[i] = 0.0;
+				elementResidual_p[i] = 0.0;
+				elementResidual_u[i] = 0.0;
+				elementResidual_v[i] = 0.0;
+				elementResidual_w[i] = 0.0;
+			}
+			for (int kb = 0; kb < nQuadraturePoints_elementBoundary; kb++)
+			{
+				register int ebNE_kb = ebNE * nQuadraturePoints_elementBoundary + kb,
+							 ebNE_kb_nSpace = ebNE_kb * nSpace,
+							 ebN_local_kb = ebN_local * nQuadraturePoints_elementBoundary + kb,
+							 ebN_local_kb_nSpace = ebN_local_kb * nSpace;
+				register double p_ext = 0.0,
+								u_ext = 0.0,
+								v_ext = 0.0,
+								w_ext = 0.0,
+								grad_p_ext[nSpace],
+								grad_u_ext[nSpace],
+								grad_v_ext[nSpace],
+								grad_w_ext[nSpace],
+								mom_u_acc_ext = 0.0,
+								dmom_u_acc_u_ext = 0.0,
+								mom_v_acc_ext = 0.0,
+								dmom_v_acc_v_ext = 0.0,
+								mom_w_acc_ext = 0.0,
+								dmom_w_acc_w_ext = 0.0,
+								mass_adv_ext[nSpace],
+								dmass_adv_u_ext[nSpace],
+								dmass_adv_v_ext[nSpace],
+								dmass_adv_w_ext[nSpace],
+								mom_u_adv_ext[nSpace],
+								dmom_u_adv_u_ext[nSpace],
+								dmom_u_adv_v_ext[nSpace],
+								dmom_u_adv_w_ext[nSpace],
+								mom_v_adv_ext[nSpace],
+								dmom_v_adv_u_ext[nSpace],
+								dmom_v_adv_v_ext[nSpace],
+								dmom_v_adv_w_ext[nSpace],
+								mom_w_adv_ext[nSpace],
+								dmom_w_adv_u_ext[nSpace],
+								dmom_w_adv_v_ext[nSpace],
+								dmom_w_adv_w_ext[nSpace],
+								mom_uu_diff_ten_ext[nSpace],
+								mom_vv_diff_ten_ext[nSpace],
+								mom_ww_diff_ten_ext[nSpace],
+								mom_uv_diff_ten_ext[1],
+								mom_uw_diff_ten_ext[1],
+								mom_vu_diff_ten_ext[1],
+								mom_vw_diff_ten_ext[1],
+								mom_wu_diff_ten_ext[1],
+								mom_wv_diff_ten_ext[1],
+								mom_u_source_ext = 0.0,
+								mom_v_source_ext = 0.0,
+								mom_w_source_ext = 0.0,
+								mom_u_ham_ext = 0.0,
+								dmom_u_ham_grad_p_ext[nSpace],
+								dmom_u_ham_grad_u_ext[nSpace],
+								mom_v_ham_ext = 0.0,
+								dmom_v_ham_grad_p_ext[nSpace],
+								dmom_v_ham_grad_v_ext[nSpace],
+								mom_w_ham_ext = 0.0,
+								dmom_w_ham_grad_p_ext[nSpace],
+								dmom_w_ham_grad_w_ext[nSpace],
+								dmom_u_adv_p_ext[nSpace],
+								dmom_v_adv_p_ext[nSpace],
+								dmom_w_adv_p_ext[nSpace],
+								flux_mass_ext = 0.0,
+								flux_mom_u_adv_ext = 0.0,
+								flux_mom_v_adv_ext = 0.0,
+								flux_mom_w_adv_ext = 0.0,
+								flux_mom_uu_diff_ext = 0.0,
+								flux_mom_uv_diff_ext = 0.0,
+								flux_mom_uw_diff_ext = 0.0,
+								flux_mom_vu_diff_ext = 0.0,
+								flux_mom_vv_diff_ext = 0.0,
+								flux_mom_vw_diff_ext = 0.0,
+								flux_mom_wu_diff_ext = 0.0,
+								flux_mom_wv_diff_ext = 0.0,
+								flux_mom_ww_diff_ext = 0.0,
+								bc_p_ext = 0.0,
+								bc_u_ext = 0.0,
+								bc_v_ext = 0.0,
+								bc_w_ext = 0.0,
+								bc_mom_u_acc_ext = 0.0,
+								bc_dmom_u_acc_u_ext = 0.0,
+								bc_mom_v_acc_ext = 0.0,
+								bc_dmom_v_acc_v_ext = 0.0,
+								bc_mom_w_acc_ext = 0.0,
+								bc_dmom_w_acc_w_ext = 0.0,
+								bc_mass_adv_ext[nSpace],
+								bc_dmass_adv_u_ext[nSpace],
+								bc_dmass_adv_v_ext[nSpace],
+								bc_dmass_adv_w_ext[nSpace],
+								bc_mom_u_adv_ext[nSpace],
+								bc_dmom_u_adv_u_ext[nSpace],
+								bc_dmom_u_adv_v_ext[nSpace],
+								bc_dmom_u_adv_w_ext[nSpace],
+								bc_mom_v_adv_ext[nSpace],
+								bc_dmom_v_adv_u_ext[nSpace],
+								bc_dmom_v_adv_v_ext[nSpace],
+								bc_dmom_v_adv_w_ext[nSpace],
+								bc_mom_w_adv_ext[nSpace],
+								bc_dmom_w_adv_u_ext[nSpace],
+								bc_dmom_w_adv_v_ext[nSpace],
+								bc_dmom_w_adv_w_ext[nSpace],
+								bc_mom_uu_diff_ten_ext[nSpace],
+								bc_mom_vv_diff_ten_ext[nSpace],
+								bc_mom_ww_diff_ten_ext[nSpace],
+								bc_mom_uv_diff_ten_ext[1],
+								bc_mom_uw_diff_ten_ext[1],
+								bc_mom_vu_diff_ten_ext[1],
+								bc_mom_vw_diff_ten_ext[1],
+								bc_mom_wu_diff_ten_ext[1],
+								bc_mom_wv_diff_ten_ext[1],
+								bc_mom_u_source_ext = 0.0,
+								bc_mom_v_source_ext = 0.0,
+								bc_mom_w_source_ext = 0.0,
+								bc_mom_u_ham_ext = 0.0,
+								bc_dmom_u_ham_grad_p_ext[nSpace],
+								bc_dmom_u_ham_grad_u_ext[nSpace],
+								bc_mom_v_ham_ext = 0.0,
+								bc_dmom_v_ham_grad_p_ext[nSpace],
+								bc_dmom_v_ham_grad_v_ext[nSpace],
+								bc_mom_w_ham_ext = 0.0,
+								bc_dmom_w_ham_grad_p_ext[nSpace],
+								bc_dmom_w_ham_grad_w_ext[nSpace],
+								jac_ext[nSpace * nSpace],
+								jacDet_ext,
+								jacInv_ext[nSpace * nSpace],
+								boundaryJac[nSpace * (nSpace - 1)],
+								metricTensor[(nSpace - 1) * (nSpace - 1)],
+								metricTensorDetSqrt,
+								dS, p_test_dS[nDOF_test_element], vel_test_dS[nDOF_test_element],
+								p_grad_trial_trace[nDOF_trial_element * nSpace], vel_grad_trial_trace[nDOF_trial_element * nSpace],
+								vel_grad_test_dS[nDOF_trial_element * nSpace],
+								normal[3], x_ext, y_ext, z_ext, xt_ext, yt_ext, zt_ext, integralScaling,
+								//VRANS
+					porosity_ext,
+								//
+					G[nSpace * nSpace], G_dd_G, tr_G, h_phi, h_penalty, penalty,
+								force_x, force_y, force_z, force_p_x, force_p_y, force_p_z, force_v_x, force_v_y, force_v_z, r_x, r_y, r_z;
+				//compute information about mapping from reference element to physical element
+				ck.calculateMapping_elementBoundary(eN,
+													ebN_local,
+													kb,
+													ebN_local_kb,
+													mesh_dof,
+													mesh_l2g,
+													mesh_trial_trace_ref,
+													mesh_grad_trial_trace_ref,
+													boundaryJac_ref,
+													jac_ext,
+													jacDet_ext,
+													jacInv_ext,
+													boundaryJac,
+													metricTensor,
+													metricTensorDetSqrt,
+													normal_ref,
+													normal,
+													x_ext, y_ext, z_ext);
+				ck.calculateMappingVelocity_elementBoundary(eN,
+															ebN_local,
+															kb,
+															ebN_local_kb,
+															mesh_velocity_dof,
+															mesh_l2g,
+															mesh_trial_trace_ref,
+															xt_ext, yt_ext, zt_ext,
+															normal,
+															boundaryJac,
+															metricTensor,
+															integralScaling);
+				//xt_ext=0.0;yt_ext=0.0;zt_ext=0.0;
+				//std::cout<<"xt_ext "<<xt_ext<<'\t'<<yt_ext<<'\t'<<zt_ext<<std::endl;
+				//std::cout<<"x_ext "<<x_ext<<'\t'<<y_ext<<'\t'<<z_ext<<std::endl;
+				//std::cout<<"integralScaling - metricTensorDetSrt ==============================="<<integralScaling-metricTensorDetSqrt<<std::endl;
+				/* std::cout<<"metricTensorDetSqrt "<<metricTensorDetSqrt */
+				/* 	       <<"dS_ref[kb]"<<dS_ref[kb]<<std::endl; */
+				//dS = ((1.0-MOVING_DOMAIN)*metricTensorDetSqrt + MOVING_DOMAIN*integralScaling)*dS_ref[kb];//cek need to test effect on accuracy
+				dS = metricTensorDetSqrt * dS_ref[kb];
+				//get the metric tensor
+				//cek todo use symmetry
+				ck.calculateG(jacInv_ext, G, G_dd_G, tr_G);
+				ck.calculateGScale(G, &ebqe_normal_phi_ext[ebNE_kb_nSpace], h_phi);
+
+				eps_rho = epsFact_rho * (useMetrics * h_phi + (1.0 - useMetrics) * elementDiameter[eN]);
+				eps_mu = epsFact_mu * (useMetrics * h_phi + (1.0 - useMetrics) * elementDiameter[eN]);
+				const double particle_eps = particle_epsFact * (useMetrics * h_phi + (1.0 - useMetrics) * elementDiameter[eN]);
+
+				//compute shape and solution information
+				//shape
+				/* ck.gradTrialFromRef(&p_grad_trial_trace_ref[ebN_local_kb_nSpace*nDOF_trial_element],jacInv_ext,p_grad_trial_trace); */
+				ck.gradTrialFromRef(&vel_grad_trial_trace_ref[ebN_local_kb_nSpace * nDOF_trial_element], jacInv_ext, vel_grad_trial_trace);
+				//cek hack use trial ck.gradTrialFromRef(&vel_grad_test_trace_ref[ebN_local_kb_nSpace*nDOF_trial_element],jacInv_ext,vel_grad_test_trace);
+				//solution and gradients
+				/* ck.valFromDOF(p_dof,&p_l2g[eN_nDOF_trial_element],&p_trial_trace_ref[ebN_local_kb*nDOF_test_element],p_ext); */
+				p_ext = ebqe_p[ebNE_kb];
+				ck.valFromDOF(u_dof, &vel_l2g[eN_nDOF_trial_element], &vel_trial_trace_ref[ebN_local_kb * nDOF_test_element], u_ext);
+				ck.valFromDOF(v_dof, &vel_l2g[eN_nDOF_trial_element], &vel_trial_trace_ref[ebN_local_kb * nDOF_test_element], v_ext);
+				ck.valFromDOF(w_dof, &vel_l2g[eN_nDOF_trial_element], &vel_trial_trace_ref[ebN_local_kb * nDOF_test_element], w_ext);
+				/* ck.gradFromDOF(p_dof,&p_l2g[eN_nDOF_trial_element],p_grad_trial_trace,grad_p_ext); */
+				for (int I = 0; I < nSpace; I++)
+					grad_p_ext[I] = ebqe_grad_p[ebNE_kb_nSpace + I];
+				ck.gradFromDOF(u_dof, &vel_l2g[eN_nDOF_trial_element], vel_grad_trial_trace, grad_u_ext);
+				ck.gradFromDOF(v_dof, &vel_l2g[eN_nDOF_trial_element], vel_grad_trial_trace, grad_v_ext);
+				ck.gradFromDOF(w_dof, &vel_l2g[eN_nDOF_trial_element], vel_grad_trial_trace, grad_w_ext);
+				//precalculate test function products with integration weights
+				for (int j = 0; j < nDOF_trial_element; j++)
+				{
+					/* p_test_dS[j] = p_test_trace_ref[ebN_local_kb*nDOF_test_element+j]*dS; */
+					vel_test_dS[j] = vel_test_trace_ref[ebN_local_kb * nDOF_test_element + j] * dS;
+					for (int I = 0; I < nSpace; I++)
+						vel_grad_test_dS[j * nSpace + I] = vel_grad_trial_trace[j * nSpace + I] * dS; //cek hack, using trial
+				}
+				bc_p_ext = isDOFBoundary_p[ebNE_kb] * ebqe_bc_p_ext[ebNE_kb] + (1 - isDOFBoundary_p[ebNE_kb]) * p_ext;
+				//note, our convention is that bc values at moving boundaries are relative to boundary velocity so we add it here
+				bc_u_ext = isDOFBoundary_u[ebNE_kb] * (ebqe_bc_u_ext[ebNE_kb] + MOVING_DOMAIN * xt_ext) + (1 - isDOFBoundary_u[ebNE_kb]) * u_ext;
+				bc_v_ext = isDOFBoundary_v[ebNE_kb] * (ebqe_bc_v_ext[ebNE_kb] + MOVING_DOMAIN * yt_ext) + (1 - isDOFBoundary_v[ebNE_kb]) * v_ext;
+				bc_w_ext = isDOFBoundary_w[ebNE_kb] * (ebqe_bc_w_ext[ebNE_kb] + MOVING_DOMAIN * zt_ext) + (1 - isDOFBoundary_w[ebNE_kb]) * w_ext;
+				//VRANS
+				porosity_ext = 1.0 - ebqe_vos_ext[ebNE_kb];
+				//
+				//calculate the pde coefficients using the solution and the boundary values for the solution
+				//
+				double eddy_viscosity_ext(0.), bc_eddy_viscosity_ext(0.); //not interested in saving boundary eddy viscosity for now
+				evaluateCoefficients(eps_rho,
+									 eps_mu,
+									 particle_eps,
+									 sigma,
+									 rho_0,
+									 nu_0,
+									 rho_1,
+									 nu_1,
+									 elementDiameter[eN],
+									 smagorinskyConstant,
+									 turbulenceClosureModel,
+									 g,
+									 useVF,
+									 ebqe_vf_ext[ebNE_kb],
+									 ebqe_phi_ext[ebNE_kb],
+									 &ebqe_normal_phi_ext[ebNE_kb_nSpace],
+									 nParticles,
+									 nQuadraturePoints_global,
+									 &particle_signed_distances[ebNE_kb],
+									 ebqe_kappa_phi_ext[ebNE_kb],
+									 //VRANS
+									 porosity_ext,
+									 //
+									 p_ext,
+									 grad_p_ext,
+									 grad_u_ext,
+									 grad_v_ext,
+									 grad_w_ext,
+									 u_ext,
+									 v_ext,
+									 w_ext,
+									 ebqe_velocity_star[ebNE_kb_nSpace + 0],
+									 ebqe_velocity_star[ebNE_kb_nSpace + 1],
+									 ebqe_velocity_star[ebNE_kb_nSpace + 2],
+									 eddy_viscosity_ext,
+									 mom_u_acc_ext,
+									 dmom_u_acc_u_ext,
+									 mom_v_acc_ext,
+									 dmom_v_acc_v_ext,
+									 mom_w_acc_ext,
+									 dmom_w_acc_w_ext,
+									 mass_adv_ext,
+									 dmass_adv_u_ext,
+									 dmass_adv_v_ext,
+									 dmass_adv_w_ext,
+									 mom_u_adv_ext,
+									 dmom_u_adv_u_ext,
+									 dmom_u_adv_v_ext,
+									 dmom_u_adv_w_ext,
+									 mom_v_adv_ext,
+									 dmom_v_adv_u_ext,
+									 dmom_v_adv_v_ext,
+									 dmom_v_adv_w_ext,
+									 mom_w_adv_ext,
+									 dmom_w_adv_u_ext,
+									 dmom_w_adv_v_ext,
+									 dmom_w_adv_w_ext,
+									 mom_uu_diff_ten_ext,
+									 mom_vv_diff_ten_ext,
+									 mom_ww_diff_ten_ext,
+									 mom_uv_diff_ten_ext,
+									 mom_uw_diff_ten_ext,
+									 mom_vu_diff_ten_ext,
+									 mom_vw_diff_ten_ext,
+									 mom_wu_diff_ten_ext,
+									 mom_wv_diff_ten_ext,
+									 mom_u_source_ext,
+									 mom_v_source_ext,
+									 mom_w_source_ext,
+									 mom_u_ham_ext,
+									 dmom_u_ham_grad_p_ext,
+									 dmom_u_ham_grad_u_ext,
+									 mom_v_ham_ext,
+									 dmom_v_ham_grad_p_ext,
+									 dmom_v_ham_grad_v_ext,
+									 mom_w_ham_ext,
+									 dmom_w_ham_grad_p_ext,
+									 dmom_w_ham_grad_w_ext,
+									 ebqe_rho[ebNE_kb],
+									 ebqe_nu[ebNE_kb]);
+				evaluateCoefficients(eps_rho,
+									 eps_mu,
+									 particle_eps,
+									 sigma,
+									 rho_0,
+									 nu_0,
+									 rho_1,
+									 nu_1,
+									 elementDiameter[eN],
+									 smagorinskyConstant,
+									 turbulenceClosureModel,
+									 g,
+									 useVF,
+									 bc_ebqe_vf_ext[ebNE_kb],
+									 bc_ebqe_phi_ext[ebNE_kb],
+									 &ebqe_normal_phi_ext[ebNE_kb_nSpace],
+									 nParticles,
+									 nQuadraturePoints_global,
+									 &particle_signed_distances[ebNE_kb],
+									 ebqe_kappa_phi_ext[ebNE_kb],
+									 //VRANS
+									 porosity_ext,
+									 //
+									 bc_p_ext,
+									 grad_p_ext,
+									 grad_u_ext,
+									 grad_v_ext,
+									 grad_w_ext,
+									 bc_u_ext,
+									 bc_v_ext,
+									 bc_w_ext,
+									 ebqe_velocity_star[ebNE_kb_nSpace + 0],
+									 ebqe_velocity_star[ebNE_kb_nSpace + 1],
+									 ebqe_velocity_star[ebNE_kb_nSpace + 2],
+									 bc_eddy_viscosity_ext,
+									 bc_mom_u_acc_ext,
+									 bc_dmom_u_acc_u_ext,
+									 bc_mom_v_acc_ext,
+									 bc_dmom_v_acc_v_ext,
+									 bc_mom_w_acc_ext,
+									 bc_dmom_w_acc_w_ext,
+									 bc_mass_adv_ext,
+									 bc_dmass_adv_u_ext,
+									 bc_dmass_adv_v_ext,
+									 bc_dmass_adv_w_ext,
+									 bc_mom_u_adv_ext,
+									 bc_dmom_u_adv_u_ext,
+									 bc_dmom_u_adv_v_ext,
+									 bc_dmom_u_adv_w_ext,
+									 bc_mom_v_adv_ext,
+									 bc_dmom_v_adv_u_ext,
+									 bc_dmom_v_adv_v_ext,
+									 bc_dmom_v_adv_w_ext,
+									 bc_mom_w_adv_ext,
+									 bc_dmom_w_adv_u_ext,
+									 bc_dmom_w_adv_v_ext,
+									 bc_dmom_w_adv_w_ext,
+									 bc_mom_uu_diff_ten_ext,
+									 bc_mom_vv_diff_ten_ext,
+									 bc_mom_ww_diff_ten_ext,
+									 bc_mom_uv_diff_ten_ext,
+									 bc_mom_uw_diff_ten_ext,
+									 bc_mom_vu_diff_ten_ext,
+									 bc_mom_vw_diff_ten_ext,
+									 bc_mom_wu_diff_ten_ext,
+									 bc_mom_wv_diff_ten_ext,
+									 bc_mom_u_source_ext,
+									 bc_mom_v_source_ext,
+									 bc_mom_w_source_ext,
+									 bc_mom_u_ham_ext,
+									 bc_dmom_u_ham_grad_p_ext,
+									 bc_dmom_u_ham_grad_u_ext,
+									 bc_mom_v_ham_ext,
+									 bc_dmom_v_ham_grad_p_ext,
+									 bc_dmom_v_ham_grad_v_ext,
+									 bc_mom_w_ham_ext,
+									 bc_dmom_w_ham_grad_p_ext,
+									 bc_dmom_w_ham_grad_w_ext,
+									 ebqe_rho[ebNE_kb],
+									 ebqe_nu[ebNE_kb]);
+
+				//Turbulence closure model
+				if (turbulenceClosureModel >= 3)
+				{
+					const double turb_var_grad_0_dummy[3] = {0., 0., 0.};
+					const double c_mu = 0.09; //mwf hack
+					updateTurbulenceClosure(turbulenceClosureModel,
+											eps_rho,
+											eps_mu,
+											rho_0,
+											nu_0,
+											rho_1,
+											nu_1,
+											useVF,
+											ebqe_vf_ext[ebNE_kb],
+											ebqe_phi_ext[ebNE_kb],
+											porosity_ext,
+											c_mu, //mwf hack
+											ebqe_turb_var_0[ebNE_kb],
+											ebqe_turb_var_1[ebNE_kb],
+											turb_var_grad_0_dummy, //not needed
+											eddy_viscosity_ext,
+											mom_uu_diff_ten_ext,
+											mom_vv_diff_ten_ext,
+											mom_ww_diff_ten_ext,
+											mom_uv_diff_ten_ext,
+											mom_uw_diff_ten_ext,
+											mom_vu_diff_ten_ext,
+											mom_vw_diff_ten_ext,
+											mom_wu_diff_ten_ext,
+											mom_wv_diff_ten_ext,
+											mom_u_source_ext,
+											mom_v_source_ext,
+											mom_w_source_ext);
+
+					updateTurbulenceClosure(turbulenceClosureModel,
+											eps_rho,
+											eps_mu,
+											rho_0,
+											nu_0,
+											rho_1,
+											nu_1,
+											useVF,
+											bc_ebqe_vf_ext[ebNE_kb],
+											bc_ebqe_phi_ext[ebNE_kb],
+											porosity_ext,
+											c_mu, //mwf hack
+											ebqe_turb_var_0[ebNE_kb],
+											ebqe_turb_var_1[ebNE_kb],
+											turb_var_grad_0_dummy, //not needed
+											bc_eddy_viscosity_ext,
+											bc_mom_uu_diff_ten_ext,
+											bc_mom_vv_diff_ten_ext,
+											bc_mom_ww_diff_ten_ext,
+											bc_mom_uv_diff_ten_ext,
+											bc_mom_uw_diff_ten_ext,
+											bc_mom_vu_diff_ten_ext,
+											bc_mom_vw_diff_ten_ext,
+											bc_mom_wu_diff_ten_ext,
+											bc_mom_wv_diff_ten_ext,
+											bc_mom_u_source_ext,
+											bc_mom_v_source_ext,
+											bc_mom_w_source_ext);
+				}
+
+				//
+				//moving domain
+				//
+				mom_u_adv_ext[0] -= MOVING_DOMAIN * mom_u_acc_ext * xt_ext;
+				mom_u_adv_ext[1] -= MOVING_DOMAIN * mom_u_acc_ext * yt_ext;
+				mom_u_adv_ext[2] -= MOVING_DOMAIN * mom_u_acc_ext * zt_ext;
+				dmom_u_adv_u_ext[0] -= MOVING_DOMAIN * dmom_u_acc_u_ext * xt_ext;
+				dmom_u_adv_u_ext[1] -= MOVING_DOMAIN * dmom_u_acc_u_ext * yt_ext;
+				dmom_u_adv_u_ext[2] -= MOVING_DOMAIN * dmom_u_acc_u_ext * zt_ext;
+
+				mom_v_adv_ext[0] -= MOVING_DOMAIN * mom_v_acc_ext * xt_ext;
+				mom_v_adv_ext[1] -= MOVING_DOMAIN * mom_v_acc_ext * yt_ext;
+				mom_v_adv_ext[2] -= MOVING_DOMAIN * mom_v_acc_ext * zt_ext;
+				dmom_v_adv_v_ext[0] -= MOVING_DOMAIN * dmom_v_acc_v_ext * xt_ext;
+				dmom_v_adv_v_ext[1] -= MOVING_DOMAIN * dmom_v_acc_v_ext * yt_ext;
+				dmom_v_adv_v_ext[2] -= MOVING_DOMAIN * dmom_v_acc_v_ext * zt_ext;
+
+				mom_w_adv_ext[0] -= MOVING_DOMAIN * mom_w_acc_ext * xt_ext;
+				mom_w_adv_ext[1] -= MOVING_DOMAIN * mom_w_acc_ext * yt_ext;
+				mom_w_adv_ext[2] -= MOVING_DOMAIN * mom_w_acc_ext * zt_ext;
+				dmom_w_adv_w_ext[0] -= MOVING_DOMAIN * dmom_w_acc_w_ext * xt_ext;
+				dmom_w_adv_w_ext[1] -= MOVING_DOMAIN * dmom_w_acc_w_ext * yt_ext;
+				dmom_w_adv_w_ext[2] -= MOVING_DOMAIN * dmom_w_acc_w_ext * zt_ext;
+
+				//bc's
+				bc_mom_u_adv_ext[0] -= MOVING_DOMAIN * bc_mom_u_acc_ext * xt_ext;
+				bc_mom_u_adv_ext[1] -= MOVING_DOMAIN * bc_mom_u_acc_ext * yt_ext;
+				bc_mom_u_adv_ext[2] -= MOVING_DOMAIN * bc_mom_u_acc_ext * zt_ext;
+
+				bc_mom_v_adv_ext[0] -= MOVING_DOMAIN * bc_mom_v_acc_ext * xt_ext;
+				bc_mom_v_adv_ext[1] -= MOVING_DOMAIN * bc_mom_v_acc_ext * yt_ext;
+				bc_mom_v_adv_ext[2] -= MOVING_DOMAIN * bc_mom_v_acc_ext * zt_ext;
+
+				bc_mom_w_adv_ext[0] -= MOVING_DOMAIN * bc_mom_w_acc_ext * xt_ext;
+				bc_mom_w_adv_ext[1] -= MOVING_DOMAIN * bc_mom_w_acc_ext * yt_ext;
+				bc_mom_w_adv_ext[2] -= MOVING_DOMAIN * bc_mom_w_acc_ext * zt_ext;
+				//
+				//calculate the numerical fluxes
+				//
+				ck.calculateGScale(G, normal, h_penalty);
+				penalty = useMetrics * C_b * h_penalty + (1.0 - useMetrics) * ebqe_penalty_ext[ebNE_kb];
+				exteriorNumericalAdvectiveFlux(isDOFBoundary_p[ebNE_kb],
+											   isDOFBoundary_u[ebNE_kb],
+											   isDOFBoundary_v[ebNE_kb],
+											   isDOFBoundary_w[ebNE_kb],
+											   isAdvectiveFluxBoundary_p[ebNE_kb],
+											   isAdvectiveFluxBoundary_u[ebNE_kb],
+											   isAdvectiveFluxBoundary_v[ebNE_kb],
+											   isAdvectiveFluxBoundary_w[ebNE_kb],
+											   dmom_u_ham_grad_p_ext[0],	//=1/rho,
+											   bc_dmom_u_ham_grad_p_ext[0], //=1/bc_rho,
+											   normal,
+											   porosity_ext,
+											   bc_p_ext,
+											   bc_u_ext,
+											   bc_v_ext,
+											   bc_w_ext,
+											   bc_mass_adv_ext,
+											   bc_mom_u_adv_ext,
+											   bc_mom_v_adv_ext,
+											   bc_mom_w_adv_ext,
+											   ebqe_bc_flux_mass_ext[ebNE_kb] + MOVING_DOMAIN * (xt_ext * normal[0] + yt_ext * normal[1] + zt_ext * normal[2]), //BC is relative mass flux
+											   ebqe_bc_flux_mom_u_adv_ext[ebNE_kb],
+											   ebqe_bc_flux_mom_v_adv_ext[ebNE_kb],
+											   ebqe_bc_flux_mom_w_adv_ext[ebNE_kb],
+											   p_ext,
+											   u_ext,
+											   v_ext,
+											   w_ext,
+											   mass_adv_ext,
+											   mom_u_adv_ext,
+											   mom_v_adv_ext,
+											   mom_w_adv_ext,
+											   dmass_adv_u_ext,
+											   dmass_adv_v_ext,
+											   dmass_adv_w_ext,
+											   dmom_u_adv_p_ext,
+											   dmom_u_adv_u_ext,
+											   dmom_u_adv_v_ext,
+											   dmom_u_adv_w_ext,
+											   dmom_v_adv_p_ext,
+											   dmom_v_adv_u_ext,
+											   dmom_v_adv_v_ext,
+											   dmom_v_adv_w_ext,
+											   dmom_w_adv_p_ext,
+											   dmom_w_adv_u_ext,
+											   dmom_w_adv_v_ext,
+											   dmom_w_adv_w_ext,
+											   flux_mass_ext,
+											   flux_mom_u_adv_ext,
+											   flux_mom_v_adv_ext,
+											   flux_mom_w_adv_ext,
+											   &ebqe_velocity_star[ebNE_kb_nSpace],
+											   &ebqe_velocity[ebNE_kb_nSpace]);
+				exteriorNumericalDiffusiveFlux(eps_rho,
+											   ebqe_phi_ext[ebNE_kb],
+											   sdInfo_u_u_rowptr,
+											   sdInfo_u_u_colind,
+											   isDOFBoundary_u[ebNE_kb],
+											   isDiffusiveFluxBoundary_u[ebNE_kb],
+											   normal,
+											   bc_mom_uu_diff_ten_ext,
+											   bc_u_ext,
+											   ebqe_bc_flux_u_diff_ext[ebNE_kb],
+											   mom_uu_diff_ten_ext,
+											   grad_u_ext,
+											   u_ext,
+											   penalty, //ebqe_penalty_ext[ebNE_kb],
+											   flux_mom_uu_diff_ext);
+				exteriorNumericalDiffusiveFlux(eps_rho,
+											   ebqe_phi_ext[ebNE_kb],
+											   sdInfo_u_v_rowptr,
+											   sdInfo_u_v_colind,
+											   isDOFBoundary_v[ebNE_kb],
+											   isDiffusiveFluxBoundary_v[ebNE_kb],
+											   normal,
+											   bc_mom_uv_diff_ten_ext,
+											   bc_v_ext,
+											   0.0, //assume all of the flux gets applied in diagonal component
+											   mom_uv_diff_ten_ext,
+											   grad_v_ext,
+											   v_ext,
+											   penalty, //ebqe_penalty_ext[ebNE_kb],
+											   flux_mom_uv_diff_ext);
+				exteriorNumericalDiffusiveFlux(eps_rho,
+											   ebqe_phi_ext[ebNE_kb],
+											   sdInfo_u_w_rowptr,
+											   sdInfo_u_w_colind,
+											   isDOFBoundary_w[ebNE_kb],
+											   isDiffusiveFluxBoundary_w[ebNE_kb],
+											   normal,
+											   bc_mom_uw_diff_ten_ext,
+											   bc_w_ext,
+											   0.0, //see above
+											   mom_uw_diff_ten_ext,
+											   grad_w_ext,
+											   w_ext,
+											   penalty, //ebqe_penalty_ext[ebNE_kb],
+											   flux_mom_uw_diff_ext);
+				exteriorNumericalDiffusiveFlux(eps_rho,
+											   ebqe_phi_ext[ebNE_kb],
+											   sdInfo_v_u_rowptr,
+											   sdInfo_v_u_colind,
+											   isDOFBoundary_u[ebNE_kb],
+											   isDiffusiveFluxBoundary_u[ebNE_kb],
+											   normal,
+											   bc_mom_vu_diff_ten_ext,
+											   bc_u_ext,
+											   0.0, //see above
+											   mom_vu_diff_ten_ext,
+											   grad_u_ext,
+											   u_ext,
+											   penalty, //ebqe_penalty_ext[ebNE_kb],
+											   flux_mom_vu_diff_ext);
+				exteriorNumericalDiffusiveFlux(eps_rho,
+											   ebqe_phi_ext[ebNE_kb],
+											   sdInfo_v_v_rowptr,
+											   sdInfo_v_v_colind,
+											   isDOFBoundary_v[ebNE_kb],
+											   isDiffusiveFluxBoundary_v[ebNE_kb],
+											   normal,
+											   bc_mom_vv_diff_ten_ext,
+											   bc_v_ext,
+											   ebqe_bc_flux_v_diff_ext[ebNE_kb],
+											   mom_vv_diff_ten_ext,
+											   grad_v_ext,
+											   v_ext,
+											   penalty, //ebqe_penalty_ext[ebNE_kb],
+											   flux_mom_vv_diff_ext);
+				exteriorNumericalDiffusiveFlux(eps_rho,
+											   ebqe_phi_ext[ebNE_kb],
+											   sdInfo_v_w_rowptr,
+											   sdInfo_v_w_colind,
+											   isDOFBoundary_w[ebNE_kb],
+											   isDiffusiveFluxBoundary_w[ebNE_kb],
+											   normal,
+											   bc_mom_vw_diff_ten_ext,
+											   bc_w_ext,
+											   0.0, //see above
+											   mom_vw_diff_ten_ext,
+											   grad_w_ext,
+											   w_ext,
+											   penalty, //ebqe_penalty_ext[ebNE_kb],
+											   flux_mom_vw_diff_ext);
+				exteriorNumericalDiffusiveFlux(eps_rho,
+											   ebqe_phi_ext[ebNE_kb],
+											   sdInfo_w_u_rowptr,
+											   sdInfo_w_u_colind,
+											   isDOFBoundary_u[ebNE_kb],
+											   isDiffusiveFluxBoundary_u[ebNE_kb],
+											   normal,
+											   bc_mom_wu_diff_ten_ext,
+											   bc_u_ext,
+											   0.0, //see above
+											   mom_wu_diff_ten_ext,
+											   grad_u_ext,
+											   u_ext,
+											   penalty, //ebqe_penalty_ext[ebNE_kb],
+											   flux_mom_wu_diff_ext);
+				exteriorNumericalDiffusiveFlux(eps_rho,
+											   ebqe_phi_ext[ebNE_kb],
+											   sdInfo_w_v_rowptr,
+											   sdInfo_w_v_colind,
+											   isDOFBoundary_v[ebNE_kb],
+											   isDiffusiveFluxBoundary_v[ebNE_kb],
+											   normal,
+											   bc_mom_wv_diff_ten_ext,
+											   bc_v_ext,
+											   0.0, //see above
+											   mom_wv_diff_ten_ext,
+											   grad_v_ext,
+											   v_ext,
+											   penalty, //ebqe_penalty_ext[ebNE_kb],
+											   flux_mom_wv_diff_ext);
+				exteriorNumericalDiffusiveFlux(eps_rho,
+											   ebqe_phi_ext[ebNE_kb],
+											   sdInfo_w_w_rowptr,
+											   sdInfo_w_w_colind,
+											   isDOFBoundary_w[ebNE_kb],
+											   isDiffusiveFluxBoundary_w[ebNE_kb],
+											   normal,
+											   bc_mom_ww_diff_ten_ext,
+											   bc_w_ext,
+											   ebqe_bc_flux_w_diff_ext[ebNE_kb],
+											   mom_ww_diff_ten_ext,
+											   grad_w_ext,
+											   w_ext,
+											   penalty, //ebqe_penalty_ext[ebNE_kb],
+											   flux_mom_ww_diff_ext);
+				flux[ebN * nQuadraturePoints_elementBoundary + kb] = flux_mass_ext;
+				/* std::cout<<"external u,v,u_n " */
+				/* 	       <<ebqe_velocity[ebNE_kb_nSpace+0]<<'\t' */
+				/* 	       <<ebqe_velocity[ebNE_kb_nSpace+1]<<'\t' */
+				/* 	       <<flux[ebN*nQuadraturePoints_elementBoundary+kb]<<std::endl; */
+				//
+				//integrate the net force and moment on flagged boundaries
+				//
+				if (ebN < nElementBoundaries_owned)
+				{
+					force_v_x = (flux_mom_u_adv_ext + flux_mom_uu_diff_ext + flux_mom_uv_diff_ext + flux_mom_uw_diff_ext) / dmom_u_ham_grad_p_ext[0]; //same as *rho
+					force_v_y = (flux_mom_v_adv_ext + flux_mom_vu_diff_ext + flux_mom_vv_diff_ext + flux_mom_vw_diff_ext) / dmom_u_ham_grad_p_ext[0];
+					force_v_z = (flux_mom_w_adv_ext + flux_mom_wu_diff_ext + flux_mom_wv_diff_ext + flux_mom_ww_diff_ext) / dmom_u_ham_grad_p_ext[0];
+
+					force_p_x = p_ext * normal[0];
+					force_p_y = p_ext * normal[1];
+					force_p_z = p_ext * normal[2];
+
+					force_x = force_p_x + force_v_x;
+					force_y = force_p_y + force_v_y;
+					force_z = force_p_z + force_v_z;
+
+					r_x = x_ext - barycenters[3 * boundaryFlags[ebN] + 0];
+					r_y = y_ext - barycenters[3 * boundaryFlags[ebN] + 1];
+					r_z = z_ext - barycenters[3 * boundaryFlags[ebN] + 2];
+
+					wettedAreas[boundaryFlags[ebN]] += dS * (1.0 - ebqe_vf_ext[ebNE_kb]);
+
+					netForces_p[3 * boundaryFlags[ebN] + 0] += force_p_x * dS;
+					netForces_p[3 * boundaryFlags[ebN] + 1] += force_p_y * dS;
+					netForces_p[3 * boundaryFlags[ebN] + 2] += force_p_z * dS;
+
+					netForces_v[3 * boundaryFlags[ebN] + 0] += force_v_x * dS;
+					netForces_v[3 * boundaryFlags[ebN] + 1] += force_v_y * dS;
+					netForces_v[3 * boundaryFlags[ebN] + 2] += force_v_z * dS;
+
+					netMoments[3 * boundaryFlags[ebN] + 0] += (r_y * force_z - r_z * force_y) * dS;
+					netMoments[3 * boundaryFlags[ebN] + 1] += (r_z * force_x - r_x * force_z) * dS;
+					netMoments[3 * boundaryFlags[ebN] + 2] += (r_x * force_y - r_y * force_x) * dS;
+				}
+				//
+				//update residuals
+				//
+				for (int i = 0; i < nDOF_test_element; i++)
+				{
+					elementResidual_mesh[i] -= ck.ExteriorElementBoundaryFlux(MOVING_DOMAIN * (xt_ext * normal[0] + yt_ext * normal[1] + zt_ext * normal[2]), p_test_dS[i]);
+					elementResidual_p[i] += ck.ExteriorElementBoundaryFlux(flux_mass_ext, p_test_dS[i]);
+					elementResidual_p[i] -= DM * ck.ExteriorElementBoundaryFlux(MOVING_DOMAIN * (xt_ext * normal[0] + yt_ext * normal[1] + zt_ext * normal[2]), p_test_dS[i]);
+					globalConservationError += ck.ExteriorElementBoundaryFlux(flux_mass_ext, p_test_dS[i]);
+					elementResidual_u[i] += ck.ExteriorElementBoundaryFlux(flux_mom_u_adv_ext, vel_test_dS[i]) +
+											ck.ExteriorElementBoundaryFlux(flux_mom_uu_diff_ext, vel_test_dS[i]) +
+											ck.ExteriorElementBoundaryFlux(flux_mom_uv_diff_ext, vel_test_dS[i]) +
+											ck.ExteriorElementBoundaryFlux(flux_mom_uw_diff_ext, vel_test_dS[i]) +
+											ck.ExteriorElementBoundaryDiffusionAdjoint(isDOFBoundary_u[ebNE_kb],
+																					   isDiffusiveFluxBoundary_u[ebNE_kb],
+																					   eb_adjoint_sigma,
+																					   u_ext,
+																					   bc_u_ext,
+																					   normal,
+																					   sdInfo_u_u_rowptr,
+																					   sdInfo_u_u_colind,
+																					   mom_uu_diff_ten_ext,
+																					   &vel_grad_test_dS[i * nSpace]) +
+											ck.ExteriorElementBoundaryDiffusionAdjoint(isDOFBoundary_v[ebNE_kb],
+																					   isDiffusiveFluxBoundary_u[ebNE_kb],
+																					   eb_adjoint_sigma,
+																					   v_ext,
+																					   bc_v_ext,
+																					   normal,
+																					   sdInfo_u_v_rowptr,
+																					   sdInfo_u_v_colind,
+																					   mom_uv_diff_ten_ext,
+																					   &vel_grad_test_dS[i * nSpace]) +
+											ck.ExteriorElementBoundaryDiffusionAdjoint(isDOFBoundary_w[ebNE_kb],
+																					   isDiffusiveFluxBoundary_u[ebNE_kb],
+																					   eb_adjoint_sigma,
+																					   w_ext,
+																					   bc_w_ext,
+																					   normal,
+																					   sdInfo_u_w_rowptr,
+																					   sdInfo_u_w_colind,
+																					   mom_uw_diff_ten_ext,
+																					   &vel_grad_test_dS[i * nSpace]);
+					elementResidual_v[i] += ck.ExteriorElementBoundaryFlux(flux_mom_v_adv_ext, vel_test_dS[i]) +
+											ck.ExteriorElementBoundaryFlux(flux_mom_vu_diff_ext, vel_test_dS[i]) +
+											ck.ExteriorElementBoundaryFlux(flux_mom_vv_diff_ext, vel_test_dS[i]) +
+											ck.ExteriorElementBoundaryFlux(flux_mom_vw_diff_ext, vel_test_dS[i]) +
+											ck.ExteriorElementBoundaryDiffusionAdjoint(isDOFBoundary_u[ebNE_kb],
+																					   isDiffusiveFluxBoundary_v[ebNE_kb],
+																					   eb_adjoint_sigma,
+																					   u_ext,
+																					   bc_u_ext,
+																					   normal,
+																					   sdInfo_v_u_rowptr,
+																					   sdInfo_v_u_colind,
+																					   mom_vu_diff_ten_ext,
+																					   &vel_grad_test_dS[i * nSpace]) +
+											ck.ExteriorElementBoundaryDiffusionAdjoint(isDOFBoundary_v[ebNE_kb],
+																					   isDiffusiveFluxBoundary_v[ebNE_kb],
+																					   eb_adjoint_sigma,
+																					   v_ext,
+																					   bc_v_ext,
+																					   normal,
+																					   sdInfo_v_v_rowptr,
+																					   sdInfo_v_v_colind,
+																					   mom_vv_diff_ten_ext,
+																					   &vel_grad_test_dS[i * nSpace]) +
+											ck.ExteriorElementBoundaryDiffusionAdjoint(isDOFBoundary_w[ebNE_kb],
+																					   isDiffusiveFluxBoundary_v[ebNE_kb],
+																					   eb_adjoint_sigma,
+																					   w_ext,
+																					   bc_w_ext,
+																					   normal,
+																					   sdInfo_v_w_rowptr,
+																					   sdInfo_v_w_colind,
+																					   mom_vw_diff_ten_ext,
+																					   &vel_grad_test_dS[i * nSpace]);
+
+					elementResidual_w[i] += ck.ExteriorElementBoundaryFlux(flux_mom_w_adv_ext, vel_test_dS[i]) +
+											ck.ExteriorElementBoundaryFlux(flux_mom_wu_diff_ext, vel_test_dS[i]) +
+											ck.ExteriorElementBoundaryFlux(flux_mom_wv_diff_ext, vel_test_dS[i]) +
+											ck.ExteriorElementBoundaryFlux(flux_mom_ww_diff_ext, vel_test_dS[i]) +
+											ck.ExteriorElementBoundaryDiffusionAdjoint(isDOFBoundary_u[ebNE_kb],
+																					   isDiffusiveFluxBoundary_w[ebNE_kb],
+																					   eb_adjoint_sigma,
+																					   u_ext,
+																					   bc_u_ext,
+																					   normal,
+																					   sdInfo_w_u_rowptr,
+																					   sdInfo_w_u_colind,
+																					   mom_wu_diff_ten_ext,
+																					   &vel_grad_test_dS[i * nSpace]) +
+											ck.ExteriorElementBoundaryDiffusionAdjoint(isDOFBoundary_v[ebNE_kb],
+																					   isDiffusiveFluxBoundary_w[ebNE_kb],
+																					   eb_adjoint_sigma,
+																					   v_ext,
+																					   bc_v_ext,
+																					   normal,
+																					   sdInfo_w_v_rowptr,
+																					   sdInfo_w_v_colind,
+																					   mom_wv_diff_ten_ext,
+																					   &vel_grad_test_dS[i * nSpace]) +
+											ck.ExteriorElementBoundaryDiffusionAdjoint(isDOFBoundary_w[ebNE_kb],
+																					   isDiffusiveFluxBoundary_w[ebNE_kb],
+																					   eb_adjoint_sigma,
+																					   w_ext,
+																					   bc_w_ext,
+																					   normal,
+																					   sdInfo_w_w_rowptr,
+																					   sdInfo_w_w_colind,
+																					   mom_ww_diff_ten_ext,
+																					   &vel_grad_test_dS[i * nSpace]);
+				} //i
+			}	 //kb
 			//
-			// ck.SubgridErrorJacobian(dsubgridError_p_v[j],Lstar_p_v[i]) +
-			ck.SubgridErrorJacobian(dsubgridError_v_v[j],Lstar_v_v[i]) + 
-			ck.NumericalDiffusionJacobian(q_numDiff_v_last[eN_k],&vel_grad_trial[j_nSpace],&vel_grad_test_dV[i_nSpace]); 
-
-
-			/*===============================================elementJacobian_v_w===================================================== */
-		      elementJacobian_v_w[i][j] += ck.AdvectionJacobian_weak(dmom_v_adv_w,vel_trial_ref[k*nDOF_trial_element+j],&vel_grad_test_dV[i_nSpace]) +  
-			ck.SimpleDiffusionJacobian_weak(sdInfo_v_w_rowptr,sdInfo_v_w_colind,mom_vw_diff_ten,&vel_grad_trial[j_nSpace],&vel_grad_test_dV[i_nSpace]) + 
-			//VRANS
-			ck.ReactionJacobian_weak(dmom_v_source[2],vel_trial_ref[k*nDOF_trial_element+j],vel_test_dV[i]) ;//+
+			//update the element and global residual storage
 			//
-			// ck.SubgridErrorJacobian(dsubgridError_p_w[j],Lstar_p_v[i]);
-
-		      /* elementJacobian_w_p[i][j] += ck.HamiltonianJacobian_weak(dmom_w_ham_grad_p,&p_grad_trial[j_nSpace],vel_test_dV[i]) +  */
-		      /*   ck.SubgridErrorJacobian(dsubgridError_w_p[j],Lstar_w_w[i]);  */
-
-
-			/*===============================================elementJacobian_w_u===================================================== */			  
-		      elementJacobian_w_u[i][j] += ck.AdvectionJacobian_weak(dmom_w_adv_u,vel_trial_ref[k*nDOF_trial_element+j],&vel_grad_test_dV[i_nSpace]) +  
-			ck.SimpleDiffusionJacobian_weak(sdInfo_w_u_rowptr,sdInfo_w_u_colind,mom_wu_diff_ten,&vel_grad_trial[j_nSpace],&vel_grad_test_dV[i_nSpace]) + 
-			//VRANS
-			ck.ReactionJacobian_weak(dmom_w_source[0],vel_trial_ref[k*nDOF_trial_element+j],vel_test_dV[i]) ;//+
+			for (int i = 0; i < nDOF_test_element; i++)
+			{
+				int eN_i = eN * nDOF_test_element + i;
+
+				/* elementResidual_p_save[eN_i] +=  elementResidual_p[i]; */
+				/* mesh_volume_conservation_weak += elementResidual_mesh[i];		   */
+				/* globalResidual[offset_p+stride_p*p_l2g[eN_i]]+=elementResidual_p[i]; */
+				globalResidual[offset_u + stride_u * vel_l2g[eN_i]] += elementResidual_u[i];
+				globalResidual[offset_v + stride_v * vel_l2g[eN_i]] += elementResidual_v[i];
+				globalResidual[offset_w + stride_w * vel_l2g[eN_i]] += elementResidual_w[i];
+			} //i
+		}	 //ebNE
+			  /* std::cout<<"mesh volume conservation = "<<mesh_volume_conservation<<std::endl; */
+			  /* std::cout<<"mesh volume conservation weak = "<<mesh_volume_conservation_weak<<std::endl; */
+			  /* std::cout<<"mesh volume conservation err max= "<<mesh_volume_conservation_err_max<<std::endl; */
+			  /* std::cout<<"mesh volume conservation err max weak = "<<mesh_volume_conservation_err_max_weak<<std::endl; */
+	}
+
+	void calculateJacobian( //element
+		double *mesh_trial_ref,
+		double *mesh_grad_trial_ref,
+		double *mesh_dof,
+		double *mesh_velocity_dof,
+		double MOVING_DOMAIN,
+		double PSTAB,
+		int *mesh_l2g,
+		double *dV_ref,
+		double *p_trial_ref,
+		double *p_grad_trial_ref,
+		double *p_test_ref,
+		double *p_grad_test_ref,
+		double *q_p,
+		double *q_grad_p,
+		double *ebqe_p,
+		double *ebqe_grad_p,
+		double *vel_trial_ref,
+		double *vel_grad_trial_ref,
+		double *vel_hess_trial_ref,
+		double *vel_test_ref,
+		double *vel_grad_test_ref,
+		//element boundary
+		double *mesh_trial_trace_ref,
+		double *mesh_grad_trial_trace_ref,
+		double *dS_ref,
+		double *p_trial_trace_ref,
+		double *p_grad_trial_trace_ref,
+		double *p_test_trace_ref,
+		double *p_grad_test_trace_ref,
+		double *vel_trial_trace_ref,
+		double *vel_grad_trial_trace_ref,
+		double *vel_test_trace_ref,
+		double *vel_grad_test_trace_ref,
+		double *normal_ref,
+		double *boundaryJac_ref,
+		//physics
+		double eb_adjoint_sigma,
+		double *elementDiameter,
+		double *nodeDiametersArray,
+		double hFactor,
+		int nElements_global,
+		int nElements_owned,
+		double useRBLES,
+		double useMetrics,
+		double alphaBDF,
+		double epsFact_rho,
+		double epsFact_mu,
+		double sigma,
+		double rho_0,
+		double nu_0,
+		double rho_1,
+		double nu_1,
+		double smagorinskyConstant,
+		int turbulenceClosureModel,
+		double Ct_sge,
+		double Cd_sge,
+		double C_dg,
+		double C_b,
+		//VRANS
+		const double *eps_solid,
+		const double *phi_solid,
+		const double *q_velocity_solid,
+		const double *q_vos,
+		const double *q_dvos_dt,
+		const double *q_dragAlpha,
+		const double *q_dragBeta,
+		const double *q_mass_source,
+		const double *q_turb_var_0,
+		const double *q_turb_var_1,
+		const double *q_turb_var_grad_0,
+		//
+		int *p_l2g,
+		int *vel_l2g,
+		double *p_dof, double *u_dof, double *v_dof, double *w_dof,
+		double *g,
+		const double useVF,
+		double *vf,
+		double *phi,
+		double *normal_phi,
+		double *kappa_phi,
+		double *q_mom_u_acc_beta_bdf, double *q_mom_v_acc_beta_bdf, double *q_mom_w_acc_beta_bdf,
+		double *q_dV,
+		double *q_dV_last,
+		double *q_velocity_sge,
+		double *ebqe_velocity_star,
+		double *q_cfl,
+		double *q_numDiff_u_last, double *q_numDiff_v_last, double *q_numDiff_w_last,
+		int *sdInfo_u_u_rowptr, int *sdInfo_u_u_colind,
+		int *sdInfo_u_v_rowptr, int *sdInfo_u_v_colind,
+		int *sdInfo_u_w_rowptr, int *sdInfo_u_w_colind,
+		int *sdInfo_v_v_rowptr, int *sdInfo_v_v_colind,
+		int *sdInfo_v_u_rowptr, int *sdInfo_v_u_colind,
+		int *sdInfo_v_w_rowptr, int *sdInfo_v_w_colind,
+		int *sdInfo_w_w_rowptr, int *sdInfo_w_w_colind,
+		int *sdInfo_w_u_rowptr, int *sdInfo_w_u_colind,
+		int *sdInfo_w_v_rowptr, int *sdInfo_w_v_colind,
+		int *csrRowIndeces_p_p, int *csrColumnOffsets_p_p,
+		int *csrRowIndeces_p_u, int *csrColumnOffsets_p_u,
+		int *csrRowIndeces_p_v, int *csrColumnOffsets_p_v,
+		int *csrRowIndeces_p_w, int *csrColumnOffsets_p_w,
+		int *csrRowIndeces_u_p, int *csrColumnOffsets_u_p,
+		int *csrRowIndeces_u_u, int *csrColumnOffsets_u_u,
+		int *csrRowIndeces_u_v, int *csrColumnOffsets_u_v,
+		int *csrRowIndeces_u_w, int *csrColumnOffsets_u_w,
+		int *csrRowIndeces_v_p, int *csrColumnOffsets_v_p,
+		int *csrRowIndeces_v_u, int *csrColumnOffsets_v_u,
+		int *csrRowIndeces_v_v, int *csrColumnOffsets_v_v,
+		int *csrRowIndeces_v_w, int *csrColumnOffsets_v_w,
+		int *csrRowIndeces_w_p, int *csrColumnOffsets_w_p,
+		int *csrRowIndeces_w_u, int *csrColumnOffsets_w_u,
+		int *csrRowIndeces_w_v, int *csrColumnOffsets_w_v,
+		int *csrRowIndeces_w_w, int *csrColumnOffsets_w_w,
+		double *globalJacobian,
+		int nExteriorElementBoundaries_global,
+		int *exteriorElementBoundariesArray,
+		int *elementBoundaryElementsArray,
+		int *elementBoundaryLocalElementBoundariesArray,
+		double *ebqe_vf_ext,
+		double *bc_ebqe_vf_ext,
+		double *ebqe_phi_ext,
+		double *bc_ebqe_phi_ext,
+		double *ebqe_normal_phi_ext,
+		double *ebqe_kappa_phi_ext,
+		//VRANS
+		const double *ebqe_vos_ext,
+		const double *ebqe_turb_var_0,
+		const double *ebqe_turb_var_1,
+		//
+		int *isDOFBoundary_p,
+		int *isDOFBoundary_u,
+		int *isDOFBoundary_v,
+		int *isDOFBoundary_w,
+		int *isAdvectiveFluxBoundary_p,
+		int *isAdvectiveFluxBoundary_u,
+		int *isAdvectiveFluxBoundary_v,
+		int *isAdvectiveFluxBoundary_w,
+		int *isDiffusiveFluxBoundary_u,
+		int *isDiffusiveFluxBoundary_v,
+		int *isDiffusiveFluxBoundary_w,
+		double *ebqe_bc_p_ext,
+		double *ebqe_bc_flux_mass_ext,
+		double *ebqe_bc_flux_mom_u_adv_ext,
+		double *ebqe_bc_flux_mom_v_adv_ext,
+		double *ebqe_bc_flux_mom_w_adv_ext,
+		double *ebqe_bc_u_ext,
+		double *ebqe_bc_flux_u_diff_ext,
+		double *ebqe_penalty_ext,
+		double *ebqe_bc_v_ext,
+		double *ebqe_bc_flux_v_diff_ext,
+		double *ebqe_bc_w_ext,
+		double *ebqe_bc_flux_w_diff_ext,
+		int *csrColumnOffsets_eb_p_p,
+		int *csrColumnOffsets_eb_p_u,
+		int *csrColumnOffsets_eb_p_v,
+		int *csrColumnOffsets_eb_p_w,
+		int *csrColumnOffsets_eb_u_p,
+		int *csrColumnOffsets_eb_u_u,
+		int *csrColumnOffsets_eb_u_v,
+		int *csrColumnOffsets_eb_u_w,
+		int *csrColumnOffsets_eb_v_p,
+		int *csrColumnOffsets_eb_v_u,
+		int *csrColumnOffsets_eb_v_v,
+		int *csrColumnOffsets_eb_v_w,
+		int *csrColumnOffsets_eb_w_p,
+		int *csrColumnOffsets_eb_w_u,
+		int *csrColumnOffsets_eb_w_v,
+		int *csrColumnOffsets_eb_w_w,
+		int *elementFlags,
+		int nParticles,
+		double particle_epsFact,
+		double particle_alpha,
+		double particle_beta,
+		double particle_penalty_constant,
+		double *particle_signed_distances,
+		double *particle_signed_distance_normals,
+		double *particle_velocities,
+		double *particle_centroids,
+		double particle_nitsche)
+	{
+		//
+		//loop over elements to compute volume integrals and load them into the element Jacobians and global Jacobian
+		//
+		std::valarray<double> particle_surfaceArea(nParticles), particle_netForces(nParticles * 3), particle_netMoments(nParticles * 3);
+		const int nQuadraturePoints_global(nElements_global * nQuadraturePoints_element);
+		for (int eN = 0; eN < nElements_global; eN++)
+		{
+			register double eps_rho, eps_mu;
+
+			register double elementJacobian_p_p[nDOF_test_element][nDOF_trial_element],
+				elementJacobian_p_u[nDOF_test_element][nDOF_trial_element],
+				elementJacobian_p_v[nDOF_test_element][nDOF_trial_element],
+				elementJacobian_p_w[nDOF_test_element][nDOF_trial_element],
+				elementJacobian_u_p[nDOF_test_element][nDOF_trial_element],
+				elementJacobian_u_u[nDOF_test_element][nDOF_trial_element],
+				elementJacobian_u_v[nDOF_test_element][nDOF_trial_element],
+				elementJacobian_u_w[nDOF_test_element][nDOF_trial_element],
+				elementJacobian_v_p[nDOF_test_element][nDOF_trial_element],
+				elementJacobian_v_u[nDOF_test_element][nDOF_trial_element],
+				elementJacobian_v_v[nDOF_test_element][nDOF_trial_element],
+				elementJacobian_v_w[nDOF_test_element][nDOF_trial_element],
+				elementJacobian_w_p[nDOF_test_element][nDOF_trial_element],
+				elementJacobian_w_u[nDOF_test_element][nDOF_trial_element],
+				elementJacobian_w_v[nDOF_test_element][nDOF_trial_element],
+				elementJacobian_w_w[nDOF_test_element][nDOF_trial_element];
+			for (int i = 0; i < nDOF_test_element; i++)
+				for (int j = 0; j < nDOF_trial_element; j++)
+				{
+					elementJacobian_p_p[i][j] = 0.0;
+					elementJacobian_p_u[i][j] = 0.0;
+					elementJacobian_p_v[i][j] = 0.0;
+					elementJacobian_p_w[i][j] = 0.0;
+					elementJacobian_u_p[i][j] = 0.0;
+					elementJacobian_u_u[i][j] = 0.0;
+					elementJacobian_u_v[i][j] = 0.0;
+					elementJacobian_u_w[i][j] = 0.0;
+					elementJacobian_v_p[i][j] = 0.0;
+					elementJacobian_v_u[i][j] = 0.0;
+					elementJacobian_v_v[i][j] = 0.0;
+					elementJacobian_v_w[i][j] = 0.0;
+					elementJacobian_w_p[i][j] = 0.0;
+					elementJacobian_w_u[i][j] = 0.0;
+					elementJacobian_w_v[i][j] = 0.0;
+					elementJacobian_w_w[i][j] = 0.0;
+				}
+			for (int k = 0; k < nQuadraturePoints_element; k++)
+			{
+				int eN_k = eN * nQuadraturePoints_element + k, //index to a scalar at a quadrature point
+					eN_k_nSpace = eN_k * nSpace,
+					eN_nDOF_trial_element = eN * nDOF_trial_element; //index to a vector at a quadrature point
+
+				//declare local storage
+				register double p = 0.0, u = 0.0, v = 0.0, w = 0.0,
+								grad_p[nSpace], grad_u[nSpace], grad_v[nSpace], grad_w[nSpace],
+								hess_u[nSpace2], hess_v[nSpace2], hess_w[nSpace2],
+								mom_u_acc = 0.0,
+								dmom_u_acc_u = 0.0,
+								mom_v_acc = 0.0,
+								dmom_v_acc_v = 0.0,
+								mom_w_acc = 0.0,
+								dmom_w_acc_w = 0.0,
+								mass_adv[nSpace],
+								dmass_adv_u[nSpace],
+								dmass_adv_v[nSpace],
+								dmass_adv_w[nSpace],
+								mom_u_adv[nSpace],
+								dmom_u_adv_u[nSpace],
+								dmom_u_adv_v[nSpace],
+								dmom_u_adv_w[nSpace],
+								mom_v_adv[nSpace],
+								dmom_v_adv_u[nSpace],
+								dmom_v_adv_v[nSpace],
+								dmom_v_adv_w[nSpace],
+								mom_w_adv[nSpace],
+								dmom_w_adv_u[nSpace],
+								dmom_w_adv_v[nSpace],
+								dmom_w_adv_w[nSpace],
+								mom_uu_diff_ten[nSpace],
+								mom_vv_diff_ten[nSpace],
+								mom_ww_diff_ten[nSpace],
+								mom_uv_diff_ten[1],
+								mom_uw_diff_ten[1],
+								mom_vu_diff_ten[1],
+								mom_vw_diff_ten[1],
+								mom_wu_diff_ten[1],
+								mom_wv_diff_ten[1],
+								mom_u_source = 0.0,
+								mom_v_source = 0.0,
+								mom_w_source = 0.0,
+								mom_u_ham = 0.0,
+								dmom_u_ham_grad_p[nSpace],
+								dmom_u_ham_grad_u[nSpace],
+								mom_v_ham = 0.0,
+								dmom_v_ham_grad_p[nSpace],
+								dmom_v_ham_grad_v[nSpace],
+								mom_w_ham = 0.0,
+								dmom_w_ham_grad_p[nSpace],
+								dmom_w_ham_grad_w[nSpace],
+								mom_u_acc_t = 0.0,
+								dmom_u_acc_u_t = 0.0,
+								mom_v_acc_t = 0.0,
+								dmom_v_acc_v_t = 0.0,
+								mom_w_acc_t = 0.0,
+								dmom_w_acc_w_t = 0.0,
+								pdeResidual_p = 0.0,
+								pdeResidual_u = 0.0,
+								pdeResidual_v = 0.0,
+								pdeResidual_w = 0.0,
+								dpdeResidual_p_u[nDOF_trial_element], dpdeResidual_p_v[nDOF_trial_element], dpdeResidual_p_w[nDOF_trial_element],
+								dpdeResidual_u_p[nDOF_trial_element], dpdeResidual_u_u[nDOF_trial_element],
+								dpdeResidual_v_p[nDOF_trial_element], dpdeResidual_v_v[nDOF_trial_element],
+								dpdeResidual_w_p[nDOF_trial_element], dpdeResidual_w_w[nDOF_trial_element],
+								Lstar_u_p[nDOF_test_element],
+								Lstar_v_p[nDOF_test_element],
+								Lstar_w_p[nDOF_test_element],
+								Lstar_u_u[nDOF_test_element],
+								Lstar_v_v[nDOF_test_element],
+								Lstar_w_w[nDOF_test_element],
+								Lstar_p_u[nDOF_test_element],
+								Lstar_p_v[nDOF_test_element],
+								Lstar_p_w[nDOF_test_element],
+								subgridError_p = 0.0,
+								subgridError_u = 0.0,
+								subgridError_v = 0.0,
+								subgridError_w = 0.0,
+								dsubgridError_p_u[nDOF_trial_element],
+								dsubgridError_p_v[nDOF_trial_element],
+								dsubgridError_p_w[nDOF_trial_element],
+								dsubgridError_u_p[nDOF_trial_element],
+								dsubgridError_u_u[nDOF_trial_element],
+								dsubgridError_v_p[nDOF_trial_element],
+								dsubgridError_v_v[nDOF_trial_element],
+								dsubgridError_w_p[nDOF_trial_element],
+								dsubgridError_w_w[nDOF_trial_element],
+								tau_p = 0.0, tau_p0 = 0.0, tau_p1 = 0.0,
+								tau_v = 0.0, tau_v0 = 0.0, tau_v1 = 0.0,
+								jac[nSpace * nSpace],
+								jacDet,
+								jacInv[nSpace * nSpace],
+								p_grad_trial[nDOF_trial_element * nSpace], vel_grad_trial[nDOF_trial_element * nSpace],
+								vel_hess_trial[nDOF_trial_element * nSpace2],
+								dV,
+								p_test_dV[nDOF_test_element], vel_test_dV[nDOF_test_element],
+								p_grad_test_dV[nDOF_test_element * nSpace], vel_grad_test_dV[nDOF_test_element * nSpace],
+								x, y, z, xt, yt, zt,
+								//VRANS
+					porosity,
+								//meanGrainSize,
+					dmom_u_source[nSpace],
+								dmom_v_source[nSpace],
+								dmom_w_source[nSpace],
+								mass_source,
+								//
+					G[nSpace * nSpace], G_dd_G, tr_G, h_phi, dmom_adv_star[nSpace], dmom_adv_sge[nSpace];
+				//get jacobian, etc for mapping reference element
+				ck.calculateMapping_element(eN,
+											k,
+											mesh_dof,
+											mesh_l2g,
+											mesh_trial_ref,
+											mesh_grad_trial_ref,
+											jac,
+											jacDet,
+											jacInv,
+											x, y, z);
+				ck.calculateH_element(eN,
+									  k,
+									  nodeDiametersArray,
+									  mesh_l2g,
+									  mesh_trial_ref,
+									  h_phi);
+				ck.calculateMappingVelocity_element(eN,
+													k,
+													mesh_velocity_dof,
+													mesh_l2g,
+													mesh_trial_ref,
+													xt, yt, zt);
+				//xt=0.0;yt=0.0;zt=0.0;
+				//std::cout<<"xt "<<xt<<'\t'<<yt<<'\t'<<zt<<std::endl;
+				//get the physical integration weight
+				dV = fabs(jacDet) * dV_ref[k];
+				ck.calculateG(jacInv, G, G_dd_G, tr_G);
+				//ck.calculateGScale(G,&normal_phi[eN_k_nSpace],h_phi);
+
+				eps_rho = epsFact_rho * (useMetrics * h_phi + (1.0 - useMetrics) * elementDiameter[eN]);
+				eps_mu = epsFact_mu * (useMetrics * h_phi + (1.0 - useMetrics) * elementDiameter[eN]);
+				const double particle_eps = particle_epsFact * (useMetrics * h_phi + (1.0 - useMetrics) * elementDiameter[eN]);
+
+				//get the trial function gradients
+				/* ck.gradTrialFromRef(&p_grad_trial_ref[k*nDOF_trial_element*nSpace],jacInv,p_grad_trial); */
+				ck.gradTrialFromRef(&vel_grad_trial_ref[k * nDOF_trial_element * nSpace], jacInv, vel_grad_trial);
+				ck.hessTrialFromRef(&vel_hess_trial_ref[k * nDOF_trial_element * nSpace2], jacInv, vel_hess_trial);
+				//get the solution
+				/* ck.valFromDOF(p_dof,&p_l2g[eN_nDOF_trial_element],&p_trial_ref[k*nDOF_trial_element],p); */
+				p = q_p[eN_k];
+				ck.valFromDOF(u_dof, &vel_l2g[eN_nDOF_trial_element], &vel_trial_ref[k * nDOF_trial_element], u);
+				ck.valFromDOF(v_dof, &vel_l2g[eN_nDOF_trial_element], &vel_trial_ref[k * nDOF_trial_element], v);
+				ck.valFromDOF(w_dof, &vel_l2g[eN_nDOF_trial_element], &vel_trial_ref[k * nDOF_trial_element], w);
+				//get the solution gradients
+				/* ck.gradFromDOF(p_dof,&p_l2g[eN_nDOF_trial_element],p_grad_trial,grad_p); */
+				for (int I = 0; I < nSpace; I++)
+					grad_p[I] = q_grad_p[eN_k_nSpace + I];
+				ck.gradFromDOF(u_dof, &vel_l2g[eN_nDOF_trial_element], vel_grad_trial, grad_u);
+				ck.gradFromDOF(v_dof, &vel_l2g[eN_nDOF_trial_element], vel_grad_trial, grad_v);
+				ck.gradFromDOF(w_dof, &vel_l2g[eN_nDOF_trial_element], vel_grad_trial, grad_w);
+				ck.hessFromDOF(u_dof, &vel_l2g[eN_nDOF_trial_element], vel_hess_trial, hess_u);
+				ck.hessFromDOF(v_dof, &vel_l2g[eN_nDOF_trial_element], vel_hess_trial, hess_v);
+				ck.hessFromDOF(w_dof, &vel_l2g[eN_nDOF_trial_element], vel_hess_trial, hess_w);
+				//precalculate test function products with integration weights
+				for (int j = 0; j < nDOF_trial_element; j++)
+				{
+					/* p_test_dV[j] = p_test_ref[k*nDOF_trial_element+j]*dV; */
+					vel_test_dV[j] = vel_test_ref[k * nDOF_trial_element + j] * dV;
+					for (int I = 0; I < nSpace; I++)
+					{
+						/* p_grad_test_dV[j*nSpace+I]   = p_grad_trial[j*nSpace+I]*dV;//cek warning won't work for Petrov-Galerkin */
+						vel_grad_test_dV[j * nSpace + I] = vel_grad_trial[j * nSpace + I] * dV; //cek warning won't work for Petrov-Galerkin}
+					}
+				}
+				//cek hack
+				double div_mesh_velocity = 0.0;
+				int NDOF_MESH_TRIAL_ELEMENT = 4;
+				for (int j = 0; j < NDOF_MESH_TRIAL_ELEMENT; j++)
+				{
+					int eN_j = eN * NDOF_MESH_TRIAL_ELEMENT + j;
+					div_mesh_velocity +=
+						mesh_velocity_dof[mesh_l2g[eN_j] * 3 + 0] * vel_grad_trial[j * 3 + 0] +
+						mesh_velocity_dof[mesh_l2g[eN_j] * 3 + 1] * vel_grad_trial[j * 3 + 1] +
+						mesh_velocity_dof[mesh_l2g[eN_j] * 3 + 2] * vel_grad_trial[j * 3 + 2];
+				}
+				div_mesh_velocity = DM3 * div_mesh_velocity + (1.0 - DM3) * alphaBDF * (dV - q_dV_last[eN_k]) / dV;
+				//
+				//VRANS
+				porosity = 1.0 - q_vos[eN_k];
+				//
+				//
+				//calculate pde coefficients and derivatives at quadrature points
+				//
+				double eddy_viscosity(0.), rhoSave, nuSave; //not really interested in saving eddy_viscosity in jacobian
+				evaluateCoefficients(eps_rho,
+									 eps_mu,
+									 particle_eps,
+									 sigma,
+									 rho_0,
+									 nu_0,
+									 rho_1,
+									 nu_1,
+									 elementDiameter[eN],
+									 smagorinskyConstant,
+									 turbulenceClosureModel,
+									 g,
+									 useVF,
+									 vf[eN_k],
+									 phi[eN_k],
+									 &normal_phi[eN_k_nSpace],
+									 nParticles,
+									 nQuadraturePoints_global,
+									 &particle_signed_distances[eN_k],
+									 kappa_phi[eN_k],
+									 //VRANS
+									 porosity,
+									 //
+									 p,
+									 grad_p,
+									 grad_u,
+									 grad_v,
+									 grad_w,
+									 u,
+									 v,
+									 w,
+									 q_velocity_sge[eN_k_nSpace + 0],
+									 q_velocity_sge[eN_k_nSpace + 1],
+									 q_velocity_sge[eN_k_nSpace + 2],
+									 eddy_viscosity,
+									 mom_u_acc,
+									 dmom_u_acc_u,
+									 mom_v_acc,
+									 dmom_v_acc_v,
+									 mom_w_acc,
+									 dmom_w_acc_w,
+									 mass_adv,
+									 dmass_adv_u,
+									 dmass_adv_v,
+									 dmass_adv_w,
+									 mom_u_adv,
+									 dmom_u_adv_u,
+									 dmom_u_adv_v,
+									 dmom_u_adv_w,
+									 mom_v_adv,
+									 dmom_v_adv_u,
+									 dmom_v_adv_v,
+									 dmom_v_adv_w,
+									 mom_w_adv,
+									 dmom_w_adv_u,
+									 dmom_w_adv_v,
+									 dmom_w_adv_w,
+									 mom_uu_diff_ten,
+									 mom_vv_diff_ten,
+									 mom_ww_diff_ten,
+									 mom_uv_diff_ten,
+									 mom_uw_diff_ten,
+									 mom_vu_diff_ten,
+									 mom_vw_diff_ten,
+									 mom_wu_diff_ten,
+									 mom_wv_diff_ten,
+									 mom_u_source,
+									 mom_v_source,
+									 mom_w_source,
+									 mom_u_ham,
+									 dmom_u_ham_grad_p,
+									 dmom_u_ham_grad_u,
+									 mom_v_ham,
+									 dmom_v_ham_grad_p,
+									 dmom_v_ham_grad_v,
+									 mom_w_ham,
+									 dmom_w_ham_grad_p,
+									 dmom_w_ham_grad_w,
+									 rhoSave,
+									 nuSave);
+				//VRANS
+				mass_source = q_mass_source[eN_k];
+				//todo: decide if these should be lagged or not
+				updateDarcyForchheimerTerms_Ergun(/* linearDragFactor, */
+												  /* nonlinearDragFactor, */
+												  /* porosity, */
+												  /* meanGrainSize, */
+												  q_dragAlpha[eN_k],
+												  q_dragBeta[eN_k],
+												  eps_rho,
+												  eps_mu,
+												  rho_0,
+												  nu_0,
+												  rho_1,
+												  nu_1,
+												  useVF,
+												  vf[eN_k],
+												  phi[eN_k],
+												  u,
+												  v,
+												  w,
+												  q_velocity_sge[eN_k_nSpace + 0],
+												  q_velocity_sge[eN_k_nSpace + 1],
+												  q_velocity_sge[eN_k_nSpace + 2],
+												  eps_solid[elementFlags[eN]],
+												  porosity,
+												  q_velocity_solid[eN_k_nSpace + 0],
+												  q_velocity_solid[eN_k_nSpace + 1],
+												  q_velocity_solid[eN_k_nSpace + 2],
+												  mom_u_source,
+												  mom_v_source,
+												  mom_w_source,
+												  dmom_u_source,
+												  dmom_v_source,
+												  dmom_w_source);
+				double C_particles = 0.0;
+				updateSolidParticleTerms(eN < nElements_owned,
+										 particle_nitsche,
+										 dV,
+										 nParticles,
+										 nQuadraturePoints_global,
+										 &particle_signed_distances[eN_k],
+										 &particle_signed_distance_normals[eN_k_nSpace],
+										 &particle_velocities[eN_k_nSpace],
+										 particle_centroids,
+										 porosity,
+										 particle_penalty_constant / h_phi, //penalty,
+										 particle_alpha,
+										 particle_beta,
+										 eps_rho,
+										 eps_mu,
+										 rho_0,
+										 nu_0,
+										 rho_1,
+										 nu_1,
+										 useVF,
+										 vf[eN_k],
+										 phi[eN_k],
+										 x,
+										 y,
+										 z,
+										 p,
+										 u,
+										 v,
+										 w,
+										 q_velocity_sge[eN_k_nSpace + 0],
+										 q_velocity_sge[eN_k_nSpace + 1],
+										 q_velocity_sge[eN_k_nSpace + 1],
+										 particle_eps,
+										 grad_u,
+										 grad_v,
+										 grad_w,
+										 mom_u_source,
+										 mom_v_source,
+										 mom_w_source,
+										 dmom_u_source,
+										 dmom_v_source,
+										 dmom_w_source,
+										 mom_u_adv,
+										 mom_v_adv,
+										 mom_w_adv,
+										 dmom_u_adv_u,
+										 dmom_v_adv_v,
+										 dmom_w_adv_w,
+										 mom_u_ham,
+										 dmom_u_ham_grad_u,
+										 mom_v_ham,
+										 dmom_v_ham_grad_v,
+										 mom_w_ham,
+										 dmom_w_ham_grad_w,
+										 &particle_netForces[0],
+										 &particle_netMoments[0],
+										 &particle_surfaceArea[0]);
+				//Turbulence closure model
+				if (turbulenceClosureModel >= 3)
+				{
+					const double c_mu = 0.09; //mwf hack
+					updateTurbulenceClosure(turbulenceClosureModel,
+											eps_rho,
+											eps_mu,
+											rho_0,
+											nu_0,
+											rho_1,
+											nu_1,
+											useVF,
+											vf[eN_k],
+											phi[eN_k],
+											porosity,
+											c_mu, //mwf hack
+											q_turb_var_0[eN_k],
+											q_turb_var_1[eN_k],
+											&q_turb_var_grad_0[eN_k_nSpace],
+											eddy_viscosity,
+											mom_uu_diff_ten,
+											mom_vv_diff_ten,
+											mom_ww_diff_ten,
+											mom_uv_diff_ten,
+											mom_uw_diff_ten,
+											mom_vu_diff_ten,
+											mom_vw_diff_ten,
+											mom_wu_diff_ten,
+											mom_wv_diff_ten,
+											mom_u_source,
+											mom_v_source,
+											mom_w_source);
+				}
+				//
+				//
+				//moving mesh
+				//
+				mom_u_adv[0] -= MOVING_DOMAIN * mom_u_acc * xt;
+				mom_u_adv[1] -= MOVING_DOMAIN * mom_u_acc * yt;
+				mom_u_adv[2] -= MOVING_DOMAIN * mom_u_acc * zt;
+				dmom_u_adv_u[0] -= MOVING_DOMAIN * dmom_u_acc_u * xt;
+				dmom_u_adv_u[1] -= MOVING_DOMAIN * dmom_u_acc_u * yt;
+				dmom_u_adv_u[2] -= MOVING_DOMAIN * dmom_u_acc_u * zt;
+
+				mom_v_adv[0] -= MOVING_DOMAIN * mom_v_acc * xt;
+				mom_v_adv[1] -= MOVING_DOMAIN * mom_v_acc * yt;
+				mom_v_adv[2] -= MOVING_DOMAIN * mom_v_acc * zt;
+				dmom_v_adv_v[0] -= MOVING_DOMAIN * dmom_v_acc_v * xt;
+				dmom_v_adv_v[1] -= MOVING_DOMAIN * dmom_v_acc_v * yt;
+				dmom_v_adv_v[2] -= MOVING_DOMAIN * dmom_v_acc_v * zt;
+
+				mom_w_adv[0] -= MOVING_DOMAIN * mom_w_acc * xt;
+				mom_w_adv[1] -= MOVING_DOMAIN * mom_w_acc * yt;
+				mom_w_adv[2] -= MOVING_DOMAIN * mom_w_acc * zt;
+				dmom_w_adv_w[0] -= MOVING_DOMAIN * dmom_w_acc_w * xt;
+				dmom_w_adv_w[1] -= MOVING_DOMAIN * dmom_w_acc_w * yt;
+				dmom_w_adv_w[2] -= MOVING_DOMAIN * dmom_w_acc_w * zt;
+				//
+				//calculate time derivatives
+				//
+				ck.bdf(alphaBDF,
+					   q_mom_u_acc_beta_bdf[eN_k] * q_dV_last[eN_k] / dV,
+					   mom_u_acc,
+					   dmom_u_acc_u,
+					   mom_u_acc_t,
+					   dmom_u_acc_u_t);
+				ck.bdf(alphaBDF,
+					   q_mom_v_acc_beta_bdf[eN_k] * q_dV_last[eN_k] / dV,
+					   mom_v_acc,
+					   dmom_v_acc_v,
+					   mom_v_acc_t,
+					   dmom_v_acc_v_t);
+				ck.bdf(alphaBDF,
+					   q_mom_w_acc_beta_bdf[eN_k] * q_dV_last[eN_k] / dV,
+					   mom_w_acc,
+					   dmom_w_acc_w,
+					   mom_w_acc_t,
+					   dmom_w_acc_w_t);
+				//
+				//calculate subgrid error contribution to the Jacobian (strong residual, adjoint, jacobian of strong residual)
+				//
+				dmom_adv_sge[0] = dmom_u_acc_u * (q_velocity_sge[eN_k_nSpace + 0] - MOVING_DOMAIN * xt);
+				dmom_adv_sge[1] = dmom_u_acc_u * (q_velocity_sge[eN_k_nSpace + 1] - MOVING_DOMAIN * yt);
+				dmom_adv_sge[2] = dmom_u_acc_u * (q_velocity_sge[eN_k_nSpace + 2] - MOVING_DOMAIN * zt);
+				//
+				//calculate strong residual
+				//
+				pdeResidual_p = ck.Mass_strong(-q_dvos_dt[eN_k]) +
+								ck.Advection_strong(dmass_adv_u, grad_u) +
+								ck.Advection_strong(dmass_adv_v, grad_v) +
+								ck.Advection_strong(dmass_adv_w, grad_w) +
+								DM2 * MOVING_DOMAIN * ck.Reaction_strong(alphaBDF * (dV - q_dV_last[eN_k]) / dV - div_mesh_velocity) +
+								//VRANS
+								ck.Reaction_strong(mass_source);
+				//
+
+				pdeResidual_u = ck.Mass_strong(dmom_u_acc_u * mom_u_acc_t) +
+								ck.Advection_strong(dmom_adv_sge, grad_u) +
+								ck.Hamiltonian_strong(dmom_u_ham_grad_p, grad_p) +
+								ck.Reaction_strong(mom_u_source) -
+								ck.Reaction_strong(u * div_mesh_velocity);
+
+				pdeResidual_v = ck.Mass_strong(dmom_v_acc_v * mom_v_acc_t) +
+								ck.Advection_strong(dmom_adv_sge, grad_v) +
+								ck.Hamiltonian_strong(dmom_v_ham_grad_p, grad_p) +
+								ck.Reaction_strong(mom_v_source) -
+								ck.Reaction_strong(v * div_mesh_velocity);
+
+				pdeResidual_w = ck.Mass_strong(dmom_w_acc_w * mom_w_acc_t) +
+								ck.Advection_strong(dmom_adv_sge, grad_w) +
+								ck.Hamiltonian_strong(dmom_w_ham_grad_p, grad_p) +
+								ck.Reaction_strong(mom_w_source) -
+								ck.Reaction_strong(w * div_mesh_velocity);
+
+				//calculate the Jacobian of strong residual
+				for (int j = 0; j < nDOF_trial_element; j++)
+				{
+					register int j_nSpace = j * nSpace;
+					dpdeResidual_p_u[j] = ck.AdvectionJacobian_strong(dmass_adv_u, &vel_grad_trial[j_nSpace]);
+					dpdeResidual_p_v[j] = ck.AdvectionJacobian_strong(dmass_adv_v, &vel_grad_trial[j_nSpace]);
+					dpdeResidual_p_w[j] = ck.AdvectionJacobian_strong(dmass_adv_w, &vel_grad_trial[j_nSpace]);
+
+					dpdeResidual_u_p[j] = ck.HamiltonianJacobian_strong(dmom_u_ham_grad_p, &p_grad_trial[j_nSpace]);
+					dpdeResidual_u_u[j] = ck.MassJacobian_strong(dmom_u_acc_u_t, vel_trial_ref[k * nDOF_trial_element + j]) +
+										  ck.AdvectionJacobian_strong(dmom_adv_sge, &vel_grad_trial[j_nSpace]) -
+										  ck.ReactionJacobian_strong(div_mesh_velocity, vel_trial_ref[k * nDOF_trial_element + j]);
+
+					dpdeResidual_v_p[j] = ck.HamiltonianJacobian_strong(dmom_v_ham_grad_p, &p_grad_trial[j_nSpace]);
+					dpdeResidual_v_v[j] = ck.MassJacobian_strong(dmom_v_acc_v_t, vel_trial_ref[k * nDOF_trial_element + j]) +
+										  ck.AdvectionJacobian_strong(dmom_adv_sge, &vel_grad_trial[j_nSpace]) -
+										  ck.ReactionJacobian_strong(div_mesh_velocity, vel_trial_ref[k * nDOF_trial_element + j]);
+
+					dpdeResidual_w_p[j] = ck.HamiltonianJacobian_strong(dmom_w_ham_grad_p, &p_grad_trial[j_nSpace]);
+					dpdeResidual_w_w[j] = ck.MassJacobian_strong(dmom_w_acc_w_t, vel_trial_ref[k * nDOF_trial_element + j]) +
+										  ck.AdvectionJacobian_strong(dmom_adv_sge, &vel_grad_trial[j_nSpace]) -
+										  ck.ReactionJacobian_strong(div_mesh_velocity, vel_trial_ref[k * nDOF_trial_element + j]);
+
+					//VRANS account for drag terms, diagonal only here ... decide if need off diagonal terms too
+					dpdeResidual_u_u[j] += ck.ReactionJacobian_strong(dmom_u_source[0], vel_trial_ref[k * nDOF_trial_element + j]);
+					dpdeResidual_v_v[j] += ck.ReactionJacobian_strong(dmom_v_source[1], vel_trial_ref[k * nDOF_trial_element + j]);
+					dpdeResidual_w_w[j] += ck.ReactionJacobian_strong(dmom_w_source[2], vel_trial_ref[k * nDOF_trial_element + j]);
+					//
+				}
+				//calculate tau and tau*Res
+				//cek debug
+				double tmpR = dmom_u_acc_u_t + dmom_u_source[0];
+				calculateSubgridError_tau(hFactor,
+										  elementDiameter[eN],
+										  tmpR, //dmom_u_acc_u_t,
+										  dmom_u_acc_u,
+										  dmom_adv_sge,
+										  mom_uu_diff_ten[1],
+										  dmom_u_ham_grad_p[0],
+										  tau_v0,
+										  tau_p0,
+										  q_cfl[eN_k]);
+
+				calculateSubgridError_tau(Ct_sge, Cd_sge,
+										  G, G_dd_G, tr_G,
+										  tmpR, //dmom_u_acc_u_t,
+										  dmom_adv_sge,
+										  mom_uu_diff_ten[1],
+										  dmom_u_ham_grad_p[0],
+										  tau_v1,
+										  tau_p1,
+										  q_cfl[eN_k]);
+
+				tau_v = useMetrics * tau_v1 + (1.0 - useMetrics) * tau_v0;
+				tau_p = PSTAB * (useMetrics * tau_p1 + (1.0 - useMetrics) * tau_p0);
+				calculateSubgridError_tauRes(tau_p,
+											 tau_v,
+											 pdeResidual_p,
+											 pdeResidual_u,
+											 pdeResidual_v,
+											 pdeResidual_w,
+											 subgridError_p,
+											 subgridError_u,
+											 subgridError_v,
+											 subgridError_w);
+
+				calculateSubgridErrorDerivatives_tauRes(tau_p,
+														tau_v,
+														dpdeResidual_p_u,
+														dpdeResidual_p_v,
+														dpdeResidual_p_w,
+														dpdeResidual_u_p,
+														dpdeResidual_u_u,
+														dpdeResidual_v_p,
+														dpdeResidual_v_v,
+														dpdeResidual_w_p,
+														dpdeResidual_w_w,
+														dsubgridError_p_u,
+														dsubgridError_p_v,
+														dsubgridError_p_w,
+														dsubgridError_u_p,
+														dsubgridError_u_u,
+														dsubgridError_v_p,
+														dsubgridError_v_v,
+														dsubgridError_w_p,
+														dsubgridError_w_w);
+				// velocity used in adjoint (VMS or RBLES, with or without lagging the grid scale velocity)
+				dmom_adv_star[0] = dmom_u_acc_u * (q_velocity_sge[eN_k_nSpace + 0] - MOVING_DOMAIN * xt + useRBLES * subgridError_u);
+				dmom_adv_star[1] = dmom_u_acc_u * (q_velocity_sge[eN_k_nSpace + 1] - MOVING_DOMAIN * yt + useRBLES * subgridError_v);
+				dmom_adv_star[2] = dmom_u_acc_u * (q_velocity_sge[eN_k_nSpace + 2] - MOVING_DOMAIN * zt + useRBLES * subgridError_w);
+
+				//calculate the adjoint times the test functions
+				for (int i = 0; i < nDOF_test_element; i++)
+				{
+					register int i_nSpace = i * nSpace;
+					Lstar_u_p[i] = ck.Advection_adjoint(dmass_adv_u, &p_grad_test_dV[i_nSpace]);
+					Lstar_v_p[i] = ck.Advection_adjoint(dmass_adv_v, &p_grad_test_dV[i_nSpace]);
+					Lstar_w_p[i] = ck.Advection_adjoint(dmass_adv_w, &p_grad_test_dV[i_nSpace]);
+					Lstar_u_u[i] = ck.Advection_adjoint(dmom_adv_star, &vel_grad_test_dV[i_nSpace]);
+					Lstar_v_v[i] = ck.Advection_adjoint(dmom_adv_star, &vel_grad_test_dV[i_nSpace]);
+					Lstar_w_w[i] = ck.Advection_adjoint(dmom_adv_star, &vel_grad_test_dV[i_nSpace]);
+					Lstar_p_u[i] = ck.Hamiltonian_adjoint(dmom_u_ham_grad_p, &vel_grad_test_dV[i_nSpace]);
+					Lstar_p_v[i] = ck.Hamiltonian_adjoint(dmom_v_ham_grad_p, &vel_grad_test_dV[i_nSpace]);
+					Lstar_p_w[i] = ck.Hamiltonian_adjoint(dmom_w_ham_grad_p, &vel_grad_test_dV[i_nSpace]);
+					//VRANS account for drag terms, diagonal only here ... decide if need off diagonal terms too
+					Lstar_u_u[i] += ck.Reaction_adjoint(dmom_u_source[0], vel_test_dV[i]);
+					Lstar_v_v[i] += ck.Reaction_adjoint(dmom_v_source[1], vel_test_dV[i]);
+					Lstar_w_w[i] += ck.Reaction_adjoint(dmom_w_source[2], vel_test_dV[i]);
+				}
+
+				// Assumes non-lagged subgrid velocity
+				dmom_u_adv_u[0] += dmom_u_acc_u * (useRBLES * subgridError_u);
+				dmom_u_adv_u[1] += dmom_u_acc_u * (useRBLES * subgridError_v);
+				dmom_u_adv_u[2] += dmom_u_acc_u * (useRBLES * subgridError_w);
+
+				dmom_v_adv_v[0] += dmom_u_acc_u * (useRBLES * subgridError_u);
+				dmom_v_adv_v[1] += dmom_u_acc_u * (useRBLES * subgridError_v);
+				dmom_v_adv_v[2] += dmom_u_acc_u * (useRBLES * subgridError_w);
+
+				dmom_w_adv_w[0] += dmom_u_acc_u * (useRBLES * subgridError_u);
+				dmom_w_adv_w[1] += dmom_u_acc_u * (useRBLES * subgridError_v);
+				dmom_w_adv_w[2] += dmom_u_acc_u * (useRBLES * subgridError_w);
+
+				//cek todo add RBLES terms consistent to residual modifications or ignore the partials w.r.t the additional RBLES terms
+				for (int i = 0; i < nDOF_test_element; i++)
+				{
+					register int i_nSpace = i * nSpace;
+					for (int j = 0; j < nDOF_trial_element; j++)
+					{
+						register int j_nSpace = j * nSpace;
+						/* elementJacobian_p_p[i][j] += ck.SubgridErrorJacobian(dsubgridError_u_p[j],Lstar_u_p[i]) +  */
+						/*   ck.SubgridErrorJacobian(dsubgridError_v_p[j],Lstar_v_p[i]);// +  */
+						/*   /\* ck.SubgridErrorJacobian(dsubgridError_w_p[j],Lstar_w_p[i]);  *\/ */
+
+						/* elementJacobian_p_u[i][j] += ck.AdvectionJacobian_weak(dmass_adv_u,vel_trial_ref[k*nDOF_trial_element+j],&p_grad_test_dV[i_nSpace]) +  */
+						/*   ck.SubgridErrorJacobian(dsubgridError_u_u[j],Lstar_u_p[i]);  */
+						/* elementJacobian_p_v[i][j] += ck.AdvectionJacobian_weak(dmass_adv_v,vel_trial_ref[k*nDOF_trial_element+j],&p_grad_test_dV[i_nSpace]) +  */
+						/*   ck.SubgridErrorJacobian(dsubgridError_v_v[j],Lstar_v_p[i]);  */
+						/* elementJacobian_p_w[i][j] += ck.AdvectionJacobian_weak(dmass_adv_w,vel_trial_ref[k*nDOF_trial_element+j],&p_grad_test_dV[i_nSpace]) +  */
+						/* 	ck.SubgridErrorJacobian(dsubgridError_w_w[j],Lstar_w_p[i]);  */
+
+						/* elementJacobian_u_p[i][j] += ck.HamiltonianJacobian_weak(dmom_u_ham_grad_p,&p_grad_trial[j_nSpace],vel_test_dV[i]) +  */
+						/*   ck.SubgridErrorJacobian(dsubgridError_u_p[j],Lstar_u_u[i]);  */
+
+						/*===============================================elementJacobian_u_u===================================================== */
+						elementJacobian_u_u[i][j] += ck.MassJacobian_weak(dmom_u_acc_u_t, vel_trial_ref[k * nDOF_trial_element + j], vel_test_dV[i]) +
+													 ck.HamiltonianJacobian_weak(dmom_u_ham_grad_u, &vel_grad_trial[j_nSpace], vel_test_dV[i]) +
+													 ck.AdvectionJacobian_weak(dmom_u_adv_u, vel_trial_ref[k * nDOF_trial_element + j], &vel_grad_test_dV[i_nSpace]) +
+													 ck.SimpleDiffusionJacobian_weak(sdInfo_u_u_rowptr, sdInfo_u_u_colind, mom_uu_diff_ten, &vel_grad_trial[j_nSpace], &vel_grad_test_dV[i_nSpace]) +
+													 //VRANS
+													 ck.ReactionJacobian_weak(dmom_u_source[0], vel_trial_ref[k * nDOF_trial_element + j], vel_test_dV[i]) +
+													 //
+													 // ck.SubgridErrorJacobian(dsubgridError_p_u[j],Lstar_p_u[i]) +
+													 ck.SubgridErrorJacobian(dsubgridError_u_u[j], Lstar_u_u[i]) +
+													 ck.NumericalDiffusionJacobian(q_numDiff_u_last[eN_k], &vel_grad_trial[j_nSpace], &vel_grad_test_dV[i_nSpace]);
+
+						/*===============================================elementJacobian_u_v===================================================== */
+						elementJacobian_u_v[i][j] += ck.AdvectionJacobian_weak(dmom_u_adv_v, vel_trial_ref[k * nDOF_trial_element + j], &vel_grad_test_dV[i_nSpace]) +
+													 ck.SimpleDiffusionJacobian_weak(sdInfo_u_v_rowptr, sdInfo_u_v_colind, mom_uv_diff_ten, &vel_grad_trial[j_nSpace], &vel_grad_test_dV[i_nSpace]) +
+													 //VRANS
+													 ck.ReactionJacobian_weak(dmom_u_source[1], vel_trial_ref[k * nDOF_trial_element + j], vel_test_dV[i]); //+
+																																							//
+																																							// ck.SubgridErrorJacobian(dsubgridError_p_v[j],Lstar_p_u[i]);
+
+						/*===============================================elementJacobian_u_w===================================================== */
+						elementJacobian_u_w[i][j] += ck.AdvectionJacobian_weak(dmom_u_adv_w, vel_trial_ref[k * nDOF_trial_element + j], &vel_grad_test_dV[i_nSpace]) +
+													 ck.SimpleDiffusionJacobian_weak(sdInfo_u_w_rowptr, sdInfo_u_w_colind, mom_uw_diff_ten, &vel_grad_trial[j_nSpace], &vel_grad_test_dV[i_nSpace]) +
+													 //VRANS
+													 ck.ReactionJacobian_weak(dmom_u_source[2], vel_trial_ref[k * nDOF_trial_element + j], vel_test_dV[i]); //+
+																																							//
+																																							// ck.SubgridErrorJacobian(dsubgridError_p_w[j],Lstar_p_u[i]);
+
+						/* elementJacobian_v_p[i][j] += ck.HamiltonianJacobian_weak(dmom_v_ham_grad_p,&p_grad_trial[j_nSpace],vel_test_dV[i]) +  */
+						/*   ck.SubgridErrorJacobian(dsubgridError_v_p[j],Lstar_v_v[i]);  */
+
+						/*===============================================elementJacobian_v_u===================================================== */
+						elementJacobian_v_u[i][j] += ck.AdvectionJacobian_weak(dmom_v_adv_u, vel_trial_ref[k * nDOF_trial_element + j], &vel_grad_test_dV[i_nSpace]) +
+													 ck.SimpleDiffusionJacobian_weak(sdInfo_v_u_rowptr, sdInfo_v_u_colind, mom_vu_diff_ten, &vel_grad_trial[j_nSpace], &vel_grad_test_dV[i_nSpace]) +
+													 //VRANS
+													 ck.ReactionJacobian_weak(dmom_v_source[0], vel_trial_ref[k * nDOF_trial_element + j], vel_test_dV[i]);
+						// +
+						//
+						// ck.SubgridErrorJacobian(dsubgridError_p_u[j],Lstar_p_v[i]);
+
+						/*===============================================elementJacobian_v_v===================================================== */
+						elementJacobian_v_v[i][j] += ck.MassJacobian_weak(dmom_v_acc_v_t, vel_trial_ref[k * nDOF_trial_element + j], vel_test_dV[i]) +
+													 ck.HamiltonianJacobian_weak(dmom_v_ham_grad_v, &vel_grad_trial[j_nSpace], vel_test_dV[i]) +
+													 ck.AdvectionJacobian_weak(dmom_v_adv_v, vel_trial_ref[k * nDOF_trial_element + j], &vel_grad_test_dV[i_nSpace]) +
+													 ck.SimpleDiffusionJacobian_weak(sdInfo_v_v_rowptr, sdInfo_v_v_colind, mom_vv_diff_ten, &vel_grad_trial[j_nSpace], &vel_grad_test_dV[i_nSpace]) +
+													 //VRANS
+													 ck.ReactionJacobian_weak(dmom_v_source[1], vel_trial_ref[k * nDOF_trial_element + j], vel_test_dV[i]) +
+													 //
+													 // ck.SubgridErrorJacobian(dsubgridError_p_v[j],Lstar_p_v[i]) +
+													 ck.SubgridErrorJacobian(dsubgridError_v_v[j], Lstar_v_v[i]) +
+													 ck.NumericalDiffusionJacobian(q_numDiff_v_last[eN_k], &vel_grad_trial[j_nSpace], &vel_grad_test_dV[i_nSpace]);
+
+						/*===============================================elementJacobian_v_w===================================================== */
+						elementJacobian_v_w[i][j] += ck.AdvectionJacobian_weak(dmom_v_adv_w, vel_trial_ref[k * nDOF_trial_element + j], &vel_grad_test_dV[i_nSpace]) +
+													 ck.SimpleDiffusionJacobian_weak(sdInfo_v_w_rowptr, sdInfo_v_w_colind, mom_vw_diff_ten, &vel_grad_trial[j_nSpace], &vel_grad_test_dV[i_nSpace]) +
+													 //VRANS
+													 ck.ReactionJacobian_weak(dmom_v_source[2], vel_trial_ref[k * nDOF_trial_element + j], vel_test_dV[i]);
+						//+
+						//
+						// ck.SubgridErrorJacobian(dsubgridError_p_w[j],Lstar_p_v[i]);
+
+						/* elementJacobian_w_p[i][j] += ck.HamiltonianJacobian_weak(dmom_w_ham_grad_p,&p_grad_trial[j_nSpace],vel_test_dV[i]) +  */
+						/*   ck.SubgridErrorJacobian(dsubgridError_w_p[j],Lstar_w_w[i]);  */
+
+						/*===============================================elementJacobian_w_u===================================================== */
+						elementJacobian_w_u[i][j] += ck.AdvectionJacobian_weak(dmom_w_adv_u, vel_trial_ref[k * nDOF_trial_element + j], &vel_grad_test_dV[i_nSpace]) +
+													 ck.SimpleDiffusionJacobian_weak(sdInfo_w_u_rowptr, sdInfo_w_u_colind, mom_wu_diff_ten, &vel_grad_trial[j_nSpace], &vel_grad_test_dV[i_nSpace]) +
+													 //VRANS
+													 ck.ReactionJacobian_weak(dmom_w_source[0], vel_trial_ref[k * nDOF_trial_element + j], vel_test_dV[i]);
+						//+
+						//
+						// ck.SubgridErrorJacobian(dsubgridError_p_u[j],Lstar_p_w[i]);
+
+						/*===============================================elementJacobian_w_v===================================================== */
+						elementJacobian_w_v[i][j] += ck.AdvectionJacobian_weak(dmom_w_adv_v, vel_trial_ref[k * nDOF_trial_element + j], &vel_grad_test_dV[i_nSpace]) +
+													 ck.SimpleDiffusionJacobian_weak(sdInfo_w_v_rowptr, sdInfo_w_v_colind, mom_wv_diff_ten, &vel_grad_trial[j_nSpace], &vel_grad_test_dV[i_nSpace]) +
+													 //VRANS
+													 ck.ReactionJacobian_weak(dmom_w_source[1], vel_trial_ref[k * nDOF_trial_element + j], vel_test_dV[i]);
+						//+
+						//
+						// ck.SubgridErrorJacobian(dsubgridError_p_v[j],Lstar_p_w[i]);
+
+						/*===============================================elementJacobian_w_w===================================================== */
+						elementJacobian_w_w[i][j] += ck.MassJacobian_weak(dmom_w_acc_w_t, vel_trial_ref[k * nDOF_trial_element + j], vel_test_dV[i]) +
+													 ck.HamiltonianJacobian_weak(dmom_w_ham_grad_w, &vel_grad_trial[j_nSpace], vel_test_dV[i]) +
+													 ck.AdvectionJacobian_weak(dmom_w_adv_w, vel_trial_ref[k * nDOF_trial_element + j], &vel_grad_test_dV[i_nSpace]) +
+													 ck.SimpleDiffusionJacobian_weak(sdInfo_w_w_rowptr, sdInfo_w_w_colind, mom_ww_diff_ten, &vel_grad_trial[j_nSpace], &vel_grad_test_dV[i_nSpace]) +
+													 //VRANS
+													 ck.ReactionJacobian_weak(dmom_w_source[2], vel_trial_ref[k * nDOF_trial_element + j], vel_test_dV[i]) +
+													 //
+													 // ck.SubgridErrorJacobian(dsubgridError_p_w[j],Lstar_p_w[i]) +
+													 ck.SubgridErrorJacobian(dsubgridError_w_w[j], Lstar_w_w[i]) +
+													 ck.NumericalDiffusionJacobian(q_numDiff_w_last[eN_k], &vel_grad_trial[j_nSpace], &vel_grad_test_dV[i_nSpace]);
+
+						/*======================================================================================================================== */
+
+					} //j
+				}	 //i
+			}		  //k
 			//
-			// ck.SubgridErrorJacobian(dsubgridError_p_u[j],Lstar_p_w[i]); 
-
-			/*===============================================elementJacobian_w_v===================================================== */			  
-		      elementJacobian_w_v[i][j] += ck.AdvectionJacobian_weak(dmom_w_adv_v,vel_trial_ref[k*nDOF_trial_element+j],&vel_grad_test_dV[i_nSpace]) + 
-			ck.SimpleDiffusionJacobian_weak(sdInfo_w_v_rowptr,sdInfo_w_v_colind,mom_wv_diff_ten,&vel_grad_trial[j_nSpace],&vel_grad_test_dV[i_nSpace]) + 
-			//VRANS
-			ck.ReactionJacobian_weak(dmom_w_source[1],vel_trial_ref[k*nDOF_trial_element+j],vel_test_dV[i]) ;//+
+			//load into element Jacobian into global Jacobian
 			//
-			// ck.SubgridErrorJacobian(dsubgridError_p_v[j],Lstar_p_w[i]); 
-
-			/*===============================================elementJacobian_w_w===================================================== */			  			
-		      elementJacobian_w_w[i][j] += ck.MassJacobian_weak(dmom_w_acc_w_t,vel_trial_ref[k*nDOF_trial_element+j],vel_test_dV[i]) + 
-                        ck.HamiltonianJacobian_weak(dmom_w_ham_grad_w,&vel_grad_trial[j_nSpace],vel_test_dV[i]) + 
-			ck.AdvectionJacobian_weak(dmom_w_adv_w,vel_trial_ref[k*nDOF_trial_element+j],&vel_grad_test_dV[i_nSpace]) +  
-			ck.SimpleDiffusionJacobian_weak(sdInfo_w_w_rowptr,sdInfo_w_w_colind,mom_ww_diff_ten,&vel_grad_trial[j_nSpace],&vel_grad_test_dV[i_nSpace]) + 
-			//VRANS
-			ck.ReactionJacobian_weak(dmom_w_source[2],vel_trial_ref[k*nDOF_trial_element+j],vel_test_dV[i]) +
-			//
-			// ck.SubgridErrorJacobian(dsubgridError_p_w[j],Lstar_p_w[i]) + 
-			ck.SubgridErrorJacobian(dsubgridError_w_w[j],Lstar_w_w[i]) + 
-			ck.NumericalDiffusionJacobian(q_numDiff_w_last[eN_k],&vel_grad_trial[j_nSpace],&vel_grad_test_dV[i_nSpace]); 
-
-			/*======================================================================================================================== */			  
-
-
-		    }//j
-		}//i
-	    }//k
-	  //
-	  //load into element Jacobian into global Jacobian
-	  //
-	  for (int i=0;i<nDOF_test_element;i++)
-	    {
-	      register int eN_i = eN*nDOF_test_element+i;
-	      for (int j=0;j<nDOF_trial_element;j++)
+			for (int i = 0; i < nDOF_test_element; i++)
+			{
+				register int eN_i = eN * nDOF_test_element + i;
+				for (int j = 0; j < nDOF_trial_element; j++)
+				{
+					register int eN_i_j = eN_i * nDOF_trial_element + j;
+					/* globalJacobian[csrRowIndeces_p_p[eN_i] + csrColumnOffsets_p_p[eN_i_j]] += elementJacobian_p_p[i][j]; */
+					/* globalJacobian[csrRowIndeces_p_u[eN_i] + csrColumnOffsets_p_u[eN_i_j]] += elementJacobian_p_u[i][j]; */
+					/* globalJacobian[csrRowIndeces_p_v[eN_i] + csrColumnOffsets_p_v[eN_i_j]] += elementJacobian_p_v[i][j]; */
+					/* globalJacobian[csrRowIndeces_p_w[eN_i] + csrColumnOffsets_p_w[eN_i_j]] += elementJacobian_p_w[i][j]; */
+
+					/* globalJacobian[csrRowIndeces_u_p[eN_i] + csrColumnOffsets_u_p[eN_i_j]] += elementJacobian_u_p[i][j]; */
+					globalJacobian[csrRowIndeces_u_u[eN_i] + csrColumnOffsets_u_u[eN_i_j]] += elementJacobian_u_u[i][j];
+					globalJacobian[csrRowIndeces_u_v[eN_i] + csrColumnOffsets_u_v[eN_i_j]] += elementJacobian_u_v[i][j];
+					globalJacobian[csrRowIndeces_u_w[eN_i] + csrColumnOffsets_u_w[eN_i_j]] += elementJacobian_u_w[i][j];
+
+					/* globalJacobian[csrRowIndeces_v_p[eN_i] + csrColumnOffsets_v_p[eN_i_j]] += elementJacobian_v_p[i][j]; */
+					globalJacobian[csrRowIndeces_v_u[eN_i] + csrColumnOffsets_v_u[eN_i_j]] += elementJacobian_v_u[i][j];
+					globalJacobian[csrRowIndeces_v_v[eN_i] + csrColumnOffsets_v_v[eN_i_j]] += elementJacobian_v_v[i][j];
+					globalJacobian[csrRowIndeces_v_w[eN_i] + csrColumnOffsets_v_w[eN_i_j]] += elementJacobian_v_w[i][j];
+
+					/* globalJacobian[csrRowIndeces_w_p[eN_i] + csrColumnOffsets_w_p[eN_i_j]] += elementJacobian_w_p[i][j]; */
+					globalJacobian[csrRowIndeces_w_u[eN_i] + csrColumnOffsets_w_u[eN_i_j]] += elementJacobian_w_u[i][j];
+					globalJacobian[csrRowIndeces_w_v[eN_i] + csrColumnOffsets_w_v[eN_i_j]] += elementJacobian_w_v[i][j];
+					globalJacobian[csrRowIndeces_w_w[eN_i] + csrColumnOffsets_w_w[eN_i_j]] += elementJacobian_w_w[i][j];
+				} //j
+			}	 //i
+		}		  //elements
+		//
+		//loop over exterior element boundaries to compute the surface integrals and load them into the global Jacobian
+		//
+		for (int ebNE = 0; ebNE < nExteriorElementBoundaries_global; ebNE++)
 		{
-		  register int eN_i_j = eN_i*nDOF_trial_element+j;
-		  /* globalJacobian[csrRowIndeces_p_p[eN_i] + csrColumnOffsets_p_p[eN_i_j]] += elementJacobian_p_p[i][j]; */
-		  /* globalJacobian[csrRowIndeces_p_u[eN_i] + csrColumnOffsets_p_u[eN_i_j]] += elementJacobian_p_u[i][j]; */
-		  /* globalJacobian[csrRowIndeces_p_v[eN_i] + csrColumnOffsets_p_v[eN_i_j]] += elementJacobian_p_v[i][j]; */
-		  /* globalJacobian[csrRowIndeces_p_w[eN_i] + csrColumnOffsets_p_w[eN_i_j]] += elementJacobian_p_w[i][j]; */
-
-		  /* globalJacobian[csrRowIndeces_u_p[eN_i] + csrColumnOffsets_u_p[eN_i_j]] += elementJacobian_u_p[i][j]; */
-		  globalJacobian[csrRowIndeces_u_u[eN_i] + csrColumnOffsets_u_u[eN_i_j]] += elementJacobian_u_u[i][j];
-		  globalJacobian[csrRowIndeces_u_v[eN_i] + csrColumnOffsets_u_v[eN_i_j]] += elementJacobian_u_v[i][j];
-		  globalJacobian[csrRowIndeces_u_w[eN_i] + csrColumnOffsets_u_w[eN_i_j]] += elementJacobian_u_w[i][j];
-
-		  /* globalJacobian[csrRowIndeces_v_p[eN_i] + csrColumnOffsets_v_p[eN_i_j]] += elementJacobian_v_p[i][j]; */
-		  globalJacobian[csrRowIndeces_v_u[eN_i] + csrColumnOffsets_v_u[eN_i_j]] += elementJacobian_v_u[i][j];
-		  globalJacobian[csrRowIndeces_v_v[eN_i] + csrColumnOffsets_v_v[eN_i_j]] += elementJacobian_v_v[i][j];
-		  globalJacobian[csrRowIndeces_v_w[eN_i] + csrColumnOffsets_v_w[eN_i_j]] += elementJacobian_v_w[i][j];
-
-		  /* globalJacobian[csrRowIndeces_w_p[eN_i] + csrColumnOffsets_w_p[eN_i_j]] += elementJacobian_w_p[i][j]; */
-		  globalJacobian[csrRowIndeces_w_u[eN_i] + csrColumnOffsets_w_u[eN_i_j]] += elementJacobian_w_u[i][j];
-		  globalJacobian[csrRowIndeces_w_v[eN_i] + csrColumnOffsets_w_v[eN_i_j]] += elementJacobian_w_v[i][j];
-		  globalJacobian[csrRowIndeces_w_w[eN_i] + csrColumnOffsets_w_w[eN_i_j]] += elementJacobian_w_w[i][j];
-		}//j
-	    }//i
-	}//elements
-      //
-      //loop over exterior element boundaries to compute the surface integrals and load them into the global Jacobian
-      //
-      for (int ebNE = 0; ebNE < nExteriorElementBoundaries_global; ebNE++) 
-	{ 
-	  register int ebN = exteriorElementBoundariesArray[ebNE],
-	    eN  = elementBoundaryElementsArray[ebN*2+0],
-	    eN_nDOF_trial_element = eN*nDOF_trial_element,
-	    ebN_local = elementBoundaryLocalElementBoundariesArray[ebN*2+0];
-	  register double eps_rho,eps_mu;
-	  for  (int kb=0;kb<nQuadraturePoints_elementBoundary;kb++) 
-	    { 
-	      register int ebNE_kb = ebNE*nQuadraturePoints_elementBoundary+kb,
-		ebNE_kb_nSpace = ebNE_kb*nSpace,
-		ebN_local_kb = ebN_local*nQuadraturePoints_elementBoundary+kb,
-		ebN_local_kb_nSpace = ebN_local_kb*nSpace;
-
-	      register double p_ext=0.0,
-		u_ext=0.0,
-		v_ext=0.0,
-		w_ext=0.0,
-		grad_p_ext[nSpace],
-		grad_u_ext[nSpace],
-		grad_v_ext[nSpace],
-		grad_w_ext[nSpace],
-		mom_u_acc_ext=0.0,
-		dmom_u_acc_u_ext=0.0,
-		mom_v_acc_ext=0.0,
-		dmom_v_acc_v_ext=0.0,
-		mom_w_acc_ext=0.0,
-		dmom_w_acc_w_ext=0.0,
-		mass_adv_ext[nSpace],
-		dmass_adv_u_ext[nSpace],
-		dmass_adv_v_ext[nSpace],
-		dmass_adv_w_ext[nSpace],
-		mom_u_adv_ext[nSpace],
-		dmom_u_adv_u_ext[nSpace],
-		dmom_u_adv_v_ext[nSpace],
-		dmom_u_adv_w_ext[nSpace],
-		mom_v_adv_ext[nSpace],
-		dmom_v_adv_u_ext[nSpace],
-		dmom_v_adv_v_ext[nSpace],
-		dmom_v_adv_w_ext[nSpace],
-		mom_w_adv_ext[nSpace],
-		dmom_w_adv_u_ext[nSpace],
-		dmom_w_adv_v_ext[nSpace],
-		dmom_w_adv_w_ext[nSpace],
-		mom_uu_diff_ten_ext[nSpace],
-		mom_vv_diff_ten_ext[nSpace],
-		mom_ww_diff_ten_ext[nSpace],
-		mom_uv_diff_ten_ext[1],
-		mom_uw_diff_ten_ext[1],
-		mom_vu_diff_ten_ext[1],
-		mom_vw_diff_ten_ext[1],
-		mom_wu_diff_ten_ext[1],
-		mom_wv_diff_ten_ext[1],
-		mom_u_source_ext=0.0,
-		mom_v_source_ext=0.0,
-		mom_w_source_ext=0.0,
-		mom_u_ham_ext=0.0,
-		dmom_u_ham_grad_p_ext[nSpace],
-		dmom_u_ham_grad_u_ext[nSpace],
-		mom_v_ham_ext=0.0,
-		dmom_v_ham_grad_p_ext[nSpace],
-		dmom_v_ham_grad_v_ext[nSpace],
-		mom_w_ham_ext=0.0,
-		dmom_w_ham_grad_p_ext[nSpace],
-		dmom_w_ham_grad_w_ext[nSpace],
-		dmom_u_adv_p_ext[nSpace],
-		dmom_v_adv_p_ext[nSpace],
-		dmom_w_adv_p_ext[nSpace],
-		dflux_mass_u_ext=0.0,
-		dflux_mass_v_ext=0.0,
-		dflux_mass_w_ext=0.0,
-		dflux_mom_u_adv_p_ext=0.0,
-		dflux_mom_u_adv_u_ext=0.0,
-		dflux_mom_u_adv_v_ext=0.0,
-		dflux_mom_u_adv_w_ext=0.0,
-		dflux_mom_v_adv_p_ext=0.0,
-		dflux_mom_v_adv_u_ext=0.0,
-		dflux_mom_v_adv_v_ext=0.0,
-		dflux_mom_v_adv_w_ext=0.0,
-		dflux_mom_w_adv_p_ext=0.0,
-		dflux_mom_w_adv_u_ext=0.0,
-		dflux_mom_w_adv_v_ext=0.0,
-		dflux_mom_w_adv_w_ext=0.0,
-		bc_p_ext=0.0,
-		bc_u_ext=0.0,
-		bc_v_ext=0.0,
-		bc_w_ext=0.0,
-		bc_mom_u_acc_ext=0.0,
-		bc_dmom_u_acc_u_ext=0.0,
-		bc_mom_v_acc_ext=0.0,
-		bc_dmom_v_acc_v_ext=0.0,
-		bc_mom_w_acc_ext=0.0,
-		bc_dmom_w_acc_w_ext=0.0,
-		bc_mass_adv_ext[nSpace],
-		bc_dmass_adv_u_ext[nSpace],
-		bc_dmass_adv_v_ext[nSpace],
-		bc_dmass_adv_w_ext[nSpace],
-		bc_mom_u_adv_ext[nSpace],
-		bc_dmom_u_adv_u_ext[nSpace],
-		bc_dmom_u_adv_v_ext[nSpace],
-		bc_dmom_u_adv_w_ext[nSpace],
-		bc_mom_v_adv_ext[nSpace],
-		bc_dmom_v_adv_u_ext[nSpace],
-		bc_dmom_v_adv_v_ext[nSpace],
-		bc_dmom_v_adv_w_ext[nSpace],
-		bc_mom_w_adv_ext[nSpace],
-		bc_dmom_w_adv_u_ext[nSpace],
-		bc_dmom_w_adv_v_ext[nSpace],
-		bc_dmom_w_adv_w_ext[nSpace],
-		bc_mom_uu_diff_ten_ext[nSpace],
-		bc_mom_vv_diff_ten_ext[nSpace],
-		bc_mom_ww_diff_ten_ext[nSpace],
-		bc_mom_uv_diff_ten_ext[1],
-		bc_mom_uw_diff_ten_ext[1],
-		bc_mom_vu_diff_ten_ext[1],
-		bc_mom_vw_diff_ten_ext[1],
-		bc_mom_wu_diff_ten_ext[1],
-		bc_mom_wv_diff_ten_ext[1],
-		bc_mom_u_source_ext=0.0,
-		bc_mom_v_source_ext=0.0,
-		bc_mom_w_source_ext=0.0,
-		bc_mom_u_ham_ext=0.0,
-		bc_dmom_u_ham_grad_p_ext[nSpace],
-		bc_dmom_u_ham_grad_u_ext[nSpace],
-		bc_mom_v_ham_ext=0.0,
-		bc_dmom_v_ham_grad_p_ext[nSpace],
-		bc_dmom_v_ham_grad_v_ext[nSpace],
-		bc_mom_w_ham_ext=0.0,
-		bc_dmom_w_ham_grad_p_ext[nSpace],
-		bc_dmom_w_ham_grad_w_ext[nSpace],
-		fluxJacobian_p_p[nDOF_trial_element],
-		fluxJacobian_p_u[nDOF_trial_element],
-		fluxJacobian_p_v[nDOF_trial_element],
-		fluxJacobian_p_w[nDOF_trial_element],
-		fluxJacobian_u_p[nDOF_trial_element],
-		fluxJacobian_u_u[nDOF_trial_element],
-		fluxJacobian_u_v[nDOF_trial_element],
-		fluxJacobian_u_w[nDOF_trial_element],
-		fluxJacobian_v_p[nDOF_trial_element],
-		fluxJacobian_v_u[nDOF_trial_element],
-		fluxJacobian_v_v[nDOF_trial_element],
-		fluxJacobian_v_w[nDOF_trial_element],
-		fluxJacobian_w_p[nDOF_trial_element],
-		fluxJacobian_w_u[nDOF_trial_element],
-		fluxJacobian_w_v[nDOF_trial_element],
-		fluxJacobian_w_w[nDOF_trial_element],
-		jac_ext[nSpace*nSpace],
-		jacDet_ext,
-		jacInv_ext[nSpace*nSpace],
-		boundaryJac[nSpace*(nSpace-1)],
-		metricTensor[(nSpace-1)*(nSpace-1)],
-		metricTensorDetSqrt,
-		p_grad_trial_trace[nDOF_trial_element*nSpace],
-		vel_grad_trial_trace[nDOF_trial_element*nSpace],
-		dS,
-		p_test_dS[nDOF_test_element],
-		vel_test_dS[nDOF_test_element],
-		normal[3],
-		x_ext,y_ext,z_ext,xt_ext,yt_ext,zt_ext,integralScaling,
-		vel_grad_test_dS[nDOF_trial_element*nSpace],
-		//VRANS
-		porosity_ext,
-		//
-		G[nSpace*nSpace],G_dd_G,tr_G,h_phi,h_penalty,penalty;
-	      ck.calculateMapping_elementBoundary(eN,
-						  ebN_local,
-						  kb,
-						  ebN_local_kb,
-						  mesh_dof,
-						  mesh_l2g,
-						  mesh_trial_trace_ref,
-						  mesh_grad_trial_trace_ref,
-						  boundaryJac_ref,
-						  jac_ext,
-						  jacDet_ext,
-						  jacInv_ext,
-						  boundaryJac,
-						  metricTensor,
-						  metricTensorDetSqrt,
-						  normal_ref,
-						  normal,
-						  x_ext,y_ext,z_ext);
-	      ck.calculateMappingVelocity_elementBoundary(eN,
-							  ebN_local,
-							  kb,
-							  ebN_local_kb,
-							  mesh_velocity_dof,
-							  mesh_l2g,
-							  mesh_trial_trace_ref,
-							  xt_ext,yt_ext,zt_ext,
-							  normal,
-							  boundaryJac,
-							  metricTensor,
-							  integralScaling);
-	      //dS = ((1.0-MOVING_DOMAIN)*metricTensorDetSqrt + MOVING_DOMAIN*integralScaling)*dS_ref[kb];
-	      dS = metricTensorDetSqrt*dS_ref[kb];
-	      ck.calculateG(jacInv_ext,G,G_dd_G,tr_G);
-	      ck.calculateGScale(G,&ebqe_normal_phi_ext[ebNE_kb_nSpace],h_phi);
-
-	      eps_rho = epsFact_rho*(useMetrics*h_phi+(1.0-useMetrics)*elementDiameter[eN]);
-	      eps_mu  = epsFact_mu *(useMetrics*h_phi+(1.0-useMetrics)*elementDiameter[eN]);
-	      double particle_eps  = particle_epsFact*(useMetrics*h_phi+(1.0-useMetrics)*elementDiameter[eN]);
-
-	      //compute shape and solution information
-	      //shape
-	      /* ck.gradTrialFromRef(&p_grad_trial_trace_ref[ebN_local_kb_nSpace*nDOF_trial_element],jacInv_ext,p_grad_trial_trace); */
-	      ck.gradTrialFromRef(&vel_grad_trial_trace_ref[ebN_local_kb_nSpace*nDOF_trial_element],jacInv_ext,vel_grad_trial_trace);
-	      //solution and gradients	
-	      /* ck.valFromDOF(p_dof,&p_l2g[eN_nDOF_trial_element],&p_trial_trace_ref[ebN_local_kb*nDOF_test_element],p_ext); */
-              p_ext = ebqe_p[ebNE_kb];
-	      ck.valFromDOF(u_dof,&vel_l2g[eN_nDOF_trial_element],&vel_trial_trace_ref[ebN_local_kb*nDOF_test_element],u_ext);
-	      ck.valFromDOF(v_dof,&vel_l2g[eN_nDOF_trial_element],&vel_trial_trace_ref[ebN_local_kb*nDOF_test_element],v_ext);
-	      ck.valFromDOF(w_dof,&vel_l2g[eN_nDOF_trial_element],&vel_trial_trace_ref[ebN_local_kb*nDOF_test_element],w_ext);
-	      /* ck.gradFromDOF(p_dof,&p_l2g[eN_nDOF_trial_element],p_grad_trial_trace,grad_p_ext); */
-              for (int I=0;I<nSpace;I++)
-                grad_p_ext[I] = ebqe_grad_p[ebNE_kb_nSpace+I];
-	      ck.gradFromDOF(u_dof,&vel_l2g[eN_nDOF_trial_element],vel_grad_trial_trace,grad_u_ext);
-	      ck.gradFromDOF(v_dof,&vel_l2g[eN_nDOF_trial_element],vel_grad_trial_trace,grad_v_ext);
-	      ck.gradFromDOF(w_dof,&vel_l2g[eN_nDOF_trial_element],vel_grad_trial_trace,grad_w_ext);
-	      //precalculate test function products with integration weights
-	      for (int j=0;j<nDOF_trial_element;j++)
+			register int ebN = exteriorElementBoundariesArray[ebNE],
+						 eN = elementBoundaryElementsArray[ebN * 2 + 0],
+						 eN_nDOF_trial_element = eN * nDOF_trial_element,
+						 ebN_local = elementBoundaryLocalElementBoundariesArray[ebN * 2 + 0];
+			register double eps_rho, eps_mu;
+			for (int kb = 0; kb < nQuadraturePoints_elementBoundary; kb++)
+			{
+				register int ebNE_kb = ebNE * nQuadraturePoints_elementBoundary + kb,
+							 ebNE_kb_nSpace = ebNE_kb * nSpace,
+							 ebN_local_kb = ebN_local * nQuadraturePoints_elementBoundary + kb,
+							 ebN_local_kb_nSpace = ebN_local_kb * nSpace;
+
+				register double p_ext = 0.0,
+								u_ext = 0.0,
+								v_ext = 0.0,
+								w_ext = 0.0,
+								grad_p_ext[nSpace],
+								grad_u_ext[nSpace],
+								grad_v_ext[nSpace],
+								grad_w_ext[nSpace],
+								mom_u_acc_ext = 0.0,
+								dmom_u_acc_u_ext = 0.0,
+								mom_v_acc_ext = 0.0,
+								dmom_v_acc_v_ext = 0.0,
+								mom_w_acc_ext = 0.0,
+								dmom_w_acc_w_ext = 0.0,
+								mass_adv_ext[nSpace],
+								dmass_adv_u_ext[nSpace],
+								dmass_adv_v_ext[nSpace],
+								dmass_adv_w_ext[nSpace],
+								mom_u_adv_ext[nSpace],
+								dmom_u_adv_u_ext[nSpace],
+								dmom_u_adv_v_ext[nSpace],
+								dmom_u_adv_w_ext[nSpace],
+								mom_v_adv_ext[nSpace],
+								dmom_v_adv_u_ext[nSpace],
+								dmom_v_adv_v_ext[nSpace],
+								dmom_v_adv_w_ext[nSpace],
+								mom_w_adv_ext[nSpace],
+								dmom_w_adv_u_ext[nSpace],
+								dmom_w_adv_v_ext[nSpace],
+								dmom_w_adv_w_ext[nSpace],
+								mom_uu_diff_ten_ext[nSpace],
+								mom_vv_diff_ten_ext[nSpace],
+								mom_ww_diff_ten_ext[nSpace],
+								mom_uv_diff_ten_ext[1],
+								mom_uw_diff_ten_ext[1],
+								mom_vu_diff_ten_ext[1],
+								mom_vw_diff_ten_ext[1],
+								mom_wu_diff_ten_ext[1],
+								mom_wv_diff_ten_ext[1],
+								mom_u_source_ext = 0.0,
+								mom_v_source_ext = 0.0,
+								mom_w_source_ext = 0.0,
+								mom_u_ham_ext = 0.0,
+								dmom_u_ham_grad_p_ext[nSpace],
+								dmom_u_ham_grad_u_ext[nSpace],
+								mom_v_ham_ext = 0.0,
+								dmom_v_ham_grad_p_ext[nSpace],
+								dmom_v_ham_grad_v_ext[nSpace],
+								mom_w_ham_ext = 0.0,
+								dmom_w_ham_grad_p_ext[nSpace],
+								dmom_w_ham_grad_w_ext[nSpace],
+								dmom_u_adv_p_ext[nSpace],
+								dmom_v_adv_p_ext[nSpace],
+								dmom_w_adv_p_ext[nSpace],
+								dflux_mass_u_ext = 0.0,
+								dflux_mass_v_ext = 0.0,
+								dflux_mass_w_ext = 0.0,
+								dflux_mom_u_adv_p_ext = 0.0,
+								dflux_mom_u_adv_u_ext = 0.0,
+								dflux_mom_u_adv_v_ext = 0.0,
+								dflux_mom_u_adv_w_ext = 0.0,
+								dflux_mom_v_adv_p_ext = 0.0,
+								dflux_mom_v_adv_u_ext = 0.0,
+								dflux_mom_v_adv_v_ext = 0.0,
+								dflux_mom_v_adv_w_ext = 0.0,
+								dflux_mom_w_adv_p_ext = 0.0,
+								dflux_mom_w_adv_u_ext = 0.0,
+								dflux_mom_w_adv_v_ext = 0.0,
+								dflux_mom_w_adv_w_ext = 0.0,
+								bc_p_ext = 0.0,
+								bc_u_ext = 0.0,
+								bc_v_ext = 0.0,
+								bc_w_ext = 0.0,
+								bc_mom_u_acc_ext = 0.0,
+								bc_dmom_u_acc_u_ext = 0.0,
+								bc_mom_v_acc_ext = 0.0,
+								bc_dmom_v_acc_v_ext = 0.0,
+								bc_mom_w_acc_ext = 0.0,
+								bc_dmom_w_acc_w_ext = 0.0,
+								bc_mass_adv_ext[nSpace],
+								bc_dmass_adv_u_ext[nSpace],
+								bc_dmass_adv_v_ext[nSpace],
+								bc_dmass_adv_w_ext[nSpace],
+								bc_mom_u_adv_ext[nSpace],
+								bc_dmom_u_adv_u_ext[nSpace],
+								bc_dmom_u_adv_v_ext[nSpace],
+								bc_dmom_u_adv_w_ext[nSpace],
+								bc_mom_v_adv_ext[nSpace],
+								bc_dmom_v_adv_u_ext[nSpace],
+								bc_dmom_v_adv_v_ext[nSpace],
+								bc_dmom_v_adv_w_ext[nSpace],
+								bc_mom_w_adv_ext[nSpace],
+								bc_dmom_w_adv_u_ext[nSpace],
+								bc_dmom_w_adv_v_ext[nSpace],
+								bc_dmom_w_adv_w_ext[nSpace],
+								bc_mom_uu_diff_ten_ext[nSpace],
+								bc_mom_vv_diff_ten_ext[nSpace],
+								bc_mom_ww_diff_ten_ext[nSpace],
+								bc_mom_uv_diff_ten_ext[1],
+								bc_mom_uw_diff_ten_ext[1],
+								bc_mom_vu_diff_ten_ext[1],
+								bc_mom_vw_diff_ten_ext[1],
+								bc_mom_wu_diff_ten_ext[1],
+								bc_mom_wv_diff_ten_ext[1],
+								bc_mom_u_source_ext = 0.0,
+								bc_mom_v_source_ext = 0.0,
+								bc_mom_w_source_ext = 0.0,
+								bc_mom_u_ham_ext = 0.0,
+								bc_dmom_u_ham_grad_p_ext[nSpace],
+								bc_dmom_u_ham_grad_u_ext[nSpace],
+								bc_mom_v_ham_ext = 0.0,
+								bc_dmom_v_ham_grad_p_ext[nSpace],
+								bc_dmom_v_ham_grad_v_ext[nSpace],
+								bc_mom_w_ham_ext = 0.0,
+								bc_dmom_w_ham_grad_p_ext[nSpace],
+								bc_dmom_w_ham_grad_w_ext[nSpace],
+								fluxJacobian_p_p[nDOF_trial_element],
+								fluxJacobian_p_u[nDOF_trial_element],
+								fluxJacobian_p_v[nDOF_trial_element],
+								fluxJacobian_p_w[nDOF_trial_element],
+								fluxJacobian_u_p[nDOF_trial_element],
+								fluxJacobian_u_u[nDOF_trial_element],
+								fluxJacobian_u_v[nDOF_trial_element],
+								fluxJacobian_u_w[nDOF_trial_element],
+								fluxJacobian_v_p[nDOF_trial_element],
+								fluxJacobian_v_u[nDOF_trial_element],
+								fluxJacobian_v_v[nDOF_trial_element],
+								fluxJacobian_v_w[nDOF_trial_element],
+								fluxJacobian_w_p[nDOF_trial_element],
+								fluxJacobian_w_u[nDOF_trial_element],
+								fluxJacobian_w_v[nDOF_trial_element],
+								fluxJacobian_w_w[nDOF_trial_element],
+								jac_ext[nSpace * nSpace],
+								jacDet_ext,
+								jacInv_ext[nSpace * nSpace],
+								boundaryJac[nSpace * (nSpace - 1)],
+								metricTensor[(nSpace - 1) * (nSpace - 1)],
+								metricTensorDetSqrt,
+								p_grad_trial_trace[nDOF_trial_element * nSpace],
+								vel_grad_trial_trace[nDOF_trial_element * nSpace],
+								dS,
+								p_test_dS[nDOF_test_element],
+								vel_test_dS[nDOF_test_element],
+								normal[3],
+								x_ext, y_ext, z_ext, xt_ext, yt_ext, zt_ext, integralScaling,
+								vel_grad_test_dS[nDOF_trial_element * nSpace],
+								//VRANS
+					porosity_ext,
+								//
+					G[nSpace * nSpace], G_dd_G, tr_G, h_phi, h_penalty, penalty;
+				ck.calculateMapping_elementBoundary(eN,
+													ebN_local,
+													kb,
+													ebN_local_kb,
+													mesh_dof,
+													mesh_l2g,
+													mesh_trial_trace_ref,
+													mesh_grad_trial_trace_ref,
+													boundaryJac_ref,
+													jac_ext,
+													jacDet_ext,
+													jacInv_ext,
+													boundaryJac,
+													metricTensor,
+													metricTensorDetSqrt,
+													normal_ref,
+													normal,
+													x_ext, y_ext, z_ext);
+				ck.calculateMappingVelocity_elementBoundary(eN,
+															ebN_local,
+															kb,
+															ebN_local_kb,
+															mesh_velocity_dof,
+															mesh_l2g,
+															mesh_trial_trace_ref,
+															xt_ext, yt_ext, zt_ext,
+															normal,
+															boundaryJac,
+															metricTensor,
+															integralScaling);
+				//dS = ((1.0-MOVING_DOMAIN)*metricTensorDetSqrt + MOVING_DOMAIN*integralScaling)*dS_ref[kb];
+				dS = metricTensorDetSqrt * dS_ref[kb];
+				ck.calculateG(jacInv_ext, G, G_dd_G, tr_G);
+				ck.calculateGScale(G, &ebqe_normal_phi_ext[ebNE_kb_nSpace], h_phi);
+
+				eps_rho = epsFact_rho * (useMetrics * h_phi + (1.0 - useMetrics) * elementDiameter[eN]);
+				eps_mu = epsFact_mu * (useMetrics * h_phi + (1.0 - useMetrics) * elementDiameter[eN]);
+				double particle_eps = particle_epsFact * (useMetrics * h_phi + (1.0 - useMetrics) * elementDiameter[eN]);
+
+				//compute shape and solution information
+				//shape
+				/* ck.gradTrialFromRef(&p_grad_trial_trace_ref[ebN_local_kb_nSpace*nDOF_trial_element],jacInv_ext,p_grad_trial_trace); */
+				ck.gradTrialFromRef(&vel_grad_trial_trace_ref[ebN_local_kb_nSpace * nDOF_trial_element], jacInv_ext, vel_grad_trial_trace);
+				//solution and gradients
+				/* ck.valFromDOF(p_dof,&p_l2g[eN_nDOF_trial_element],&p_trial_trace_ref[ebN_local_kb*nDOF_test_element],p_ext); */
+				p_ext = ebqe_p[ebNE_kb];
+				ck.valFromDOF(u_dof, &vel_l2g[eN_nDOF_trial_element], &vel_trial_trace_ref[ebN_local_kb * nDOF_test_element], u_ext);
+				ck.valFromDOF(v_dof, &vel_l2g[eN_nDOF_trial_element], &vel_trial_trace_ref[ebN_local_kb * nDOF_test_element], v_ext);
+				ck.valFromDOF(w_dof, &vel_l2g[eN_nDOF_trial_element], &vel_trial_trace_ref[ebN_local_kb * nDOF_test_element], w_ext);
+				/* ck.gradFromDOF(p_dof,&p_l2g[eN_nDOF_trial_element],p_grad_trial_trace,grad_p_ext); */
+				for (int I = 0; I < nSpace; I++)
+					grad_p_ext[I] = ebqe_grad_p[ebNE_kb_nSpace + I];
+				ck.gradFromDOF(u_dof, &vel_l2g[eN_nDOF_trial_element], vel_grad_trial_trace, grad_u_ext);
+				ck.gradFromDOF(v_dof, &vel_l2g[eN_nDOF_trial_element], vel_grad_trial_trace, grad_v_ext);
+				ck.gradFromDOF(w_dof, &vel_l2g[eN_nDOF_trial_element], vel_grad_trial_trace, grad_w_ext);
+				//precalculate test function products with integration weights
+				for (int j = 0; j < nDOF_trial_element; j++)
+				{
+					/* p_test_dS[j] = p_test_trace_ref[ebN_local_kb*nDOF_test_element+j]*dS; */
+					vel_test_dS[j] = vel_test_trace_ref[ebN_local_kb * nDOF_test_element + j] * dS;
+					for (int I = 0; I < nSpace; I++)
+						vel_grad_test_dS[j * nSpace + I] = vel_grad_trial_trace[j * nSpace + I] * dS; //cek hack, using trial
+				}
+				//
+				//load the boundary values
+				//
+				bc_p_ext = isDOFBoundary_p[ebNE_kb] * ebqe_bc_p_ext[ebNE_kb] + (1 - isDOFBoundary_p[ebNE_kb]) * p_ext;
+				//bc values at moving boundaries are specified relative to boundary motion so we need to add it here
+				bc_u_ext = isDOFBoundary_u[ebNE_kb] * (ebqe_bc_u_ext[ebNE_kb] + MOVING_DOMAIN * xt_ext) + (1 - isDOFBoundary_u[ebNE_kb]) * u_ext;
+				bc_v_ext = isDOFBoundary_v[ebNE_kb] * (ebqe_bc_v_ext[ebNE_kb] + MOVING_DOMAIN * yt_ext) + (1 - isDOFBoundary_v[ebNE_kb]) * v_ext;
+				bc_w_ext = isDOFBoundary_w[ebNE_kb] * (ebqe_bc_w_ext[ebNE_kb] + MOVING_DOMAIN * zt_ext) + (1 - isDOFBoundary_w[ebNE_kb]) * w_ext;
+				//VRANS
+				porosity_ext = 1.0 - ebqe_vos_ext[ebNE_kb];
+				//
+				//calculate the internal and external trace of the pde coefficients
+				//
+				double eddy_viscosity_ext(0.), bc_eddy_viscosity_ext(0.), rhoSave, nuSave; //not interested in saving boundary eddy viscosity for now
+				evaluateCoefficients(eps_rho,
+									 eps_mu,
+									 particle_eps,
+									 sigma,
+									 rho_0,
+									 nu_0,
+									 rho_1,
+									 nu_1,
+									 elementDiameter[eN],
+									 smagorinskyConstant,
+									 turbulenceClosureModel,
+									 g,
+									 useVF,
+									 ebqe_vf_ext[ebNE_kb],
+									 ebqe_phi_ext[ebNE_kb],
+									 &ebqe_normal_phi_ext[ebNE_kb_nSpace],
+									 nParticles,
+									 nQuadraturePoints_global,
+									 &particle_signed_distances[ebNE_kb],
+									 ebqe_kappa_phi_ext[ebNE_kb],
+									 //VRANS
+									 porosity_ext,
+									 //
+									 p_ext,
+									 grad_p_ext,
+									 grad_u_ext,
+									 grad_v_ext,
+									 grad_w_ext,
+									 u_ext,
+									 v_ext,
+									 w_ext,
+									 ebqe_velocity_star[ebNE_kb_nSpace + 0],
+									 ebqe_velocity_star[ebNE_kb_nSpace + 1],
+									 ebqe_velocity_star[ebNE_kb_nSpace + 2],
+									 eddy_viscosity_ext,
+									 mom_u_acc_ext,
+									 dmom_u_acc_u_ext,
+									 mom_v_acc_ext,
+									 dmom_v_acc_v_ext,
+									 mom_w_acc_ext,
+									 dmom_w_acc_w_ext,
+									 mass_adv_ext,
+									 dmass_adv_u_ext,
+									 dmass_adv_v_ext,
+									 dmass_adv_w_ext,
+									 mom_u_adv_ext,
+									 dmom_u_adv_u_ext,
+									 dmom_u_adv_v_ext,
+									 dmom_u_adv_w_ext,
+									 mom_v_adv_ext,
+									 dmom_v_adv_u_ext,
+									 dmom_v_adv_v_ext,
+									 dmom_v_adv_w_ext,
+									 mom_w_adv_ext,
+									 dmom_w_adv_u_ext,
+									 dmom_w_adv_v_ext,
+									 dmom_w_adv_w_ext,
+									 mom_uu_diff_ten_ext,
+									 mom_vv_diff_ten_ext,
+									 mom_ww_diff_ten_ext,
+									 mom_uv_diff_ten_ext,
+									 mom_uw_diff_ten_ext,
+									 mom_vu_diff_ten_ext,
+									 mom_vw_diff_ten_ext,
+									 mom_wu_diff_ten_ext,
+									 mom_wv_diff_ten_ext,
+									 mom_u_source_ext,
+									 mom_v_source_ext,
+									 mom_w_source_ext,
+									 mom_u_ham_ext,
+									 dmom_u_ham_grad_p_ext,
+									 dmom_u_ham_grad_u_ext,
+									 mom_v_ham_ext,
+									 dmom_v_ham_grad_p_ext,
+									 dmom_v_ham_grad_v_ext,
+									 mom_w_ham_ext,
+									 dmom_w_ham_grad_p_ext,
+									 dmom_w_ham_grad_w_ext,
+									 rhoSave,
+									 nuSave);
+				evaluateCoefficients(eps_rho,
+									 eps_mu,
+									 particle_eps,
+									 sigma,
+									 rho_0,
+									 nu_0,
+									 rho_1,
+									 nu_1,
+									 elementDiameter[eN],
+									 smagorinskyConstant,
+									 turbulenceClosureModel,
+									 g,
+									 useVF,
+									 bc_ebqe_vf_ext[ebNE_kb],
+									 bc_ebqe_phi_ext[ebNE_kb],
+									 &ebqe_normal_phi_ext[ebNE_kb_nSpace],
+									 nParticles,
+									 nQuadraturePoints_global,
+									 &particle_signed_distances[ebNE_kb],
+									 ebqe_kappa_phi_ext[ebNE_kb],
+									 //VRANS
+									 porosity_ext,
+									 //
+									 bc_p_ext,
+									 grad_p_ext,
+									 grad_u_ext,
+									 grad_v_ext,
+									 grad_w_ext,
+									 bc_u_ext,
+									 bc_v_ext,
+									 bc_w_ext,
+									 ebqe_velocity_star[ebNE_kb_nSpace + 0],
+									 ebqe_velocity_star[ebNE_kb_nSpace + 1],
+									 ebqe_velocity_star[ebNE_kb_nSpace + 2],
+									 bc_eddy_viscosity_ext,
+									 bc_mom_u_acc_ext,
+									 bc_dmom_u_acc_u_ext,
+									 bc_mom_v_acc_ext,
+									 bc_dmom_v_acc_v_ext,
+									 bc_mom_w_acc_ext,
+									 bc_dmom_w_acc_w_ext,
+									 bc_mass_adv_ext,
+									 bc_dmass_adv_u_ext,
+									 bc_dmass_adv_v_ext,
+									 bc_dmass_adv_w_ext,
+									 bc_mom_u_adv_ext,
+									 bc_dmom_u_adv_u_ext,
+									 bc_dmom_u_adv_v_ext,
+									 bc_dmom_u_adv_w_ext,
+									 bc_mom_v_adv_ext,
+									 bc_dmom_v_adv_u_ext,
+									 bc_dmom_v_adv_v_ext,
+									 bc_dmom_v_adv_w_ext,
+									 bc_mom_w_adv_ext,
+									 bc_dmom_w_adv_u_ext,
+									 bc_dmom_w_adv_v_ext,
+									 bc_dmom_w_adv_w_ext,
+									 bc_mom_uu_diff_ten_ext,
+									 bc_mom_vv_diff_ten_ext,
+									 bc_mom_ww_diff_ten_ext,
+									 bc_mom_uv_diff_ten_ext,
+									 bc_mom_uw_diff_ten_ext,
+									 bc_mom_vu_diff_ten_ext,
+									 bc_mom_vw_diff_ten_ext,
+									 bc_mom_wu_diff_ten_ext,
+									 bc_mom_wv_diff_ten_ext,
+									 bc_mom_u_source_ext,
+									 bc_mom_v_source_ext,
+									 bc_mom_w_source_ext,
+									 bc_mom_u_ham_ext,
+									 bc_dmom_u_ham_grad_p_ext,
+									 bc_dmom_u_ham_grad_u_ext,
+									 bc_mom_v_ham_ext,
+									 bc_dmom_v_ham_grad_p_ext,
+									 bc_dmom_v_ham_grad_v_ext,
+									 bc_mom_w_ham_ext,
+									 bc_dmom_w_ham_grad_p_ext,
+									 bc_dmom_w_ham_grad_w_ext,
+									 rhoSave,
+									 nuSave);
+				//Turbulence closure model
+				if (turbulenceClosureModel >= 3)
+				{
+					const double turb_var_grad_0_dummy[3] = {0., 0., 0.};
+					const double c_mu = 0.09; //mwf hack
+					updateTurbulenceClosure(turbulenceClosureModel,
+											eps_rho,
+											eps_mu,
+											rho_0,
+											nu_0,
+											rho_1,
+											nu_1,
+											useVF,
+											ebqe_vf_ext[ebNE_kb],
+											ebqe_phi_ext[ebNE_kb],
+											porosity_ext,
+											c_mu, //mwf hack
+											ebqe_turb_var_0[ebNE_kb],
+											ebqe_turb_var_1[ebNE_kb],
+											turb_var_grad_0_dummy, //not needed
+											eddy_viscosity_ext,
+											mom_uu_diff_ten_ext,
+											mom_vv_diff_ten_ext,
+											mom_ww_diff_ten_ext,
+											mom_uv_diff_ten_ext,
+											mom_uw_diff_ten_ext,
+											mom_vu_diff_ten_ext,
+											mom_vw_diff_ten_ext,
+											mom_wu_diff_ten_ext,
+											mom_wv_diff_ten_ext,
+											mom_u_source_ext,
+											mom_v_source_ext,
+											mom_w_source_ext);
+
+					updateTurbulenceClosure(turbulenceClosureModel,
+											eps_rho,
+											eps_mu,
+											rho_0,
+											nu_0,
+											rho_1,
+											nu_1,
+											useVF,
+											ebqe_vf_ext[ebNE_kb],
+											ebqe_phi_ext[ebNE_kb],
+											porosity_ext,
+											c_mu, //mwf hack
+											ebqe_turb_var_0[ebNE_kb],
+											ebqe_turb_var_1[ebNE_kb],
+											turb_var_grad_0_dummy, //not needed
+											bc_eddy_viscosity_ext,
+											bc_mom_uu_diff_ten_ext,
+											bc_mom_vv_diff_ten_ext,
+											bc_mom_ww_diff_ten_ext,
+											bc_mom_uv_diff_ten_ext,
+											bc_mom_uw_diff_ten_ext,
+											bc_mom_vu_diff_ten_ext,
+											bc_mom_vw_diff_ten_ext,
+											bc_mom_wu_diff_ten_ext,
+											bc_mom_wv_diff_ten_ext,
+											bc_mom_u_source_ext,
+											bc_mom_v_source_ext,
+											bc_mom_w_source_ext);
+				}
+				//
+				//moving domain
+				//
+				mom_u_adv_ext[0] -= MOVING_DOMAIN * mom_u_acc_ext * xt_ext;
+				mom_u_adv_ext[1] -= MOVING_DOMAIN * mom_u_acc_ext * yt_ext;
+				mom_u_adv_ext[2] -= MOVING_DOMAIN * mom_u_acc_ext * zt_ext;
+				dmom_u_adv_u_ext[0] -= MOVING_DOMAIN * dmom_u_acc_u_ext * xt_ext;
+				dmom_u_adv_u_ext[1] -= MOVING_DOMAIN * dmom_u_acc_u_ext * yt_ext;
+				dmom_u_adv_u_ext[2] -= MOVING_DOMAIN * dmom_u_acc_u_ext * zt_ext;
+
+				mom_v_adv_ext[0] -= MOVING_DOMAIN * mom_v_acc_ext * xt_ext;
+				mom_v_adv_ext[1] -= MOVING_DOMAIN * mom_v_acc_ext * yt_ext;
+				mom_v_adv_ext[2] -= MOVING_DOMAIN * mom_v_acc_ext * zt_ext;
+				dmom_v_adv_v_ext[0] -= MOVING_DOMAIN * dmom_v_acc_v_ext * xt_ext;
+				dmom_v_adv_v_ext[1] -= MOVING_DOMAIN * dmom_v_acc_v_ext * yt_ext;
+				dmom_v_adv_v_ext[2] -= MOVING_DOMAIN * dmom_v_acc_v_ext * zt_ext;
+
+				mom_w_adv_ext[0] -= MOVING_DOMAIN * mom_w_acc_ext * xt_ext;
+				mom_w_adv_ext[1] -= MOVING_DOMAIN * mom_w_acc_ext * yt_ext;
+				mom_w_adv_ext[2] -= MOVING_DOMAIN * mom_w_acc_ext * zt_ext;
+				dmom_w_adv_w_ext[0] -= MOVING_DOMAIN * dmom_w_acc_w_ext * xt_ext;
+				dmom_w_adv_w_ext[1] -= MOVING_DOMAIN * dmom_w_acc_w_ext * yt_ext;
+				dmom_w_adv_w_ext[2] -= MOVING_DOMAIN * dmom_w_acc_w_ext * zt_ext;
+
+				//moving domain bc's
+				bc_mom_u_adv_ext[0] -= MOVING_DOMAIN * bc_mom_u_acc_ext * xt_ext;
+				bc_mom_u_adv_ext[1] -= MOVING_DOMAIN * bc_mom_u_acc_ext * yt_ext;
+				bc_mom_u_adv_ext[2] -= MOVING_DOMAIN * bc_mom_u_acc_ext * zt_ext;
+
+				bc_mom_v_adv_ext[0] -= MOVING_DOMAIN * bc_mom_v_acc_ext * xt_ext;
+				bc_mom_v_adv_ext[1] -= MOVING_DOMAIN * bc_mom_v_acc_ext * yt_ext;
+				bc_mom_v_adv_ext[2] -= MOVING_DOMAIN * bc_mom_v_acc_ext * zt_ext;
+
+				bc_mom_w_adv_ext[0] -= MOVING_DOMAIN * bc_mom_w_acc_ext * xt_ext;
+				bc_mom_w_adv_ext[1] -= MOVING_DOMAIN * bc_mom_w_acc_ext * yt_ext;
+				bc_mom_w_adv_ext[2] -= MOVING_DOMAIN * bc_mom_w_acc_ext * zt_ext;
+				//
+				//calculate the numerical fluxes
+				//
+				exteriorNumericalAdvectiveFluxDerivatives(isDOFBoundary_p[ebNE_kb],
+														  isDOFBoundary_u[ebNE_kb],
+														  isDOFBoundary_v[ebNE_kb],
+														  isDOFBoundary_w[ebNE_kb],
+														  isAdvectiveFluxBoundary_p[ebNE_kb],
+														  isAdvectiveFluxBoundary_u[ebNE_kb],
+														  isAdvectiveFluxBoundary_v[ebNE_kb],
+														  isAdvectiveFluxBoundary_w[ebNE_kb],
+														  dmom_u_ham_grad_p_ext[0], //=1/rho
+														  normal,
+														  porosity_ext,
+														  bc_p_ext,
+														  bc_u_ext,
+														  bc_v_ext,
+														  bc_w_ext,
+														  bc_mass_adv_ext,
+														  bc_mom_u_adv_ext,
+														  bc_mom_v_adv_ext,
+														  bc_mom_w_adv_ext,
+														  ebqe_bc_flux_mass_ext[ebNE_kb] + MOVING_DOMAIN * (xt_ext * normal[0] + yt_ext * normal[1] + zt_ext * normal[2]), //bc is relative mass  flux
+														  ebqe_bc_flux_mom_u_adv_ext[ebNE_kb],
+														  ebqe_bc_flux_mom_v_adv_ext[ebNE_kb],
+														  ebqe_bc_flux_mom_w_adv_ext[ebNE_kb],
+														  p_ext,
+														  u_ext,
+														  v_ext,
+														  w_ext,
+														  mass_adv_ext,
+														  mom_u_adv_ext,
+														  mom_v_adv_ext,
+														  mom_w_adv_ext,
+														  dmass_adv_u_ext,
+														  dmass_adv_v_ext,
+														  dmass_adv_w_ext,
+														  dmom_u_adv_p_ext,
+														  dmom_u_adv_u_ext,
+														  dmom_u_adv_v_ext,
+														  dmom_u_adv_w_ext,
+														  dmom_v_adv_p_ext,
+														  dmom_v_adv_u_ext,
+														  dmom_v_adv_v_ext,
+														  dmom_v_adv_w_ext,
+														  dmom_w_adv_p_ext,
+														  dmom_w_adv_u_ext,
+														  dmom_w_adv_v_ext,
+														  dmom_w_adv_w_ext,
+														  dflux_mass_u_ext,
+														  dflux_mass_v_ext,
+														  dflux_mass_w_ext,
+														  dflux_mom_u_adv_p_ext,
+														  dflux_mom_u_adv_u_ext,
+														  dflux_mom_u_adv_v_ext,
+														  dflux_mom_u_adv_w_ext,
+														  dflux_mom_v_adv_p_ext,
+														  dflux_mom_v_adv_u_ext,
+														  dflux_mom_v_adv_v_ext,
+														  dflux_mom_v_adv_w_ext,
+														  dflux_mom_w_adv_p_ext,
+														  dflux_mom_w_adv_u_ext,
+														  dflux_mom_w_adv_v_ext,
+														  dflux_mom_w_adv_w_ext,
+														  &ebqe_velocity_star[ebNE_kb_nSpace]);
+				//
+				//calculate the flux jacobian
+				//
+				ck.calculateGScale(G, normal, h_penalty);
+				penalty = useMetrics * C_b * h_penalty + (1.0 - useMetrics) * ebqe_penalty_ext[ebNE_kb];
+				for (int j = 0; j < nDOF_trial_element; j++)
+				{
+					register int j_nSpace = j * nSpace, ebN_local_kb_j = ebN_local_kb * nDOF_trial_element + j;
+					/* fluxJacobian_p_p[j]=0.0; */
+					/* fluxJacobian_p_u[j]=ck.ExteriorNumericalAdvectiveFluxJacobian(dflux_mass_u_ext,vel_trial_trace_ref[ebN_local_kb_j]); */
+					/* fluxJacobian_p_v[j]=ck.ExteriorNumericalAdvectiveFluxJacobian(dflux_mass_v_ext,vel_trial_trace_ref[ebN_local_kb_j]); */
+					/* fluxJacobian_p_w[j]=ck.ExteriorNumericalAdvectiveFluxJacobian(dflux_mass_w_ext,vel_trial_trace_ref[ebN_local_kb_j]); */
+
+					/* fluxJacobian_u_p[j]=ck.ExteriorNumericalAdvectiveFluxJacobian(dflux_mom_u_adv_p_ext,p_trial_trace_ref[ebN_local_kb_j]); */
+					fluxJacobian_u_u[j] = ck.ExteriorNumericalAdvectiveFluxJacobian(dflux_mom_u_adv_u_ext, vel_trial_trace_ref[ebN_local_kb_j]) +
+										  ExteriorNumericalDiffusiveFluxJacobian(eps_rho,
+																				 ebqe_phi_ext[ebNE_kb],
+																				 sdInfo_u_u_rowptr,
+																				 sdInfo_u_u_colind,
+																				 isDOFBoundary_u[ebNE_kb],
+																				 isDiffusiveFluxBoundary_u[ebNE_kb],
+																				 normal,
+																				 mom_uu_diff_ten_ext,
+																				 vel_trial_trace_ref[ebN_local_kb_j],
+																				 &vel_grad_trial_trace[j_nSpace],
+																				 penalty); //ebqe_penalty_ext[ebNE_kb]);
+					fluxJacobian_u_v[j] = ck.ExteriorNumericalAdvectiveFluxJacobian(dflux_mom_u_adv_v_ext, vel_trial_trace_ref[ebN_local_kb_j]) +
+										  ExteriorNumericalDiffusiveFluxJacobian(eps_rho,
+																				 ebqe_phi_ext[ebNE_kb],
+																				 sdInfo_u_v_rowptr,
+																				 sdInfo_u_v_colind,
+																				 isDOFBoundary_v[ebNE_kb],
+																				 isDiffusiveFluxBoundary_v[ebNE_kb],
+																				 normal,
+																				 mom_uv_diff_ten_ext,
+																				 vel_trial_trace_ref[ebN_local_kb_j],
+																				 &vel_grad_trial_trace[j_nSpace],
+																				 penalty); //ebqe_penalty_ext[ebNE_kb]);
+					fluxJacobian_u_w[j] = ck.ExteriorNumericalAdvectiveFluxJacobian(dflux_mom_u_adv_w_ext, vel_trial_trace_ref[ebN_local_kb_j]) +
+										  ExteriorNumericalDiffusiveFluxJacobian(eps_rho,
+																				 ebqe_phi_ext[ebNE_kb],
+																				 sdInfo_u_w_rowptr,
+																				 sdInfo_u_w_colind,
+																				 isDOFBoundary_w[ebNE_kb],
+																				 isDiffusiveFluxBoundary_u[ebNE_kb],
+																				 normal,
+																				 mom_uw_diff_ten_ext,
+																				 vel_trial_trace_ref[ebN_local_kb_j],
+																				 &vel_grad_trial_trace[j_nSpace],
+																				 penalty); //ebqe_penalty_ext[ebNE_kb]);
+
+					/* fluxJacobian_v_p[j]=ck.ExteriorNumericalAdvectiveFluxJacobian(dflux_mom_v_adv_p_ext,p_trial_trace_ref[ebN_local_kb_j]); */
+					fluxJacobian_v_u[j] = ck.ExteriorNumericalAdvectiveFluxJacobian(dflux_mom_v_adv_u_ext, vel_trial_trace_ref[ebN_local_kb_j]) +
+										  ExteriorNumericalDiffusiveFluxJacobian(eps_rho,
+																				 ebqe_phi_ext[ebNE_kb],
+																				 sdInfo_v_u_rowptr,
+																				 sdInfo_v_u_colind,
+																				 isDOFBoundary_u[ebNE_kb],
+																				 isDiffusiveFluxBoundary_u[ebNE_kb],
+																				 normal,
+																				 mom_vu_diff_ten_ext,
+																				 vel_trial_trace_ref[ebN_local_kb_j],
+																				 &vel_grad_trial_trace[j_nSpace],
+																				 penalty); //ebqe_penalty_ext[ebNE_kb]);
+					fluxJacobian_v_v[j] = ck.ExteriorNumericalAdvectiveFluxJacobian(dflux_mom_v_adv_v_ext, vel_trial_trace_ref[ebN_local_kb_j]) +
+										  ExteriorNumericalDiffusiveFluxJacobian(eps_rho,
+																				 ebqe_phi_ext[ebNE_kb],
+																				 sdInfo_v_v_rowptr,
+																				 sdInfo_v_v_colind,
+																				 isDOFBoundary_v[ebNE_kb],
+																				 isDiffusiveFluxBoundary_v[ebNE_kb],
+																				 normal,
+																				 mom_vv_diff_ten_ext,
+																				 vel_trial_trace_ref[ebN_local_kb_j],
+																				 &vel_grad_trial_trace[j_nSpace],
+																				 penalty); //ebqe_penalty_ext[ebNE_kb]);
+					fluxJacobian_v_w[j] = ck.ExteriorNumericalAdvectiveFluxJacobian(dflux_mom_v_adv_w_ext, vel_trial_trace_ref[ebN_local_kb_j]) +
+										  ExteriorNumericalDiffusiveFluxJacobian(eps_rho,
+																				 ebqe_phi_ext[ebNE_kb],
+																				 sdInfo_v_w_rowptr,
+																				 sdInfo_v_w_colind,
+																				 isDOFBoundary_w[ebNE_kb],
+																				 isDiffusiveFluxBoundary_v[ebNE_kb],
+																				 normal,
+																				 mom_vw_diff_ten_ext,
+																				 vel_trial_trace_ref[ebN_local_kb_j],
+																				 &vel_grad_trial_trace[j_nSpace],
+																				 penalty); //ebqe_penalty_ext[ebNE_kb]);
+
+					/* fluxJacobian_w_p[j]=ck.ExteriorNumericalAdvectiveFluxJacobian(dflux_mom_w_adv_p_ext,p_trial_trace_ref[ebN_local_kb_j]); */
+					fluxJacobian_w_u[j] = ck.ExteriorNumericalAdvectiveFluxJacobian(dflux_mom_w_adv_u_ext, vel_trial_trace_ref[ebN_local_kb_j]) +
+										  ExteriorNumericalDiffusiveFluxJacobian(eps_rho,
+																				 ebqe_phi_ext[ebNE_kb],
+																				 sdInfo_w_u_rowptr,
+																				 sdInfo_w_u_colind,
+																				 isDOFBoundary_u[ebNE_kb],
+																				 isDiffusiveFluxBoundary_w[ebNE_kb],
+																				 normal,
+																				 mom_wu_diff_ten_ext,
+																				 vel_trial_trace_ref[ebN_local_kb_j],
+																				 &vel_grad_trial_trace[j_nSpace],
+																				 penalty); //ebqe_penalty_ext[ebNE_kb]);
+					fluxJacobian_w_v[j] = ck.ExteriorNumericalAdvectiveFluxJacobian(dflux_mom_w_adv_v_ext, vel_trial_trace_ref[ebN_local_kb_j]) +
+										  ExteriorNumericalDiffusiveFluxJacobian(eps_rho,
+																				 ebqe_phi_ext[ebNE_kb],
+																				 sdInfo_w_v_rowptr,
+																				 sdInfo_w_v_colind,
+																				 isDOFBoundary_v[ebNE_kb],
+																				 isDiffusiveFluxBoundary_w[ebNE_kb],
+																				 normal,
+																				 mom_wv_diff_ten_ext,
+																				 vel_trial_trace_ref[ebN_local_kb_j],
+																				 &vel_grad_trial_trace[j_nSpace],
+																				 penalty); //ebqe_penalty_ext[ebNE_kb]);
+					fluxJacobian_w_w[j] = ck.ExteriorNumericalAdvectiveFluxJacobian(dflux_mom_w_adv_w_ext, vel_trial_trace_ref[ebN_local_kb_j]) +
+										  ExteriorNumericalDiffusiveFluxJacobian(eps_rho,
+																				 ebqe_phi_ext[ebNE_kb],
+																				 sdInfo_w_w_rowptr,
+																				 sdInfo_w_w_colind,
+																				 isDOFBoundary_w[ebNE_kb],
+																				 isDiffusiveFluxBoundary_w[ebNE_kb],
+																				 normal,
+																				 mom_ww_diff_ten_ext,
+																				 vel_trial_trace_ref[ebN_local_kb_j],
+																				 &vel_grad_trial_trace[j_nSpace],
+																				 penalty); //ebqe_penalty_ext[ebNE_kb]);
+				}																		   //j
+				//
+				//update the global Jacobian from the flux Jacobian
+				//
+				for (int i = 0; i < nDOF_test_element; i++)
+				{
+					register int eN_i = eN * nDOF_test_element + i;
+					for (int j = 0; j < nDOF_trial_element; j++)
+					{
+						register int ebN_i_j = ebN * 4 * nDOF_test_X_trial_element + i * nDOF_trial_element + j, ebN_local_kb_j = ebN_local_kb * nDOF_trial_element + j;
+
+						/* globalJacobian[csrRowIndeces_p_p[eN_i] + csrColumnOffsets_eb_p_p[ebN_i_j]] += fluxJacobian_p_p[j]*p_test_dS[i]; */
+						/* globalJacobian[csrRowIndeces_p_u[eN_i] + csrColumnOffsets_eb_p_u[ebN_i_j]] += fluxJacobian_p_u[j]*p_test_dS[i]; */
+						/* globalJacobian[csrRowIndeces_p_v[eN_i] + csrColumnOffsets_eb_p_v[ebN_i_j]] += fluxJacobian_p_v[j]*p_test_dS[i]; */
+						/* globalJacobian[csrRowIndeces_p_w[eN_i] + csrColumnOffsets_eb_p_w[ebN_i_j]] += fluxJacobian_p_w[j]*p_test_dS[i]; */
+
+						/* globalJacobian[csrRowIndeces_u_p[eN_i] + csrColumnOffsets_eb_u_p[ebN_i_j]] += fluxJacobian_u_p[j]*vel_test_dS[i]; */
+						globalJacobian[csrRowIndeces_u_u[eN_i] + csrColumnOffsets_eb_u_u[ebN_i_j]] += fluxJacobian_u_u[j] * vel_test_dS[i] +
+																									  ck.ExteriorElementBoundaryDiffusionAdjointJacobian(isDOFBoundary_u[ebNE_kb],
+																																						 isDiffusiveFluxBoundary_u[ebNE_kb],
+																																						 eb_adjoint_sigma,
+																																						 vel_trial_trace_ref[ebN_local_kb_j],
+																																						 normal,
+																																						 sdInfo_u_u_rowptr,
+																																						 sdInfo_u_u_colind,
+																																						 mom_uu_diff_ten_ext,
+																																						 &vel_grad_test_dS[i * nSpace]);
+						globalJacobian[csrRowIndeces_u_v[eN_i] + csrColumnOffsets_eb_u_v[ebN_i_j]] += fluxJacobian_u_v[j] * vel_test_dS[i] +
+																									  ck.ExteriorElementBoundaryDiffusionAdjointJacobian(isDOFBoundary_v[ebNE_kb],
+																																						 isDiffusiveFluxBoundary_u[ebNE_kb],
+																																						 eb_adjoint_sigma,
+																																						 vel_trial_trace_ref[ebN_local_kb_j],
+																																						 normal,
+																																						 sdInfo_u_v_rowptr,
+																																						 sdInfo_u_v_colind,
+																																						 mom_uv_diff_ten_ext,
+																																						 &vel_grad_test_dS[i * nSpace]);
+						globalJacobian[csrRowIndeces_u_w[eN_i] + csrColumnOffsets_eb_u_w[ebN_i_j]] += fluxJacobian_u_w[j] * vel_test_dS[i] +
+																									  ck.ExteriorElementBoundaryDiffusionAdjointJacobian(isDOFBoundary_w[ebNE_kb],
+																																						 isDiffusiveFluxBoundary_u[ebNE_kb],
+																																						 eb_adjoint_sigma,
+																																						 vel_trial_trace_ref[ebN_local_kb_j],
+																																						 normal,
+																																						 sdInfo_u_w_rowptr,
+																																						 sdInfo_u_w_colind,
+																																						 mom_uw_diff_ten_ext,
+																																						 &vel_grad_test_dS[i * nSpace]);
+
+						/* globalJacobian[csrRowIndeces_v_p[eN_i] + csrColumnOffsets_eb_v_p[ebN_i_j]] += fluxJacobian_v_p[j]*vel_test_dS[i]; */
+						globalJacobian[csrRowIndeces_v_u[eN_i] + csrColumnOffsets_eb_v_u[ebN_i_j]] += fluxJacobian_v_u[j] * vel_test_dS[i] +
+																									  ck.ExteriorElementBoundaryDiffusionAdjointJacobian(isDOFBoundary_u[ebNE_kb],
+																																						 isDiffusiveFluxBoundary_v[ebNE_kb],
+																																						 eb_adjoint_sigma,
+																																						 vel_trial_trace_ref[ebN_local_kb_j],
+																																						 normal,
+																																						 sdInfo_v_u_rowptr,
+																																						 sdInfo_v_u_colind,
+																																						 mom_vu_diff_ten_ext,
+																																						 &vel_grad_test_dS[i * nSpace]);
+						globalJacobian[csrRowIndeces_v_v[eN_i] + csrColumnOffsets_eb_v_v[ebN_i_j]] += fluxJacobian_v_v[j] * vel_test_dS[i] +
+																									  ck.ExteriorElementBoundaryDiffusionAdjointJacobian(isDOFBoundary_v[ebNE_kb],
+																																						 isDiffusiveFluxBoundary_v[ebNE_kb],
+																																						 eb_adjoint_sigma,
+																																						 vel_trial_trace_ref[ebN_local_kb_j],
+																																						 normal,
+																																						 sdInfo_v_v_rowptr,
+																																						 sdInfo_v_v_colind,
+																																						 mom_vv_diff_ten_ext,
+																																						 &vel_grad_test_dS[i * nSpace]);
+						globalJacobian[csrRowIndeces_v_w[eN_i] + csrColumnOffsets_eb_v_w[ebN_i_j]] += fluxJacobian_v_w[j] * vel_test_dS[i] +
+																									  ck.ExteriorElementBoundaryDiffusionAdjointJacobian(isDOFBoundary_w[ebNE_kb],
+																																						 isDiffusiveFluxBoundary_v[ebNE_kb],
+																																						 eb_adjoint_sigma,
+																																						 vel_trial_trace_ref[ebN_local_kb_j],
+																																						 normal,
+																																						 sdInfo_v_w_rowptr,
+																																						 sdInfo_v_w_colind,
+																																						 mom_vw_diff_ten_ext,
+																																						 &vel_grad_test_dS[i * nSpace]);
+
+						/* globalJacobian[csrRowIndeces_w_p[eN_i] + csrColumnOffsets_eb_w_p[ebN_i_j]] += fluxJacobian_w_p[j]*vel_test_dS[i]; */
+						globalJacobian[csrRowIndeces_w_u[eN_i] + csrColumnOffsets_eb_w_u[ebN_i_j]] += fluxJacobian_w_u[j] * vel_test_dS[i] +
+																									  ck.ExteriorElementBoundaryDiffusionAdjointJacobian(isDOFBoundary_u[ebNE_kb],
+																																						 isDiffusiveFluxBoundary_w[ebNE_kb],
+																																						 eb_adjoint_sigma,
+																																						 vel_trial_trace_ref[ebN_local_kb_j],
+																																						 normal,
+																																						 sdInfo_w_u_rowptr,
+																																						 sdInfo_w_u_colind,
+																																						 mom_wu_diff_ten_ext,
+																																						 &vel_grad_test_dS[i * nSpace]);
+						globalJacobian[csrRowIndeces_w_v[eN_i] + csrColumnOffsets_eb_w_v[ebN_i_j]] += fluxJacobian_w_v[j] * vel_test_dS[i] +
+																									  ck.ExteriorElementBoundaryDiffusionAdjointJacobian(isDOFBoundary_v[ebNE_kb],
+																																						 isDiffusiveFluxBoundary_w[ebNE_kb],
+																																						 eb_adjoint_sigma,
+																																						 vel_trial_trace_ref[ebN_local_kb_j],
+																																						 normal,
+																																						 sdInfo_w_v_rowptr,
+																																						 sdInfo_w_v_colind,
+																																						 mom_wv_diff_ten_ext,
+																																						 &vel_grad_test_dS[i * nSpace]);
+						globalJacobian[csrRowIndeces_w_w[eN_i] + csrColumnOffsets_eb_w_w[ebN_i_j]] += fluxJacobian_w_w[j] * vel_test_dS[i] +
+																									  ck.ExteriorElementBoundaryDiffusionAdjointJacobian(isDOFBoundary_w[ebNE_kb],
+																																						 isDiffusiveFluxBoundary_w[ebNE_kb],
+																																						 eb_adjoint_sigma,
+																																						 vel_trial_trace_ref[ebN_local_kb_j],
+																																						 normal,
+																																						 sdInfo_w_w_rowptr,
+																																						 sdInfo_w_w_colind,
+																																						 mom_ww_diff_ten_ext,
+																																						 &vel_grad_test_dS[i * nSpace]);
+					} //j
+				}	 //i
+			}		  //kb
+		}			  //ebNE
+	}				  //computeJacobian
+
+	void calculateVelocityAverage(int nExteriorElementBoundaries_global,
+								  int *exteriorElementBoundariesArray,
+								  int nInteriorElementBoundaries_global,
+								  int *interiorElementBoundariesArray,
+								  int *elementBoundaryElementsArray,
+								  int *elementBoundaryLocalElementBoundariesArray,
+								  double *mesh_dof,
+								  double *mesh_velocity_dof,
+								  double MOVING_DOMAIN, //0 or 1
+								  int *mesh_l2g,
+								  double *mesh_trial_trace_ref,
+								  double *mesh_grad_trial_trace_ref,
+								  double *normal_ref,
+								  double *boundaryJac_ref,
+								  int *vel_l2g,
+								  double *u_dof,
+								  double *v_dof,
+								  double *w_dof,
+								  double *vos_dof,
+								  double *vel_trial_trace_ref,
+								  double *ebqe_velocity,
+								  double *velocityAverage)
+	{
+		int permutations[nQuadraturePoints_elementBoundary];
+		double xArray_left[nQuadraturePoints_elementBoundary * 3],
+			xArray_right[nQuadraturePoints_elementBoundary * 3];
+		for (int i = 0; i < nQuadraturePoints_elementBoundary; i++)
+			permutations[i] = i; //just to initialize
+		for (int ebNE = 0; ebNE < nExteriorElementBoundaries_global; ebNE++)
 		{
-		  /* p_test_dS[j] = p_test_trace_ref[ebN_local_kb*nDOF_test_element+j]*dS; */
-		  vel_test_dS[j] = vel_test_trace_ref[ebN_local_kb*nDOF_test_element+j]*dS;
-		  for (int I=0;I<nSpace;I++)
-		    vel_grad_test_dS[j*nSpace+I] = vel_grad_trial_trace[j*nSpace+I]*dS;//cek hack, using trial
+			register int ebN = exteriorElementBoundariesArray[ebNE];
+			for (int kb = 0; kb < nQuadraturePoints_elementBoundary; kb++)
+			{
+				register int ebN_kb_nSpace = ebN * nQuadraturePoints_elementBoundary * nSpace + kb * nSpace,
+							 ebNE_kb_nSpace = ebNE * nQuadraturePoints_elementBoundary * nSpace + kb * nSpace;
+				velocityAverage[ebN_kb_nSpace + 0] = ebqe_velocity[ebNE_kb_nSpace + 0];
+				velocityAverage[ebN_kb_nSpace + 1] = ebqe_velocity[ebNE_kb_nSpace + 1];
+				velocityAverage[ebN_kb_nSpace + 2] = ebqe_velocity[ebNE_kb_nSpace + 2];
+			} //ebNE
 		}
-	      //
-	      //load the boundary values
-	      //
-	      bc_p_ext = isDOFBoundary_p[ebNE_kb]*ebqe_bc_p_ext[ebNE_kb]+(1-isDOFBoundary_p[ebNE_kb])*p_ext;
-              //bc values at moving boundaries are specified relative to boundary motion so we need to add it here
-	      bc_u_ext = isDOFBoundary_u[ebNE_kb]*(ebqe_bc_u_ext[ebNE_kb] + MOVING_DOMAIN*xt_ext) + (1-isDOFBoundary_u[ebNE_kb])*u_ext;
-	      bc_v_ext = isDOFBoundary_v[ebNE_kb]*(ebqe_bc_v_ext[ebNE_kb] + MOVING_DOMAIN*yt_ext) + (1-isDOFBoundary_v[ebNE_kb])*v_ext;
-	      bc_w_ext = isDOFBoundary_w[ebNE_kb]*(ebqe_bc_w_ext[ebNE_kb] + MOVING_DOMAIN*zt_ext) + (1-isDOFBoundary_w[ebNE_kb])*w_ext;
-	      //VRANS
-	      porosity_ext = 1.0 - ebqe_vos_ext[ebNE_kb];
-	      // 
-	      //calculate the internal and external trace of the pde coefficients 
-	      // 
-	      double eddy_viscosity_ext(0.),bc_eddy_viscosity_ext(0.),rhoSave, nuSave;//not interested in saving boundary eddy viscosity for now
-	      evaluateCoefficients(eps_rho,
-				   eps_mu,
-				   particle_eps,
-				   sigma,
-				   rho_0,
-				   nu_0,
-				   rho_1,
-				   nu_1,
-				   elementDiameter[eN],
-				   smagorinskyConstant,
-				   turbulenceClosureModel,
-				   g,
-				   useVF,
-				   ebqe_vf_ext[ebNE_kb],
-				   ebqe_phi_ext[ebNE_kb],
-				   &ebqe_normal_phi_ext[ebNE_kb_nSpace],
-				   nParticles,
-				   nQuadraturePoints_global,
-				   &particle_signed_distances[ebNE_kb],
-				   ebqe_kappa_phi_ext[ebNE_kb],
-				   //VRANS
-				   porosity_ext,
-				   //
-				   p_ext,
-				   grad_p_ext,
-				   grad_u_ext,
-				   grad_v_ext,
-				   grad_w_ext,
-				   u_ext,
-				   v_ext,
-				   w_ext,
-				   ebqe_velocity_star[ebNE_kb_nSpace+0],
-				   ebqe_velocity_star[ebNE_kb_nSpace+1],
-				   ebqe_velocity_star[ebNE_kb_nSpace+2],
-				   eddy_viscosity_ext,
-				   mom_u_acc_ext,
-				   dmom_u_acc_u_ext,
-				   mom_v_acc_ext,
-				   dmom_v_acc_v_ext,
-				   mom_w_acc_ext,
-				   dmom_w_acc_w_ext,
-				   mass_adv_ext,
-				   dmass_adv_u_ext,
-				   dmass_adv_v_ext,
-				   dmass_adv_w_ext,
-				   mom_u_adv_ext,
-				   dmom_u_adv_u_ext,
-				   dmom_u_adv_v_ext,
-				   dmom_u_adv_w_ext,
-				   mom_v_adv_ext,
-				   dmom_v_adv_u_ext,
-				   dmom_v_adv_v_ext,
-				   dmom_v_adv_w_ext,
-				   mom_w_adv_ext,
-				   dmom_w_adv_u_ext,
-				   dmom_w_adv_v_ext,
-				   dmom_w_adv_w_ext,
-				   mom_uu_diff_ten_ext,
-				   mom_vv_diff_ten_ext,
-				   mom_ww_diff_ten_ext,
-				   mom_uv_diff_ten_ext,
-				   mom_uw_diff_ten_ext,
-				   mom_vu_diff_ten_ext,
-				   mom_vw_diff_ten_ext,
-				   mom_wu_diff_ten_ext,
-				   mom_wv_diff_ten_ext,
-				   mom_u_source_ext,
-				   mom_v_source_ext,
-				   mom_w_source_ext,
-				   mom_u_ham_ext,
-				   dmom_u_ham_grad_p_ext,
-				   dmom_u_ham_grad_u_ext,
-				   mom_v_ham_ext,
-				   dmom_v_ham_grad_p_ext,
-				   dmom_v_ham_grad_v_ext,
-				   mom_w_ham_ext,
-				   dmom_w_ham_grad_p_ext,          
-				   dmom_w_ham_grad_w_ext,
-                                   rhoSave,
-                                   nuSave);          
-	      evaluateCoefficients(eps_rho,
-				   eps_mu,
-				   particle_eps,
-				   sigma,
-				   rho_0,
-				   nu_0,
-				   rho_1,
-				   nu_1,
-				   elementDiameter[eN],
-				   smagorinskyConstant,
-				   turbulenceClosureModel,
-				   g,
-				   useVF,
-				   bc_ebqe_vf_ext[ebNE_kb],
-				   bc_ebqe_phi_ext[ebNE_kb],
-				   &ebqe_normal_phi_ext[ebNE_kb_nSpace],
-				   nParticles,
-				   nQuadraturePoints_global,
-				   &particle_signed_distances[ebNE_kb],
-				   ebqe_kappa_phi_ext[ebNE_kb],
-				   //VRANS
-				   porosity_ext,
-				   //
-				   bc_p_ext,
-				   grad_p_ext,
-				   grad_u_ext,
-				   grad_v_ext,
-				   grad_w_ext,
-				   bc_u_ext,
-				   bc_v_ext,
-				   bc_w_ext,
-				   ebqe_velocity_star[ebNE_kb_nSpace+0],
-				   ebqe_velocity_star[ebNE_kb_nSpace+1],
-				   ebqe_velocity_star[ebNE_kb_nSpace+2],
-				   bc_eddy_viscosity_ext,
-				   bc_mom_u_acc_ext,
-				   bc_dmom_u_acc_u_ext,
-				   bc_mom_v_acc_ext,
-				   bc_dmom_v_acc_v_ext,
-				   bc_mom_w_acc_ext,
-				   bc_dmom_w_acc_w_ext,
-				   bc_mass_adv_ext,
-				   bc_dmass_adv_u_ext,
-				   bc_dmass_adv_v_ext,
-				   bc_dmass_adv_w_ext,
-				   bc_mom_u_adv_ext,
-				   bc_dmom_u_adv_u_ext,
-				   bc_dmom_u_adv_v_ext,
-				   bc_dmom_u_adv_w_ext,
-				   bc_mom_v_adv_ext,
-				   bc_dmom_v_adv_u_ext,
-				   bc_dmom_v_adv_v_ext,
-				   bc_dmom_v_adv_w_ext,
-				   bc_mom_w_adv_ext,
-				   bc_dmom_w_adv_u_ext,
-				   bc_dmom_w_adv_v_ext,
-				   bc_dmom_w_adv_w_ext,
-				   bc_mom_uu_diff_ten_ext,
-				   bc_mom_vv_diff_ten_ext,
-				   bc_mom_ww_diff_ten_ext,
-				   bc_mom_uv_diff_ten_ext,
-				   bc_mom_uw_diff_ten_ext,
-				   bc_mom_vu_diff_ten_ext,
-				   bc_mom_vw_diff_ten_ext,
-				   bc_mom_wu_diff_ten_ext,
-				   bc_mom_wv_diff_ten_ext,
-				   bc_mom_u_source_ext,
-				   bc_mom_v_source_ext,
-				   bc_mom_w_source_ext,
-				   bc_mom_u_ham_ext,
-				   bc_dmom_u_ham_grad_p_ext,
-				   bc_dmom_u_ham_grad_u_ext,
-				   bc_mom_v_ham_ext,
-				   bc_dmom_v_ham_grad_p_ext,
-				   bc_dmom_v_ham_grad_v_ext,
-				   bc_mom_w_ham_ext,
-				   bc_dmom_w_ham_grad_p_ext,          
-				   bc_dmom_w_ham_grad_w_ext,
-                                   rhoSave,
-                                   nuSave);          
-	      //Turbulence closure model
-	      if (turbulenceClosureModel >= 3)
+		for (int ebNI = 0; ebNI < nInteriorElementBoundaries_global; ebNI++)
 		{
-		  const double turb_var_grad_0_dummy[3] = {0.,0.,0.};
-		  const double c_mu = 0.09;//mwf hack 
-		  updateTurbulenceClosure(turbulenceClosureModel,
-					  eps_rho,
-					  eps_mu,
-					  rho_0,
-					  nu_0,
-					  rho_1,
-					  nu_1,
-					  useVF,
-					  ebqe_vf_ext[ebNE_kb],
-					  ebqe_phi_ext[ebNE_kb],
-					  porosity_ext,
-					  c_mu, //mwf hack
-					  ebqe_turb_var_0[ebNE_kb],
-					  ebqe_turb_var_1[ebNE_kb],
-					  turb_var_grad_0_dummy, //not needed
-					  eddy_viscosity_ext,
-					  mom_uu_diff_ten_ext,
-					  mom_vv_diff_ten_ext,
-					  mom_ww_diff_ten_ext,
-					  mom_uv_diff_ten_ext,
-					  mom_uw_diff_ten_ext,
-					  mom_vu_diff_ten_ext,
-					  mom_vw_diff_ten_ext,
-					  mom_wu_diff_ten_ext,
-					  mom_wv_diff_ten_ext,
-					  mom_u_source_ext,
-					  mom_v_source_ext,
-					  mom_w_source_ext);					  
-
-		  updateTurbulenceClosure(turbulenceClosureModel,
-					  eps_rho,
-					  eps_mu,
-					  rho_0,
-					  nu_0,
-					  rho_1,
-					  nu_1,
-					  useVF,
-					  ebqe_vf_ext[ebNE_kb],
-					  ebqe_phi_ext[ebNE_kb],
-					  porosity_ext,
-					  c_mu, //mwf hack
-					  ebqe_turb_var_0[ebNE_kb],
-					  ebqe_turb_var_1[ebNE_kb],
-					  turb_var_grad_0_dummy, //not needed
-					  bc_eddy_viscosity_ext,
-					  bc_mom_uu_diff_ten_ext,
-					  bc_mom_vv_diff_ten_ext,
-					  bc_mom_ww_diff_ten_ext,
-					  bc_mom_uv_diff_ten_ext,
-					  bc_mom_uw_diff_ten_ext,
-					  bc_mom_vu_diff_ten_ext,
-					  bc_mom_vw_diff_ten_ext,
-					  bc_mom_wu_diff_ten_ext,
-					  bc_mom_wv_diff_ten_ext,
-					  bc_mom_u_source_ext,
-					  bc_mom_v_source_ext,
-					  bc_mom_w_source_ext);					  
+			register int ebN = interiorElementBoundariesArray[ebNI],
+						 left_eN_global = elementBoundaryElementsArray[ebN * 2 + 0],
+						 left_ebN_element = elementBoundaryLocalElementBoundariesArray[ebN * 2 + 0],
+						 right_eN_global = elementBoundaryElementsArray[ebN * 2 + 1],
+						 right_ebN_element = elementBoundaryLocalElementBoundariesArray[ebN * 2 + 1],
+						 left_eN_nDOF_trial_element = left_eN_global * nDOF_trial_element,
+						 right_eN_nDOF_trial_element = right_eN_global * nDOF_trial_element;
+			double jac[nSpace * nSpace],
+				jacDet,
+				jacInv[nSpace * nSpace],
+				boundaryJac[nSpace * (nSpace - 1)],
+				metricTensor[(nSpace - 1) * (nSpace - 1)],
+				metricTensorDetSqrt,
+				normal[3],
+				x, y, z,
+				xt, yt, zt, integralScaling;
+
+			for (int kb = 0; kb < nQuadraturePoints_elementBoundary; kb++)
+			{
+				ck.calculateMapping_elementBoundary(left_eN_global,
+													left_ebN_element,
+													kb,
+													left_ebN_element * nQuadraturePoints_elementBoundary + kb,
+													mesh_dof,
+													mesh_l2g,
+													mesh_trial_trace_ref,
+													mesh_grad_trial_trace_ref,
+													boundaryJac_ref,
+													jac,
+													jacDet,
+													jacInv,
+													boundaryJac,
+													metricTensor,
+													metricTensorDetSqrt,
+													normal_ref,
+													normal,
+													x, y, z);
+				xArray_left[kb * 3 + 0] = x;
+				xArray_left[kb * 3 + 1] = y;
+				xArray_left[kb * 3 + 2] = z;
+				ck.calculateMapping_elementBoundary(right_eN_global,
+													right_ebN_element,
+													kb,
+													right_ebN_element * nQuadraturePoints_elementBoundary + kb,
+													mesh_dof,
+													mesh_l2g,
+													mesh_trial_trace_ref,
+													mesh_grad_trial_trace_ref,
+													boundaryJac_ref,
+													jac,
+													jacDet,
+													jacInv,
+													boundaryJac,
+													metricTensor,
+													metricTensorDetSqrt,
+													normal_ref,
+													normal,
+													x, y, z);
+				ck.calculateMappingVelocity_elementBoundary(left_eN_global,
+															left_ebN_element,
+															kb,
+															left_ebN_element * nQuadraturePoints_elementBoundary + kb,
+															mesh_velocity_dof,
+															mesh_l2g,
+															mesh_trial_trace_ref,
+															xt, yt, zt,
+															normal,
+															boundaryJac,
+															metricTensor,
+															integralScaling);
+				xArray_right[kb * 3 + 0] = x;
+				xArray_right[kb * 3 + 1] = y;
+				xArray_right[kb * 3 + 2] = z;
+			}
+			for (int kb_left = 0; kb_left < nQuadraturePoints_elementBoundary; kb_left++)
+			{
+				double errorNormMin = 1.0;
+				for (int kb_right = 0; kb_right < nQuadraturePoints_elementBoundary; kb_right++)
+				{
+					double errorNorm = 0.0;
+					for (int I = 0; I < nSpace; I++)
+					{
+						errorNorm += fabs(xArray_left[kb_left * 3 + I] -
+										  xArray_right[kb_right * 3 + I]);
+					}
+					if (errorNorm < errorNormMin)
+					{
+						permutations[kb_right] = kb_left;
+						errorNormMin = errorNorm;
+					}
+				}
+			}
+			for (int kb = 0; kb < nQuadraturePoints_elementBoundary; kb++)
+			{
+				register int ebN_kb_nSpace = ebN * nQuadraturePoints_elementBoundary * nSpace + kb * nSpace;
+				register double u_left = 0.0,
+								v_left = 0.0,
+								w_left = 0.0,
+								u_right = 0.0,
+								v_right = 0.0,
+								w_right = 0.0,
+								vos_left = 0.0,
+								vos_right = 0.0,
+								porosity_left = 0.0,
+								porosity_right = 0.0;
+				register int left_kb = kb,
+							 right_kb = permutations[kb],
+							 left_ebN_element_kb_nDOF_test_element = (left_ebN_element * nQuadraturePoints_elementBoundary + left_kb) * nDOF_test_element,
+							 right_ebN_element_kb_nDOF_test_element = (right_ebN_element * nQuadraturePoints_elementBoundary + right_kb) * nDOF_test_element;
+				//
+				//calculate the velocity solution at quadrature points on left and right
+				//
+				ck.valFromDOF(vos_dof, &vel_l2g[left_eN_nDOF_trial_element], &vel_trial_trace_ref[left_ebN_element_kb_nDOF_test_element], vos_left);
+				ck.valFromDOF(u_dof, &vel_l2g[left_eN_nDOF_trial_element], &vel_trial_trace_ref[left_ebN_element_kb_nDOF_test_element], u_left);
+				ck.valFromDOF(v_dof, &vel_l2g[left_eN_nDOF_trial_element], &vel_trial_trace_ref[left_ebN_element_kb_nDOF_test_element], v_left);
+				ck.valFromDOF(w_dof, &vel_l2g[left_eN_nDOF_trial_element], &vel_trial_trace_ref[left_ebN_element_kb_nDOF_test_element], w_left);
+				//
+				ck.valFromDOF(vos_dof, &vel_l2g[right_eN_nDOF_trial_element], &vel_trial_trace_ref[right_ebN_element_kb_nDOF_test_element], vos_right);
+				ck.valFromDOF(u_dof, &vel_l2g[right_eN_nDOF_trial_element], &vel_trial_trace_ref[right_ebN_element_kb_nDOF_test_element], u_right);
+				ck.valFromDOF(v_dof, &vel_l2g[right_eN_nDOF_trial_element], &vel_trial_trace_ref[right_ebN_element_kb_nDOF_test_element], v_right);
+				ck.valFromDOF(w_dof, &vel_l2g[right_eN_nDOF_trial_element], &vel_trial_trace_ref[right_ebN_element_kb_nDOF_test_element], w_right);
+				//
+				/* porosity_left = 1.0 - vos_left; */
+				/* porosity_right = 1.0 - vos_right; */
+				velocityAverage[ebN_kb_nSpace + 0] = 0.5 * (u_left + u_right);
+				velocityAverage[ebN_kb_nSpace + 1] = 0.5 * (v_left + v_right);
+				velocityAverage[ebN_kb_nSpace + 2] = 0.5 * (w_left + w_right);
+			} //ebNI
 		}
-	      //
-	      //moving domain
-	      //
-	      mom_u_adv_ext[0] -= MOVING_DOMAIN*mom_u_acc_ext*xt_ext;
-	      mom_u_adv_ext[1] -= MOVING_DOMAIN*mom_u_acc_ext*yt_ext;
-	      mom_u_adv_ext[2] -= MOVING_DOMAIN*mom_u_acc_ext*zt_ext;
-	      dmom_u_adv_u_ext[0] -= MOVING_DOMAIN*dmom_u_acc_u_ext*xt_ext;
-	      dmom_u_adv_u_ext[1] -= MOVING_DOMAIN*dmom_u_acc_u_ext*yt_ext;
-	      dmom_u_adv_u_ext[2] -= MOVING_DOMAIN*dmom_u_acc_u_ext*zt_ext;
-	      
-	      mom_v_adv_ext[0] -= MOVING_DOMAIN*mom_v_acc_ext*xt_ext;
-	      mom_v_adv_ext[1] -= MOVING_DOMAIN*mom_v_acc_ext*yt_ext;
-	      mom_v_adv_ext[2] -= MOVING_DOMAIN*mom_v_acc_ext*zt_ext;
-	      dmom_v_adv_v_ext[0] -= MOVING_DOMAIN*dmom_v_acc_v_ext*xt_ext;
-	      dmom_v_adv_v_ext[1] -= MOVING_DOMAIN*dmom_v_acc_v_ext*yt_ext;
-	      dmom_v_adv_v_ext[2] -= MOVING_DOMAIN*dmom_v_acc_v_ext*zt_ext;
-	      
-	      mom_w_adv_ext[0] -= MOVING_DOMAIN*mom_w_acc_ext*xt_ext;
-	      mom_w_adv_ext[1] -= MOVING_DOMAIN*mom_w_acc_ext*yt_ext;
-	      mom_w_adv_ext[2] -= MOVING_DOMAIN*mom_w_acc_ext*zt_ext;
-	      dmom_w_adv_w_ext[0] -= MOVING_DOMAIN*dmom_w_acc_w_ext*xt_ext;
-	      dmom_w_adv_w_ext[1] -= MOVING_DOMAIN*dmom_w_acc_w_ext*yt_ext;
-	      dmom_w_adv_w_ext[2] -= MOVING_DOMAIN*dmom_w_acc_w_ext*zt_ext;
-	      
-	      //moving domain bc's
-	      bc_mom_u_adv_ext[0] -= MOVING_DOMAIN*bc_mom_u_acc_ext*xt_ext;
-	      bc_mom_u_adv_ext[1] -= MOVING_DOMAIN*bc_mom_u_acc_ext*yt_ext;
-	      bc_mom_u_adv_ext[2] -= MOVING_DOMAIN*bc_mom_u_acc_ext*zt_ext;
-	      
-	      bc_mom_v_adv_ext[0] -= MOVING_DOMAIN*bc_mom_v_acc_ext*xt_ext;
-	      bc_mom_v_adv_ext[1] -= MOVING_DOMAIN*bc_mom_v_acc_ext*yt_ext;
-	      bc_mom_v_adv_ext[2] -= MOVING_DOMAIN*bc_mom_v_acc_ext*zt_ext;
-
-	      bc_mom_w_adv_ext[0] -= MOVING_DOMAIN*bc_mom_w_acc_ext*xt_ext;
-	      bc_mom_w_adv_ext[1] -= MOVING_DOMAIN*bc_mom_w_acc_ext*yt_ext;
-	      bc_mom_w_adv_ext[2] -= MOVING_DOMAIN*bc_mom_w_acc_ext*zt_ext;
-	      // 
-	      //calculate the numerical fluxes 
-	      // 
-	      exteriorNumericalAdvectiveFluxDerivatives(isDOFBoundary_p[ebNE_kb],
-							isDOFBoundary_u[ebNE_kb],
-							isDOFBoundary_v[ebNE_kb],
-							isDOFBoundary_w[ebNE_kb],
-							isAdvectiveFluxBoundary_p[ebNE_kb],
-							isAdvectiveFluxBoundary_u[ebNE_kb],
-							isAdvectiveFluxBoundary_v[ebNE_kb],
-							isAdvectiveFluxBoundary_w[ebNE_kb],
-							dmom_u_ham_grad_p_ext[0],//=1/rho
-							normal,
-                                                        porosity_ext,
-							bc_p_ext,
-							bc_u_ext,
-							bc_v_ext,
-							bc_w_ext,
-							bc_mass_adv_ext,
-							bc_mom_u_adv_ext,
-							bc_mom_v_adv_ext,
-							bc_mom_w_adv_ext,
-							ebqe_bc_flux_mass_ext[ebNE_kb]+MOVING_DOMAIN*(xt_ext*normal[0]+yt_ext*normal[1]+zt_ext*normal[2]),//bc is relative mass  flux
-							ebqe_bc_flux_mom_u_adv_ext[ebNE_kb],
-							ebqe_bc_flux_mom_v_adv_ext[ebNE_kb],
-							ebqe_bc_flux_mom_w_adv_ext[ebNE_kb],
-							p_ext,
-							u_ext,
-							v_ext,
-							w_ext,
-							mass_adv_ext,
-							mom_u_adv_ext,
-							mom_v_adv_ext,
-							mom_w_adv_ext,
-							dmass_adv_u_ext,
-							dmass_adv_v_ext,
-							dmass_adv_w_ext,
-							dmom_u_adv_p_ext,
-							dmom_u_adv_u_ext,
-							dmom_u_adv_v_ext,
-							dmom_u_adv_w_ext,
-							dmom_v_adv_p_ext,
-							dmom_v_adv_u_ext,
-							dmom_v_adv_v_ext,
-							dmom_v_adv_w_ext,
-							dmom_w_adv_p_ext,
-							dmom_w_adv_u_ext,
-							dmom_w_adv_v_ext,
-							dmom_w_adv_w_ext,
-							dflux_mass_u_ext,
-							dflux_mass_v_ext,
-							dflux_mass_w_ext,
-							dflux_mom_u_adv_p_ext,
-							dflux_mom_u_adv_u_ext,
-							dflux_mom_u_adv_v_ext,
-							dflux_mom_u_adv_w_ext,
-							dflux_mom_v_adv_p_ext,
-							dflux_mom_v_adv_u_ext,
-							dflux_mom_v_adv_v_ext,
-							dflux_mom_v_adv_w_ext,
-							dflux_mom_w_adv_p_ext,
-							dflux_mom_w_adv_u_ext,
-							dflux_mom_w_adv_v_ext,
-							dflux_mom_w_adv_w_ext,
-                                                        &ebqe_velocity_star[ebNE_kb_nSpace]);
-	      //
-	      //calculate the flux jacobian
-	      //
-	      ck.calculateGScale(G,normal,h_penalty);
-	      penalty = useMetrics*C_b*h_penalty + (1.0-useMetrics)*ebqe_penalty_ext[ebNE_kb];
-	      for (int j=0;j<nDOF_trial_element;j++)
-		{
-		  register int j_nSpace = j*nSpace,ebN_local_kb_j=ebN_local_kb*nDOF_trial_element+j;
-		  /* fluxJacobian_p_p[j]=0.0; */
-		  /* fluxJacobian_p_u[j]=ck.ExteriorNumericalAdvectiveFluxJacobian(dflux_mass_u_ext,vel_trial_trace_ref[ebN_local_kb_j]); */
-		  /* fluxJacobian_p_v[j]=ck.ExteriorNumericalAdvectiveFluxJacobian(dflux_mass_v_ext,vel_trial_trace_ref[ebN_local_kb_j]); */
-		  /* fluxJacobian_p_w[j]=ck.ExteriorNumericalAdvectiveFluxJacobian(dflux_mass_w_ext,vel_trial_trace_ref[ebN_local_kb_j]); */
-
-		  /* fluxJacobian_u_p[j]=ck.ExteriorNumericalAdvectiveFluxJacobian(dflux_mom_u_adv_p_ext,p_trial_trace_ref[ebN_local_kb_j]); */
-		  fluxJacobian_u_u[j]=ck.ExteriorNumericalAdvectiveFluxJacobian(dflux_mom_u_adv_u_ext,vel_trial_trace_ref[ebN_local_kb_j]) +
-		    ExteriorNumericalDiffusiveFluxJacobian(eps_rho,
-							   ebqe_phi_ext[ebNE_kb],
-							   sdInfo_u_u_rowptr,
-							   sdInfo_u_u_colind,
-							   isDOFBoundary_u[ebNE_kb],
-							   isDiffusiveFluxBoundary_u[ebNE_kb],
-							   normal,
-							   mom_uu_diff_ten_ext,
-							   vel_trial_trace_ref[ebN_local_kb_j],
-							   &vel_grad_trial_trace[j_nSpace],
-							   penalty);//ebqe_penalty_ext[ebNE_kb]);
-		  fluxJacobian_u_v[j]=ck.ExteriorNumericalAdvectiveFluxJacobian(dflux_mom_u_adv_v_ext,vel_trial_trace_ref[ebN_local_kb_j]) +
-		    ExteriorNumericalDiffusiveFluxJacobian(eps_rho,
-							   ebqe_phi_ext[ebNE_kb],
-							   sdInfo_u_v_rowptr,
-							   sdInfo_u_v_colind,
-							   isDOFBoundary_v[ebNE_kb],
-							   isDiffusiveFluxBoundary_v[ebNE_kb],
-							   normal,
-							   mom_uv_diff_ten_ext,
-							   vel_trial_trace_ref[ebN_local_kb_j],
-							   &vel_grad_trial_trace[j_nSpace],
-							   penalty);//ebqe_penalty_ext[ebNE_kb]);
-		  fluxJacobian_u_w[j]=ck.ExteriorNumericalAdvectiveFluxJacobian(dflux_mom_u_adv_w_ext,vel_trial_trace_ref[ebN_local_kb_j]) +
-		    ExteriorNumericalDiffusiveFluxJacobian(eps_rho,
-							   ebqe_phi_ext[ebNE_kb],
-							   sdInfo_u_w_rowptr,
-							   sdInfo_u_w_colind,
-							   isDOFBoundary_w[ebNE_kb],
-							   isDiffusiveFluxBoundary_u[ebNE_kb],
-							   normal,
-							   mom_uw_diff_ten_ext,
-							   vel_trial_trace_ref[ebN_local_kb_j],
-							   &vel_grad_trial_trace[j_nSpace],
-							   penalty);//ebqe_penalty_ext[ebNE_kb]);
-
-		  /* fluxJacobian_v_p[j]=ck.ExteriorNumericalAdvectiveFluxJacobian(dflux_mom_v_adv_p_ext,p_trial_trace_ref[ebN_local_kb_j]); */
-		  fluxJacobian_v_u[j]=ck.ExteriorNumericalAdvectiveFluxJacobian(dflux_mom_v_adv_u_ext,vel_trial_trace_ref[ebN_local_kb_j]) +
-		    ExteriorNumericalDiffusiveFluxJacobian(eps_rho,
-							   ebqe_phi_ext[ebNE_kb],
-							   sdInfo_v_u_rowptr,
-							   sdInfo_v_u_colind,
-							   isDOFBoundary_u[ebNE_kb],
-							   isDiffusiveFluxBoundary_u[ebNE_kb],
-							   normal,
-							   mom_vu_diff_ten_ext,
-							   vel_trial_trace_ref[ebN_local_kb_j],
-							   &vel_grad_trial_trace[j_nSpace],
-							   penalty);//ebqe_penalty_ext[ebNE_kb]);
-		  fluxJacobian_v_v[j]=ck.ExteriorNumericalAdvectiveFluxJacobian(dflux_mom_v_adv_v_ext,vel_trial_trace_ref[ebN_local_kb_j]) +
-		    ExteriorNumericalDiffusiveFluxJacobian(eps_rho,
-							   ebqe_phi_ext[ebNE_kb],
-							   sdInfo_v_v_rowptr,
-							   sdInfo_v_v_colind,
-							   isDOFBoundary_v[ebNE_kb],
-							   isDiffusiveFluxBoundary_v[ebNE_kb],
-							   normal,
-							   mom_vv_diff_ten_ext,
-							   vel_trial_trace_ref[ebN_local_kb_j],
-							   &vel_grad_trial_trace[j_nSpace],
-							   penalty);//ebqe_penalty_ext[ebNE_kb]);
-		  fluxJacobian_v_w[j]=ck.ExteriorNumericalAdvectiveFluxJacobian(dflux_mom_v_adv_w_ext,vel_trial_trace_ref[ebN_local_kb_j]) +
-		    ExteriorNumericalDiffusiveFluxJacobian(eps_rho,
-							   ebqe_phi_ext[ebNE_kb],
-							   sdInfo_v_w_rowptr,
-							   sdInfo_v_w_colind,
-							   isDOFBoundary_w[ebNE_kb],
-							   isDiffusiveFluxBoundary_v[ebNE_kb],
-							   normal,
-							   mom_vw_diff_ten_ext,
-							   vel_trial_trace_ref[ebN_local_kb_j],
-							   &vel_grad_trial_trace[j_nSpace],
-							   penalty);//ebqe_penalty_ext[ebNE_kb]);
-
-		  /* fluxJacobian_w_p[j]=ck.ExteriorNumericalAdvectiveFluxJacobian(dflux_mom_w_adv_p_ext,p_trial_trace_ref[ebN_local_kb_j]); */
-		  fluxJacobian_w_u[j]=ck.ExteriorNumericalAdvectiveFluxJacobian(dflux_mom_w_adv_u_ext,vel_trial_trace_ref[ebN_local_kb_j]) +
-		    ExteriorNumericalDiffusiveFluxJacobian(eps_rho,
-							   ebqe_phi_ext[ebNE_kb],
-							   sdInfo_w_u_rowptr,
-							   sdInfo_w_u_colind,
-							   isDOFBoundary_u[ebNE_kb],
-							   isDiffusiveFluxBoundary_w[ebNE_kb],
-							   normal,
-							   mom_wu_diff_ten_ext,
-							   vel_trial_trace_ref[ebN_local_kb_j],
-							   &vel_grad_trial_trace[j_nSpace],
-							   penalty);//ebqe_penalty_ext[ebNE_kb]);
-		  fluxJacobian_w_v[j]=ck.ExteriorNumericalAdvectiveFluxJacobian(dflux_mom_w_adv_v_ext,vel_trial_trace_ref[ebN_local_kb_j]) +
-		    ExteriorNumericalDiffusiveFluxJacobian(eps_rho,
-							   ebqe_phi_ext[ebNE_kb],
-							   sdInfo_w_v_rowptr,
-							   sdInfo_w_v_colind,
-							   isDOFBoundary_v[ebNE_kb],
-							   isDiffusiveFluxBoundary_w[ebNE_kb],
-							   normal,
-							   mom_wv_diff_ten_ext,
-							   vel_trial_trace_ref[ebN_local_kb_j],
-							   &vel_grad_trial_trace[j_nSpace],
-							   penalty);//ebqe_penalty_ext[ebNE_kb]);
-		  fluxJacobian_w_w[j]=ck.ExteriorNumericalAdvectiveFluxJacobian(dflux_mom_w_adv_w_ext,vel_trial_trace_ref[ebN_local_kb_j]) +
-		    ExteriorNumericalDiffusiveFluxJacobian(eps_rho,
-							   ebqe_phi_ext[ebNE_kb],
-							   sdInfo_w_w_rowptr,
-							   sdInfo_w_w_colind,
-							   isDOFBoundary_w[ebNE_kb],
-							   isDiffusiveFluxBoundary_w[ebNE_kb],
-							   normal,
-							   mom_ww_diff_ten_ext,
-							   vel_trial_trace_ref[ebN_local_kb_j],
-							   &vel_grad_trial_trace[j_nSpace],
-							   penalty);//ebqe_penalty_ext[ebNE_kb]);
-		}//j
-	      //
-	      //update the global Jacobian from the flux Jacobian
-	      //
-	      for (int i=0;i<nDOF_test_element;i++)
-		{
-		  register int eN_i = eN*nDOF_test_element+i;
-		  for (int j=0;j<nDOF_trial_element;j++)
-		    {
-		      register int ebN_i_j = ebN*4*nDOF_test_X_trial_element + i*nDOF_trial_element + j,ebN_local_kb_j=ebN_local_kb*nDOF_trial_element+j;
-		  
-		      /* globalJacobian[csrRowIndeces_p_p[eN_i] + csrColumnOffsets_eb_p_p[ebN_i_j]] += fluxJacobian_p_p[j]*p_test_dS[i]; */
-		      /* globalJacobian[csrRowIndeces_p_u[eN_i] + csrColumnOffsets_eb_p_u[ebN_i_j]] += fluxJacobian_p_u[j]*p_test_dS[i]; */
-		      /* globalJacobian[csrRowIndeces_p_v[eN_i] + csrColumnOffsets_eb_p_v[ebN_i_j]] += fluxJacobian_p_v[j]*p_test_dS[i]; */
-		      /* globalJacobian[csrRowIndeces_p_w[eN_i] + csrColumnOffsets_eb_p_w[ebN_i_j]] += fluxJacobian_p_w[j]*p_test_dS[i]; */
-		   
-		      /* globalJacobian[csrRowIndeces_u_p[eN_i] + csrColumnOffsets_eb_u_p[ebN_i_j]] += fluxJacobian_u_p[j]*vel_test_dS[i]; */
-		      globalJacobian[csrRowIndeces_u_u[eN_i] + csrColumnOffsets_eb_u_u[ebN_i_j]] += fluxJacobian_u_u[j]*vel_test_dS[i]+
-			ck.ExteriorElementBoundaryDiffusionAdjointJacobian(isDOFBoundary_u[ebNE_kb],
-									   isDiffusiveFluxBoundary_u[ebNE_kb],
-									   eb_adjoint_sigma,
-									   vel_trial_trace_ref[ebN_local_kb_j],
-									   normal,
-									   sdInfo_u_u_rowptr,
-									   sdInfo_u_u_colind,
-									   mom_uu_diff_ten_ext,
-									   &vel_grad_test_dS[i*nSpace]);
-		      globalJacobian[csrRowIndeces_u_v[eN_i] + csrColumnOffsets_eb_u_v[ebN_i_j]] += fluxJacobian_u_v[j]*vel_test_dS[i]+
-			ck.ExteriorElementBoundaryDiffusionAdjointJacobian(isDOFBoundary_v[ebNE_kb],
-									   isDiffusiveFluxBoundary_u[ebNE_kb],
-									   eb_adjoint_sigma,
-									   vel_trial_trace_ref[ebN_local_kb_j],
-									   normal,
-									   sdInfo_u_v_rowptr,
-									   sdInfo_u_v_colind,
-									   mom_uv_diff_ten_ext,
-									   &vel_grad_test_dS[i*nSpace]);
-		      globalJacobian[csrRowIndeces_u_w[eN_i] + csrColumnOffsets_eb_u_w[ebN_i_j]] += fluxJacobian_u_w[j]*vel_test_dS[i]+
-			ck.ExteriorElementBoundaryDiffusionAdjointJacobian(isDOFBoundary_w[ebNE_kb],
-									   isDiffusiveFluxBoundary_u[ebNE_kb],
-									   eb_adjoint_sigma,
-									   vel_trial_trace_ref[ebN_local_kb_j],
-									   normal,
-									   sdInfo_u_w_rowptr,
-									   sdInfo_u_w_colind,
-									   mom_uw_diff_ten_ext,
-									   &vel_grad_test_dS[i*nSpace]);
-		   
-		      /* globalJacobian[csrRowIndeces_v_p[eN_i] + csrColumnOffsets_eb_v_p[ebN_i_j]] += fluxJacobian_v_p[j]*vel_test_dS[i]; */
-		      globalJacobian[csrRowIndeces_v_u[eN_i] + csrColumnOffsets_eb_v_u[ebN_i_j]] += fluxJacobian_v_u[j]*vel_test_dS[i]+
-			ck.ExteriorElementBoundaryDiffusionAdjointJacobian(isDOFBoundary_u[ebNE_kb],
-									   isDiffusiveFluxBoundary_v[ebNE_kb],
-									   eb_adjoint_sigma,
-									   vel_trial_trace_ref[ebN_local_kb_j],
-									   normal,
-									   sdInfo_v_u_rowptr,
-									   sdInfo_v_u_colind,
-									   mom_vu_diff_ten_ext,
-									   &vel_grad_test_dS[i*nSpace]);
-		      globalJacobian[csrRowIndeces_v_v[eN_i] + csrColumnOffsets_eb_v_v[ebN_i_j]] += fluxJacobian_v_v[j]*vel_test_dS[i]+
-			ck.ExteriorElementBoundaryDiffusionAdjointJacobian(isDOFBoundary_v[ebNE_kb],
-									   isDiffusiveFluxBoundary_v[ebNE_kb],
-									   eb_adjoint_sigma,
-									   vel_trial_trace_ref[ebN_local_kb_j],
-									   normal,
-									   sdInfo_v_v_rowptr,
-									   sdInfo_v_v_colind,
-									   mom_vv_diff_ten_ext,
-									   &vel_grad_test_dS[i*nSpace]);
-		      globalJacobian[csrRowIndeces_v_w[eN_i] + csrColumnOffsets_eb_v_w[ebN_i_j]] += fluxJacobian_v_w[j]*vel_test_dS[i]+
-			ck.ExteriorElementBoundaryDiffusionAdjointJacobian(isDOFBoundary_w[ebNE_kb],
-									   isDiffusiveFluxBoundary_v[ebNE_kb],
-									   eb_adjoint_sigma,
-									   vel_trial_trace_ref[ebN_local_kb_j],
-									   normal,
-									   sdInfo_v_w_rowptr,
-									   sdInfo_v_w_colind,
-									   mom_vw_diff_ten_ext,
-									   &vel_grad_test_dS[i*nSpace]);
-		   
-		      /* globalJacobian[csrRowIndeces_w_p[eN_i] + csrColumnOffsets_eb_w_p[ebN_i_j]] += fluxJacobian_w_p[j]*vel_test_dS[i]; */
-		      globalJacobian[csrRowIndeces_w_u[eN_i] + csrColumnOffsets_eb_w_u[ebN_i_j]] += fluxJacobian_w_u[j]*vel_test_dS[i]+
-			ck.ExteriorElementBoundaryDiffusionAdjointJacobian(isDOFBoundary_u[ebNE_kb],
-									   isDiffusiveFluxBoundary_w[ebNE_kb],
-									   eb_adjoint_sigma,
-									   vel_trial_trace_ref[ebN_local_kb_j],
-									   normal,
-									   sdInfo_w_u_rowptr,
-									   sdInfo_w_u_colind,
-									   mom_wu_diff_ten_ext,
-									   &vel_grad_test_dS[i*nSpace]);
-		      globalJacobian[csrRowIndeces_w_v[eN_i] + csrColumnOffsets_eb_w_v[ebN_i_j]] += fluxJacobian_w_v[j]*vel_test_dS[i]+
-			ck.ExteriorElementBoundaryDiffusionAdjointJacobian(isDOFBoundary_v[ebNE_kb],
-									   isDiffusiveFluxBoundary_w[ebNE_kb],
-									   eb_adjoint_sigma,
-									   vel_trial_trace_ref[ebN_local_kb_j],
-									   normal,
-									   sdInfo_w_v_rowptr,
-									   sdInfo_w_v_colind,
-									   mom_wv_diff_ten_ext,
-									   &vel_grad_test_dS[i*nSpace]);
-		      globalJacobian[csrRowIndeces_w_w[eN_i] + csrColumnOffsets_eb_w_w[ebN_i_j]] += fluxJacobian_w_w[j]*vel_test_dS[i]+
-			ck.ExteriorElementBoundaryDiffusionAdjointJacobian(isDOFBoundary_w[ebNE_kb],
-									   isDiffusiveFluxBoundary_w[ebNE_kb],
-									   eb_adjoint_sigma,
-									   vel_trial_trace_ref[ebN_local_kb_j],
-									   normal,
-									   sdInfo_w_w_rowptr,
-									   sdInfo_w_w_colind,
-									   mom_ww_diff_ten_ext,
-									   &vel_grad_test_dS[i*nSpace]);
-		    }//j
-		}//i
-	    }//kb
-	}//ebNE
-    }//computeJacobian
-
-    void calculateVelocityAverage(int nExteriorElementBoundaries_global,
-    				  int* exteriorElementBoundariesArray,
-    				  int nInteriorElementBoundaries_global,
-    				  int* interiorElementBoundariesArray,
-    				  int* elementBoundaryElementsArray,
-    				  int* elementBoundaryLocalElementBoundariesArray,
-    				  double* mesh_dof,
-                                  double* mesh_velocity_dof,
-                                  double MOVING_DOMAIN,//0 or 1
-    				  int* mesh_l2g,
-    				  double* mesh_trial_trace_ref,
-    				  double* mesh_grad_trial_trace_ref,
-    				  double* normal_ref,
-    				  double* boundaryJac_ref,
-    				  int* vel_l2g,
-    				  double* u_dof,
-    				  double* v_dof,
-    				  double* w_dof,
-                                  double* vos_dof,
-    				  double* vel_trial_trace_ref,
-    				  double* ebqe_velocity,
-    				  double* velocityAverage)
-    {
-      int permutations[nQuadraturePoints_elementBoundary];
-      double xArray_left[nQuadraturePoints_elementBoundary*3],
-    	xArray_right[nQuadraturePoints_elementBoundary*3];
-      for (int i=0;i<nQuadraturePoints_elementBoundary;i++)
-	permutations[i]=i;//just to initialize
-      for (int ebNE = 0; ebNE < nExteriorElementBoundaries_global; ebNE++)
-    	{
-    	  register int ebN = exteriorElementBoundariesArray[ebNE];
-    	  for  (int kb=0;kb<nQuadraturePoints_elementBoundary;kb++)
-    	    {
-    	      register int ebN_kb_nSpace = ebN*nQuadraturePoints_elementBoundary*nSpace+kb*nSpace,
-    		ebNE_kb_nSpace = ebNE*nQuadraturePoints_elementBoundary*nSpace+kb*nSpace;
-    	      velocityAverage[ebN_kb_nSpace+0]=ebqe_velocity[ebNE_kb_nSpace+0];
-    	      velocityAverage[ebN_kb_nSpace+1]=ebqe_velocity[ebNE_kb_nSpace+1];
-    	      velocityAverage[ebN_kb_nSpace+2]=ebqe_velocity[ebNE_kb_nSpace+2];
-    	    }//ebNE
-    	}
-      for (int ebNI = 0; ebNI < nInteriorElementBoundaries_global; ebNI++)
-    	{
-    	  register int ebN = interiorElementBoundariesArray[ebNI],
-    	    left_eN_global   = elementBoundaryElementsArray[ebN*2+0],
-    	    left_ebN_element  = elementBoundaryLocalElementBoundariesArray[ebN*2+0],
-    	    right_eN_global  = elementBoundaryElementsArray[ebN*2+1],
-    	    right_ebN_element = elementBoundaryLocalElementBoundariesArray[ebN*2+1],
-    	    left_eN_nDOF_trial_element = left_eN_global*nDOF_trial_element,
-    	    right_eN_nDOF_trial_element = right_eN_global*nDOF_trial_element;
-    	  double jac[nSpace*nSpace],
-    	    jacDet,
-    	    jacInv[nSpace*nSpace],
-    	    boundaryJac[nSpace*(nSpace-1)],
-    	    metricTensor[(nSpace-1)*(nSpace-1)],
-    	    metricTensorDetSqrt,
-    	    normal[3],
-    	    x,y,z,
-    	    xt,yt,zt,integralScaling;
-	  
-    	  for  (int kb=0;kb<nQuadraturePoints_elementBoundary;kb++)
-    	    {
-    	      ck.calculateMapping_elementBoundary(left_eN_global,
-    						  left_ebN_element,
-    						  kb,
-    						  left_ebN_element*nQuadraturePoints_elementBoundary+kb,
-    						  mesh_dof,
-    						  mesh_l2g,
-    						  mesh_trial_trace_ref,
-    						  mesh_grad_trial_trace_ref,
-    						  boundaryJac_ref,
-    						  jac,
-    						  jacDet,
-    						  jacInv,
-    						  boundaryJac,
-    						  metricTensor,
-    						  metricTensorDetSqrt,
-    						  normal_ref,
-    						  normal,
-    						  x,y,z);
-    	      xArray_left[kb*3+0] = x;
-    	      xArray_left[kb*3+1] = y;
-    	      xArray_left[kb*3+2] = z;
-    	      ck.calculateMapping_elementBoundary(right_eN_global,
-    						  right_ebN_element,
-    						  kb,
-    						  right_ebN_element*nQuadraturePoints_elementBoundary+kb,
-    						  mesh_dof,
-    						  mesh_l2g,
-    						  mesh_trial_trace_ref,
-    						  mesh_grad_trial_trace_ref,
-    						  boundaryJac_ref,
-    						  jac,
-    						  jacDet,
-    						  jacInv,
-    						  boundaryJac,
-    						  metricTensor,
-    						  metricTensorDetSqrt,
-    						  normal_ref,
-    						  normal,
-    						  x,y,z);
-	      ck.calculateMappingVelocity_elementBoundary(left_eN_global,
-	        					  left_ebN_element,
-	        					  kb,
-	        					  left_ebN_element*nQuadraturePoints_elementBoundary+kb,
-	        					  mesh_velocity_dof,
-	        					  mesh_l2g,
-	        					  mesh_trial_trace_ref,
-	        					  xt,yt,zt,
-	        					  normal,
-	        					  boundaryJac,
-	        					  metricTensor,
-	        					  integralScaling);
-    	      xArray_right[kb*3+0] = x;
-    	      xArray_right[kb*3+1] = y;
-    	      xArray_right[kb*3+2] = z;
-    	    }
-    	  for  (int kb_left=0;kb_left<nQuadraturePoints_elementBoundary;kb_left++)
-    	    {
-    	      double errorNormMin = 1.0;
-    	      for  (int kb_right=0;kb_right<nQuadraturePoints_elementBoundary;kb_right++)
-    		{
-    		  double errorNorm=0.0;
-    		  for (int I=0;I<nSpace;I++)
-    		    {
-    		      errorNorm += fabs(xArray_left[kb_left*3+I]
-    					-
-    					xArray_right[kb_right*3+I]);
-    		    }
-    		  if (errorNorm < errorNormMin)
-    		    {
-    		      permutations[kb_right] = kb_left;
-    		      errorNormMin = errorNorm;
-    		    }
-    		}
-    	    }
-    	  for  (int kb=0;kb<nQuadraturePoints_elementBoundary;kb++)
-    	    {
-    	      register int ebN_kb_nSpace = ebN*nQuadraturePoints_elementBoundary*nSpace+kb*nSpace;
-    	      register double u_left=0.0,
-    		v_left=0.0,
-    		w_left=0.0,
-    		u_right=0.0,
-    		v_right=0.0,
-    		w_right=0.0,
-                vos_left=0.0,
-                vos_right=0.0,
-                porosity_left=0.0,
-                porosity_right=0.0;
-    	      register int left_kb = kb,
-    		right_kb = permutations[kb],
-    		left_ebN_element_kb_nDOF_test_element=(left_ebN_element*nQuadraturePoints_elementBoundary+left_kb)*nDOF_test_element,
-		right_ebN_element_kb_nDOF_test_element=(right_ebN_element*nQuadraturePoints_elementBoundary+right_kb)*nDOF_test_element;
-    	      //
-    	      //calculate the velocity solution at quadrature points on left and right
-    	      //
-    	      ck.valFromDOF(vos_dof,&vel_l2g[left_eN_nDOF_trial_element],&vel_trial_trace_ref[left_ebN_element_kb_nDOF_test_element],vos_left);
-    	      ck.valFromDOF(u_dof,&vel_l2g[left_eN_nDOF_trial_element],&vel_trial_trace_ref[left_ebN_element_kb_nDOF_test_element],u_left);
-    	      ck.valFromDOF(v_dof,&vel_l2g[left_eN_nDOF_trial_element],&vel_trial_trace_ref[left_ebN_element_kb_nDOF_test_element],v_left);
-    	      ck.valFromDOF(w_dof,&vel_l2g[left_eN_nDOF_trial_element],&vel_trial_trace_ref[left_ebN_element_kb_nDOF_test_element],w_left);
-    	      //
-    	      ck.valFromDOF(vos_dof,&vel_l2g[right_eN_nDOF_trial_element],&vel_trial_trace_ref[right_ebN_element_kb_nDOF_test_element],vos_right);
-    	      ck.valFromDOF(u_dof,&vel_l2g[right_eN_nDOF_trial_element],&vel_trial_trace_ref[right_ebN_element_kb_nDOF_test_element],u_right);
-    	      ck.valFromDOF(v_dof,&vel_l2g[right_eN_nDOF_trial_element],&vel_trial_trace_ref[right_ebN_element_kb_nDOF_test_element],v_right);
-    	      ck.valFromDOF(w_dof,&vel_l2g[right_eN_nDOF_trial_element],&vel_trial_trace_ref[right_ebN_element_kb_nDOF_test_element],w_right);
-    	      //
-              /* porosity_left = 1.0 - vos_left; */
-              /* porosity_right = 1.0 - vos_right; */
-    	      velocityAverage[ebN_kb_nSpace+0]=0.5*(u_left + u_right);
-    	      velocityAverage[ebN_kb_nSpace+1]=0.5*(v_left + v_right);
-    	      velocityAverage[ebN_kb_nSpace+2]=0.5*(w_left + w_right);
-    	    }//ebNI
-    	}
-    }
-  };//RANS3PF
-  
-  inline cppRANS3PF_base* newRANS3PF(int nSpaceIn,
-                                     int nQuadraturePoints_elementIn,
-                                     int nDOF_mesh_trial_elementIn,
-                                     int nDOF_trial_elementIn,
-                                     int nDOF_test_elementIn,
-                                     int nQuadraturePoints_elementBoundaryIn,
-                                     int CompKernelFlag,
-                                     double aDarcy,
-                                     double betaForch,
-                                     double grain,
-                                     double packFraction,
-                                     double packMargin,
-                                     double maxFraction,
-                                     double frFraction,
-                                     double sigmaC,
-                                     double C3e,
-                                     double C4e,
-                                     double eR,
-                                     double fContact,
-                                     double mContact,
-                                     double nContact,
-                                     double angFriction)
-  {
-    cppRANS3PF_base* rvalue = proteus::chooseAndAllocateDiscretization<cppRANS3PF_base,cppRANS3PF,CompKernel>(nSpaceIn,
-                                                                                                              nQuadraturePoints_elementIn,
-                                                                                                              nDOF_mesh_trial_elementIn,
-                                                                                                              nDOF_trial_elementIn,
-                                                                                                              nDOF_test_elementIn,
-                                                                                                              nQuadraturePoints_elementBoundaryIn,
-                                                                                                              CompKernelFlag);
-    rvalue->setSedClosure(aDarcy,
-                          betaForch,
-                          grain,
-                          packFraction,
-                          packMargin,
-                          maxFraction,
-                          frFraction,
-                          sigmaC,
-                          C3e,
-                          C4e,
-                          eR,
-                          fContact,
-                          mContact,
-                          nContact,
-                          angFriction);
-    return rvalue;
-  }
-}//proteus
+	}
+}; //RANS3PF
+
+inline cppRANS3PF_base *newRANS3PF(int nSpaceIn,
+								   int nQuadraturePoints_elementIn,
+								   int nDOF_mesh_trial_elementIn,
+								   int nDOF_trial_elementIn,
+								   int nDOF_test_elementIn,
+								   int nQuadraturePoints_elementBoundaryIn,
+								   int CompKernelFlag,
+								   double aDarcy,
+								   double betaForch,
+								   double grain,
+								   double packFraction,
+								   double packMargin,
+								   double maxFraction,
+								   double frFraction,
+								   double sigmaC,
+								   double C3e,
+								   double C4e,
+								   double eR,
+								   double fContact,
+								   double mContact,
+								   double nContact,
+								   double angFriction)
+{
+	cppRANS3PF_base *rvalue = proteus::chooseAndAllocateDiscretization<cppRANS3PF_base, cppRANS3PF, CompKernel>(nSpaceIn,
+																												nQuadraturePoints_elementIn,
+																												nDOF_mesh_trial_elementIn,
+																												nDOF_trial_elementIn,
+																												nDOF_test_elementIn,
+																												nQuadraturePoints_elementBoundaryIn,
+																												CompKernelFlag);
+	rvalue->setSedClosure(aDarcy,
+						  betaForch,
+						  grain,
+						  packFraction,
+						  packMargin,
+						  maxFraction,
+						  frFraction,
+						  sigmaC,
+						  C3e,
+						  C4e,
+						  eR,
+						  fContact,
+						  mContact,
+						  nContact,
+						  angFriction);
+	return rvalue;
+}
+} //proteus
 
 #endif