#ifndef RANS3PF_H
#define RANS3PF_H
#include <cmath>
#include <valarray>
#include <iostream>
#include <vector>
#include <set>
#include <cstring>
#include "CompKernel.h"
#include "ModelFactory.h"
#include "SedClosure.h"

//////////////////////
// ***** TODO ***** //
//////////////////////
// *fix the following w.r.t. not dividing momentum eqn by rho
//      * updateSolidParticleTerms
// *Double check the following w.r.t. not dividing momentum eqn by rho
//      * updateDarcyForchheimerTerms_Ergun
//      * updateTurbulenceClosure
//      * check pdeResidual_p. In particular check the term with q_dvos_dt
//      * double check exteriorNumericalAdvectiveFlux. I multiply from outside porosity*rho
//      * MOVING MESH. Double check.
//      * Turbulence: double check eddy_viscosity within evaluateCoefficients
// ***** END OF TODO *****

const  double DM=0.0;//1-mesh conservation and divergence, 0 - weak div(v) only
const  double DM2=0.0;//1-point-wise mesh volume strong-residual, 0 - div(v) only
const  double DM3=1.0;//1-point-wise divergence, 0-point-wise rate of volume change
namespace proteus
{
  class cppRANS3PF_base
  {
  public:
    virtual ~cppRANS3PF_base() {}
    virtual void setSedClosure(double aDarcy,
                               double betaForch,
                               double grain,
                               double packFraction,
                               double packMargin,
                               double maxFraction,
                               double frFraction,
                               double sigmaC,
                               double C3e,
                               double C4e,
                               double eR,
                               double fContact,
                               double mContact,
                               double nContact,
                               double angFriction,
                               double vos_limiter,
                               double mu_fr_limiter
                                ) {}
    virtual void calculateResidual(double *mesh_trial_ref,
                                   double *mesh_grad_trial_ref,
                                   double *mesh_dof,
                                   double *mesh_velocity_dof,
                                   double MOVING_DOMAIN, //0 or 1
                                   double PSTAB,
                                   int *mesh_l2g,
                                   double *dV_ref,
                                   int nDOF_per_element_pressure,
                                   double *p_trial_ref,
                                   double *p_grad_trial_ref,
                                   double *p_test_ref,
                                   double *p_grad_test_ref,
                                   double *q_p,
                                   double *q_grad_p,
                                   double *ebqe_p,
                                   double *ebqe_grad_p,
                                   double *vel_trial_ref,
                                   double *vel_grad_trial_ref,
                                   double *vel_hess_trial_ref,
                                   double *vel_test_ref,
                                   double *vel_grad_test_ref,
                                   double *mesh_trial_trace_ref,
                                   double *mesh_grad_trial_trace_ref,
                                   double *dS_ref,
                                   double *p_trial_trace_ref,
                                   double *p_grad_trial_trace_ref,
                                   double *p_test_trace_ref,
                                   double *p_grad_test_trace_ref,
                                   double *vel_trial_trace_ref,
                                   double *vel_grad_trial_trace_ref,
                                   double *vel_test_trace_ref,
                                   double *vel_grad_test_trace_ref,
                                   double *normal_ref,
                                   double *boundaryJac_ref,
                                   double eb_adjoint_sigma,
                                   double *elementDiameter,
                                   double *nodeDiametersArray,
                                   double hFactor,
                                   int nElements_global,
                                   int nElements_owned,
                                   int nElementBoundaries_owned,
                                   double useRBLES,
                                   double useMetrics,
                                   double alphaBDF,
                                   double epsFact_rho,
                                   double epsFact_mu,
                                   double sigma,
                                   double rho_0,
                                   double nu_0,
                                   double rho_1,
                                   double nu_1,
                                   double smagorinskyConstant,
                                   int turbulenceClosureModel,
                                   double Ct_sge,
                                   double Cd_sge,
                                   double C_dc,
                                   double C_b,
                                   const double* eps_solid,
                                   const double* ebq_global_phi_solid,
                                   const double* ebq_global_grad_phi_solid,
                                   const double* phi_solid_nodes,
                                   const double* phi_solid,
                                   const double* q_velocity_solid,
                                   const double* q_vos,//sed fraction - gco check
                                   const double* q_dvos_dt,
                                   const double* q_dragAlpha,
                                   const double* q_dragBeta,
                                   const double* q_mass_source,
                                   const double* q_turb_var_0,
                                   const double* q_turb_var_1,
                                   const double* q_turb_var_grad_0,
                                   double * q_eddy_viscosity,
                                   int* p_l2g,
                                   int* vel_l2g,
                                   double* p_dof,
                                   double* u_dof,
                                   double* v_dof,
                                   double* w_dof,
                                   double* u_dof_old,
                                   double* v_dof_old,
                                   double* w_dof_old,
                                   double* u_dof_old_old,
                                   double* v_dof_old_old,
                                   double* w_dof_old_old,
                                   double* g,
                                   const double useVF,
                                   double *vf,
                                   double *phi,
                                   double *normal_phi,
                                   double *kappa_phi,
                                   double *q_mom_u_acc,
                                   double *q_mom_v_acc,
                                   double *q_mom_w_acc,
                                   double *q_mass_adv,
                                   double *q_mom_u_acc_beta_bdf,
                                   double *q_mom_v_acc_beta_bdf,
                                   double *q_mom_w_acc_beta_bdf,
                                   double *q_dV,
                                   double *q_dV_last,
                                   double *q_velocity_sge,
                                   double *ebqe_velocity_star,
                                   double *q_cfl,
                                   double *q_numDiff_u,
                                   double *q_numDiff_v,
                                   double *q_numDiff_w,
                                   double *q_numDiff_u_last,
                                   double *q_numDiff_v_last,
                                   double *q_numDiff_w_last,
                                   int *sdInfo_u_u_rowptr,
                                   int *sdInfo_u_u_colind,
                                   int *sdInfo_u_v_rowptr,
                                   int *sdInfo_u_v_colind,
                                   int *sdInfo_u_w_rowptr,
                                   int *sdInfo_u_w_colind,
                                   int *sdInfo_v_v_rowptr,
                                   int *sdInfo_v_v_colind,
                                   int *sdInfo_v_u_rowptr,
                                   int *sdInfo_v_u_colind,
                                   int *sdInfo_v_w_rowptr,
                                   int *sdInfo_v_w_colind,
                                   int *sdInfo_w_w_rowptr,
                                   int *sdInfo_w_w_colind,
                                   int *sdInfo_w_u_rowptr,
                                   int *sdInfo_w_u_colind,
                                   int *sdInfo_w_v_rowptr,
                                   int *sdInfo_w_v_colind,
                                   int offset_p,
                                   int offset_u,
                                   int offset_v,
                                   int offset_w,
                                   int stride_p,
                                   int stride_u,
                                   int stride_v,
                                   int stride_w,
                                   double *globalResidual,
                                   int nExteriorElementBoundaries_global,
                                   int* exteriorElementBoundariesArray,
                                   int* elementBoundariesArray,
                                   int* elementBoundaryElementsArray,
                                   int* elementBoundaryLocalElementBoundariesArray,
                                   double* ebqe_vf_ext,
                                   double* bc_ebqe_vf_ext,
                                   double* ebqe_phi_ext,
                                   double* bc_ebqe_phi_ext,
                                   double* ebqe_normal_phi_ext,
                                   double* ebqe_kappa_phi_ext,
                                   const double* ebqe_vos_ext,//sed fraction - gco check
                                   const double* ebqe_turb_var_0,
                                   const double* ebqe_turb_var_1,
                                   int* isDOFBoundary_p,
                                   int* isDOFBoundary_u,
                                   int* isDOFBoundary_v,
                                   int* isDOFBoundary_w,
                                   int* isAdvectiveFluxBoundary_p,
                                   int* isAdvectiveFluxBoundary_u,
                                   int* isAdvectiveFluxBoundary_v,
                                   int* isAdvectiveFluxBoundary_w,
                                   int* isDiffusiveFluxBoundary_u,
                                   int* isDiffusiveFluxBoundary_v,
                                   int* isDiffusiveFluxBoundary_w,
                                   double* ebqe_bc_p_ext,
                                   double* ebqe_bc_flux_mass_ext,
                                   double* ebqe_bc_flux_mom_u_adv_ext,
                                   double* ebqe_bc_flux_mom_v_adv_ext,
                                   double* ebqe_bc_flux_mom_w_adv_ext,
                                   double* ebqe_bc_u_ext,
                                   double* ebqe_bc_flux_u_diff_ext,
                                   double* ebqe_penalty_ext,
                                   double* ebqe_bc_v_ext,
                                   double* ebqe_bc_flux_v_diff_ext,
                                   double* ebqe_bc_w_ext,
                                   double* ebqe_bc_flux_w_diff_ext,
                                   double* q_x,
                                   double* q_velocity,
                                   double* ebqe_velocity,
                                   double* q_grad_u,
                                   double* q_grad_v,
                                   double* q_grad_w,
                                   double* q_divU,
                                   double* ebqe_grad_u,
                                   double* ebqe_grad_v,
                                   double* ebqe_grad_w,
                                   double* flux,
                                   double* elementResidual_p,
                                   int* elementFlags,
                                   int* boundaryFlags,
                                   double* barycenters,
                                   double* wettedAreas,
                                   double* netForces_p,
                                   double* netForces_v,
                                   double* netMoments,
                                   double* q_rho,
                                   double* ebqe_rho,
                                   double* q_nu,
                                   double* ebqe_nu,
                                   int nParticles,
                                   double particle_epsFact,
                                   double particle_alpha,
                                   double particle_beta,
                                   double particle_penalty_constant,
                                   double* particle_signed_distances,
                                   double* particle_signed_distance_normals,
                                   double* particle_velocities,
                                   double* particle_centroids,
                                   double* particle_netForces,
                                   double* particle_netMoments,
                                   double* particle_surfaceArea,
                                   double particle_nitsche,
                                   double* phisError,
                                   double* phisErrorNodal,
                                   int USE_SUPG,
                                   int ARTIFICIAL_VISCOSITY,
                                   double cMax,
                                   double cE,
				   int MULTIPLY_EXTERNAL_FORCE_BY_DENSITY,
                                   double* forcex,
                                   double* forcey,
                                   double* forcez,
                                   int KILL_PRESSURE_TERM,
                                   double dt,
                                   double* quantDOFs,
                                   int MATERIAL_PARAMETERS_AS_FUNCTION,
                                   double* density_as_function,
                                   double* dynamic_viscosity_as_function,
                                   double* ebqe_density_as_function,
                                   double* ebqe_dynamic_viscosity_as_function,
                                   double order_polynomial,
                                   double* isActiveDOF,
                                   int USE_SBM
                                   )=0;
    virtual void calculateJacobian(//element
                                   double* mesh_trial_ref,
                                   double* mesh_grad_trial_ref,
                                   double* mesh_dof,
                                   double* mesh_velocity_dof,
                                   double MOVING_DOMAIN,
                                   double PSTAB,
                                   int *mesh_l2g,
                                   double *dV_ref,
                                   double *p_trial_ref,
                                   double *p_grad_trial_ref,
                                   double *p_test_ref,
                                   double *p_grad_test_ref,
                                   double *q_p,
                                   double *q_grad_p,
                                   double *ebqe_p,
                                   double *ebqe_grad_p,
                                   double *vel_trial_ref,
                                   double *vel_grad_trial_ref,
                                   double *vel_hess_trial_ref,
                                   double *vel_test_ref,
                                   double *vel_grad_test_ref,
                                   //element boundary
                                   double *mesh_trial_trace_ref,
                                   double *mesh_grad_trial_trace_ref,
                                   double *dS_ref,
                                   double *p_trial_trace_ref,
                                   double *p_grad_trial_trace_ref,
                                   double *p_test_trace_ref,
                                   double *p_grad_test_trace_ref,
                                   double *vel_trial_trace_ref,
                                   double *vel_grad_trial_trace_ref,
                                   double *vel_test_trace_ref,
                                   double *vel_grad_test_trace_ref,
                                   double *normal_ref,
                                   double *boundaryJac_ref,
                                   //physics
                                   double eb_adjoint_sigma,
                                   double *elementDiameter,
                                   double *nodeDiametersArray,
                                   double hFactor,
                                   int nElements_global,
                                   int nElements_owned,
                                   int nElementBoundaries_owned,
                                   double useRBLES,
                                   double useMetrics,
                                   double alphaBDF,
                                   double epsFact_rho,
                                   double epsFact_mu,
                                   double sigma,
                                   double rho_0,
                                   double nu_0,
                                   double rho_1,
                                   double nu_1,
                                   double smagorinskyConstant,
                                   int turbulenceClosureModel,
                                   double Ct_sge,
                                   double Cd_sge,
                                   double C_dg,
                                   double C_b,
                                   //VRANS
                                   const double *eps_solid,
                                   const double *ebq_global_phi_solid,
                                   const double *ebq_global_grad_phi_solid,
                                   const double *phi_solid_nodes,
                                   const double *phi_solid,
                                   const double *q_velocity_solid,
                                   const double *q_vos,//sed fraction - gco check
                                   const double *q_dvos_dt,
                                   const double *q_dragAlpha,
                                   const double *q_dragBeta,
                                   const double *q_mass_source,
                                   const double *q_turb_var_0,
                                   const double *q_turb_var_1,
                                   const double *q_turb_var_grad_0,
                                   int *p_l2g,
                                   int *vel_l2g,
                                   double *p_dof, double *u_dof, double *v_dof, double *w_dof,
                                   double *g,
                                   const double useVF,
                                   double *vf,
                                   double *phi,
                                   double *normal_phi,
                                   double *kappa_phi,
                                   double *q_mom_u_acc_beta_bdf, double *q_mom_v_acc_beta_bdf, double *q_mom_w_acc_beta_bdf,
                                   double *q_dV,
                                   double *q_dV_last,
                                   double *q_velocity_sge,
                                   double *ebqe_velocity_star,
                                   double *q_cfl,
                                   double *q_numDiff_u_last, double *q_numDiff_v_last, double *q_numDiff_w_last,
                                   int *sdInfo_u_u_rowptr, int *sdInfo_u_u_colind,
                                   int *sdInfo_u_v_rowptr, int *sdInfo_u_v_colind,
                                   int *sdInfo_u_w_rowptr, int *sdInfo_u_w_colind,
                                   int *sdInfo_v_v_rowptr, int *sdInfo_v_v_colind,
                                   int *sdInfo_v_u_rowptr, int *sdInfo_v_u_colind,
                                   int *sdInfo_v_w_rowptr, int *sdInfo_v_w_colind,
                                   int *sdInfo_w_w_rowptr, int *sdInfo_w_w_colind,
                                   int *sdInfo_w_u_rowptr, int *sdInfo_w_u_colind,
                                   int *sdInfo_w_v_rowptr, int *sdInfo_w_v_colind,
                                   int *csrRowIndeces_p_p, int *csrColumnOffsets_p_p,
                                   int *csrRowIndeces_p_u, int *csrColumnOffsets_p_u,
                                   int *csrRowIndeces_p_v, int *csrColumnOffsets_p_v,
                                   int *csrRowIndeces_p_w, int *csrColumnOffsets_p_w,
                                   int *csrRowIndeces_u_p, int *csrColumnOffsets_u_p,
                                   int *csrRowIndeces_u_u, int *csrColumnOffsets_u_u,
                                   int *csrRowIndeces_u_v, int *csrColumnOffsets_u_v,
                                   int *csrRowIndeces_u_w, int *csrColumnOffsets_u_w,
                                   int *csrRowIndeces_v_p, int *csrColumnOffsets_v_p,
                                   int *csrRowIndeces_v_u, int *csrColumnOffsets_v_u,
                                   int *csrRowIndeces_v_v, int *csrColumnOffsets_v_v,
                                   int *csrRowIndeces_v_w, int *csrColumnOffsets_v_w,
                                   int *csrRowIndeces_w_p, int *csrColumnOffsets_w_p,
                                   int *csrRowIndeces_w_u, int *csrColumnOffsets_w_u,
                                   int *csrRowIndeces_w_v, int *csrColumnOffsets_w_v,
                                   int *csrRowIndeces_w_w, int *csrColumnOffsets_w_w,
                                   double *globalJacobian,
                                   int nExteriorElementBoundaries_global,
                                   int *exteriorElementBoundariesArray,
                                   int *elementBoundariesArray,
                                   int *elementBoundaryElementsArray,
                                   int *elementBoundaryLocalElementBoundariesArray,
                                   double *ebqe_vf_ext,
                                   double *bc_ebqe_vf_ext,
                                   double *ebqe_phi_ext,
                                   double *bc_ebqe_phi_ext,
                                   double *ebqe_normal_phi_ext,
                                   double *ebqe_kappa_phi_ext,
                                   //VRANS
                                   const double *ebqe_vos_ext,//sed fraction - gco check
                                   const double *ebqe_turb_var_0,
                                   const double *ebqe_turb_var_1,
                                   //VRANS end
                                   int *isDOFBoundary_p,
                                   int *isDOFBoundary_u,
                                   int *isDOFBoundary_v,
                                   int *isDOFBoundary_w,
                                   int *isAdvectiveFluxBoundary_p,
                                   int *isAdvectiveFluxBoundary_u,
                                   int *isAdvectiveFluxBoundary_v,
                                   int *isAdvectiveFluxBoundary_w,
                                   int *isDiffusiveFluxBoundary_u,
                                   int *isDiffusiveFluxBoundary_v,
                                   int *isDiffusiveFluxBoundary_w,
                                   double *ebqe_bc_p_ext,
                                   double *ebqe_bc_flux_mass_ext,
                                   double *ebqe_bc_flux_mom_u_adv_ext,
                                   double *ebqe_bc_flux_mom_v_adv_ext,
                                   double *ebqe_bc_flux_mom_w_adv_ext,
                                   double *ebqe_bc_u_ext,
                                   double *ebqe_bc_flux_u_diff_ext,
                                   double *ebqe_penalty_ext,
                                   double *ebqe_bc_v_ext,
                                   double *ebqe_bc_flux_v_diff_ext,
                                   double *ebqe_bc_w_ext,
                                   double *ebqe_bc_flux_w_diff_ext,
                                   int *csrColumnOffsets_eb_p_p,
                                   int *csrColumnOffsets_eb_p_u,
                                   int *csrColumnOffsets_eb_p_v,
                                   int *csrColumnOffsets_eb_p_w,
                                   int *csrColumnOffsets_eb_u_p,
                                   int *csrColumnOffsets_eb_u_u,
                                   int *csrColumnOffsets_eb_u_v,
                                   int *csrColumnOffsets_eb_u_w,
                                   int *csrColumnOffsets_eb_v_p,
                                   int *csrColumnOffsets_eb_v_u,
                                   int *csrColumnOffsets_eb_v_v,
                                   int *csrColumnOffsets_eb_v_w,
                                   int *csrColumnOffsets_eb_w_p,
                                   int *csrColumnOffsets_eb_w_u,
                                   int *csrColumnOffsets_eb_w_v,
                                   int *csrColumnOffsets_eb_w_w,
                                   int *elementFlags,
                                   int nParticles,
                                   double particle_epsFact,
                                   double particle_alpha,
                                   double particle_beta,
                                   double particle_penalty_constant,
                                   double* particle_signed_distances,
                                   double* particle_signed_distance_normals,
                                   double* particle_velocities,
                                   double* particle_centroids,
                                   double particle_nitsche,
                                   int USE_SUPG,
                                   int KILL_PRESSURE_TERM,
                                   double dt,
                                   int MATERIAL_PARAMETERS_AS_FUNCTION,
                                   double* density_as_function,
                                   double* dynamic_viscosity_as_function,
                                   double* ebqe_density_as_function,
                                   double* ebqe_dynamic_viscosity_as_function,
                                   int USE_SBM)=0;
    virtual void calculateVelocityAverage(int nExteriorElementBoundaries_global,
                                          int *exteriorElementBoundariesArray,
                                          int nInteriorElementBoundaries_global,
                                          int *interiorElementBoundariesArray,
                                          int *elementBoundaryElementsArray,
                                          int *elementBoundaryLocalElementBoundariesArray,
                                          double *mesh_dof,
                                          double *mesh_velocity_dof,
                                          double MOVING_DOMAIN, //0 or 1
                                          int *mesh_l2g,
                                          double *mesh_trial_trace_ref,
                                          double *mesh_grad_trial_trace_ref,
                                          double *normal_ref,
                                          double *boundaryJac_ref,
                                          int *vel_l2g,
                                          double *u_dof,
                                          double *v_dof,
                                          double *w_dof,
                                          double *vos_dof,
                                          double *vel_trial_trace_ref,
                                          double *ebqe_velocity,
                                          double *velocityAverage) = 0;

  };

  template<class CompKernelType,
    int nSpace,
    int nQuadraturePoints_element,
    int nDOF_mesh_trial_element,
    int nDOF_trial_element,
    int nDOF_test_element,
    int nQuadraturePoints_elementBoundary>
    class cppRANS3PF : public cppRANS3PF_base
    {
    public:
      cppHsuSedStress<3> closure;
      const int nDOF_test_X_trial_element,
        nSpace2=9;
      CompKernelType ck;
    cppRANS3PF():
      closure(150.0,
              0.0,
              0.0102,
              0.2,
              0.01,
              0.635,
              0.57,
              1.1,
              1.2,
              1.0,
              0.8,
              0.02,
              2.0,
              5.0,
              M_PI/6.,
              0.05,
              1.00),
        nDOF_test_X_trial_element(nDOF_test_element*nDOF_trial_element),
        ck()
          {/*        std::cout<<"Constructing cppRANS3PF<CompKernelTemplate<"
                     <<0<<","
                     <<0<<","
                     <<0<<","
                     <<0<<">,"*/
            /*  <<nSpaceIn<<","
                <<nQuadraturePoints_elementIn<<","
                <<nDOF_mesh_trial_elementIn<<","
                <<nDOF_trial_elementIn<<","
                <<nDOF_test_elementIn<<","
                <<nQuadraturePoints_elementBoundaryIn<<">());"*/
            /*  <<std::endl<<std::flush; */
          }

      void setSedClosure(double aDarcy,
                         double betaForch,
                         double grain,
                         double packFraction,
                         double packMargin,
                         double maxFraction,
                         double frFraction,
                         double sigmaC,
                         double C3e,
                         double C4e,
                         double eR,
                         double fContact,
                         double mContact,
                         double nContact,
                         double angFriction,
                       double vos_limiter,
                       double mu_fr_limiter)
      {
        closure = cppHsuSedStress<3>(aDarcy,
                                     betaForch,
                                     grain,
                                     packFraction,
                                     packMargin,
                                     maxFraction,
                                     frFraction,
                                     sigmaC,
                                     C3e,
                                     C4e,
                                     eR,
                                     fContact,
                                     mContact,
                                     nContact,
                                     angFriction,
                                   vos_limiter,
                                   mu_fr_limiter);
      }

      inline double Dot(const double vec1[nSpace],
                        const double vec2[nSpace])
      {
        double dot = 0;
        for (int I=0; I<nSpace; I++)
          dot += vec1[I]*vec2[I];
        return dot;
      }

      inline void calculateTangentialGradient(const double normal[nSpace],
                                              const double vel_grad[nSpace],
                                              double vel_tgrad[nSpace])
      {
        double normal_dot_vel_grad = Dot(normal,vel_grad);
        for (int I=0; I<nSpace; I++)
          vel_tgrad[I] = vel_grad[I] - normal_dot_vel_grad*normal[I];
      }

      inline double smoothedHeaviside(double eps, double phi)
      {
        double H;
        if (phi > eps)
          H=1.0;
        else if (phi < -eps)
          H=0.0;
        else if (phi==0.0)
          H=0.5;
        else
          H = 0.5*(1.0 + phi/eps + sin(M_PI*phi/eps)/M_PI);
        return H;
      }

      inline double smoothedHeaviside_integral(double eps, double phi)
      {
        double HI;
        if (phi > eps)
          {
            HI= phi - eps                                                       \
              + 0.5*(eps + 0.5*eps*eps/eps - eps*cos(M_PI*eps/eps)/(M_PI*M_PI)) \
              - 0.5*((-eps) + 0.5*(-eps)*(-eps)/eps - eps*cos(M_PI*(-eps)/eps)/(M_PI*M_PI));
          }
        else if (phi < -eps)
          {
            HI=0.0;
          }
        else
          {
            HI = 0.5*(phi + 0.5*phi*phi/eps - eps*cos(M_PI*phi/eps)/(M_PI*M_PI)) \
              - 0.5*((-eps) + 0.5*(-eps)*(-eps)/eps - eps*cos(M_PI*(-eps)/eps)/(M_PI*M_PI));
          }
        return HI;
      }

      inline double smoothedDirac(double eps, double phi)
      {
        double d;
        if (phi > eps)
          d=0.0;
        else if (phi < -eps)
          d=0.0;
        else
          d = 0.5*(1.0 + cos(M_PI*phi/eps))/eps;
        return d;
      }

      inline
        void evaluateCoefficients(const double eps_rho,
                                  const double eps_mu,
                                  const double eps_s,
                                  const double sigma,
                                  const double rho_0,
                                  double nu_0,
                                  const double rho_1,
                                  double nu_1,
                                  const double h_e,
                                  const double smagorinskyConstant,
                                  const int turbulenceClosureModel,
                                  const double g[nSpace],
                                  const double useVF,
                                  const double& vf,
                                  const double& phi,
                                  const double n[nSpace],
                                  const int nParticles,
                                  const int sd_offset,
                                  const double* particle_signed_distances,
                                  const double& kappa,
                                  const double porosity,//VRANS specific
                                  const double& p,
                                  const double grad_p[nSpace],
                                  const double grad_u[nSpace],
                                  const double grad_v[nSpace],
                                  const double grad_w[nSpace],
                                  const double& u,
                                  const double& v,
                                  const double& w,
                                  const double& uStar,
                                  const double& vStar,
                                  const double& wStar,
                                  double& eddy_viscosity,
                                  double& mom_u_acc,
                                  double& dmom_u_acc_u,
                                  double& mom_v_acc,
                                  double& dmom_v_acc_v,
                                  double& mom_w_acc,
                                  double& dmom_w_acc_w,
                                  double mass_adv[nSpace],
                                  double dmass_adv_u[nSpace],
                                  double dmass_adv_v[nSpace],
                                  double dmass_adv_w[nSpace],
                                  double mom_u_adv[nSpace],
                                  double dmom_u_adv_u[nSpace],
                                  double dmom_u_adv_v[nSpace],
                                  double dmom_u_adv_w[nSpace],
                                  double mom_v_adv[nSpace],
                                  double dmom_v_adv_u[nSpace],
                                  double dmom_v_adv_v[nSpace],
                                  double dmom_v_adv_w[nSpace],
                                  double mom_w_adv[nSpace],
                                  double dmom_w_adv_u[nSpace],
                                  double dmom_w_adv_v[nSpace],
                                  double dmom_w_adv_w[nSpace],
                                  double mom_uu_diff_ten[nSpace],
                                  double mom_vv_diff_ten[nSpace],
                                  double mom_ww_diff_ten[nSpace],
                                  double mom_uv_diff_ten[1],
                                  double mom_uw_diff_ten[1],
                                  double mom_vu_diff_ten[1],
                                  double mom_vw_diff_ten[1],
                                  double mom_wu_diff_ten[1],
                                  double mom_wv_diff_ten[1],
                                  double& mom_u_source,
                                  double& mom_v_source,
                                  double& mom_w_source,
                                  double& mom_u_ham,
                                  double dmom_u_ham_grad_p[nSpace],
                                  double dmom_u_ham_grad_u[nSpace],
                                  double& mom_v_ham,
                                  double dmom_v_ham_grad_p[nSpace],
                                  double dmom_v_ham_grad_v[nSpace],
                                  double& mom_w_ham,
                                  double dmom_w_ham_grad_p[nSpace],
                                  double dmom_w_ham_grad_w[nSpace],
                                  double& rhoSave,
                                  double& nuSave,
                                  int KILL_PRESSURE_TERM,
				  int MULTIPLY_EXTERNAL_FORCE_BY_DENSITY,
                                  double forcex,
                                  double forcey,
                                  double forcez,
                                  int MATERIAL_PARAMETERS_AS_FUNCTION,
                                  double density_as_function,
                                  double dynamic_viscosity_as_function,
                                  int USE_SBM)
      {
        double rho,nu,mu,H_rho,d_rho,H_mu,d_mu,norm_n,nu_t0=0.0,nu_t1=0.0,nu_t;
        H_rho = (1.0-useVF)*smoothedHeaviside(eps_rho,phi) + useVF*fmin(1.0,fmax(0.0,vf));
        d_rho = (1.0-useVF)*smoothedDirac(eps_rho,phi);
        H_mu = (1.0-useVF)*smoothedHeaviside(eps_mu,phi) + useVF*fmin(1.0,fmax(0.0,vf));
        d_mu = (1.0-useVF)*smoothedDirac(eps_mu,phi);

        //calculate eddy viscosity
        switch (turbulenceClosureModel)
          {
            double norm_S;
          case 1:
            {
              norm_S = sqrt(2.0*(grad_u[0]*grad_u[0] + grad_v[1]*grad_v[1] + grad_w[2]*grad_w[2] +
                                 0.5*(grad_u[1]+grad_v[0])*(grad_u[1]+grad_v[0]) +
                                 0.5*(grad_u[2]+grad_w[0])*(grad_u[2]+grad_w[0]) +
                                 0.5*(grad_v[2]+grad_w[1])*(grad_v[2]+grad_w[1])));
              nu_t0 = smagorinskyConstant*smagorinskyConstant*h_e*h_e*norm_S;
              nu_t1 = smagorinskyConstant*smagorinskyConstant*h_e*h_e*norm_S;
            }
          case 2:
            {
              double re_0,cs_0=0.0,re_1,cs_1=0.0;
              norm_S = sqrt(2.0*(grad_u[0]*grad_u[0] + grad_v[1]*grad_v[1] + grad_w[2]*grad_w[2] +
                                 0.5*(grad_u[1]+grad_v[0])*(grad_u[1]+grad_v[0]) +
                                 0.5*(grad_u[2]+grad_w[0])*(grad_u[2]+grad_w[0]) +
                                 0.5*(grad_v[2]+grad_w[1])*(grad_v[2]+grad_w[1])));
              re_0 = h_e*h_e*norm_S/nu_0;
              if (re_0 > 1.0)
                cs_0=0.027*pow(10.0,-3.23*pow(re_0,-0.92));
              nu_t0 = cs_0*h_e*h_e*norm_S;
              re_1 = h_e*h_e*norm_S/nu_1;
              if (re_1 > 1.0)
                cs_1=0.027*pow(10.0,-3.23*pow(re_1,-0.92));
              nu_t1 = cs_1*h_e*h_e*norm_S;
            }
          }

        if (MATERIAL_PARAMETERS_AS_FUNCTION==0)
          {
            rho = rho_0*(1.0-H_rho)+rho_1*H_rho;
            nu_t= nu_t0*(1.0-H_mu)+nu_t1*H_mu;
            nu  = nu_0*(1.0-H_mu)+nu_1*H_mu;
            nu += nu_t;
            mu  = rho_0*nu_0*(1.0-H_mu)+rho_1*nu_1*H_mu;
          }
        else // set the material parameters by a function. To check convergence
          {
            rho = density_as_function;
            nu_t= 0;
            mu  = dynamic_viscosity_as_function;
            nu  = mu/rho;
          }

        rhoSave = rho;
        nuSave = nu;

        eddy_viscosity = nu_t*rho; // mql. CHECK. Most changes about not divide by rho are here
        // mass (volume accumulation)
        //..hardwired

        double phi_s = 1.0;
        for (int i = 0; i < nParticles; i++)
          {
            double temp_phi_s = particle_signed_distances[i * sd_offset];
            if (temp_phi_s < phi_s)
              phi_s = temp_phi_s;
          }

        double phi_s_effect = (phi_s > 0.0) ? 1.0 : 0.0;
        if(USE_SBM>0)
          phi_s_effect = 1.0;
        //u momentum accumulation
        mom_u_acc=phi_s_effect*u;//trick for non-conservative form
        dmom_u_acc_u=rho*phi_s_effect*porosity;
  
        //v momentum accumulation
        mom_v_acc=phi_s_effect*v;
        dmom_v_acc_v=rho*phi_s_effect*porosity;
  
        //w momentum accumulation
        mom_w_acc=phi_s_effect*w;
        dmom_w_acc_w=rho*phi_s_effect*porosity;

        //mass advective flux
        mass_adv[0]=phi_s_effect*porosity*u; // mql. CHECK. Why is this not multiply by rho?
        mass_adv[1]=phi_s_effect*porosity*v;
        mass_adv[2]=phi_s_effect*porosity*w;

        dmass_adv_u[0]=phi_s_effect*porosity;
        dmass_adv_u[1]=0.0;
        dmass_adv_u[2]=0.0;

        dmass_adv_v[0]=0.0;
        dmass_adv_v[1]=phi_s_effect*porosity;
        dmass_adv_v[2]=0.0;

        dmass_adv_w[0]=0.0;
        dmass_adv_w[1]=0.0;
        dmass_adv_w[2]=phi_s_effect*porosity;

        //advection switched to non-conservative form but could be used for mesh motion...
        //u momentum advective flux
        mom_u_adv[0]=0.0;
        mom_u_adv[1]=0.0;
        mom_u_adv[2]=0.0;

        dmom_u_adv_u[0]=0.0;
        dmom_u_adv_u[1]=0.0;
        dmom_u_adv_u[2]=0.0;

        dmom_u_adv_v[0]=0.0;
        dmom_u_adv_v[1]=0.0;
        dmom_u_adv_v[2]=0.0;

        dmom_u_adv_w[0]=0.0;
        dmom_u_adv_w[1]=0.0;
        dmom_u_adv_w[2]=0.0;

        //v momentum advective_flux
        mom_v_adv[0]=0.0;
        mom_v_adv[1]=0.0;
        mom_v_adv[2]=0.0;

        dmom_v_adv_u[0]=0.0;
        dmom_v_adv_u[1]=0.0;
        dmom_v_adv_u[2]=0.0;

        dmom_v_adv_w[0]=0.0;
        dmom_v_adv_w[1]=0.0;
        dmom_v_adv_w[2]=0.0;

        dmom_v_adv_v[0]=0.0;
        dmom_v_adv_v[1]=0.0;
        dmom_v_adv_v[2]=0.0;

        //w momentum advective_flux
        mom_w_adv[0]=0.0;
        mom_w_adv[1]=0.0;
        mom_w_adv[2]=0.0;

        dmom_w_adv_u[0]=0.0;
        dmom_w_adv_u[1]=0.0;
        dmom_w_adv_u[2]=0.0;

        dmom_w_adv_v[0]=0.0;
        dmom_w_adv_v[1]=0.0;
        dmom_w_adv_v[2]=0.0;

        dmom_w_adv_w[0]=0.0;
        dmom_w_adv_w[1]=0.0;
        dmom_w_adv_w[2]=0.0;

        //u momentum diffusion tensor
        mom_uu_diff_ten[0] = phi_s_effect*porosity*2.0*mu;
        mom_uu_diff_ten[1] = phi_s_effect*porosity*mu;
        mom_uu_diff_ten[2] = phi_s_effect*porosity*mu;

        mom_uv_diff_ten[0]=phi_s_effect*porosity*mu;

        mom_uw_diff_ten[0]=phi_s_effect*porosity*mu;

        //v momentum diffusion tensor
        mom_vv_diff_ten[0] = phi_s_effect*porosity*mu;
        mom_vv_diff_ten[1] = phi_s_effect*porosity*2.0*mu;
        mom_vv_diff_ten[2] = phi_s_effect*porosity*mu;

        mom_vu_diff_ten[0]=phi_s_effect*porosity*mu;

        mom_vw_diff_ten[0]=phi_s_effect*porosity*mu;

        //w momentum diffusion tensor
        mom_ww_diff_ten[0] = phi_s_effect*porosity*mu;
        mom_ww_diff_ten[1] = phi_s_effect*porosity*mu;
        mom_ww_diff_ten[2] = phi_s_effect*porosity*2.0*mu;

        mom_wu_diff_ten[0]=phi_s_effect*porosity*mu;

        mom_wv_diff_ten[0]=phi_s_effect*porosity*mu;

        //momentum sources
        norm_n = sqrt(n[0]*n[0]+n[1]*n[1]+n[2]*n[2]);
<<<<<<< HEAD
        mom_u_source = -phi_s_effect*rho*porosity*g[0];// - d_mu*sigma*kappa*n[0]/(rho*(norm_n+1.0e-8));
        mom_v_source = -phi_s_effect*rho*porosity*g[1];// - d_mu*sigma*kappa*n[1]/(rho*(norm_n+1.0e-8));
        mom_w_source = -phi_s_effect*rho*porosity*g[2];// - d_mu*sigma*kappa*n[2]/(rho*(norm_n+1.0e-8));
   
        // mql: add general force term 
        mom_u_source -= forcex; 
        mom_v_source -= forcey; 
        mom_w_source -= forcez; 
=======
        mom_u_source = -phi_s_effect*porosity*rho*g[0];// - d_mu*sigma*kappa*n[0]/(rho*(norm_n+1.0e-8));
        mom_v_source = -phi_s_effect*porosity*rho*g[1];// - d_mu*sigma*kappa*n[1]/(rho*(norm_n+1.0e-8));
        mom_w_source = -phi_s_effect*porosity*rho*g[2];// - d_mu*sigma*kappa*n[2]/(rho*(norm_n+1.0e-8));

        // mql: add general force term
        mom_u_source -= (MULTIPLY_EXTERNAL_FORCE_BY_DENSITY == 1 ? porosity*rho : 1.0)*forcex;
        mom_v_source -= (MULTIPLY_EXTERNAL_FORCE_BY_DENSITY == 1 ? porosity*rho : 1.0)*forcey;
        mom_w_source -= (MULTIPLY_EXTERNAL_FORCE_BY_DENSITY == 1 ? porosity*rho : 1.0)*forcez;
>>>>>>> adc393fe

        //u momentum Hamiltonian (pressure)
        mom_u_ham = phi_s_effect*porosity*grad_p[0]*(KILL_PRESSURE_TERM == 1 ? 0. : 1.);
        dmom_u_ham_grad_p[0]=phi_s_effect*porosity*(KILL_PRESSURE_TERM == 1 ? 0. : 1.);
        dmom_u_ham_grad_p[1]=0.0;
        dmom_u_ham_grad_p[2]=0.0;

        //v momentum Hamiltonian (pressure)
        mom_v_ham = phi_s_effect*porosity*grad_p[1]*(KILL_PRESSURE_TERM == 1 ? 0. : 1.);
        dmom_v_ham_grad_p[0]=0.0;
        dmom_v_ham_grad_p[1]=phi_s_effect*porosity*(KILL_PRESSURE_TERM == 1 ? 0. : 1.);
        dmom_v_ham_grad_p[2]=0.0;

        //w momentum Hamiltonian (pressure)
        mom_w_ham = phi_s_effect*porosity*grad_p[2]*(KILL_PRESSURE_TERM == 1 ? 0. : 1.);
        dmom_w_ham_grad_p[0]=0.0;
        dmom_w_ham_grad_p[1]=0.0;
        dmom_w_ham_grad_p[2]=phi_s_effect*porosity*(KILL_PRESSURE_TERM == 1 ? 0. : 1.);

        //u momentum Hamiltonian (advection)
        mom_u_ham += phi_s_effect*rho*porosity*(uStar*grad_u[0]+vStar*grad_u[1]+wStar*grad_u[2]);
        dmom_u_ham_grad_u[0]=phi_s_effect*rho*porosity*uStar;
        dmom_u_ham_grad_u[1]=phi_s_effect*rho*porosity*vStar;
        dmom_u_ham_grad_u[2]=phi_s_effect*rho*porosity*wStar;
  
        //v momentum Hamiltonian (advection)
        mom_v_ham += phi_s_effect*rho*porosity*(uStar*grad_v[0]+vStar*grad_v[1]+wStar*grad_v[2]);
        dmom_v_ham_grad_v[0]=phi_s_effect*rho*porosity*uStar;
        dmom_v_ham_grad_v[1]=phi_s_effect*rho*porosity*vStar;
        dmom_v_ham_grad_v[2]=phi_s_effect*rho*porosity*wStar;
  
        //w momentum Hamiltonian (advection)
        mom_w_ham += phi_s_effect*rho*porosity*(uStar*grad_w[0]+vStar*grad_w[1]+wStar*grad_w[2]);
        dmom_w_ham_grad_w[0]=phi_s_effect*rho*porosity*uStar;
        dmom_w_ham_grad_w[1]=phi_s_effect*rho*porosity*vStar;
        dmom_w_ham_grad_w[2]=phi_s_effect*rho*porosity*wStar;
      }

      //VRANS specific
      inline
        void updateDarcyForchheimerTerms_Ergun(/* const double linearDragFactor, */
                                               /* const double nonlinearDragFactor, */
                                               /* const double porosity, */
                                               /* const double meanGrainSize, */
                                               const double alpha,
                                               const double beta,
                                               const double eps_rho,
                                               const double eps_mu,
                                               const double rho_0,
                                               const double nu_0,
                                               const double rho_1,
                                               const double nu_1,
                                               const double useVF,
                                               const double vf,
                                               const double phi,
                                               const double u,
                                               const double v,
                                               const double w,
                                               const double uStar,
                                               const double vStar,
                                               const double wStar,
                                               const double eps_s,
                                               const double phi_s,
                                               const double u_s,
                                               const double v_s,
                                               const double w_s,
                                               double& mom_u_source,
                                               double& mom_v_source,
                                               double& mom_w_source,
                                               double dmom_u_source[nSpace],
                                               double dmom_v_source[nSpace],
                                               double dmom_w_source[nSpace])
      {
        double rho, mu,nu,H_mu,uc,duc_du,duc_dv,duc_dw,viscosity,H_s;
        H_mu = (1.0-useVF)*smoothedHeaviside(eps_mu,phi)+useVF*fmin(1.0,fmax(0.0,vf));
        nu  = nu_0*(1.0-H_mu)+nu_1*H_mu;
        rho  = rho_0*(1.0-H_mu)+rho_1*H_mu;
        mu  = rho_0*nu_0*(1.0-H_mu)+rho_1*nu_1*H_mu;
        viscosity = nu;//mu; gco check
        // phi_s is porosity in this case - gco check
        uc = sqrt(u*u+v*v*+w*w); 
        duc_du = u/(uc+1.0e-12);
        duc_dv = v/(uc+1.0e-12);
        duc_dw = w/(uc+1.0e-12);
        double fluid_velocity[3]={uStar,vStar,wStar}, solid_velocity[3]={u_s,v_s,w_s};
        double new_beta =   closure.betaCoeff(1.0-phi_s,
                                          rho,
                                         fluid_velocity,
                                           solid_velocity,
                                            viscosity);
        //new_beta/=rho;
        mom_u_source +=  (1.0 - phi_s)*new_beta*(u-u_s);
        mom_v_source +=  (1.0 - phi_s)*new_beta*(v-v_s);
        mom_w_source +=  (1.0 - phi_s)*new_beta*(w-w_s);

        dmom_u_source[0] =  (1.0 - phi_s)*new_beta;
        dmom_u_source[1] = 0.0;
        dmom_u_source[2] = 0.0;

        dmom_v_source[0] = 0.0;
        dmom_v_source[1] =  (1.0 - phi_s)*new_beta;
        dmom_v_source[2] = 0.0;

        dmom_w_source[0] = 0.0;
        dmom_w_source[1] = 0.0;
        dmom_w_source[2] =  (1.0 - phi_s)*new_beta;
      }

      inline
        void updateSolidParticleTerms(bool element_owned,
                                      const double particle_nitsche,
                                      const double dV,
                                      const int nParticles,
                                      const int sd_offset,
                                      double* particle_signed_distances,
                                      double* particle_signed_distance_normals,
                                      double* particle_velocities,
                                      double* particle_centroids,
                                      const double porosity,//VRANS specific
                                      const double penalty,
                                      const double alpha,
                                      const double beta,
                                      const double eps_rho,
                                      const double eps_mu,
                                      const double rho_0,
                                      const double nu_0,
                                      const double rho_1,
                                      const double nu_1,
                                      const double useVF,
                                      const double vf,
                                      const double phi,
                                      const double x,
                                      const double y,
                                      const double z,
                                      const double p,
                                      const double u,
                                      const double v,
                                      const double w,
                                      const double uStar,
                                      const double vStar,
                                      const double wStar,
                                      const double eps_s,
                                      const double grad_u[nSpace],
                                      const double grad_v[nSpace],
                                      const double grad_w[nSpace],
                                      double& mom_u_source,
                                      double& mom_v_source,
                                      double& mom_w_source,
                                      double dmom_u_source[nSpace],
                                      double dmom_v_source[nSpace],
                                      double dmom_w_source[nSpace],
                                      double mom_u_adv[nSpace],
                                      double mom_v_adv[nSpace],
                                      double mom_w_adv[nSpace],
                                      double dmom_u_adv_u[nSpace],
                                      double dmom_v_adv_v[nSpace],
                                      double dmom_w_adv_w[nSpace],
                                      double& mom_u_ham,
                                      double dmom_u_ham_grad_u[nSpace],
                                      double& mom_v_ham,
                                      double dmom_v_ham_grad_v[nSpace],
                                      double& mom_w_ham,
                                      double dmom_w_ham_grad_w[nSpace],
                                      double* particle_netForces,
                                      double* particle_netMoments,
                                      double* particle_surfaceArea)
      {
        double C,rho, mu,nu,H_mu,uc,duc_du,duc_dv,duc_dw,H_s,D_s,phi_s,u_s,v_s,w_s,force_x,force_y,force_z,r_x,r_y,r_z;
        double* phi_s_normal;
        double fluid_outward_normal[3];
        double* vel;
        H_mu = (1.0-useVF)*smoothedHeaviside(eps_mu,phi)+useVF*fmin(1.0,fmax(0.0,vf));
        nu  = nu_0*(1.0-H_mu)+nu_1*H_mu;
        rho  = rho_0*(1.0-H_mu)+rho_1*H_mu;
        mu  = rho_0*nu_0*(1.0-H_mu)+rho_1*nu_1*H_mu;
        C=0.0;
        for (int i=0;i<nParticles;i++)
          {
            phi_s = particle_signed_distances[i*sd_offset];
            phi_s_normal = &particle_signed_distance_normals[i*sd_offset*nSpace];
            fluid_outward_normal[0] = -phi_s_normal[0];
            fluid_outward_normal[1] = -phi_s_normal[1];
            fluid_outward_normal[2] = -phi_s_normal[2];
            vel = &particle_velocities[i * sd_offset * nSpace];
            u_s = vel[0];
            v_s = vel[1];
            w_s = vel[2];
            H_s = smoothedHeaviside(eps_s, phi_s);
            D_s = smoothedDirac(eps_s, phi_s);
            double rel_vel_norm=sqrt((uStar - u_s)*(uStar - u_s)+
                                     (vStar - v_s)*(vStar - v_s)+
                                     (wStar - w_s)*(wStar - w_s));
            double C_surf = (phi_s > 0.0) ? 0.0 : nu*penalty;
            double C_vol = (phi_s > 0.0) ? 0.0 : (alpha + beta*rel_vel_norm);
            C = (D_s*C_surf + (1.0 - H_s) * C_vol);
            force_x = dV*D_s*(p*fluid_outward_normal[0] - porosity*mu*(fluid_outward_normal[0]*grad_u[0] +
                                                                       fluid_outward_normal[1]*grad_u[1] +
                                                                       fluid_outward_normal[2]*grad_u[2]) +
                              C_surf*rel_vel_norm*(u-u_s)*rho) + dV*(1.0 - H_s)*C_vol*(u-u_s)*rho;
            force_y = dV*D_s*(p*fluid_outward_normal[1] - porosity*mu*(fluid_outward_normal[0]*grad_v[0] +
                                                                       fluid_outward_normal[1]*grad_v[1] +
                                                                       fluid_outward_normal[2]*grad_v[2]) +
                              C_surf*rel_vel_norm*(v-v_s)*rho) + dV*(1.0 - H_s)*C_vol*(v-v_s)*rho;
            force_z = dV*D_s*(p*fluid_outward_normal[2] - porosity*mu*(fluid_outward_normal[0]*grad_w[0] +
                                                                       fluid_outward_normal[1]*grad_w[1] +
                                                                       fluid_outward_normal[2]*grad_w[2]) +
                              C_surf*rel_vel_norm*(v-v_s)*rho) + dV*(1.0 - H_s)*C_vol*(v-v_s)*rho;
            //always 3D for particle centroids
            r_x = x - particle_centroids[i * 3 + 0];
            r_y = y - particle_centroids[i * 3 + 1];
            r_z = z - particle_centroids[i * 3 + 2];

            if (element_owned)
              {
                //always 3D for particle forces
                particle_netForces[i*3+0] += force_x;
                particle_netForces[i*3+1] += force_y;
                particle_netForces[i*3+2] += force_z;
                particle_netMoments[i*3+0] += (r_y*force_z - r_z*force_y);
                particle_netMoments[i*3+1] += (r_z*force_x - r_x*force_z);
                particle_netMoments[i*3+2] += (r_x*force_y - r_y*force_x);
              }

            // These should be done inside to make sure the correct velocity of different particles are used
            mom_u_source += C*(u - u_s);
            mom_v_source += C*(v - v_s);
            mom_w_source += C*(w - w_s);

            dmom_u_source[0] += C;
            dmom_v_source[1] += C;
            dmom_w_source[2] += C;

            //Nitsche terms
            mom_u_ham    -= D_s*porosity*nu*(fluid_outward_normal[0]*grad_u[0] + fluid_outward_normal[1]*grad_u[1] + fluid_outward_normal[2]*grad_u[2]);
            dmom_u_ham_grad_u[0] -= D_s*porosity*nu*fluid_outward_normal[0];
            dmom_u_ham_grad_u[1] -= D_s*porosity*nu*fluid_outward_normal[1];
            dmom_u_ham_grad_u[2] -= D_s*porosity*nu*fluid_outward_normal[2];

            mom_v_ham    -= D_s*porosity*nu*(fluid_outward_normal[0]*grad_v[0] + fluid_outward_normal[1]*grad_v[1]+ fluid_outward_normal[2]*grad_v[2]);
            dmom_v_ham_grad_v[0] -= D_s*porosity*nu*fluid_outward_normal[0];
            dmom_v_ham_grad_v[1] -= D_s*porosity*nu*fluid_outward_normal[1];
            dmom_v_ham_grad_v[2] -= D_s*porosity*nu*fluid_outward_normal[2];

            mom_u_adv[0] += D_s*porosity*nu*fluid_outward_normal[0]*(u - u_s);
            mom_u_adv[1] += D_s*porosity*nu*fluid_outward_normal[1]*(u - u_s);
            mom_u_adv[2] += D_s*porosity*nu*fluid_outward_normal[2]*(u - u_s);
            dmom_u_adv_u[0] += D_s*porosity*nu*fluid_outward_normal[0];
            dmom_u_adv_u[1] += D_s*porosity*nu*fluid_outward_normal[1];
            dmom_u_adv_u[2] += D_s*porosity*nu*fluid_outward_normal[2];

            mom_v_adv[0] += D_s*porosity*nu*fluid_outward_normal[0]*(v - v_s);
            mom_v_adv[1] += D_s*porosity*nu*fluid_outward_normal[1]*(v - v_s);
            mom_v_adv[2] += D_s*porosity*nu*fluid_outward_normal[2]*(v - v_s);
            dmom_v_adv_v[0] += D_s*porosity*nu*fluid_outward_normal[0];
            dmom_v_adv_v[1] += D_s*porosity*nu*fluid_outward_normal[1];
            dmom_v_adv_v[2] += D_s*porosity*nu*fluid_outward_normal[2];

            mom_w_adv[0] += D_s*porosity*nu*fluid_outward_normal[0]*(w - w_s);
            mom_w_adv[1] += D_s*porosity*nu*fluid_outward_normal[1]*(w - w_s);
            mom_w_adv[2] += D_s*porosity*nu*fluid_outward_normal[2]*(w - w_s);
            dmom_w_adv_w[0] += D_s*porosity*nu*fluid_outward_normal[0];
            dmom_w_adv_w[1] += D_s*porosity*nu*fluid_outward_normal[1];
            dmom_w_adv_w[2] += D_s*porosity*nu*fluid_outward_normal[2];
          }
      }

      inline
        void calculateCFL(const double& hFactor,
                          const double& elementDiameter,
                          const double& dm,
                          const double df[nSpace],
                          double& cfl)
      {
        double h,density,nrm_df=0.0;
        h = hFactor*elementDiameter;
        density = dm;
        for(int I=0;I<nSpace;I++)
          nrm_df+=df[I]*df[I];
        nrm_df = sqrt(nrm_df);
        if (density > 1.0e-8)
          cfl = nrm_df/(h*density);//this is really cfl/dt, but that's what we want to know, the step controller expect this
        else
          cfl = nrm_df/h;
        //cfl = nrm_df/(h*density);//this is really cfl/dt, but that's what we want to know, the step controller expect this
      }

      inline
        void updateTurbulenceClosure(const int turbulenceClosureModel,
                                     const double eps_rho,
                                     const double eps_mu,
                                     const double rho_0,
                                     const double nu_0,
                                     const double rho_1,
                                     const double nu_1,
                                     const double useVF,
                                     const double vf,
                                     const double phi,
                                     const double porosity,
                                     const double eddy_visc_coef_0,
                                     const double turb_var_0, //k for k-eps or k-omega
                                     const double turb_var_1, //epsilon for k-epsilon, omega for k-omega
                                     const double turb_grad_0[nSpace],//grad k for k-eps,k-omega
                                     double& eddy_viscosity,
                                     double mom_uu_diff_ten[nSpace],
                                     double mom_vv_diff_ten[nSpace],
                                     double mom_ww_diff_ten[nSpace],
                                     double mom_uv_diff_ten[1],
                                     double mom_uw_diff_ten[1],
                                     double mom_vu_diff_ten[1],
                                     double mom_vw_diff_ten[1],
                                     double mom_wu_diff_ten[1],
                                     double mom_wv_diff_ten[1],
                                     double& mom_u_source,
                                     double& mom_v_source,
                                     double& mom_w_source)
      {
        /****
             eddy_visc_coef
             <= 2  LES (do nothing)
             == 3  k-epsilon

        */
        assert (turbulenceClosureModel >=3);
        double rho,nu,H_mu,nu_t=0.0,nu_t_keps =0.0, nu_t_komega=0.0;
        double isKEpsilon = 1.0;
        if (turbulenceClosureModel == 4)
          isKEpsilon = 0.0;
        H_mu = (1.0-useVF)*smoothedHeaviside(eps_mu,phi)+useVF*fmin(1.0,fmax(0.0,vf));
        nu  = nu_0*(1.0-H_mu)+nu_1*H_mu;
        rho  = rho_0*(1.0-H_mu)+rho_1*H_mu;

        const double twoThirds = 2.0/3.0; const double div_zero = 1.0e-2*fmin(nu_0,nu_1);
        mom_u_source += twoThirds*turb_grad_0[0];
        mom_v_source += twoThirds*turb_grad_0[1];
        mom_w_source += twoThirds*turb_grad_0[2];

        //--- closure model specific ---
        //k-epsilon
        nu_t_keps = eddy_visc_coef_0*turb_var_0*turb_var_0/(fabs(turb_var_1) + div_zero);
        //k-omega
        nu_t_komega = turb_var_0/(fabs(turb_var_1) + div_zero);
        //
        nu_t = isKEpsilon*nu_t_keps + (1.0-isKEpsilon)*nu_t_komega;
        //mwf debug
        //if (nu_t > 1.e6*nu)
        //{
        //  std::cout<<"cppRANS3PF WARNING isKEpsilon = "<<isKEpsilon<<" nu_t = " <<nu_t<<" nu= "<<nu<<" k= "<<turb_var_0<<" turb_var_1= "<<turb_var_1<<std::endl;
        //}

        nu_t = fmax(nu_t,1.0e-4*nu); //limit according to Lew, Buscaglia etal 01
        //mwf hack
        nu_t     = fmin(nu_t,1.0e6*nu);

        eddy_viscosity = nu_t*rho; // mql. CHECK.
        //u momentum diffusion tensor
        mom_uu_diff_ten[0] += porosity*2.0*eddy_viscosity;
        mom_uu_diff_ten[1] += porosity*eddy_viscosity;
        mom_uu_diff_ten[2] += porosity*eddy_viscosity;

        mom_uv_diff_ten[0]+=porosity*eddy_viscosity;

        mom_uw_diff_ten[0]+=porosity*eddy_viscosity;

        //v momentum diffusion tensor
        mom_vv_diff_ten[0] += porosity*eddy_viscosity;
        mom_vv_diff_ten[1] += porosity*2.0*eddy_viscosity;
        mom_vv_diff_ten[2] += porosity*eddy_viscosity;

        mom_vu_diff_ten[0]+=porosity*eddy_viscosity;

        mom_vw_diff_ten[0]+=porosity*eddy_viscosity;

        //w momentum diffusion tensor
        mom_ww_diff_ten[0] += porosity*eddy_viscosity;
        mom_ww_diff_ten[1] += porosity*eddy_viscosity;
        mom_ww_diff_ten[2] += porosity*2.0*eddy_viscosity;

        mom_wu_diff_ten[0]+=porosity*eddy_viscosity;

        mom_wv_diff_ten[0]+=eddy_viscosity;
      }


      inline
        void calculateSubgridError_tau(const double&  hFactor,
                                       const double& elementDiameter,
                                       const double& dmt,
                                       const double& dm,
                                       const double df[nSpace],
                                       const double& a,
                                       const double&  pfac,
                                       double& tau_v,
                                       double& tau_p,
                                       double& cfl)
      {
        double h,oneByAbsdt,density,viscosity,nrm_df;
        h = hFactor*elementDiameter;
        density = dm;
        viscosity =  a;
        nrm_df=0.0;
        for(int I=0;I<nSpace;I++)
          nrm_df+=df[I]*df[I];
        nrm_df = sqrt(nrm_df);
        if (density > 1.0e-8)
          cfl = nrm_df/(h*density);//this is really cfl/dt, but that's what we want to know, the step controller expect this
        else
          cfl = nrm_df/h;
        oneByAbsdt =  fabs(dmt);
        tau_v = 1.0/(4.0*viscosity/(h*h) + 2.0*nrm_df/h + oneByAbsdt);
        tau_p = (4.0*viscosity + 2.0*nrm_df*h + oneByAbsdt*h*h)/pfac;
      }

      inline
        void calculateSubgridError_tau(     const double&  Ct_sge,
                                            const double&  Cd_sge,
                                            const double   G[nSpace*nSpace],
                                            const double&  G_dd_G,
                                            const double&  tr_G,
                                            const double&  A0,
                                            const double   Ai[nSpace],
                                            const double&  Kij,
                                            const double&  pfac,
                                            double& tau_v,
                                            double& tau_p,
                                            double& q_cfl)
      {
        double v_d_Gv=0.0;
        for(int I=0;I<nSpace;I++)
          for (int J=0;J<nSpace;J++)
            v_d_Gv += Ai[I]*G[I*nSpace+J]*Ai[J];
        tau_v = 1.0/sqrt(Ct_sge*A0*A0 + v_d_Gv + Cd_sge*Kij*Kij*G_dd_G + 1.0e-12);
        tau_p = 1.0/(pfac*tr_G*tau_v);
      }

      inline
        void calculateSubgridError_tauRes(const double& tau_p,
                                          const double& tau_v,
                                          const double& pdeResidualP,
                                          const double& pdeResidualU,
                                          const double& pdeResidualV,
                                          const double& pdeResidualW,
                                          double& subgridErrorP,
                                          double& subgridErrorU,
                                          double& subgridErrorV,
                                          double& subgridErrorW)
      {
        /* GLS pressure */
        subgridErrorP = -tau_p*pdeResidualP;
        /* GLS momentum */
        subgridErrorU = -tau_v*pdeResidualU;
        subgridErrorV = -tau_v*pdeResidualV;
        subgridErrorW = -tau_v*pdeResidualW;
      }

      inline
        void calculateSubgridErrorDerivatives_tauRes(const double& tau_p,
                                                     const double& tau_v,
                                                     const double dpdeResidualP_du[nDOF_trial_element],
                                                     const double dpdeResidualP_dv[nDOF_trial_element],
                                                     const double dpdeResidualP_dw[nDOF_trial_element],
                                                     const double dpdeResidualU_dp[nDOF_trial_element],
                                                     const double dpdeResidualU_du[nDOF_trial_element],
                                                     const double dpdeResidualV_dp[nDOF_trial_element],
                                                     const double dpdeResidualV_dv[nDOF_trial_element],
                                                     const double dpdeResidualW_dp[nDOF_trial_element],
                                                     const double dpdeResidualW_dw[nDOF_trial_element],
                                                     double dsubgridErrorP_du[nDOF_trial_element],
                                                     double dsubgridErrorP_dv[nDOF_trial_element],
                                                     double dsubgridErrorP_dw[nDOF_trial_element],
                                                     double dsubgridErrorU_dp[nDOF_trial_element],
                                                     double dsubgridErrorU_du[nDOF_trial_element],
                                                     double dsubgridErrorV_dp[nDOF_trial_element],
                                                     double dsubgridErrorV_dv[nDOF_trial_element],
                                                     double dsubgridErrorW_dp[nDOF_trial_element],
                                                     double dsubgridErrorW_dw[nDOF_trial_element])
      {
        for (int j=0;j<nDOF_trial_element;j++)
          {
            /* GLS pressure */
            dsubgridErrorP_du[j] = -tau_p*dpdeResidualP_du[j];
            dsubgridErrorP_dv[j] = -tau_p*dpdeResidualP_dv[j];
            dsubgridErrorP_dw[j] = -tau_p*dpdeResidualP_dw[j];
            /* GLS  momentum*/
            /* u */
            dsubgridErrorU_dp[j] = -tau_v*dpdeResidualU_dp[j];
            dsubgridErrorU_du[j] = -tau_v*dpdeResidualU_du[j];
            /* v */
            dsubgridErrorV_dp[j] = -tau_v*dpdeResidualV_dp[j];
            dsubgridErrorV_dv[j] = -tau_v*dpdeResidualV_dv[j];
            /* w */
            dsubgridErrorW_dp[j] = -tau_v*dpdeResidualW_dp[j];
            dsubgridErrorW_dw[j] = -tau_v*dpdeResidualW_dw[j];
          }
      }

      inline
        void exteriorNumericalAdvectiveFlux(const int& isDOFBoundary_p,
                                            const int& isDOFBoundary_u,
                                            const int& isDOFBoundary_v,
                                            const int& isDOFBoundary_w,
                                            const int& isFluxBoundary_p,
                                            const int& isFluxBoundary_u,
                                            const int& isFluxBoundary_v,
                                            const int& isFluxBoundary_w,
                                            const double& oneByRho,
                                            const double& bc_oneByRho,
                                            const double n[nSpace],
                                            const double& porosity, //mql. CHECK. Multiply by rho outside
                                            const double& bc_p,
                                            const double& bc_u,
                                            const double& bc_v,
                                            const double& bc_w,
                                            const double bc_f_mass[nSpace],
                                            const double bc_f_umom[nSpace],
                                            const double bc_f_vmom[nSpace],
                                            const double bc_f_wmom[nSpace],
                                            const double& bc_flux_mass,
                                            const double& bc_flux_umom,
                                            const double& bc_flux_vmom,
                                            const double& bc_flux_wmom,
                                            const double& p,
                                            const double& u,
                                            const double& v,
                                            const double& w,
                                            const double f_mass[nSpace],
                                            const double f_umom[nSpace],
                                            const double f_vmom[nSpace],
                                            const double f_wmom[nSpace],
                                            const double df_mass_du[nSpace],
                                            const double df_mass_dv[nSpace],
                                            const double df_mass_dw[nSpace],
                                            const double df_umom_dp[nSpace],
                                            const double df_umom_du[nSpace],
                                            const double df_umom_dv[nSpace],
                                            const double df_umom_dw[nSpace],
                                            const double df_vmom_dp[nSpace],
                                            const double df_vmom_du[nSpace],
                                            const double df_vmom_dv[nSpace],
                                            const double df_vmom_dw[nSpace],
                                            const double df_wmom_dp[nSpace],
                                            const double df_wmom_du[nSpace],
                                            const double df_wmom_dv[nSpace],
                                            const double df_wmom_dw[nSpace],
                                            double& flux_mass,
                                            double& flux_umom,
                                            double& flux_vmom,
                                            double& flux_wmom,
                                            double* velocity_star,
                                            double* velocity)
      {
        double flowSpeedNormal;
        flux_mass = 0.0;
        flux_umom = 0.0;
        flux_vmom = 0.0;
        flux_wmom = 0.0;
        flowSpeedNormal=porosity*(n[0]*velocity_star[0] +
                                  n[1]*velocity_star[1] +
                                  n[2]*velocity_star[2]);
        velocity[0] = u;
        velocity[1] = v;
        velocity[2] = w;
        if (isDOFBoundary_u != 1)
          {
            flux_mass += n[0]*f_mass[0];
            if (flowSpeedNormal < 0.0)
              {
                flux_umom+=flowSpeedNormal*(0.0 - u);
              }
          }
        else
          {
            flux_mass += n[0]*f_mass[0];
            if (flowSpeedNormal < 0.0)
              {
                flux_umom+=flowSpeedNormal*(bc_u - u);
                velocity[0] = bc_u;
              }
          }
        if (isDOFBoundary_v != 1)
          {
            flux_mass+=n[1]*f_mass[1];
            if (flowSpeedNormal < 0.0)
              {
                flux_vmom+=flowSpeedNormal*(0.0 - v);
              }
          }
        else
          {
            flux_mass+=n[1]*f_mass[1];
            if (flowSpeedNormal < 0.0)
              {
                flux_vmom+=flowSpeedNormal*(bc_v - v);
                velocity[1] = bc_v;
              }
          }
        if (isDOFBoundary_w != 1)
          {
            flux_mass+=n[2]*f_mass[2];
            if (flowSpeedNormal < 0.0)
              {
                flux_wmom+=flowSpeedNormal*(0.0 - w);
              }
          }
        else
          {
            flux_mass +=n[2]*f_mass[2];
            if (flowSpeedNormal < 0.0)
              {
                flux_wmom+=flowSpeedNormal*(bc_w - w);
                velocity[2] = bc_w;
              }
          }
        /* if (isDOFBoundary_p == 1) */
        /*   { */
        /*     flux_umom+= n[0]*(bc_p*bc_oneByRho-p*oneByRho); */
        /*     flux_vmom+= n[1]*(bc_p*bc_oneByRho-p*oneByRho); */
        /*     flux_wmom+= n[2]*(bc_p*bc_oneByRho-p*oneByRho); */
        /*   } */
        /* if (isFluxBoundary_p == 1) */
        /*   { */
        /*     /\* velocity[0] += (bc_flux_mass - flux_mass)*n[0]; *\/ */
        /*     /\* velocity[1] += (bc_flux_mass - flux_mass)*n[1]; *\/ */
        /*     /\* velocity[2] += (bc_flux_mass - flux_mass)*n[2]; *\/ */
        /*     flux_mass = bc_flux_mass; */
        /*   } */
        if (isFluxBoundary_u == 1)
          {
            flux_umom = bc_flux_umom;
          }
        if (isFluxBoundary_v == 1)
          {
            flux_vmom = bc_flux_vmom;
          }
        if (isFluxBoundary_w == 1)
          {
            flux_wmom = bc_flux_wmom;
          }
      }

      inline
        void exteriorNumericalAdvectiveFluxDerivatives(const int& isDOFBoundary_p,
                                                       const int& isDOFBoundary_u,
                                                       const int& isDOFBoundary_v,
                                                       const int& isDOFBoundary_w,
                                                       const int& isFluxBoundary_p,
                                                       const int& isFluxBoundary_u,
                                                       const int& isFluxBoundary_v,
                                                       const int& isFluxBoundary_w,
                                                       const double& oneByRho,
                                                       const double n[nSpace],
                                                       const double& porosity, //mql. CHECK. Multiply by rho outside
                                                       const double& bc_p,
                                                       const double& bc_u,
                                                       const double& bc_v,
                                                       const double& bc_w,
                                                       const double bc_f_mass[nSpace],
                                                       const double bc_f_umom[nSpace],
                                                       const double bc_f_vmom[nSpace],
                                                       const double bc_f_wmom[nSpace],
                                                       const double& bc_flux_mass,
                                                       const double& bc_flux_umom,
                                                       const double& bc_flux_vmom,
                                                       const double& bc_flux_wmom,
                                                       const double& p,
                                                       const double& u,
                                                       const double& v,
                                                       const double& w,
                                                       const double f_mass[nSpace],
                                                       const double f_umom[nSpace],
                                                       const double f_vmom[nSpace],
                                                       const double f_wmom[nSpace],
                                                       const double df_mass_du[nSpace],
                                                       const double df_mass_dv[nSpace],
                                                       const double df_mass_dw[nSpace],
                                                       const double df_umom_dp[nSpace],
                                                       const double df_umom_du[nSpace],
                                                       const double df_umom_dv[nSpace],
                                                       const double df_umom_dw[nSpace],
                                                       const double df_vmom_dp[nSpace],
                                                       const double df_vmom_du[nSpace],
                                                       const double df_vmom_dv[nSpace],
                                                       const double df_vmom_dw[nSpace],
                                                       const double df_wmom_dp[nSpace],
                                                       const double df_wmom_du[nSpace],
                                                       const double df_wmom_dv[nSpace],
                                                       const double df_wmom_dw[nSpace],
                                                       double& dflux_mass_du,
                                                       double& dflux_mass_dv,
                                                       double& dflux_mass_dw,
                                                       double& dflux_umom_dp,
                                                       double& dflux_umom_du,
                                                       double& dflux_umom_dv,
                                                       double& dflux_umom_dw,
                                                       double& dflux_vmom_dp,
                                                       double& dflux_vmom_du,
                                                       double& dflux_vmom_dv,
                                                       double& dflux_vmom_dw,
                                                       double& dflux_wmom_dp,
                                                       double& dflux_wmom_du,
                                                       double& dflux_wmom_dv,
                                                       double& dflux_wmom_dw,
                                                       double* velocity_star)
      {
        double flowSpeedNormal;
        dflux_mass_du = 0.0;
        dflux_mass_dv = 0.0;
        dflux_mass_dw = 0.0;

        dflux_umom_dp = 0.0;
        dflux_umom_du = 0.0;
        dflux_umom_dv = 0.0;
        dflux_umom_dw = 0.0;

        dflux_vmom_dp = 0.0;
        dflux_vmom_du = 0.0;
        dflux_vmom_dv = 0.0;
        dflux_vmom_dw = 0.0;

        dflux_wmom_dp = 0.0;
        dflux_wmom_du = 0.0;
        dflux_wmom_dv = 0.0;
        dflux_wmom_dw = 0.0;
        flowSpeedNormal=porosity*(n[0]*velocity_star[0] +
                                  n[1]*velocity_star[1] +
                                  n[2]*velocity_star[2]);
        if (isDOFBoundary_u != 1)
          {
            dflux_mass_du += n[0]*df_mass_du[0];
            if (flowSpeedNormal < 0.0)
              dflux_umom_du -= flowSpeedNormal;
          }
        else
          {
            dflux_mass_du += n[0]*df_mass_du[0];
            if (flowSpeedNormal < 0.0)
              dflux_umom_du -= flowSpeedNormal;
          }
        if (isDOFBoundary_v != 1)
          {
            dflux_mass_dv += n[1]*df_mass_dv[1];
            if (flowSpeedNormal < 0.0)
              dflux_vmom_dv -= flowSpeedNormal;
          }
        else
          {
            dflux_mass_dv += n[1]*df_mass_dv[1];
            if (flowSpeedNormal < 0.0)
              dflux_vmom_dv -= flowSpeedNormal;
          }
        if (isDOFBoundary_w != 1)
          {
            dflux_mass_dw+=n[2]*df_mass_dw[2];
            if (flowSpeedNormal < 0.0)
              dflux_wmom_dw -= flowSpeedNormal;
          }
        else
          {
            dflux_mass_dw += n[2]*df_mass_dw[2];
            if (flowSpeedNormal < 0.0)
              dflux_wmom_dw -= flowSpeedNormal;
          }
        /* if (isDOFBoundary_p == 1) */
        /*   { */
        /*     dflux_umom_dp= -n[0]*oneByRho; */
        /*     dflux_vmom_dp= -n[1]*oneByRho; */
        /*     dflux_wmom_dp= -n[2]*oneByRho; */
        /*   } */
        /* if (isFluxBoundary_p == 1) */
        /*   { */
        /*     dflux_mass_du = 0.0; */
        /*     dflux_mass_dv = 0.0; */
        /*     dflux_mass_dw = 0.0; */
        /*   } */
        if (isFluxBoundary_u == 1)
          {
            dflux_umom_dp = 0.0;
            dflux_umom_du = 0.0;
            dflux_umom_dv = 0.0;
            dflux_umom_dw = 0.0;
          }
        if (isFluxBoundary_v == 1)
          {
            dflux_vmom_dp = 0.0;
            dflux_vmom_du = 0.0;
            dflux_vmom_dv = 0.0;
            dflux_vmom_dw = 0.0;
          }
        if (isFluxBoundary_w == 1)
          {
            dflux_wmom_dp = 0.0;
            dflux_wmom_du = 0.0;
            dflux_wmom_dv = 0.0;
            dflux_wmom_dw = 0.0;
          }
      }

      inline
        void exteriorNumericalDiffusiveFlux(const double& eps,
                                            const double& phi,
                                            int* rowptr,
                                            int* colind,
                                            const int& isDOFBoundary,
                                            const int& isFluxBoundary,
                                            const double n[nSpace],
                                            double* bc_a,
                                            const double& bc_u,
                                            const double& bc_flux,
                                            double* a,
                                            const double grad_potential[nSpace],
                                            const double& u,
                                            const double& penalty,
                                            double& flux)
      {
        double diffusiveVelocityComponent_I,penaltyFlux,max_a;
        if(isFluxBoundary == 1)
          {
            flux = bc_flux;
          }
        else if(isDOFBoundary == 1)
          {
            flux = 0.0;
            max_a=0.0;
            for(int I=0;I<nSpace;I++)
              {
                diffusiveVelocityComponent_I=0.0;
                for(int m=rowptr[I];m<rowptr[I+1];m++)
                  {
                    diffusiveVelocityComponent_I -= a[m]*grad_potential[colind[m]];
                    max_a = fmax(max_a,a[m]);
                  }
                flux+= diffusiveVelocityComponent_I*n[I];
              }
            penaltyFlux = max_a*penalty*(u-bc_u);
            flux += penaltyFlux;
            //contact line slip
            //flux*=(smoothedDirac(eps,0) - smoothedDirac(eps,phi))/smoothedDirac(eps,0);
          }
        else
          {
            std::cerr<<"warning, diffusion term with no boundary condition set, setting diffusive flux to 0.0"<<std::endl;
            flux = 0.0;
          }
      }

      inline
        double ExteriorNumericalDiffusiveFluxJacobian(const double& eps,
                                                      const double& phi,
                                                      int* rowptr,
                                                      int* colind,
                                                      const int& isDOFBoundary,
                                                      const int& isFluxBoundary,
                                                      const double n[nSpace],
                                                      double* a,
                                                      const double& v,
                                                      const double grad_v[nSpace],
                                                      const double& penalty)
      {
        double dvel_I,tmp=0.0,max_a=0.0;
        if(isFluxBoundary==0 && isDOFBoundary==1)
          {
            for(int I=0;I<nSpace;I++)
              {
                dvel_I=0.0;
                for(int m=rowptr[I];m<rowptr[I+1];m++)
                  {
                    dvel_I -= a[m]*grad_v[colind[m]];
                    max_a = fmax(max_a,a[m]);
                  }
                tmp += dvel_I*n[I];
              }
            tmp +=max_a*penalty*v;
            //contact line slip
            //tmp*=(smoothedDirac(eps,0) - smoothedDirac(eps,phi))/smoothedDirac(eps,0);
          }
        return tmp;
      }

      void get_symmetric_gradient_dot_vec(const double *grad_u, const double *grad_v, const double *grad_w, const double *n,double res[3])
      {
//          res[0] =         2.0*grad_u[0]*n[0]+(grad_u[1]+grad_v[0])*n[1]+(grad_u[2]+grad_w[0])*n[2];
//          res[1] = (grad_v[0]+grad_u[1])*n[0]+          2*grad_v[1]*n[1]+(grad_v[2]+grad_w[1])*n[2];
//          res[2] = (grad_w[0]+grad_u[2])*n[0]+(grad_w[1]+grad_v[2])*n[1]+          2*grad_w[2]*n[2];
          res[0] = grad_u[0]*n[0]+grad_u[1]*n[1]+grad_u[2]*n[2];
          res[1] = grad_v[0]*n[0]+grad_v[1]*n[1]+grad_v[2]*n[2];
          res[2] = grad_w[0]*n[0]+grad_w[1]*n[1]+grad_w[2]*n[2];;
      }
      // n is the outward unit normal direction
      void get_stress_in_n(const double *grad_u, const double *grad_v, const double *grad_w, const double *n, double p, double mu, double f[3])
      {
          f[0] =         2.0*grad_u[0]*n[0]+(grad_u[1]+grad_v[0])*n[1]+(grad_u[2]+grad_w[0])*n[2];
          f[1] = (grad_v[0]+grad_u[1])*n[0]+          2*grad_v[1]*n[1]+(grad_v[2]+grad_w[1])*n[2];
          f[2] = (grad_w[0]+grad_u[2])*n[0]+(grad_w[1]+grad_v[2])*n[1]+          2*grad_w[2]*n[2];

          f[0] *= mu;
          f[1] *= mu;
          f[2] *= mu;

          f[0] -= p*n[0];
          f[1] -= p*n[1];
          f[2] -= p*n[2];
      }
      void get_cross_product(const double *u, const double *v,double res[3])
      {
          res[0] = u[1]*v[2]-u[2]*v[1];
          res[1] = u[2]*v[0]-u[0]*v[2];
          res[2] = u[0]*v[1]-u[1]*v[0];
      }
      double get_dot_product(const double *u, const double *v)
      {
          return u[0]*v[0]+u[1]*v[1]+u[2]*v[2];
      }
      void calculateResidual(//element
                             double *mesh_trial_ref,
                             double *mesh_grad_trial_ref,
                             double *mesh_dof,
                             double *mesh_velocity_dof,
                             double MOVING_DOMAIN, //0 or 1
                             double PSTAB,
                             int *mesh_l2g,
                             double *dV_ref,
                             int nDOF_per_element_pressure,
                             double *p_trial_ref,
                             double *p_grad_trial_ref,
                             double *p_test_ref,
                             double *p_grad_test_ref,
                             double *q_p,
                             double *q_grad_p,
                             double *ebqe_p,
                             double *ebqe_grad_p,
                             double *vel_trial_ref,
                             double *vel_grad_trial_ref,
                             double *vel_hess_trial_ref,
                             double *vel_test_ref,
                             double *vel_grad_test_ref,
                             double *mesh_trial_trace_ref,
                             double *mesh_grad_trial_trace_ref,
                             double *dS_ref,
                             double *p_trial_trace_ref,
                             double *p_grad_trial_trace_ref,
                             double *p_test_trace_ref,
                             double *p_grad_test_trace_ref,
                             double *vel_trial_trace_ref,
                             double *vel_grad_trial_trace_ref,
                             double *vel_test_trace_ref,
                             double *vel_grad_test_trace_ref,
                             double *normal_ref,
                             double *boundaryJac_ref,
                             double eb_adjoint_sigma,
                             double *elementDiameter,
                             double *nodeDiametersArray,
                             double hFactor,
                             int nElements_global,
                             int nElements_owned,
                             int nElementBoundaries_owned,
                             double useRBLES,
                             double useMetrics,
                             double alphaBDF,
                             double epsFact_rho,
                             double epsFact_mu,
                             double sigma,
                             double rho_0,
                             double nu_0,
                             double rho_1,
                             double nu_1,
                             double smagorinskyConstant,
                             int turbulenceClosureModel,
                             double Ct_sge,
                             double Cd_sge,
                             double C_dc,
                             double C_b,
                             const double* eps_solid,
                             const double* ebq_global_phi_solid,
                             const double* ebq_global_grad_phi_solid,
                             const double* phi_solid_nodes,
                             const double* phi_solid,
                             const double* q_velocity_solid,
                             const double* q_vos,//sed fraction - gco check 
                             const double* q_dvos_dt,
                             const double* q_dragAlpha,
                             const double* q_dragBeta,
                             const double* q_mass_source,
                             const double* q_turb_var_0,
                             const double* q_turb_var_1,
                             const double* q_turb_var_grad_0,
                             double * q_eddy_viscosity,
                             int* p_l2g,
                             int* vel_l2g,
                             double* p_dof,
                             double* u_dof,
                             double* v_dof,
                             double* w_dof,
                             double* u_dof_old,
                             double* v_dof_old,
                             double* w_dof_old,
                             double* u_dof_old_old,
                             double* v_dof_old_old,
                             double* w_dof_old_old,
                             double* g,
                             const double useVF,
                             double *vf,
                             double *phi,
                             double *normal_phi,
                             double *kappa_phi,
                             double *q_mom_u_acc,
                             double *q_mom_v_acc,
                             double *q_mom_w_acc,
                             double *q_mass_adv,
                             double *q_mom_u_acc_beta_bdf,
                             double *q_mom_v_acc_beta_bdf,
                             double *q_mom_w_acc_beta_bdf,
                             double *q_dV,
                             double *q_dV_last,
                             double *q_velocity_sge,
                             double *ebqe_velocity_star,
                             double *q_cfl,
                             double *q_numDiff_u,
                             double *q_numDiff_v,
                             double *q_numDiff_w,
                             double *q_numDiff_u_last,
                             double *q_numDiff_v_last,
                             double *q_numDiff_w_last,
                             int *sdInfo_u_u_rowptr,
                             int *sdInfo_u_u_colind,
                             int *sdInfo_u_v_rowptr,
                             int *sdInfo_u_v_colind,
                             int *sdInfo_u_w_rowptr,
                             int *sdInfo_u_w_colind,
                             int *sdInfo_v_v_rowptr,
                             int *sdInfo_v_v_colind,
                             int *sdInfo_v_u_rowptr,
                             int *sdInfo_v_u_colind,
                             int *sdInfo_v_w_rowptr,
                             int *sdInfo_v_w_colind,
                             int *sdInfo_w_w_rowptr,
                             int *sdInfo_w_w_colind,
                             int *sdInfo_w_u_rowptr,
                             int *sdInfo_w_u_colind,
                             int *sdInfo_w_v_rowptr,
                             int *sdInfo_w_v_colind,
                             int offset_p,
                             int offset_u,
                             int offset_v,
                             int offset_w,
                             int stride_p,
                             int stride_u,
                             int stride_v,
                             int stride_w,
                             double *globalResidual,
                             int nExteriorElementBoundaries_global,
                             int* exteriorElementBoundariesArray,
                             int* elementBoundariesArray,
                             int* elementBoundaryElementsArray,
                             int* elementBoundaryLocalElementBoundariesArray,
                             double* ebqe_vf_ext,
                             double* bc_ebqe_vf_ext,
                             double* ebqe_phi_ext,
                             double* bc_ebqe_phi_ext,
                             double* ebqe_normal_phi_ext,
                             double* ebqe_kappa_phi_ext,
                             //VRANS
                             const double* ebqe_vos_ext,//sed fraction - gco check
                             const double* ebqe_turb_var_0,
                             const double* ebqe_turb_var_1,
                             int* isDOFBoundary_p,
                             int* isDOFBoundary_u,
                             int* isDOFBoundary_v,
                             int* isDOFBoundary_w,
                             int* isAdvectiveFluxBoundary_p,
                             int* isAdvectiveFluxBoundary_u,
                             int* isAdvectiveFluxBoundary_v,
                             int* isAdvectiveFluxBoundary_w,
                             int* isDiffusiveFluxBoundary_u,
                             int* isDiffusiveFluxBoundary_v,
                             int* isDiffusiveFluxBoundary_w,
                             double* ebqe_bc_p_ext,
                             double* ebqe_bc_flux_mass_ext,
                             double* ebqe_bc_flux_mom_u_adv_ext,
                             double* ebqe_bc_flux_mom_v_adv_ext,
                             double* ebqe_bc_flux_mom_w_adv_ext,
                             double* ebqe_bc_u_ext,
                             double* ebqe_bc_flux_u_diff_ext,
                             double* ebqe_penalty_ext,
                             double* ebqe_bc_v_ext,
                             double* ebqe_bc_flux_v_diff_ext,
                             double* ebqe_bc_w_ext,
                             double* ebqe_bc_flux_w_diff_ext,
                             double* q_x,
                             double* q_velocity,
                             double* ebqe_velocity,
                             double* q_grad_u,
                             double* q_grad_v,
                             double* q_grad_w,
                             double* q_divU,
                             double* ebqe_grad_u,
                             double* ebqe_grad_v,
                             double* ebqe_grad_w,
                             double* flux,
                             double* elementResidual_p_save,
                             int* elementFlags,
                             int* boundaryFlags,
                             double* barycenters,
                             double* wettedAreas,
                             double* netForces_p,
                             double* netForces_v,
                             double* netMoments,
                             double* q_rho,
                             double* ebqe_rho,
                             double* q_nu,
                             double* ebqe_nu,
                             int nParticles,
                             double particle_epsFact,
                             double particle_alpha,
                             double particle_beta,
                             double particle_penalty_constant,
                             double* particle_signed_distances,
                             double* particle_signed_distance_normals,
                             double* particle_velocities,
                             double* particle_centroids,
                             double* particle_netForces,
                             double* particle_netMoments,
                             double* particle_surfaceArea,
                             double particle_nitsche,
                             double* phisError,
                             double* phisErrorNodal,
                             int USE_SUPG,
			     int ARTIFICIAL_VISCOSITY,
                             double cMax,
                             double cE,
			     int MULTIPLY_EXTERNAL_FORCE_BY_DENSITY,
                             double* forcex,
                             double* forcey,
                             double* forcez,
                             int KILL_PRESSURE_TERM,
                             double dt,
                             double* quantDOFs,
                             int MATERIAL_PARAMETERS_AS_FUNCTION,
                             double* density_as_function,
                             double* dynamic_viscosity_as_function,
                             double* ebqe_density_as_function,
                             double* ebqe_dynamic_viscosity_as_function,
                             double order_polynomial,
                             double* isActiveDOF,
                             int USE_SBM)
      {
        //
        //loop over elements to compute volume integrals and load them into element and global residual
        //
        double mesh_volume_conservation=0.0,
          mesh_volume_conservation_weak=0.0,
          mesh_volume_conservation_err_max=0.0,
          mesh_volume_conservation_err_max_weak=0.0;
        double globalConservationError=0.0;
        const int nQuadraturePoints_global(nElements_global*nQuadraturePoints_element);
        std::vector<int> surrogate_boundaries, surrogate_boundary_elements, surrogate_boundary_particle;
        for(int eN=0;eN<nElements_global;eN++)
          {
            //declare local storage for element residual and initialize
            register double elementResidual_p[nDOF_test_element],elementResidual_mesh[nDOF_test_element],
              elementResidual_u[nDOF_test_element],
              elementResidual_v[nDOF_test_element],
              phisErrorElement[nDOF_test_element],
              elementResidual_w[nDOF_test_element],
              eps_rho,eps_mu;
            double element_active=1;//use 1 since by default it is ibm
            double mesh_volume_conservation_element=0.0,
              mesh_volume_conservation_element_weak=0.0;
            for (int i=0;i<nDOF_test_element;i++)
              {
                int eN_i = eN*nDOF_test_element+i;
                elementResidual_p_save[eN_i]=0.0;
                elementResidual_mesh[i]=0.0;
                elementResidual_p[i]=0.0;
                elementResidual_u[i]=0.0;
                elementResidual_v[i]=0.0;
                phisErrorElement[i]=0.0;
                elementResidual_w[i]=0.0;
              }//i
            if(USE_SBM>0)
              {
                //since by default it has value 1 and it is ibm.
                for (int i=0;i<nDOF_test_element;i++)
                  {
                    isActiveDOF[offset_u+stride_u*vel_l2g[eN*nDOF_trial_element + i]]=0.0;
                    isActiveDOF[offset_v+stride_v*vel_l2g[eN*nDOF_trial_element + i]]=0.0;
                    isActiveDOF[offset_w+stride_w*vel_l2g[eN*nDOF_trial_element + i]]=0.0;
                  }
                //
                //detect cut cells
                //
                int pos_counter=0;
                for (int I=0;I<nDOF_mesh_trial_element;I++)
                {
                    if (phi_solid_nodes[mesh_l2g[eN*nDOF_mesh_trial_element+I]] >= 0)
                        pos_counter++;
                }
                if (pos_counter == 3)//surrogate face
                {
                    element_active=0.0;
                    int opp_node=-1;
                    for (int I=0;I<nDOF_mesh_trial_element;I++)
                    {
                        if (phi_solid_nodes[mesh_l2g[eN*nDOF_mesh_trial_element+I]] < 0)
                            opp_node = I;
                    }
                    assert(opp_node >=0);
                    assert(opp_node <nDOF_mesh_trial_element);
                    int ebN = elementBoundariesArray[eN*nDOF_mesh_trial_element+opp_node];//only works for simplices
                    surrogate_boundaries.push_back(ebN);
                    //now find which element neighbor this element is
                    //since each face has 2 neighbor elements.
                    //YY: what if this face is a boundary face?
                    if (eN == elementBoundaryElementsArray[eN*2+0])
                        surrogate_boundary_elements.push_back(1);
                    else
                        surrogate_boundary_elements.push_back(0);

                    //check which particle this surrogate edge is related to.
                    //The method is to check one quadrature point inside of this element.
                    //It works based on the assumption that the distance between any two particles
                    //is larger than 2*h_min, otherwise it depends on the choice of the quadrature point
                    //or one edge belongs to two particles .
                    //But in any case, phi_s is well defined as the minimum.
                    int j=-1;
                    double distance=1e10, distance_to_ith_particle;
                    for (int i=0;i<nParticles;++i)
                    {
                        distance_to_ith_particle=particle_signed_distances[i*nElements_global*nQuadraturePoints_element
                                                                               +eN*nQuadraturePoints_element
                                                                               +0];//0-th quadrature point
                        if (distance_to_ith_particle<distance)
                        {
                            distance = distance_to_ith_particle;
                            j = i;
                        }
                    }
                    surrogate_boundary_particle.push_back(j);
                }
                else if (pos_counter == 4)// so the element is in fluid totally
                {
                    element_active=1.0;
                    for (int i=0;i<nDOF_test_element;i++)
                      {
                        isActiveDOF[offset_u+stride_u*vel_l2g[eN*nDOF_trial_element + i]]=1.0;
                        isActiveDOF[offset_v+stride_v*vel_l2g[eN*nDOF_trial_element + i]]=1.0;
                        isActiveDOF[offset_w+stride_w*vel_l2g[eN*nDOF_trial_element + i]]=1.0;
                      }
                }
                else
                  {
                    element_active=0.0;
                  }
            }
            //
            //loop over quadrature points and compute integrands
            //
            for(int k=0;k<nQuadraturePoints_element;k++)
              {
                //compute indices and declare local storage
                register int eN_k = eN*nQuadraturePoints_element+k,
                  eN_k_nSpace = eN_k*nSpace,
                  eN_k_3d     = eN_k*3,
                  eN_nDOF_trial_element = eN*nDOF_trial_element;
                register double p=0.0,u=0.0,v=0.0,w=0.0,un=0.0,vn=0.0,wn=0.0,
                  grad_p[nSpace],grad_u[nSpace],grad_v[nSpace],grad_w[nSpace],
                  hess_u[nSpace2],hess_v[nSpace2],hess_w[nSpace2],
                  mom_u_acc=0.0,
                  dmom_u_acc_u=0.0,
                  mom_v_acc=0.0,
                  dmom_v_acc_v=0.0,
                  mom_w_acc=0.0,
                  dmom_w_acc_w=0.0,
                  mass_adv[nSpace],
                  dmass_adv_u[nSpace],
                  dmass_adv_v[nSpace],
                  dmass_adv_w[nSpace],
                  mom_u_adv[nSpace],
                  dmom_u_adv_u[nSpace],
                  dmom_u_adv_v[nSpace],
                  dmom_u_adv_w[nSpace],
                  mom_v_adv[nSpace],
                  dmom_v_adv_u[nSpace],
                  dmom_v_adv_v[nSpace],
                  dmom_v_adv_w[nSpace],
                  mom_w_adv[nSpace],
                  dmom_w_adv_u[nSpace],
                  dmom_w_adv_v[nSpace],
                  dmom_w_adv_w[nSpace],
                  mom_uu_diff_ten[nSpace],
                  mom_vv_diff_ten[nSpace],
                  mom_ww_diff_ten[nSpace],
                  mom_uv_diff_ten[1],
                  mom_uw_diff_ten[1],
                  mom_vu_diff_ten[1],
                  mom_vw_diff_ten[1],
                  mom_wu_diff_ten[1],
                  mom_wv_diff_ten[1],
                  mom_u_source=0.0,
                  mom_v_source=0.0,
                  mom_w_source=0.0,
                  mom_u_ham=0.0,
                  dmom_u_ham_grad_p[nSpace],
                  dmom_u_ham_grad_u[nSpace],
                  mom_v_ham=0.0,
                  dmom_v_ham_grad_p[nSpace],
                  dmom_v_ham_grad_v[nSpace],
                  mom_w_ham=0.0,
                  dmom_w_ham_grad_p[nSpace],
                  dmom_w_ham_grad_w[nSpace],
                  mom_u_acc_t=0.0,
                  dmom_u_acc_u_t=0.0,
                  mom_v_acc_t=0.0,
                  dmom_v_acc_v_t=0.0,
                  mom_w_acc_t=0.0,
                  dmom_w_acc_w_t=0.0,
                  pdeResidual_p=0.0,
                  pdeResidual_u=0.0,
                  pdeResidual_v=0.0,
                  pdeResidual_w=0.0,
                  Lstar_u_p[nDOF_test_element],
                  Lstar_v_p[nDOF_test_element],
                  Lstar_w_p[nDOF_test_element],
                  Lstar_u_u[nDOF_test_element],
                  Lstar_v_v[nDOF_test_element],
                  Lstar_w_w[nDOF_test_element],
                  Lstar_p_u[nDOF_test_element],
                  Lstar_p_v[nDOF_test_element],
                  Lstar_p_w[nDOF_test_element],
                  subgridError_p=0.0,
                  subgridError_u=0.0,
                  subgridError_v=0.0,
                  subgridError_w=0.0,
                  tau_p=0.0,tau_p0=0.0,tau_p1=0.0,
                  tau_v=0.0,tau_v0=0.0,tau_v1=0.0,
                  jac[nSpace*nSpace],
                  jacDet,
                  jacInv[nSpace*nSpace],
                  p_grad_trial[nDOF_trial_element*nSpace],vel_grad_trial[nDOF_trial_element*nSpace],
                  vel_hess_trial[nDOF_trial_element*nSpace2],
                  p_test_dV[nDOF_trial_element],vel_test_dV[nDOF_trial_element],
                  p_grad_test_dV[nDOF_test_element*nSpace],vel_grad_test_dV[nDOF_test_element*nSpace],
                  dV,x,y,z,xt,yt,zt,
                  //
                  porosity,
                  //meanGrainSize,
                  mass_source,
                  dmom_u_source[nSpace],
                  dmom_v_source[nSpace],
                  dmom_w_source[nSpace],
                  //
                  G[nSpace*nSpace],G_dd_G,tr_G,norm_Rv,h_phi, dmom_adv_star[nSpace],dmom_adv_sge[nSpace];
                //get jacobian, etc for mapping reference element

                ck.calculateMapping_element(eN,
                                            k,
                                            mesh_dof,
                                            mesh_l2g,
                                            mesh_trial_ref,
                                            mesh_grad_trial_ref,
                                            jac,
                                            jacDet,
                                            jacInv,
                                            x,y,z);
                ck.calculateH_element(eN,
                                      k,
                                      nodeDiametersArray,
                                      mesh_l2g,
                                      mesh_trial_ref,
                                      h_phi);

                ck.calculateMappingVelocity_element(eN,
                                                    k,
                                                    mesh_velocity_dof,
                                                    mesh_l2g,
                                                    mesh_trial_ref,
                                                    xt,yt,zt);
                //xt=0.0;yt=0.0;zt=0.0;
                //std::cout<<"xt "<<xt<<'\t'<<yt<<'\t'<<zt<<std::endl;
                //get the physical integration weight
                dV = fabs(jacDet)*dV_ref[k];
                ck.calculateG(jacInv,G,G_dd_G,tr_G);
                //ck.calculateGScale(G,&normal_phi[eN_k_nSpace],h_phi);

                eps_rho = epsFact_rho*(useMetrics*h_phi+(1.0-useMetrics)*elementDiameter[eN]);
                eps_mu  = epsFact_mu *(useMetrics*h_phi+(1.0-useMetrics)*elementDiameter[eN]);
                double particle_eps  = particle_epsFact*(useMetrics*h_phi+(1.0-useMetrics)*elementDiameter[eN]);

                //get the trial function gradients
                /* ck.gradTrialFromRef(&p_grad_trial_ref[k*nDOF_trial_element*nSpace],jacInv,p_grad_trial); */
                ck.gradTrialFromRef(&vel_grad_trial_ref[k*nDOF_trial_element*nSpace],jacInv,vel_grad_trial);
                ck.hessTrialFromRef(&vel_hess_trial_ref[k*nDOF_trial_element*nSpace2],jacInv,vel_hess_trial);
                //get the solution
                /* ck.valFromDOF(p_dof,&p_l2g[eN_nDOF_trial_element],&p_trial_ref[k*nDOF_trial_element],p); */
                p = q_p[eN_k];
                ck.valFromDOF(u_dof,&vel_l2g[eN_nDOF_trial_element],&vel_trial_ref[k*nDOF_trial_element],u);
                ck.valFromDOF(v_dof,&vel_l2g[eN_nDOF_trial_element],&vel_trial_ref[k*nDOF_trial_element],v);
                ck.valFromDOF(w_dof,&vel_l2g[eN_nDOF_trial_element],&vel_trial_ref[k*nDOF_trial_element],w);
                // get old solution at quad points
                ck.valFromDOF(u_dof_old,&vel_l2g[eN_nDOF_trial_element],&vel_trial_ref[k*nDOF_trial_element],un);
                ck.valFromDOF(v_dof_old,&vel_l2g[eN_nDOF_trial_element],&vel_trial_ref[k*nDOF_trial_element],vn);
                ck.valFromDOF(w_dof_old,&vel_l2g[eN_nDOF_trial_element],&vel_trial_ref[k*nDOF_trial_element],wn);
                //get the solution gradients
                /* ck.gradFromDOF(p_dof,&p_l2g[eN_nDOF_trial_element],p_grad_trial,grad_p); */
                for (int I=0;I<nSpace;I++)
                  grad_p[I] = q_grad_p[eN_k_nSpace + I];
                ck.gradFromDOF(u_dof,&vel_l2g[eN_nDOF_trial_element],vel_grad_trial,grad_u);
                ck.gradFromDOF(v_dof,&vel_l2g[eN_nDOF_trial_element],vel_grad_trial,grad_v);
                ck.gradFromDOF(w_dof,&vel_l2g[eN_nDOF_trial_element],vel_grad_trial,grad_w);
                ck.hessFromDOF(u_dof,&vel_l2g[eN_nDOF_trial_element],vel_hess_trial,hess_u);
                ck.hessFromDOF(v_dof,&vel_l2g[eN_nDOF_trial_element],vel_hess_trial,hess_v);
                ck.hessFromDOF(w_dof,&vel_l2g[eN_nDOF_trial_element],vel_hess_trial,hess_w);
                //precalculate test function products with integration weights
                for (int j=0;j<nDOF_trial_element;j++)
                  {
                    /* p_test_dV[j] = p_test_ref[k*nDOF_trial_element+j]*dV; */
                    vel_test_dV[j] = vel_test_ref[k*nDOF_trial_element+j]*dV;
                    for (int I=0;I<nSpace;I++)
                      {
                        /* p_grad_test_dV[j*nSpace+I]   = p_grad_trial[j*nSpace+I]*dV;//cek warning won't work for Petrov-Galerkin */
                        vel_grad_test_dV[j*nSpace+I] = vel_grad_trial[j*nSpace+I]*dV;//cek warning won't work for Petrov-Galerkin
                      }
                  }
                //cek hack
                double div_mesh_velocity=0.0;
                int NDOF_MESH_TRIAL_ELEMENT=4;
                for (int j=0;j<NDOF_MESH_TRIAL_ELEMENT;j++)
                  {
                    int eN_j=eN*NDOF_MESH_TRIAL_ELEMENT+j;
                    div_mesh_velocity +=
                      mesh_velocity_dof[mesh_l2g[eN_j]*3+0]*vel_grad_trial[j*nSpace+0] +
                      mesh_velocity_dof[mesh_l2g[eN_j]*3+1]*vel_grad_trial[j*nSpace+1] +
                      mesh_velocity_dof[mesh_l2g[eN_j]*3+2]*vel_grad_trial[j*nSpace+2];
                  }
                mesh_volume_conservation_element += (alphaBDF*(dV-q_dV_last[eN_k])/dV - div_mesh_velocity)*dV;
                div_mesh_velocity = DM3*div_mesh_velocity + (1.0-DM3)*alphaBDF*(dV-q_dV_last[eN_k])/dV;
                //VRANS
                porosity      = 1.0 - q_vos[eN_k]; // porosity - gco check
                //meanGrainSize = q_meanGrain[eN_k]; 
                //
                q_x[eN_k_3d+0]=x;
                q_x[eN_k_3d+1]=y;
                q_x[eN_k_3d+2]=z;
                //
                //calculate pde coefficients at quadrature points
                //
                evaluateCoefficients(eps_rho,
                                     eps_mu,
                                     particle_eps,
                                     sigma,
                                     rho_0,
                                     nu_0,
                                     rho_1,
                                     nu_1,
                                     elementDiameter[eN],
                                     smagorinskyConstant,
                                     turbulenceClosureModel,
                                     g,
                                     useVF,
                                     vf[eN_k],
                                     phi[eN_k],
                                     &normal_phi[eN_k_nSpace],
                                     nParticles,
                                     nQuadraturePoints_global,
                                     &particle_signed_distances[eN_k],
                                     kappa_phi[eN_k],
                                     //VRANS
                                     porosity,
                                     //
                                     p,
                                     grad_p,
                                     grad_u,
                                     grad_v,
                                     grad_w,
                                     u,
                                     v,
                                     w,
                                     q_velocity_sge[eN_k_nSpace+0],
                                     q_velocity_sge[eN_k_nSpace+1],
                                     q_velocity_sge[eN_k_nSpace+2],
                                     q_eddy_viscosity[eN_k],
                                     mom_u_acc,
                                     dmom_u_acc_u,
                                     mom_v_acc,
                                     dmom_v_acc_v,
                                     mom_w_acc,
                                     dmom_w_acc_w,
                                     mass_adv,
                                     dmass_adv_u,
                                     dmass_adv_v,
                                     dmass_adv_w,
                                     mom_u_adv,
                                     dmom_u_adv_u,
                                     dmom_u_adv_v,
                                     dmom_u_adv_w,
                                     mom_v_adv,
                                     dmom_v_adv_u,
                                     dmom_v_adv_v,
                                     dmom_v_adv_w,
                                     mom_w_adv,
                                     dmom_w_adv_u,
                                     dmom_w_adv_v,
                                     dmom_w_adv_w,
                                     mom_uu_diff_ten,
                                     mom_vv_diff_ten,
                                     mom_ww_diff_ten,
                                     mom_uv_diff_ten,
                                     mom_uw_diff_ten,
                                     mom_vu_diff_ten,
                                     mom_vw_diff_ten,
                                     mom_wu_diff_ten,
                                     mom_wv_diff_ten,
                                     mom_u_source,
                                     mom_v_source,
                                     mom_w_source,
                                     mom_u_ham,
                                     dmom_u_ham_grad_p,
                                     dmom_u_ham_grad_u,
                                     mom_v_ham,
                                     dmom_v_ham_grad_p,
                                     dmom_v_ham_grad_v,
                                     mom_w_ham,
                                     dmom_w_ham_grad_p,
                                     dmom_w_ham_grad_w,
                                     q_rho[eN_k],
                                     q_nu[eN_k],
                                     KILL_PRESSURE_TERM,
				     MULTIPLY_EXTERNAL_FORCE_BY_DENSITY,
                                     forcex[eN_k],
                                     forcey[eN_k],
                                     forcez[eN_k],
                                     MATERIAL_PARAMETERS_AS_FUNCTION,
                                     density_as_function[eN_k],
                                     dynamic_viscosity_as_function[eN_k],
                                     USE_SBM);

                //VRANS
                mass_source = q_mass_source[eN_k];
                //todo: decide if these should be lagged or not?
                updateDarcyForchheimerTerms_Ergun(/* linearDragFactor, */
                                                  /* nonlinearDragFactor, */
                                                  /* porosity, */
                                                  /* meanGrainSize, */
                                                  q_dragAlpha[eN_k],
                                                  q_dragBeta[eN_k],
                                                  eps_rho,
                                                  eps_mu,
                                                  rho_0,
                                                  nu_0,
                                                  rho_1,
                                                  nu_1,
                                                  useVF,
                                                  vf[eN_k],
                                                  phi[eN_k],
                                                  u,
                                                  v,
                                                  w,
                                                  q_velocity_sge[eN_k_nSpace+0],
                                                  q_velocity_sge[eN_k_nSpace+1],
                                                  q_velocity_sge[eN_k_nSpace+2],
                                                  eps_solid[elementFlags[eN]],
                                                  porosity,
                                                  q_velocity_solid[eN_k_nSpace+0],
                                                  q_velocity_solid[eN_k_nSpace+1],
                                                  q_velocity_solid[eN_k_nSpace+2],
                                                  mom_u_source,
                                                  mom_v_source,
                                                  mom_w_source,
                                                  dmom_u_source,
                                                  dmom_v_source,
                                                  dmom_w_source);
                double C_particles = 0.0;
                if (nParticles > 0 && USE_SBM==0)
                  updateSolidParticleTerms(eN < nElements_owned,
                                           particle_nitsche,
                                           dV,
                                           nParticles,
                                           nQuadraturePoints_global,
                                           &particle_signed_distances[eN_k],
                                           &particle_signed_distance_normals[eN_k_nSpace],
                                           particle_velocities,
                                           particle_centroids,
                                           porosity,
                                           particle_penalty_constant / h_phi, //penalty,
                                           particle_alpha,
                                           particle_beta,
                                           eps_rho,
                                           eps_mu,
                                           rho_0,
                                           nu_0,
                                           rho_1,
                                           nu_1,
                                           useVF,
                                           vf[eN_k],
                                           phi[eN_k],
                                           x,
                                           y,
                                           z,
                                           p,
                                           u,
                                           v,
                                           w,
                                           q_velocity_sge[eN_k_nSpace + 0],
                                           q_velocity_sge[eN_k_nSpace + 1],
                                           q_velocity_sge[eN_k_nSpace + 2],
                                           particle_eps,
                                           grad_u,
                                           grad_v,
                                           grad_w,
                                           mom_u_source,
                                           mom_v_source,
                                           mom_w_source,
                                           dmom_u_source,
                                           dmom_v_source,
                                           dmom_w_source,
                                           mom_u_adv,
                                           mom_v_adv,
                                           mom_w_adv,
                                           dmom_u_adv_u,
                                           dmom_v_adv_v,
                                           dmom_w_adv_w,
                                           mom_u_ham,
                                           dmom_u_ham_grad_u,
                                           mom_v_ham,
                                           dmom_v_ham_grad_v,
                                           mom_w_ham,
                                           dmom_w_ham_grad_w,
                                           particle_netForces,
                                           particle_netMoments,
                                           particle_surfaceArea);
                //Turbulence closure model
                if (turbulenceClosureModel >= 3)
                  {
                    const double c_mu = 0.09;//mwf hack
                    updateTurbulenceClosure(turbulenceClosureModel,
                                            eps_rho,
                                            eps_mu,
                                            rho_0,
                                            nu_0,
                                            rho_1,
                                            nu_1,
                                            useVF,
                                            vf[eN_k],
                                            phi[eN_k],
                                            porosity,
                                            c_mu, //mwf hack
                                            q_turb_var_0[eN_k],
                                            q_turb_var_1[eN_k],
                                            &q_turb_var_grad_0[eN_k_nSpace],
                                            q_eddy_viscosity[eN_k],
                                            mom_uu_diff_ten,
                                            mom_vv_diff_ten,
                                            mom_ww_diff_ten,
                                            mom_uv_diff_ten,
                                            mom_uw_diff_ten,
                                            mom_vu_diff_ten,
                                            mom_vw_diff_ten,
                                            mom_wu_diff_ten,
                                            mom_wv_diff_ten,
                                            mom_u_source,
                                            mom_v_source,
                                            mom_w_source);

                  }
                //
                //save momentum for time history and velocity for subgrid error
                //
                q_mom_u_acc[eN_k] = mom_u_acc;
                q_mom_v_acc[eN_k] = mom_v_acc;
                q_mom_w_acc[eN_k] = mom_w_acc;
                //subgrid error uses grid scale velocity
                q_mass_adv[eN_k_nSpace+0] = u;
                q_mass_adv[eN_k_nSpace+1] = v;
                q_mass_adv[eN_k_nSpace+2] = w;
                //
                //moving mesh
                //
                mom_u_adv[0] -= MOVING_DOMAIN*dmom_u_acc_u*mom_u_acc*xt; // multiply by rho*porosity. mql. CHECK.
                mom_u_adv[1] -= MOVING_DOMAIN*dmom_u_acc_u*mom_u_acc*yt;
                mom_u_adv[2] -= MOVING_DOMAIN*dmom_u_acc_u*mom_u_acc*zt;
                dmom_u_adv_u[0] -= MOVING_DOMAIN*dmom_u_acc_u*xt;
                dmom_u_adv_u[1] -= MOVING_DOMAIN*dmom_u_acc_u*yt;
                dmom_u_adv_u[2] -= MOVING_DOMAIN*dmom_u_acc_u*zt;

                mom_v_adv[0] -= MOVING_DOMAIN*dmom_v_acc_v*mom_v_acc*xt;
                mom_v_adv[1] -= MOVING_DOMAIN*dmom_v_acc_v*mom_v_acc*yt;
                mom_v_adv[2] -= MOVING_DOMAIN*dmom_v_acc_v*mom_v_acc*zt;
                dmom_v_adv_v[0] -= MOVING_DOMAIN*dmom_v_acc_v*xt;
                dmom_v_adv_v[1] -= MOVING_DOMAIN*dmom_v_acc_v*yt;
                dmom_v_adv_v[2] -= MOVING_DOMAIN*dmom_v_acc_v*zt;

                mom_w_adv[0] -= MOVING_DOMAIN*dmom_w_acc_w*mom_w_acc*xt;
                mom_w_adv[1] -= MOVING_DOMAIN*dmom_w_acc_w*mom_w_acc*yt;
                mom_w_adv[2] -= MOVING_DOMAIN*dmom_w_acc_w*mom_w_acc*zt;
                dmom_w_adv_w[0] -= MOVING_DOMAIN*dmom_w_acc_w*xt;
                dmom_w_adv_w[1] -= MOVING_DOMAIN*dmom_w_acc_w*yt;
                dmom_w_adv_w[2] -= MOVING_DOMAIN*dmom_w_acc_w*zt;

                //
                //calculate time derivative at quadrature points
                //
                if (q_dV_last[eN_k] <= -100)
                  q_dV_last[eN_k] = dV;
                q_dV[eN_k] = dV;
                ck.bdf(alphaBDF,
                       q_mom_u_acc_beta_bdf[eN_k]*q_dV_last[eN_k]/dV,
                       mom_u_acc,
                       dmom_u_acc_u,
                       mom_u_acc_t,
                       dmom_u_acc_u_t);
                ck.bdf(alphaBDF,
                       q_mom_v_acc_beta_bdf[eN_k]*q_dV_last[eN_k]/dV,
                       mom_v_acc,
                       dmom_v_acc_v,
                       mom_v_acc_t,
                       dmom_v_acc_v_t);
                ck.bdf(alphaBDF,
                       q_mom_w_acc_beta_bdf[eN_k]*q_dV_last[eN_k]/dV,
                       mom_w_acc,
                       dmom_w_acc_w,
                       mom_w_acc_t,
                       dmom_w_acc_w_t);

                mom_u_acc_t *= dmom_u_acc_u; //multiply by rho*porosity. mql. CHECK.
                mom_v_acc_t *= dmom_v_acc_v;
                mom_w_acc_t *= dmom_w_acc_w;


                //
                //calculate subgrid error (strong residual and adjoint)
                //
                //calculate strong residual
                pdeResidual_p =
                  ck.Mass_strong(-q_dvos_dt[eN_k]) + // mql. CHECK.
                  ck.Advection_strong(dmass_adv_u,grad_u) +
                  ck.Advection_strong(dmass_adv_v,grad_v) +
                  ck.Advection_strong(dmass_adv_w,grad_w) +
                  DM2*MOVING_DOMAIN*ck.Reaction_strong(alphaBDF*(dV-q_dV_last[eN_k])/dV - div_mesh_velocity) +
                  //VRANS
                  ck.Reaction_strong(mass_source);
                //

                dmom_adv_sge[0] = dmom_u_acc_u*(q_velocity_sge[eN_k_nSpace+0] - MOVING_DOMAIN*xt);
                dmom_adv_sge[1] = dmom_u_acc_u*(q_velocity_sge[eN_k_nSpace+1] - MOVING_DOMAIN*yt);
                dmom_adv_sge[2] = dmom_u_acc_u*(q_velocity_sge[eN_k_nSpace+2] - MOVING_DOMAIN*zt);

                pdeResidual_u =
                  ck.Mass_strong(mom_u_acc_t) + // mql. CHECK.
                  ck.Advection_strong(dmom_adv_sge,grad_u) + //note here and below: same in cons. and non-cons.
                  ck.Hamiltonian_strong(dmom_u_ham_grad_p,grad_p) +
                  ck.Reaction_strong(mom_u_source) -
                  ck.Reaction_strong(u*div_mesh_velocity);

                pdeResidual_v =
                  ck.Mass_strong(mom_v_acc_t) +
                  ck.Advection_strong(dmom_adv_sge,grad_v) +
                  ck.Hamiltonian_strong(dmom_v_ham_grad_p,grad_p) +
                  ck.Reaction_strong(mom_v_source) -
                  ck.Reaction_strong(v*div_mesh_velocity);

                pdeResidual_w =
                  ck.Mass_strong(mom_w_acc_t) +
                  ck.Advection_strong(dmom_adv_sge,grad_w) +
                  ck.Hamiltonian_strong(dmom_w_ham_grad_p,grad_p) +
                  ck.Reaction_strong(mom_w_source) -
                  ck.Reaction_strong(w*div_mesh_velocity);

                //calculate tau and tau*Res
                //cek debug
                double tmpR=dmom_u_acc_u_t + dmom_u_source[0];
                calculateSubgridError_tau(hFactor,
                                          elementDiameter[eN],
                                          tmpR,//dmom_u_acc_u_t,
                                          dmom_u_acc_u,
                                          dmom_adv_sge,
                                          mom_uu_diff_ten[1],
                                          dmom_u_ham_grad_p[0],
                                          tau_v0,
                                          tau_p0,
                                          q_cfl[eN_k]);

                calculateSubgridError_tau(Ct_sge,Cd_sge,
                                          G,G_dd_G,tr_G,
                                          tmpR,//dmom_u_acc_u_t,
                                          dmom_adv_sge,
                                          mom_uu_diff_ten[1],
                                          dmom_u_ham_grad_p[0],
                                          tau_v1,
                                          tau_p1,
                                          q_cfl[eN_k]);

                tau_v = useMetrics*tau_v1+(1.0-useMetrics)*tau_v0;
                tau_p = KILL_PRESSURE_TERM == 1 ? 0. : PSTAB*(useMetrics*tau_p1+(1.0-useMetrics)*tau_p0);

                calculateSubgridError_tauRes(tau_p,
                                             tau_v,
                                             pdeResidual_p,
                                             pdeResidual_u,
                                             pdeResidual_v,
                                             pdeResidual_w,
                                             subgridError_p,
                                             subgridError_u,
                                             subgridError_v,
                                             subgridError_w);
                // velocity used in adjoint (VMS or RBLES, with or without lagging the grid scale velocity)
                dmom_adv_star[0] = dmom_u_acc_u*(q_velocity_sge[eN_k_nSpace+0] - MOVING_DOMAIN*xt + useRBLES*subgridError_u);
                dmom_adv_star[1] = dmom_u_acc_u*(q_velocity_sge[eN_k_nSpace+1] - MOVING_DOMAIN*yt + useRBLES*subgridError_v);
                dmom_adv_star[2] = dmom_u_acc_u*(q_velocity_sge[eN_k_nSpace+2] - MOVING_DOMAIN*zt + useRBLES*subgridError_w);

                mom_u_adv[0] += dmom_u_acc_u*(useRBLES*subgridError_u*q_velocity_sge[eN_k_nSpace+0]);
                mom_u_adv[1] += dmom_u_acc_u*(useRBLES*subgridError_v*q_velocity_sge[eN_k_nSpace+1]);
                mom_u_adv[2] += dmom_u_acc_u*(useRBLES*subgridError_w*q_velocity_sge[eN_k_nSpace+2]);

                // adjoint times the test functions
                for (int i=0;i<nDOF_test_element;i++)
                  {
                    register int i_nSpace = i*nSpace;
                    /* Lstar_u_p[i]=ck.Advection_adjoint(dmass_adv_u,&p_grad_test_dV[i_nSpace]); */
                    /* Lstar_v_p[i]=ck.Advection_adjoint(dmass_adv_v,&p_grad_test_dV[i_nSpace]); */
                    /* Lstar_w_p[i]=ck.Advection_adjoint(dmass_adv_w,&p_grad_test_dV[i_nSpace]); */
                    //use the same advection adjoint for all three since we're approximating the linearized adjoint
                    Lstar_u_u[i]=ck.Advection_adjoint(dmom_adv_star,&vel_grad_test_dV[i_nSpace]);
                    Lstar_v_v[i]=ck.Advection_adjoint(dmom_adv_star,&vel_grad_test_dV[i_nSpace]);
                    Lstar_w_w[i]=ck.Advection_adjoint(dmom_adv_star,&vel_grad_test_dV[i_nSpace]);
                    Lstar_p_u[i]=ck.Hamiltonian_adjoint(dmom_u_ham_grad_p,&vel_grad_test_dV[i_nSpace]);
                    Lstar_p_v[i]=ck.Hamiltonian_adjoint(dmom_v_ham_grad_p,&vel_grad_test_dV[i_nSpace]);
                    Lstar_p_w[i]=ck.Hamiltonian_adjoint(dmom_w_ham_grad_p,&vel_grad_test_dV[i_nSpace]);

                    //VRANS account for drag terms, diagonal only here ... decide if need off diagonal terms too
                    Lstar_u_u[i]+=ck.Reaction_adjoint(dmom_u_source[0],vel_test_dV[i]);
                    Lstar_v_v[i]+=ck.Reaction_adjoint(dmom_v_source[1],vel_test_dV[i]);
                    Lstar_w_w[i]+=ck.Reaction_adjoint(dmom_w_source[2],vel_test_dV[i]);
                    //
                  }

		if (ARTIFICIAL_VISCOSITY==0)
		  {
		    q_numDiff_u[eN_k] = 0;
		    q_numDiff_v[eN_k] = 0;
		    q_numDiff_w[eN_k] = 0;
		  }
		else if (ARTIFICIAL_VISCOSITY==1) // SHOCK CAPTURING
		  {
		    norm_Rv = sqrt(pdeResidual_u*pdeResidual_u + pdeResidual_v*pdeResidual_v + pdeResidual_w*pdeResidual_w);
		    q_numDiff_u[eN_k] = C_dc*norm_Rv*(useMetrics/sqrt(G_dd_G+1.0e-12)  +
						      (1.0-useMetrics)*hFactor*hFactor*elementDiameter[eN]*elementDiameter[eN]);
		    q_numDiff_v[eN_k] = q_numDiff_u[eN_k];
		    q_numDiff_w[eN_k] = q_numDiff_u[eN_k];
		  }
		else // ENTROPY VISCOSITY
		  {
		    double rho = q_rho[eN_k];
		    double mu = q_rho[eN_k]*q_nu[eN_k];
		    double vel2 = u*u + v*v + w*w;
		    // entropy residual
		    double Res_in_x =
                      porosity*rho*((u-un)/dt + (u*grad_u[0]+v*grad_u[1]+w*grad_u[2]) - g[0])
		      + (KILL_PRESSURE_TERM == 1 ? 0 : 1.)*grad_p[0]
		      - (MULTIPLY_EXTERNAL_FORCE_BY_DENSITY == 1 ? porosity*rho : 1.0)*forcex[eN_k]
                      - mu*(hess_u[0] + hess_u[4] + hess_u[8]) //  u_xx + u_yy + u_zz
                      - mu*(hess_u[0] + hess_v[1] + hess_w[2]); // u_xx + v_xy + w_xz
                    double Res_in_y =
                      porosity*rho*((v-vn)/dt + (u*grad_v[0]+v*grad_v[1]+w*grad_v[2]) - g[1])
		      + (KILL_PRESSURE_TERM == 1 ? 0 : 1.)*grad_p[1]
		      - (MULTIPLY_EXTERNAL_FORCE_BY_DENSITY == 1 ? porosity*rho : 1.0)*forcey[eN_k]
                      - mu*(hess_v[0] + hess_v[4] + hess_v[8])  // v_xx + v_yy + v_zz
                      - mu*(hess_u[1] + hess_v[4] + hess_w[5]); // u_xy + v_yy + w_yz
                    double Res_in_z =
                      porosity*rho*((w-wn)/dt + (u*grad_w[0]+v*grad_w[1]+w*grad_w[2]) - g[2])
		      + (KILL_PRESSURE_TERM == 1 ? 0 : 1.)*grad_p[2] 
		      - (MULTIPLY_EXTERNAL_FORCE_BY_DENSITY == 1 ? porosity*rho : 1.0)*forcez[eN_k]
                      - mu*(hess_w[0] + hess_w[4] + hess_w[8])  // w_xx + w_yy + w_zz
                      - mu*(hess_u[2] + hess_v[5] + hess_w[8]); // u_xz + v_yz + w_zz
		    // compute entropy residual
		    double entRes = Res_in_x*u + Res_in_y*v + Res_in_z*w;
		    double hK = elementDiameter[eN]/order_polynomial;
		    q_numDiff_u[eN_k] = fmin(cMax*porosity*rho*hK*std::sqrt(vel2),
					     cE*hK*hK*fabs(entRes)/(vel2+1E-10));
		    q_numDiff_v[eN_k] = q_numDiff_u[eN_k];
		    q_numDiff_w[eN_k] = q_numDiff_u[eN_k];
		  }

		//
                //update element residual
                //
                double mesh_vel[3];
                mesh_vel[0] = xt;
                mesh_vel[1] = yt;
                mesh_vel[2] = zt;
                q_velocity[eN_k_nSpace+0]=u;
                q_velocity[eN_k_nSpace+1]=v;
                q_velocity[eN_k_nSpace+2]=w;
                for (int I=0;I<nSpace;I++)
                  {
                    q_grad_u[eN_k_nSpace+I] = grad_u[I];
                    q_grad_v[eN_k_nSpace+I] = grad_v[I];
                    q_grad_w[eN_k_nSpace+I] = grad_w[I];
                  }
                // save divergence of velocity
                q_divU[eN_k] = q_grad_u[eN_k_nSpace+0] + q_grad_v[eN_k_nSpace+1] + q_grad_w[eN_k_nSpace+2];

                // SURFACE TENSION //
                double unit_normal[nSpace];
                double norm_grad_phi = 0.;
                for (int I=0;I<nSpace;I++)
                  norm_grad_phi += normal_phi[eN_k_nSpace+I]*normal_phi[eN_k_nSpace+I];
                norm_grad_phi = std::sqrt(norm_grad_phi) + 1E-10;
                for (int I=0;I<nSpace;I++)
                  unit_normal[I] = normal_phi[eN_k_nSpace+I]/norm_grad_phi;
                // compute auxiliary vectors for explicit term of 2D surf tension
                // v1 = [1-nx^2 -nx*ny -nx*ny]^T
                double v1[nSpace];
                v1[0]=1.-unit_normal[0]*unit_normal[0];
                v1[1]=-unit_normal[0]*unit_normal[1];
                v1[2]=-unit_normal[0]*unit_normal[2];
                // v2 = [-nx*ny 1-ny^2 -ny*nz]^T
                double v2[nSpace];
                v2[0]=-unit_normal[0]*unit_normal[1];
                v2[1]=1.-unit_normal[1]*unit_normal[1];
                v2[2]=-unit_normal[1]*unit_normal[2];
                // v3 = [-nx*nz -ny*nz 1-nz^2]^T
                double v3[nSpace];
                v3[0]=-unit_normal[0]*unit_normal[2];
                v3[1]=-unit_normal[1]*unit_normal[2];
                v3[2]=1.-unit_normal[2]*unit_normal[2];
                double delta = smoothedDirac(eps_mu,phi[eN_k]); //use eps_rho instead?
                register double vel_tgrad_test_i[nSpace],
                  tgrad_u[nSpace], tgrad_v[nSpace], tgrad_w[nSpace];
                calculateTangentialGradient(unit_normal,
                                            grad_u,
                                            tgrad_u);
                calculateTangentialGradient(unit_normal,
                                            grad_v,
                                            tgrad_v);
                calculateTangentialGradient(unit_normal,
                                            grad_w,
                                            tgrad_w);
                // END OF SURFACE TENSION //

                for(int i=0;i<nDOF_test_element;i++)
                  {
                    register int i_nSpace=i*nSpace;
                    calculateTangentialGradient(unit_normal,
                                                &vel_grad_trial[i_nSpace],
                                                vel_tgrad_test_i);
                    phisErrorElement[i]+=std::abs(phisError[eN_k_nSpace+0])*p_test_dV[i];
                    /* std::cout<<"elemRes_mesh "<<mesh_vel[0]<<'\t'<<mesh_vel[2]<<'\t'<<p_test_dV[i]<<'\t'<<(q_dV_last[eN_k]/dV)<<'\t'<<dV<<std::endl; */
                    /* elementResidual_mesh[i] += ck.Reaction_weak(1.0,p_test_dV[i]) - */
                    /*   ck.Reaction_weak(1.0,p_test_dV[i]*q_dV_last[eN_k]/dV) - */
                    /*   ck.Advection_weak(mesh_vel,&p_grad_test_dV[i_nSpace]); */

                    /* elementResidual_p[i] += ck.Mass_weak(-q_dvos_dt[eN_k],p_test_dV[i]) + */
                    /*   ck.Advection_weak(mass_adv,&p_grad_test_dV[i_nSpace]) + */
                    /*   DM*MOVING_DOMAIN*(ck.Reaction_weak(alphaBDF*1.0,p_test_dV[i]) - */
                    /*                     ck.Reaction_weak(alphaBDF*1.0,p_test_dV[i]*q_dV_last[eN_k]/dV) - */
                    /*                     ck.Advection_weak(mesh_vel,&p_grad_test_dV[i_nSpace])) + */
                    /*   //VRANS */
                    /*   ck.Reaction_weak(mass_source,p_test_dV[i])   + //VRANS source term for wave maker */
                    /*   // */
                    /*   ck.SubgridError(subgridError_u,Lstar_u_p[i]) +  */
                    /*   ck.SubgridError(subgridError_v,Lstar_v_p[i]);// +  */
                    /*   /\* ck.SubgridError(subgridError_w,Lstar_w_p[i]); *\/ */

                    elementResidual_u[i] += // mql. CHECK.
                      ck.Mass_weak(mom_u_acc_t,vel_test_dV[i]) +
                      ck.Advection_weak(mom_u_adv,&vel_grad_test_dV[i_nSpace]) +
                      ck.Diffusion_weak(sdInfo_u_u_rowptr,sdInfo_u_u_colind,mom_uu_diff_ten,grad_u,&vel_grad_test_dV[i_nSpace]) +
                      ck.Diffusion_weak(sdInfo_u_v_rowptr,sdInfo_u_v_colind,mom_uv_diff_ten,grad_v,&vel_grad_test_dV[i_nSpace]) +
                      ck.Diffusion_weak(sdInfo_u_w_rowptr,sdInfo_u_w_colind,mom_uw_diff_ten,grad_w,&vel_grad_test_dV[i_nSpace]) +
                      ck.Reaction_weak(mom_u_source,vel_test_dV[i]) +
                      ck.Hamiltonian_weak(mom_u_ham,vel_test_dV[i]) +
                      //ck.SubgridError(subgridError_p,Lstar_p_u[i]) +
                      USE_SUPG*ck.SubgridError(subgridError_u,Lstar_u_u[i]) +
                      ck.NumericalDiffusion(q_numDiff_u_last[eN_k],grad_u,&vel_grad_test_dV[i_nSpace]) +
                      //surface tension
                      ck.NumericalDiffusion(delta*sigma*dV,v1,vel_tgrad_test_i) +  //exp.
                      ck.NumericalDiffusion(dt*delta*sigma*dV,tgrad_u,vel_tgrad_test_i); //imp.

                    elementResidual_v[i] +=
                      ck.Mass_weak(mom_v_acc_t,vel_test_dV[i]) +
                      ck.Advection_weak(mom_v_adv,&vel_grad_test_dV[i_nSpace]) +
                      ck.Diffusion_weak(sdInfo_v_u_rowptr,sdInfo_v_u_colind,mom_vu_diff_ten,grad_u,&vel_grad_test_dV[i_nSpace]) +
                      ck.Diffusion_weak(sdInfo_v_v_rowptr,sdInfo_v_v_colind,mom_vv_diff_ten,grad_v,&vel_grad_test_dV[i_nSpace]) +
                      ck.Diffusion_weak(sdInfo_v_w_rowptr,sdInfo_v_w_colind,mom_vw_diff_ten,grad_w,&vel_grad_test_dV[i_nSpace]) +
                      ck.Reaction_weak(mom_v_source,vel_test_dV[i]) +
                      ck.Hamiltonian_weak(mom_v_ham,vel_test_dV[i]) +
                      //ck.SubgridError(subgridError_p,Lstar_p_v[i]) +
                      USE_SUPG*ck.SubgridError(subgridError_v,Lstar_v_v[i]) +
                      ck.NumericalDiffusion(q_numDiff_v_last[eN_k],grad_v,&vel_grad_test_dV[i_nSpace]) +
                      //surface tension
                      ck.NumericalDiffusion(delta*sigma*dV,v2,vel_tgrad_test_i) +  //exp.
                      ck.NumericalDiffusion(dt*delta*sigma*dV,tgrad_v,vel_tgrad_test_i); //imp.

                    elementResidual_w[i] +=
                      ck.Mass_weak(mom_w_acc_t,vel_test_dV[i]) +
                      ck.Advection_weak(mom_w_adv,&vel_grad_test_dV[i_nSpace]) +
                      ck.Diffusion_weak(sdInfo_w_u_rowptr,sdInfo_w_u_colind,mom_wu_diff_ten,grad_u,&vel_grad_test_dV[i_nSpace]) +
                      ck.Diffusion_weak(sdInfo_w_v_rowptr,sdInfo_w_v_colind,mom_wv_diff_ten,grad_v,&vel_grad_test_dV[i_nSpace]) +
                      ck.Diffusion_weak(sdInfo_w_w_rowptr,sdInfo_w_w_colind,mom_ww_diff_ten,grad_w,&vel_grad_test_dV[i_nSpace]) +
                      ck.Reaction_weak(mom_w_source,vel_test_dV[i]) +
                      ck.Hamiltonian_weak(mom_w_ham,vel_test_dV[i]) +
                      //ck.SubgridError(subgridError_p,Lstar_p_w[i]) +
                      USE_SUPG*ck.SubgridError(subgridError_w,Lstar_w_w[i]) +
                      ck.NumericalDiffusion(q_numDiff_w_last[eN_k],grad_w,&vel_grad_test_dV[i_nSpace]) +
                      //surface tension
                      ck.NumericalDiffusion(delta*sigma*dV,v3,vel_tgrad_test_i) +  //exp.
                      ck.NumericalDiffusion(dt*delta*sigma*dV,tgrad_w,vel_tgrad_test_i); //imp.
                  }//i
              }
            //
            //load element into global residual and save element residual
            //
            for(int i=0;i<nDOF_test_element;i++)
              {
                register int eN_i=eN*nDOF_test_element+i;
                phisErrorNodal[vel_l2g[eN_i]]+= phisErrorElement[i];
                /* elementResidual_p_save[eN_i] +=  elementResidual_p[i]; */
                /* mesh_volume_conservation_element_weak += elementResidual_mesh[i]; */
                /* globalResidual[offset_p+stride_p*p_l2g[eN_i]]+=elementResidual_p[i]; */
                globalResidual[offset_u+stride_u*vel_l2g[eN_i]]+=element_active*elementResidual_u[i];
                globalResidual[offset_v+stride_v*vel_l2g[eN_i]]+=element_active*elementResidual_v[i];
                globalResidual[offset_w+stride_w*vel_l2g[eN_i]]+=element_active*elementResidual_w[i];
              }//i
            /* mesh_volume_conservation += mesh_volume_conservation_element; */
            /* mesh_volume_conservation_weak += mesh_volume_conservation_element_weak; */
            /* mesh_volume_conservation_err_max=fmax(mesh_volume_conservation_err_max,fabs(mesh_volume_conservation_element)); */
            /* mesh_volume_conservation_err_max_weak=fmax(mesh_volume_conservation_err_max_weak,fabs(mesh_volume_conservation_element_weak)); */
          }//elements
        //
        //loop over the surrogate boundaries in SB method and assembly into residual
        //
        if(USE_SBM>0)
        {
            std::memset(particle_netForces,0,nParticles*3*sizeof(double));
            std::memset(particle_netMoments,0,nParticles*3*sizeof(double));
            for (int ebN_s=0;ebN_s < surrogate_boundaries.size();ebN_s++)
            {
                register int ebN = surrogate_boundaries[ebN_s],
                        eN = elementBoundaryElementsArray[ebN*2+surrogate_boundary_elements[ebN_s]],
                        ebN_local = elementBoundaryLocalElementBoundariesArray[ebN*2+surrogate_boundary_elements[ebN_s]],
                        eN_nDOF_trial_element = eN*nDOF_trial_element;
                register double elementResidual_mesh[nDOF_test_element],
                elementResidual_p[nDOF_test_element],
                elementResidual_u[nDOF_test_element],
                elementResidual_v[nDOF_test_element],
                elementResidual_w[nDOF_test_element],
                eps_rho,eps_mu;

                if (ebN >= nElementBoundaries_owned) continue;//for parallel
                for (int i=0;i<nDOF_test_element;i++)
                {
                    elementResidual_mesh[i]=0.0;
                    elementResidual_p[i]=0.0;
                    elementResidual_u[i]=0.0;
                    elementResidual_v[i]=0.0;
                    elementResidual_w[i]=0.0;
                }
                for  (int kb=0;kb<nQuadraturePoints_elementBoundary;kb++)
                {
                    register int ebN_kb = ebN*nQuadraturePoints_elementBoundary+kb,
                            /* ebNE_kb_nSpace = ebNE_kb*nSpace, */
                            ebN_local_kb = ebN_local*nQuadraturePoints_elementBoundary+kb,
                            ebN_local_kb_nSpace = ebN_local_kb*nSpace;
                    register double u_ext=0.0, v_ext=0.0, w_ext=0.0,
                    bc_u_ext=0.0, bc_v_ext=0.0, bc_w_ext=0.0,
                    grad_u_ext[nSpace], grad_v_ext[nSpace], grad_w_ext[nSpace],
                    jac_ext[nSpace*nSpace],
                    jacDet_ext,
                    jacInv_ext[nSpace*nSpace],
                    boundaryJac[nSpace*(nSpace-1)],
                    metricTensor[(nSpace-1)*(nSpace-1)],
                    metricTensorDetSqrt,
                    dS,
                    p_test_dS[nDOF_test_element],p_grad_trial_trace[nDOF_trial_element*nSpace],
                    vel_test_dS[nDOF_test_element],
                    vel_grad_trial_trace[nDOF_trial_element*nSpace],
                    vel_grad_test_dS[nDOF_trial_element*nSpace],
                    normal[3],
                    x_ext,y_ext,z_ext,xt_ext,yt_ext,zt_ext,integralScaling,
                    G[nSpace*nSpace],G_dd_G,tr_G,h_phi,h_penalty,penalty,
                    force_x,force_y,force_z,
                    force_p_x,force_p_y,force_p_z,
                    force_v_x,force_v_y,force_v_z,
                    r_x,r_y,r_z;
                    //compute information about mapping from reference element to physical element
                    ck.calculateMapping_elementBoundary(eN,
                            ebN_local,
                            kb,
                            ebN_local_kb,
                            mesh_dof,
                            mesh_l2g,
                            mesh_trial_trace_ref,
                            mesh_grad_trial_trace_ref,
                            boundaryJac_ref,
                            jac_ext,
                            jacDet_ext,
                            jacInv_ext,
                            boundaryJac,
                            metricTensor,
                            metricTensorDetSqrt,
                            normal_ref,
                            normal,
                            x_ext,y_ext,z_ext);
                    ck.calculateMappingVelocity_elementBoundary(eN,
                            ebN_local,
                            kb,
                            ebN_local_kb,
                            mesh_velocity_dof,
                            mesh_l2g,
                            mesh_trial_trace_ref,
                            xt_ext,yt_ext,zt_ext,
                            normal,
                            boundaryJac,
                            metricTensor,
                            integralScaling);
                    dS = metricTensorDetSqrt*dS_ref[kb];
                    //get the metric tensor
                    ck.calculateG(jacInv_ext,G,G_dd_G,tr_G);
                    //compute shape and solution information
                    //shape
                    ck.gradTrialFromRef(&vel_grad_trial_trace_ref[ebN_local_kb_nSpace*nDOF_trial_element],jacInv_ext,vel_grad_trial_trace);
                    //solution and gradients
                    ck.valFromDOF(u_dof,&vel_l2g[eN_nDOF_trial_element],&vel_trial_trace_ref[ebN_local_kb*nDOF_test_element],u_ext);
                    ck.valFromDOF(v_dof,&vel_l2g[eN_nDOF_trial_element],&vel_trial_trace_ref[ebN_local_kb*nDOF_test_element],v_ext);
                    ck.valFromDOF(w_dof,&vel_l2g[eN_nDOF_trial_element],&vel_trial_trace_ref[ebN_local_kb*nDOF_test_element],w_ext);

                    ck.gradFromDOF(u_dof,&vel_l2g[eN_nDOF_trial_element],vel_grad_trial_trace,grad_u_ext);
                    ck.gradFromDOF(v_dof,&vel_l2g[eN_nDOF_trial_element],vel_grad_trial_trace,grad_v_ext);
                    ck.gradFromDOF(w_dof,&vel_l2g[eN_nDOF_trial_element],vel_grad_trial_trace,grad_w_ext);
                    for (int j=0;j<nDOF_trial_element;j++)
                    {
                        vel_test_dS[j] = vel_test_trace_ref[ebN_local_kb*nDOF_test_element+j]*dS;
                        for (int I=0;I<nSpace;I++)
                            vel_grad_test_dS[j*nSpace+I] = vel_grad_trial_trace[j*nSpace+I]*dS;//cek hack, using trial
                    }
                    bc_u_ext = particle_velocities[surrogate_boundary_particle[ebN_s]*nElements_global*nQuadraturePoints_element*3
                                                   +eN*nQuadraturePoints_element*3
                                                   +kb*3
                                                   +0];
                    bc_v_ext = particle_velocities[surrogate_boundary_particle[ebN_s]*nElements_global*nQuadraturePoints_element*3
                                                   +eN*nQuadraturePoints_element*3
                                                   +kb*3
                                                   +1];
                    bc_w_ext = particle_velocities[surrogate_boundary_particle[ebN_s]*nElements_global*nQuadraturePoints_element*3
                                                   +eN*nQuadraturePoints_element*3
                                                   +kb*3
                                                   +2];
                    ck.calculateGScale(G,normal,h_penalty);
                    //
                    //update the element and global residual storage
                    //
                    double dist = ebq_global_phi_solid[ebN_kb];
                    double distance[3], P_normal[3], P_tangent[3]; // distance vector, normal and tangent of the physical boundary
                    P_normal[0] = ebq_global_grad_phi_solid[ebN_kb*nSpace+0];
                    P_normal[1] = ebq_global_grad_phi_solid[ebN_kb*nSpace+1];
                    P_normal[2] = ebq_global_grad_phi_solid[ebN_kb*nSpace+2];
                    distance[0] = -P_normal[0]*dist;
                    distance[1] = -P_normal[1]*dist;
                    distance[2] = -P_normal[2]*dist;
//                    P_tangent[0] = -P_normal[1];
//                    P_tangent[1] = P_normal[0];
                    double visco = nu_0*rho_0;
                    double Csb=10;
                    double C_adim = Csb*visco/h_penalty;
                    double beta = 0.0;
                    double beta_adim = beta*h_penalty*visco;

                    const double grad_u_d[3] = {get_dot_product(distance,grad_u_ext),
                                                get_dot_product(distance,grad_v_ext),
                                                get_dot_product(distance,grad_w_ext)};
                    double res[3];
                    const double u_m_uD[3] = {u_ext - bc_u_ext,v_ext - bc_v_ext,w_ext - bc_w_ext};
                    const double zero_vec[3]={0.,0.,0.};
                    //YY: How to define tangent penalty? There are two directions.
//                    double dt1 = P_tangent[0]*grad_u_ext[0] + P_tangent[1]*grad_u_ext[1];
//                    double dt2 = P_tangent[0]*grad_v_ext[0] + P_tangent[1]*grad_v_ext[1];
                    for (int i=0;i<nDOF_test_element;i++)
                    {
                        int eN_i = eN*nDOF_test_element+i;

                        int GlobPos_u = offset_u+stride_u*vel_l2g[eN_i];
                        int GlobPos_v = offset_v+stride_v*vel_l2g[eN_i];
                        int GlobPos_w = offset_w+stride_w*vel_l2g[eN_i];
                        const double phi_i = vel_test_dS[i];
                        double *grad_phi_i = &vel_grad_test_dS[i*nSpace+0];
                        const double grad_phi_i_dot_d =  get_dot_product(distance,grad_phi_i);

                        // (1)
                        globalResidual[GlobPos_u] += C_adim*phi_i*u_m_uD[0];
                        globalResidual[GlobPos_v] += C_adim*phi_i*u_m_uD[1];
                        globalResidual[GlobPos_w] += C_adim*phi_i*u_m_uD[2];

                        // (2)
                        get_symmetric_gradient_dot_vec(grad_u_ext,grad_v_ext,grad_w_ext,P_normal,res);
                        globalResidual[GlobPos_u] -= visco * phi_i*res[0];
                        globalResidual[GlobPos_v] -= visco * phi_i*res[1];
                        globalResidual[GlobPos_w] -= visco * phi_i*res[2];

                        // (3)
                        get_symmetric_gradient_dot_vec(grad_phi_i,zero_vec,zero_vec,u_m_uD,res);
                        globalResidual[GlobPos_u] -= visco * get_dot_product(P_normal,res);
                        get_symmetric_gradient_dot_vec(zero_vec,grad_phi_i,zero_vec,u_m_uD,res);
                        globalResidual[GlobPos_v] -= visco * get_dot_product(P_normal,res);
                        get_symmetric_gradient_dot_vec(zero_vec,zero_vec,grad_phi_i,u_m_uD,res);
                        globalResidual[GlobPos_w] -= visco * get_dot_product(P_normal,res);

                        // (4)
                        globalResidual[GlobPos_u] += C_adim*grad_phi_i_dot_d*u_m_uD[0];
                        globalResidual[GlobPos_v] += C_adim*grad_phi_i_dot_d*u_m_uD[1];
                        globalResidual[GlobPos_w] += C_adim*grad_phi_i_dot_d*u_m_uD[2];

                        // (5)
                        globalResidual[GlobPos_u] += C_adim*grad_phi_i_dot_d*grad_u_d[0];
                        globalResidual[GlobPos_v] += C_adim*grad_phi_i_dot_d*grad_u_d[1];
                        globalResidual[GlobPos_w] += C_adim*grad_phi_i_dot_d*grad_u_d[2];

                        // (6)
                        globalResidual[GlobPos_u] += C_adim*phi_i*grad_u_d[0];
                        globalResidual[GlobPos_v] += C_adim*phi_i*grad_u_d[1];
                        globalResidual[GlobPos_w] += C_adim*phi_i*grad_u_d[2];

                        // (7)
                        get_symmetric_gradient_dot_vec(grad_phi_i,zero_vec,zero_vec,P_normal,res);
                        globalResidual[GlobPos_u] -= visco*get_dot_product(grad_u_d,res);
                        get_symmetric_gradient_dot_vec(zero_vec,grad_phi_i,zero_vec,P_normal,res);
                        globalResidual[GlobPos_v] -= visco*get_dot_product(grad_u_d,res);
                        get_symmetric_gradient_dot_vec(zero_vec,zero_vec,grad_phi_i,P_normal,res);
                        globalResidual[GlobPos_w] -= visco*get_dot_product(grad_u_d,res);

                        // the penalization on the tangential derivative (8)
//                        globalResidual[GlobPos_u] += beta_adim*dt1*(Gxphi_i*P_tangent[0] + Gyphi_i*P_tangent[1]);
//                        globalResidual[GlobPos_v] += beta_adim*dt2*(Gxphi_i*P_tangent[0] + Gyphi_i*P_tangent[1]);

                    }//i

                    //
                    // Forces
                    //
                    //compute pressure at the quadrature point of the edge from dof-value of the pressure
                    double p_ext = 0.0;
                    for (int i=0; i<nDOF_per_element_pressure;++i)
                    {
                        p_ext += p_dof[p_l2g[eN*nDOF_per_element_pressure+i]]*p_trial_trace_ref[ebN_local_kb*nDOF_per_element_pressure+i];
                    }
                    get_symmetric_gradient_dot_vec(grad_u_ext,grad_v_ext,grad_w_ext,P_normal,res);
                    double force_quad_pt[3]={0.0,0.0,0.0},torque_quad_pt[3]={0.0,0.0,0.0},position_vector_to_mass_center[3];

                    get_stress_in_n(grad_u_ext,grad_v_ext,grad_w_ext,P_normal,p_ext,visco,force_quad_pt);

                    force_quad_pt[0] *= dS;
                    force_quad_pt[1] *= dS;
                    force_quad_pt[2] *= dS;

                    position_vector_to_mass_center[0] = x_ext - particle_centroids[surrogate_boundary_particle[ebN_s] * 3 + 0];
                    position_vector_to_mass_center[1] = y_ext - particle_centroids[surrogate_boundary_particle[ebN_s] * 3 + 1];
                    position_vector_to_mass_center[2] = z_ext - particle_centroids[surrogate_boundary_particle[ebN_s] * 3 + 2];
                    get_cross_product(position_vector_to_mass_center,force_quad_pt,torque_quad_pt);

                    particle_netForces[3*surrogate_boundary_particle[ebN_s]+0] += force_quad_pt[0];
                    particle_netForces[3*surrogate_boundary_particle[ebN_s]+1] += force_quad_pt[1];
                    particle_netForces[3*surrogate_boundary_particle[ebN_s]+2] += force_quad_pt[2];
                    particle_netMoments[3*surrogate_boundary_particle[ebN_s]+0] += torque_quad_pt[0];
                    particle_netMoments[3*surrogate_boundary_particle[ebN_s]+1] += torque_quad_pt[1];
                    particle_netMoments[3*surrogate_boundary_particle[ebN_s]+2] += torque_quad_pt[2];
                    if(0)
                    std::cout<<"yyForce: ("<<eN<<","<<kb<<")"
                            <<p_ext<<"\t"
                            <<grad_u_ext[0]<<"\t"
                            <<grad_v_ext[1]<<"\t"
                            <<grad_w_ext[2]<<"\t"
                            <<P_normal[0]<<"\t"
                            <<P_normal[1]<<"\t"
                            <<P_normal[2]<<"\t"
                            <<res[0]<<"\t"
                            <<res[1]<<"\t"
                            <<res[2]<<"\t"
                            <<position_vector_to_mass_center[0]<<"\t"
                            <<position_vector_to_mass_center[1]<<"\t"
                            <<position_vector_to_mass_center[2]<<"\t"
                            <<force_quad_pt[0]<<"\t"
                            <<force_quad_pt[1]<<"\t"
                            <<force_quad_pt[2]<<"\t"
                            <<torque_quad_pt[0]<<"\t"
                            <<torque_quad_pt[1]<<"\t"
                            <<torque_quad_pt[2]<<"\t"
                            <<"\n";


                }//kb
                if(0)
                {
                    //for debug
                    double x1 = mesh_dof[3*mesh_l2g[eN*4+0]+0], y1 = mesh_dof[3*mesh_l2g[eN*4+0]+1], z1 = mesh_dof[3*mesh_l2g[eN*4+0]+2];
                    double x2 = mesh_dof[3*mesh_l2g[eN*4+1]+0], y2 = mesh_dof[3*mesh_l2g[eN*4+1]+1], z2 = mesh_dof[3*mesh_l2g[eN*4+1]+2];
                    double x3 = mesh_dof[3*mesh_l2g[eN*4+2]+0], y3 = mesh_dof[3*mesh_l2g[eN*4+2]+1], z3 = mesh_dof[3*mesh_l2g[eN*4+2]+2];
                    double x4 = mesh_dof[3*mesh_l2g[eN*4+3]+0], y4 = mesh_dof[3*mesh_l2g[eN*4+3]+1], z4 = mesh_dof[3*mesh_l2g[eN*4+3]+2];

                    std::cout<<"yyPDB-Surrogate bc: ";
                    if(ebN_local==0)
                    {
                        std::cout<<x2<<"\t"
                                <<y2<<"\t"
                                <<z2<<"\t"
                                <<x3<<"\t"
                                <<y3<<"\t"
                                <<z3<<"\t"
                                <<x4<<"\t"
                                <<y4<<"\t"
                                <<z4<<"\t";
                    }else if(ebN_local==1){

                        std::cout<<x3<<"\t"
                                <<y3<<"\t"
                                <<z3<<"\t"
                                <<x4<<"\t"
                                <<y4<<"\t"
                                <<z4<<"\t"
                                <<x1<<"\t"
                                <<y1<<"\t"
                                <<z1<<"\t";
                    }else if(ebN_local==2){

                        std::cout<<x4<<"\t"
                                <<y4<<"\t"
                                <<z4<<"\t"
                                <<x1<<"\t"
                                <<y1<<"\t"
                                <<z1<<"\t"
                                <<x2<<"\t"
                                <<y2<<"\t"
                                <<z2<<"\t";
                    }else if(ebN_local==3){

                        std::cout<<x1<<"\t"
                                <<y1<<"\t"
                                <<z1<<"\t"
                                <<x2<<"\t"
                                <<y2<<"\t"
                                <<z2<<"\t"
                                <<x3<<"\t"
                                <<y3<<"\t"
                                <<z3<<"\t";
                    }
                    std::cout<<"\n";
                }
            }//ebN_s
        }
        //
        //loop over exterior element boundaries to calculate surface integrals and load into element and global residuals
        //
        //ebNE is the Exterior element boundary INdex
        //ebN is the element boundary INdex
        //eN is the element index
        for (int ebNE = 0; ebNE < nExteriorElementBoundaries_global; ebNE++)
          {
            register int ebN = exteriorElementBoundariesArray[ebNE],
              eN  = elementBoundaryElementsArray[ebN*2+0],
              ebN_local = elementBoundaryLocalElementBoundariesArray[ebN*2+0],
              eN_nDOF_trial_element = eN*nDOF_trial_element;
            register double elementResidual_mesh[nDOF_test_element],
              elementResidual_p[nDOF_test_element],
              elementResidual_u[nDOF_test_element],
              elementResidual_v[nDOF_test_element],
              elementResidual_w[nDOF_test_element],
              eps_rho,eps_mu;
            for (int i=0;i<nDOF_test_element;i++)
              {
                elementResidual_mesh[i]=0.0;
                elementResidual_p[i]=0.0;
                elementResidual_u[i]=0.0;
                elementResidual_v[i]=0.0;
                elementResidual_w[i]=0.0;
              }
            for  (int kb=0;kb<nQuadraturePoints_elementBoundary;kb++)
              {
                register int ebNE_kb = ebNE*nQuadraturePoints_elementBoundary+kb,
                  ebNE_kb_nSpace = ebNE_kb*nSpace,
                  ebN_local_kb = ebN_local*nQuadraturePoints_elementBoundary+kb,
                  ebN_local_kb_nSpace = ebN_local_kb*nSpace;
                register double p_ext=0.0,
                  u_ext=0.0,
                  v_ext=0.0,
                  w_ext=0.0,
                  grad_p_ext[nSpace],
                  grad_u_ext[nSpace],
                  grad_v_ext[nSpace],
                  grad_w_ext[nSpace],
                  mom_u_acc_ext=0.0,
                  dmom_u_acc_u_ext=0.0,
                  mom_v_acc_ext=0.0,
                  dmom_v_acc_v_ext=0.0,
                  mom_w_acc_ext=0.0,
                  dmom_w_acc_w_ext=0.0,
                  mass_adv_ext[nSpace],
                  dmass_adv_u_ext[nSpace],
                  dmass_adv_v_ext[nSpace],
                  dmass_adv_w_ext[nSpace],
                  mom_u_adv_ext[nSpace],
                  dmom_u_adv_u_ext[nSpace],
                  dmom_u_adv_v_ext[nSpace],
                  dmom_u_adv_w_ext[nSpace],
                  mom_v_adv_ext[nSpace],
                  dmom_v_adv_u_ext[nSpace],
                  dmom_v_adv_v_ext[nSpace],
                  dmom_v_adv_w_ext[nSpace],
                  mom_w_adv_ext[nSpace],
                  dmom_w_adv_u_ext[nSpace],
                  dmom_w_adv_v_ext[nSpace],
                  dmom_w_adv_w_ext[nSpace],
                  mom_uu_diff_ten_ext[nSpace],
                  mom_vv_diff_ten_ext[nSpace],
                  mom_ww_diff_ten_ext[nSpace],
                  mom_uv_diff_ten_ext[1],
                  mom_uw_diff_ten_ext[1],
                  mom_vu_diff_ten_ext[1],
                  mom_vw_diff_ten_ext[1],
                  mom_wu_diff_ten_ext[1],
                  mom_wv_diff_ten_ext[1],
                  mom_u_source_ext=0.0,
                  mom_v_source_ext=0.0,
                  mom_w_source_ext=0.0,
                  mom_u_ham_ext=0.0,
                  dmom_u_ham_grad_p_ext[nSpace],
                  dmom_u_ham_grad_u_ext[nSpace],
                  mom_v_ham_ext=0.0,
                  dmom_v_ham_grad_p_ext[nSpace],
                  dmom_v_ham_grad_v_ext[nSpace],
                  mom_w_ham_ext=0.0,
                  dmom_w_ham_grad_p_ext[nSpace],
                  dmom_w_ham_grad_w_ext[nSpace],
                  dmom_u_adv_p_ext[nSpace],
                  dmom_v_adv_p_ext[nSpace],
                  dmom_w_adv_p_ext[nSpace],
                  flux_mass_ext=0.0,
                  flux_mom_u_adv_ext=0.0,
                  flux_mom_v_adv_ext=0.0,
                  flux_mom_w_adv_ext=0.0,
                  flux_mom_uu_diff_ext=0.0,
                  flux_mom_uv_diff_ext=0.0,
                  flux_mom_uw_diff_ext=0.0,
                  flux_mom_vu_diff_ext=0.0,
                  flux_mom_vv_diff_ext=0.0,
                  flux_mom_vw_diff_ext=0.0,
                  flux_mom_wu_diff_ext=0.0,
                  flux_mom_wv_diff_ext=0.0,
                  flux_mom_ww_diff_ext=0.0,
                  bc_p_ext=0.0,
                  bc_u_ext=0.0,
                  bc_v_ext=0.0,
                  bc_w_ext=0.0,
                  bc_mom_u_acc_ext=0.0,
                  bc_dmom_u_acc_u_ext=0.0,
                  bc_mom_v_acc_ext=0.0,
                  bc_dmom_v_acc_v_ext=0.0,
                  bc_mom_w_acc_ext=0.0,
                  bc_dmom_w_acc_w_ext=0.0,
                  bc_mass_adv_ext[nSpace],
                  bc_dmass_adv_u_ext[nSpace],
                  bc_dmass_adv_v_ext[nSpace],
                  bc_dmass_adv_w_ext[nSpace],
                  bc_mom_u_adv_ext[nSpace],
                  bc_dmom_u_adv_u_ext[nSpace],
                  bc_dmom_u_adv_v_ext[nSpace],
                  bc_dmom_u_adv_w_ext[nSpace],
                  bc_mom_v_adv_ext[nSpace],
                  bc_dmom_v_adv_u_ext[nSpace],
                  bc_dmom_v_adv_v_ext[nSpace],
                  bc_dmom_v_adv_w_ext[nSpace],
                  bc_mom_w_adv_ext[nSpace],
                  bc_dmom_w_adv_u_ext[nSpace],
                  bc_dmom_w_adv_v_ext[nSpace],
                  bc_dmom_w_adv_w_ext[nSpace],
                  bc_mom_uu_diff_ten_ext[nSpace],
                  bc_mom_vv_diff_ten_ext[nSpace],
                  bc_mom_ww_diff_ten_ext[nSpace],
                  bc_mom_uv_diff_ten_ext[1],
                  bc_mom_uw_diff_ten_ext[1],
                  bc_mom_vu_diff_ten_ext[1],
                  bc_mom_vw_diff_ten_ext[1],
                  bc_mom_wu_diff_ten_ext[1],
                  bc_mom_wv_diff_ten_ext[1],
                  bc_mom_u_source_ext=0.0,
                  bc_mom_v_source_ext=0.0,
                  bc_mom_w_source_ext=0.0,
                  bc_mom_u_ham_ext=0.0,
                  bc_dmom_u_ham_grad_p_ext[nSpace],
                  bc_dmom_u_ham_grad_u_ext[nSpace],
                  bc_mom_v_ham_ext=0.0,
                  bc_dmom_v_ham_grad_p_ext[nSpace],
                  bc_dmom_v_ham_grad_v_ext[nSpace],
                  bc_mom_w_ham_ext=0.0,
                  bc_dmom_w_ham_grad_p_ext[nSpace],
                  bc_dmom_w_ham_grad_w_ext[nSpace],
                  jac_ext[nSpace*nSpace],
                  jacDet_ext,
                  jacInv_ext[nSpace*nSpace],
                  boundaryJac[nSpace*(nSpace-1)],
                  metricTensor[(nSpace-1)*(nSpace-1)],
                  metricTensorDetSqrt,
                  dS,p_test_dS[nDOF_test_element],vel_test_dS[nDOF_test_element],
                  p_grad_trial_trace[nDOF_trial_element*nSpace],vel_grad_trial_trace[nDOF_trial_element*nSpace],
                  vel_grad_test_dS[nDOF_trial_element*nSpace],
                  normal[3],x_ext,y_ext,z_ext,xt_ext,yt_ext,zt_ext,integralScaling,
                  //VRANS
                  porosity_ext,
                  //
                  G[nSpace*nSpace],G_dd_G,tr_G,h_phi,h_penalty,penalty,
                  force_x,force_y,force_z,force_p_x,force_p_y,force_p_z,force_v_x,force_v_y,force_v_z,r_x,r_y,r_z;
                //compute information about mapping from reference element to physical element
                ck.calculateMapping_elementBoundary(eN,
                                                    ebN_local,
                                                    kb,
                                                    ebN_local_kb,
                                                    mesh_dof,
                                                    mesh_l2g,
                                                    mesh_trial_trace_ref,
                                                    mesh_grad_trial_trace_ref,
                                                    boundaryJac_ref,
                                                    jac_ext,
                                                    jacDet_ext,
                                                    jacInv_ext,
                                                    boundaryJac,
                                                    metricTensor,
                                                    metricTensorDetSqrt,
                                                    normal_ref,
                                                    normal,
                                                    x_ext,y_ext,z_ext);
                ck.calculateMappingVelocity_elementBoundary(eN,
                                                            ebN_local,
                                                            kb,
                                                            ebN_local_kb,
                                                            mesh_velocity_dof,
                                                            mesh_l2g,
                                                            mesh_trial_trace_ref,
                                                            xt_ext,yt_ext,zt_ext,
                                                            normal,
                                                            boundaryJac,
                                                            metricTensor,
                                                            integralScaling);
                //xt_ext=0.0;yt_ext=0.0;zt_ext=0.0;
                //std::cout<<"xt_ext "<<xt_ext<<'\t'<<yt_ext<<'\t'<<zt_ext<<std::endl;
                //std::cout<<"x_ext "<<x_ext<<'\t'<<y_ext<<'\t'<<z_ext<<std::endl;
                //std::cout<<"integralScaling - metricTensorDetSrt ==============================="<<integralScaling-metricTensorDetSqrt<<std::endl;
                /* std::cout<<"metricTensorDetSqrt "<<metricTensorDetSqrt */
                /*             <<"dS_ref[kb]"<<dS_ref[kb]<<std::endl; */
                //dS = ((1.0-MOVING_DOMAIN)*metricTensorDetSqrt + MOVING_DOMAIN*integralScaling)*dS_ref[kb];//cek need to test effect on accuracy
                dS = metricTensorDetSqrt*dS_ref[kb];
                //get the metric tensor
                //cek todo use symmetry
                ck.calculateG(jacInv_ext,G,G_dd_G,tr_G);
                ck.calculateGScale(G,&ebqe_normal_phi_ext[ebNE_kb_nSpace],h_phi);

                eps_rho = epsFact_rho*(useMetrics*h_phi+(1.0-useMetrics)*elementDiameter[eN]);
                eps_mu  = epsFact_mu *(useMetrics*h_phi+(1.0-useMetrics)*elementDiameter[eN]);
                double particle_eps  = particle_epsFact*(useMetrics*h_phi+(1.0-useMetrics)*elementDiameter[eN]);

                //compute shape and solution information
                //shape
                /* ck.gradTrialFromRef(&p_grad_trial_trace_ref[ebN_local_kb_nSpace*nDOF_trial_element],jacInv_ext,p_grad_trial_trace); */
                ck.gradTrialFromRef(&vel_grad_trial_trace_ref[ebN_local_kb_nSpace*nDOF_trial_element],jacInv_ext,vel_grad_trial_trace);
                //cek hack use trial ck.gradTrialFromRef(&vel_grad_test_trace_ref[ebN_local_kb_nSpace*nDOF_trial_element],jacInv_ext,vel_grad_test_trace);
                //solution and gradients
                /* ck.valFromDOF(p_dof,&p_l2g[eN_nDOF_trial_element],&p_trial_trace_ref[ebN_local_kb*nDOF_test_element],p_ext); */
                p_ext = ebqe_p[ebNE_kb];
                ck.valFromDOF(u_dof,&vel_l2g[eN_nDOF_trial_element],&vel_trial_trace_ref[ebN_local_kb*nDOF_test_element],u_ext);
                ck.valFromDOF(v_dof,&vel_l2g[eN_nDOF_trial_element],&vel_trial_trace_ref[ebN_local_kb*nDOF_test_element],v_ext);
                ck.valFromDOF(w_dof,&vel_l2g[eN_nDOF_trial_element],&vel_trial_trace_ref[ebN_local_kb*nDOF_test_element],w_ext);
                /* ck.gradFromDOF(p_dof,&p_l2g[eN_nDOF_trial_element],p_grad_trial_trace,grad_p_ext); */
                for (int I=0;I<nSpace;I++)
                  grad_p_ext[I] = ebqe_grad_p[ebNE_kb_nSpace + I];
                ck.gradFromDOF(u_dof,&vel_l2g[eN_nDOF_trial_element],vel_grad_trial_trace,grad_u_ext);
                ck.gradFromDOF(v_dof,&vel_l2g[eN_nDOF_trial_element],vel_grad_trial_trace,grad_v_ext);
                ck.gradFromDOF(w_dof,&vel_l2g[eN_nDOF_trial_element],vel_grad_trial_trace,grad_w_ext);
                //precalculate test function products with integration weights
                for (int j=0;j<nDOF_trial_element;j++)
                  {
                    /* p_test_dS[j] = p_test_trace_ref[ebN_local_kb*nDOF_test_element+j]*dS; */
                    vel_test_dS[j] = vel_test_trace_ref[ebN_local_kb*nDOF_test_element+j]*dS;
                    for (int I=0;I<nSpace;I++)
                      vel_grad_test_dS[j*nSpace+I] = vel_grad_trial_trace[j*nSpace+I]*dS;//cek hack, using trial
                  }
                bc_p_ext = isDOFBoundary_p[ebNE_kb]*ebqe_bc_p_ext[ebNE_kb]+(1-isDOFBoundary_p[ebNE_kb])*p_ext;
                //note, our convention is that bc values at moving boundaries are relative to boundary velocity so we add it here
                bc_u_ext = isDOFBoundary_u[ebNE_kb]*(ebqe_bc_u_ext[ebNE_kb] + MOVING_DOMAIN*xt_ext) + (1-isDOFBoundary_u[ebNE_kb])*u_ext;
                bc_v_ext = isDOFBoundary_v[ebNE_kb]*(ebqe_bc_v_ext[ebNE_kb] + MOVING_DOMAIN*yt_ext) + (1-isDOFBoundary_v[ebNE_kb])*v_ext;
                bc_w_ext = isDOFBoundary_w[ebNE_kb]*(ebqe_bc_w_ext[ebNE_kb] + MOVING_DOMAIN*zt_ext) + (1-isDOFBoundary_w[ebNE_kb])*w_ext;
                //VRANS
                porosity_ext = 1.0 - ebqe_vos_ext[ebNE_kb];//porosity - gco check
                //
                //calculate the pde coefficients using the solution and the boundary values for the solution
                //
                double eddy_viscosity_ext(0.),bc_eddy_viscosity_ext(0.); //not interested in saving boundary eddy viscosity for now
                evaluateCoefficients(eps_rho,
                                     eps_mu,
                                     particle_eps,
                                     sigma,
                                     rho_0,
                                     nu_0,
                                     rho_1,
                                     nu_1,
                                     elementDiameter[eN],
                                     smagorinskyConstant,
                                     turbulenceClosureModel,
                                     g,
                                     useVF,
                                     ebqe_vf_ext[ebNE_kb],
                                     ebqe_phi_ext[ebNE_kb],
                                     &ebqe_normal_phi_ext[ebNE_kb_nSpace],
                                     nParticles,
                                     nQuadraturePoints_global,
                                     &particle_signed_distances[ebNE_kb],
                                     ebqe_kappa_phi_ext[ebNE_kb],
                                     //VRANS
                                     porosity_ext,
                                     //
                                     p_ext,
                                     grad_p_ext,
                                     grad_u_ext,
                                     grad_v_ext,
                                     grad_w_ext,
                                     u_ext,
                                     v_ext,
                                     w_ext,
                                     ebqe_velocity_star[ebNE_kb_nSpace+0],
                                     ebqe_velocity_star[ebNE_kb_nSpace+1],
                                     ebqe_velocity_star[ebNE_kb_nSpace+2],
                                     eddy_viscosity_ext,
                                     mom_u_acc_ext,
                                     dmom_u_acc_u_ext,
                                     mom_v_acc_ext,
                                     dmom_v_acc_v_ext,
                                     mom_w_acc_ext,
                                     dmom_w_acc_w_ext,
                                     mass_adv_ext,
                                     dmass_adv_u_ext,
                                     dmass_adv_v_ext,
                                     dmass_adv_w_ext,
                                     mom_u_adv_ext,
                                     dmom_u_adv_u_ext,
                                     dmom_u_adv_v_ext,
                                     dmom_u_adv_w_ext,
                                     mom_v_adv_ext,
                                     dmom_v_adv_u_ext,
                                     dmom_v_adv_v_ext,
                                     dmom_v_adv_w_ext,
                                     mom_w_adv_ext,
                                     dmom_w_adv_u_ext,
                                     dmom_w_adv_v_ext,
                                     dmom_w_adv_w_ext,
                                     mom_uu_diff_ten_ext,
                                     mom_vv_diff_ten_ext,
                                     mom_ww_diff_ten_ext,
                                     mom_uv_diff_ten_ext,
                                     mom_uw_diff_ten_ext,
                                     mom_vu_diff_ten_ext,
                                     mom_vw_diff_ten_ext,
                                     mom_wu_diff_ten_ext,
                                     mom_wv_diff_ten_ext,
                                     mom_u_source_ext,
                                     mom_v_source_ext,
                                     mom_w_source_ext,
                                     mom_u_ham_ext,
                                     dmom_u_ham_grad_p_ext,
                                     dmom_u_ham_grad_u_ext,
                                     mom_v_ham_ext,
                                     dmom_v_ham_grad_p_ext,
                                     dmom_v_ham_grad_v_ext,
                                     mom_w_ham_ext,
                                     dmom_w_ham_grad_p_ext,
                                     dmom_w_ham_grad_w_ext,
                                     ebqe_rho[ebNE_kb],
                                     ebqe_nu[ebNE_kb],
                                     KILL_PRESSURE_TERM,
				     0,
                                     0., // mql: zero force term at boundary
                                     0.,
                                     0.,
                                     MATERIAL_PARAMETERS_AS_FUNCTION,
                                     ebqe_density_as_function[ebNE_kb],
                                     ebqe_dynamic_viscosity_as_function[ebNE_kb],
                                     USE_SBM);
                evaluateCoefficients(eps_rho,
                                     eps_mu,
                                     particle_eps,
                                     sigma,
                                     rho_0,
                                     nu_0,
                                     rho_1,
                                     nu_1,
                                     elementDiameter[eN],
                                     smagorinskyConstant,
                                     turbulenceClosureModel,
                                     g,
                                     useVF,
                                     bc_ebqe_vf_ext[ebNE_kb],
                                     bc_ebqe_phi_ext[ebNE_kb],
                                     &ebqe_normal_phi_ext[ebNE_kb_nSpace],
                                     nParticles,
                                     nQuadraturePoints_global,
                                     &particle_signed_distances[ebNE_kb],
                                     ebqe_kappa_phi_ext[ebNE_kb],
                                     //VRANS
                                     porosity_ext,
                                     //
                                     bc_p_ext,
                                     grad_p_ext,
                                     grad_u_ext,
                                     grad_v_ext,
                                     grad_w_ext,
                                     bc_u_ext,
                                     bc_v_ext,
                                     bc_w_ext,
                                     ebqe_velocity_star[ebNE_kb_nSpace+0],
                                     ebqe_velocity_star[ebNE_kb_nSpace+1],
                                     ebqe_velocity_star[ebNE_kb_nSpace+2],
                                     bc_eddy_viscosity_ext,
                                     bc_mom_u_acc_ext,
                                     bc_dmom_u_acc_u_ext,
                                     bc_mom_v_acc_ext,
                                     bc_dmom_v_acc_v_ext,
                                     bc_mom_w_acc_ext,
                                     bc_dmom_w_acc_w_ext,
                                     bc_mass_adv_ext,
                                     bc_dmass_adv_u_ext,
                                     bc_dmass_adv_v_ext,
                                     bc_dmass_adv_w_ext,
                                     bc_mom_u_adv_ext,
                                     bc_dmom_u_adv_u_ext,
                                     bc_dmom_u_adv_v_ext,
                                     bc_dmom_u_adv_w_ext,
                                     bc_mom_v_adv_ext,
                                     bc_dmom_v_adv_u_ext,
                                     bc_dmom_v_adv_v_ext,
                                     bc_dmom_v_adv_w_ext,
                                     bc_mom_w_adv_ext,
                                     bc_dmom_w_adv_u_ext,
                                     bc_dmom_w_adv_v_ext,
                                     bc_dmom_w_adv_w_ext,
                                     bc_mom_uu_diff_ten_ext,
                                     bc_mom_vv_diff_ten_ext,
                                     bc_mom_ww_diff_ten_ext,
                                     bc_mom_uv_diff_ten_ext,
                                     bc_mom_uw_diff_ten_ext,
                                     bc_mom_vu_diff_ten_ext,
                                     bc_mom_vw_diff_ten_ext,
                                     bc_mom_wu_diff_ten_ext,
                                     bc_mom_wv_diff_ten_ext,
                                     bc_mom_u_source_ext,
                                     bc_mom_v_source_ext,
                                     bc_mom_w_source_ext,
                                     bc_mom_u_ham_ext,
                                     bc_dmom_u_ham_grad_p_ext,
                                     bc_dmom_u_ham_grad_u_ext,
                                     bc_mom_v_ham_ext,
                                     bc_dmom_v_ham_grad_p_ext,
                                     bc_dmom_v_ham_grad_v_ext,
                                     bc_mom_w_ham_ext,
                                     bc_dmom_w_ham_grad_p_ext,
                                     bc_dmom_w_ham_grad_w_ext,
                                     ebqe_rho[ebNE_kb],
                                     ebqe_nu[ebNE_kb],
                                     KILL_PRESSURE_TERM,
				     0,
                                     0., // mql: zero force term at boundary
                                     0.,
                                     0.,
                                     MATERIAL_PARAMETERS_AS_FUNCTION,
                                     ebqe_density_as_function[ebNE_kb],
                                     ebqe_dynamic_viscosity_as_function[ebNE_kb],
                                     USE_SBM);

                //Turbulence closure model
                if (turbulenceClosureModel >= 3)
                  {
                    const double turb_var_grad_0_dummy[3] = {0.,0.,0.};
                    const double c_mu = 0.09;//mwf hack
                    updateTurbulenceClosure(turbulenceClosureModel,
                                            eps_rho,
                                            eps_mu,
                                            rho_0,
                                            nu_0,
                                            rho_1,
                                            nu_1,
                                            useVF,
                                            ebqe_vf_ext[ebNE_kb],
                                            ebqe_phi_ext[ebNE_kb],
                                            porosity_ext,
                                            c_mu, //mwf hack
                                            ebqe_turb_var_0[ebNE_kb],
                                            ebqe_turb_var_1[ebNE_kb],
                                            turb_var_grad_0_dummy, //not needed
                                            eddy_viscosity_ext,
                                            mom_uu_diff_ten_ext,
                                            mom_vv_diff_ten_ext,
                                            mom_ww_diff_ten_ext,
                                            mom_uv_diff_ten_ext,
                                            mom_uw_diff_ten_ext,
                                            mom_vu_diff_ten_ext,
                                            mom_vw_diff_ten_ext,
                                            mom_wu_diff_ten_ext,
                                            mom_wv_diff_ten_ext,
                                            mom_u_source_ext,
                                            mom_v_source_ext,
                                            mom_w_source_ext);

                    updateTurbulenceClosure(turbulenceClosureModel,
                                            eps_rho,
                                            eps_mu,
                                            rho_0,
                                            nu_0,
                                            rho_1,
                                            nu_1,
                                            useVF,
                                            bc_ebqe_vf_ext[ebNE_kb],
                                            bc_ebqe_phi_ext[ebNE_kb],
                                            porosity_ext,
                                            c_mu, //mwf hack
                                            ebqe_turb_var_0[ebNE_kb],
                                            ebqe_turb_var_1[ebNE_kb],
                                            turb_var_grad_0_dummy, //not needed
                                            bc_eddy_viscosity_ext,
                                            bc_mom_uu_diff_ten_ext,
                                            bc_mom_vv_diff_ten_ext,
                                            bc_mom_ww_diff_ten_ext,
                                            bc_mom_uv_diff_ten_ext,
                                            bc_mom_uw_diff_ten_ext,
                                            bc_mom_vu_diff_ten_ext,
                                            bc_mom_vw_diff_ten_ext,
                                            bc_mom_wu_diff_ten_ext,
                                            bc_mom_wv_diff_ten_ext,
                                            bc_mom_u_source_ext,
                                            bc_mom_v_source_ext,
                                            bc_mom_w_source_ext);
                  }


                //
                //moving domain
                //
                mom_u_adv_ext[0] -= MOVING_DOMAIN*dmom_u_acc_u_ext*mom_u_acc_ext*xt_ext; // times rho*porosity. mql. CHECK.
                mom_u_adv_ext[1] -= MOVING_DOMAIN*dmom_u_acc_u_ext*mom_u_acc_ext*yt_ext;
                mom_u_adv_ext[2] -= MOVING_DOMAIN*dmom_u_acc_u_ext*mom_u_acc_ext*zt_ext;
                dmom_u_adv_u_ext[0] -= MOVING_DOMAIN*dmom_u_acc_u_ext*xt_ext;
                dmom_u_adv_u_ext[1] -= MOVING_DOMAIN*dmom_u_acc_u_ext*yt_ext;
                dmom_u_adv_u_ext[2] -= MOVING_DOMAIN*dmom_u_acc_u_ext*zt_ext;

                mom_v_adv_ext[0] -= MOVING_DOMAIN*dmom_v_acc_v_ext*mom_v_acc_ext*xt_ext;
                mom_v_adv_ext[1] -= MOVING_DOMAIN*dmom_v_acc_v_ext*mom_v_acc_ext*yt_ext;
                mom_v_adv_ext[2] -= MOVING_DOMAIN*dmom_v_acc_v_ext*mom_v_acc_ext*zt_ext;
                dmom_v_adv_v_ext[0] -= MOVING_DOMAIN*dmom_v_acc_v_ext*xt_ext;
                dmom_v_adv_v_ext[1] -= MOVING_DOMAIN*dmom_v_acc_v_ext*yt_ext;
                dmom_v_adv_v_ext[2] -= MOVING_DOMAIN*dmom_v_acc_v_ext*zt_ext;

                mom_w_adv_ext[0] -= MOVING_DOMAIN*dmom_w_acc_w_ext*mom_w_acc_ext*xt_ext;
                mom_w_adv_ext[1] -= MOVING_DOMAIN*dmom_w_acc_w_ext*mom_w_acc_ext*yt_ext;
                mom_w_adv_ext[2] -= MOVING_DOMAIN*dmom_w_acc_w_ext*mom_w_acc_ext*zt_ext;
                dmom_w_adv_w_ext[0] -= MOVING_DOMAIN*dmom_w_acc_w_ext*xt_ext;
                dmom_w_adv_w_ext[1] -= MOVING_DOMAIN*dmom_w_acc_w_ext*yt_ext;
                dmom_w_adv_w_ext[2] -= MOVING_DOMAIN*dmom_w_acc_w_ext*zt_ext;

                //bc's
                // mql. CHECK.
                bc_mom_u_adv_ext[0] -= MOVING_DOMAIN*bc_dmom_u_acc_u_ext*bc_mom_u_acc_ext*xt_ext; // times rho*porosity
                bc_mom_u_adv_ext[1] -= MOVING_DOMAIN*bc_dmom_u_acc_u_ext*bc_mom_u_acc_ext*yt_ext;
                bc_mom_u_adv_ext[2] -= MOVING_DOMAIN*bc_dmom_u_acc_u_ext*bc_mom_u_acc_ext*zt_ext;

                bc_mom_v_adv_ext[0] -= MOVING_DOMAIN*bc_dmom_v_acc_v_ext*bc_mom_v_acc_ext*xt_ext;
                bc_mom_v_adv_ext[1] -= MOVING_DOMAIN*bc_dmom_v_acc_v_ext*bc_mom_v_acc_ext*yt_ext;
                bc_mom_v_adv_ext[2] -= MOVING_DOMAIN*bc_dmom_v_acc_v_ext*bc_mom_v_acc_ext*zt_ext;

                bc_mom_w_adv_ext[0] -= MOVING_DOMAIN*bc_dmom_w_acc_w_ext*bc_mom_w_acc_ext*xt_ext;
                bc_mom_w_adv_ext[1] -= MOVING_DOMAIN*bc_dmom_w_acc_w_ext*bc_mom_w_acc_ext*yt_ext;
                bc_mom_w_adv_ext[2] -= MOVING_DOMAIN*bc_dmom_w_acc_w_ext*bc_mom_w_acc_ext*zt_ext;

                //
                //calculate the numerical fluxes
                //
                ck.calculateGScale(G,normal,h_penalty);
                penalty = useMetrics*C_b/h_penalty + (1.0-useMetrics)*ebqe_penalty_ext[ebNE_kb];
                exteriorNumericalAdvectiveFlux(isDOFBoundary_p[ebNE_kb],
                                               isDOFBoundary_u[ebNE_kb],
                                               isDOFBoundary_v[ebNE_kb],
                                               isDOFBoundary_w[ebNE_kb],
                                               isAdvectiveFluxBoundary_p[ebNE_kb],
                                               isAdvectiveFluxBoundary_u[ebNE_kb],
                                               isAdvectiveFluxBoundary_v[ebNE_kb],
                                               isAdvectiveFluxBoundary_w[ebNE_kb],
                                               dmom_u_ham_grad_p_ext[0],//=1/rho,
                                               bc_dmom_u_ham_grad_p_ext[0],//=1/bc_rho,
                                               normal,
                                               porosity_ext*ebqe_rho[ebNE_kb], // multiply by rho. mql. CHECK.
                                               bc_p_ext,
                                               bc_u_ext,
                                               bc_v_ext,
                                               bc_w_ext,
                                               bc_mass_adv_ext,
                                               bc_mom_u_adv_ext,
                                               bc_mom_v_adv_ext,
                                               bc_mom_w_adv_ext,
                                               ebqe_bc_flux_mass_ext[ebNE_kb]+MOVING_DOMAIN*(xt_ext*normal[0]+yt_ext*normal[1]+zt_ext*normal[2]),//BC is relative mass flux
                                               ebqe_bc_flux_mom_u_adv_ext[ebNE_kb],
                                               ebqe_bc_flux_mom_v_adv_ext[ebNE_kb],
                                               ebqe_bc_flux_mom_w_adv_ext[ebNE_kb],
                                               p_ext,
                                               u_ext,
                                               v_ext,
                                               w_ext,
                                               mass_adv_ext,
                                               mom_u_adv_ext,
                                               mom_v_adv_ext,
                                               mom_w_adv_ext,
                                               dmass_adv_u_ext,
                                               dmass_adv_v_ext,
                                               dmass_adv_w_ext,
                                               dmom_u_adv_p_ext,
                                               dmom_u_adv_u_ext,
                                               dmom_u_adv_v_ext,
                                               dmom_u_adv_w_ext,
                                               dmom_v_adv_p_ext,
                                               dmom_v_adv_u_ext,
                                               dmom_v_adv_v_ext,
                                               dmom_v_adv_w_ext,
                                               dmom_w_adv_p_ext,
                                               dmom_w_adv_u_ext,
                                               dmom_w_adv_v_ext,
                                               dmom_w_adv_w_ext,
                                               flux_mass_ext,
                                               flux_mom_u_adv_ext,
                                               flux_mom_v_adv_ext,
                                               flux_mom_w_adv_ext,
                                               &ebqe_velocity_star[ebNE_kb_nSpace],
                                               &ebqe_velocity[ebNE_kb_nSpace]);
                // mql: save gradient of solution for other models and to compute errors
                for (int I=0;I<nSpace;I++)
                  {
                    ebqe_grad_u[ebNE_kb_nSpace+I] = grad_u_ext[I];
                    ebqe_grad_v[ebNE_kb_nSpace+I] = grad_v_ext[I];
                    ebqe_grad_w[ebNE_kb_nSpace+I] = grad_w_ext[I];
                  }
                exteriorNumericalDiffusiveFlux(eps_rho,
                                               ebqe_phi_ext[ebNE_kb],
                                               sdInfo_u_u_rowptr,
                                               sdInfo_u_u_colind,
                                               isDOFBoundary_u[ebNE_kb],
                                               isDiffusiveFluxBoundary_u[ebNE_kb],
                                               normal,
                                               bc_mom_uu_diff_ten_ext,
                                               bc_u_ext,
                                               ebqe_bc_flux_u_diff_ext[ebNE_kb],
                                               mom_uu_diff_ten_ext,
                                               grad_u_ext,
                                               u_ext,
                                               penalty,//ebqe_penalty_ext[ebNE_kb],
                                               flux_mom_uu_diff_ext);
                exteriorNumericalDiffusiveFlux(eps_rho,
                                               ebqe_phi_ext[ebNE_kb],
                                               sdInfo_u_v_rowptr,
                                               sdInfo_u_v_colind,
                                               isDOFBoundary_v[ebNE_kb],
                                               isDiffusiveFluxBoundary_v[ebNE_kb],
                                               normal,
                                               bc_mom_uv_diff_ten_ext,
                                               bc_v_ext,
                                               0.0,//assume all of the flux gets applied in diagonal component
                                               mom_uv_diff_ten_ext,
                                               grad_v_ext,
                                               v_ext,
                                               penalty,//ebqe_penalty_ext[ebNE_kb],
                                               flux_mom_uv_diff_ext);
                exteriorNumericalDiffusiveFlux(eps_rho,
                                               ebqe_phi_ext[ebNE_kb],
                                               sdInfo_u_w_rowptr,
                                               sdInfo_u_w_colind,
                                               isDOFBoundary_w[ebNE_kb],
                                               isDiffusiveFluxBoundary_w[ebNE_kb],
                                               normal,
                                               bc_mom_uw_diff_ten_ext,
                                               bc_w_ext,
                                               0.0,//see above
                                               mom_uw_diff_ten_ext,
                                               grad_w_ext,
                                               w_ext,
                                               penalty,//ebqe_penalty_ext[ebNE_kb],
                                               flux_mom_uw_diff_ext);
                exteriorNumericalDiffusiveFlux(eps_rho,
                                               ebqe_phi_ext[ebNE_kb],
                                               sdInfo_v_u_rowptr,
                                               sdInfo_v_u_colind,
                                               isDOFBoundary_u[ebNE_kb],
                                               isDiffusiveFluxBoundary_u[ebNE_kb],
                                               normal,
                                               bc_mom_vu_diff_ten_ext,
                                               bc_u_ext,
                                               0.0,//see above
                                               mom_vu_diff_ten_ext,
                                               grad_u_ext,
                                               u_ext,
                                               penalty,//ebqe_penalty_ext[ebNE_kb],
                                               flux_mom_vu_diff_ext);
                exteriorNumericalDiffusiveFlux(eps_rho,
                                               ebqe_phi_ext[ebNE_kb],
                                               sdInfo_v_v_rowptr,
                                               sdInfo_v_v_colind,
                                               isDOFBoundary_v[ebNE_kb],
                                               isDiffusiveFluxBoundary_v[ebNE_kb],
                                               normal,
                                               bc_mom_vv_diff_ten_ext,
                                               bc_v_ext,
                                               ebqe_bc_flux_v_diff_ext[ebNE_kb],
                                               mom_vv_diff_ten_ext,
                                               grad_v_ext,
                                               v_ext,
                                               penalty,//ebqe_penalty_ext[ebNE_kb],
                                               flux_mom_vv_diff_ext);
                exteriorNumericalDiffusiveFlux(eps_rho,
                                               ebqe_phi_ext[ebNE_kb],
                                               sdInfo_v_w_rowptr,
                                               sdInfo_v_w_colind,
                                               isDOFBoundary_w[ebNE_kb],
                                               isDiffusiveFluxBoundary_w[ebNE_kb],
                                               normal,
                                               bc_mom_vw_diff_ten_ext,
                                               bc_w_ext,
                                               0.0,//see above
                                               mom_vw_diff_ten_ext,
                                               grad_w_ext,
                                               w_ext,
                                               penalty,//ebqe_penalty_ext[ebNE_kb],
                                               flux_mom_vw_diff_ext);
                exteriorNumericalDiffusiveFlux(eps_rho,
                                               ebqe_phi_ext[ebNE_kb],
                                               sdInfo_w_u_rowptr,
                                               sdInfo_w_u_colind,
                                               isDOFBoundary_u[ebNE_kb],
                                               isDiffusiveFluxBoundary_u[ebNE_kb],
                                               normal,
                                               bc_mom_wu_diff_ten_ext,
                                               bc_u_ext,
                                               0.0,//see above
                                               mom_wu_diff_ten_ext,
                                               grad_u_ext,
                                               u_ext,
                                               penalty,//ebqe_penalty_ext[ebNE_kb],
                                               flux_mom_wu_diff_ext);
                exteriorNumericalDiffusiveFlux(eps_rho,
                                               ebqe_phi_ext[ebNE_kb],
                                               sdInfo_w_v_rowptr,
                                               sdInfo_w_v_colind,
                                               isDOFBoundary_v[ebNE_kb],
                                               isDiffusiveFluxBoundary_v[ebNE_kb],
                                               normal,
                                               bc_mom_wv_diff_ten_ext,
                                               bc_v_ext,
                                               0.0,//see above
                                               mom_wv_diff_ten_ext,
                                               grad_v_ext,
                                               v_ext,
                                               penalty,//ebqe_penalty_ext[ebNE_kb],
                                               flux_mom_wv_diff_ext);
                exteriorNumericalDiffusiveFlux(eps_rho,
                                               ebqe_phi_ext[ebNE_kb],
                                               sdInfo_w_w_rowptr,
                                               sdInfo_w_w_colind,
                                               isDOFBoundary_w[ebNE_kb],
                                               isDiffusiveFluxBoundary_w[ebNE_kb],
                                               normal,
                                               bc_mom_ww_diff_ten_ext,
                                               bc_w_ext,
                                               ebqe_bc_flux_w_diff_ext[ebNE_kb],
                                               mom_ww_diff_ten_ext,
                                               grad_w_ext,
                                               w_ext,
                                               penalty,//ebqe_penalty_ext[ebNE_kb],
                                               flux_mom_ww_diff_ext);
                flux[ebN*nQuadraturePoints_elementBoundary+kb] = flux_mass_ext;
                /* std::cout<<"external u,v,u_n " */
                /*             <<ebqe_velocity[ebNE_kb_nSpace+0]<<'\t' */
                /*             <<ebqe_velocity[ebNE_kb_nSpace+1]<<'\t' */
                /*             <<flux[ebN*nQuadraturePoints_elementBoundary+kb]<<std::endl; */
                //
                //integrate the net force and moment on flagged boundaries, not on the solid
                //
                if (ebN<nElementBoundaries_owned)
                  {
                    force_v_x = (flux_mom_u_adv_ext + flux_mom_uu_diff_ext + flux_mom_uv_diff_ext + flux_mom_uw_diff_ext)/dmom_u_ham_grad_p_ext[0];//same as *rho
                    force_v_y = (flux_mom_v_adv_ext + flux_mom_vu_diff_ext + flux_mom_vv_diff_ext + flux_mom_vw_diff_ext)/dmom_u_ham_grad_p_ext[0];
                    force_v_z = (flux_mom_w_adv_ext + flux_mom_wu_diff_ext + flux_mom_wv_diff_ext + flux_mom_ww_diff_ext)/dmom_u_ham_grad_p_ext[0];

                    force_p_x = p_ext*normal[0];
                    force_p_y = p_ext*normal[1];
                    force_p_z = p_ext*normal[2];

                    force_x = force_p_x + force_v_x;
                    force_y = force_p_y + force_v_y;
                    force_z = force_p_z + force_v_z;

                    r_x = x_ext - barycenters[3*boundaryFlags[ebN]+0];
                    r_y = y_ext - barycenters[3*boundaryFlags[ebN]+1];
                    r_z = z_ext - barycenters[3*boundaryFlags[ebN]+2];

                    wettedAreas[boundaryFlags[ebN]] += dS*(1.0-ebqe_vf_ext[ebNE_kb]);

                    netForces_p[3*boundaryFlags[ebN]+0] += force_p_x*dS;
                    netForces_p[3*boundaryFlags[ebN]+1] += force_p_y*dS;
                    netForces_p[3*boundaryFlags[ebN]+2] += force_p_z*dS;

                    netForces_v[3*boundaryFlags[ebN]+0] += force_v_x*dS;
                    netForces_v[3*boundaryFlags[ebN]+1] += force_v_y*dS;
                    netForces_v[3*boundaryFlags[ebN]+2] += force_v_z*dS;

                    netMoments[3*boundaryFlags[ebN]+0] += (r_y*force_z - r_z*force_y)*dS;
                    netMoments[3*boundaryFlags[ebN]+1] += (r_z*force_x - r_x*force_z)*dS;
                    netMoments[3*boundaryFlags[ebN]+2] += (r_x*force_y - r_y*force_x)*dS;
                  }
                //
                //update residuals
                //
                for (int i=0;i<nDOF_test_element;i++)
                  {
                    elementResidual_mesh[i] -= ck.ExteriorElementBoundaryFlux(MOVING_DOMAIN*(xt_ext*normal[0]+yt_ext*normal[1]+zt_ext*normal[2]),p_test_dS[i]);
                    elementResidual_p[i] += ck.ExteriorElementBoundaryFlux(flux_mass_ext,p_test_dS[i]);
                    elementResidual_p[i] -= DM*ck.ExteriorElementBoundaryFlux(MOVING_DOMAIN*(xt_ext*normal[0]+yt_ext*normal[1]+zt_ext*normal[2]),p_test_dS[i]);
                    globalConservationError += ck.ExteriorElementBoundaryFlux(flux_mass_ext,p_test_dS[i]);
                    elementResidual_u[i] +=
                      ck.ExteriorElementBoundaryFlux(flux_mom_u_adv_ext,vel_test_dS[i])+
                      ck.ExteriorElementBoundaryFlux(flux_mom_uu_diff_ext,vel_test_dS[i])+
                      ck.ExteriorElementBoundaryFlux(flux_mom_uv_diff_ext,vel_test_dS[i])+
                      ck.ExteriorElementBoundaryFlux(flux_mom_uw_diff_ext,vel_test_dS[i])+
                      ck.ExteriorElementBoundaryDiffusionAdjoint(isDOFBoundary_u[ebNE_kb],
                                                                 isDiffusiveFluxBoundary_u[ebNE_kb],
                                                                 eb_adjoint_sigma,
                                                                 u_ext,
                                                                 bc_u_ext,
                                                                 normal,
                                                                 sdInfo_u_u_rowptr,
                                                                 sdInfo_u_u_colind,
                                                                 mom_uu_diff_ten_ext,
                                                                 &vel_grad_test_dS[i*nSpace])+
                      ck.ExteriorElementBoundaryDiffusionAdjoint(isDOFBoundary_v[ebNE_kb],
                                                                 isDiffusiveFluxBoundary_u[ebNE_kb],
                                                                 eb_adjoint_sigma,
                                                                 v_ext,
                                                                 bc_v_ext,
                                                                 normal,
                                                                 sdInfo_u_v_rowptr,
                                                                 sdInfo_u_v_colind,
                                                                 mom_uv_diff_ten_ext,
                                                                 &vel_grad_test_dS[i*nSpace])+
                      ck.ExteriorElementBoundaryDiffusionAdjoint(isDOFBoundary_w[ebNE_kb],
                                                                 isDiffusiveFluxBoundary_u[ebNE_kb],
                                                                 eb_adjoint_sigma,
                                                                 w_ext,
                                                                 bc_w_ext,
                                                                 normal,
                                                                 sdInfo_u_w_rowptr,
                                                                 sdInfo_u_w_colind,
                                                                 mom_uw_diff_ten_ext,
                                                                 &vel_grad_test_dS[i*nSpace]);
                    elementResidual_v[i] += ck.ExteriorElementBoundaryFlux(flux_mom_v_adv_ext,vel_test_dS[i]) +
                      ck.ExteriorElementBoundaryFlux(flux_mom_vu_diff_ext,vel_test_dS[i])+
                      ck.ExteriorElementBoundaryFlux(flux_mom_vv_diff_ext,vel_test_dS[i])+
                      ck.ExteriorElementBoundaryFlux(flux_mom_vw_diff_ext,vel_test_dS[i])+
                      ck.ExteriorElementBoundaryDiffusionAdjoint(isDOFBoundary_u[ebNE_kb],
                                                                 isDiffusiveFluxBoundary_v[ebNE_kb],
                                                                 eb_adjoint_sigma,
                                                                 u_ext,
                                                                 bc_u_ext,
                                                                 normal,
                                                                 sdInfo_v_u_rowptr,
                                                                 sdInfo_v_u_colind,
                                                                 mom_vu_diff_ten_ext,
                                                                 &vel_grad_test_dS[i*nSpace])+
                      ck.ExteriorElementBoundaryDiffusionAdjoint(isDOFBoundary_v[ebNE_kb],
                                                                 isDiffusiveFluxBoundary_v[ebNE_kb],
                                                                 eb_adjoint_sigma,
                                                                 v_ext,
                                                                 bc_v_ext,
                                                                 normal,
                                                                 sdInfo_v_v_rowptr,
                                                                 sdInfo_v_v_colind,
                                                                 mom_vv_diff_ten_ext,
                                                                 &vel_grad_test_dS[i*nSpace])+
                      ck.ExteriorElementBoundaryDiffusionAdjoint(isDOFBoundary_w[ebNE_kb],
                                                                 isDiffusiveFluxBoundary_v[ebNE_kb],
                                                                 eb_adjoint_sigma,
                                                                 w_ext,
                                                                 bc_w_ext,
                                                                 normal,
                                                                 sdInfo_v_w_rowptr,
                                                                 sdInfo_v_w_colind,
                                                                 mom_vw_diff_ten_ext,
                                                                 &vel_grad_test_dS[i*nSpace]);

                    elementResidual_w[i] += ck.ExteriorElementBoundaryFlux(flux_mom_w_adv_ext,vel_test_dS[i]) +
                      ck.ExteriorElementBoundaryFlux(flux_mom_wu_diff_ext,vel_test_dS[i])+
                      ck.ExteriorElementBoundaryFlux(flux_mom_wv_diff_ext,vel_test_dS[i])+
                      ck.ExteriorElementBoundaryFlux(flux_mom_ww_diff_ext,vel_test_dS[i])+
                      ck.ExteriorElementBoundaryDiffusionAdjoint(isDOFBoundary_u[ebNE_kb],
                                                                 isDiffusiveFluxBoundary_w[ebNE_kb],
                                                                 eb_adjoint_sigma,
                                                                 u_ext,
                                                                 bc_u_ext,
                                                                 normal,
                                                                 sdInfo_w_u_rowptr,
                                                                 sdInfo_w_u_colind,
                                                                 mom_wu_diff_ten_ext,
                                                                 &vel_grad_test_dS[i*nSpace])+
                      ck.ExteriorElementBoundaryDiffusionAdjoint(isDOFBoundary_v[ebNE_kb],
                                                                 isDiffusiveFluxBoundary_w[ebNE_kb],
                                                                 eb_adjoint_sigma,
                                                                 v_ext,
                                                                 bc_v_ext,
                                                                 normal,
                                                                 sdInfo_w_v_rowptr,
                                                                 sdInfo_w_v_colind,
                                                                 mom_wv_diff_ten_ext,
                                                                 &vel_grad_test_dS[i*nSpace])+
                      ck.ExteriorElementBoundaryDiffusionAdjoint(isDOFBoundary_w[ebNE_kb],
                                                                 isDiffusiveFluxBoundary_w[ebNE_kb],
                                                                 eb_adjoint_sigma,
                                                                 w_ext,
                                                                 bc_w_ext,
                                                                 normal,
                                                                 sdInfo_w_w_rowptr,
                                                                 sdInfo_w_w_colind,
                                                                 mom_ww_diff_ten_ext,
                                                                 &vel_grad_test_dS[i*nSpace]);
                  }//i
              }//kb
            //
            //update the element and global residual storage
            //
            for (int i=0;i<nDOF_test_element;i++)
              {
                int eN_i = eN*nDOF_test_element+i;

                /* elementResidual_p_save[eN_i] +=  elementResidual_p[i]; */
                /* mesh_volume_conservation_weak += elementResidual_mesh[i];               */
                /* globalResidual[offset_p+stride_p*p_l2g[eN_i]]+=elementResidual_p[i]; */
                globalResidual[offset_u+stride_u*vel_l2g[eN_i]]+=elementResidual_u[i];
                globalResidual[offset_v+stride_v*vel_l2g[eN_i]]+=elementResidual_v[i];
                globalResidual[offset_w+stride_w*vel_l2g[eN_i]]+=elementResidual_w[i];
              }//i
          }//ebNE
        /* std::cout<<"mesh volume conservation = "<<mesh_volume_conservation<<std::endl; */
        /* std::cout<<"mesh volume conservation weak = "<<mesh_volume_conservation_weak<<std::endl; */
        /* std::cout<<"mesh volume conservation err max= "<<mesh_volume_conservation_err_max<<std::endl; */
        /* std::cout<<"mesh volume conservation err max weak = "<<mesh_volume_conservation_err_max_weak<<std::endl; */
      }

      void calculateJacobian(//element
                             double* mesh_trial_ref,
                             double* mesh_grad_trial_ref,
                             double* mesh_dof,
                             double* mesh_velocity_dof,
                             double MOVING_DOMAIN,
                             double PSTAB,
                             int *mesh_l2g,
                             double *dV_ref,
                             double *p_trial_ref,
                             double *p_grad_trial_ref,
                             double *p_test_ref,
                             double *p_grad_test_ref,
                             double *q_p,
                             double *q_grad_p,
                             double *ebqe_p,
                             double *ebqe_grad_p,
                             double *vel_trial_ref,
                             double *vel_grad_trial_ref,
                             double *vel_hess_trial_ref,
                             double *vel_test_ref,
                             double *vel_grad_test_ref,
                             //element boundary
                             double *mesh_trial_trace_ref,
                             double *mesh_grad_trial_trace_ref,
                             double *dS_ref,
                             double *p_trial_trace_ref,
                             double *p_grad_trial_trace_ref,
                             double *p_test_trace_ref,
                             double *p_grad_test_trace_ref,
                             double *vel_trial_trace_ref,
                             double *vel_grad_trial_trace_ref,
                             double *vel_test_trace_ref,
                             double *vel_grad_test_trace_ref,
                             double *normal_ref,
                             double *boundaryJac_ref,
                             //physics
                             double eb_adjoint_sigma,
                             double *elementDiameter,
                             double *nodeDiametersArray,
                             double hFactor,
                             int nElements_global,
                             int nElements_owned,
                             int nElementBoundaries_owned,
                             double useRBLES,
                             double useMetrics,
                             double alphaBDF,
                             double epsFact_rho,
                             double epsFact_mu,
                             double sigma,
                             double rho_0,
                             double nu_0,
                             double rho_1,
                             double nu_1,
                             double smagorinskyConstant,
                             int turbulenceClosureModel,
                             double Ct_sge,
                             double Cd_sge,
                             double C_dg,
                             double C_b,
                             //VRANS
                             const double *eps_solid,
                             const double *ebq_global_phi_solid,
                             const double *ebq_global_grad_phi_solid,
                             const double *phi_solid_nodes,
                             const double *phi_solid,
                             const double *q_velocity_solid,
                             const double *q_vos,
                             const double *q_dvos_dt,
                             const double *q_dragAlpha,
                             const double *q_dragBeta,
                             const double *q_mass_source,
                             const double *q_turb_var_0,
                             const double *q_turb_var_1,
                             const double *q_turb_var_grad_0,
                             int *p_l2g,
                             int *vel_l2g,
                             double *p_dof, double *u_dof, double *v_dof, double *w_dof,
                             double *g,
                             const double useVF,
                             double *vf,
                             double *phi,
                             double *normal_phi,
                             double *kappa_phi,
                             double *q_mom_u_acc_beta_bdf, double *q_mom_v_acc_beta_bdf, double *q_mom_w_acc_beta_bdf,
                             double *q_dV,
                             double *q_dV_last,
                             double *q_velocity_sge,
                             double *ebqe_velocity_star,
                             double *q_cfl,
                             double *q_numDiff_u_last, double *q_numDiff_v_last, double *q_numDiff_w_last,
                             int *sdInfo_u_u_rowptr, int *sdInfo_u_u_colind,
                             int *sdInfo_u_v_rowptr, int *sdInfo_u_v_colind,
                             int *sdInfo_u_w_rowptr, int *sdInfo_u_w_colind,
                             int *sdInfo_v_v_rowptr, int *sdInfo_v_v_colind,
                             int *sdInfo_v_u_rowptr, int *sdInfo_v_u_colind,
                             int *sdInfo_v_w_rowptr, int *sdInfo_v_w_colind,
                             int *sdInfo_w_w_rowptr, int *sdInfo_w_w_colind,
                             int *sdInfo_w_u_rowptr, int *sdInfo_w_u_colind,
                             int *sdInfo_w_v_rowptr, int *sdInfo_w_v_colind,
                             int *csrRowIndeces_p_p, int *csrColumnOffsets_p_p,
                             int *csrRowIndeces_p_u, int *csrColumnOffsets_p_u,
                             int *csrRowIndeces_p_v, int *csrColumnOffsets_p_v,
                             int *csrRowIndeces_p_w, int *csrColumnOffsets_p_w,
                             int *csrRowIndeces_u_p, int *csrColumnOffsets_u_p,
                             int *csrRowIndeces_u_u, int *csrColumnOffsets_u_u,
                             int *csrRowIndeces_u_v, int *csrColumnOffsets_u_v,
                             int *csrRowIndeces_u_w, int *csrColumnOffsets_u_w,
                             int *csrRowIndeces_v_p, int *csrColumnOffsets_v_p,
                             int *csrRowIndeces_v_u, int *csrColumnOffsets_v_u,
                             int *csrRowIndeces_v_v, int *csrColumnOffsets_v_v,
                             int *csrRowIndeces_v_w, int *csrColumnOffsets_v_w,
                             int *csrRowIndeces_w_p, int *csrColumnOffsets_w_p,
                             int *csrRowIndeces_w_u, int *csrColumnOffsets_w_u,
                             int *csrRowIndeces_w_v, int *csrColumnOffsets_w_v,
                             int *csrRowIndeces_w_w, int *csrColumnOffsets_w_w,
                             double *globalJacobian,
                             int nExteriorElementBoundaries_global,
                             int *exteriorElementBoundariesArray,
                             int *elementBoundariesArray,
                             int *elementBoundaryElementsArray,
                             int *elementBoundaryLocalElementBoundariesArray,
                             double *ebqe_vf_ext,
                             double *bc_ebqe_vf_ext,
                             double *ebqe_phi_ext,
                             double *bc_ebqe_phi_ext,
                             double *ebqe_normal_phi_ext,
                             double *ebqe_kappa_phi_ext,
                             //VRANS
                             const double* ebqe_vos_ext,//sed fraction - gco check
                             const double* ebqe_turb_var_0,
                             const double* ebqe_turb_var_1,
                             //VRANS end
                             int* isDOFBoundary_p,
                             int* isDOFBoundary_u,
                             int* isDOFBoundary_v,
                             int* isDOFBoundary_w,
                             int* isAdvectiveFluxBoundary_p,
                             int* isAdvectiveFluxBoundary_u,
                             int* isAdvectiveFluxBoundary_v,
                             int* isAdvectiveFluxBoundary_w,
                             int* isDiffusiveFluxBoundary_u,
                             int* isDiffusiveFluxBoundary_v,
                             int* isDiffusiveFluxBoundary_w,
                             double* ebqe_bc_p_ext,
                             double* ebqe_bc_flux_mass_ext,
                             double* ebqe_bc_flux_mom_u_adv_ext,
                             double* ebqe_bc_flux_mom_v_adv_ext,
                             double* ebqe_bc_flux_mom_w_adv_ext,
                             double* ebqe_bc_u_ext,
                             double* ebqe_bc_flux_u_diff_ext,
                             double* ebqe_penalty_ext,
                             double* ebqe_bc_v_ext,
                             double* ebqe_bc_flux_v_diff_ext,
                             double* ebqe_bc_w_ext,
                             double* ebqe_bc_flux_w_diff_ext,
                             int* csrColumnOffsets_eb_p_p,
                             int* csrColumnOffsets_eb_p_u,
                             int* csrColumnOffsets_eb_p_v,
                             int* csrColumnOffsets_eb_p_w,
                             int* csrColumnOffsets_eb_u_p,
                             int* csrColumnOffsets_eb_u_u,
                             int* csrColumnOffsets_eb_u_v,
                             int* csrColumnOffsets_eb_u_w,
                             int* csrColumnOffsets_eb_v_p,
                             int* csrColumnOffsets_eb_v_u,
                             int* csrColumnOffsets_eb_v_v,
                             int* csrColumnOffsets_eb_v_w,
                             int* csrColumnOffsets_eb_w_p,
                             int* csrColumnOffsets_eb_w_u,
                             int* csrColumnOffsets_eb_w_v,
                             int* csrColumnOffsets_eb_w_w,
                             int* elementFlags,
                             int nParticles,
                             double particle_epsFact,
                             double particle_alpha,
                             double particle_beta,
                             double particle_penalty_constant,
                             double* particle_signed_distances,
                             double* particle_signed_distance_normals,
                             double* particle_velocities,
                             double* particle_centroids,
                             double particle_nitsche,
			     int USE_SUPG,
                             int KILL_PRESSURE_TERM,
                             double dt,
                             int MATERIAL_PARAMETERS_AS_FUNCTION,
                             double* density_as_function,
                             double* dynamic_viscosity_as_function,
                             double* ebqe_density_as_function,
                             double* ebqe_dynamic_viscosity_as_function,
                             int USE_SBM)
      {
        //
        //loop over elements to compute volume integrals and load them into the element Jacobians and global Jacobian
        //
        std::valarray<double> particle_surfaceArea(nParticles), particle_netForces(nParticles * 3), particle_netMoments(nParticles * 3);
        const int nQuadraturePoints_global(nElements_global*nQuadraturePoints_element);
        std::vector<int> surrogate_boundaries, surrogate_boundary_elements;
        for(int eN=0;eN<nElements_global;eN++)
          {
            register double eps_rho,eps_mu;
            double element_active=1.0;//value 1 is because it is ibm by default

            register double  elementJacobian_p_p[nDOF_test_element][nDOF_trial_element],
              elementJacobian_p_u[nDOF_test_element][nDOF_trial_element],
              elementJacobian_p_v[nDOF_test_element][nDOF_trial_element],
              elementJacobian_p_w[nDOF_test_element][nDOF_trial_element],
              elementJacobian_u_p[nDOF_test_element][nDOF_trial_element],
              elementJacobian_u_u[nDOF_test_element][nDOF_trial_element],
              elementJacobian_u_v[nDOF_test_element][nDOF_trial_element],
              elementJacobian_u_w[nDOF_test_element][nDOF_trial_element],
              elementJacobian_v_p[nDOF_test_element][nDOF_trial_element],
              elementJacobian_v_u[nDOF_test_element][nDOF_trial_element],
              elementJacobian_v_v[nDOF_test_element][nDOF_trial_element],
              elementJacobian_v_w[nDOF_test_element][nDOF_trial_element],
              elementJacobian_w_p[nDOF_test_element][nDOF_trial_element],
              elementJacobian_w_u[nDOF_test_element][nDOF_trial_element],
              elementJacobian_w_v[nDOF_test_element][nDOF_trial_element],
              elementJacobian_w_w[nDOF_test_element][nDOF_trial_element];
            for (int i=0;i<nDOF_test_element;i++)
              for (int j=0;j<nDOF_trial_element;j++)
                {
                  elementJacobian_p_p[i][j]=0.0;
                  elementJacobian_p_u[i][j]=0.0;
                  elementJacobian_p_v[i][j]=0.0;
                  elementJacobian_p_w[i][j]=0.0;
                  elementJacobian_u_p[i][j]=0.0;
                  elementJacobian_u_u[i][j]=0.0;
                  elementJacobian_u_v[i][j]=0.0;
                  elementJacobian_u_w[i][j]=0.0;
                  elementJacobian_v_p[i][j]=0.0;
                  elementJacobian_v_u[i][j]=0.0;
                  elementJacobian_v_v[i][j]=0.0;
                  elementJacobian_v_w[i][j]=0.0;
                  elementJacobian_w_p[i][j]=0.0;
                  elementJacobian_w_u[i][j]=0.0;
                  elementJacobian_w_v[i][j]=0.0;
                  elementJacobian_w_w[i][j]=0.0;
                }
            if(USE_SBM>0)
            {
                //
                //detect cut cells
                //
                int pos_counter=0;
                for (int I=0;I<nDOF_mesh_trial_element;I++)
                {
                    if (phi_solid_nodes[mesh_l2g[eN*nDOF_mesh_trial_element+I]] >= 0)
                        pos_counter++;
                }
                if (pos_counter == 3)//surrogate face
                {
                    element_active=0.0;
                    int opp_node=-1;
                    for (int I=0;I<nDOF_mesh_trial_element;I++)
                    {
                        if (phi_solid_nodes[mesh_l2g[eN*nDOF_mesh_trial_element+I]] < 0)
                            opp_node = I;
                    }
                    assert(opp_node >=0);
                    assert(opp_node <nDOF_mesh_trial_element);
                    int ebN = elementBoundariesArray[eN*nDOF_mesh_trial_element+opp_node];//only works for simplices
                    surrogate_boundaries.push_back(ebN);
                    //now find which element neighbor this element is
                    //since each face has 2 neighbor elements.
                    //YY: what if this face is a boundary face?
                    if (eN == elementBoundaryElementsArray[eN*2+0])
                        surrogate_boundary_elements.push_back(1);
                    else
                        surrogate_boundary_elements.push_back(0);

                }else if (pos_counter == 4)// element is in fluid totally
                {
                    element_active=1.0;
                }
                else
                {
                    element_active=0.0;
                }
            }
            for  (int k=0;k<nQuadraturePoints_element;k++)
              {
                int eN_k = eN*nQuadraturePoints_element+k, //index to a scalar at a quadrature point
                  eN_k_nSpace = eN_k*nSpace,
                  eN_nDOF_trial_element = eN*nDOF_trial_element; //index to a vector at a quadrature point

                //declare local storage
                register double p=0.0,u=0.0,v=0.0,w=0.0,
                  grad_p[nSpace],grad_u[nSpace],grad_v[nSpace],grad_w[nSpace],
                  hess_u[nSpace2],hess_v[nSpace2],hess_w[nSpace2],
                  mom_u_acc=0.0,
                  dmom_u_acc_u=0.0,
                  mom_v_acc=0.0,
                  dmom_v_acc_v=0.0,
                  mom_w_acc=0.0,
                  dmom_w_acc_w=0.0,
                  mass_adv[nSpace],
                  dmass_adv_u[nSpace],
                  dmass_adv_v[nSpace],
                  dmass_adv_w[nSpace],
                  mom_u_adv[nSpace],
                  dmom_u_adv_u[nSpace],
                  dmom_u_adv_v[nSpace],
                  dmom_u_adv_w[nSpace],
                  mom_v_adv[nSpace],
                  dmom_v_adv_u[nSpace],
                  dmom_v_adv_v[nSpace],
                  dmom_v_adv_w[nSpace],
                  mom_w_adv[nSpace],
                  dmom_w_adv_u[nSpace],
                  dmom_w_adv_v[nSpace],
                  dmom_w_adv_w[nSpace],
                  mom_uu_diff_ten[nSpace],
                  mom_vv_diff_ten[nSpace],
                  mom_ww_diff_ten[nSpace],
                  mom_uv_diff_ten[1],
                  mom_uw_diff_ten[1],
                  mom_vu_diff_ten[1],
                  mom_vw_diff_ten[1],
                  mom_wu_diff_ten[1],
                  mom_wv_diff_ten[1],
                  mom_u_source=0.0,
                  mom_v_source=0.0,
                  mom_w_source=0.0,
                  mom_u_ham=0.0,
                  dmom_u_ham_grad_p[nSpace],
                  dmom_u_ham_grad_u[nSpace],
                  mom_v_ham=0.0,
                  dmom_v_ham_grad_p[nSpace],
                  dmom_v_ham_grad_v[nSpace],
                  mom_w_ham=0.0,
                  dmom_w_ham_grad_p[nSpace],
                  dmom_w_ham_grad_w[nSpace],
                  mom_u_acc_t=0.0,
                  dmom_u_acc_u_t=0.0,
                  mom_v_acc_t=0.0,
                  dmom_v_acc_v_t=0.0,
                  mom_w_acc_t=0.0,
                  dmom_w_acc_w_t=0.0,
                  pdeResidual_p=0.0,
                  pdeResidual_u=0.0,
                  pdeResidual_v=0.0,
                  pdeResidual_w=0.0,
                  dpdeResidual_p_u[nDOF_trial_element],dpdeResidual_p_v[nDOF_trial_element],dpdeResidual_p_w[nDOF_trial_element],
                  dpdeResidual_u_p[nDOF_trial_element],dpdeResidual_u_u[nDOF_trial_element],
                  dpdeResidual_v_p[nDOF_trial_element],dpdeResidual_v_v[nDOF_trial_element],
                  dpdeResidual_w_p[nDOF_trial_element],dpdeResidual_w_w[nDOF_trial_element],
                  Lstar_u_p[nDOF_test_element],
                  Lstar_v_p[nDOF_test_element],
                  Lstar_w_p[nDOF_test_element],
                  Lstar_u_u[nDOF_test_element],
                  Lstar_v_v[nDOF_test_element],
                  Lstar_w_w[nDOF_test_element],
                  Lstar_p_u[nDOF_test_element],
                  Lstar_p_v[nDOF_test_element],
                  Lstar_p_w[nDOF_test_element],
                  subgridError_p=0.0,
                  subgridError_u=0.0,
                  subgridError_v=0.0,
                  subgridError_w=0.0,
                  dsubgridError_p_u[nDOF_trial_element],
                  dsubgridError_p_v[nDOF_trial_element],
                  dsubgridError_p_w[nDOF_trial_element],
                  dsubgridError_u_p[nDOF_trial_element],
                  dsubgridError_u_u[nDOF_trial_element],
                  dsubgridError_v_p[nDOF_trial_element],
                  dsubgridError_v_v[nDOF_trial_element],
                  dsubgridError_w_p[nDOF_trial_element],
                  dsubgridError_w_w[nDOF_trial_element],
                  tau_p=0.0,tau_p0=0.0,tau_p1=0.0,
                  tau_v=0.0,tau_v0=0.0,tau_v1=0.0,
                  jac[nSpace*nSpace],
                  jacDet,
                  jacInv[nSpace*nSpace],
                  p_grad_trial[nDOF_trial_element*nSpace],vel_grad_trial[nDOF_trial_element*nSpace],
                  vel_hess_trial[nDOF_trial_element*nSpace2],
                  dV,
                  p_test_dV[nDOF_test_element],vel_test_dV[nDOF_test_element],
                  p_grad_test_dV[nDOF_test_element*nSpace],vel_grad_test_dV[nDOF_test_element*nSpace],
                  x,y,z,xt,yt,zt,
                  //VRANS
                  porosity,
                  //meanGrainSize,
                  dmom_u_source[nSpace],
                  dmom_v_source[nSpace],
                  dmom_w_source[nSpace],
                  mass_source,
                  //
                  G[nSpace*nSpace],G_dd_G,tr_G,h_phi, dmom_adv_star[nSpace], dmom_adv_sge[nSpace];
                //get jacobian, etc for mapping reference element
                ck.calculateMapping_element(eN,
                                            k,
                                            mesh_dof,
                                            mesh_l2g,
                                            mesh_trial_ref,
                                            mesh_grad_trial_ref,
                                            jac,
                                            jacDet,
                                            jacInv,
                                            x,y,z);
                ck.calculateH_element(eN,
                                      k,
                                      nodeDiametersArray,
                                      mesh_l2g,
                                      mesh_trial_ref,
                                      h_phi);
                ck.calculateMappingVelocity_element(eN,
                                                    k,
                                                    mesh_velocity_dof,
                                                    mesh_l2g,
                                                    mesh_trial_ref,
                                                    xt,yt,zt);
                //xt=0.0;yt=0.0;zt=0.0;
                //std::cout<<"xt "<<xt<<'\t'<<yt<<'\t'<<zt<<std::endl;
                //get the physical integration weight
                dV = fabs(jacDet)*dV_ref[k];
                ck.calculateG(jacInv,G,G_dd_G,tr_G);
                //ck.calculateGScale(G,&normal_phi[eN_k_nSpace],h_phi);

                eps_rho = epsFact_rho*(useMetrics*h_phi+(1.0-useMetrics)*elementDiameter[eN]);
                eps_mu  = epsFact_mu *(useMetrics*h_phi+(1.0-useMetrics)*elementDiameter[eN]);
                const double particle_eps  = particle_epsFact*(useMetrics*h_phi+(1.0-useMetrics)*elementDiameter[eN]);

                //get the trial function gradients
                /* ck.gradTrialFromRef(&p_grad_trial_ref[k*nDOF_trial_element*nSpace],jacInv,p_grad_trial); */
                ck.gradTrialFromRef(&vel_grad_trial_ref[k*nDOF_trial_element*nSpace],jacInv,vel_grad_trial);
                ck.hessTrialFromRef(&vel_hess_trial_ref[k*nDOF_trial_element*nSpace2],jacInv,vel_hess_trial);
                //get the solution
                /* ck.valFromDOF(p_dof,&p_l2g[eN_nDOF_trial_element],&p_trial_ref[k*nDOF_trial_element],p); */
                p = q_p[eN_k];
                ck.valFromDOF(u_dof,&vel_l2g[eN_nDOF_trial_element],&vel_trial_ref[k*nDOF_trial_element],u);
                ck.valFromDOF(v_dof,&vel_l2g[eN_nDOF_trial_element],&vel_trial_ref[k*nDOF_trial_element],v);
                ck.valFromDOF(w_dof,&vel_l2g[eN_nDOF_trial_element],&vel_trial_ref[k*nDOF_trial_element],w);
                //get the solution gradients
                /* ck.gradFromDOF(p_dof,&p_l2g[eN_nDOF_trial_element],p_grad_trial,grad_p); */
                for (int I=0;I<nSpace;I++)
                  grad_p[I] = q_grad_p[eN_k_nSpace+I];
                ck.gradFromDOF(u_dof,&vel_l2g[eN_nDOF_trial_element],vel_grad_trial,grad_u);
                ck.gradFromDOF(v_dof,&vel_l2g[eN_nDOF_trial_element],vel_grad_trial,grad_v);
                ck.gradFromDOF(w_dof,&vel_l2g[eN_nDOF_trial_element],vel_grad_trial,grad_w);
                ck.hessFromDOF(u_dof,&vel_l2g[eN_nDOF_trial_element],vel_hess_trial,hess_u);
                ck.hessFromDOF(v_dof,&vel_l2g[eN_nDOF_trial_element],vel_hess_trial,hess_v);
                ck.hessFromDOF(w_dof,&vel_l2g[eN_nDOF_trial_element],vel_hess_trial,hess_w);
                //precalculate test function products with integration weights
                for (int j=0;j<nDOF_trial_element;j++)
                  {
                    /* p_test_dV[j] = p_test_ref[k*nDOF_trial_element+j]*dV; */
                    vel_test_dV[j] = vel_test_ref[k*nDOF_trial_element+j]*dV;
                    for (int I=0;I<nSpace;I++)
                      {
                        /* p_grad_test_dV[j*nSpace+I]   = p_grad_trial[j*nSpace+I]*dV;//cek warning won't work for Petrov-Galerkin */
                        vel_grad_test_dV[j*nSpace+I] = vel_grad_trial[j*nSpace+I]*dV;//cek warning won't work for Petrov-Galerkin}
                      }
                  }
                //cek hack
                double div_mesh_velocity=0.0;
                int NDOF_MESH_TRIAL_ELEMENT=4;
                for (int j=0;j<NDOF_MESH_TRIAL_ELEMENT;j++)
                  {
                    int eN_j=eN*NDOF_MESH_TRIAL_ELEMENT+j;
                    div_mesh_velocity +=
                      mesh_velocity_dof[mesh_l2g[eN_j]*3+0]*vel_grad_trial[j*3+0] +
                      mesh_velocity_dof[mesh_l2g[eN_j]*3+1]*vel_grad_trial[j*3+1] +
                      mesh_velocity_dof[mesh_l2g[eN_j]*3+2]*vel_grad_trial[j*3+2];
                  }
                div_mesh_velocity = DM3*div_mesh_velocity + (1.0-DM3)*alphaBDF*(dV-q_dV_last[eN_k])/dV;
                //
                //VRANS
                porosity = 1.0 - q_vos[eN_k]; // porosity - gco check 
                //
                //
                //calculate pde coefficients and derivatives at quadrature points
                //
                double eddy_viscosity(0.),rhoSave,nuSave;//not really interested in saving eddy_viscosity in jacobian
                evaluateCoefficients(eps_rho,
                                     eps_mu,
                                     particle_eps,
                                     sigma,
                                     rho_0,
                                     nu_0,
                                     rho_1,
                                     nu_1,
                                     elementDiameter[eN],
                                     smagorinskyConstant,
                                     turbulenceClosureModel,
                                     g,
                                     useVF,
                                     vf[eN_k],
                                     phi[eN_k],
                                     &normal_phi[eN_k_nSpace],
                                     nParticles,
                                     nQuadraturePoints_global,
                                     &particle_signed_distances[eN_k],
                                     kappa_phi[eN_k],
                                     //VRANS
                                     porosity,
                                     //
                                     p,
                                     grad_p,
                                     grad_u,
                                     grad_v,
                                     grad_w,
                                     u,
                                     v,
                                     w,
                                     q_velocity_sge[eN_k_nSpace+0],
                                     q_velocity_sge[eN_k_nSpace+1],
                                     q_velocity_sge[eN_k_nSpace+2],
                                     eddy_viscosity,
                                     mom_u_acc,
                                     dmom_u_acc_u,
                                     mom_v_acc,
                                     dmom_v_acc_v,
                                     mom_w_acc,
                                     dmom_w_acc_w,
                                     mass_adv,
                                     dmass_adv_u,
                                     dmass_adv_v,
                                     dmass_adv_w,
                                     mom_u_adv,
                                     dmom_u_adv_u,
                                     dmom_u_adv_v,
                                     dmom_u_adv_w,
                                     mom_v_adv,
                                     dmom_v_adv_u,
                                     dmom_v_adv_v,
                                     dmom_v_adv_w,
                                     mom_w_adv,
                                     dmom_w_adv_u,
                                     dmom_w_adv_v,
                                     dmom_w_adv_w,
                                     mom_uu_diff_ten,
                                     mom_vv_diff_ten,
                                     mom_ww_diff_ten,
                                     mom_uv_diff_ten,
                                     mom_uw_diff_ten,
                                     mom_vu_diff_ten,
                                     mom_vw_diff_ten,
                                     mom_wu_diff_ten,
                                     mom_wv_diff_ten,
                                     mom_u_source,
                                     mom_v_source,
                                     mom_w_source,
                                     mom_u_ham,
                                     dmom_u_ham_grad_p,
                                     dmom_u_ham_grad_u,
                                     mom_v_ham,
                                     dmom_v_ham_grad_p,
                                     dmom_v_ham_grad_v,
                                     mom_w_ham,
                                     dmom_w_ham_grad_p,
                                     dmom_w_ham_grad_w,
                                     rhoSave,
                                     nuSave,
                                     KILL_PRESSURE_TERM,
				     0,
                                     0., // mql: the force term doesn't play a role in the Jacobian
                                     0.,
                                     0.,
                                     MATERIAL_PARAMETERS_AS_FUNCTION,
                                     density_as_function[eN_k],
                                     dynamic_viscosity_as_function[eN_k],
                                     USE_SBM);
                //VRANS
                mass_source = q_mass_source[eN_k];
                //todo: decide if these should be lagged or not
                updateDarcyForchheimerTerms_Ergun(/* linearDragFactor, */
                                                  /* nonlinearDragFactor, */
                                                  /* porosity, */
                                                  /* meanGrainSize, */
                                                  q_dragAlpha[eN_k],
                                                  q_dragBeta[eN_k],
                                                  eps_rho,
                                                  eps_mu,
                                                  rho_0,
                                                  nu_0,
                                                  rho_1,
                                                  nu_1,
                                                  useVF,
                                                  vf[eN_k],
                                                  phi[eN_k],
                                                  u,
                                                  v,
                                                  w,
                                                  q_velocity_sge[eN_k_nSpace+0],
                                                  q_velocity_sge[eN_k_nSpace+1],
                                                  q_velocity_sge[eN_k_nSpace+2],
                                                  eps_solid[elementFlags[eN]],
                                                  porosity,
                                                  q_velocity_solid[eN_k_nSpace+0],
                                                  q_velocity_solid[eN_k_nSpace+1],
                                                  q_velocity_solid[eN_k_nSpace+2],
                                                  mom_u_source,
                                                  mom_v_source,
                                                  mom_w_source,
                                                  dmom_u_source,
                                                  dmom_v_source,
                                                  dmom_w_source);
                double C_particles=0.0;
                if (nParticles > 0 && USE_SBM==0)
                  updateSolidParticleTerms(eN < nElements_owned,
                                           particle_nitsche,
                                           dV,
                                           nParticles,
                                           nQuadraturePoints_global,
                                           &particle_signed_distances[eN_k],
                                           &particle_signed_distance_normals[eN_k_nSpace],
                                           particle_velocities,
                                           particle_centroids,
                                           porosity,
                                           particle_penalty_constant/h_phi,//penalty,
                                           particle_alpha,
                                           particle_beta,
                                           eps_rho,
                                           eps_mu,
                                           rho_0,
                                           nu_0,
                                           rho_1,
                                           nu_1,
                                           useVF,
                                           vf[eN_k],
                                           phi[eN_k],
                                           x,
                                           y,
                                           z,
                                           p,
                                           u,
                                           v,
                                           w,
                                           q_velocity_sge[eN_k_nSpace+0],
                                           q_velocity_sge[eN_k_nSpace+1],
                                           q_velocity_sge[eN_k_nSpace+2],
                                           particle_eps,
                                           grad_u,
                                           grad_v,
                                           grad_w,
                                           mom_u_source,
                                           mom_v_source,
                                           mom_w_source,
                                           dmom_u_source,
                                           dmom_v_source,
                                           dmom_w_source,
                                           mom_u_adv,
                                           mom_v_adv,
                                           mom_w_adv,
                                           dmom_u_adv_u,
                                           dmom_v_adv_v,
                                           dmom_w_adv_w,
                                           mom_u_ham,
                                           dmom_u_ham_grad_u,
                                           mom_v_ham,
                                           dmom_v_ham_grad_v,
                                           mom_w_ham,
                                           dmom_w_ham_grad_w,
                                           &particle_netForces[0],
                                           &particle_netMoments[0],
                                           &particle_surfaceArea[0]);
                //Turbulence closure model
                if (turbulenceClosureModel >= 3)
                  {
                    const double c_mu = 0.09;//mwf hack
                    updateTurbulenceClosure(turbulenceClosureModel,
                                            eps_rho,
                                            eps_mu,
                                            rho_0,
                                            nu_0,
                                            rho_1,
                                            nu_1,
                                            useVF,
                                            vf[eN_k],
                                            phi[eN_k],
                                            porosity,
                                            c_mu, //mwf hack
                                            q_turb_var_0[eN_k],
                                            q_turb_var_1[eN_k],
                                            &q_turb_var_grad_0[eN_k_nSpace],
                                            eddy_viscosity,
                                            mom_uu_diff_ten,
                                            mom_vv_diff_ten,
                                            mom_ww_diff_ten,
                                            mom_uv_diff_ten,
                                            mom_uw_diff_ten,
                                            mom_vu_diff_ten,
                                            mom_vw_diff_ten,
                                            mom_wu_diff_ten,
                                            mom_wv_diff_ten,
                                            mom_u_source,
                                            mom_v_source,
                                            mom_w_source);

                  }
                //
                //
                //moving mesh
                //
                mom_u_adv[0] -= MOVING_DOMAIN*dmom_u_acc_u*mom_u_acc*xt; // multiply by rho*porosity. mql. CHECK.
                mom_u_adv[1] -= MOVING_DOMAIN*dmom_u_acc_u*mom_u_acc*yt;
                mom_u_adv[2] -= MOVING_DOMAIN*dmom_u_acc_u*mom_u_acc*zt;
                dmom_u_adv_u[0] -= MOVING_DOMAIN*dmom_u_acc_u*xt;
                dmom_u_adv_u[1] -= MOVING_DOMAIN*dmom_u_acc_u*yt;
                dmom_u_adv_u[2] -= MOVING_DOMAIN*dmom_u_acc_u*zt;

                mom_v_adv[0] -= MOVING_DOMAIN*dmom_v_acc_v*mom_v_acc*xt;
                mom_v_adv[1] -= MOVING_DOMAIN*dmom_v_acc_v*mom_v_acc*yt;
                mom_v_adv[2] -= MOVING_DOMAIN*dmom_v_acc_v*mom_v_acc*zt;
                dmom_v_adv_v[0] -= MOVING_DOMAIN*dmom_v_acc_v*xt;
                dmom_v_adv_v[1] -= MOVING_DOMAIN*dmom_v_acc_v*yt;
                dmom_v_adv_v[2] -= MOVING_DOMAIN*dmom_v_acc_v*zt;

                mom_w_adv[0] -= MOVING_DOMAIN*dmom_w_acc_w*mom_w_acc*xt;
                mom_w_adv[1] -= MOVING_DOMAIN*dmom_w_acc_w*mom_w_acc*yt;
                mom_w_adv[2] -= MOVING_DOMAIN*dmom_w_acc_w*mom_w_acc*zt;
                dmom_w_adv_w[0] -= MOVING_DOMAIN*dmom_w_acc_w*xt;
                dmom_w_adv_w[1] -= MOVING_DOMAIN*dmom_w_acc_w*yt;
                dmom_w_adv_w[2] -= MOVING_DOMAIN*dmom_w_acc_w*zt;
                //
                //calculate time derivatives
                //
                ck.bdf(alphaBDF,
                       q_mom_u_acc_beta_bdf[eN_k]*q_dV_last[eN_k]/dV,
                       mom_u_acc,
                       dmom_u_acc_u,
                       mom_u_acc_t,
                       dmom_u_acc_u_t);
                ck.bdf(alphaBDF,
                       q_mom_v_acc_beta_bdf[eN_k]*q_dV_last[eN_k]/dV,
                       mom_v_acc,
                       dmom_v_acc_v,
                       mom_v_acc_t,
                       dmom_v_acc_v_t);
                ck.bdf(alphaBDF,
                       q_mom_w_acc_beta_bdf[eN_k]*q_dV_last[eN_k]/dV,
                       mom_w_acc,
                       dmom_w_acc_w,
                       mom_w_acc_t,
                       dmom_w_acc_w_t);

                mom_u_acc_t *= dmom_u_acc_u; //multiply by porosity*rho. mql. CHECK.
                mom_v_acc_t *= dmom_v_acc_v;
                mom_w_acc_t *= dmom_w_acc_w;

                //
                //calculate subgrid error contribution to the Jacobian (strong residual, adjoint, jacobian of strong residual)
                //
                dmom_adv_sge[0] = dmom_u_acc_u*(q_velocity_sge[eN_k_nSpace+0] - MOVING_DOMAIN*xt);
                dmom_adv_sge[1] = dmom_u_acc_u*(q_velocity_sge[eN_k_nSpace+1] - MOVING_DOMAIN*yt);
                dmom_adv_sge[2] = dmom_u_acc_u*(q_velocity_sge[eN_k_nSpace+2] - MOVING_DOMAIN*zt);
                //
                //calculate strong residual
                //
                pdeResidual_p =
                  ck.Mass_strong(-q_dvos_dt[eN_k]) + // mql. CHECK.
                  ck.Advection_strong(dmass_adv_u,grad_u) +
                  ck.Advection_strong(dmass_adv_v,grad_v) +
                  ck.Advection_strong(dmass_adv_w,grad_w) +
                  DM2*MOVING_DOMAIN*ck.Reaction_strong(alphaBDF*(dV-q_dV_last[eN_k])/dV - div_mesh_velocity) +
                  //VRANS
                  ck.Reaction_strong(mass_source);
                //

                pdeResidual_u = ck.Mass_strong(mom_u_acc_t) +
                  ck.Advection_strong(dmom_adv_sge,grad_u) +
                  ck.Hamiltonian_strong(dmom_u_ham_grad_p,grad_p) +
                  ck.Reaction_strong(mom_u_source) -
                  ck.Reaction_strong(u*div_mesh_velocity);

                pdeResidual_v = ck.Mass_strong(mom_v_acc_t) +
                  ck.Advection_strong(dmom_adv_sge,grad_v) +
                  ck.Hamiltonian_strong(dmom_v_ham_grad_p,grad_p) +
                  ck.Reaction_strong(mom_v_source)  -
                  ck.Reaction_strong(v*div_mesh_velocity);

                pdeResidual_w = ck.Mass_strong(mom_w_acc_t) +
                  ck.Advection_strong(dmom_adv_sge,grad_w) +
                  ck.Hamiltonian_strong(dmom_w_ham_grad_p,grad_p) +
                  ck.Reaction_strong(mom_w_source) -
                  ck.Reaction_strong(w*div_mesh_velocity);

                //calculate the Jacobian of strong residual
                for (int j=0;j<nDOF_trial_element;j++)
                  {
                    register int j_nSpace = j*nSpace;
                    dpdeResidual_p_u[j]=ck.AdvectionJacobian_strong(dmass_adv_u,&vel_grad_trial[j_nSpace]);
                    dpdeResidual_p_v[j]=ck.AdvectionJacobian_strong(dmass_adv_v,&vel_grad_trial[j_nSpace]);
                    dpdeResidual_p_w[j]=ck.AdvectionJacobian_strong(dmass_adv_w,&vel_grad_trial[j_nSpace]);

                    dpdeResidual_u_p[j]=ck.HamiltonianJacobian_strong(dmom_u_ham_grad_p,&p_grad_trial[j_nSpace]);
                    dpdeResidual_u_u[j]=ck.MassJacobian_strong(dmom_u_acc_u_t,vel_trial_ref[k*nDOF_trial_element+j]) +
                      ck.AdvectionJacobian_strong(dmom_adv_sge,&vel_grad_trial[j_nSpace]) -
                      ck.ReactionJacobian_strong(div_mesh_velocity,vel_trial_ref[k*nDOF_trial_element+j]);

                    dpdeResidual_v_p[j]=ck.HamiltonianJacobian_strong(dmom_v_ham_grad_p,&p_grad_trial[j_nSpace]);
                    dpdeResidual_v_v[j]=ck.MassJacobian_strong(dmom_v_acc_v_t,vel_trial_ref[k*nDOF_trial_element+j]) +
                      ck.AdvectionJacobian_strong(dmom_adv_sge,&vel_grad_trial[j_nSpace]) -
                      ck.ReactionJacobian_strong(div_mesh_velocity,vel_trial_ref[k*nDOF_trial_element+j]);

                    dpdeResidual_w_p[j]=ck.HamiltonianJacobian_strong(dmom_w_ham_grad_p,&p_grad_trial[j_nSpace]);
                    dpdeResidual_w_w[j]=ck.MassJacobian_strong(dmom_w_acc_w_t,vel_trial_ref[k*nDOF_trial_element+j]) +
                      ck.AdvectionJacobian_strong(dmom_adv_sge,&vel_grad_trial[j_nSpace]) -
                      ck.ReactionJacobian_strong(div_mesh_velocity,vel_trial_ref[k*nDOF_trial_element+j]);

                    //VRANS account for drag terms, diagonal only here ... decide if need off diagonal terms too
                    dpdeResidual_u_u[j]+= ck.ReactionJacobian_strong(dmom_u_source[0],vel_trial_ref[k*nDOF_trial_element+j]);
                    dpdeResidual_v_v[j]+= ck.ReactionJacobian_strong(dmom_v_source[1],vel_trial_ref[k*nDOF_trial_element+j]);
                    dpdeResidual_w_w[j]+= ck.ReactionJacobian_strong(dmom_w_source[2],vel_trial_ref[k*nDOF_trial_element+j]);
                    //
                  }
                //calculate tau and tau*Res
                //cek debug
                double tmpR=dmom_u_acc_u_t + dmom_u_source[0];
                calculateSubgridError_tau(hFactor,
                                          elementDiameter[eN],
                                          tmpR,//dmom_u_acc_u_t,
                                          dmom_u_acc_u,
                                          dmom_adv_sge,
                                          mom_uu_diff_ten[1],
                                          dmom_u_ham_grad_p[0],
                                          tau_v0,
                                          tau_p0,
                                          q_cfl[eN_k]);

                calculateSubgridError_tau(Ct_sge,Cd_sge,
                                          G,G_dd_G,tr_G,
                                          tmpR,//dmom_u_acc_u_t,
                                          dmom_adv_sge,
                                          mom_uu_diff_ten[1],
                                          dmom_u_ham_grad_p[0],
                                          tau_v1,
                                          tau_p1,
                                          q_cfl[eN_k]);


                tau_v = useMetrics*tau_v1+(1.0-useMetrics)*tau_v0;
                tau_p = KILL_PRESSURE_TERM == 1 ? 0. : PSTAB*(useMetrics*tau_p1+(1.0-useMetrics)*tau_p0);
                calculateSubgridError_tauRes(tau_p,
                                             tau_v,
                                             pdeResidual_p,
                                             pdeResidual_u,
                                             pdeResidual_v,
                                             pdeResidual_w,
                                             subgridError_p,
                                             subgridError_u,
                                             subgridError_v,
                                             subgridError_w);

                calculateSubgridErrorDerivatives_tauRes(tau_p,
                                                        tau_v,
                                                        dpdeResidual_p_u,
                                                        dpdeResidual_p_v,
                                                        dpdeResidual_p_w,
                                                        dpdeResidual_u_p,
                                                        dpdeResidual_u_u,
                                                        dpdeResidual_v_p,
                                                        dpdeResidual_v_v,
                                                        dpdeResidual_w_p,
                                                        dpdeResidual_w_w,
                                                        dsubgridError_p_u,
                                                        dsubgridError_p_v,
                                                        dsubgridError_p_w,
                                                        dsubgridError_u_p,
                                                        dsubgridError_u_u,
                                                        dsubgridError_v_p,
                                                        dsubgridError_v_v,
                                                        dsubgridError_w_p,
                                                        dsubgridError_w_w);
                // velocity used in adjoint (VMS or RBLES, with or without lagging the grid scale velocity)
                dmom_adv_star[0] =  dmom_u_acc_u*(q_velocity_sge[eN_k_nSpace+0] - MOVING_DOMAIN*xt + useRBLES*subgridError_u);
                dmom_adv_star[1] =  dmom_u_acc_u*(q_velocity_sge[eN_k_nSpace+1] - MOVING_DOMAIN*yt + useRBLES*subgridError_v);
                dmom_adv_star[2] =  dmom_u_acc_u*(q_velocity_sge[eN_k_nSpace+2] - MOVING_DOMAIN*zt + useRBLES*subgridError_w);

                //calculate the adjoint times the test functions
                for (int i=0;i<nDOF_test_element;i++)
                  {
                    register int i_nSpace = i*nSpace;
                    Lstar_u_p[i]=ck.Advection_adjoint(dmass_adv_u,&p_grad_test_dV[i_nSpace]);
                    Lstar_v_p[i]=ck.Advection_adjoint(dmass_adv_v,&p_grad_test_dV[i_nSpace]);
                    Lstar_w_p[i]=ck.Advection_adjoint(dmass_adv_w,&p_grad_test_dV[i_nSpace]);
                    Lstar_u_u[i]=ck.Advection_adjoint(dmom_adv_star,&vel_grad_test_dV[i_nSpace]);
                    Lstar_v_v[i]=ck.Advection_adjoint(dmom_adv_star,&vel_grad_test_dV[i_nSpace]);
                    Lstar_w_w[i]=ck.Advection_adjoint(dmom_adv_star,&vel_grad_test_dV[i_nSpace]);
                    Lstar_p_u[i]=ck.Hamiltonian_adjoint(dmom_u_ham_grad_p,&vel_grad_test_dV[i_nSpace]);
                    Lstar_p_v[i]=ck.Hamiltonian_adjoint(dmom_v_ham_grad_p,&vel_grad_test_dV[i_nSpace]);
                    Lstar_p_w[i]=ck.Hamiltonian_adjoint(dmom_w_ham_grad_p,&vel_grad_test_dV[i_nSpace]);
                    //VRANS account for drag terms, diagonal only here ... decide if need off diagonal terms too
                    Lstar_u_u[i]+=ck.Reaction_adjoint(dmom_u_source[0],vel_test_dV[i]);
                    Lstar_v_v[i]+=ck.Reaction_adjoint(dmom_v_source[1],vel_test_dV[i]);
                    Lstar_w_w[i]+=ck.Reaction_adjoint(dmom_w_source[2],vel_test_dV[i]);
                  }

                // Assumes non-lagged subgrid velocity
                dmom_u_adv_u[0] += dmom_u_acc_u*(useRBLES*subgridError_u);
                dmom_u_adv_u[1] += dmom_u_acc_u*(useRBLES*subgridError_v);
                dmom_u_adv_u[2] += dmom_u_acc_u*(useRBLES*subgridError_w);

                dmom_v_adv_v[0] += dmom_u_acc_u*(useRBLES*subgridError_u);
                dmom_v_adv_v[1] += dmom_u_acc_u*(useRBLES*subgridError_v);
                dmom_v_adv_v[2] += dmom_u_acc_u*(useRBLES*subgridError_w);

                dmom_w_adv_w[0] += dmom_u_acc_u*(useRBLES*subgridError_u);
                dmom_w_adv_w[1] += dmom_u_acc_u*(useRBLES*subgridError_v);
                dmom_w_adv_w[2] += dmom_u_acc_u*(useRBLES*subgridError_w);

                // SURFACE TENSION //
                double unit_normal[nSpace];
                double norm_grad_phi = 0.;
                for (int I=0;I<nSpace;I++)
                  norm_grad_phi += normal_phi[eN_k_nSpace+I]*normal_phi[eN_k_nSpace+I];
                norm_grad_phi = std::sqrt(norm_grad_phi) + 1E-10;
                for (int I=0;I<nSpace;I++)
                  unit_normal[I] = normal_phi[eN_k_nSpace+I]/norm_grad_phi;
                double delta = smoothedDirac(eps_mu,phi[eN_k]); //use eps_rho instead?
                register double vel_tgrad_test_i[nSpace], vel_tgrad_test_j[nSpace];
                // END OF SURFACE TENSION //

                //cek todo add RBLES terms consistent to residual modifications or ignore the partials w.r.t the additional RBLES terms
                for(int i=0;i<nDOF_test_element;i++)
                  {
                    register int i_nSpace = i*nSpace;
                    calculateTangentialGradient(unit_normal,
                                                &vel_grad_trial[i_nSpace],
                                                vel_tgrad_test_i);
                    for(int j=0;j<nDOF_trial_element;j++)
                      {
                        register int j_nSpace = j*nSpace;
                        calculateTangentialGradient(unit_normal,
                                                    &vel_grad_trial[j_nSpace],
                                                    vel_tgrad_test_j);
                        /* elementJacobian_p_p[i][j] += ck.SubgridErrorJacobian(dsubgridError_u_p[j],Lstar_u_p[i]) +  */
                        /*   ck.SubgridErrorJacobian(dsubgridError_v_p[j],Lstar_v_p[i]);// +  */
                        /*   /\* ck.SubgridErrorJacobian(dsubgridError_w_p[j],Lstar_w_p[i]);  *\/ */

                        /* elementJacobian_p_u[i][j] += ck.AdvectionJacobian_weak(dmass_adv_u,vel_trial_ref[k*nDOF_trial_element+j],&p_grad_test_dV[i_nSpace]) +  */
                        /*   ck.SubgridErrorJacobian(dsubgridError_u_u[j],Lstar_u_p[i]);  */
                        /* elementJacobian_p_v[i][j] += ck.AdvectionJacobian_weak(dmass_adv_v,vel_trial_ref[k*nDOF_trial_element+j],&p_grad_test_dV[i_nSpace]) +  */
                        /*   ck.SubgridErrorJacobian(dsubgridError_v_v[j],Lstar_v_p[i]);  */
                        /* elementJacobian_p_w[i][j] += ck.AdvectionJacobian_weak(dmass_adv_w,vel_trial_ref[k*nDOF_trial_element+j],&p_grad_test_dV[i_nSpace]) +  */
                        /*      ck.SubgridErrorJacobian(dsubgridError_w_w[j],Lstar_w_p[i]);  */

                        /* elementJacobian_u_p[i][j] += ck.HamiltonianJacobian_weak(dmom_u_ham_grad_p,&p_grad_trial[j_nSpace],vel_test_dV[i]) +  */
                        /*   ck.SubgridErrorJacobian(dsubgridError_u_p[j],Lstar_u_u[i]);  */
                        elementJacobian_u_u[i][j] +=
                          ck.MassJacobian_weak(dmom_u_acc_u_t,vel_trial_ref[k*nDOF_trial_element+j],vel_test_dV[i]) +
                          ck.HamiltonianJacobian_weak(dmom_u_ham_grad_u,&vel_grad_trial[j_nSpace],vel_test_dV[i]) +
                          ck.AdvectionJacobian_weak(dmom_u_adv_u,vel_trial_ref[k*nDOF_trial_element+j],&vel_grad_test_dV[i_nSpace]) +
                          ck.SimpleDiffusionJacobian_weak(sdInfo_u_u_rowptr,sdInfo_u_u_colind,mom_uu_diff_ten,&vel_grad_trial[j_nSpace],&vel_grad_test_dV[i_nSpace]) +
                          //VRANS
                          ck.ReactionJacobian_weak(dmom_u_source[0],vel_trial_ref[k*nDOF_trial_element+j],vel_test_dV[i]) +
                          //
                          //ck.SubgridErrorJacobian(dsubgridError_p_u[j],Lstar_p_u[i]) +
                          USE_SUPG*ck.SubgridErrorJacobian(dsubgridError_u_u[j],Lstar_u_u[i]) +
                          ck.NumericalDiffusionJacobian(q_numDiff_u_last[eN_k],&vel_grad_trial[j_nSpace],&vel_grad_test_dV[i_nSpace]) +
                          // surface tension
                          ck.NumericalDiffusion(dt*delta*sigma*dV,
                                                vel_tgrad_test_i,
                                                vel_tgrad_test_j);

                        elementJacobian_u_v[i][j] +=
                          ck.AdvectionJacobian_weak(dmom_u_adv_v,vel_trial_ref[k*nDOF_trial_element+j],&vel_grad_test_dV[i_nSpace]) +
                          ck.SimpleDiffusionJacobian_weak(sdInfo_u_v_rowptr,sdInfo_u_v_colind,mom_uv_diff_ten,&vel_grad_trial[j_nSpace],&vel_grad_test_dV[i_nSpace]) +
                          //VRANS
                          ck.ReactionJacobian_weak(dmom_u_source[1],vel_trial_ref[k*nDOF_trial_element+j],vel_test_dV[i])
                          //+ck.SubgridErrorJacobian(dsubgridError_p_v[j],Lstar_p_u[i])
                          ;
                        elementJacobian_u_w[i][j] +=
                          ck.AdvectionJacobian_weak(dmom_u_adv_w,vel_trial_ref[k*nDOF_trial_element+j],&vel_grad_test_dV[i_nSpace]) +
                          ck.SimpleDiffusionJacobian_weak(sdInfo_u_w_rowptr,sdInfo_u_w_colind,mom_uw_diff_ten,&vel_grad_trial[j_nSpace],&vel_grad_test_dV[i_nSpace]) +
                          //VRANS
                          ck.ReactionJacobian_weak(dmom_u_source[2],vel_trial_ref[k*nDOF_trial_element+j],vel_test_dV[i])
                          //+ck.SubgridErrorJacobian(dsubgridError_p_w[j],Lstar_p_u[i])
                          ;

                        /* elementJacobian_v_p[i][j] +=
                           ck.HamiltonianJacobian_weak(dmom_v_ham_grad_p,&p_grad_trial[j_nSpace],vel_test_dV[i]) +  */
                        /*   ck.SubgridErrorJacobian(dsubgridError_v_p[j],Lstar_v_v[i]);  */
                        elementJacobian_v_u[i][j] +=
                          ck.AdvectionJacobian_weak(dmom_v_adv_u,vel_trial_ref[k*nDOF_trial_element+j],&vel_grad_test_dV[i_nSpace]) +
                          ck.SimpleDiffusionJacobian_weak(sdInfo_v_u_rowptr,sdInfo_v_u_colind,mom_vu_diff_ten,&vel_grad_trial[j_nSpace],&vel_grad_test_dV[i_nSpace]) +
                          //VRANS
                          ck.ReactionJacobian_weak(dmom_v_source[0],vel_trial_ref[k*nDOF_trial_element+j],vel_test_dV[i])
                          //+ck.SubgridErrorJacobian(dsubgridError_p_u[j],Lstar_p_v[i])
                          ;
                        elementJacobian_v_v[i][j] +=
                          ck.MassJacobian_weak(dmom_v_acc_v_t,vel_trial_ref[k*nDOF_trial_element+j],vel_test_dV[i]) +
                          ck.HamiltonianJacobian_weak(dmom_v_ham_grad_v,&vel_grad_trial[j_nSpace],vel_test_dV[i]) +
                          ck.AdvectionJacobian_weak(dmom_v_adv_v,vel_trial_ref[k*nDOF_trial_element+j],&vel_grad_test_dV[i_nSpace]) +
                          ck.SimpleDiffusionJacobian_weak(sdInfo_v_v_rowptr,sdInfo_v_v_colind,mom_vv_diff_ten,&vel_grad_trial[j_nSpace],&vel_grad_test_dV[i_nSpace]) +
                          //VRANS
                          ck.ReactionJacobian_weak(dmom_v_source[1],vel_trial_ref[k*nDOF_trial_element+j],vel_test_dV[i]) +
                          //
                          //ck.SubgridErrorJacobian(dsubgridError_p_v[j],Lstar_p_v[i]) +
                          USE_SUPG*ck.SubgridErrorJacobian(dsubgridError_v_v[j],Lstar_v_v[i]) +
                          ck.NumericalDiffusionJacobian(q_numDiff_v_last[eN_k],&vel_grad_trial[j_nSpace],&vel_grad_test_dV[i_nSpace]) +
                          // surface tension
                          ck.NumericalDiffusion(dt*delta*sigma*dV,
                                                vel_tgrad_test_i,
                                                vel_tgrad_test_j);

                        elementJacobian_v_w[i][j] +=
                          ck.AdvectionJacobian_weak(dmom_v_adv_w,vel_trial_ref[k*nDOF_trial_element+j],&vel_grad_test_dV[i_nSpace]) +
                          ck.SimpleDiffusionJacobian_weak(sdInfo_v_w_rowptr,sdInfo_v_w_colind,mom_vw_diff_ten,&vel_grad_trial[j_nSpace],&vel_grad_test_dV[i_nSpace]) +
                          //VRANS
                          ck.ReactionJacobian_weak(dmom_v_source[2],vel_trial_ref[k*nDOF_trial_element+j],vel_test_dV[i])
                          //+ck.SubgridErrorJacobian(dsubgridError_p_w[j],Lstar_p_v[i])
                          ;

                        /* elementJacobian_w_p[i][j] += ck.HamiltonianJacobian_weak(dmom_w_ham_grad_p,&p_grad_trial[j_nSpace],vel_test_dV[i]) +  */
                        /*   ck.SubgridErrorJacobian(dsubgridError_w_p[j],Lstar_w_w[i]);  */
                        elementJacobian_w_u[i][j] +=
                          ck.AdvectionJacobian_weak(dmom_w_adv_u,vel_trial_ref[k*nDOF_trial_element+j],&vel_grad_test_dV[i_nSpace]) +
                          ck.SimpleDiffusionJacobian_weak(sdInfo_w_u_rowptr,sdInfo_w_u_colind,mom_wu_diff_ten,&vel_grad_trial[j_nSpace],&vel_grad_test_dV[i_nSpace]) +
                          //VRANS
                          ck.ReactionJacobian_weak(dmom_w_source[0],vel_trial_ref[k*nDOF_trial_element+j],vel_test_dV[i])
                          //+ck.SubgridErrorJacobian(dsubgridError_p_u[j],Lstar_p_w[i])
                          ;
                        elementJacobian_w_v[i][j] +=
                          ck.AdvectionJacobian_weak(dmom_w_adv_v,vel_trial_ref[k*nDOF_trial_element+j],&vel_grad_test_dV[i_nSpace]) +
                          ck.SimpleDiffusionJacobian_weak(sdInfo_w_v_rowptr,sdInfo_w_v_colind,mom_wv_diff_ten,&vel_grad_trial[j_nSpace],&vel_grad_test_dV[i_nSpace]) +
                          //VRANS
                          ck.ReactionJacobian_weak(dmom_w_source[1],vel_trial_ref[k*nDOF_trial_element+j],vel_test_dV[i])
                          //+ck.SubgridErrorJacobian(dsubgridError_p_v[j],Lstar_p_w[i])
                          ;
                        elementJacobian_w_w[i][j] +=
                          ck.MassJacobian_weak(dmom_w_acc_w_t,vel_trial_ref[k*nDOF_trial_element+j],vel_test_dV[i]) +
                          ck.HamiltonianJacobian_weak(dmom_w_ham_grad_w,&vel_grad_trial[j_nSpace],vel_test_dV[i]) +
                          ck.AdvectionJacobian_weak(dmom_w_adv_w,vel_trial_ref[k*nDOF_trial_element+j],&vel_grad_test_dV[i_nSpace]) +
                          ck.SimpleDiffusionJacobian_weak(sdInfo_w_w_rowptr,sdInfo_w_w_colind,mom_ww_diff_ten,&vel_grad_trial[j_nSpace],&vel_grad_test_dV[i_nSpace]) +
                          //VRANS
                          ck.ReactionJacobian_weak(dmom_w_source[2],vel_trial_ref[k*nDOF_trial_element+j],vel_test_dV[i]) +
                          //
                          //ck.SubgridErrorJacobian(dsubgridError_p_w[j],Lstar_p_w[i]) +
                          USE_SUPG*ck.SubgridErrorJacobian(dsubgridError_w_w[j],Lstar_w_w[i]) +
                          ck.NumericalDiffusionJacobian(q_numDiff_w_last[eN_k],&vel_grad_trial[j_nSpace],&vel_grad_test_dV[i_nSpace]) +
                          // surface tension
                          ck.NumericalDiffusion(dt*delta*sigma*dV,
                                                vel_tgrad_test_i,
                                                vel_tgrad_test_j);
                      }//j
                  }//i
              }//k
            //
            //load into element Jacobian into global Jacobian
            //
            for (int i=0;i<nDOF_test_element;i++)
              {
                register int eN_i = eN*nDOF_test_element+i;
                for (int j=0;j<nDOF_trial_element;j++)
                  {
                    register int eN_i_j = eN_i*nDOF_trial_element+j;
                    /* globalJacobian[csrRowIndeces_p_p[eN_i] + csrColumnOffsets_p_p[eN_i_j]] += elementJacobian_p_p[i][j]; */
                    /* globalJacobian[csrRowIndeces_p_u[eN_i] + csrColumnOffsets_p_u[eN_i_j]] += elementJacobian_p_u[i][j]; */
                    /* globalJacobian[csrRowIndeces_p_v[eN_i] + csrColumnOffsets_p_v[eN_i_j]] += elementJacobian_p_v[i][j]; */
                    /* globalJacobian[csrRowIndeces_p_w[eN_i] + csrColumnOffsets_p_w[eN_i_j]] += elementJacobian_p_w[i][j]; */

                    /* globalJacobian[csrRowIndeces_u_p[eN_i] + csrColumnOffsets_u_p[eN_i_j]] += elementJacobian_u_p[i][j]; */
                    globalJacobian[csrRowIndeces_u_u[eN_i] + csrColumnOffsets_u_u[eN_i_j]] += element_active*elementJacobian_u_u[i][j];
                    globalJacobian[csrRowIndeces_u_v[eN_i] + csrColumnOffsets_u_v[eN_i_j]] += element_active*elementJacobian_u_v[i][j];
                    globalJacobian[csrRowIndeces_u_w[eN_i] + csrColumnOffsets_u_w[eN_i_j]] += element_active*elementJacobian_u_w[i][j];

                    /* globalJacobian[csrRowIndeces_v_p[eN_i] + csrColumnOffsets_v_p[eN_i_j]] += elementJacobian_v_p[i][j]; */
                    globalJacobian[csrRowIndeces_v_u[eN_i] + csrColumnOffsets_v_u[eN_i_j]] += element_active*elementJacobian_v_u[i][j];
                    globalJacobian[csrRowIndeces_v_v[eN_i] + csrColumnOffsets_v_v[eN_i_j]] += element_active*elementJacobian_v_v[i][j];
                    globalJacobian[csrRowIndeces_v_w[eN_i] + csrColumnOffsets_v_w[eN_i_j]] += element_active*elementJacobian_v_w[i][j];

                    /* globalJacobian[csrRowIndeces_w_p[eN_i] + csrColumnOffsets_w_p[eN_i_j]] += elementJacobian_w_p[i][j]; */
                    globalJacobian[csrRowIndeces_w_u[eN_i] + csrColumnOffsets_w_u[eN_i_j]] += element_active*elementJacobian_w_u[i][j];
                    globalJacobian[csrRowIndeces_w_v[eN_i] + csrColumnOffsets_w_v[eN_i_j]] += element_active*elementJacobian_w_v[i][j];
                    globalJacobian[csrRowIndeces_w_w[eN_i] + csrColumnOffsets_w_w[eN_i_j]] += element_active*elementJacobian_w_w[i][j];
                  }//j
              }//i
          }//elements
        //
        //loop over surrogate boundary
        //
        if(USE_SBM>0)
        {
            for (int ebN_s=0;ebN_s < surrogate_boundaries.size();ebN_s++)
            {
                register int ebN = surrogate_boundaries[ebN_s],
                        eN = elementBoundaryElementsArray[ebN*2+surrogate_boundary_elements[ebN_s]],
                        ebN_local = elementBoundaryLocalElementBoundariesArray[ebN*2+surrogate_boundary_elements[ebN_s]],
                        eN_nDOF_trial_element = eN*nDOF_trial_element;
                register double eps_rho,eps_mu;
                if (ebN >= nElementBoundaries_owned) continue;//for parallel
                for  (int kb=0;kb<nQuadraturePoints_elementBoundary;kb++)
                {
                    register int ebN_kb = ebN*nQuadraturePoints_elementBoundary+kb,
                            ebN_kb_nSpace = ebN_kb*nSpace,
                            ebN_local_kb = ebN_local*nQuadraturePoints_elementBoundary+kb,
                            ebN_local_kb_nSpace = ebN_local_kb*nSpace;

                    register double u_ext=0.0,
                            v_ext=0.0,
                            w_ext=0.0,
                            bc_u_ext=0.0,
                            bc_v_ext=0.0,
                            bc_w_ext=0.0,
                            grad_u_ext[nSpace],
                            grad_v_ext[nSpace],
                            grad_w_ext[nSpace],
                            jac_ext[nSpace*nSpace],
                            jacDet_ext,
                            jacInv_ext[nSpace*nSpace],
                            boundaryJac[nSpace*(nSpace-1)],
                            metricTensor[(nSpace-1)*(nSpace-1)],
                            metricTensorDetSqrt,
                            vel_grad_trial_trace[nDOF_trial_element*nSpace],
                            dS,
                            vel_test_dS[nDOF_test_element],
                            normal[3],
                            x_ext,y_ext,z_ext,xt_ext,yt_ext,zt_ext,integralScaling,
                            vel_grad_test_dS[nDOF_trial_element*nSpace],
                            G[nSpace*nSpace],G_dd_G,tr_G,h_phi,h_penalty,penalty;
                    ck.calculateMapping_elementBoundary(eN,
                            ebN_local,
                            kb,
                            ebN_local_kb,
                            mesh_dof,
                            mesh_l2g,
                            mesh_trial_trace_ref,
                            mesh_grad_trial_trace_ref,
                            boundaryJac_ref,
                            jac_ext,
                            jacDet_ext,
                            jacInv_ext,
                            boundaryJac,
                            metricTensor,
                            metricTensorDetSqrt,
                            normal_ref,
                            normal,
                            x_ext,y_ext,z_ext);
                    ck.calculateMappingVelocity_elementBoundary(eN,
                            ebN_local,
                            kb,
                            ebN_local_kb,
                            mesh_velocity_dof,
                            mesh_l2g,
                            mesh_trial_trace_ref,
                            xt_ext,yt_ext,zt_ext,
                            normal,
                            boundaryJac,
                            metricTensor,
                            integralScaling);
                    dS = metricTensorDetSqrt*dS_ref[kb];
                    ck.calculateG(jacInv_ext,G,G_dd_G,tr_G);
                    //compute shape and solution information
                    //shape
                    ck.gradTrialFromRef(&vel_grad_trial_trace_ref[ebN_local_kb_nSpace*nDOF_trial_element],jacInv_ext,vel_grad_trial_trace);
                    //solution and gradients
                    ck.valFromDOF(u_dof,&vel_l2g[eN_nDOF_trial_element],&vel_trial_trace_ref[ebN_local_kb*nDOF_test_element],u_ext);
                    ck.valFromDOF(v_dof,&vel_l2g[eN_nDOF_trial_element],&vel_trial_trace_ref[ebN_local_kb*nDOF_test_element],v_ext);
                    ck.valFromDOF(w_dof,&vel_l2g[eN_nDOF_trial_element],&vel_trial_trace_ref[ebN_local_kb*nDOF_test_element],w_ext);

                    ck.gradFromDOF(u_dof,&vel_l2g[eN_nDOF_trial_element],vel_grad_trial_trace,grad_u_ext);
                    ck.gradFromDOF(v_dof,&vel_l2g[eN_nDOF_trial_element],vel_grad_trial_trace,grad_v_ext);
                    ck.gradFromDOF(w_dof,&vel_l2g[eN_nDOF_trial_element],vel_grad_trial_trace,grad_w_ext);
                    //precalculate test function products with integration weights
                    for (int j=0;j<nDOF_trial_element;j++)
                    {
                        vel_test_dS[j] = vel_test_trace_ref[ebN_local_kb*nDOF_test_element+j]*dS;
                        for (int I=0;I<nSpace;I++)
                            vel_grad_test_dS[j*nSpace+I] = vel_grad_trial_trace[j*nSpace+I]*dS;
                    }
                    //
                    //load the boundary values
                    //
                    ck.calculateGScale(G,normal,h_penalty);
                    penalty = h_penalty;
                    //
                    //update the global Jacobian from the flux Jacobian
                    //
                    const double dist = ebq_global_phi_solid[ebN_kb];
                    double distance[3], P_normal[3], P_tangent[3]={0.0}; // distance vector, normal and tangent of the physical boundary
                    P_normal[0] = ebq_global_grad_phi_solid[ebN_kb*nSpace+0];
                    P_normal[1] = ebq_global_grad_phi_solid[ebN_kb*nSpace+1];
                    P_normal[2] = ebq_global_grad_phi_solid[ebN_kb*nSpace+2];
                    distance[0] = -P_normal[0]*dist;
                    distance[1] = -P_normal[1]*dist;
                    distance[2] = -P_normal[2]*dist;
//                    P_tangent[0] = -P_normal[1];
//                    P_tangent[1] = P_normal[0];
//                    double tx = P_tangent[0] ; double ty = P_tangent[1];
                    double visco = nu_0*rho_0;
                    double Csb=10;
                    double C_adim = Csb*visco/h_penalty;
                    double beta = 0.0;
                    double beta_adim = beta*h_penalty*visco;


                    double res[3];
                    const double zero_vec[3]={0.,0.,0.};
                    for (int i=0;i<nDOF_test_element;i++)
                    {
                        register int eN_i = eN*nDOF_test_element+i;
                        double phi_i = vel_test_dS[i];
                        double* grad_phi_i = &vel_grad_test_dS[i*nSpace+0];
                        const double grad_phi_i_dot_d = get_dot_product(grad_phi_i,distance);
                        for (int j=0;j<nDOF_trial_element;j++)
                        {
                            register int ebN_i_j = ebN*4*nDOF_test_X_trial_element + i*nDOF_trial_element + j,
                                    ebN_local_kb_j=ebN_local_kb*nDOF_trial_element+j;

                            double phi_j = vel_test_dS[j]/dS;//since phi_i has dS
                            const double grad_phi_j[3]={vel_grad_test_dS[j*nSpace+0]/dS,
                                                    vel_grad_test_dS[j*nSpace+1]/dS,
                                                    vel_grad_test_dS[j*nSpace+2]/dS};
                            const double grad_phi_j_dot_d = get_dot_product(grad_phi_j,distance);

                            // Classical Nitsche
                            // (1)
                            globalJacobian[csrRowIndeces_u_u[eN_i] + csrColumnOffsets_eb_u_u[ebN_i_j]] +=
                                    C_adim*phi_i*phi_j;
                            globalJacobian[csrRowIndeces_v_v[eN_i] + csrColumnOffsets_eb_v_v[ebN_i_j]] +=
                                    C_adim*phi_i*phi_j;
                            globalJacobian[csrRowIndeces_w_w[eN_i] + csrColumnOffsets_eb_w_w[ebN_i_j]] +=
                                    C_adim*phi_i*phi_j;

                            // (2)
                            get_symmetric_gradient_dot_vec(grad_phi_j,zero_vec,zero_vec,P_normal,res);
                            globalJacobian[csrRowIndeces_u_u[eN_i] + csrColumnOffsets_eb_u_u[ebN_i_j]] -=
                                    visco * phi_i * res[0];
                            globalJacobian[csrRowIndeces_u_v[eN_i] + csrColumnOffsets_eb_u_v[ebN_i_j]] -=
                                    visco * phi_i * res[1];
                            globalJacobian[csrRowIndeces_u_w[eN_i] + csrColumnOffsets_eb_u_w[ebN_i_j]] -=
                                    visco * phi_i * res[2];

                            get_symmetric_gradient_dot_vec(zero_vec,grad_phi_j,zero_vec,P_normal,res);
                            globalJacobian[csrRowIndeces_v_u[eN_i] + csrColumnOffsets_eb_v_u[ebN_i_j]] -=
                                    visco * phi_i * res[0] ;
                            globalJacobian[csrRowIndeces_v_v[eN_i] + csrColumnOffsets_eb_v_v[ebN_i_j]] -=
                                    visco * phi_i * res[1];
                            globalJacobian[csrRowIndeces_v_w[eN_i] + csrColumnOffsets_eb_v_w[ebN_i_j]] -=
                                    visco * phi_i * res[2];

                            get_symmetric_gradient_dot_vec(zero_vec,zero_vec,grad_phi_j,P_normal,res);
                            globalJacobian[csrRowIndeces_w_u[eN_i] + csrColumnOffsets_eb_w_u[ebN_i_j]] -=
                                    visco * phi_i * res[0] ;
                            globalJacobian[csrRowIndeces_w_v[eN_i] + csrColumnOffsets_eb_w_v[ebN_i_j]] -=
                                    visco * phi_i * res[1];
                            globalJacobian[csrRowIndeces_w_w[eN_i] + csrColumnOffsets_eb_w_w[ebN_i_j]] -=
                                    visco * phi_i * res[2];

                            // (3)
                            get_symmetric_gradient_dot_vec(grad_phi_i,zero_vec,zero_vec,P_normal,res);
                            globalJacobian[csrRowIndeces_u_u[eN_i] + csrColumnOffsets_eb_u_u[ebN_i_j]] -=
                                    visco * phi_j * res[0];
                            globalJacobian[csrRowIndeces_u_v[eN_i] + csrColumnOffsets_eb_u_v[ebN_i_j]] -=
                                    visco * phi_j * res[1];
                            globalJacobian[csrRowIndeces_u_w[eN_i] + csrColumnOffsets_eb_u_w[ebN_i_j]] -=
                                    visco * phi_j * res[2];

                            get_symmetric_gradient_dot_vec(zero_vec,grad_phi_i,zero_vec,P_normal,res);
                            globalJacobian[csrRowIndeces_v_u[eN_i] + csrColumnOffsets_eb_v_u[ebN_i_j]] -=
                                    visco * phi_j * res[0] ;
                            globalJacobian[csrRowIndeces_v_v[eN_i] + csrColumnOffsets_eb_v_v[ebN_i_j]] -=
                                    visco * phi_j * res[1];
                            globalJacobian[csrRowIndeces_v_w[eN_i] + csrColumnOffsets_eb_v_w[ebN_i_j]] -=
                                    visco * phi_j * res[2];

                            get_symmetric_gradient_dot_vec(zero_vec,zero_vec,grad_phi_i,P_normal,res);
                            globalJacobian[csrRowIndeces_w_u[eN_i] + csrColumnOffsets_eb_w_u[ebN_i_j]] -=
                                    visco * phi_j * res[0] ;
                            globalJacobian[csrRowIndeces_w_v[eN_i] + csrColumnOffsets_eb_w_v[ebN_i_j]] -=
                                    visco * phi_j * res[1];
                            globalJacobian[csrRowIndeces_w_w[eN_i] + csrColumnOffsets_eb_w_w[ebN_i_j]] -=
                                    visco * phi_j * res[2];

                            // (4)
                            globalJacobian[csrRowIndeces_u_u[eN_i] + csrColumnOffsets_eb_u_u[ebN_i_j]] +=
                                    C_adim*grad_phi_i_dot_d*phi_j;
                            globalJacobian[csrRowIndeces_v_v[eN_i] + csrColumnOffsets_eb_v_v[ebN_i_j]] +=
                                    C_adim*grad_phi_i_dot_d*phi_j;
                            globalJacobian[csrRowIndeces_w_w[eN_i] + csrColumnOffsets_eb_w_w[ebN_i_j]] +=
                                    C_adim*grad_phi_i_dot_d*phi_j;
                            // (5)
                            globalJacobian[csrRowIndeces_u_u[eN_i] + csrColumnOffsets_eb_u_u[ebN_i_j]] +=
                                    C_adim*grad_phi_i_dot_d*grad_phi_j_dot_d;
                            globalJacobian[csrRowIndeces_v_v[eN_i] + csrColumnOffsets_eb_v_v[ebN_i_j]] +=
                                    C_adim*grad_phi_i_dot_d*grad_phi_j_dot_d;
                            globalJacobian[csrRowIndeces_w_w[eN_i] + csrColumnOffsets_eb_w_w[ebN_i_j]] +=
                                    C_adim*grad_phi_i_dot_d*grad_phi_j_dot_d;
                            // (6)
                            globalJacobian[csrRowIndeces_u_u[eN_i] + csrColumnOffsets_eb_u_u[ebN_i_j]] +=
                                    C_adim*grad_phi_j_dot_d*phi_i;
                            globalJacobian[csrRowIndeces_v_v[eN_i] + csrColumnOffsets_eb_v_v[ebN_i_j]] +=
                                    C_adim*grad_phi_j_dot_d*phi_i;
                            globalJacobian[csrRowIndeces_w_w[eN_i] + csrColumnOffsets_eb_w_w[ebN_i_j]] +=
                                    C_adim*grad_phi_j_dot_d*phi_i;
                            // (7)
                            get_symmetric_gradient_dot_vec(grad_phi_i,zero_vec,zero_vec,P_normal,res);
                            globalJacobian[csrRowIndeces_u_u[eN_i] + csrColumnOffsets_eb_u_u[ebN_i_j]] -=
                                    visco * grad_phi_j_dot_d * res[0];
                            globalJacobian[csrRowIndeces_u_v[eN_i] + csrColumnOffsets_eb_u_v[ebN_i_j]] -=
                                    visco * grad_phi_j_dot_d * res[1];
                            globalJacobian[csrRowIndeces_u_w[eN_i] + csrColumnOffsets_eb_u_w[ebN_i_j]] -=
                                    visco * grad_phi_j_dot_d * res[2];

                            get_symmetric_gradient_dot_vec(zero_vec,grad_phi_i,zero_vec,P_normal,res);
                            globalJacobian[csrRowIndeces_v_u[eN_i] + csrColumnOffsets_eb_v_u[ebN_i_j]] -=
                                    visco * grad_phi_j_dot_d * res[0] ;
                            globalJacobian[csrRowIndeces_v_v[eN_i] + csrColumnOffsets_eb_v_v[ebN_i_j]] -=
                                    visco * grad_phi_j_dot_d * res[1];
                            globalJacobian[csrRowIndeces_v_w[eN_i] + csrColumnOffsets_eb_v_w[ebN_i_j]] -=
                                    visco * grad_phi_j_dot_d * res[2];

                            get_symmetric_gradient_dot_vec(zero_vec,zero_vec,grad_phi_i,P_normal,res);
                            globalJacobian[csrRowIndeces_w_u[eN_i] + csrColumnOffsets_eb_w_u[ebN_i_j]] -=
                                    visco * grad_phi_j_dot_d * res[0] ;
                            globalJacobian[csrRowIndeces_w_v[eN_i] + csrColumnOffsets_eb_w_v[ebN_i_j]] -=
                                    visco * grad_phi_j_dot_d * res[1];
                            globalJacobian[csrRowIndeces_w_w[eN_i] + csrColumnOffsets_eb_w_w[ebN_i_j]] -=
                                    visco * grad_phi_j_dot_d * res[2];

                            // the penalization on the tangential derivative
                            // B < Gw t , (Gu - GuD) t >
//                            // diag
//                            globalJacobian[csrRowIndeces_u_u[eN_i] + csrColumnOffsets_eb_u_u[ebN_i_j]] +=
//                                    beta_adim*(tx*Gxphi_i+ ty*Gyphi_i)*(tx*Gxphi_j+ ty*Gyphi_j);
//                            globalJacobian[csrRowIndeces_v_v[eN_i] + csrColumnOffsets_eb_v_v[ebN_i_j]] +=
//                                    beta_adim*(tx*Gxphi_i+ ty*Gyphi_i)*(tx*Gxphi_j+ ty*Gyphi_j);
                            //                        // extra diag
                            //                        globalJacobian[csrRowIndeces_u_v[eN_i] + csrColumnOffsets_eb_u_v[ebN_i_j]] +=
                            //                          beta_adim*tx*(Gxphi_i*ty*Gxphi_j + Gyphi_i*ty*Gyphi_j);
                            //                        globalJacobian[csrRowIndeces_v_u[eN_i] + csrColumnOffsets_eb_v_u[ebN_i_j]] +=
                            //                          beta_adim*ty*(Gxphi_i*tx*Gxphi_j + Gyphi_i*tx*Gyphi_j);

                        }//for-j
                    }//for-i

                }//for kb
            }//for ebN_s
        }//if USE_SBM
        //
        //loop over exterior element boundaries to compute the surface integrals and load them into the global Jacobian
        //
        for (int ebNE = 0; ebNE < nExteriorElementBoundaries_global; ebNE++)
          {
            register int ebN = exteriorElementBoundariesArray[ebNE],
              eN  = elementBoundaryElementsArray[ebN*2+0],
              eN_nDOF_trial_element = eN*nDOF_trial_element,
              ebN_local = elementBoundaryLocalElementBoundariesArray[ebN*2+0];
            register double eps_rho,eps_mu;
            for  (int kb=0;kb<nQuadraturePoints_elementBoundary;kb++)
              {
                register int ebNE_kb = ebNE*nQuadraturePoints_elementBoundary+kb,
                  ebNE_kb_nSpace = ebNE_kb*nSpace,
                  ebN_local_kb = ebN_local*nQuadraturePoints_elementBoundary+kb,
                  ebN_local_kb_nSpace = ebN_local_kb*nSpace;

                register double p_ext=0.0,
                  u_ext=0.0,
                  v_ext=0.0,
                  w_ext=0.0,
                  grad_p_ext[nSpace],
                  grad_u_ext[nSpace],
                  grad_v_ext[nSpace],
                  grad_w_ext[nSpace],
                  mom_u_acc_ext=0.0,
                  dmom_u_acc_u_ext=0.0,
                  mom_v_acc_ext=0.0,
                  dmom_v_acc_v_ext=0.0,
                  mom_w_acc_ext=0.0,
                  dmom_w_acc_w_ext=0.0,
                  mass_adv_ext[nSpace],
                  dmass_adv_u_ext[nSpace],
                  dmass_adv_v_ext[nSpace],
                  dmass_adv_w_ext[nSpace],
                  mom_u_adv_ext[nSpace],
                  dmom_u_adv_u_ext[nSpace],
                  dmom_u_adv_v_ext[nSpace],
                  dmom_u_adv_w_ext[nSpace],
                  mom_v_adv_ext[nSpace],
                  dmom_v_adv_u_ext[nSpace],
                  dmom_v_adv_v_ext[nSpace],
                  dmom_v_adv_w_ext[nSpace],
                  mom_w_adv_ext[nSpace],
                  dmom_w_adv_u_ext[nSpace],
                  dmom_w_adv_v_ext[nSpace],
                  dmom_w_adv_w_ext[nSpace],
                  mom_uu_diff_ten_ext[nSpace],
                  mom_vv_diff_ten_ext[nSpace],
                  mom_ww_diff_ten_ext[nSpace],
                  mom_uv_diff_ten_ext[1],
                  mom_uw_diff_ten_ext[1],
                  mom_vu_diff_ten_ext[1],
                  mom_vw_diff_ten_ext[1],
                  mom_wu_diff_ten_ext[1],
                  mom_wv_diff_ten_ext[1],
                  mom_u_source_ext=0.0,
                  mom_v_source_ext=0.0,
                  mom_w_source_ext=0.0,
                  mom_u_ham_ext=0.0,
                  dmom_u_ham_grad_p_ext[nSpace],
                  dmom_u_ham_grad_u_ext[nSpace],
                  mom_v_ham_ext=0.0,
                  dmom_v_ham_grad_p_ext[nSpace],
                  dmom_v_ham_grad_v_ext[nSpace],
                  mom_w_ham_ext=0.0,
                  dmom_w_ham_grad_p_ext[nSpace],
                  dmom_w_ham_grad_w_ext[nSpace],
                  dmom_u_adv_p_ext[nSpace],
                  dmom_v_adv_p_ext[nSpace],
                  dmom_w_adv_p_ext[nSpace],
                  dflux_mass_u_ext=0.0,
                  dflux_mass_v_ext=0.0,
                  dflux_mass_w_ext=0.0,
                  dflux_mom_u_adv_p_ext=0.0,
                  dflux_mom_u_adv_u_ext=0.0,
                  dflux_mom_u_adv_v_ext=0.0,
                  dflux_mom_u_adv_w_ext=0.0,
                  dflux_mom_v_adv_p_ext=0.0,
                  dflux_mom_v_adv_u_ext=0.0,
                  dflux_mom_v_adv_v_ext=0.0,
                  dflux_mom_v_adv_w_ext=0.0,
                  dflux_mom_w_adv_p_ext=0.0,
                  dflux_mom_w_adv_u_ext=0.0,
                  dflux_mom_w_adv_v_ext=0.0,
                  dflux_mom_w_adv_w_ext=0.0,
                  bc_p_ext=0.0,
                  bc_u_ext=0.0,
                  bc_v_ext=0.0,
                  bc_w_ext=0.0,
                  bc_mom_u_acc_ext=0.0,
                  bc_dmom_u_acc_u_ext=0.0,
                  bc_mom_v_acc_ext=0.0,
                  bc_dmom_v_acc_v_ext=0.0,
                  bc_mom_w_acc_ext=0.0,
                  bc_dmom_w_acc_w_ext=0.0,
                  bc_mass_adv_ext[nSpace],
                  bc_dmass_adv_u_ext[nSpace],
                  bc_dmass_adv_v_ext[nSpace],
                  bc_dmass_adv_w_ext[nSpace],
                  bc_mom_u_adv_ext[nSpace],
                  bc_dmom_u_adv_u_ext[nSpace],
                  bc_dmom_u_adv_v_ext[nSpace],
                  bc_dmom_u_adv_w_ext[nSpace],
                  bc_mom_v_adv_ext[nSpace],
                  bc_dmom_v_adv_u_ext[nSpace],
                  bc_dmom_v_adv_v_ext[nSpace],
                  bc_dmom_v_adv_w_ext[nSpace],
                  bc_mom_w_adv_ext[nSpace],
                  bc_dmom_w_adv_u_ext[nSpace],
                  bc_dmom_w_adv_v_ext[nSpace],
                  bc_dmom_w_adv_w_ext[nSpace],
                  bc_mom_uu_diff_ten_ext[nSpace],
                  bc_mom_vv_diff_ten_ext[nSpace],
                  bc_mom_ww_diff_ten_ext[nSpace],
                  bc_mom_uv_diff_ten_ext[1],
                  bc_mom_uw_diff_ten_ext[1],
                  bc_mom_vu_diff_ten_ext[1],
                  bc_mom_vw_diff_ten_ext[1],
                  bc_mom_wu_diff_ten_ext[1],
                  bc_mom_wv_diff_ten_ext[1],
                  bc_mom_u_source_ext=0.0,
                  bc_mom_v_source_ext=0.0,
                  bc_mom_w_source_ext=0.0,
                  bc_mom_u_ham_ext=0.0,
                  bc_dmom_u_ham_grad_p_ext[nSpace],
                  bc_dmom_u_ham_grad_u_ext[nSpace],
                  bc_mom_v_ham_ext=0.0,
                  bc_dmom_v_ham_grad_p_ext[nSpace],
                  bc_dmom_v_ham_grad_v_ext[nSpace],
                  bc_mom_w_ham_ext=0.0,
                  bc_dmom_w_ham_grad_p_ext[nSpace],
                  bc_dmom_w_ham_grad_w_ext[nSpace],
                  fluxJacobian_p_p[nDOF_trial_element],
                  fluxJacobian_p_u[nDOF_trial_element],
                  fluxJacobian_p_v[nDOF_trial_element],
                  fluxJacobian_p_w[nDOF_trial_element],
                  fluxJacobian_u_p[nDOF_trial_element],
                  fluxJacobian_u_u[nDOF_trial_element],
                  fluxJacobian_u_v[nDOF_trial_element],
                  fluxJacobian_u_w[nDOF_trial_element],
                  fluxJacobian_v_p[nDOF_trial_element],
                  fluxJacobian_v_u[nDOF_trial_element],
                  fluxJacobian_v_v[nDOF_trial_element],
                  fluxJacobian_v_w[nDOF_trial_element],
                  fluxJacobian_w_p[nDOF_trial_element],
                  fluxJacobian_w_u[nDOF_trial_element],
                  fluxJacobian_w_v[nDOF_trial_element],
                  fluxJacobian_w_w[nDOF_trial_element],
                  jac_ext[nSpace*nSpace],
                  jacDet_ext,
                  jacInv_ext[nSpace*nSpace],
                  boundaryJac[nSpace*(nSpace-1)],
                  metricTensor[(nSpace-1)*(nSpace-1)],
                  metricTensorDetSqrt,
                  p_grad_trial_trace[nDOF_trial_element*nSpace],
                  vel_grad_trial_trace[nDOF_trial_element*nSpace],
                  dS,
                  p_test_dS[nDOF_test_element],
                  vel_test_dS[nDOF_test_element],
                  normal[3],
                  x_ext,y_ext,z_ext,xt_ext,yt_ext,zt_ext,integralScaling,
                  vel_grad_test_dS[nDOF_trial_element*nSpace],
                  //VRANS
                  porosity_ext,
                  //
                  G[nSpace*nSpace],G_dd_G,tr_G,h_phi,h_penalty,penalty;
                ck.calculateMapping_elementBoundary(eN,
                                                    ebN_local,
                                                    kb,
                                                    ebN_local_kb,
                                                    mesh_dof,
                                                    mesh_l2g,
                                                    mesh_trial_trace_ref,
                                                    mesh_grad_trial_trace_ref,
                                                    boundaryJac_ref,
                                                    jac_ext,
                                                    jacDet_ext,
                                                    jacInv_ext,
                                                    boundaryJac,
                                                    metricTensor,
                                                    metricTensorDetSqrt,
                                                    normal_ref,
                                                    normal,
                                                    x_ext,y_ext,z_ext);
                ck.calculateMappingVelocity_elementBoundary(eN,
                                                            ebN_local,
                                                            kb,
                                                            ebN_local_kb,
                                                            mesh_velocity_dof,
                                                            mesh_l2g,
                                                            mesh_trial_trace_ref,
                                                            xt_ext,yt_ext,zt_ext,
                                                            normal,
                                                            boundaryJac,
                                                            metricTensor,
                                                            integralScaling);
                //dS = ((1.0-MOVING_DOMAIN)*metricTensorDetSqrt + MOVING_DOMAIN*integralScaling)*dS_ref[kb];
                dS = metricTensorDetSqrt*dS_ref[kb];
                ck.calculateG(jacInv_ext,G,G_dd_G,tr_G);
                ck.calculateGScale(G,&ebqe_normal_phi_ext[ebNE_kb_nSpace],h_phi);

                eps_rho = epsFact_rho*(useMetrics*h_phi+(1.0-useMetrics)*elementDiameter[eN]);
                eps_mu  = epsFact_mu *(useMetrics*h_phi+(1.0-useMetrics)*elementDiameter[eN]);
                const double particle_eps = particle_epsFact * (useMetrics * h_phi + (1.0 - useMetrics) * elementDiameter[eN]);

                //compute shape and solution information
                //shape
                /* ck.gradTrialFromRef(&p_grad_trial_trace_ref[ebN_local_kb_nSpace*nDOF_trial_element],jacInv_ext,p_grad_trial_trace); */
                ck.gradTrialFromRef(&vel_grad_trial_trace_ref[ebN_local_kb_nSpace*nDOF_trial_element],jacInv_ext,vel_grad_trial_trace);
                //solution and gradients
                /* ck.valFromDOF(p_dof,&p_l2g[eN_nDOF_trial_element],&p_trial_trace_ref[ebN_local_kb*nDOF_test_element],p_ext); */
                p_ext = ebqe_p[ebNE_kb];
                ck.valFromDOF(u_dof,&vel_l2g[eN_nDOF_trial_element],&vel_trial_trace_ref[ebN_local_kb*nDOF_test_element],u_ext);
                ck.valFromDOF(v_dof,&vel_l2g[eN_nDOF_trial_element],&vel_trial_trace_ref[ebN_local_kb*nDOF_test_element],v_ext);
                ck.valFromDOF(w_dof,&vel_l2g[eN_nDOF_trial_element],&vel_trial_trace_ref[ebN_local_kb*nDOF_test_element],w_ext);
                /* ck.gradFromDOF(p_dof,&p_l2g[eN_nDOF_trial_element],p_grad_trial_trace,grad_p_ext); */
                for (int I=0;I<nSpace;I++)
                  grad_p_ext[I] = ebqe_grad_p[ebNE_kb_nSpace+I];
                ck.gradFromDOF(u_dof,&vel_l2g[eN_nDOF_trial_element],vel_grad_trial_trace,grad_u_ext);
                ck.gradFromDOF(v_dof,&vel_l2g[eN_nDOF_trial_element],vel_grad_trial_trace,grad_v_ext);
                ck.gradFromDOF(w_dof,&vel_l2g[eN_nDOF_trial_element],vel_grad_trial_trace,grad_w_ext);
                //precalculate test function products with integration weights
                for (int j=0;j<nDOF_trial_element;j++)
                  {
                    /* p_test_dS[j] = p_test_trace_ref[ebN_local_kb*nDOF_test_element+j]*dS; */
                    vel_test_dS[j] = vel_test_trace_ref[ebN_local_kb*nDOF_test_element+j]*dS;
                    for (int I=0;I<nSpace;I++)
                      vel_grad_test_dS[j*nSpace+I] = vel_grad_trial_trace[j*nSpace+I]*dS;//cek hack, using trial
                  }
                //
                //load the boundary values
                //
                bc_p_ext = isDOFBoundary_p[ebNE_kb]*ebqe_bc_p_ext[ebNE_kb]+(1-isDOFBoundary_p[ebNE_kb])*p_ext;
                //bc values at moving boundaries are specified relative to boundary motion so we need to add it here
                bc_u_ext = isDOFBoundary_u[ebNE_kb]*(ebqe_bc_u_ext[ebNE_kb] + MOVING_DOMAIN*xt_ext) + (1-isDOFBoundary_u[ebNE_kb])*u_ext;
                bc_v_ext = isDOFBoundary_v[ebNE_kb]*(ebqe_bc_v_ext[ebNE_kb] + MOVING_DOMAIN*yt_ext) + (1-isDOFBoundary_v[ebNE_kb])*v_ext;
                bc_w_ext = isDOFBoundary_w[ebNE_kb]*(ebqe_bc_w_ext[ebNE_kb] + MOVING_DOMAIN*zt_ext) + (1-isDOFBoundary_w[ebNE_kb])*w_ext;
                //VRANS
                porosity_ext = 1.0 - ebqe_vos_ext[ebNE_kb];//porosity - gco check
                // 
                //calculate the internal and external trace of the pde coefficients 
                // 
                double eddy_viscosity_ext(0.),bc_eddy_viscosity_ext(0.),rhoSave, nuSave;//not interested in saving boundary eddy viscosity for now
                evaluateCoefficients(eps_rho,
                                     eps_mu,
                                     particle_eps,
                                     sigma,
                                     rho_0,
                                     nu_0,
                                     rho_1,
                                     nu_1,
                                     elementDiameter[eN],
                                     smagorinskyConstant,
                                     turbulenceClosureModel,
                                     g,
                                     useVF,
                                     ebqe_vf_ext[ebNE_kb],
                                     ebqe_phi_ext[ebNE_kb],
                                     &ebqe_normal_phi_ext[ebNE_kb_nSpace],
                                     nParticles,
                                     nQuadraturePoints_global,
                                     &particle_signed_distances[ebNE_kb],
                                     ebqe_kappa_phi_ext[ebNE_kb],
                                     //VRANS
                                     porosity_ext,
                                     //
                                     p_ext,
                                     grad_p_ext,
                                     grad_u_ext,
                                     grad_v_ext,
                                     grad_w_ext,
                                     u_ext,
                                     v_ext,
                                     w_ext,
                                     ebqe_velocity_star[ebNE_kb_nSpace+0],
                                     ebqe_velocity_star[ebNE_kb_nSpace+1],
                                     ebqe_velocity_star[ebNE_kb_nSpace+2],
                                     eddy_viscosity_ext,
                                     mom_u_acc_ext,
                                     dmom_u_acc_u_ext,
                                     mom_v_acc_ext,
                                     dmom_v_acc_v_ext,
                                     mom_w_acc_ext,
                                     dmom_w_acc_w_ext,
                                     mass_adv_ext,
                                     dmass_adv_u_ext,
                                     dmass_adv_v_ext,
                                     dmass_adv_w_ext,
                                     mom_u_adv_ext,
                                     dmom_u_adv_u_ext,
                                     dmom_u_adv_v_ext,
                                     dmom_u_adv_w_ext,
                                     mom_v_adv_ext,
                                     dmom_v_adv_u_ext,
                                     dmom_v_adv_v_ext,
                                     dmom_v_adv_w_ext,
                                     mom_w_adv_ext,
                                     dmom_w_adv_u_ext,
                                     dmom_w_adv_v_ext,
                                     dmom_w_adv_w_ext,
                                     mom_uu_diff_ten_ext,
                                     mom_vv_diff_ten_ext,
                                     mom_ww_diff_ten_ext,
                                     mom_uv_diff_ten_ext,
                                     mom_uw_diff_ten_ext,
                                     mom_vu_diff_ten_ext,
                                     mom_vw_diff_ten_ext,
                                     mom_wu_diff_ten_ext,
                                     mom_wv_diff_ten_ext,
                                     mom_u_source_ext,
                                     mom_v_source_ext,
                                     mom_w_source_ext,
                                     mom_u_ham_ext,
                                     dmom_u_ham_grad_p_ext,
                                     dmom_u_ham_grad_u_ext,
                                     mom_v_ham_ext,
                                     dmom_v_ham_grad_p_ext,
                                     dmom_v_ham_grad_v_ext,
                                     mom_w_ham_ext,
                                     dmom_w_ham_grad_p_ext,
                                     dmom_w_ham_grad_w_ext,
                                     rhoSave,
                                     nuSave,
                                     KILL_PRESSURE_TERM,
				     0,
                                     0., // mql: zero force term at boundary
                                     0.,
                                     0.,
                                     MATERIAL_PARAMETERS_AS_FUNCTION,
                                     ebqe_density_as_function[ebNE_kb],
                                     ebqe_dynamic_viscosity_as_function[ebNE_kb],
                                     USE_SBM);
                evaluateCoefficients(eps_rho,
                                     eps_mu,
                                     particle_eps,
                                     sigma,
                                     rho_0,
                                     nu_0,
                                     rho_1,
                                     nu_1,
                                     elementDiameter[eN],
                                     smagorinskyConstant,
                                     turbulenceClosureModel,
                                     g,
                                     useVF,
                                     bc_ebqe_vf_ext[ebNE_kb],
                                     bc_ebqe_phi_ext[ebNE_kb],
                                     &ebqe_normal_phi_ext[ebNE_kb_nSpace],
                                     nParticles,
                                     nQuadraturePoints_global,
                                     &particle_signed_distances[ebNE_kb],
                                     ebqe_kappa_phi_ext[ebNE_kb],
                                     //VRANS
                                     porosity_ext,
                                     //
                                     bc_p_ext,
                                     grad_p_ext,
                                     grad_u_ext,
                                     grad_v_ext,
                                     grad_w_ext,
                                     bc_u_ext,
                                     bc_v_ext,
                                     bc_w_ext,
                                     ebqe_velocity_star[ebNE_kb_nSpace+0],
                                     ebqe_velocity_star[ebNE_kb_nSpace+1],
                                     ebqe_velocity_star[ebNE_kb_nSpace+2],
                                     bc_eddy_viscosity_ext,
                                     bc_mom_u_acc_ext,
                                     bc_dmom_u_acc_u_ext,
                                     bc_mom_v_acc_ext,
                                     bc_dmom_v_acc_v_ext,
                                     bc_mom_w_acc_ext,
                                     bc_dmom_w_acc_w_ext,
                                     bc_mass_adv_ext,
                                     bc_dmass_adv_u_ext,
                                     bc_dmass_adv_v_ext,
                                     bc_dmass_adv_w_ext,
                                     bc_mom_u_adv_ext,
                                     bc_dmom_u_adv_u_ext,
                                     bc_dmom_u_adv_v_ext,
                                     bc_dmom_u_adv_w_ext,
                                     bc_mom_v_adv_ext,
                                     bc_dmom_v_adv_u_ext,
                                     bc_dmom_v_adv_v_ext,
                                     bc_dmom_v_adv_w_ext,
                                     bc_mom_w_adv_ext,
                                     bc_dmom_w_adv_u_ext,
                                     bc_dmom_w_adv_v_ext,
                                     bc_dmom_w_adv_w_ext,
                                     bc_mom_uu_diff_ten_ext,
                                     bc_mom_vv_diff_ten_ext,
                                     bc_mom_ww_diff_ten_ext,
                                     bc_mom_uv_diff_ten_ext,
                                     bc_mom_uw_diff_ten_ext,
                                     bc_mom_vu_diff_ten_ext,
                                     bc_mom_vw_diff_ten_ext,
                                     bc_mom_wu_diff_ten_ext,
                                     bc_mom_wv_diff_ten_ext,
                                     bc_mom_u_source_ext,
                                     bc_mom_v_source_ext,
                                     bc_mom_w_source_ext,
                                     bc_mom_u_ham_ext,
                                     bc_dmom_u_ham_grad_p_ext,
                                     bc_dmom_u_ham_grad_u_ext,
                                     bc_mom_v_ham_ext,
                                     bc_dmom_v_ham_grad_p_ext,
                                     bc_dmom_v_ham_grad_v_ext,
                                     bc_mom_w_ham_ext,
                                     bc_dmom_w_ham_grad_p_ext,
                                     bc_dmom_w_ham_grad_w_ext,
                                     rhoSave,
                                     nuSave,
                                     KILL_PRESSURE_TERM,
				     0,
                                     0., // mql: zero force term at boundary
                                     0.,
                                     0.,
                                     MATERIAL_PARAMETERS_AS_FUNCTION,
                                     ebqe_density_as_function[ebNE_kb],
                                     ebqe_dynamic_viscosity_as_function[ebNE_kb],
                                     USE_SBM);
                //Turbulence closure model
                if (turbulenceClosureModel >= 3)
                  {
                    const double turb_var_grad_0_dummy[3] = {0.,0.,0.};
                    const double c_mu = 0.09;//mwf hack
                    updateTurbulenceClosure(turbulenceClosureModel,
                                            eps_rho,
                                            eps_mu,
                                            rho_0,
                                            nu_0,
                                            rho_1,
                                            nu_1,
                                            useVF,
                                            ebqe_vf_ext[ebNE_kb],
                                            ebqe_phi_ext[ebNE_kb],
                                            porosity_ext,
                                            c_mu, //mwf hack
                                            ebqe_turb_var_0[ebNE_kb],
                                            ebqe_turb_var_1[ebNE_kb],
                                            turb_var_grad_0_dummy, //not needed
                                            eddy_viscosity_ext,
                                            mom_uu_diff_ten_ext,
                                            mom_vv_diff_ten_ext,
                                            mom_ww_diff_ten_ext,
                                            mom_uv_diff_ten_ext,
                                            mom_uw_diff_ten_ext,
                                            mom_vu_diff_ten_ext,
                                            mom_vw_diff_ten_ext,
                                            mom_wu_diff_ten_ext,
                                            mom_wv_diff_ten_ext,
                                            mom_u_source_ext,
                                            mom_v_source_ext,
                                            mom_w_source_ext);

                    updateTurbulenceClosure(turbulenceClosureModel,
                                            eps_rho,
                                            eps_mu,
                                            rho_0,
                                            nu_0,
                                            rho_1,
                                            nu_1,
                                            useVF,
                                            ebqe_vf_ext[ebNE_kb],
                                            ebqe_phi_ext[ebNE_kb],
                                            porosity_ext,
                                            c_mu, //mwf hack
                                            ebqe_turb_var_0[ebNE_kb],
                                            ebqe_turb_var_1[ebNE_kb],
                                            turb_var_grad_0_dummy, //not needed
                                            bc_eddy_viscosity_ext,
                                            bc_mom_uu_diff_ten_ext,
                                            bc_mom_vv_diff_ten_ext,
                                            bc_mom_ww_diff_ten_ext,
                                            bc_mom_uv_diff_ten_ext,
                                            bc_mom_uw_diff_ten_ext,
                                            bc_mom_vu_diff_ten_ext,
                                            bc_mom_vw_diff_ten_ext,
                                            bc_mom_wu_diff_ten_ext,
                                            bc_mom_wv_diff_ten_ext,
                                            bc_mom_u_source_ext,
                                            bc_mom_v_source_ext,
                                            bc_mom_w_source_ext);
                  }
                //
                //moving domain
                //
                mom_u_adv_ext[0] -= MOVING_DOMAIN*dmom_u_acc_u_ext*mom_u_acc_ext*xt_ext; //times rho*porosity. mql. CHECK.
                mom_u_adv_ext[1] -= MOVING_DOMAIN*dmom_u_acc_u_ext*mom_u_acc_ext*yt_ext;
                mom_u_adv_ext[2] -= MOVING_DOMAIN*dmom_u_acc_u_ext*mom_u_acc_ext*zt_ext;
                dmom_u_adv_u_ext[0] -= MOVING_DOMAIN*dmom_u_acc_u_ext*xt_ext;
                dmom_u_adv_u_ext[1] -= MOVING_DOMAIN*dmom_u_acc_u_ext*yt_ext;
                dmom_u_adv_u_ext[2] -= MOVING_DOMAIN*dmom_u_acc_u_ext*zt_ext;

                mom_v_adv_ext[0] -= MOVING_DOMAIN*dmom_v_acc_v_ext*mom_v_acc_ext*xt_ext;
                mom_v_adv_ext[1] -= MOVING_DOMAIN*dmom_v_acc_v_ext*mom_v_acc_ext*yt_ext;
                mom_v_adv_ext[2] -= MOVING_DOMAIN*dmom_v_acc_v_ext*mom_v_acc_ext*zt_ext;
                dmom_v_adv_v_ext[0] -= MOVING_DOMAIN*dmom_v_acc_v_ext*xt_ext;
                dmom_v_adv_v_ext[1] -= MOVING_DOMAIN*dmom_v_acc_v_ext*yt_ext;
                dmom_v_adv_v_ext[2] -= MOVING_DOMAIN*dmom_v_acc_v_ext*zt_ext;

                mom_w_adv_ext[0] -= MOVING_DOMAIN*dmom_w_acc_w_ext*mom_w_acc_ext*xt_ext;
                mom_w_adv_ext[1] -= MOVING_DOMAIN*dmom_w_acc_w_ext*mom_w_acc_ext*yt_ext;
                mom_w_adv_ext[2] -= MOVING_DOMAIN*dmom_w_acc_w_ext*mom_w_acc_ext*zt_ext;
                dmom_w_adv_w_ext[0] -= MOVING_DOMAIN*dmom_w_acc_w_ext*xt_ext;
                dmom_w_adv_w_ext[1] -= MOVING_DOMAIN*dmom_w_acc_w_ext*yt_ext;
                dmom_w_adv_w_ext[2] -= MOVING_DOMAIN*dmom_w_acc_w_ext*zt_ext;

                //moving domain bc's
                // mql. CHECK.
                bc_mom_u_adv_ext[0] -= MOVING_DOMAIN*bc_dmom_u_acc_u_ext*bc_mom_u_acc_ext*xt_ext; //times rho*porosity
                bc_mom_u_adv_ext[1] -= MOVING_DOMAIN*bc_dmom_u_acc_u_ext*bc_mom_u_acc_ext*yt_ext;
                bc_mom_u_adv_ext[2] -= MOVING_DOMAIN*bc_dmom_u_acc_u_ext*bc_mom_u_acc_ext*zt_ext;

                bc_mom_v_adv_ext[0] -= MOVING_DOMAIN*bc_dmom_v_acc_v_ext*bc_mom_v_acc_ext*xt_ext;
                bc_mom_v_adv_ext[1] -= MOVING_DOMAIN*bc_dmom_v_acc_v_ext*bc_mom_v_acc_ext*yt_ext;
                bc_mom_v_adv_ext[2] -= MOVING_DOMAIN*bc_dmom_v_acc_v_ext*bc_mom_v_acc_ext*zt_ext;

                bc_mom_w_adv_ext[0] -= MOVING_DOMAIN*bc_dmom_w_acc_w_ext*bc_mom_w_acc_ext*xt_ext;
                bc_mom_w_adv_ext[1] -= MOVING_DOMAIN*bc_dmom_w_acc_w_ext*bc_mom_w_acc_ext*yt_ext;
                bc_mom_w_adv_ext[2] -= MOVING_DOMAIN*bc_dmom_w_acc_w_ext*bc_mom_w_acc_ext*zt_ext;
                //
                //calculate the numerical fluxes
                //
                exteriorNumericalAdvectiveFluxDerivatives(isDOFBoundary_p[ebNE_kb],
                                                          isDOFBoundary_u[ebNE_kb],
                                                          isDOFBoundary_v[ebNE_kb],
                                                          isDOFBoundary_w[ebNE_kb],
                                                          isAdvectiveFluxBoundary_p[ebNE_kb],
                                                          isAdvectiveFluxBoundary_u[ebNE_kb],
                                                          isAdvectiveFluxBoundary_v[ebNE_kb],
                                                          isAdvectiveFluxBoundary_w[ebNE_kb],
                                                          dmom_u_ham_grad_p_ext[0],//=1/rho
                                                          normal,
                                                          porosity_ext*rhoSave, //multiply by rho. mql. CHECK.
                                                          bc_p_ext,
                                                          bc_u_ext,
                                                          bc_v_ext,
                                                          bc_w_ext,
                                                          bc_mass_adv_ext,
                                                          bc_mom_u_adv_ext,
                                                          bc_mom_v_adv_ext,
                                                          bc_mom_w_adv_ext,
                                                          ebqe_bc_flux_mass_ext[ebNE_kb]+MOVING_DOMAIN*(xt_ext*normal[0]+yt_ext*normal[1]+zt_ext*normal[2]),//bc is relative mass  flux
                                                          ebqe_bc_flux_mom_u_adv_ext[ebNE_kb],
                                                          ebqe_bc_flux_mom_v_adv_ext[ebNE_kb],
                                                          ebqe_bc_flux_mom_w_adv_ext[ebNE_kb],
                                                          p_ext,
                                                          u_ext,
                                                          v_ext,
                                                          w_ext,
                                                          mass_adv_ext,
                                                          mom_u_adv_ext,
                                                          mom_v_adv_ext,
                                                          mom_w_adv_ext,
                                                          dmass_adv_u_ext,
                                                          dmass_adv_v_ext,
                                                          dmass_adv_w_ext,
                                                          dmom_u_adv_p_ext,
                                                          dmom_u_adv_u_ext,
                                                          dmom_u_adv_v_ext,
                                                          dmom_u_adv_w_ext,
                                                          dmom_v_adv_p_ext,
                                                          dmom_v_adv_u_ext,
                                                          dmom_v_adv_v_ext,
                                                          dmom_v_adv_w_ext,
                                                          dmom_w_adv_p_ext,
                                                          dmom_w_adv_u_ext,
                                                          dmom_w_adv_v_ext,
                                                          dmom_w_adv_w_ext,
                                                          dflux_mass_u_ext,
                                                          dflux_mass_v_ext,
                                                          dflux_mass_w_ext,
                                                          dflux_mom_u_adv_p_ext,
                                                          dflux_mom_u_adv_u_ext,
                                                          dflux_mom_u_adv_v_ext,
                                                          dflux_mom_u_adv_w_ext,
                                                          dflux_mom_v_adv_p_ext,
                                                          dflux_mom_v_adv_u_ext,
                                                          dflux_mom_v_adv_v_ext,
                                                          dflux_mom_v_adv_w_ext,
                                                          dflux_mom_w_adv_p_ext,
                                                          dflux_mom_w_adv_u_ext,
                                                          dflux_mom_w_adv_v_ext,
                                                          dflux_mom_w_adv_w_ext,
                                                          &ebqe_velocity_star[ebNE_kb_nSpace]);
                //
                //calculate the flux jacobian
                //
                ck.calculateGScale(G,normal,h_penalty);
                penalty = useMetrics*C_b/h_penalty + (1.0-useMetrics)*ebqe_penalty_ext[ebNE_kb];
                for (int j=0;j<nDOF_trial_element;j++)
                  {
                    register int j_nSpace = j*nSpace,ebN_local_kb_j=ebN_local_kb*nDOF_trial_element+j;
                    /* fluxJacobian_p_p[j]=0.0; */
                    /* fluxJacobian_p_u[j]=ck.ExteriorNumericalAdvectiveFluxJacobian(dflux_mass_u_ext,vel_trial_trace_ref[ebN_local_kb_j]); */
                    /* fluxJacobian_p_v[j]=ck.ExteriorNumericalAdvectiveFluxJacobian(dflux_mass_v_ext,vel_trial_trace_ref[ebN_local_kb_j]); */
                    /* fluxJacobian_p_w[j]=ck.ExteriorNumericalAdvectiveFluxJacobian(dflux_mass_w_ext,vel_trial_trace_ref[ebN_local_kb_j]); */

                    /* fluxJacobian_u_p[j]=ck.ExteriorNumericalAdvectiveFluxJacobian(dflux_mom_u_adv_p_ext,p_trial_trace_ref[ebN_local_kb_j]); */
                    fluxJacobian_u_u[j]=ck.ExteriorNumericalAdvectiveFluxJacobian(dflux_mom_u_adv_u_ext,vel_trial_trace_ref[ebN_local_kb_j]) +
                      ExteriorNumericalDiffusiveFluxJacobian(eps_rho,
                                                             ebqe_phi_ext[ebNE_kb],
                                                             sdInfo_u_u_rowptr,
                                                             sdInfo_u_u_colind,
                                                             isDOFBoundary_u[ebNE_kb],
                                                             isDiffusiveFluxBoundary_u[ebNE_kb],
                                                             normal,
                                                             mom_uu_diff_ten_ext,
                                                             vel_trial_trace_ref[ebN_local_kb_j],
                                                             &vel_grad_trial_trace[j_nSpace],
                                                             penalty);//ebqe_penalty_ext[ebNE_kb]);
                    fluxJacobian_u_v[j]=ck.ExteriorNumericalAdvectiveFluxJacobian(dflux_mom_u_adv_v_ext,vel_trial_trace_ref[ebN_local_kb_j]) +
                      ExteriorNumericalDiffusiveFluxJacobian(eps_rho,
                                                             ebqe_phi_ext[ebNE_kb],
                                                             sdInfo_u_v_rowptr,
                                                             sdInfo_u_v_colind,
                                                             isDOFBoundary_v[ebNE_kb],
                                                             isDiffusiveFluxBoundary_v[ebNE_kb],
                                                             normal,
                                                             mom_uv_diff_ten_ext,
                                                             vel_trial_trace_ref[ebN_local_kb_j],
                                                             &vel_grad_trial_trace[j_nSpace],
                                                             penalty);//ebqe_penalty_ext[ebNE_kb]);
                    fluxJacobian_u_w[j]=ck.ExteriorNumericalAdvectiveFluxJacobian(dflux_mom_u_adv_w_ext,vel_trial_trace_ref[ebN_local_kb_j]) +
                      ExteriorNumericalDiffusiveFluxJacobian(eps_rho,
                                                             ebqe_phi_ext[ebNE_kb],
                                                             sdInfo_u_w_rowptr,
                                                             sdInfo_u_w_colind,
                                                             isDOFBoundary_w[ebNE_kb],
                                                             isDiffusiveFluxBoundary_u[ebNE_kb],
                                                             normal,
                                                             mom_uw_diff_ten_ext,
                                                             vel_trial_trace_ref[ebN_local_kb_j],
                                                             &vel_grad_trial_trace[j_nSpace],
                                                             penalty);//ebqe_penalty_ext[ebNE_kb]);

                    /* fluxJacobian_v_p[j]=ck.ExteriorNumericalAdvectiveFluxJacobian(dflux_mom_v_adv_p_ext,p_trial_trace_ref[ebN_local_kb_j]); */
                    fluxJacobian_v_u[j]=ck.ExteriorNumericalAdvectiveFluxJacobian(dflux_mom_v_adv_u_ext,vel_trial_trace_ref[ebN_local_kb_j]) +
                      ExteriorNumericalDiffusiveFluxJacobian(eps_rho,
                                                             ebqe_phi_ext[ebNE_kb],
                                                             sdInfo_v_u_rowptr,
                                                             sdInfo_v_u_colind,
                                                             isDOFBoundary_u[ebNE_kb],
                                                             isDiffusiveFluxBoundary_u[ebNE_kb],
                                                             normal,
                                                             mom_vu_diff_ten_ext,
                                                             vel_trial_trace_ref[ebN_local_kb_j],
                                                             &vel_grad_trial_trace[j_nSpace],
                                                             penalty);//ebqe_penalty_ext[ebNE_kb]);
                    fluxJacobian_v_v[j]=ck.ExteriorNumericalAdvectiveFluxJacobian(dflux_mom_v_adv_v_ext,vel_trial_trace_ref[ebN_local_kb_j]) +
                      ExteriorNumericalDiffusiveFluxJacobian(eps_rho,
                                                             ebqe_phi_ext[ebNE_kb],
                                                             sdInfo_v_v_rowptr,
                                                             sdInfo_v_v_colind,
                                                             isDOFBoundary_v[ebNE_kb],
                                                             isDiffusiveFluxBoundary_v[ebNE_kb],
                                                             normal,
                                                             mom_vv_diff_ten_ext,
                                                             vel_trial_trace_ref[ebN_local_kb_j],
                                                             &vel_grad_trial_trace[j_nSpace],
                                                             penalty);//ebqe_penalty_ext[ebNE_kb]);
                    fluxJacobian_v_w[j]=ck.ExteriorNumericalAdvectiveFluxJacobian(dflux_mom_v_adv_w_ext,vel_trial_trace_ref[ebN_local_kb_j]) +
                      ExteriorNumericalDiffusiveFluxJacobian(eps_rho,
                                                             ebqe_phi_ext[ebNE_kb],
                                                             sdInfo_v_w_rowptr,
                                                             sdInfo_v_w_colind,
                                                             isDOFBoundary_w[ebNE_kb],
                                                             isDiffusiveFluxBoundary_v[ebNE_kb],
                                                             normal,
                                                             mom_vw_diff_ten_ext,
                                                             vel_trial_trace_ref[ebN_local_kb_j],
                                                             &vel_grad_trial_trace[j_nSpace],
                                                             penalty);//ebqe_penalty_ext[ebNE_kb]);

                    /* fluxJacobian_w_p[j]=ck.ExteriorNumericalAdvectiveFluxJacobian(dflux_mom_w_adv_p_ext,p_trial_trace_ref[ebN_local_kb_j]); */
                    fluxJacobian_w_u[j]=ck.ExteriorNumericalAdvectiveFluxJacobian(dflux_mom_w_adv_u_ext,vel_trial_trace_ref[ebN_local_kb_j]) +
                      ExteriorNumericalDiffusiveFluxJacobian(eps_rho,
                                                             ebqe_phi_ext[ebNE_kb],
                                                             sdInfo_w_u_rowptr,
                                                             sdInfo_w_u_colind,
                                                             isDOFBoundary_u[ebNE_kb],
                                                             isDiffusiveFluxBoundary_w[ebNE_kb],
                                                             normal,
                                                             mom_wu_diff_ten_ext,
                                                             vel_trial_trace_ref[ebN_local_kb_j],
                                                             &vel_grad_trial_trace[j_nSpace],
                                                             penalty);//ebqe_penalty_ext[ebNE_kb]);
                    fluxJacobian_w_v[j]=ck.ExteriorNumericalAdvectiveFluxJacobian(dflux_mom_w_adv_v_ext,vel_trial_trace_ref[ebN_local_kb_j]) +
                      ExteriorNumericalDiffusiveFluxJacobian(eps_rho,
                                                             ebqe_phi_ext[ebNE_kb],
                                                             sdInfo_w_v_rowptr,
                                                             sdInfo_w_v_colind,
                                                             isDOFBoundary_v[ebNE_kb],
                                                             isDiffusiveFluxBoundary_w[ebNE_kb],
                                                             normal,
                                                             mom_wv_diff_ten_ext,
                                                             vel_trial_trace_ref[ebN_local_kb_j],
                                                             &vel_grad_trial_trace[j_nSpace],
                                                             penalty);//ebqe_penalty_ext[ebNE_kb]);
                    fluxJacobian_w_w[j]=ck.ExteriorNumericalAdvectiveFluxJacobian(dflux_mom_w_adv_w_ext,vel_trial_trace_ref[ebN_local_kb_j]) +
                      ExteriorNumericalDiffusiveFluxJacobian(eps_rho,
                                                             ebqe_phi_ext[ebNE_kb],
                                                             sdInfo_w_w_rowptr,
                                                             sdInfo_w_w_colind,
                                                             isDOFBoundary_w[ebNE_kb],
                                                             isDiffusiveFluxBoundary_w[ebNE_kb],
                                                             normal,
                                                             mom_ww_diff_ten_ext,
                                                             vel_trial_trace_ref[ebN_local_kb_j],
                                                             &vel_grad_trial_trace[j_nSpace],
                                                             penalty);//ebqe_penalty_ext[ebNE_kb]);
                  }//j
                //
                //update the global Jacobian from the flux Jacobian
                //
                for (int i=0;i<nDOF_test_element;i++)
                  {
                    register int eN_i = eN*nDOF_test_element+i;
                    for (int j=0;j<nDOF_trial_element;j++)
                      {
                        register int ebN_i_j = ebN*4*nDOF_test_X_trial_element + i*nDOF_trial_element + j,ebN_local_kb_j=ebN_local_kb*nDOF_trial_element+j;

                        /* globalJacobian[csrRowIndeces_p_p[eN_i] + csrColumnOffsets_eb_p_p[ebN_i_j]] += fluxJacobian_p_p[j]*p_test_dS[i]; */
                        /* globalJacobian[csrRowIndeces_p_u[eN_i] + csrColumnOffsets_eb_p_u[ebN_i_j]] += fluxJacobian_p_u[j]*p_test_dS[i]; */
                        /* globalJacobian[csrRowIndeces_p_v[eN_i] + csrColumnOffsets_eb_p_v[ebN_i_j]] += fluxJacobian_p_v[j]*p_test_dS[i]; */
                        /* globalJacobian[csrRowIndeces_p_w[eN_i] + csrColumnOffsets_eb_p_w[ebN_i_j]] += fluxJacobian_p_w[j]*p_test_dS[i]; */

                        /* globalJacobian[csrRowIndeces_u_p[eN_i] + csrColumnOffsets_eb_u_p[ebN_i_j]] += fluxJacobian_u_p[j]*vel_test_dS[i]; */
                        globalJacobian[csrRowIndeces_u_u[eN_i] + csrColumnOffsets_eb_u_u[ebN_i_j]] += fluxJacobian_u_u[j]*vel_test_dS[i]+
                          ck.ExteriorElementBoundaryDiffusionAdjointJacobian(isDOFBoundary_u[ebNE_kb],
                                                                             isDiffusiveFluxBoundary_u[ebNE_kb],
                                                                             eb_adjoint_sigma,
                                                                             vel_trial_trace_ref[ebN_local_kb_j],
                                                                             normal,
                                                                             sdInfo_u_u_rowptr,
                                                                             sdInfo_u_u_colind,
                                                                             mom_uu_diff_ten_ext,
                                                                             &vel_grad_test_dS[i*nSpace]);
                        globalJacobian[csrRowIndeces_u_v[eN_i] + csrColumnOffsets_eb_u_v[ebN_i_j]] += fluxJacobian_u_v[j]*vel_test_dS[i]+
                          ck.ExteriorElementBoundaryDiffusionAdjointJacobian(isDOFBoundary_v[ebNE_kb],
                                                                             isDiffusiveFluxBoundary_u[ebNE_kb],
                                                                             eb_adjoint_sigma,
                                                                             vel_trial_trace_ref[ebN_local_kb_j],
                                                                             normal,
                                                                             sdInfo_u_v_rowptr,
                                                                             sdInfo_u_v_colind,
                                                                             mom_uv_diff_ten_ext,
                                                                             &vel_grad_test_dS[i*nSpace]);
                        globalJacobian[csrRowIndeces_u_w[eN_i] + csrColumnOffsets_eb_u_w[ebN_i_j]] += fluxJacobian_u_w[j]*vel_test_dS[i]+
                          ck.ExteriorElementBoundaryDiffusionAdjointJacobian(isDOFBoundary_w[ebNE_kb],
                                                                             isDiffusiveFluxBoundary_u[ebNE_kb],
                                                                             eb_adjoint_sigma,
                                                                             vel_trial_trace_ref[ebN_local_kb_j],
                                                                             normal,
                                                                             sdInfo_u_w_rowptr,
                                                                             sdInfo_u_w_colind,
                                                                             mom_uw_diff_ten_ext,
                                                                             &vel_grad_test_dS[i*nSpace]);

                        /* globalJacobian[csrRowIndeces_v_p[eN_i] + csrColumnOffsets_eb_v_p[ebN_i_j]] += fluxJacobian_v_p[j]*vel_test_dS[i]; */
                        globalJacobian[csrRowIndeces_v_u[eN_i] + csrColumnOffsets_eb_v_u[ebN_i_j]] += fluxJacobian_v_u[j]*vel_test_dS[i]+
                          ck.ExteriorElementBoundaryDiffusionAdjointJacobian(isDOFBoundary_u[ebNE_kb],
                                                                             isDiffusiveFluxBoundary_v[ebNE_kb],
                                                                             eb_adjoint_sigma,
                                                                             vel_trial_trace_ref[ebN_local_kb_j],
                                                                             normal,
                                                                             sdInfo_v_u_rowptr,
                                                                             sdInfo_v_u_colind,
                                                                             mom_vu_diff_ten_ext,
                                                                             &vel_grad_test_dS[i*nSpace]);
                        globalJacobian[csrRowIndeces_v_v[eN_i] + csrColumnOffsets_eb_v_v[ebN_i_j]] += fluxJacobian_v_v[j]*vel_test_dS[i]+
                          ck.ExteriorElementBoundaryDiffusionAdjointJacobian(isDOFBoundary_v[ebNE_kb],
                                                                             isDiffusiveFluxBoundary_v[ebNE_kb],
                                                                             eb_adjoint_sigma,
                                                                             vel_trial_trace_ref[ebN_local_kb_j],
                                                                             normal,
                                                                             sdInfo_v_v_rowptr,
                                                                             sdInfo_v_v_colind,
                                                                             mom_vv_diff_ten_ext,
                                                                             &vel_grad_test_dS[i*nSpace]);
                        globalJacobian[csrRowIndeces_v_w[eN_i] + csrColumnOffsets_eb_v_w[ebN_i_j]] += fluxJacobian_v_w[j]*vel_test_dS[i]+
                          ck.ExteriorElementBoundaryDiffusionAdjointJacobian(isDOFBoundary_w[ebNE_kb],
                                                                             isDiffusiveFluxBoundary_v[ebNE_kb],
                                                                             eb_adjoint_sigma,
                                                                             vel_trial_trace_ref[ebN_local_kb_j],
                                                                             normal,
                                                                             sdInfo_v_w_rowptr,
                                                                             sdInfo_v_w_colind,
                                                                             mom_vw_diff_ten_ext,
                                                                             &vel_grad_test_dS[i*nSpace]);

                        /* globalJacobian[csrRowIndeces_w_p[eN_i] + csrColumnOffsets_eb_w_p[ebN_i_j]] += fluxJacobian_w_p[j]*vel_test_dS[i]; */
                        globalJacobian[csrRowIndeces_w_u[eN_i] + csrColumnOffsets_eb_w_u[ebN_i_j]] += fluxJacobian_w_u[j]*vel_test_dS[i]+
                          ck.ExteriorElementBoundaryDiffusionAdjointJacobian(isDOFBoundary_u[ebNE_kb],
                                                                             isDiffusiveFluxBoundary_w[ebNE_kb],
                                                                             eb_adjoint_sigma,
                                                                             vel_trial_trace_ref[ebN_local_kb_j],
                                                                             normal,
                                                                             sdInfo_w_u_rowptr,
                                                                             sdInfo_w_u_colind,
                                                                             mom_wu_diff_ten_ext,
                                                                             &vel_grad_test_dS[i*nSpace]);
                        globalJacobian[csrRowIndeces_w_v[eN_i] + csrColumnOffsets_eb_w_v[ebN_i_j]] += fluxJacobian_w_v[j]*vel_test_dS[i]+
                          ck.ExteriorElementBoundaryDiffusionAdjointJacobian(isDOFBoundary_v[ebNE_kb],
                                                                             isDiffusiveFluxBoundary_w[ebNE_kb],
                                                                             eb_adjoint_sigma,
                                                                             vel_trial_trace_ref[ebN_local_kb_j],
                                                                             normal,
                                                                             sdInfo_w_v_rowptr,
                                                                             sdInfo_w_v_colind,
                                                                             mom_wv_diff_ten_ext,
                                                                             &vel_grad_test_dS[i*nSpace]);
                        globalJacobian[csrRowIndeces_w_w[eN_i] + csrColumnOffsets_eb_w_w[ebN_i_j]] += fluxJacobian_w_w[j]*vel_test_dS[i]+
                          ck.ExteriorElementBoundaryDiffusionAdjointJacobian(isDOFBoundary_w[ebNE_kb],
                                                                             isDiffusiveFluxBoundary_w[ebNE_kb],
                                                                             eb_adjoint_sigma,
                                                                             vel_trial_trace_ref[ebN_local_kb_j],
                                                                             normal,
                                                                             sdInfo_w_w_rowptr,
                                                                             sdInfo_w_w_colind,
                                                                             mom_ww_diff_ten_ext,
                                                                             &vel_grad_test_dS[i*nSpace]);
                      }//j
                  }//i
              }//kb
          }//ebNE
      }//computeJacobian

      void calculateVelocityAverage(int nExteriorElementBoundaries_global,
                                    int* exteriorElementBoundariesArray,
                                    int nInteriorElementBoundaries_global,
                                    int* interiorElementBoundariesArray,
                                    int* elementBoundaryElementsArray,
                                    int* elementBoundaryLocalElementBoundariesArray,
                                    double* mesh_dof,
                                    double* mesh_velocity_dof,
                                    double MOVING_DOMAIN,//0 or 1
                                    int* mesh_l2g,
                                    double* mesh_trial_trace_ref,
                                    double* mesh_grad_trial_trace_ref,
                                    double* normal_ref,
                                    double* boundaryJac_ref,
                                    int* vel_l2g,
                                    double* u_dof,
                                    double* v_dof,
                                    double* w_dof,
                                    double* vos_dof,
                                    double* vel_trial_trace_ref,
                                    double* ebqe_velocity,
                                    double* velocityAverage)
      {
        int permutations[nQuadraturePoints_elementBoundary];
        double xArray_left[nQuadraturePoints_elementBoundary*3],
          xArray_right[nQuadraturePoints_elementBoundary*3];
        for (int i=0;i<nQuadraturePoints_elementBoundary;i++)
          permutations[i]=i;//just to initialize
        for (int ebNE = 0; ebNE < nExteriorElementBoundaries_global; ebNE++)
          {
            register int ebN = exteriorElementBoundariesArray[ebNE];
            for  (int kb=0;kb<nQuadraturePoints_elementBoundary;kb++)
              {
                register int ebN_kb_nSpace = ebN*nQuadraturePoints_elementBoundary*nSpace+kb*nSpace,
                  ebNE_kb_nSpace = ebNE*nQuadraturePoints_elementBoundary*nSpace+kb*nSpace;
                velocityAverage[ebN_kb_nSpace+0]=ebqe_velocity[ebNE_kb_nSpace+0];
                velocityAverage[ebN_kb_nSpace+1]=ebqe_velocity[ebNE_kb_nSpace+1];
                velocityAverage[ebN_kb_nSpace+2]=ebqe_velocity[ebNE_kb_nSpace+2];
              }//ebNE
          }
        for (int ebNI = 0; ebNI < nInteriorElementBoundaries_global; ebNI++)
          {
            register int ebN = interiorElementBoundariesArray[ebNI],
              left_eN_global   = elementBoundaryElementsArray[ebN*2+0],
              left_ebN_element  = elementBoundaryLocalElementBoundariesArray[ebN*2+0],
              right_eN_global  = elementBoundaryElementsArray[ebN*2+1],
              right_ebN_element = elementBoundaryLocalElementBoundariesArray[ebN*2+1],
              left_eN_nDOF_trial_element = left_eN_global*nDOF_trial_element,
              right_eN_nDOF_trial_element = right_eN_global*nDOF_trial_element;
            double jac[nSpace*nSpace],
              jacDet,
              jacInv[nSpace*nSpace],
              boundaryJac[nSpace*(nSpace-1)],
              metricTensor[(nSpace-1)*(nSpace-1)],
              metricTensorDetSqrt,
              normal[3],
              x,y,z,
              xt,yt,zt,integralScaling;

            for  (int kb=0;kb<nQuadraturePoints_elementBoundary;kb++)
              {
                ck.calculateMapping_elementBoundary(left_eN_global,
                                                    left_ebN_element,
                                                    kb,
                                                    left_ebN_element*nQuadraturePoints_elementBoundary+kb,
                                                    mesh_dof,
                                                    mesh_l2g,
                                                    mesh_trial_trace_ref,
                                                    mesh_grad_trial_trace_ref,
                                                    boundaryJac_ref,
                                                    jac,
                                                    jacDet,
                                                    jacInv,
                                                    boundaryJac,
                                                    metricTensor,
                                                    metricTensorDetSqrt,
                                                    normal_ref,
                                                    normal,
                                                    x,y,z);
                xArray_left[kb*3+0] = x;
                xArray_left[kb*3+1] = y;
                xArray_left[kb*3+2] = z;
                ck.calculateMapping_elementBoundary(right_eN_global,
                                                    right_ebN_element,
                                                    kb,
                                                    right_ebN_element*nQuadraturePoints_elementBoundary+kb,
                                                    mesh_dof,
                                                    mesh_l2g,
                                                    mesh_trial_trace_ref,
                                                    mesh_grad_trial_trace_ref,
                                                    boundaryJac_ref,
                                                    jac,
                                                    jacDet,
                                                    jacInv,
                                                    boundaryJac,
                                                    metricTensor,
                                                    metricTensorDetSqrt,
                                                    normal_ref,
                                                    normal,
                                                    x,y,z);
                ck.calculateMappingVelocity_elementBoundary(left_eN_global,
                                                            left_ebN_element,
                                                            kb,
                                                            left_ebN_element*nQuadraturePoints_elementBoundary+kb,
                                                            mesh_velocity_dof,
                                                            mesh_l2g,
                                                            mesh_trial_trace_ref,
                                                            xt,yt,zt,
                                                            normal,
                                                            boundaryJac,
                                                            metricTensor,
                                                            integralScaling);
                xArray_right[kb*3+0] = x;
                xArray_right[kb*3+1] = y;
                xArray_right[kb*3+2] = z;
              }
            for  (int kb_left=0;kb_left<nQuadraturePoints_elementBoundary;kb_left++)
              {
                double errorNormMin = 1.0;
                for  (int kb_right=0;kb_right<nQuadraturePoints_elementBoundary;kb_right++)
                  {
                    double errorNorm=0.0;
                    for (int I=0;I<nSpace;I++)
                      {
                        errorNorm += fabs(xArray_left[kb_left*3+I]
                                          -
                                          xArray_right[kb_right*3+I]);
                      }
                    if (errorNorm < errorNormMin)
                      {
                        permutations[kb_right] = kb_left;
                        errorNormMin = errorNorm;
                      }
                  }
              }
            for  (int kb=0;kb<nQuadraturePoints_elementBoundary;kb++)
              {
                register int ebN_kb_nSpace = ebN*nQuadraturePoints_elementBoundary*nSpace+kb*nSpace;
                register double u_left=0.0,
                  v_left=0.0,
                  w_left=0.0,
                  u_right=0.0,
                  v_right=0.0,
                  w_right=0.0,
                  vos_left=0.0,
                  vos_right=0.0,
                  porosity_left=0.0,
                  porosity_right=0.0;
                register int left_kb = kb,
                  right_kb = permutations[kb],
                  left_ebN_element_kb_nDOF_test_element=(left_ebN_element*nQuadraturePoints_elementBoundary+left_kb)*nDOF_test_element,
                  right_ebN_element_kb_nDOF_test_element=(right_ebN_element*nQuadraturePoints_elementBoundary+right_kb)*nDOF_test_element;
                //
                //calculate the velocity solution at quadrature points on left and right
                //
                ck.valFromDOF(vos_dof,&vel_l2g[left_eN_nDOF_trial_element],&vel_trial_trace_ref[left_ebN_element_kb_nDOF_test_element],vos_left);
                ck.valFromDOF(u_dof,&vel_l2g[left_eN_nDOF_trial_element],&vel_trial_trace_ref[left_ebN_element_kb_nDOF_test_element],u_left);
                ck.valFromDOF(v_dof,&vel_l2g[left_eN_nDOF_trial_element],&vel_trial_trace_ref[left_ebN_element_kb_nDOF_test_element],v_left);
                ck.valFromDOF(w_dof,&vel_l2g[left_eN_nDOF_trial_element],&vel_trial_trace_ref[left_ebN_element_kb_nDOF_test_element],w_left);
                //
                ck.valFromDOF(vos_dof,&vel_l2g[right_eN_nDOF_trial_element],&vel_trial_trace_ref[right_ebN_element_kb_nDOF_test_element],vos_right);
                ck.valFromDOF(u_dof,&vel_l2g[right_eN_nDOF_trial_element],&vel_trial_trace_ref[right_ebN_element_kb_nDOF_test_element],u_right);
                ck.valFromDOF(v_dof,&vel_l2g[right_eN_nDOF_trial_element],&vel_trial_trace_ref[right_ebN_element_kb_nDOF_test_element],v_right);
                ck.valFromDOF(w_dof,&vel_l2g[right_eN_nDOF_trial_element],&vel_trial_trace_ref[right_ebN_element_kb_nDOF_test_element],w_right);
                //
                /* porosity_left = 1.0 - vos_left; */
                /* porosity_right = 1.0 - vos_right; */
                velocityAverage[ebN_kb_nSpace+0]=0.5*(u_left + u_right);
                velocityAverage[ebN_kb_nSpace+1]=0.5*(v_left + v_right);
                velocityAverage[ebN_kb_nSpace+2]=0.5*(w_left + w_right);
              }//ebNI
          }
      }

    };//RANS3PF

  inline cppRANS3PF_base* newRANS3PF(int nSpaceIn,
                                     int nQuadraturePoints_elementIn,
                                     int nDOF_mesh_trial_elementIn,
                                     int nDOF_trial_elementIn,
                                     int nDOF_test_elementIn,
                                     int nQuadraturePoints_elementBoundaryIn,
                                     int CompKernelFlag,
                                     double aDarcy,
                                     double betaForch,
                                     double grain,
                                     double packFraction,
                                     double packMargin,
                                     double maxFraction,
                                     double frFraction,
                                     double sigmaC,
                                     double C3e,
                                     double C4e,
                                     double eR,
                                     double fContact,
                                     double mContact,
                                     double nContact,
                                     double angFriction,
                                     double vos_limiter,
                                     double mu_fr_limiter
                                      )
  {
    cppRANS3PF_base *rvalue = proteus::chooseAndAllocateDiscretization<cppRANS3PF_base, cppRANS3PF, CompKernel>(nSpaceIn,
                                                                                                                nQuadraturePoints_elementIn,
                                                                                                                nDOF_mesh_trial_elementIn,
                                                                                                                nDOF_trial_elementIn,
                                                                                                                nDOF_test_elementIn,
                                                                                                                nQuadraturePoints_elementBoundaryIn,
                                                                                                                CompKernelFlag);
    rvalue->setSedClosure(aDarcy,
                          betaForch,
                          grain,
                          packFraction,
                          packMargin,
                          maxFraction,
                          frFraction,
                          sigmaC,
                          C3e,
                          C4e,
                          eR,
                          fContact,
                          mContact,
                          nContact,
                          angFriction,
                          vos_limiter,
                          mu_fr_limiter
                           );
    return rvalue;
  }
} //proteus

#endif<|MERGE_RESOLUTION|>--- conflicted
+++ resolved
@@ -919,16 +919,7 @@
 
         //momentum sources
         norm_n = sqrt(n[0]*n[0]+n[1]*n[1]+n[2]*n[2]);
-<<<<<<< HEAD
-        mom_u_source = -phi_s_effect*rho*porosity*g[0];// - d_mu*sigma*kappa*n[0]/(rho*(norm_n+1.0e-8));
-        mom_v_source = -phi_s_effect*rho*porosity*g[1];// - d_mu*sigma*kappa*n[1]/(rho*(norm_n+1.0e-8));
-        mom_w_source = -phi_s_effect*rho*porosity*g[2];// - d_mu*sigma*kappa*n[2]/(rho*(norm_n+1.0e-8));
-   
-        // mql: add general force term 
-        mom_u_source -= forcex; 
-        mom_v_source -= forcey; 
-        mom_w_source -= forcez; 
-=======
+
         mom_u_source = -phi_s_effect*porosity*rho*g[0];// - d_mu*sigma*kappa*n[0]/(rho*(norm_n+1.0e-8));
         mom_v_source = -phi_s_effect*porosity*rho*g[1];// - d_mu*sigma*kappa*n[1]/(rho*(norm_n+1.0e-8));
         mom_w_source = -phi_s_effect*porosity*rho*g[2];// - d_mu*sigma*kappa*n[2]/(rho*(norm_n+1.0e-8));
@@ -937,7 +928,6 @@
         mom_u_source -= (MULTIPLY_EXTERNAL_FORCE_BY_DENSITY == 1 ? porosity*rho : 1.0)*forcex;
         mom_v_source -= (MULTIPLY_EXTERNAL_FORCE_BY_DENSITY == 1 ? porosity*rho : 1.0)*forcey;
         mom_w_source -= (MULTIPLY_EXTERNAL_FORCE_BY_DENSITY == 1 ? porosity*rho : 1.0)*forcez;
->>>>>>> adc393fe
 
         //u momentum Hamiltonian (pressure)
         mom_u_ham = phi_s_effect*porosity*grad_p[0]*(KILL_PRESSURE_TERM == 1 ? 0. : 1.);
