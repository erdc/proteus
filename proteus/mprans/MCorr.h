--- conflicted
+++ resolved
@@ -314,7 +314,6 @@
                 register int eN_i=eN*nDOF_mesh_trial_element+i;
                 for(int I=0;I<3;I++)
                   element_nodes[i*3 + I] = mesh_dof.data()[mesh_l2g.data()[eN_i]*3 + I];
-<<<<<<< HEAD
 	      }//i
             gf.calculate(element_phi, element_nodes, x_ref.data(),false);
 	    calculateElementResidual(mesh_trial_ref.data(),
@@ -369,62 +368,6 @@
 	    for(int i=0;i<nDOF_test_element;i++)
 	      {
 		register int eN_i=eN*nDOF_test_element+i;
-=======
-              }//i
-            gf.calculate(element_phi, element_nodes, x_ref.data());
-            calculateElementResidual(mesh_trial_ref.data(),
-                                     mesh_grad_trial_ref.data(),
-                                     mesh_dof.data(),
-                                     mesh_l2g.data(),
-                                     dV_ref.data(),
-                                     u_trial_ref.data(),
-                                     u_grad_trial_ref.data(),
-                                     u_test_ref.data(),
-                                     u_grad_test_ref.data(),
-                                     mesh_trial_trace_ref.data(),
-                                     mesh_grad_trial_trace_ref.data(),
-                                     dS_ref.data(),
-                                     u_trial_trace_ref.data(),
-                                     u_grad_trial_trace_ref.data(),
-                                     u_test_trace_ref.data(),
-                                     u_grad_test_trace_ref.data(),
-                                     normal_ref.data(),
-                                     boundaryJac_ref.data(),
-                                     nElements_global,
-                                     useMetrics,
-                                     epsFactHeaviside,
-                                     epsFactDirac,
-                                     epsFactDiffusion,
-                                     u_l2g.data(),
-                                     elementDiameter.data(),
-                                     nodeDiametersArray.data(),
-                                     u_dof.data(),
-                                     q_phi.data(),
-                                     q_normal_phi.data(),
-                                     ebqe_phi.data(),
-                                     ebqe_normal_phi.data(),
-                                     q_H.data(),
-                                     q_u.data(),
-                                     q_n.data(),
-                                     ebqe_u.data(),
-                                     ebqe_n.data(),
-                                     q_r.data(),
-                                     q_porosity.data(),
-                                     offset_u,stride_u,
-                                     elementResidual_u,
-                                     nExteriorElementBoundaries_global,
-                                     exteriorElementBoundariesArray.data(),
-                                     elementBoundaryElementsArray.data(),
-                                     elementBoundaryLocalElementBoundariesArray.data(),
-                                     element_u,
-                                     eN);
-            //
-            //load element into global residual and save element residual
-            //
-            for(int i=0;i<nDOF_test_element;i++)
-              {
-                register int eN_i=eN*nDOF_test_element+i;
->>>>>>> f8665914
 
                 globalResidual.data()[offset_u+stride_u*r_l2g.data()[eN_i]]+=elementResidual_u[i];
               }//i
@@ -727,7 +670,6 @@
                 register int eN_i=eN*nDOF_mesh_trial_element+i;
                 for(int I=0;I<3;I++)
                   element_nodes[i*3 + I] = mesh_dof.data()[mesh_l2g.data()[eN_i]*3 + I];
-<<<<<<< HEAD
 	      }//i
           gf.calculate(element_phi, element_nodes, x_ref.data(),false);
 	    calculateElementJacobian(mesh_trial_ref.data(),
@@ -773,53 +715,6 @@
 		for (int j=0;j<nDOF_trial_element;j++)
 		  {
 		    int eN_i_j = eN_i*nDOF_trial_element+j;
-=======
-              }//i
-            gf.calculate(element_phi, element_nodes, x_ref.data());
-            calculateElementJacobian(mesh_trial_ref.data(),
-                                     mesh_grad_trial_ref.data(),
-                                     mesh_dof.data(),
-                                     mesh_l2g.data(),
-                                     dV_ref.data(),
-                                     u_trial_ref.data(),
-                                     u_grad_trial_ref.data(),
-                                     u_test_ref.data(),
-                                     u_grad_test_ref.data(),
-                                     mesh_trial_trace_ref.data(),
-                                     mesh_grad_trial_trace_ref.data(),
-                                     dS_ref.data(),
-                                     u_trial_trace_ref.data(),
-                                     u_grad_trial_trace_ref.data(),
-                                     u_test_trace_ref.data(),
-                                     u_grad_test_trace_ref.data(),
-                                     normal_ref.data(),
-                                     boundaryJac_ref.data(),
-                                     nElements_global,
-                                     useMetrics,
-                                     epsFactHeaviside,
-                                     epsFactDirac,
-                                     epsFactDiffusion,
-                                     u_l2g.data(),
-                                     elementDiameter.data(),
-                                     nodeDiametersArray.data(),
-                                     u_dof.data(),
-                                     q_phi.data(),
-                                     q_normal_phi.data(),
-                                     q_H.data(),
-                                     q_porosity.data(),
-                                     elementJacobian_u_u,
-                                     element_u,
-                                     eN);
-            //
-            //load into element Jacobian into global Jacobian
-            //
-            for (int i=0;i<nDOF_test_element;i++)
-              {
-                int eN_i = eN*nDOF_test_element+i;
-                for (int j=0;j<nDOF_trial_element;j++)
-                  {
-                    int eN_i_j = eN_i*nDOF_trial_element+j;
->>>>>>> f8665914
 
                     globalJacobian.data()[csrRowIndeces_u_u.data()[eN_i] + csrColumnOffsets_u_u.data()[eN_i_j]] += elementJacobian_u_u[i*nDOF_trial_element+j];
                   }//j
@@ -1551,7 +1446,6 @@
                 register int eN_i=eN*nDOF_mesh_trial_element+i;
                 for(int I=0;I<3;I++)
                   element_nodes[i*3 + I] = mesh_dof.data()[mesh_l2g.data()[eN_i]*3 + I];
-<<<<<<< HEAD
 	      }//i
             gf.calculate(element_phi, element_nodes, x_ref.data(),false);
 	    for  (int k=0;k<nQuadraturePoints_element;k++)
@@ -1569,25 +1463,6 @@
 		  //u_grad_test_dV[nDOF_test_element*nSpace],
 		  dV,x,y,z,
 		  G[nSpace*nSpace],G_dd_G,tr_G,h_phi;
-=======
-              }//i
-            gf.calculate(element_phi, element_nodes, x_ref.data());
-            for  (int k=0;k<nQuadraturePoints_element;k++)
-              {
-                //compute indeces and declare local storage
-                register int eN_k = eN*nQuadraturePoints_element+k,
-                  eN_k_nSpace = eN_k*nSpace;
-                //eN_nDOF_trial_element = eN*nDOF_trial_element;
-                //double u=0.0,grad_u[nSpace],r=0.0,dr=0.0;
-                double jac[nSpace*nSpace],
-                  jacDet,
-                  jacInv[nSpace*nSpace],
-                  //u_grad_trial[nDOF_trial_element*nSpace],
-                  //u_test_dV[nDOF_trial_element],
-                  //u_grad_test_dV[nDOF_test_element*nSpace],
-                  dV,x,y,z,
-                  G[nSpace*nSpace],G_dd_G,tr_G,h_phi;
->>>>>>> f8665914
                 gf.set_quad(k);
                 //
                 //compute solution and gradients at quadrature points
@@ -1695,7 +1570,6 @@
                 register int eN_i=eN*nDOF_mesh_trial_element+i;
                 for(int I=0;I<3;I++)
                   element_nodes[i*3 + I] = mesh_dof.data()[mesh_l2g.data()[eN_i]*3 + I];
-<<<<<<< HEAD
 	      }//i
             gf.calculate(element_phi, element_nodes, x_ref.data(),false);
             gf_nodes.calculate(element_phi, element_nodes, element_nodes,false);
@@ -1717,29 +1591,6 @@
 		//
 		//compute solution and gradients at quadrature points
 		//
-=======
-              }//i
-            gf.calculate(element_phi, element_nodes, x_ref.data());
-            gf_nodes.calculate(element_phi, element_nodes, element_nodes);
-            for  (int k=0;k<nQuadraturePoints_element;k++)
-              {
-                //compute indeces and declare local storage
-                register int eN_k = eN*nQuadraturePoints_element+k,
-                  eN_k_nSpace = eN_k*nSpace;
-                //eN_nDOF_trial_element = eN*nDOF_trial_element;
-                //register double u=0.0,grad_u[nSpace],r=0.0,dr=0.0;
-                register double jac[nSpace*nSpace],
-                  jacDet,
-                  jacInv[nSpace*nSpace],
-                  //u_grad_trial[nDOF_trial_element*nSpace],
-                  //u_test_dV[nDOF_trial_element],
-                  //u_grad_test_dV[nDOF_test_element*nSpace],
-                  dV,x,y,z,
-                  G[nSpace*nSpace],G_dd_G,tr_G,h_phi;
-                //
-                //compute solution and gradients at quadrature points
-                //
->>>>>>> f8665914
                 gf.set_quad(k);
                 ck.calculateMapping_element(eN,
                                             k,
@@ -2185,7 +2036,6 @@
                 register int eN_i=eN*nDOF_mesh_trial_element+i;
                 for(int I=0;I<3;I++)
                   element_nodes[i*3 + I] = mesh_dof.data()[mesh_l2g.data()[eN_i]*3 + I];
-<<<<<<< HEAD
 	      }//i
             gf.calculate(element_phi, element_nodes, x_ref.data(),false);
 	    for  (int k=0;k<nQuadraturePoints_element;k++)
@@ -2205,29 +2055,6 @@
 		  u_test_dV[nDOF_test_element],
 		  G[nSpace*nSpace],G_dd_G,tr_G,h_phi;
 		gf.set_quad(k);
-=======
-              }//i
-            gf.calculate(element_phi, element_nodes, x_ref.data());
-            for  (int k=0;k<nQuadraturePoints_element;k++)
-              {
-                //compute indeces and declare local storage
-                register int eN_k = eN*nQuadraturePoints_element+k,
-                  eN_k_nSpace = eN_k*nSpace;
-                //eN_nDOF_trial_element = eN*nDOF_trial_element;
-                //register double u=0.0,grad_u[nSpace],r=0.0,dr=0.0;
-                register double jac[nSpace*nSpace],
-                  jacDet,
-                  jacInv[nSpace*nSpace],
-                  //u_grad_trial[nDOF_trial_element*nSpace],
-                  //u_test_dV[nDOF_trial_element],
-                  //u_grad_test_dV[nDOF_test_element*nSpace],
-                  dV,x,y,z,
-                  u_test_dV[nDOF_test_element],
-                  G[nSpace*nSpace],G_dd_G,tr_G,h_phi;
-                gf.set_quad(k);
-                //
-                //compute solution and gradients at quadrature points
->>>>>>> f8665914
                 //
                 ck.calculateMapping_element(eN,
                                             k,
