--- conflicted
+++ resolved
@@ -599,17 +599,9 @@
             self.mesh.exteriorElementBoundariesArray,
             self.mesh.elementBoundaryElementsArray,
             self.mesh.elementBoundaryLocalElementBoundariesArray)
-<<<<<<< HEAD
-        log("Global residual",level=9,data=r)
-        if self.coefficients.checkMass:
-            self.coefficients.massConservationError = fabs(globalSum(sum(r.flat[:self.mesh.nNodes_owned])))
-            assert self.coefficients.massConservationError == fabs(globalSum(r[:self.mesh.nNodes_owned].sum()))
-            log("   Mass Conservation Error",level=3,data=self.coefficients.massConservationError)
-=======
         logEvent("Global residual",level=9,data=r)
         self.coefficients.massConservationError = fabs(globalSum(r[:self.mesh.nNodes_owned].sum()))
         logEvent("   Mass Conservation Error",level=3,data=self.coefficients.massConservationError)
->>>>>>> 0dd89942
         self.nonlinear_function_evaluations += 1
         if self.globalResidualDummy == None:
             self.globalResidualDummy = numpy.zeros(r.shape,'d')
