--- conflicted
+++ resolved
@@ -23,13 +23,9 @@
                  useConstantH=False,
                  # mql. For edge based stabilization methods
                  useQuadraticRegularization=False,
-<<<<<<< HEAD
                  edgeBasedStabilizationMethods=False,
                  mass_correction_reference=0,
                  theta_time_discretization_mcorr=1):
-=======
-                 edgeBasedStabilizationMethods=False):
->>>>>>> 6f9edfff
 
         self.useQuadraticRegularization = useQuadraticRegularization
         self.edgeBasedStabilizationMethods = edgeBasedStabilizationMethods
@@ -38,14 +34,9 @@
         self.sd = sd
         self.checkMass = checkMass
         self.variableNames = ['phiCorr']
-<<<<<<< HEAD
-
         assert mass_correction_reference < 5, "*****Use proper mass_correction_reference number*****"
         self.mass_correction_reference = mass_correction_reference
         self.theta_time_discretization_mcorr = theta_time_discretization_mcorr
-
-=======
->>>>>>> 6f9edfff
         nc = 1
         mass = {}
         advection = {}
@@ -120,13 +111,8 @@
             self.ebq_H_vof = modelList[self.VOFModelIndex].ebq[('u', 0)]
         else:
             self.ebq_H_vof = None
-<<<<<<< HEAD
-
         self.q_phi_old = modelList[self.levelSetModelIndex].q[('u', 0)].copy()
         self.q_velocity_old = self.vofModel.coefficients.q_v.copy()  # :previous velocity field; used in theta-method
-
-=======
->>>>>>> 6f9edfff
         # correction
         self.massCorrModel = modelList[self.me_model]
         self.massCorrModel.setMassQuadrature()
@@ -192,7 +178,6 @@
             self.lsModel.ebqe[('u', 0)] += self.massCorrModel.ebqe[('u', 0)]
             self.lsModel.q[('grad(u)', 0)] += self.massCorrModel.q[('grad(u)', 0)]
             self.lsModel.ebqe[('grad(u)', 0)] += self.massCorrModel.ebqe[('grad(u)', 0)]
-<<<<<<< HEAD
             self.lsModel.timeIntegration.m_tmp[0][:] = self.lsModel.q[('u', 0)]
             if self.mass_correction_reference > 0:
                 self.q_phi_old[:] = self.lsModel.q[('u', 0)]
@@ -208,11 +193,9 @@
             #self.rdModel.q[('grad(u)',0)][:] = self.lsModel.q[('grad(u)',0)]
             #self.rdModel.ebqe[('grad(u)',0)][:] = self.lsModel.ebqe[('grad(u)',0)]
             #self.rdModel.timeIntegration.m_tmp[0][:] = self.lsModel.q[('u',0)]
-=======
             # vof
             if self.edgeBasedStabilizationMethods == False:
                 self.massCorrModel.setMassQuadrature()
->>>>>>> 6f9edfff
             # else setMassQuadratureEdgeBasedStabilizationMethods is called within specialized nolinear solver
 
             #self.vofModel.q[('u',0)] += self.massCorrModel.q[('r',0)]
@@ -628,13 +611,7 @@
                                  self.testSpace[0].referenceFiniteElement.localFunctionSpace.dim,
                                  self.nElementBoundaryQuadraturePoints_elementBoundary,
                                  compKernelFlag)
-<<<<<<< HEAD
-
-    # mwf these are getting called by redistancing classes,
-=======
-    # mwf these are getting called by redistancing classes,
-
->>>>>>> 6f9edfff
+
     def FCTStep(self):
         rowptr, colind, MassMatrix = self.MassMatrix.getCSRrepresentation()
         if (self.limited_L2p_vof_mass_correction is None):
@@ -668,15 +645,9 @@
         r.fill(0.0)
         # Load the unknowns into the finite element dof
         self.setUnknowns(u)
-<<<<<<< HEAD
         # no flux boundary conditions
         self.mcorr.calculateResidual(  # element
             self.coefficients.vofModel.timeIntegration.dt,
-=======
-
-        # no flux boundary conditions
-        self.mcorr.calculateResidual(  # element
->>>>>>> 6f9edfff
             self.u[0].femSpace.elementMaps.psi,
             self.u[0].femSpace.elementMaps.grad_psi,
             self.mesh.nodeArray,
@@ -710,16 +681,12 @@
             self.coefficients.q_n_ls,
             self.coefficients.ebqe_u_ls,
             self.coefficients.ebqe_n_ls,
-<<<<<<< HEAD
             self.coefficients.q_H_vof,  # :H_epsilon(phi^{n+1})
             self.coefficients.q_phi_old,  # :phi^n
             self.coefficients.vofModel.coefficients.q_v,  # :velocity field
             self.coefficients.mass_correction_reference,
             self.coefficients.theta_time_discretization_mcorr,
             self.coefficients.q_velocity_old,
-=======
-            self.coefficients.q_H_vof,
->>>>>>> 6f9edfff
             self.q[('u', 0)],
             self.q[('grad(u)', 0)],
             self.ebqe[('u', 0)],
@@ -732,10 +699,6 @@
             self.mesh.exteriorElementBoundariesArray,
             self.mesh.elementBoundaryElementsArray,
             self.mesh.elementBoundaryLocalElementBoundariesArray)
-<<<<<<< HEAD
-
-=======
->>>>>>> 6f9edfff
         logEvent("Global residual", level=9, data=r)
         self.coefficients.massConservationError = fabs(globalSum(r[:self.mesh.nNodes_owned].sum()))
         logEvent("   Mass Conservation Error: ", level=3, data=self.coefficients.massConservationError)
@@ -803,10 +766,7 @@
     def getJacobian(self, jacobian):
         cfemIntegrals.zeroJacobian_CSR(self.nNonzerosInJacobian, jacobian)
         self.mcorr.calculateJacobian(  # element
-<<<<<<< HEAD
             self.coefficients.vofModel.timeIntegration.dt,
-=======
->>>>>>> 6f9edfff
             self.u[0].femSpace.elementMaps.psi,
             self.u[0].femSpace.elementMaps.grad_psi,
             self.mesh.nodeArray,
