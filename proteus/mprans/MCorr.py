import proteus
from proteus.mprans.cMCorr import *

class Coefficients(proteus.TransportCoefficients.TC_base):
    from proteus.ctransportCoefficients import levelSetConservationCoefficientsEvaluate
    from proteus.ctransportCoefficients import levelSetConservationCoefficientsEvaluate_sd
    def __init__(self,applyCorrection=True,epsFactHeaviside=0.0,epsFactDirac=1.0,epsFactDiffusion=2.0,LSModel_index=3,V_model=2,me_model=5,VOFModel_index=4,checkMass=True,sd=True,nd=None,applyCorrectionToDOF=True,useMetrics=0.0,useConstantH=False):
        self.useConstantH=useConstantH
        self.useMetrics=useMetrics
        self.sd=sd
        self.checkMass=checkMass
        self.variableNames=['phiCorr']
        nc=1
        mass={}
        advection={}
        hamiltonian={}
        diffusion={0:{0:{0:'constant'}}}
        potential={0:{0:'u'}}
        reaction={0:{0:'nonlinear'}}
        #reaction={}
        if self.sd:
            assert nd!=None,"You must set the number of dimensions to use sparse diffusion in LevelSetConservationCoefficients"
            sdInfo = {(0,0):(numpy.arange(start=0,stop=nd+1,step=1,dtype='i'),
                             numpy.arange(start=0,stop=nd,step=1,dtype='i'))}
        else:
            sdInfo={}
        TC_base.__init__(self,
                         nc,
                         mass,
                         advection,
                         diffusion,
                         potential,
                         reaction,
                         hamiltonian,
                         self.variableNames,
                         sparseDiffusionTensors=sdInfo,
                         useSparseDiffusion = sd)
        self.levelSetModelIndex=LSModel_index
        self.flowModelIndex=V_model
        self.epsFactHeaviside=epsFactHeaviside
        self.epsFactDirac=epsFactDirac
        self.epsFactDiffusion=epsFactDiffusion
        self.me_model=me_model
        self.VOFModelIndex=VOFModel_index
        self.useC = True
        self.applyCorrection=applyCorrection
        if self.applyCorrection:
            self.applyCorrectionToDOF = applyCorrectionToDOF
        else:
            self.applyCorrectionToDOF = False
        self.massConservationError=0.0
    def initializeMesh(self,mesh):
        self.h=mesh.h
        self.epsHeaviside = self.epsFactHeaviside*mesh.h
        self.epsDirac = self.epsFactDirac*mesh.h
        self.epsDiffusion = self.epsFactDiffusion*mesh.h
    def attachModels(self,modelList):
        import copy
        logEvent("Attaching models in LevelSetConservation")
        #level set
        self.lsModel = modelList[self.levelSetModelIndex]
        self.q_u_ls  = modelList[self.levelSetModelIndex].q[('u',0)]
	self.q_n_ls  = modelList[self.levelSetModelIndex].q[('grad(u)',0)]

        self.ebqe_u_ls = modelList[self.levelSetModelIndex].ebqe[('u',0)]
        self.ebqe_n_ls = modelList[self.levelSetModelIndex].ebqe[('grad(u)',0)]

        if modelList[self.levelSetModelIndex].ebq.has_key(('u',0)):
            self.ebq_u_ls = modelList[self.levelSetModelIndex].ebq[('u',0)]
        else:
            self.ebq_u_ls = None
        #volume of fluid
        self.vofModel = modelList[self.VOFModelIndex]
        self.q_H_vof = modelList[self.VOFModelIndex].q[('u',0)]
        self.q_porosity = modelList[self.VOFModelIndex].coefficients.q_porosity
        self.ebqe_H_vof = modelList[self.VOFModelIndex].ebqe[('u',0)]
        if modelList[self.VOFModelIndex].ebq.has_key(('u',0)):
            self.ebq_H_vof = modelList[self.VOFModelIndex].ebq[('u',0)]
        else:
            self.ebq_H_vof = None
        #correction
        self.massCorrModel = modelList[self.me_model]
        self.vofModel.q[('m_last',0)][:] = self.vofModel.q[('m',0)]
        if self.checkMass:
            self.m_tmp = copy.deepcopy(self.massCorrModel.q[('r',0)])
            if self.checkMass:
                # self.vofGlobalMass = Norms.scalarDomainIntegral(self.vofModel.q['dV'],
                #                                                 self.vofModel.q[('u',0)],
                #                                                 self.massCorrModel.mesh.nElements_owned)
                # self.lsGlobalMass = Norms.scalarHeavisideDomainIntegral(self.vofModel.q['dV'],
                #                                                         self.lsModel.q[('u',0)],
                #                                                         self.massCorrModel.mesh.nElements_owned)
                #self.vofGlobalMass = 0.0
                #self.lsGlobalMass = self.massCorrModel.calculateMass(self.lsModel.q[('u',0)])
                #logEvent("Attach Models MCorr: mass correction %12.5e" % (Norms.scalarDomainIntegral(self.vofModel.q['dV'],
                #                                                                                self.massCorrModel.q[('r',0)],
                #                                                                                self.massCorrModel.mesh.nElements_owned),),level=2)
                self.fluxGlobal = 0.0
                self.totalFluxGlobal = 0.0
                self.vofGlobalMassArray = []#self.vofGlobalMass]
                self.lsGlobalMassArray = []#self.lsGlobalMass]
                self.vofGlobalMassErrorArray = []#self.vofGlobalMass - self.vofGlobalMassArray[0]]# + self.vofModel.timeIntegration.dt*self.vofModel.coefficients.fluxIntegral]
                self.lsGlobalMassErrorArray = []#self.lsGlobalMass - self.lsGlobalMassArray[0]]# + self.vofModel.timeIntegration.dt*self.vofModel.coefficients.fluxIntegral]
                self.fluxArray = []#0.0]#self.vofModel.coefficients.fluxIntegral]
                self.timeArray = []#self.vofModel.timeIntegration.t]
                #logEvent("Attach Models MCorr: Phase 0 mass after mass correction (VOF) %12.5e" % (self.vofGlobalMass,),level=2)
                #logEvent("Attach Models MCorr: Phase 0 mass after mass correction (LS) %12.5e" % (self.lsGlobalMass,),level=2)
                #logEvent("Attach Models MCorr: Phase  0 mass conservation (VOF) after step = %12.5e" % (self.vofGlobalMass - self.vofModel.coefficients.m_pre + self.vofModel.timeIntegration.dt*self.vofModel.coefficients.fluxIntegral,),level=2)
                #logEvent("Attach Models MCorr: Phase  0 mass conservation (LS) after step = %12.5e" % (self.lsGlobalMass - self.lsModel.coefficients.m_pre + self.vofModel.timeIntegration.dt*self.vofModel.coefficients.fluxIntegral,),level=2)
    def initializeElementQuadrature(self,t,cq):
        if self.sd and cq.has_key(('a',0,0)):
            cq[('a',0,0)].fill(self.epsDiffusion)
    def initializeElementBoundaryQuadrature(self,t,cebq,cebq_global):
        if self.sd and cebq.has_key(('a',0,0)):
            cebq[('a',0,0)].fill(self.epsDiffusion)
    def initializeGlobalExteriorElementBoundaryQuadrature(self,t,cebqe):
        if self.sd and cebqe.has_key(('a',0,0)):
            cebqe[('a',0,0)].fill(self.epsDiffusion)
    def preStep(self,t,firstStep=False):
        if self.checkMass:
            logEvent("Phase 0 mass before mass correction (VOF) %12.5e" % (Norms.scalarDomainIntegral(self.vofModel.q['dV'],
                                                                                                 self.vofModel.q[('m',0)],
                                                                                                 self.massCorrModel.mesh.nElements_owned),),level=2)
            logEvent("Phase 0 mass (primitive) before mass correction (LS) %12.5e" % (Norms.scalarSmoothedHeavisideDomainIntegral(self.epsFactHeaviside,
                                                                                                                 self.massCorrModel.elementDiameter,
                                                                                                                 self.vofModel.q['dV'],
                                                                                                                 self.lsModel.q[('m',0)],
                                                                                                                 self.massCorrModel.mesh.nElements_owned),),level=2)
            logEvent("Phase 0 mass (consistent) before mass correction (LS) %12.5e" % (self.massCorrModel.calculateMass(self.lsModel.q[('m',0)]),),level=2)
        copyInstructions = {'clear_uList':True}
        return copyInstructions
    def postStep(self,t,firstStep=False):
        if self.applyCorrection:
            #ls
            self.lsModel.u[0].dof += self.massCorrModel.u[0].dof
            self.lsModel.q[('u',0)] += self.massCorrModel.q[('u',0)]
            self.lsModel.ebqe[('u',0)] += self.massCorrModel.ebqe[('u',0)]
	    self.lsModel.q[('grad(u)',0)] += self.massCorrModel.q[('grad(u)',0)]
	    self.lsModel.ebqe[('grad(u)',0)] += self.massCorrModel.ebqe[('grad(u)',0)]
            #vof
            self.massCorrModel.setMassQuadrature()
            #self.vofModel.q[('u',0)] += self.massCorrModel.q[('r',0)]
            #####print "********************max VOF************************",max(self.vofModel.q[('u',0)].flat[:])
        if self.checkMass:
            logEvent("Phase 0 mass after mass correction (VOF) %12.5e" % (Norms.scalarDomainIntegral(self.vofModel.q['dV'],
                                                                                                self.vofModel.q[('m',0)],
                                                                                                self.massCorrModel.mesh.nElements_owned),),level=2)
            logEvent("Phase 0 mass (primitive) after mass correction (LS) %12.5e" % (Norms.scalarSmoothedHeavisideDomainIntegral(self.epsFactHeaviside,
                                                                                                                self.massCorrModel.elementDiameter,
                                                                                                                self.vofModel.q['dV'],
                                                                                                                self.lsModel.q[('m',0)],
                                                                                                                self.massCorrModel.mesh.nElements_owned),),level=2)
            logEvent("Phase 0 mass (consistent) after mass correction (LS) %12.5e" % (self.massCorrModel.calculateMass(self.lsModel.q[('m',0)]),),level=2)
        copyInstructions = {}
        #get the waterline on the obstacle if option set in NCLS (boundary==7)
	self.lsModel.computeWaterline(t)
        return copyInstructions
    def evaluate(self,t,c):
        import math
        if c[('u',0)].shape == self.q_u_ls.shape:
            u_ls = self.q_u_ls
            H_vof = self.q_H_vof
        elif c[('u',0)].shape == self.ebqe_u_ls.shape:
            u_ls = self.ebqe_u_ls
            H_vof = self.ebqe_H_vof
        elif self.ebq_u_ls != None and c[('u',0)].shape == self.ebq_u_ls.shape:
            u_ls = self.ebq_u_ls
            H_vof = self.ebq_H_vof
        else:
            #\todo trap errors in TransportCoefficients.py
            u_ls = None
            H_vof = None
        if u_ls != None and H_vof != None:
            if self.useC:
                if self.sd:
                    self.levelSetConservationCoefficientsEvaluate_sd(self.epsHeaviside,
                                                                     self.epsDirac,
                                                                     u_ls,
                                                                     H_vof,
                                                                     c[('u',0)],
                                                                     c[('r',0)],
                                                                     c[('dr',0,0)])
                else:
                    self.levelSetConservationCoefficientsEvaluate(self.epsHeaviside,
                                                                  self.epsDirac,
                                                                  self.epsDiffusion,
                                                                  u_ls,
                                                                  H_vof,
                                                                  c[('u',0)],
                                                                  c[('r',0)],
                                                                  c[('dr',0,0)],
                                                                  c[('a',0,0)])
        if (self.checkMass and c[('u',0)].shape == self.q_u_ls.shape):
            self.m_tmp[:] = H_vof
            self.m_tmp += self.massCorrModel.q[('r',0)]
            logEvent("mass correction during Newton %12.5e" % (Norms.scalarDomainIntegral(self.vofModel.q['dV'],
                                                                                     self.massCorrModel.q[('r',0)],
                                                                                     self.massCorrModel.mesh.nElements_owned),),level=2)
            logEvent("Phase 0 mass during Newton %12.5e" % (Norms.scalarDomainIntegral(self.vofModel.q['dV'],
                                                                                 self.m_tmp,
                                                                                  self.massCorrModel.mesh.nElements_owned),),level=2)

class LevelModel(proteus.Transport.OneLevelTransport):
    nCalls=0
    def __init__(self,
                 uDict,
                 phiDict,
                 testSpaceDict,
                 matType,
                 dofBoundaryConditionsDict,
                 dofBoundaryConditionsSetterDict,
                 coefficients,
                 elementQuadrature,
                 elementBoundaryQuadrature,
                 fluxBoundaryConditionsDict=None,
                 advectiveFluxBoundaryConditionsSetterDict=None,
                 diffusiveFluxBoundaryConditionsSetterDictDict=None,
                 stressTraceBoundaryConditionsSetterDict=None,
                 stabilization=None,
                 shockCapturing=None,
                 conservativeFluxDict=None,
                 numericalFluxType=None,
                 TimeIntegrationClass=None,
                 massLumping=False,
                 reactionLumping=False,
                 options=None,
                 name='defaultName',
                 reuse_trial_and_test_quadrature=True,
                 sd = True,
                 movingDomain=False):#,
        self.useConstantH=coefficients.useConstantH
        from proteus import Comm
        #
        #set the objects describing the method and boundary conditions
        #
        self.movingDomain=movingDomain
        self.tLast_mesh=None
        #
        self.name=name
        self.sd=sd
        self.Hess=False
        self.lowmem=True
        self.timeTerm=True#allow turning off  the  time derivative
        #self.lowmem=False
        self.testIsTrial=True
        self.phiTrialIsTrial=True
        self.u = uDict
        self.ua = {}#analytical solutions
        self.phi  = phiDict
        self.dphi={}
        self.matType = matType
        #mwf try to reuse test and trial information across components if spaces are the same
        self.reuse_test_trial_quadrature = reuse_trial_and_test_quadrature#True#False
        if self.reuse_test_trial_quadrature:
            for ci in range(1,coefficients.nc):
                assert self.u[ci].femSpace.__class__.__name__ == self.u[0].femSpace.__class__.__name__, "to reuse_test_trial_quad all femSpaces must be the same!"
        ## Simplicial Mesh
        self.mesh = self.u[0].femSpace.mesh #assume the same mesh for  all components for now
        self.testSpace = testSpaceDict
        self.dirichletConditions = dofBoundaryConditionsDict
        self.dirichletNodeSetList=None #explicit Dirichlet  conditions for now, no Dirichlet BC constraints
        self.coefficients = coefficients
        self.coefficients.initializeMesh(self.mesh)
        self.nc = self.coefficients.nc
        self.stabilization = stabilization
        self.shockCapturing = shockCapturing
        self.conservativeFlux = conservativeFluxDict #no velocity post-processing for now
        self.fluxBoundaryConditions=fluxBoundaryConditionsDict
        self.advectiveFluxBoundaryConditionsSetterDict=advectiveFluxBoundaryConditionsSetterDict
        self.diffusiveFluxBoundaryConditionsSetterDictDict = diffusiveFluxBoundaryConditionsSetterDictDict
        #determine whether  the stabilization term is nonlinear
        self.stabilizationIsNonlinear = False
        #cek come back
	if self.stabilization != None:
	    for ci in range(self.nc):
		if coefficients.mass.has_key(ci):
		    for flag in coefficients.mass[ci].values():
			if flag == 'nonlinear':
			    self.stabilizationIsNonlinear=True
		if  coefficients.advection.has_key(ci):
		    for  flag  in coefficients.advection[ci].values():
			if flag == 'nonlinear':
			    self.stabilizationIsNonlinear=True
		if  coefficients.diffusion.has_key(ci):
		    for diffusionDict in coefficients.diffusion[ci].values():
			for  flag  in diffusionDict.values():
			    if flag != 'constant':
				self.stabilizationIsNonlinear=True
		if  coefficients.potential.has_key(ci):
 		    for flag in coefficients.potential[ci].values():
			if  flag == 'nonlinear':
			    self.stabilizationIsNonlinear=True
		if coefficients.reaction.has_key(ci):
		    for flag in coefficients.reaction[ci].values():
			if  flag == 'nonlinear':
			    self.stabilizationIsNonlinear=True
		if coefficients.hamiltonian.has_key(ci):
		    for flag in coefficients.hamiltonian[ci].values():
			if  flag == 'nonlinear':
			    self.stabilizationIsNonlinear=True
        #determine if we need element boundary storage
        self.elementBoundaryIntegrals = {}
        for ci  in range(self.nc):
            self.elementBoundaryIntegrals[ci] = ((self.conservativeFlux != None) or
                                                 (numericalFluxType != None) or
                                                 (self.fluxBoundaryConditions[ci] == 'outFlow') or
                                                 (self.fluxBoundaryConditions[ci] == 'mixedFlow') or
                                                 (self.fluxBoundaryConditions[ci] == 'setFlow'))
	#
        #calculate some dimensions
        #
        self.nSpace_global    = self.u[0].femSpace.nSpace_global #assume same space dim for all variables
        self.nDOF_trial_element     = [u_j.femSpace.max_nDOF_element for  u_j in self.u.values()]
        self.nDOF_phi_trial_element     = [phi_k.femSpace.max_nDOF_element for  phi_k in self.phi.values()]
        self.n_phi_ip_element = [phi_k.femSpace.referenceFiniteElement.interpolationConditions.nQuadraturePoints for  phi_k in self.phi.values()]
        self.nDOF_test_element     = [femSpace.max_nDOF_element for femSpace in self.testSpace.values()]
        self.nFreeDOF_global  = [dc.nFreeDOF_global for dc in self.dirichletConditions.values()]
        self.nVDOF_element    = sum(self.nDOF_trial_element)
        self.nFreeVDOF_global = sum(self.nFreeDOF_global)
        #
        NonlinearEquation.__init__(self,self.nFreeVDOF_global)
        #
        #build the quadrature point dictionaries from the input (this
        #is just for convenience so that the input doesn't have to be
        #complete)
        #
        elementQuadratureDict={}
        elemQuadIsDict = isinstance(elementQuadrature,dict)
        if elemQuadIsDict: #set terms manually
            for I in self.coefficients.elementIntegralKeys:
                if elementQuadrature.has_key(I):
                    elementQuadratureDict[I] = elementQuadrature[I]
                else:
                    elementQuadratureDict[I] = elementQuadrature['default']
        else:
            for I in self.coefficients.elementIntegralKeys:
                elementQuadratureDict[I] = elementQuadrature
        if self.stabilization != None:
            for I in self.coefficients.elementIntegralKeys:
                if elemQuadIsDict:
                    if elementQuadrature.has_key(I):
                        elementQuadratureDict[('stab',)+I[1:]] = elementQuadrature[I]
                    else:
                        elementQuadratureDict[('stab',)+I[1:]] = elementQuadrature['default']
                else:
                    elementQuadratureDict[('stab',)+I[1:]] = elementQuadrature
        if self.shockCapturing != None:
            for ci in self.shockCapturing.components:
                if elemQuadIsDict:
                    if elementQuadrature.has_key(('numDiff',ci,ci)):
                        elementQuadratureDict[('numDiff',ci,ci)] = elementQuadrature[('numDiff',ci,ci)]
                    else:
                        elementQuadratureDict[('numDiff',ci,ci)] = elementQuadrature['default']
                else:
                    elementQuadratureDict[('numDiff',ci,ci)] = elementQuadrature
        if massLumping:
            for ci in self.coefficients.mass.keys():
                elementQuadratureDict[('m',ci)] = Quadrature.SimplexLobattoQuadrature(self.nSpace_global,1)
            for I in self.coefficients.elementIntegralKeys:
                elementQuadratureDict[('stab',)+I[1:]] = Quadrature.SimplexLobattoQuadrature(self.nSpace_global,1)
        if reactionLumping:
            for ci in self.coefficients.mass.keys():
                elementQuadratureDict[('r',ci)] = Quadrature.SimplexLobattoQuadrature(self.nSpace_global,1)
            for I in self.coefficients.elementIntegralKeys:
                elementQuadratureDict[('stab',)+I[1:]] = Quadrature.SimplexLobattoQuadrature(self.nSpace_global,1)
        elementBoundaryQuadratureDict={}
        if isinstance(elementBoundaryQuadrature,dict): #set terms manually
            for I in self.coefficients.elementBoundaryIntegralKeys:
                if elementBoundaryQuadrature.has_key(I):
                    elementBoundaryQuadratureDict[I] = elementBoundaryQuadrature[I]
                else:
                    elementBoundaryQuadratureDict[I] = elementBoundaryQuadrature['default']
        else:
            for I in self.coefficients.elementBoundaryIntegralKeys:
                elementBoundaryQuadratureDict[I] = elementBoundaryQuadrature
        #
        # find the union of all element quadrature points and
        # build a quadrature rule for each integral that has a
        # weight at each point in the union
        #mwf include tag telling me which indices are which quadrature rule?
        (self.elementQuadraturePoints,self.elementQuadratureWeights,
         self.elementQuadratureRuleIndeces) = Quadrature.buildUnion(elementQuadratureDict)
        self.nQuadraturePoints_element = self.elementQuadraturePoints.shape[0]
        self.nQuadraturePoints_global = self.nQuadraturePoints_element*self.mesh.nElements_global
        #
        #Repeat the same thing for the element boundary quadrature
        #
        (self.elementBoundaryQuadraturePoints,
         self.elementBoundaryQuadratureWeights,
         self.elementBoundaryQuadratureRuleIndeces) = Quadrature.buildUnion(elementBoundaryQuadratureDict)
        self.nElementBoundaryQuadraturePoints_elementBoundary = self.elementBoundaryQuadraturePoints.shape[0]
        self.nElementBoundaryQuadraturePoints_global = (self.mesh.nElements_global*
                                                        self.mesh.nElementBoundaries_element*
                                                        self.nElementBoundaryQuadraturePoints_elementBoundary)
        if type(self.u[0].femSpace) == C0_AffineLinearOnSimplexWithNodalBasis:
            #print self.nQuadraturePoints_element
            if self.nSpace_global == 3:
                assert(self.nQuadraturePoints_element == 5)
            elif self.nSpace_global == 2:
                assert(self.nQuadraturePoints_element == 6)
            elif self.nSpace_global == 1:
                assert(self.nQuadraturePoints_element == 3)

            #print self.nElementBoundaryQuadraturePoints_elementBoundary
            if self.nSpace_global == 3:
                assert(self.nElementBoundaryQuadraturePoints_elementBoundary == 4)
            elif self.nSpace_global == 2:
                assert(self.nElementBoundaryQuadraturePoints_elementBoundary == 4)
            elif self.nSpace_global == 1:
                assert(self.nElementBoundaryQuadraturePoints_elementBoundary == 1)

        #pdb.set_trace()
        #
        #simplified allocations for test==trial and also check if space is mixed or not
        #
        self.q={}
        self.ebq={}
        self.ebq_global={}
        self.ebqe={}
        self.phi_ip={}
        #mesh
        #self.q['x'] = numpy.zeros((self.mesh.nElements_global,self.nQuadraturePoints_element,3),'d')
        self.q[('u',0)] = numpy.zeros((self.mesh.nElements_global,self.nQuadraturePoints_element),'d')
        self.q[('grad(u)',0)] = numpy.zeros((self.mesh.nElements_global,self.nQuadraturePoints_element,self.nSpace_global),'d')
        self.q[('r',0)] = numpy.zeros((self.mesh.nElements_global,self.nQuadraturePoints_element),'d')

        self.ebqe[('u',0)] = numpy.zeros((self.mesh.nExteriorElementBoundaries_global,self.nElementBoundaryQuadraturePoints_elementBoundary),'d')
        self.ebqe[('grad(u)',0)] = numpy.zeros((self.mesh.nExteriorElementBoundaries_global,self.nElementBoundaryQuadraturePoints_elementBoundary,self.nSpace_global),'d')


        self.points_elementBoundaryQuadrature= set()
        self.scalars_elementBoundaryQuadrature= set([('u',ci) for ci in range(self.nc)])
        self.vectors_elementBoundaryQuadrature= set()
        self.tensors_elementBoundaryQuadrature= set()
        logEvent(memory("element and element boundary Jacobians","OneLevelTransport"),level=4)
	self.inflowBoundaryBC = {}
	self.inflowBoundaryBC_values = {}
	self.inflowFlux = {}
 	for cj in range(self.nc):
 	    self.inflowBoundaryBC[cj] = numpy.zeros((self.mesh.nExteriorElementBoundaries_global,),'i')
 	    self.inflowBoundaryBC_values[cj] = numpy.zeros((self.mesh.nExteriorElementBoundaries_global,self.nDOF_trial_element[cj]),'d')
 	    self.inflowFlux[cj] = numpy.zeros((self.mesh.nExteriorElementBoundaries_global,self.nElementBoundaryQuadraturePoints_elementBoundary),'d')
        self.internalNodes = set(range(self.mesh.nNodes_global))
	#identify the internal nodes this is ought to be in mesh
        ##\todo move this to mesh
        for ebNE in range(self.mesh.nExteriorElementBoundaries_global):
            ebN = self.mesh.exteriorElementBoundariesArray[ebNE]
            eN_global   = self.mesh.elementBoundaryElementsArray[ebN,0]
            ebN_element  = self.mesh.elementBoundaryLocalElementBoundariesArray[ebN,0]
            for i in range(self.mesh.nNodes_element):
                if i != ebN_element:
                    I = self.mesh.elementNodesArray[eN_global,i]
                    self.internalNodes -= set([I])
        self.nNodes_internal = len(self.internalNodes)
        self.internalNodesArray=numpy.zeros((self.nNodes_internal,),'i')
        for nI,n in enumerate(self.internalNodes):
            self.internalNodesArray[nI]=n
        #
        del self.internalNodes
        self.internalNodes = None
        logEvent("Updating local to global mappings",2)
        self.updateLocal2Global()
        logEvent("Building time integration object",2)
        logEvent(memory("inflowBC, internalNodes,updateLocal2Global","OneLevelTransport"),level=4)
        #mwf for interpolating subgrid error for gradients etc
        if self.stabilization and self.stabilization.usesGradientStabilization:
            self.timeIntegration = TimeIntegrationClass(self,integrateInterpolationPoints=True)
        else:
             self.timeIntegration = TimeIntegrationClass(self)

        if options != None:
            self.timeIntegration.setFromOptions(options)
        logEvent(memory("TimeIntegration","OneLevelTransport"),level=4)
        logEvent("Calculating numerical quadrature formulas",2)
        self.calculateQuadrature()
        self.setupFieldStrides()

        comm = Comm.get()
        self.comm=comm
        if comm.size() > 1:
            assert numericalFluxType != None and numericalFluxType.useWeakDirichletConditions,"You must use a numerical flux to apply weak boundary conditions for parallel runs"

        logEvent(memory("stride+offset","OneLevelTransport"),level=4)
        if numericalFluxType != None:
            if options == None or options.periodicDirichletConditions == None:
                self.numericalFlux = numericalFluxType(self,
                                                       dofBoundaryConditionsSetterDict,
                                                       advectiveFluxBoundaryConditionsSetterDict,
                                                       diffusiveFluxBoundaryConditionsSetterDictDict)
            else:
                self.numericalFlux = numericalFluxType(self,
                                                       dofBoundaryConditionsSetterDict,
                                                       advectiveFluxBoundaryConditionsSetterDict,
                                                       diffusiveFluxBoundaryConditionsSetterDictDict,
                                                       options.periodicDirichletConditions)
        else:
            self.numericalFlux = None
        #set penalty terms
        #cek todo move into numerical flux initialization
        if self.ebq_global.has_key('penalty'):
            for ebN in range(self.mesh.nElementBoundaries_global):
                for k in range(self.nElementBoundaryQuadraturePoints_elementBoundary):
                    self.ebq_global['penalty'][ebN,k] = self.numericalFlux.penalty_constant/(self.mesh.elementBoundaryDiametersArray[ebN]**self.numericalFlux.penalty_power)
        #penalty term
        #cek move  to Numerical flux initialization
        if self.ebqe.has_key('penalty'):
            for ebNE in range(self.mesh.nExteriorElementBoundaries_global):
                ebN = self.mesh.exteriorElementBoundariesArray[ebNE]
                for k in range(self.nElementBoundaryQuadraturePoints_elementBoundary):
                    self.ebqe['penalty'][ebNE,k] = self.numericalFlux.penalty_constant/self.mesh.elementBoundaryDiametersArray[ebN]**self.numericalFlux.penalty_power
        logEvent(memory("numericalFlux","OneLevelTransport"),level=4)
        self.elementEffectiveDiametersArray  = self.mesh.elementInnerDiametersArray
        #use post processing tools to get conservative fluxes, None by default
        from proteus import PostProcessingTools
        self.velocityPostProcessor = PostProcessingTools.VelocityPostProcessingChooser(self)
        logEvent(memory("velocity postprocessor","OneLevelTransport"),level=4)
        #helper for writing out data storage
        from proteus import Archiver
        self.elementQuadratureDictionaryWriter = Archiver.XdmfWriter()
        self.elementBoundaryQuadratureDictionaryWriter = Archiver.XdmfWriter()
        self.exteriorElementBoundaryQuadratureDictionaryWriter = Archiver.XdmfWriter()
        self.globalResidualDummy = None
        compKernelFlag = 0
        if self.coefficients.useConstantH:
            self.elementDiameter = self.mesh.elementDiametersArray.copy()
            self.elementDiameter[:] = max(self.mesh.elementDiametersArray)
        else:
            self.elementDiameter = self.mesh.elementDiametersArray
        self.mcorr = cMCorr_base(self.nSpace_global,
                                 self.nQuadraturePoints_element,
                                 self.u[0].femSpace.elementMaps.localFunctionSpace.dim,
                                 self.u[0].femSpace.referenceFiniteElement.localFunctionSpace.dim,
                                 self.testSpace[0].referenceFiniteElement.localFunctionSpace.dim,
                                 self.nElementBoundaryQuadraturePoints_elementBoundary,
                                 compKernelFlag)
    #mwf these are getting called by redistancing classes,
    def calculateCoefficients(self):
        pass
    def calculateElementResidual(self):
        if self.globalResidualDummy != None:
            self.getResidual(self.u[0].dof,self.globalResidualDummy)
    def getResidual(self,u,r):
        import pdb
        import copy
        from proteus.flcbdfWrappers import globalSum
        """
        Calculate the element residuals and add in to the global residual
        """
        r.fill(0.0)
        #Load the unknowns into the finite element dof
        self.setUnknowns(u)


        #no flux boundary conditions
        self.mcorr.calculateResidual(#element
            self.u[0].femSpace.elementMaps.psi,
            self.u[0].femSpace.elementMaps.grad_psi,
            self.mesh.nodeArray,
            self.mesh.elementNodesArray,
            self.elementQuadratureWeights[('u',0)],
            self.u[0].femSpace.psi,
            self.u[0].femSpace.grad_psi,
            self.u[0].femSpace.psi,
            self.u[0].femSpace.grad_psi,
            #element boundary
            self.u[0].femSpace.elementMaps.psi_trace,
            self.u[0].femSpace.elementMaps.grad_psi_trace,
            self.elementBoundaryQuadratureWeights[('u',0)],
            self.u[0].femSpace.psi_trace,
            self.u[0].femSpace.grad_psi_trace,
            self.u[0].femSpace.psi_trace,
            self.u[0].femSpace.grad_psi_trace,
            self.u[0].femSpace.elementMaps.boundaryNormals,
            self.u[0].femSpace.elementMaps.boundaryJacobians,
            #physics
            self.mesh.nElements_global,
	    self.coefficients.useMetrics,
            self.coefficients.epsFactHeaviside,
            self.coefficients.epsFactDirac,
            self.coefficients.epsFactDiffusion,
            self.u[0].femSpace.dofMap.l2g,
            self.elementDiameter,#self.mesh.elementDiametersArray,
            self.mesh.nodeDiametersArray,
            self.u[0].dof,
            self.coefficients.q_u_ls,
            self.coefficients.q_n_ls,
            self.coefficients.ebqe_u_ls,
            self.coefficients.ebqe_n_ls,
            self.coefficients.q_H_vof,
            self.q[('u',0)],
            self.q[('grad(u)',0)],
            self.ebqe[('u',0)],
            self.ebqe[('grad(u)',0)],
            self.q[('r',0)],
            self.coefficients.q_porosity,
            self.offset[0],self.stride[0],
            r,
            self.mesh.nExteriorElementBoundaries_global,
            self.mesh.exteriorElementBoundariesArray,
            self.mesh.elementBoundaryElementsArray,
            self.mesh.elementBoundaryLocalElementBoundariesArray)
<<<<<<< HEAD
        log("Global residual",level=9,data=r)
        self.coefficients.massConservationError == fabs(globalSum(r[:self.mesh.nNodes_owned].sum()))
        log("   Mass Conservation Error",level=3,data=self.coefficients.massConservationError)
=======
        logEvent("Global residual",level=9,data=r)
        self.coefficients.massConservationError = fabs(globalSum(r[:self.mesh.nNodes_owned].sum()))
        logEvent("   Mass Conservation Error",level=3,data=self.coefficients.massConservationError)
>>>>>>> 8597d40e
        self.nonlinear_function_evaluations += 1
        if self.globalResidualDummy == None:
            self.globalResidualDummy = numpy.zeros(r.shape,'d')
    def getJacobian(self,jacobian):
        cfemIntegrals.zeroJacobian_CSR(self.nNonzerosInJacobian,jacobian)
        self.mcorr.calculateJacobian(#element
            self.u[0].femSpace.elementMaps.psi,
            self.u[0].femSpace.elementMaps.grad_psi,
            self.mesh.nodeArray,
            self.mesh.elementNodesArray,
            self.elementQuadratureWeights[('u',0)],
            self.u[0].femSpace.psi,
            self.u[0].femSpace.grad_psi,
            self.u[0].femSpace.psi,
            self.u[0].femSpace.grad_psi,
            #element boundary
            self.u[0].femSpace.elementMaps.psi_trace,
            self.u[0].femSpace.elementMaps.grad_psi_trace,
            self.elementBoundaryQuadratureWeights[('u',0)],
            self.u[0].femSpace.psi_trace,
            self.u[0].femSpace.grad_psi_trace,
            self.u[0].femSpace.psi_trace,
            self.u[0].femSpace.grad_psi_trace,
            self.u[0].femSpace.elementMaps.boundaryNormals,
            self.u[0].femSpace.elementMaps.boundaryJacobians,
            self.mesh.nElements_global,
            self.coefficients.useMetrics,
            self.coefficients.epsFactHeaviside,
            self.coefficients.epsFactDirac,
            self.coefficients.epsFactDiffusion,
            self.u[0].femSpace.dofMap.l2g,
            self.elementDiameter,#self.mesh.elementDiametersArray,
            self.mesh.nodeDiametersArray,
            self.u[0].dof,
            self.coefficients.q_u_ls,
			self.coefficients.q_n_ls,
            self.coefficients.q_H_vof,
            self.coefficients.q_porosity,
            self.csrRowIndeces[(0,0)],self.csrColumnOffsets[(0,0)],
            jacobian)
        logEvent("Jacobian ",level=10,data=jacobian)
        #mwf decide if this is reasonable for solver statistics
        self.nonlinear_function_jacobian_evaluations += 1
        return jacobian

    def elementSolve(self,u,r):
        import pdb
        import copy
        """
        Calculate the element residuals and add in to the global residual
        """
        r.fill(0.0)
        #Load the unknowns into the finite element dof
        self.setUnknowns(u)

        #no flux boundary conditions
        self.mcorr.elementSolve(#element
            self.u[0].femSpace.elementMaps.psi,
            self.u[0].femSpace.elementMaps.grad_psi,
            self.mesh.nodeArray,
            self.mesh.elementNodesArray,
            self.elementQuadratureWeights[('u',0)],
            self.u[0].femSpace.psi,
            self.u[0].femSpace.grad_psi,
            self.u[0].femSpace.psi,
            self.u[0].femSpace.grad_psi,
            #element boundary
            self.u[0].femSpace.elementMaps.psi_trace,
            self.u[0].femSpace.elementMaps.grad_psi_trace,
            self.elementBoundaryQuadratureWeights[('u',0)],
            self.u[0].femSpace.psi_trace,
            self.u[0].femSpace.grad_psi_trace,
            self.u[0].femSpace.psi_trace,
            self.u[0].femSpace.grad_psi_trace,
            self.u[0].femSpace.elementMaps.boundaryNormals,
            self.u[0].femSpace.elementMaps.boundaryJacobians,
            #physics
            self.mesh.nElements_global,
	    self.coefficients.useMetrics,
            self.coefficients.epsFactHeaviside,
            self.coefficients.epsFactDirac,
            self.coefficients.epsFactDiffusion,
            self.u[0].femSpace.dofMap.l2g,
            self.elementDiameter,#self.mesh.elementDiametersArray,
            self.mesh.nodeDiametersArray,
            self.u[0].dof,
            self.coefficients.q_u_ls,
            self.coefficients.q_n_ls,
            self.coefficients.ebqe_u_ls,
            self.coefficients.ebqe_n_ls,
            self.coefficients.q_H_vof,
            self.q[('u',0)],
            self.q[('grad(u)',0)],
            self.ebqe[('u',0)],
            self.ebqe[('grad(u)',0)],
            self.q[('r',0)],
            self.coefficients.q_porosity,
            self.offset[0],self.stride[0],
            r,
            self.mesh.nExteriorElementBoundaries_global,
            self.mesh.exteriorElementBoundariesArray,
            self.mesh.elementBoundaryElementsArray,
            self.mesh.elementBoundaryLocalElementBoundariesArray,
            self.maxIts,
            self.atol)

    def elementConstantSolve(self,u,r):
        import pdb
        import copy
        """
        Calculate the element residuals and add in to the global residual
        """
        r.fill(0.0)
        #Load the unknowns into the finite element dof
        self.setUnknowns(u)

        #no flux boundary conditions
        self.mcorr.elementConstantSolve(#element
            self.u[0].femSpace.elementMaps.psi,
            self.u[0].femSpace.elementMaps.grad_psi,
            self.mesh.nodeArray,
            self.mesh.elementNodesArray,
            self.elementQuadratureWeights[('u',0)],
            self.u[0].femSpace.psi,
            self.u[0].femSpace.grad_psi,
            self.u[0].femSpace.psi,
            self.u[0].femSpace.grad_psi,
            #element boundary
            self.u[0].femSpace.elementMaps.psi_trace,
            self.u[0].femSpace.elementMaps.grad_psi_trace,
            self.elementBoundaryQuadratureWeights[('u',0)],
            self.u[0].femSpace.psi_trace,
            self.u[0].femSpace.grad_psi_trace,
            self.u[0].femSpace.psi_trace,
            self.u[0].femSpace.grad_psi_trace,
            self.u[0].femSpace.elementMaps.boundaryNormals,
            self.u[0].femSpace.elementMaps.boundaryJacobians,
            #physics
            self.mesh.nElements_global,
	    self.coefficients.useMetrics,
            self.coefficients.epsFactHeaviside,
            self.coefficients.epsFactDirac,
            self.coefficients.epsFactDiffusion,
            self.u[0].femSpace.dofMap.l2g,
            self.elementDiameter,#self.mesh.elementDiametersArray,
            self.mesh.nodeDiametersArray,
            self.u[0].dof,
            self.coefficients.q_u_ls,
            self.coefficients.q_n_ls,
            self.coefficients.ebqe_u_ls,
            self.coefficients.ebqe_n_ls,
            self.coefficients.q_H_vof,
            self.q[('u',0)],
            self.q[('grad(u)',0)],
            self.ebqe[('u',0)],
            self.ebqe[('grad(u)',0)],
            self.q[('r',0)],
            self.coefficients.q_porosity,
            self.offset[0],self.stride[0],
            r,
            self.mesh.nExteriorElementBoundaries_global,
            self.mesh.exteriorElementBoundariesArray,
            self.mesh.elementBoundaryElementsArray,
            self.mesh.elementBoundaryLocalElementBoundariesArray,
            self.maxIts,
            self.atol)

    def globalConstantRJ(self,u,r,U):
        from proteus.flcbdfWrappers import globalSum
        import pdb
        import copy
        """
        Calculate the element residuals and add in to the global residual
        """
        r.fill(0.0)
        #Load the unknowns into the finite element dof
        self.setUnknowns(u)

        #no flux boundary conditions
        (R,J) = self.mcorr.globalConstantRJ(#element
            self.u[0].femSpace.elementMaps.psi,
            self.u[0].femSpace.elementMaps.grad_psi,
            self.mesh.nodeArray,
            self.mesh.elementNodesArray,
            self.elementQuadratureWeights[('u',0)],
            self.u[0].femSpace.psi,
            self.u[0].femSpace.grad_psi,
            self.u[0].femSpace.psi,
            self.u[0].femSpace.grad_psi,
            #element boundary
            self.u[0].femSpace.elementMaps.psi_trace,
            self.u[0].femSpace.elementMaps.grad_psi_trace,
            self.elementBoundaryQuadratureWeights[('u',0)],
            self.u[0].femSpace.psi_trace,
            self.u[0].femSpace.grad_psi_trace,
            self.u[0].femSpace.psi_trace,
            self.u[0].femSpace.grad_psi_trace,
            self.u[0].femSpace.elementMaps.boundaryNormals,
            self.u[0].femSpace.elementMaps.boundaryJacobians,
            #physics
            self.mesh.nElements_owned,
	    self.coefficients.useMetrics,
            self.coefficients.epsFactHeaviside,
            self.coefficients.epsFactDirac,
            self.coefficients.epsFactDiffusion,
            self.u[0].femSpace.dofMap.l2g,
            self.elementDiameter,
            self.mesh.elementDiametersArray,
            self.mesh.nodeDiametersArray,
            self.u[0].dof,
            self.coefficients.q_u_ls,
            self.coefficients.q_n_ls,
            self.coefficients.ebqe_u_ls,
            self.coefficients.ebqe_n_ls,
            self.coefficients.q_H_vof,
            self.q[('u',0)],
            self.q[('grad(u)',0)],
            self.ebqe[('u',0)],
            self.ebqe[('grad(u)',0)],
            self.q[('r',0)],
            self.offset[0],self.stride[0],
            r,
            self.coefficients.q_porosity,
            self.mesh.nExteriorElementBoundaries_global,
            self.mesh.exteriorElementBoundariesArray,
            self.mesh.elementBoundaryElementsArray,
            self.mesh.elementBoundaryLocalElementBoundariesArray,
            self.maxIts,
            self.atol,
            U)
        R = globalSum(R)
        J = globalSum(J)
        self.coefficients.massConservationError = fabs(R)
        return (R,J)

    def globalConstantSolve(self,u,r):
        U=0.0
        R=0.0
        J=0.0
        (R,J) = self.globalConstantRJ(u,r,U)
        its=0
        logEvent("   Mass Conservation Residual 0 ",level=3,data=R)
        RNORM_OLD=fabs(R)
        while ((fabs(R) > self.atol and its < self.maxIts) or its<1):
            U -= R/(J+1.0e-8)
            (R,J) = self.globalConstantRJ(u,r,U)
            lsits=0
            while(fabs(R) > 0.99*RNORM_OLD and lsits < self.maxLSits):
                lsits +=1
                U += (0.5)**lsits * (R/(J+1.0e-8))
                (R,J) = self.globalConstantRJ(u,r,U)
            its+=1
            logEvent("   Mass Conservation Residual "+`its`+" ",level=3,data=R)
        self.u[0].dof.flat[:] = U
    def calculateElementQuadrature(self):
        """
        Calculate the physical location and weights of the quadrature rules
        and the shape information at the quadrature points.

        This function should be called only when the mesh changes.
        """
        #self.u[0].femSpace.elementMaps.getValues(self.elementQuadraturePoints,
        #                                          self.q['x'])
        self.u[0].femSpace.elementMaps.getBasisValuesRef(self.elementQuadraturePoints)
        self.u[0].femSpace.elementMaps.getBasisGradientValuesRef(self.elementQuadraturePoints)
        self.u[0].femSpace.getBasisValuesRef(self.elementQuadraturePoints)
        self.u[0].femSpace.getBasisGradientValuesRef(self.elementQuadraturePoints)
        self.coefficients.initializeElementQuadrature(self.timeIntegration.t,self.q)
        if self.stabilization != None:
            self.stabilization.initializeElementQuadrature(self.mesh,self.timeIntegration.t,self.q)
            self.stabilization.initializeTimeIntegration(self.timeIntegration)
        if self.shockCapturing != None:
            self.shockCapturing.initializeElementQuadrature(self.mesh,self.timeIntegration.t,self.q)
    def calculateElementBoundaryQuadrature(self):
        pass
    def calculateExteriorElementBoundaryQuadrature(self):
        self.u[0].femSpace.elementMaps.getBasisValuesTraceRef(self.elementBoundaryQuadraturePoints)
        self.u[0].femSpace.elementMaps.getBasisGradientValuesTraceRef(self.elementBoundaryQuadraturePoints)
        self.u[0].femSpace.getBasisValuesTraceRef(self.elementBoundaryQuadraturePoints)
        self.u[0].femSpace.getBasisGradientValuesTraceRef(self.elementBoundaryQuadraturePoints)
    def estimate_mt(self):
        pass
    def calculateAuxiliaryQuantitiesAfterStep(self):
        pass
    def calculateMass(self,q_phi):
        from proteus.flcbdfWrappers import globalSum
        return globalSum(self.mcorr.calculateMass(#element
            self.u[0].femSpace.elementMaps.psi,
            self.u[0].femSpace.elementMaps.grad_psi,
            self.mesh.nodeArray,
            self.mesh.elementNodesArray,
            self.elementQuadratureWeights[('u',0)],
            self.u[0].femSpace.psi,
            self.u[0].femSpace.grad_psi,
            self.u[0].femSpace.psi,
            self.u[0].femSpace.grad_psi,
            #element boundary
            self.u[0].femSpace.elementMaps.psi_trace,
            self.u[0].femSpace.elementMaps.grad_psi_trace,
            self.elementBoundaryQuadratureWeights[('u',0)],
            self.u[0].femSpace.psi_trace,
            self.u[0].femSpace.grad_psi_trace,
            self.u[0].femSpace.psi_trace,
            self.u[0].femSpace.grad_psi_trace,
            self.u[0].femSpace.elementMaps.boundaryNormals,
            self.u[0].femSpace.elementMaps.boundaryJacobians,
            #physics
            self.mesh.nElements_owned,
	    self.coefficients.useMetrics,
            self.coefficients.epsFactHeaviside,
            self.coefficients.epsFactDirac,
            self.coefficients.epsFactDiffusion,
            self.u[0].femSpace.dofMap.l2g,
            self.elementDiameter,#self.mesh.elementDiametersArray,
            self.mesh.nodeDiametersArray,
            self.u[0].dof,
            q_phi,#self.coefficients.q_u_ls,
            self.coefficients.q_n_ls,
            self.coefficients.ebqe_u_ls,
            self.coefficients.ebqe_n_ls,
            self.coefficients.q_H_vof,
            self.q[('u',0)],
            self.q[('grad(u)',0)],
            self.ebqe[('u',0)],
            self.ebqe[('grad(u)',0)],
            self.q[('r',0)],
            self.coefficients.q_porosity,
            self.offset[0],self.stride[0],
            self.u[0].dof,#dummy r,not used
            self.mesh.nExteriorElementBoundaries_global,
            self.mesh.exteriorElementBoundariesArray,
            self.mesh.elementBoundaryElementsArray,
            self.mesh.elementBoundaryLocalElementBoundariesArray))
    def setMassQuadrature(self):
        self.mcorr.setMassQuadrature(#element
            self.u[0].femSpace.elementMaps.psi,
            self.u[0].femSpace.elementMaps.grad_psi,
            self.mesh.nodeArray,
            self.mesh.elementNodesArray,
            self.elementQuadratureWeights[('u',0)],
            self.u[0].femSpace.psi,
            self.u[0].femSpace.grad_psi,
            self.u[0].femSpace.psi,
            self.u[0].femSpace.grad_psi,
            #element boundary
            self.u[0].femSpace.elementMaps.psi_trace,
            self.u[0].femSpace.elementMaps.grad_psi_trace,
            self.elementBoundaryQuadratureWeights[('u',0)],
            self.u[0].femSpace.psi_trace,
            self.u[0].femSpace.grad_psi_trace,
            self.u[0].femSpace.psi_trace,
            self.u[0].femSpace.grad_psi_trace,
            self.u[0].femSpace.elementMaps.boundaryNormals,
            self.u[0].femSpace.elementMaps.boundaryJacobians,
            #physics
            self.mesh.nElements_global,
	    self.coefficients.useMetrics,
            self.coefficients.epsFactHeaviside,
            self.coefficients.epsFactDirac,
            self.coefficients.epsFactDiffusion,
            self.coefficients.lsModel.u[0].femSpace.dofMap.l2g,
            self.elementDiameter,#self.mesh.elementDiametersArray,
            self.mesh.nodeDiametersArray,
            self.coefficients.lsModel.u[0].dof,
            self.coefficients.q_u_ls,
            self.coefficients.q_n_ls,
            self.coefficients.ebqe_u_ls,
            self.coefficients.ebqe_n_ls,
            self.coefficients.q_H_vof,
            self.q[('u',0)],
            self.q[('grad(u)',0)],
            self.ebqe[('u',0)],
            self.ebqe[('grad(u)',0)],
            self.q[('r',0)],
            self.coefficients.q_porosity,
            self.offset[0],self.stride[0],
            self.u[0].dof,#dummy r,not used
            self.mesh.nExteriorElementBoundaries_global,
            self.mesh.exteriorElementBoundariesArray,
            self.mesh.elementBoundaryElementsArray,
            self.mesh.elementBoundaryLocalElementBoundariesArray,
            self.coefficients.vofModel.u[0].dof)
        #self.coefficients.q_H_vof.flat[:]=777.0
    def calculateSolutionAtQuadrature(self):
        pass
    def updateAfterMeshMotion(self):
        pass


class DummyNewton(proteus.NonlinearSolvers.NonlinearSolver):
    def __init__(self,
                 linearSolver,
                 F,J=None,du=None,par_du=None,
                 rtol_r  = 1.0e-4,
                 atol_r  = 1.0e-16,
                 rtol_du = 1.0e-4,
                 atol_du = 1.0e-16,
                 maxIts  = 100,
                 norm = l2Norm,
                 convergenceTest = 'r',
                 computeRates = True,
                 printInfo = True,
                 fullNewton=True,
                 directSolver=False,
                 EWtol=True,
                 maxLSits = 100):
        import copy
        self.par_du = par_du
        if par_du != None:
            F.dim_proc = par_du.dim_proc
        NonlinearSolver.__init__(self,F,J,du,
                                 rtol_r,
                                 atol_r,
                                 rtol_du,
                                 atol_du,
                                 maxIts,
                                 norm,
                                 convergenceTest,
                                 computeRates,
                                 printInfo)
        self.updateJacobian=True
        self.fullNewton=fullNewton
        self.linearSolver = linearSolver
        self.directSolver = directSolver
        self.lineSearch = True
        #mwf turned back on self.lineSearch = False
        self.EWtol=EWtol
        #mwf added
        self.maxLSits = maxLSits
        if self.linearSolver.computeEigenvalues:
            self.JLast = copy.deepcopy(self.J)
            self.J_t_J = copy.deepcopy(self.J)
            self.dJ_t_dJ = copy.deepcopy(self.J)
            self.JLsolver=LU(self.J_t_J,computeEigenvalues=True)
            self.dJLsolver=LU(self.dJ_t_dJ,computeEigenvalues=True)
            self.u0 = numpy.zeros(self.F.dim,'d')
    def info(self):
        return "Not Implemented"
    def solve(self,u,r=None,b=None,par_u=None,par_r=None):
        self.F.q[('r',0)].flat[:]=0.0
        self.F.q[('u',0)].flat[:]=0.0
        self.failedFlag=False
        return self.failedFlag
class ElementNewton(proteus.NonlinearSolvers.NonlinearSolver):
    def __init__(self,
                 linearSolver,
                 F,J=None,du=None,par_du=None,
                 rtol_r  = 1.0e-4,
                 atol_r  = 1.0e-16,
                 rtol_du = 1.0e-4,
                 atol_du = 1.0e-16,
                 maxIts  = 100,
                 norm = l2Norm,
                 convergenceTest = 'r',
                 computeRates = True,
                 printInfo = True,
                 fullNewton=True,
                 directSolver=False,
                 EWtol=True,
                 maxLSits = 100):
        import copy
        self.par_du = par_du
        if par_du != None:
            F.dim_proc = par_du.dim_proc
        NonlinearSolver.__init__(self,F,J,du,
                                 rtol_r,
                                 atol_r,
                                 rtol_du,
                                 atol_du,
                                 maxIts,
                                 norm,
                                 convergenceTest,
                                 computeRates,
                                 printInfo)
        self.updateJacobian=True
        self.fullNewton=fullNewton
        self.linearSolver = linearSolver
        self.directSolver = directSolver
        self.lineSearch = True
        #mwf turned back on self.lineSearch = False
        self.EWtol=EWtol
        #mwf added
        self.maxLSits = maxLSits
        if self.linearSolver.computeEigenvalues:
            self.JLast = copy.deepcopy(self.J)
            self.J_t_J = copy.deepcopy(self.J)
            self.dJ_t_dJ = copy.deepcopy(self.J)
            self.JLsolver=LU(self.J_t_J,computeEigenvalues=True)
            self.dJLsolver=LU(self.dJ_t_dJ,computeEigenvalues=True)
            self.u0 = numpy.zeros(self.F.dim,'d')
    def info(self):
        return "Not Implemented"
    def solve(self,u,r=None,b=None,par_u=None,par_r=None):
        self.F.maxIts = self.maxIts
        self.F.maxLSits = self.maxLSits
        self.F.atol = self.atol_r
        self.F.elementSolve(u,r)
        self.failedFlag=False
        return self.failedFlag
class ElementConstantNewton(proteus.NonlinearSolvers.NonlinearSolver):
    def __init__(self,
                 linearSolver,
                 F,J=None,du=None,par_du=None,
                 rtol_r  = 1.0e-4,
                 atol_r  = 1.0e-16,
                 rtol_du = 1.0e-4,
                 atol_du = 1.0e-16,
                 maxIts  = 100,
                 norm = l2Norm,
                 convergenceTest = 'r',
                 computeRates = True,
                 printInfo = True,
                 fullNewton=True,
                 directSolver=False,
                 EWtol=True,
                 maxLSits = 100):
        import copy
        self.par_du = par_du
        if par_du != None:
            F.dim_proc = par_du.dim_proc
        NonlinearSolver.__init__(self,F,J,du,
                                 rtol_r,
                                 atol_r,
                                 rtol_du,
                                 atol_du,
                                 maxIts,
                                 norm,
                                 convergenceTest,
                                 computeRates,
                                 printInfo)
        self.updateJacobian=True
        self.fullNewton=fullNewton
        self.linearSolver = linearSolver
        self.directSolver = directSolver
        self.lineSearch = True
        #mwf turned back on self.lineSearch = False
        self.EWtol=EWtol
        #mwf added
        self.maxLSits = maxLSits
        if self.linearSolver.computeEigenvalues:
            self.JLast = copy.deepcopy(self.J)
            self.J_t_J = copy.deepcopy(self.J)
            self.dJ_t_dJ = copy.deepcopy(self.J)
            self.JLsolver=LU(self.J_t_J,computeEigenvalues=True)
            self.dJLsolver=LU(self.dJ_t_dJ,computeEigenvalues=True)
            self.u0 = numpy.zeros(self.F.dim,'d')
    def info(self):
        return "Not Implemented"
    def solve(self,u,r=None,b=None,par_u=None,par_r=None):
        self.F.maxIts = self.maxIts
        self.F.maxLSits = self.maxLSits
        self.F.atol = self.atol_r
        self.F.elementConstantSolve(u,r)
        self.failedFlag=False
        return self.failedFlag
class GlobalConstantNewton(proteus.NonlinearSolvers.NonlinearSolver):
    def __init__(self,
                 linearSolver,
                 F,J=None,du=None,par_du=None,
                 rtol_r  = 1.0e-4,
                 atol_r  = 1.0e-16,
                 rtol_du = 1.0e-4,
                 atol_du = 1.0e-16,
                 maxIts  = 100,
                 norm = l2Norm,
                 convergenceTest = 'r',
                 computeRates = True,
                 printInfo = True,
                 fullNewton=True,
                 directSolver=False,
                 EWtol=True,
                 maxLSits = 100):
        import copy
        self.par_du = par_du
        if par_du != None:
            F.dim_proc = par_du.dim_proc
        NonlinearSolver.__init__(self,F,J,du,
                                 rtol_r,
                                 atol_r,
                                 rtol_du,
                                 atol_du,
                                 maxIts,
                                 norm,
                                 convergenceTest,
                                 computeRates,
                                 printInfo)
        self.updateJacobian=True
        self.fullNewton=fullNewton
        self.linearSolver = linearSolver
        self.directSolver = directSolver
        self.lineSearch = True
        #mwf turned back on self.lineSearch = False
        self.EWtol=EWtol
        #mwf added
        self.maxLSits = maxLSits
        if self.linearSolver.computeEigenvalues:
            self.JLast = copy.deepcopy(self.J)
            self.J_t_J = copy.deepcopy(self.J)
            self.dJ_t_dJ = copy.deepcopy(self.J)
            self.JLsolver=LU(self.J_t_J,computeEigenvalues=True)
            self.dJLsolver=LU(self.dJ_t_dJ,computeEigenvalues=True)
            self.u0 = numpy.zeros(self.F.dim,'d')
    def info(self):
        return "Not Implemented"
    def solve(self,u,r=None,b=None,par_u=None,par_r=None):
        self.F.maxIts = self.maxIts
        self.F.maxLSits = self.maxLSits
        self.F.atol = self.atol_r
        self.F.globalConstantSolve(u,r)
        self.failedFlag=False
        return self.failedFlag

from proteus.flcbdfWrappers import globalSum

def conservationNorm(x):
    return fabs(globalSum(sum(x.flat)))

class Newton_controller(proteus.StepControl.Newton_controller):
    def __init__(self,model,nOptions):
        proteus.StepControl.Newton_controller.__init__(self,model,nOptions)
    def initializeTimeHistory(self):
        proteus.StepControl.Newton_controller.initializeTimeHistory(self)
        for m,u,r in zip(self.model.levelModelList,
                         self.model.uList,
                         self.model.rList):
            #pass
            #m.setMassQuadrature()
            u.flat[:]=0.0
            m.getResidual(u,r)
            m.coefficients.postStep(self.t_model)
            m.coefficients.vofModel.updateTimeHistory(self.t_model,resetFromDOF=False)
            m.coefficients.vofModel.timeIntegration.updateTimeHistory(resetFromDOF=False)<|MERGE_RESOLUTION|>--- conflicted
+++ resolved
@@ -599,15 +599,9 @@
             self.mesh.exteriorElementBoundariesArray,
             self.mesh.elementBoundaryElementsArray,
             self.mesh.elementBoundaryLocalElementBoundariesArray)
-<<<<<<< HEAD
-        log("Global residual",level=9,data=r)
-        self.coefficients.massConservationError == fabs(globalSum(r[:self.mesh.nNodes_owned].sum()))
-        log("   Mass Conservation Error",level=3,data=self.coefficients.massConservationError)
-=======
         logEvent("Global residual",level=9,data=r)
         self.coefficients.massConservationError = fabs(globalSum(r[:self.mesh.nNodes_owned].sum()))
         logEvent("   Mass Conservation Error",level=3,data=self.coefficients.massConservationError)
->>>>>>> 8597d40e
         self.nonlinear_function_evaluations += 1
         if self.globalResidualDummy == None:
             self.globalResidualDummy = numpy.zeros(r.shape,'d')
