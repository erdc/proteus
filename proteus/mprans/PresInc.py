--- conflicted
+++ resolved
@@ -47,35 +47,23 @@
                  rho_f_min=998.0,
                  rho_s_min=998.0,
                  nd=2,
-<<<<<<< HEAD
                  VOS_model=0,
                  VOF_model=1,
                  modelIndex = None,
                  fluidModelIndex = None, 
                  sedModelIndex = None, 
                  fixNullSpace=False, 
-=======
-                 modelIndex=None,
-                 fluidModelIndex=None,
-                 fixNullSpace=False,
->>>>>>> 44d843c3
                  INTEGRATE_BY_PARTS_DIV_U=True):
         """Construct a coefficients object
 
         :param modelIndex: This model's index into the model list
         :param fluidModelIndex: The fluid momentum model's index
         """
-<<<<<<< HEAD
         self.fixNullSpace=fixNullSpace
         self.INTEGRATE_BY_PARTS_DIV_U=INTEGRATE_BY_PARTS_DIV_U
         self.VOS_model=VOS_model
         self.VOF_model=VOF_model
         assert(nd in [2,3])        
-=======
-        self.fixNullSpace = fixNullSpace
-        self.INTEGRATE_BY_PARTS_DIV_U = INTEGRATE_BY_PARTS_DIV_U
-        assert(nd in [2, 3])
->>>>>>> 44d843c3
         self.nd = nd
         if self.nd == 2:
             sdInfo = {(0, 0): (np.array([0, 1, 2], dtype='i'),
@@ -156,7 +144,6 @@
         if self.fluidModel.KILL_PRESSURE_TERM is False and self.fluidModel.coefficients.CORRECT_VELOCITY is True:
             assert self.INTEGRATE_BY_PARTS_DIV_U, "INTEGRATE_BY_PARTS the div(U) must be set to true to correct the velocity"
             alphaBDF = self.fluidModel.timeIntegration.alpha_bdf
-<<<<<<< HEAD
             q_vos = self.model.q_vos
             ebqe_vos = self.model.ebqe_vos
             q_a = 1.0/(q_vos*self.rho_s_min + (1.0-q_vos)*self.rho_f_min)/alphaBDF
@@ -175,17 +162,6 @@
                 self.sedModel.coefficients.ebqe_velocity_last[:] = self.sedModel.ebqe[('velocity',0)]
                 assert(self.fluidModel.coefficients.q_velocity_solid is self.sedModel.q[('velocity',0)])
                 assert(self.fluidModel.coefficients.ebqe_velocity_solid is self.sedModel.ebqe[('velocity',0)])
-=======
-            for i in range(self.fluidModel.q[('velocity', 0)].shape[-1]):
-                self.fluidModel.q[('velocity', 0)][..., i] -= self.model.q[('grad(u)', 0)][..., i] / (self.rho_f_min * alphaBDF)
-                # cek hack, need to do scale this right for 3p flow
-                self.fluidModel.ebqe[('velocity', 0)][..., i] = (self.model.ebqe[('advectiveFlux', 0)] +
-                                                                 self.model.ebqe[('diffusiveFlux', 0, 0)]) * self.model.ebqe['n'][..., i]
-                self.fluidModel.coefficients.q_velocity_solid[..., i] -= self.model.q[('grad(u)', 0)][..., i] / (self.rho_s_min * alphaBDF)
-                self.fluidModel.coefficients.ebqe_velocity_solid[..., i] -= self.model.ebqe[('grad(u)', 0)][..., i] / (self.rho_s_min * alphaBDF)
-            self.fluidModel.stabilization.v_last[:] = self.fluidModel.q[('velocity', 0)]
-            self.fluidModel.coefficients.ebqe_velocity_last[:] = self.fluidModel.ebqe[('velocity', 0)]
->>>>>>> 44d843c3
         copyInstructions = {}
         return copyInstructions
 
@@ -198,7 +174,6 @@
         """
         u_shape = c[('u', 0)].shape
         alphaBDF = self.fluidModel.timeIntegration.alpha_bdf
-<<<<<<< HEAD
         if  u_shape == self.fluidModel.q[('u',0)].shape:
             vf = self.fluidModel.q[('velocity',0)]
             vs = self.sedModel.q[('velocity',0)]
@@ -236,34 +211,6 @@
         #c[('a',0,0)][...,0] = c['a_f']/(1.0-vos) + c['a_s']/vos
         for i in range(1,c[('a',0,0)].shape[-1]):
             c[('a',0,0)][...,i] = c[('a',0,0)][...,0]
-=======
-        if u_shape == self.fluidModel.q[('u', 0)].shape:
-            vf = self.fluidModel.q[('velocity', 0)]
-            vs = self.fluidModel.coefficients.q_velocity_solid
-            vos = self.fluidModel.coefficients.q_vos
-            rho_s = self.fluidModel.coefficients.rho_s
-            rho_f = self.fluidModel.coefficients.q_rho
-        if u_shape == self.fluidModel.ebqe[('u', 0)].shape:
-            vf = self.fluidModel.ebqe[('velocity', 0)]
-            vs = self.fluidModel.coefficients.ebqe_velocity_solid
-            vos = self.fluidModel.coefficients.ebqe_vos
-            rho_s = self.fluidModel.coefficients.rho_s
-            rho_f = self.fluidModel.coefficients.ebqe_rho
-
-        assert rho_s >= self.rho_s_min, "solid density out of bounds"
-        assert (rho_f >= self.rho_f_min).all(), "fluid density out of bounds"
-        for i in range(vs.shape[-1]):
-            c[('f', 0)][..., i] = (1.0 - vos) * vf[..., i] + vos * vs[..., i]
-        # a is really a scalar diffusion but defining it as diagonal tensor
-        # if we push phase momentum interchange (drag) to correction
-        # then a may become a full  tensor
-        c['a_f'] = 1.0 / (self.rho_f_min * alphaBDF)
-        c['a_s'] = 1.0 / (self.rho_s_min * alphaBDF)
-        c[('a', 0, 0)][..., 0] = (1.0 - vos) * c['a_f'] + vos * c['a_s']
-        for i in range(1, c[('a', 0, 0)].shape[-1]):
-            c[('a', 0, 0)][..., i] = c[('a', 0, 0)][..., 0]
-
->>>>>>> 44d843c3
 
 class LevelModel(proteus.Transport.OneLevelTransport):
     nCalls = 0
@@ -824,16 +771,9 @@
             self.ebqe[('advectiveFlux_bc_flag', 0)][t[0], t[1]] = 1
         for t, g in self.fluxBoundaryConditionsObjectsDict[
                 0].diffusiveFluxBoundaryConditionsDictDict[0].iteritems():
-<<<<<<< HEAD
             self.ebqe[('diffusiveFlux_bc',0,0)][t[0],t[1]] = g(self.ebqe[('x')][t[0],t[1]],self.timeIntegration.t)
             self.ebqe[('diffusiveFlux_bc_flag',0,0)][t[0],t[1]] = 1 
         if self.coefficients.fixNullSpace:        
-=======
-            self.ebqe[('diffusiveFlux_bc', 0, 0)][t[0], t[1]] = g(self.ebqe[('x')][t[0], t[1]], self.timeIntegration.t)
-            self.ebqe[('diffusiveFlux_bc_flag', 0, 0)][t[0], t[1]] = 1
-
-        if self.coefficients.fixNullSpace:
->>>>>>> 44d843c3
             self.u[0].dof[0] = 0
         self.presinc.calculateResidual(  # element
             self.u[0].femSpace.elementMaps.psi,
@@ -887,15 +827,10 @@
             self.mesh.nExteriorElementBoundaries_global,
             self.mesh.exteriorElementBoundariesArray,
             self.mesh.elementBoundaryElementsArray,
-<<<<<<< HEAD
             self.mesh.elementBoundaryLocalElementBoundariesArray, 
             self.coefficients.INTEGRATE_BY_PARTS_DIV_U,
             self.q['a'],
             self.ebqe['a'])
-=======
-            self.mesh.elementBoundaryLocalElementBoundariesArray,
-            self.coefficients.INTEGRATE_BY_PARTS_DIV_U)
->>>>>>> 44d843c3
 
         if self.coefficients.fixNullSpace:
             r[0] = 0.
