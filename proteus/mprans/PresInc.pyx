import proteus
import numpy
cimport numpy
from proteus import *
from proteus.Transport import *
from proteus.Transport import OneLevelTransport
import os
from proteus import cfemIntegrals, Quadrature, Norms, Comm
from proteus.NonlinearSolvers import NonlinearEquation
from proteus.FemTools import (DOFBoundaryConditions,
                              FluxBoundaryConditions,
                              C0_AffineLinearOnSimplexWithNodalBasis)
from proteus.flcbdfWrappers import globalMax
from proteus.Profiling import memory
from proteus.Profiling import logEvent as log
from proteus.Transport import OneLevelTransport
from proteus.TransportCoefficients import TC_base
from proteus.SubgridError import SGE_base
from proteus.ShockCapturing import ShockCapturing_base

cdef extern from "mprans/PresInc.h" namespace "proteus":
    cdef cppclass cppPresInc_base:
        void calculateResidual(double * mesh_trial_ref,
                               double * mesh_grad_trial_ref,
                               double * mesh_dof,
                               int * mesh_l2g,
                               double * dV_ref,
                               double * u_trial_ref,
                               double * u_grad_trial_ref,
                               double * u_test_ref,
                               double * u_grad_test_ref,
                               double * mesh_trial_trace_ref,
                               double * mesh_grad_trial_trace_ref,
                               double * dS_ref,
                               double * u_trial_trace_ref,
                               double * u_grad_trial_trace_ref,
                               double * u_test_trace_ref,
                               double * u_grad_test_trace_ref,
                               double * normal_ref,
                               double * boundaryJac_ref,
                               int nElements_global,
                               int* isDOFBoundary,
                               int* isFluxBoundary,
                               int * u_l2g,
                               double * u_dof,
                               double alphaBDF,
			       double * q_div_velocity, 
                               double * q_vf,
			       double * q_vtCorr,
                               double * q_vs,
                               double * q_vos,
                               double rho_s,
                               double * q_rho_f,
                               double rho_s_min,
                               double rho_f_min,
                               double * ebqe_vf,
			       double * ebqe_vtCorr,
                               double * ebqe_vs,
                               double * ebqe_vos,
                               double * ebqe_rho_f,
                               double * q_p,
                               double * q_grad_p,
                               double * ebqe_p,
                               double * ebqe_grad_p,
                               double* ebqe_bc_u_ext,
                               double* ebqe_adv_flux,
                               double* ebqe_diff_flux,
                               double* bc_diff_flux,
                               int offset_u,
                               int stride_u,
                               double * globalResidual,
                               int nExteriorElementBoundaries_global,
                               int * exteriorElementBoundariesArray,
                               int * elementBoundaryElementsArray,
                               int * elementBoundaryLocalElementBoundariesArray, 
			       int INTEGRATE_BY_PARTS)
        void calculateJacobian(double * mesh_trial_ref,
                               double * mesh_grad_trial_ref,
                               double * mesh_dof,
                               int * mesh_l2g,
                               double * dV_ref,
                               double * u_trial_ref,
                               double * u_grad_trial_ref,
                               double * u_test_ref,
                               double * u_grad_test_ref,
                               double * mesh_trial_trace_ref,
                               double * mesh_grad_trial_trace_ref,
                               double * dS_ref,
                               double * u_trial_trace_ref,
                               double * u_grad_trial_trace_ref,
                               double * u_test_trace_ref,
                               double * u_grad_test_trace_ref,
                               double * normal_ref,
                               double * boundaryJac_ref,
                               int nElements_global,
                               int* isDOFBoundary,
                               int* isFluxBoundary,
                               int * u_l2g,
                               double * u_dof,
                               double alphaBDF,
                               double * q_vf,
                               double * q_vs,
                               double * q_vos,
                               double  rho_s,
                               double * q_rho_f,
                               double rho_s_min,
                               double rho_f_min,
                               double * ebqe_vf,
                               double * ebqe_vs,
                               double * ebqe_vos,
                               double * ebqe_rho_f,
                               int * csrRowIndeces_u_u,
                               int * csrColumnOffsets_u_u,
                               double * globalJacobian,
                               int nExteriorElementBoundaries_global,
                               int* exteriorElementBoundariesArray,
                               int* elementBoundaryElementsArray,
                               int* elementBoundaryLocalElementBoundariesArray,
                               int* csrColumnOffsets_eb_u_u)
    cppPresInc_base * newPresInc(int nSpaceIn,
                                 int nQuadraturePoints_elementIn,
                                 int nDOF_mesh_trial_elementIn,
                                 int nDOF_trial_elementIn,
                                 int nDOF_test_elementIn,
                                 int nQuadraturePoints_elementBoundaryIn,
                                 int CompKernelFlag)

cdef class PresInc:
    cdef cppPresInc_base * thisptr

    def __cinit__(self,
                  int nSpaceIn,
                  int nQuadraturePoints_elementIn,
                  int nDOF_mesh_trial_elementIn,
                  int nDOF_trial_elementIn,
                  int nDOF_test_elementIn,
                  int nQuadraturePoints_elementBoundaryIn,
                  int CompKernelFlag):
        self.thisptr = newPresInc(nSpaceIn,
                                  nQuadraturePoints_elementIn,
                                  nDOF_mesh_trial_elementIn,
                                  nDOF_trial_elementIn,
                                  nDOF_test_elementIn,
                                  nQuadraturePoints_elementBoundaryIn,
                                  CompKernelFlag)

    def __dealloc__(self):
        del self.thisptr

    def calculateResidual(self,
                          numpy.ndarray mesh_trial_ref,
                          numpy.ndarray mesh_grad_trial_ref,
                          numpy.ndarray mesh_dof,
                          numpy.ndarray mesh_l2g,
                          numpy.ndarray dV_ref,
                          numpy.ndarray u_trial_ref,
                          numpy.ndarray u_grad_trial_ref,
                          numpy.ndarray u_test_ref,
                          numpy.ndarray u_grad_test_ref,
                          numpy.ndarray mesh_trial_trace_ref,
                          numpy.ndarray mesh_grad_trial_trace_ref,
                          numpy.ndarray dS_ref,
                          numpy.ndarray u_trial_trace_ref,
                          numpy.ndarray u_grad_trial_trace_ref,
                          numpy.ndarray u_test_trace_ref,
                          numpy.ndarray u_grad_test_trace_ref,
                          numpy.ndarray normal_ref,
                          numpy.ndarray boundaryJac_ref,
                          int nElements_global,
                          numpy.ndarray isDOFBoundary,
                          numpy.ndarray isFluxBoundary,
                          numpy.ndarray u_l2g,
                          numpy.ndarray u_dof,
                          double alphaBDF,
			  numpy.ndarray q_div_velocity,
                          numpy.ndarray q_vf,
                          numpy.ndarray q_vtCorr,
                          numpy.ndarray q_vs,
                          numpy.ndarray q_vos,
                          double rho_s,
                          numpy.ndarray q_rho_f,
                          double rho_s_min,
                          double rho_f_min,
                          numpy.ndarray ebqe_vf,
                          numpy.ndarray ebqe_vtCorr,
                          numpy.ndarray ebqe_vs,
                          numpy.ndarray ebqe_vos,
                          numpy.ndarray ebqe_rho_f,
                          numpy.ndarray q_p,
                          numpy.ndarray q_grad_p,
                          numpy.ndarray ebqe_p,
                          numpy.ndarray ebqe_grad_p,
                          numpy.ndarray ebqe_bc_u_ext,
                          numpy.ndarray ebqe_adv_flux,
                          numpy.ndarray ebqe_diff_flux,
                          numpy.ndarray bc_diff_flux,
                          int offset_u,
                          int stride_u,
                          numpy.ndarray globalResidual,
                          int nExteriorElementBoundaries_global,
                          numpy.ndarray exteriorElementBoundariesArray,
                          numpy.ndarray elementBoundaryElementsArray,
                          numpy.ndarray elementBoundaryLocalElementBoundariesArray, 
			  int INTEGRATE_BY_PARTS):
        self.thisptr.calculateResidual( < double*> mesh_trial_ref.data,
                                       < double * > mesh_grad_trial_ref.data,
                                       < double * > mesh_dof.data,
                                       < int * > mesh_l2g.data,
                                       < double * > dV_ref.data,
                                       < double * > u_trial_ref.data,
                                       < double * > u_grad_trial_ref.data,
                                       < double * > u_test_ref.data,
                                       < double * > u_grad_test_ref.data,
                                       < double * > mesh_trial_trace_ref.data,
                                       < double * > mesh_grad_trial_trace_ref.data,
                                       < double * > dS_ref.data,
                                       < double * > u_trial_trace_ref.data,
                                       < double * > u_grad_trial_trace_ref.data,
                                       < double * > u_test_trace_ref.data,
                                       < double * > u_grad_test_trace_ref.data,
                                       < double * > normal_ref.data,
                                       < double * > boundaryJac_ref.data,
                                       nElements_global,
                                        <int*> isDOFBoundary.data,
                                        <int*> isFluxBoundary.data,
                                       < int * > u_l2g.data,
                                       < double * > u_dof.data,
                                        alphaBDF,
				       < double * > q_div_velocity.data,	
                                       < double * > q_vf.data,
                                        < double * > q_vtCorr.data,
                                        < double * > q_vs.data,
                                       < double * > q_vos.data,
                                        rho_s,
                                       < double * > q_rho_f.data,
                                        rho_s_min,
                                        rho_f_min,
                                       < double * > ebqe_vf.data,
                                       < double * > ebqe_vtCorr.data,
                                       < double * > ebqe_vs.data,
                                       < double * > ebqe_vos.data,
                                       < double * > ebqe_rho_f.data,
                                       < double * > q_p.data,
                                       < double * > q_grad_p.data,
                                       < double * > ebqe_p.data,
                                       < double * > ebqe_grad_p.data,
                                        < double* > ebqe_bc_u_ext.data,
                                        < double* > ebqe_adv_flux.data,
                                        < double* > ebqe_diff_flux.data,
                                        < double* > bc_diff_flux.data,
                                       offset_u,
                                       stride_u,
                                       < double * > globalResidual.data,
                                       nExteriorElementBoundaries_global,
                                       < int * > exteriorElementBoundariesArray.data,
                                       < int * > elementBoundaryElementsArray.data,
                                       < int * > elementBoundaryLocalElementBoundariesArray.data,
				       INTEGRATE_BY_PARTS)

    def calculateJacobian(self,
                          numpy.ndarray mesh_trial_ref,
                          numpy.ndarray mesh_grad_trial_ref,
                          numpy.ndarray mesh_dof,
                          numpy.ndarray mesh_l2g,
                          numpy.ndarray dV_ref,
                          numpy.ndarray u_trial_ref,
                          numpy.ndarray u_grad_trial_ref,
                          numpy.ndarray u_test_ref,
                          numpy.ndarray u_grad_test_ref,
                          numpy.ndarray mesh_trial_trace_ref,
                          numpy.ndarray mesh_grad_trial_trace_ref,
                          numpy.ndarray dS_ref,
                          numpy.ndarray u_trial_trace_ref,
                          numpy.ndarray u_grad_trial_trace_ref,
                          numpy.ndarray u_test_trace_ref,
                          numpy.ndarray u_grad_test_trace_ref,
                          numpy.ndarray normal_ref,
                          numpy.ndarray boundaryJac_ref,
                          int nElements_global,
                          numpy.ndarray isDOFBoundary,
                          numpy.ndarray isFluxBoundary,
                          numpy.ndarray u_l2g,
                          numpy.ndarray u_dof,
                          double alphaBDF,
                          numpy.ndarray q_vf,
                          numpy.ndarray q_vs,
                          numpy.ndarray q_vos,
                          double rho_s,
                          numpy.ndarray q_rho_f,
                          double rho_s_min,
                          double rho_f_min,
                          numpy.ndarray ebqe_vf,
                          numpy.ndarray ebqe_vs,
                          numpy.ndarray ebqe_vos,
                          numpy.ndarray ebqe_rho_f,
                          numpy.ndarray csrRowIndeces_u_u,
                          numpy.ndarray csrColumnOffsets_u_u,
                          globalJacobian,
                          int nExteriorElementBoundaries_global,
			  numpy.ndarray exteriorElementBoundariesArray,
			  numpy.ndarray elementBoundaryElementsArray,
			  numpy.ndarray elementBoundaryLocalElementBoundariesArray,
                          numpy.ndarray csrColumnOffsets_eb_u_u):
        cdef numpy.ndarray rowptr, colind, globalJacobian_a
        (rowptr, colind, globalJacobian_a) = globalJacobian.getCSRrepresentation()
        self.thisptr.calculateJacobian( < double*> mesh_trial_ref.data,
                                        < double * > mesh_grad_trial_ref.data,
                                        < double * > mesh_dof.data,
                                        < int * > mesh_l2g.data,
                                        < double * > dV_ref.data,
                                        < double * > u_trial_ref.data,
                                        < double * > u_grad_trial_ref.data,
                                        < double * > u_test_ref.data,
                                        < double * > u_grad_test_ref.data,
                                        < double * > mesh_trial_trace_ref.data,
                                        < double * > mesh_grad_trial_trace_ref.data,
                                        < double * > dS_ref.data,
                                        < double * > u_trial_trace_ref.data,
                                        < double * > u_grad_trial_trace_ref.data,
                                        < double * > u_test_trace_ref.data,
                                        < double * > u_grad_test_trace_ref.data,
                                        < double * > normal_ref.data,
                                        < double * > boundaryJac_ref.data,
                                        nElements_global,
                                        < int* > isDOFBoundary.data,
                                        < int* > isFluxBoundary.data,
                                        < int * > u_l2g.data,
                                        < double * > u_dof.data,
                                        alphaBDF,
                                        < double * > q_vf.data,
                                        < double * > q_vs.data,
                                        < double * > q_vos.data,
                                        rho_s,
                                        < double * > q_rho_f.data,
                                        rho_s_min,
                                        rho_f_min,
                                        < double * > ebqe_vf.data,
                                        < double * > ebqe_vs.data,
                                        < double * > ebqe_vos.data,
                                        < double * > ebqe_rho_f.data,
                                        < int * > csrRowIndeces_u_u.data,
                                        < int * > csrColumnOffsets_u_u.data,
                                        < double * > globalJacobian_a.data,
                                        nExteriorElementBoundaries_global,
				        < int* > exteriorElementBoundariesArray.data,
				        < int* > elementBoundaryElementsArray.data,
				        < int* > elementBoundaryLocalElementBoundariesArray.data,
                                        < int* > csrColumnOffsets_eb_u_u.data)

class NumericalFlux(proteus.NumericalFlux.ConstantAdvection_Diffusion_SIPG_exterior):
    def __init__(self,
                 vt,
                 getPointwiseBoundaryConditions,
                 getAdvectiveFluxBoundaryConditions,
                 getDiffusiveFluxBoundaryConditions):
        proteus.NumericalFlux.ConstantAdvection_Diffusion_SIPG_exterior.__init__(self,vt,getPointwiseBoundaryConditions,
                                                                                        getAdvectiveFluxBoundaryConditions,
                                                                                        getDiffusiveFluxBoundaryConditions)


class Coefficients(TC_base):
    r"""
    The coefficients for pressure increment solution

    Update is given by

    .. math::

       \nabla\cdot( -a \nabla \phi^{k+1} - \mathbf{q^t}^{k+1} ) = 0
       a = \frac{\tau (1-\theta_s)}{\rho_f} + \frac{\tau \theta_s}{\rho_s}
       q^t = (1-\theta_s) v_f + \theta_s v_s
    """
    def __init__(self,
                 rho_f_min=998.0,
                 rho_s_min=998.0,
                 nd=2,
                 modelIndex = None,
                 fluidModelIndex = None, 
		 INTEGRATE_BY_PARTS=1):
        """Construct a coefficients object

        :param modelIndex: This model's index into the model list
        :param fluidModelIndex: The fluid momentum model's index
        """
        assert(nd in [2,3])
        self.nd = nd
        if self.nd == 2:
            sdInfo    = {(0,0):(np.array([0,1,2],dtype='i'),
                                np.array([0,1],dtype='i'))}
        else:
            sdInfo    = {(0,0):(np.array([0,1,2,3],dtype='i'),
                                np.array([0,1,2],dtype='i'))}
        TC_base.__init__(self,
                         nc = 1,
                         variableNames = ['pInc'],
                         diffusion = {0:{0:{0:'constant'}}},
                         potential = {0:{0:'u'}},
                         advection = {0:{0:'constant'}},
                         sparseDiffusionTensors=sdInfo,
                         useSparseDiffusion = True)
        self.rho_f_min = rho_f_min
        self.rho_s_min = rho_s_min
        self.modelIndex = modelIndex
        self.fluidModelIndex = fluidModelIndex
        self.INTEGRATE_BY_PARTS = INTEGRATE_BY_PARTS

    def attachModels(self,modelList):
        """
        Attach the model for velocity and density to PresureIncrement model
        """
        self.model = modelList[self.modelIndex]
        self.fluidModel = modelList[self.fluidModelIndex]

    def initializeMesh(self,mesh):
        """
        Give the TC object access to the mesh for any mesh-dependent information.
        """
        pass

    def initializeElementQuadrature(self,t,cq):
        """
        Give the TC object access to the element quadrature storage
        """
        pass
    def initializeElementBoundaryQuadrature(self,t,cebq,cebq_global):
        """
        Give the TC object access to the element boundary quadrature storage
        """
        pass
    def initializeGlobalExteriorElementBoundaryQuadrature(self,t,cebqe):
        """
        Give the TC object access to the exterior element boundary quadrature storage
        """
        pass
    def initializeGeneralizedInterpolationPointQuadrature(self,t,cip):
        """
        Give the TC object access to the generalized interpolation point storage. These points are used  to project nonlinear potentials (phi).
        """
        pass
    def preStep(self,t,firstStep=False):
        """
        Move the current values to values_last to keep cached set of values for bdf1 algorithm
        """
        copyInstructions = {}
        return copyInstructions
    def postStep(self,t,firstStep=False):
        """
        Calculate the mean value of phi and adjust to make mean value 0.
        """
        alphaBDF = self.fluidModel.timeIntegration.alpha_bdf
<<<<<<< HEAD
        #for i in range(self.fluidModel.q[('velocity',0)].shape[-1]):
            #cek hack: for three-phase flow we'll have to do this differently
            #self.fluidModel.q[('velocity',0)][:] = self.model.q[('velocity',0)]
            #self.fluidModel.ebqe[('velocity',0)][:] = self.model.ebqe[('velocity',0)]
=======
        for i in range(self.fluidModel.q[('velocity',0)].shape[-1]):
            #cek hack: for three-phase flow we'll have to do this differently
            self.fluidModel.q[('velocity',0)][:] = self.model.q[('velocity',0)]
            self.fluidModel.ebqe[('velocity',0)][:] = self.model.ebqe[('velocity',0)]
>>>>>>> 633e9432
            #old
            #self.fluidModel.q[('velocity',0)][...,i] -= self.model.q[('grad(u)',0)][...,i]/(self.rho_f_min*alphaBDF)
            #cek hack, need to do scale this right for 3p flow
            #self.fluidModel.ebqe[('velocity',0)][...,i] -= self.model.ebqe[('grad(u)',0)][...,i]/(self.rho_f_min*alphaBDF)
            #self.fluidModel.ebqe[('velocity',0)][...,i] = (self.model.ebqe[('advectiveFlux',0)]+self.model.ebqe[('diffusiveFlux',0,0)])*self.model.ebqe['n'][...,i]
            #self.fluidModel.coefficients.q_velocity_solid[...,i] -= self.model.q[('grad(u)',0)][...,i]/(self.rho_s_min*alphaBDF)
            #self.fluidModel.coefficients.ebqe_velocity_solid[...,i] -= self.model.ebqe[('grad(u)',0)][...,i]/(self.rho_s_min*alphaBDF)
        self.fluidModel.stabilization.v_last[:] = self.fluidModel.q[('velocity',0)]
        self.fluidModel.coefficients.ebqe_velocity_last[:] = self.fluidModel.ebqe[('velocity',0)]
        copyInstructions = {}
        return copyInstructions
    def evaluate(self,t,c):
        self.evaluatePresureIncrement(t,c)
    def evaluatePresureIncrement(self,t,c):
        """
        Evaluate the coefficients after getting the velocities and densities
        """
        u_shape = c[('u',0)].shape
        alphaBDF = self.fluidModel.timeIntegration.alpha_bdf
        if  u_shape == self.fluidModel.q[('u',0)].shape:
            vf = self.fluidModel.q[('velocity',0)]
            vs = self.fluidModel.coefficients.q_velocity_solid
            vos = self.fluidModel.coefficients.q_vos
            rho_s = self.fluidModel.coefficients.rho_s
            rho_f = self.fluidModel.coefficients.q_rho
        if  u_shape == self.fluidModel.ebqe[('u',0)].shape:
            vf = self.fluidModel.ebqe[('velocity',0)]
            vs = self.fluidModel.coefficients.ebqe_velocity_solid
            vos = self.fluidModel.coefficients.ebqe_vos
            rho_s = self.fluidModel.coefficients.rho_s
            rho_f = self.fluidModel.coefficients.ebqe_rho
        assert rho_s >= self.rho_s_min, "solid density out of bounds"
        assert (rho_f >= self.rho_f_min).all(), "fluid density out of bounds"
        for i in range(vs.shape[-1]):
            c[('f',0)][...,i] = (1.0-vos)*vf[...,i] + vos*vs[...,i]
        #a is really a scalar diffusion but defining it as diagonal tensor
        #if we push phase momentum interchange (drag) to correction
        #then a may become a full  tensor
        c['a_f'] = 1.0/(self.rho_f_min*alphaBDF)
        c['a_s'] = 1.0/(self.rho_s_min*alphaBDF)
        c[('a',0,0)][...,0] = (1.0-vos)*c['a_f'] + vos*c['a_s']
        for i in range(1,c[('a',0,0)].shape[-1]):
            c[('a',0,0)][...,i] = c[('a',0,0)][...,0]

class LevelModel(proteus.Transport.OneLevelTransport):
    nCalls = 0

    def __init__(self,
                 uDict,
                 phiDict,
                 testSpaceDict,
                 matType,
                 dofBoundaryConditionsDict,
                 dofBoundaryConditionsSetterDict,
                 coefficients,
                 elementQuadrature,
                 elementBoundaryQuadrature,
                 fluxBoundaryConditionsDict=None,
                 advectiveFluxBoundaryConditionsSetterDict=None,
                 diffusiveFluxBoundaryConditionsSetterDictDict=None,
                 stressTraceBoundaryConditionsSetterDict=None,
                 stabilization=None,
                 shockCapturing=None,
                 conservativeFluxDict=None,
                 numericalFluxType=None,
                 TimeIntegrationClass=None,
                 massLumping=False,
                 reactionLumping=False,
                 options=None,
                 name='defaultName',
                 reuse_trial_and_test_quadrature=True,
                 sd=True,
                 movingDomain=False):
        from proteus import Comm
        #
        # set the objects describing the method and boundary conditions
        #
        self.movingDomain = movingDomain
        self.tLast_mesh = None
        #
        self.name = name
        self.sd = sd
        self.Hess = False
        self.lowmem = True
        self.timeTerm = True  # allow turning off  the  time derivative
        # self.lowmem=False
        self.testIsTrial = True
        self.phiTrialIsTrial = True
        self.u = uDict
        self.ua = {}  # analytical solutions
        self.phi = phiDict
        self.dphi = {}
        self.matType = matType
        # mwf try to reuse test and trial information across components if
        # spaces are the same
        self.reuse_test_trial_quadrature = reuse_trial_and_test_quadrature  # True#False
        if self.reuse_test_trial_quadrature:
            for ci in range(1, coefficients.nc):
                assert self.u[ci].femSpace.__class__.__name__ == self.u[
                    0].femSpace.__class__.__name__, "to reuse_test_trial_quad all femSpaces must be the same!"
        # Simplicial Mesh
        # assume the same mesh for  all components for now
        self.mesh = self.u[0].femSpace.mesh
        self.testSpace = testSpaceDict
        self.dirichletConditions = dofBoundaryConditionsDict
        # explicit Dirichlet  conditions for now, no Dirichlet BC constraints
        self.dirichletNodeSetList = None
        self.coefficients = coefficients
        self.coefficients.initializeMesh(self.mesh)
        self.nc = self.coefficients.nc
        self.stabilization = stabilization
        self.shockCapturing = shockCapturing
        # no velocity post-processing for now
        self.conservativeFlux = conservativeFluxDict
        self.fluxBoundaryConditions = fluxBoundaryConditionsDict
        self.advectiveFluxBoundaryConditionsSetterDict = advectiveFluxBoundaryConditionsSetterDict
        self.diffusiveFluxBoundaryConditionsSetterDictDict = diffusiveFluxBoundaryConditionsSetterDictDict
        # determine whether  the stabilization term is nonlinear
        self.stabilizationIsNonlinear = False
        # cek come back
        if self.stabilization is not None:
            for ci in range(self.nc):
                if coefficients.mass.has_key(ci):
                    for flag in coefficients.mass[ci].values():
                        if flag == 'nonlinear':
                            self.stabilizationIsNonlinear = True
                if coefficients.advection.has_key(ci):
                    for flag in coefficients.advection[ci].values():
                        if flag == 'nonlinear':
                            self.stabilizationIsNonlinear = True
                if coefficients.diffusion.has_key(ci):
                    for diffusionDict in coefficients.diffusion[ci].values():
                        for flag in diffusionDict.values():
                            if flag != 'constant':
                                self.stabilizationIsNonlinear = True
                if coefficients.potential.has_key(ci):
                    for flag in coefficients.potential[ci].values():
                        if flag == 'nonlinear':
                            self.stabilizationIsNonlinear = True
                if coefficients.reaction.has_key(ci):
                    for flag in coefficients.reaction[ci].values():
                        if flag == 'nonlinear':
                            self.stabilizationIsNonlinear = True
                if coefficients.hamiltonian.has_key(ci):
                    for flag in coefficients.hamiltonian[ci].values():
                        if flag == 'nonlinear':
                            self.stabilizationIsNonlinear = True
        # determine if we need element boundary storage
        self.elementBoundaryIntegrals = {}
        for ci in range(self.nc):
            self.elementBoundaryIntegrals[ci] = (
                (self.conservativeFlux is not None) or (
                    numericalFluxType is not None) or (
                    self.fluxBoundaryConditions[ci] == 'outFlow') or (
                    self.fluxBoundaryConditions[ci] == 'mixedFlow') or (
                    self.fluxBoundaryConditions[ci] == 'setFlow'))
        #
        # calculate some dimensions
        #
        # assume same space dim for all variables
        self.nSpace_global = self.u[0].femSpace.nSpace_global
        self.nDOF_trial_element = [
            u_j.femSpace.max_nDOF_element for u_j in self.u.values()]
        self.nDOF_phi_trial_element = [
            phi_k.femSpace.max_nDOF_element for phi_k in self.phi.values()]
        self.n_phi_ip_element = [
            phi_k.femSpace.referenceFiniteElement.interpolationConditions.nQuadraturePoints for phi_k in self.phi.values()]
        self.nDOF_test_element = [
            femSpace.max_nDOF_element for femSpace in self.testSpace.values()]
        self.nFreeDOF_global = [
            dc.nFreeDOF_global for dc in self.dirichletConditions.values()]
        self.nVDOF_element = sum(self.nDOF_trial_element)
        self.nFreeVDOF_global = sum(self.nFreeDOF_global)
        #
        NonlinearEquation.__init__(self, self.nFreeVDOF_global)
        #
        # build the quadrature point dictionaries from the input (this
        # is just for convenience so that the input doesn't have to be
        # complete)
        #
        elementQuadratureDict = {}
        elemQuadIsDict = isinstance(elementQuadrature, dict)
        if elemQuadIsDict:  # set terms manually
            for I in self.coefficients.elementIntegralKeys:
                if elementQuadrature.has_key(I):
                    elementQuadratureDict[I] = elementQuadrature[I]
                else:
                    elementQuadratureDict[I] = elementQuadrature['default']
        else:
            for I in self.coefficients.elementIntegralKeys:
                elementQuadratureDict[I] = elementQuadrature
        if self.stabilization is not None:
            for I in self.coefficients.elementIntegralKeys:
                if elemQuadIsDict:
                    if elementQuadrature.has_key(I):
                        elementQuadratureDict[
                            ('stab',) + I[1:]] = elementQuadrature[I]
                    else:
                        elementQuadratureDict[
                            ('stab',) + I[1:]] = elementQuadrature['default']
                else:
                    elementQuadratureDict[
                        ('stab',) + I[1:]] = elementQuadrature
        if self.shockCapturing is not None:
            for ci in self.shockCapturing.components:
                if elemQuadIsDict:
                    if elementQuadrature.has_key(('numDiff', ci, ci)):
                        elementQuadratureDict[('numDiff', ci, ci)] = elementQuadrature[
                            ('numDiff', ci, ci)]
                    else:
                        elementQuadratureDict[('numDiff', ci, ci)] = elementQuadrature[
                            'default']
                else:
                    elementQuadratureDict[
                        ('numDiff', ci, ci)] = elementQuadrature
        if massLumping:
            for ci in self.coefficients.mass.keys():
                elementQuadratureDict[('m', ci)] = Quadrature.SimplexLobattoQuadrature(
                    self.nSpace_global, 1)
            for I in self.coefficients.elementIntegralKeys:
                elementQuadratureDict[
                    ('stab',) + I[1:]] = Quadrature.SimplexLobattoQuadrature(self.nSpace_global, 1)
        if reactionLumping:
            for ci in self.coefficients.mass.keys():
                elementQuadratureDict[('r', ci)] = Quadrature.SimplexLobattoQuadrature(
                    self.nSpace_global, 1)
            for I in self.coefficients.elementIntegralKeys:
                elementQuadratureDict[
                    ('stab',) + I[1:]] = Quadrature.SimplexLobattoQuadrature(self.nSpace_global, 1)
        elementBoundaryQuadratureDict = {}
        if isinstance(elementBoundaryQuadrature, dict):  # set terms manually
            for I in self.coefficients.elementBoundaryIntegralKeys:
                if elementBoundaryQuadrature.has_key(I):
                    elementBoundaryQuadratureDict[
                        I] = elementBoundaryQuadrature[I]
                else:
                    elementBoundaryQuadratureDict[
                        I] = elementBoundaryQuadrature['default']
        else:
            for I in self.coefficients.elementBoundaryIntegralKeys:
                elementBoundaryQuadratureDict[I] = elementBoundaryQuadrature
        #
        # find the union of all element quadrature points and
        # build a quadrature rule for each integral that has a
        # weight at each point in the union
        # mwf include tag telling me which indices are which quadrature rule?
        (self.elementQuadraturePoints, self.elementQuadratureWeights,
         self.elementQuadratureRuleIndeces) = Quadrature.buildUnion(elementQuadratureDict)
        self.nQuadraturePoints_element = self.elementQuadraturePoints.shape[0]
        self.nQuadraturePoints_global = self.nQuadraturePoints_element * \
            self.mesh.nElements_global
        #
        # Repeat the same thing for the element boundary quadrature
        #
        (self.elementBoundaryQuadraturePoints, self.elementBoundaryQuadratureWeights,
         self.elementBoundaryQuadratureRuleIndeces) = Quadrature.buildUnion(elementBoundaryQuadratureDict)
        self.nElementBoundaryQuadraturePoints_elementBoundary = self.elementBoundaryQuadraturePoints.shape[
            0]
        self.nElementBoundaryQuadraturePoints_global = (
            self.mesh.nElements_global *
            self.mesh.nElementBoundaries_element *
            self.nElementBoundaryQuadraturePoints_elementBoundary)
        if type(self.u[0].femSpace) == C0_AffineLinearOnSimplexWithNodalBasis:
            # print self.nQuadraturePoints_element
            if self.nSpace_global == 3:
                assert(self.nQuadraturePoints_element == 5)
            elif self.nSpace_global == 2:
                assert(self.nQuadraturePoints_element == 6)
            elif self.nSpace_global == 1:
                assert(self.nQuadraturePoints_element == 3)

            # print self.nElementBoundaryQuadraturePoints_elementBoundary
            if self.nSpace_global == 3:
                assert(self.nElementBoundaryQuadraturePoints_elementBoundary == 4)
            elif self.nSpace_global == 2:
                assert(self.nElementBoundaryQuadraturePoints_elementBoundary == 4)
            elif self.nSpace_global == 1:
                assert(self.nElementBoundaryQuadraturePoints_elementBoundary == 1)

        # pdb.set_trace()
        #
        # simplified allocations for test==trial and also check if space is mixed or not
        #
        self.q = {}
        self.ebq = {}
        self.ebq_global = {}
        self.ebqe = {}
        self.phi_ip = {}
        # mesh
        #self.q['x'] = numpy.zeros((self.mesh.nElements_global,self.nQuadraturePoints_element,3),'d')
        self.ebqe['x'] = numpy.zeros(
            (self.mesh.nExteriorElementBoundaries_global,
             self.nElementBoundaryQuadraturePoints_elementBoundary,
             3),
            'd')
        self.q[('u', 0)] = numpy.zeros(
            (self.mesh.nElements_global, self.nQuadraturePoints_element), 'd')
        self.q[
            ('grad(u)',
             0)] = numpy.zeros(
            (self.mesh.nElements_global,
             self.nQuadraturePoints_element,
             self.nSpace_global),
            'd')
        self.q[
            ('velocity',
             0)] = numpy.zeros(
            (self.mesh.nElements_global,
             self.nQuadraturePoints_element,
             self.nSpace_global),
            'd')
        self.ebqe[
            ('u',
             0)] = numpy.zeros(
            (self.mesh.nExteriorElementBoundaries_global,
             self.nElementBoundaryQuadraturePoints_elementBoundary),
            'd')
        self.ebqe[
            ('grad(u)',
             0)] = numpy.zeros(
            (self.mesh.nExteriorElementBoundaries_global,
             self.nElementBoundaryQuadraturePoints_elementBoundary,
             self.nSpace_global),
            'd')
        self.ebqe[
            ('velocity',
             0)] = numpy.zeros(
            (self.mesh.nExteriorElementBoundaries_global,
             self.nElementBoundaryQuadraturePoints_elementBoundary,
             self.nSpace_global),
            'd')

        self.q[('v',0)] = numpy.zeros(
            (self.mesh.nElements_global,
             self.nQuadraturePoints_element,
             self.nDOF_trial_element[0]),
            'd')
        self.q['J'] = numpy.zeros(
            (self.mesh.nElements_global,
             self.nQuadraturePoints_element,
             self.nSpace_global,
             self.nSpace_global),
            'd')
        self.q['det(J)'] = numpy.zeros(
            (self.mesh.nElements_global,
             self.nQuadraturePoints_element),
            'd')
        self.q['inverse(J)'] = numpy.zeros(
            (self.mesh.nElements_global,
             self.nQuadraturePoints_element,
             self.nSpace_global,
             self.nSpace_global),
            'd')
        self.ebq[('v',0)] = numpy.zeros(
            (self.mesh.nElements_global,
             self.mesh.nElementBoundaries_element,
             self.nElementBoundaryQuadraturePoints_elementBoundary,
             self.nDOF_trial_element[0]),
            'd')
        self.ebq[('w',0)] = numpy.zeros(
            (self.mesh.nElements_global,
             self.mesh.nElementBoundaries_element,
             self.nElementBoundaryQuadraturePoints_elementBoundary,
             self.nDOF_trial_element[0]),
            'd')
        self.ebq['x'] = numpy.zeros(
            (self.mesh.nElements_global,
             self.mesh.nElementBoundaries_element,
             self.nElementBoundaryQuadraturePoints_elementBoundary,
             3),
            'd')
        self.ebq['hat(x)'] = numpy.zeros(
            (self.mesh.nElements_global,
             self.mesh.nElementBoundaries_element,
             self.nElementBoundaryQuadraturePoints_elementBoundary,
             3),
            'd')
        self.ebq['inverse(J)'] = numpy.zeros(
            (self.mesh.nElements_global,
             self.mesh.nElementBoundaries_element,
             self.nElementBoundaryQuadraturePoints_elementBoundary,
             self.nSpace_global,
             self.nSpace_global),
            'd')
        self.ebq['g'] = numpy.zeros(
            (self.mesh.nElements_global,
             self.mesh.nElementBoundaries_element,
             self.nElementBoundaryQuadraturePoints_elementBoundary,
             self.nSpace_global-1,
             self.nSpace_global-1),
            'd')
        self.ebq['sqrt(det(g))'] = numpy.zeros(
            (self.mesh.nElements_global,
             self.mesh.nElementBoundaries_element,
             self.nElementBoundaryQuadraturePoints_elementBoundary),
            'd')
        self.ebq['n'] = numpy.zeros(
            (self.mesh.nElements_global,
             self.mesh.nElementBoundaries_element,
             self.nElementBoundaryQuadraturePoints_elementBoundary,
             self.nSpace_global),
            'd')
        self.ebq[('dS_u',0)] = numpy.zeros(
            (self.mesh.nElements_global,
             self.mesh.nElementBoundaries_element,
             self.nElementBoundaryQuadraturePoints_elementBoundary),
            'd')
        self.ebqe['dS'] = numpy.zeros(
            (self.mesh.nExteriorElementBoundaries_global,
             self.nElementBoundaryQuadraturePoints_elementBoundary),
            'd')
        self.ebqe[('dS_u',0)] = self.ebqe['dS']
        self.ebqe['n'] = numpy.zeros(
            (self.mesh.nExteriorElementBoundaries_global,
             self.nElementBoundaryQuadraturePoints_elementBoundary,
             self.nSpace_global),
            'd')
        self.ebqe['inverse(J)'] = numpy.zeros(
            (self.mesh.nExteriorElementBoundaries_global,
             self.nElementBoundaryQuadraturePoints_elementBoundary,
             self.nSpace_global,
             self.nSpace_global),
            'd')
        self.ebqe['g'] = numpy.zeros(
            (self.mesh.nExteriorElementBoundaries_global,
             self.nElementBoundaryQuadraturePoints_elementBoundary,
             self.nSpace_global-1,
             self.nSpace_global-1),
            'd')
        self.ebqe['sqrt(det(g))'] = numpy.zeros(
            (self.mesh.nExteriorElementBoundaries_global,
             self.nElementBoundaryQuadraturePoints_elementBoundary),
            'd')
        self.ebq_global['n'] = numpy.zeros(
            (self.mesh.nElementBoundaries_global,
             self.nElementBoundaryQuadraturePoints_elementBoundary,
             self.nSpace_global),
            'd')
        self.ebq_global['x'] = numpy.zeros(
            (self.mesh.nElementBoundaries_global,
             self.nElementBoundaryQuadraturePoints_elementBoundary,
             3),
            'd')
        self.ebqe[('advectiveFlux_bc_flag',0)] = numpy.zeros((self.mesh.nExteriorElementBoundaries_global,self.nElementBoundaryQuadraturePoints_elementBoundary),'i')
        self.ebqe[('diffusiveFlux_bc_flag',0,0)] = numpy.zeros((self.mesh.nExteriorElementBoundaries_global,self.nElementBoundaryQuadraturePoints_elementBoundary),'i')
        self.ebqe[('advectiveFlux_bc',0)] = numpy.zeros((self.mesh.nExteriorElementBoundaries_global,self.nElementBoundaryQuadraturePoints_elementBoundary),'d')
        self.ebqe[('diffusiveFlux_bc',0,0)] = numpy.zeros((self.mesh.nExteriorElementBoundaries_global,self.nElementBoundaryQuadraturePoints_elementBoundary),'d')
        self.ebqe[('advectiveFlux',0)] = numpy.zeros((self.mesh.nExteriorElementBoundaries_global,self.nElementBoundaryQuadraturePoints_elementBoundary),'d')
        self.ebqe[('diffusiveFlux',0,0)] = numpy.zeros((self.mesh.nExteriorElementBoundaries_global,self.nElementBoundaryQuadraturePoints_elementBoundary),'d')
        self.points_elementBoundaryQuadrature = set()
        self.scalars_elementBoundaryQuadrature = set(
            [('u', ci) for ci in range(self.nc)])
        self.vectors_elementBoundaryQuadrature = set()
        self.tensors_elementBoundaryQuadrature = set()
        log(memory("element and element boundary Jacobians",
                   "OneLevelTransport"), level=4)
        self.inflowBoundaryBC = {}
        self.inflowBoundaryBC_values = {}
        self.inflowFlux = {}
        for cj in range(self.nc):
            self.inflowBoundaryBC[cj] = numpy.zeros(
                (self.mesh.nExteriorElementBoundaries_global,), 'i')
            self.inflowBoundaryBC_values[cj] = numpy.zeros(
                (self.mesh.nExteriorElementBoundaries_global, self.nDOF_trial_element[cj]), 'd')
            self.inflowFlux[cj] = numpy.zeros(
                (self.mesh.nExteriorElementBoundaries_global,
                 self.nElementBoundaryQuadraturePoints_elementBoundary),
                'd')
        self.internalNodes = set(range(self.mesh.nNodes_global))
        # identify the internal nodes this is ought to be in mesh
        # \todo move this to mesh
        for ebNE in range(self.mesh.nExteriorElementBoundaries_global):
            ebN = self.mesh.exteriorElementBoundariesArray[ebNE]
            eN_global = self.mesh.elementBoundaryElementsArray[ebN, 0]
            ebN_element = self.mesh.elementBoundaryLocalElementBoundariesArray[
                ebN, 0]
            for i in range(self.mesh.nNodes_element):
                if i != ebN_element:
                    I = self.mesh.elementNodesArray[eN_global, i]
                    self.internalNodes -= set([I])
        self.nNodes_internal = len(self.internalNodes)
        self.internalNodesArray = numpy.zeros((self.nNodes_internal,), 'i')
        for nI, n in enumerate(self.internalNodes):
            self.internalNodesArray[nI] = n
        #
        del self.internalNodes
        self.internalNodes = None
        log("Updating local to global mappings", 2)
        self.updateLocal2Global()
        log("Building time integration object", 2)
        log(memory("inflowBC, internalNodes,updateLocal2Global",
                   "OneLevelTransport"), level=4)
        # mwf for interpolating subgrid error for gradients etc
        if self.stabilization and self.stabilization.usesGradientStabilization:
            self.timeIntegration = TimeIntegrationClass(
                self, integrateInterpolationPoints=True)
        else:
            self.timeIntegration = TimeIntegrationClass(self)

        if options is not None:
            self.timeIntegration.setFromOptions(options)
        log(memory("TimeIntegration", "OneLevelTransport"), level=4)
        log("Calculating numerical quadrature formulas", 2)
        self.calculateQuadrature()
        self.setupFieldStrides()

        comm = Comm.get()
        self.comm = comm
        if comm.size() > 1:
            assert numericalFluxType is not None and numericalFluxType.useWeakDirichletConditions, "You must use a numerical flux to apply weak boundary conditions for parallel runs"

        log(memory("stride+offset", "OneLevelTransport"), level=4)
        if numericalFluxType is not None:
            if options is None or options.periodicDirichletConditions is None:
                self.numericalFlux = numericalFluxType(
                    self,
                    dofBoundaryConditionsSetterDict,
                    advectiveFluxBoundaryConditionsSetterDict,
                    diffusiveFluxBoundaryConditionsSetterDictDict)
            else:
                self.numericalFlux = numericalFluxType(
                    self,
                    dofBoundaryConditionsSetterDict,
                    advectiveFluxBoundaryConditionsSetterDict,
                    diffusiveFluxBoundaryConditionsSetterDictDict,
                    options.periodicDirichletConditions)
        else:
            self.numericalFlux = None
        # set penalty terms
        # cek todo move into numerical flux initialization
        if self.ebq_global.has_key('penalty'):
            for ebN in range(self.mesh.nElementBoundaries_global):
                for k in range(
                        self.nElementBoundaryQuadraturePoints_elementBoundary):
                    self.ebq_global['penalty'][ebN, k] = self.numericalFlux.penalty_constant / (
                        self.mesh.elementBoundaryDiametersArray[ebN]**self.numericalFlux.penalty_power)
        # penalty term
        # cek move  to Numerical flux initialization
        if self.ebqe.has_key('penalty'):
            for ebNE in range(self.mesh.nExteriorElementBoundaries_global):
                ebN = self.mesh.exteriorElementBoundariesArray[ebNE]
                for k in range(
                        self.nElementBoundaryQuadraturePoints_elementBoundary):
                    self.ebqe['penalty'][ebNE, k] = self.numericalFlux.penalty_constant / \
                        self.mesh.elementBoundaryDiametersArray[ebN]**self.numericalFlux.penalty_power
        log(memory("numericalFlux", "OneLevelTransport"), level=4)
        self.elementEffectiveDiametersArray = self.mesh.elementInnerDiametersArray
        # use post processing tools to get conservative fluxes, None by default
        from proteus import PostProcessingTools
        self.velocityPostProcessor = PostProcessingTools.VelocityPostProcessingChooser(
            self)
        log(memory("velocity postprocessor", "OneLevelTransport"), level=4)
        # helper for writing out data storage
        from proteus import Archiver
        self.elementQuadratureDictionaryWriter = Archiver.XdmfWriter()
        self.elementBoundaryQuadratureDictionaryWriter = Archiver.XdmfWriter()
        self.exteriorElementBoundaryQuadratureDictionaryWriter = Archiver.XdmfWriter()
        self.globalResidualDummy = None
        log("flux bc objects")
        for ci,fbcObject  in self.fluxBoundaryConditionsObjectsDict.iteritems():
            self.ebqe[('advectiveFlux_bc_flag',ci)] = numpy.zeros(self.ebqe[('advectiveFlux_bc',ci)].shape,'i')
            for t,g in fbcObject.advectiveFluxBoundaryConditionsDict.iteritems():
                if self.coefficients.advection.has_key(ci):
                    self.ebqe[('advectiveFlux_bc',ci)][t[0],t[1]] = g(self.ebqe[('x')][t[0],t[1]],self.timeIntegration.t)
                    self.ebqe[('advectiveFlux_bc_flag',ci)][t[0],t[1]] = 1
            for ck,diffusiveFluxBoundaryConditionsDict in fbcObject.diffusiveFluxBoundaryConditionsDictDict.iteritems():
                self.ebqe[('diffusiveFlux_bc_flag',ck,ci)] = numpy.zeros(self.ebqe[('diffusiveFlux_bc',ck,ci)].shape,'i')
                for t,g in diffusiveFluxBoundaryConditionsDict.iteritems():
                    self.ebqe[('diffusiveFlux_bc',ck,ci)][t[0],t[1]] = g(self.ebqe[('x')][t[0],t[1]],self.timeIntegration.t)
                    self.ebqe[('diffusiveFlux_bc_flag',ck,ci)][t[0],t[1]] = 1
        self.numericalFlux.setDirichletValues(self.ebqe)
        compKernelFlag = 0
        self.presinc = PresInc(
            self.nSpace_global,
            self.nQuadraturePoints_element,
            self.u[0].femSpace.elementMaps.localFunctionSpace.dim,
            self .u[0].femSpace.referenceFiniteElement.localFunctionSpace.dim,
            self.testSpace[0].referenceFiniteElement.localFunctionSpace.dim,
            self.nElementBoundaryQuadraturePoints_elementBoundary,
            compKernelFlag)

    def calculateCoefficients(self):
        pass

    def calculateElementResidual(self):
        if self.globalResidualDummy is not None:
            self.getResidual(self.u[0].dof, self.globalResidualDummy)

    def getResidual(self, u, r):
        import pdb
        import copy
        from proteus.flcbdfWrappers import globalSum
        """
        Calculate the element residuals and add in to the global residual
        """
        r.fill(0.0)
        # Load the unknowns into the finite element dof
        self.setUnknowns(u)
        self.numericalFlux.setDirichletValues(self.ebqe)

        # flux boundary conditions
        for t, g in self.fluxBoundaryConditionsObjectsDict[
                0].advectiveFluxBoundaryConditionsDict.iteritems():
            self.ebqe[
                ('advectiveFlux_bc', 0)][
                t[0], t[1]] = g(
                self.ebqe[
                    ('x')][
                    t[0], t[1]], self.timeIntegration.t)
            self.ebqe[('advectiveFlux_bc_flag', 0)][t[0], t[1]] = 1
        for t,g in self.fluxBoundaryConditionsObjectsDict[
                0].diffusiveFluxBoundaryConditionsDictDict[0].iteritems():
            self.ebqe[('diffusiveFlux_bc',0,0)][t[0],t[1]] = g(self.ebqe[('x')][t[0],t[1]],self.timeIntegration.t)
            self.ebqe[('diffusiveFlux_bc_flag',0,0)][t[0],t[1]] = 1

        if False:#self.forceStrongConditions:
            for dofN, g in self.dirichletConditionsForceDOF.DOFBoundaryConditionsDict.iteritems():
                self.u[0].dof[dofN] = g(
                    self.dirichletConditionsForceDOF.DOFBoundaryPointDict[dofN],
                    self.timeIntegration.t)
        self.presinc.calculateResidual(  # element
            self.u[0].femSpace.elementMaps.psi,
            self.u[0].femSpace.elementMaps.grad_psi,
            self.mesh.nodeArray,
            self.mesh.elementNodesArray,
            self.elementQuadratureWeights[('u', 0)],
            self.u[0].femSpace.psi,
            self.u[0].femSpace.grad_psi,
            self.u[0].femSpace.psi,
            self.u[0].femSpace.grad_psi,
            # element boundary
            self.u[0].femSpace.elementMaps.psi_trace,
            self.u[0].femSpace.elementMaps.grad_psi_trace,
            self.elementBoundaryQuadratureWeights[('u', 0)],
            self.u[0].femSpace.psi_trace,
            self.u[0].femSpace.grad_psi_trace,
            self.u[0].femSpace.psi_trace,
            self.u[0].femSpace.grad_psi_trace,
            self.u[0].femSpace.elementMaps.boundaryNormals,
            self.u[0].femSpace.elementMaps.boundaryJacobians,
            # physics
            self.mesh.nElements_global,
            self.numericalFlux.isDOFBoundary[0],
            self.ebqe[('advectiveFlux_bc_flag', 0)],
            self.u[0].femSpace.dofMap.l2g,
            self.u[0].dof,
            self.coefficients.fluidModel.timeIntegration.alpha_bdf,
	    self.coefficients.fluidModel.q['div_velocity'],
            self.coefficients.fluidModel.q[('velocity',0)],
            self.q[('velocity',0)],
            self.coefficients.fluidModel.coefficients.q_velocity_solid,
            self.coefficients.fluidModel.coefficients.q_vos,
            self.coefficients.fluidModel.coefficients.rho_s,
            self.coefficients.fluidModel.coefficients.q_rho,
            self.coefficients.rho_s_min,
            self.coefficients.rho_f_min,
            self.coefficients.fluidModel.ebqe[('velocity',0)],
            self.ebqe[('velocity',0)],
            self.coefficients.fluidModel.coefficients.ebqe_velocity_solid,
            self.coefficients.fluidModel.coefficients.ebqe_vos,
            self.coefficients.fluidModel.coefficients.ebqe_rho,
            self.q[('u', 0)],
            self.q[('grad(u)', 0)],
            self.ebqe[('u', 0)],
            self.ebqe[('grad(u)', 0)],
            self.numericalFlux.ebqe[('u',0)],
            self.ebqe[('advectiveFlux', 0)],
            self.ebqe[('diffusiveFlux', 0, 0)],
            self.ebqe[('advectiveFlux_bc', 0)],
            self.offset[0], self.stride[0],
            r,
            self.mesh.nExteriorElementBoundaries_global,
            self.mesh.exteriorElementBoundariesArray,
            self.mesh.elementBoundaryElementsArray,
            self.mesh.elementBoundaryLocalElementBoundariesArray, 
	    self.coefficients.INTEGRATE_BY_PARTS)

        log("Global residual", level=9, data=r)
<<<<<<< HEAD
        log("Mass conservation Error v1: ", level=9, data=fabs(globalSum(sum(r.flat[:self.mesh.nNodes_owned]))))
        log("Mass conservation Error v2: ", level=9, data=fabs(globalSum(r[:self.mesh.nNodes_owned].sum())))
        self.coefficients.massConservationError = fabs(globalSum(r[:self.mesh.nNodes_owned].sum()))
        log("   Mass Conservation Error: ", level=3, data=self.coefficients.massConservationError)
=======
        self.coefficients.massConservationError = fabs(
            globalSum(r[:self.mesh.nNodes_owned].sum()))
        log("   Mass Conservation Error", level=3,
            data=self.coefficients.massConservationError)
>>>>>>> 633e9432
        self.nonlinear_function_evaluations += 1

    def getJacobian(self, jacobian):
        cfemIntegrals.zeroJacobian_CSR(self.nNonzerosInJacobian, jacobian)
        self.presinc.calculateJacobian(  # element
            self.u[0].femSpace.elementMaps.psi,
            self.u[0].femSpace.elementMaps.grad_psi,
            self.mesh.nodeArray,
            self.mesh.elementNodesArray,
            self.elementQuadratureWeights[('u', 0)],
            self.u[0].femSpace.psi,
            self.u[0].femSpace.grad_psi,
            self.u[0].femSpace.psi,
            self.u[0].femSpace.grad_psi,
            # element boundary
            self.u[0].femSpace.elementMaps.psi_trace,
            self.u[0].femSpace.elementMaps.grad_psi_trace,
            self.elementBoundaryQuadratureWeights[('u', 0)],
            self.u[0].femSpace.psi_trace,
            self.u[0].femSpace.grad_psi_trace,
            self.u[0].femSpace.psi_trace,
            self.u[0].femSpace.grad_psi_trace,
            self.u[0].femSpace.elementMaps.boundaryNormals,
            self.u[0].femSpace.elementMaps.boundaryJacobians,
            self.mesh.nElements_global,
            self.numericalFlux.isDOFBoundary[0],
            self.ebqe[('advectiveFlux_bc_flag', 0)],
            self.u[0].femSpace.dofMap.l2g,
            self.u[0].dof,
            self.coefficients.fluidModel.timeIntegration.alpha_bdf,
            self.coefficients.fluidModel.q[('velocity',0)],
            self.coefficients.fluidModel.coefficients.q_velocity_solid,
            self.coefficients.fluidModel.coefficients.q_vos,
            self.coefficients.fluidModel.coefficients.rho_s,
            self.coefficients.fluidModel.coefficients.q_rho,
            self.coefficients.rho_s_min,
            self.coefficients.rho_f_min,
            self.coefficients.fluidModel.ebqe[('velocity',0)],
            self.coefficients.fluidModel.coefficients.ebqe_velocity_solid,
            self.coefficients.fluidModel.coefficients.ebqe_vos,
            self.coefficients.fluidModel.coefficients.ebqe_rho,
            self.csrRowIndeces[(0, 0)], self.csrColumnOffsets[(0, 0)],
            jacobian,
            self.mesh.nExteriorElementBoundaries_global,
            self.mesh.exteriorElementBoundariesArray,
            self.mesh.elementBoundaryElementsArray,
            self.mesh.elementBoundaryLocalElementBoundariesArray,
            self.csrColumnOffsets_eb[(0, 0)])
        log("Jacobian ", level=10, data=jacobian)
        # mwf decide if this is reasonable for solver statistics
        self.nonlinear_function_jacobian_evaluations += 1
        return jacobian

    def calculateElementQuadrature(self):
        """
        Calculate the physical location and weights of the quadrature rules
        and the shape information at the quadrature points.

        This function should be called only when the mesh changes.
        """
        # self.u[0].femSpace.elementMaps.getValues(self.elementQuadraturePoints,
        #                                          self.q['x'])
        self.u[0].femSpace.elementMaps.getBasisValuesIP(
            self.u[0].femSpace.referenceFiniteElement.interpolationConditions.quadraturePointArray)
        self.u[0].femSpace.elementMaps.getBasisValuesRef(
            self.elementQuadraturePoints)
        self.u[0].femSpace.elementMaps.getBasisGradientValuesRef(
            self.elementQuadraturePoints)
        self.u[0].femSpace.getBasisValuesRef(self.elementQuadraturePoints)
        self.u[0].femSpace.getBasisGradientValuesRef(
            self.elementQuadraturePoints)
        self.coefficients.initializeElementQuadrature(
            self.timeIntegration.t, self.q)
        if self.stabilization is not None:
            self.stabilization.initializeElementQuadrature(
                self.mesh, self.timeIntegration.t, self.q)
            self.stabilization.initializeTimeIntegration(self.timeIntegration)
        if self.shockCapturing is not None:
            self.shockCapturing.initializeElementQuadrature(
                self.mesh, self.timeIntegration.t, self.q)

    def calculateElementBoundaryQuadrature(self):
        pass

    def calculateExteriorElementBoundaryQuadrature(self):
        log("initalizing ebqe vectors for post-procesing velocity")
        self.u[0].femSpace.elementMaps.getValuesGlobalExteriorTrace(self.elementBoundaryQuadraturePoints,
                                                                    self.ebqe['x'])
        self.u[0].femSpace.elementMaps.getJacobianValuesGlobalExteriorTrace(self.elementBoundaryQuadraturePoints,
                                                                            self.ebqe['inverse(J)'],
                                                                            self.ebqe['g'],
                                                                            self.ebqe['sqrt(det(g))'],
                                                                            self.ebqe['n'])
        cfemIntegrals.calculateIntegrationWeights(self.ebqe['sqrt(det(g))'],
                                                  self.elementBoundaryQuadratureWeights[('u',0)],
                                                  self.ebqe[('dS_u',0)])
        self.u[0].femSpace.elementMaps.getBasisValuesTraceRef(
            self.elementBoundaryQuadraturePoints)
        self.u[0].femSpace.elementMaps.getBasisGradientValuesTraceRef(
            self.elementBoundaryQuadraturePoints)
        self.u[0].femSpace.getBasisValuesTraceRef(
            self.elementBoundaryQuadraturePoints)
        self.u[0].femSpace.getBasisGradientValuesTraceRef(
            self.elementBoundaryQuadraturePoints)
        log("setting flux boundary conditions")
        self.fluxBoundaryConditionsObjectsDict = dict([(cj,FluxBoundaryConditions(self.mesh,
                                                                                  self.nElementBoundaryQuadraturePoints_elementBoundary,
                                                                                  self.ebqe[('x')],
                                                                                  self.advectiveFluxBoundaryConditionsSetterDict[cj],
                                                                                  self.diffusiveFluxBoundaryConditionsSetterDictDict[cj]))
                                                       for cj in self.advectiveFluxBoundaryConditionsSetterDict.keys()])
        log("initializing coefficients ebqe")
        self.coefficients.initializeGlobalExteriorElementBoundaryQuadrature(self.timeIntegration.t,self.ebqe)

    def estimate_mt(self):
        pass

    def calculateAuxiliaryQuantitiesAfterStep(self):
        pass

    def calculateSolutionAtQuadrature(self):
        pass

    def updateAfterMeshMotion(self):
        pass<|MERGE_RESOLUTION|>--- conflicted
+++ resolved
@@ -448,17 +448,10 @@
         Calculate the mean value of phi and adjust to make mean value 0.
         """
         alphaBDF = self.fluidModel.timeIntegration.alpha_bdf
-<<<<<<< HEAD
-        #for i in range(self.fluidModel.q[('velocity',0)].shape[-1]):
-            #cek hack: for three-phase flow we'll have to do this differently
-            #self.fluidModel.q[('velocity',0)][:] = self.model.q[('velocity',0)]
-            #self.fluidModel.ebqe[('velocity',0)][:] = self.model.ebqe[('velocity',0)]
-=======
         for i in range(self.fluidModel.q[('velocity',0)].shape[-1]):
             #cek hack: for three-phase flow we'll have to do this differently
             self.fluidModel.q[('velocity',0)][:] = self.model.q[('velocity',0)]
             self.fluidModel.ebqe[('velocity',0)][:] = self.model.ebqe[('velocity',0)]
->>>>>>> 633e9432
             #old
             #self.fluidModel.q[('velocity',0)][...,i] -= self.model.q[('grad(u)',0)][...,i]/(self.rho_f_min*alphaBDF)
             #cek hack, need to do scale this right for 3p flow
@@ -1137,17 +1130,10 @@
 	    self.coefficients.INTEGRATE_BY_PARTS)
 
         log("Global residual", level=9, data=r)
-<<<<<<< HEAD
         log("Mass conservation Error v1: ", level=9, data=fabs(globalSum(sum(r.flat[:self.mesh.nNodes_owned]))))
         log("Mass conservation Error v2: ", level=9, data=fabs(globalSum(r[:self.mesh.nNodes_owned].sum())))
         self.coefficients.massConservationError = fabs(globalSum(r[:self.mesh.nNodes_owned].sum()))
         log("   Mass Conservation Error: ", level=3, data=self.coefficients.massConservationError)
-=======
-        self.coefficients.massConservationError = fabs(
-            globalSum(r[:self.mesh.nNodes_owned].sum()))
-        log("   Mass Conservation Error", level=3,
-            data=self.coefficients.massConservationError)
->>>>>>> 633e9432
         self.nonlinear_function_evaluations += 1
 
     def getJacobian(self, jacobian):
