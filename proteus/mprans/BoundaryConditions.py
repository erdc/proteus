--- conflicted
+++ resolved
@@ -264,15 +264,7 @@
         if orientation[1] == 1. or orientation[1] == -1.:
             self.v_diffusive.setConstantBC(0.)
             self.vs_diffusive.setConstantBC(0.)
-<<<<<<< HEAD
-        if self.nd==3 and (self._b_or[2] == 1. or self._b_or[2] == -1.):
-            self.u_dirichlet.setConstantBC(0.)
-            self.v_dirichlet.setConstantBC(0.)
-            self.us_dirichlet.setConstantBC(0.)
-            self.vs_dirichlet.setConstantBC(0.)
-=======
         if orientation[2] == 1. or orientation[2] == -1.:
->>>>>>> 66875dfa
             self.w_diffusive.setConstantBC(0.)
             self.ws_diffusive.setConstantBC(0.)
         self.k_dirichlet.setConstantBC(1e-30)
