--- conflicted
+++ resolved
@@ -571,22 +571,15 @@
             wind_speed = np.zeros(3)
         self.waves = __cppClass_WavesCharacteristics(waves=wave, vert_axis=vert_axis, b_or=self._b_or,
                                                      wind_speed=wind_speed, smoothing=smoothing, vof_water=vof_water, vof_air=vof_air)
-<<<<<<< HEAD
+
         self.u_dirichlet.uOfXT = lambda x, t, n=np.zeros(3,): self.__cpp_UnsteadyTwoPhaseVelocityInlet_u_dirichlet(x, t)
         self.v_dirichlet.uOfXT = lambda x, t, n=np.zeros(3,): self.__cpp_UnsteadyTwoPhaseVelocityInlet_v_dirichlet(x, t)
         self.w_dirichlet.uOfXT = lambda x, t, n=np.zeros(3,): self.__cpp_UnsteadyTwoPhaseVelocityInlet_w_dirichlet(x, t)
+        self.phi_dirichlet.uOfXT = lambda x, t, n=np.zeros(3,): self.__cpp_UnsteadyTwoPhaseVelocityInlet_phi_dirichlet(x, t)
         self.vof_dirichlet.uOfXT = lambda x, t, n=np.zeros(3,): self.__cpp_UnsteadyTwoPhaseVelocityInlet_vof_dirichlet(x, t)
         self.p_advective.uOfXT = lambda x, t, n=np.zeros(3,): self.__cpp_UnsteadyTwoPhaseVelocityInlet_p_advective(x, t)
         self.pInc_advective.uOfXT = lambda x, t, n=np.zeros(3,): self.__cpp_UnsteadyTwoPhaseVelocityInlet_p_advective(x, t)
-=======
-        self.u_dirichlet.uOfXT = lambda x, t: self.__cpp_UnsteadyTwoPhaseVelocityInlet_u_dirichlet(x, t)
-        self.v_dirichlet.uOfXT = lambda x, t: self.__cpp_UnsteadyTwoPhaseVelocityInlet_v_dirichlet(x, t)
-        self.w_dirichlet.uOfXT = lambda x, t: self.__cpp_UnsteadyTwoPhaseVelocityInlet_w_dirichlet(x, t)
-        self.phi_dirichlet.uOfXT = lambda x, t: self.__cpp_UnsteadyTwoPhaseVelocityInlet_phi_dirichlet(x, t)
-        self.vof_dirichlet.uOfXT = lambda x, t: self.__cpp_UnsteadyTwoPhaseVelocityInlet_vof_dirichlet(x, t)
-        self.p_advective.uOfXT = lambda x, t: self.__cpp_UnsteadyTwoPhaseVelocityInlet_p_advective(x, t)
-        self.pInc_advective.uOfXT = lambda x, t: self.__cpp_UnsteadyTwoPhaseVelocityInlet_p_advective(x, t)
->>>>>>> 7e6024d0
+
         self.pInc_diffusive.setConstantBC(0.0)
         self.pInit_advective.uOfXT = lambda x, t, n=np.zeros(3,): self.__cpp_UnsteadyTwoPhaseVelocityInlet_p_advective(x, t)#setConstantBC(0.0)
         self.vos_dirichlet.setConstantBC(0.0)
