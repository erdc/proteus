--- conflicted
+++ resolved
@@ -1264,13 +1264,7 @@
         # projection of u vector over an ortoganal plane to b_or
         self.tanU = self.meanV - self.meanV * (self.nV**2)
         # tangential unit vector
-<<<<<<< HEAD
         self.tV = self.tanU/np.sqrt(np.sum(self.tanU**2))
-        logEvent("self.meanV --> %s" % self.meanV)
-        logEvent("self.tanU --> %s" % self.tanU)
-=======
-        self.tV = self.tanU / np.sqrt(np.sum(self.tanU**2))
->>>>>>> 8e0ce39d
 
     def getVariables(self, x, t):
         """
