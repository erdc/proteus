--- conflicted
+++ resolved
@@ -323,10 +323,7 @@
         self.cK = cK
         self.forceStrongConditions = forceStrongConditions
         self.cE = cE
-<<<<<<< HEAD
-=======
         self.outputQuantDOFs = outputQuantDOFs
->>>>>>> dded8985
 
     def initializeMesh(self, mesh):
         self.eps = self.epsFact * mesh.h
@@ -348,10 +345,6 @@
             self.ebqe_phi = numpy.zeros(self.model.ebqe[('u', 0)].shape, 'd')  # cek hack, we don't need this
         # flow model
         # print "flow model index------------",self.flowModelIndex,modelList[self.flowModelIndex].q.has_key(('velocity',0))
-<<<<<<< HEAD
-
-=======
->>>>>>> dded8985
         if self.flowModelIndex is not None:
             if modelList[self.flowModelIndex].q.has_key(('velocity', 0)):
                 self.q_v = modelList[self.flowModelIndex].q[('velocity', 0)]
@@ -416,11 +409,7 @@
             self.q_porosity = numpy.ones(modelList[self.modelIndex].q[('u', 0)].shape, 'd')
             self.porosity_dof = numpy.ones(modelList[self.modelIndex].u[0].dof.shape, 'd')
 
-<<<<<<< HEAD
-            if self.setParamsFunc != None:
-=======
             if self.setParamsFunc is not None:
->>>>>>> dded8985
                 self.setParamsFunc(modelList[self.modelIndex].q['x'], self.q_porosity)
             #
         #
@@ -429,11 +418,7 @@
         elif modelList[self.modelIndex].ebq.has_key(('u', 0)):
             self.ebq_porosity = numpy.ones(modelList[self.modelIndex].ebq[('u', 0)].shape,
                                            'd')
-<<<<<<< HEAD
-            if self.setParamsFunc != None:
-=======
             if self.setParamsFunc is not None:
->>>>>>> dded8985
                 self.setParamsFunc(modelList[self.modelIndex].ebq['x'], self.ebq_porosity)
             #
         #
@@ -442,11 +427,7 @@
         else:
             self.ebqe_porosity = numpy.ones(modelList[self.LS_modelIndex].ebqe[('u', 0)].shape,
                                             'd')
-<<<<<<< HEAD
-            if self.setParamsFunc != None:
-=======
             if self.setParamsFunc is not None:
->>>>>>> dded8985
                 self.setParamsFunc(modelList[self.LS_modelIndex].ebqe['x'], self.ebqe_porosity)
             #
         #
@@ -524,11 +505,7 @@
             v = self.ebqe_v
             phi = self.ebqe_phi
             porosity = self.ebq_porosity
-<<<<<<< HEAD
-        elif ((self.ebq_v != None and self.ebq_phi != None) and c[('f', 0)].shape == self.ebq_v.shape):
-=======
         elif ((self.ebq_v is not None and self.ebq_phi is not None) and c[('f', 0)].shape == self.ebq_v.shape):
->>>>>>> dded8985
             v = self.ebq_v
             phi = self.ebq_phi
             porosity = self.ebq_porosity
@@ -536,11 +513,7 @@
             v = None
             phi = None
             porosity = None
-<<<<<<< HEAD
-        if v != None:
-=======
         if v is not None:
->>>>>>> dded8985
             # self.VOFCoefficientsEvaluate(self.eps,
             #                              v,
             #                              phi,
@@ -640,11 +613,7 @@
         # determine whether  the stabilization term is nonlinear
         self.stabilizationIsNonlinear = False
         # cek come back
-<<<<<<< HEAD
-        if self.stabilization != None:
-=======
         if self.stabilization is not None:
->>>>>>> dded8985
             for ci in range(self.nc):
                 if coefficients.mass.has_key(ci):
                     for flag in coefficients.mass[ci].values():
@@ -674,13 +643,8 @@
         # determine if we need element boundary storage
         self.elementBoundaryIntegrals = {}
         for ci in range(self.nc):
-<<<<<<< HEAD
-            self.elementBoundaryIntegrals[ci] = ((self.conservativeFlux != None) or
-                                                 (numericalFluxType != None) or
-=======
             self.elementBoundaryIntegrals[ci] = ((self.conservativeFlux is not None) or
                                                  (numericalFluxType is not None) or
->>>>>>> dded8985
                                                  (self.fluxBoundaryConditions[ci] == 'outFlow') or
                                                  (self.fluxBoundaryConditions[ci] == 'mixedFlow') or
                                                  (self.fluxBoundaryConditions[ci] == 'setFlow'))
@@ -722,11 +686,7 @@
                         elementQuadratureDict[('stab',) + I[1:]] = elementQuadrature['default']
                 else:
                     elementQuadratureDict[('stab',) + I[1:]] = elementQuadrature
-<<<<<<< HEAD
-        if self.shockCapturing != None:
-=======
         if self.shockCapturing is not None:
->>>>>>> dded8985
             for ci in self.shockCapturing.components:
                 if elemQuadIsDict:
                     if elementQuadrature.has_key(('numDiff', ci, ci)):
@@ -826,13 +786,8 @@
         self.ebqe[('advectiveFlux', 0)] = numpy.zeros((self.mesh.nExteriorElementBoundaries_global, self.nElementBoundaryQuadraturePoints_elementBoundary), 'd')
         # mql. Allow the user to provide functions to define the velocity field
         self.hasVelocityFieldAsFunction = False
-<<<<<<< HEAD
-        if ('velocityField') in dir(options):
-            self.velocityField = options.velocityField
-=======
         if ('velocityFieldAsFunction') in dir(options):
             self.velocityFieldAsFunction = options.velocityFieldAsFunction
->>>>>>> dded8985
             self.hasVelocityFieldAsFunction = True
 
         self.points_elementBoundaryQuadrature = set()
@@ -882,8 +837,6 @@
         self.setupFieldStrides()
 
         # mql. Some ASSERTS to restrict the combination of the methods
-<<<<<<< HEAD
-=======
         if self.coefficients.STABILIZATION_TYPE > 0:
             assert self.timeIntegration.isSSP == True, "If STABILIZATION_TYPE>0, use RKEV timeIntegration within VOF model"
             cond = 'levelNonlinearSolver' in dir(options) and (options.levelNonlinearSolver ==
@@ -891,7 +844,6 @@
             assert cond, "If STABILIZATION_TYPE>0, use levelNonlinearSolver=ExplicitLumpedMassMatrix or ExplicitConsistentMassMatrixForVOF"
         if 'levelNonlinearSolver' in dir(options) and options.levelNonlinearSolver == ExplicitLumpedMassMatrix:
             assert self.coefficients.LUMPED_MASS_MATRIX, "If levelNonlinearSolver=ExplicitLumpedMassMatrix, use LUMPED_MASS_MATRIX=True"
->>>>>>> dded8985
         if self.coefficients.LUMPED_MASS_MATRIX == True:
             cond = self.coefficients.STABILIZATION_TYPE == 2
             assert cond, "Use lumped mass matrix just with: STABILIZATION_TYPE=2 (smoothness based stab.)"
@@ -917,17 +869,10 @@
         comm = Comm.get()
         self.comm = comm
         if comm.size() > 1:
-<<<<<<< HEAD
-            assert numericalFluxType != None and numericalFluxType.useWeakDirichletConditions, "You must use a numerical flux to apply weak boundary conditions for parallel runs"
-
-        logEvent(memory("stride+offset", "OneLevelTransport"), level=4)
-        if numericalFluxType != None:
-=======
             assert numericalFluxType is not None and numericalFluxType.useWeakDirichletConditions, "You must use a numerical flux to apply weak boundary conditions for parallel runs"
 
         logEvent(memory("stride+offset", "OneLevelTransport"), level=4)
         if numericalFluxType is not None:
->>>>>>> dded8985
             if options is None or options.periodicDirichletConditions is None:
                 self.numericalFlux = numericalFluxType(self,
                                                        dofBoundaryConditionsSetterDict,
@@ -1033,31 +978,15 @@
              1: self.q[('x')][:, :, 1],
              2: self.q[('x')][:, :, 2]}
         t = self.timeIntegration.t
-<<<<<<< HEAD
-        self.coefficients.q_v[..., 0] = self.velocityField[0](X, t)
-        self.coefficients.q_v[..., 1] = self.velocityField[1](X, t)
-        if (self.nSpace_global == 3):
-            self.coefficients.q_v[..., 2] = self.velocityField[2](X, t)
-=======
         self.coefficients.q_v[..., 0] = self.velocityFieldAsFunction[0](X, t)
         self.coefficients.q_v[..., 1] = self.velocityFieldAsFunction[1](X, t)
         if (self.nSpace_global == 3):
             self.coefficients.q_v[..., 2] = self.velocityFieldAsFunction[2](X, t)
->>>>>>> dded8985
 
         # BOUNDARY
         ebqe_X = {0: self.ebqe['x'][:, :, 0],
                   1: self.ebqe['x'][:, :, 1],
                   2: self.ebqe['x'][:, :, 2]}
-<<<<<<< HEAD
-        self.coefficients.ebqe_v[..., 0] = self.velocityField[0](ebqe_X, t)
-        self.coefficients.ebqe_v[..., 1] = self.velocityField[1](ebqe_X, t)
-        if (self.nSpace_global == 3):
-            self.coefficients.ebqe_v[..., 2] = self.velocityField[2](ebqe_X, t)
-
-    def calculateElementResidual(self):
-        if self.globalResidualDummy != None:
-=======
         self.coefficients.ebqe_v[..., 0] = self.velocityFieldAsFunction[0](ebqe_X, t)
         self.coefficients.ebqe_v[..., 1] = self.velocityFieldAsFunction[1](ebqe_X, t)
         if (self.nSpace_global == 3):
@@ -1065,7 +994,6 @@
 
     def calculateElementResidual(self):
         if self.globalResidualDummy is not None:
->>>>>>> dded8985
             self.getResidual(self.u[0].dof, self.globalResidualDummy)
 
     def getResidual(self, u, r):
@@ -1512,17 +1440,10 @@
         self.u[0].femSpace.getBasisValuesRef(self.elementQuadraturePoints)
         self.u[0].femSpace.getBasisGradientValuesRef(self.elementQuadraturePoints)
         self.coefficients.initializeElementQuadrature(self.timeIntegration.t, self.q)
-<<<<<<< HEAD
-        if self.stabilization != None:
-            self.stabilization.initializeElementQuadrature(self.mesh, self.timeIntegration.t, self.q)
-            self.stabilization.initializeTimeIntegration(self.timeIntegration)
-        if self.shockCapturing != None:
-=======
         if self.stabilization is not None:
             self.stabilization.initializeElementQuadrature(self.mesh, self.timeIntegration.t, self.q)
             self.stabilization.initializeTimeIntegration(self.timeIntegration)
         if self.shockCapturing is not None:
->>>>>>> dded8985
             self.shockCapturing.initializeElementQuadrature(self.mesh, self.timeIntegration.t, self.q)
 
     def calculateElementBoundaryQuadrature(self):
