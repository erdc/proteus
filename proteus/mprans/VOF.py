--- conflicted
+++ resolved
@@ -87,20 +87,12 @@
                  getAdvectiveFluxBoundaryConditions,
                  getDiffusiveFluxBoundaryConditions,
                  getPeriodicBoundaryConditions=None):
-<<<<<<< HEAD
-        proteus.NumericalFlux.Advection_DiagonalUpwind_Diffusion_IIPG_exterior.__init__(self, vt,
-                                                                                        getPointwiseBoundaryConditions,
-                                                                                        getAdvectiveFluxBoundaryConditions,
-                                                                                        getDiffusiveFluxBoundaryConditions)
-
-=======
         proteus.NumericalFlux.Advection_DiagonalUpwind_Diffusion_IIPG_exterior.__init__(
             self,
             vt,
             getPointwiseBoundaryConditions,
             getAdvectiveFluxBoundaryConditions,
             getDiffusiveFluxBoundaryConditions)
->>>>>>> f69d2f94
 
 class RKEV(proteus.TimeIntegration.SSP):
     from proteus import TimeIntegration
@@ -309,14 +301,9 @@
                  uL=0.0,
                  uR=1.0,
                  # FOR ARTIFICIAL COMPRESSION
-<<<<<<< HEAD
-                 cK=1.0,
-                 # OUTPUT quantDOFs
-=======
                  cK=0.0,
                  LUMPED_MASS_MATRIX=False,
                  FCT=True,
->>>>>>> f69d2f94
                  outputQuantDOFs=False,
                  #NULLSPACE INFO
                  nullSpace='NoNullSpace'):
@@ -363,8 +350,6 @@
         self.FCT = FCT
         self.outputQuantDOFs = outputQuantDOFs
         self.nullSpace = nullSpace
-<<<<<<< HEAD
-=======
         # VRANS
         self.q_porosity = None
         self.ebq_porosity = None
@@ -372,7 +357,6 @@
         self.porosity_dof = None
         self.flowCoefficients = None
         self.set_vos = set_vos
->>>>>>> f69d2f94
 
     def initializeMesh(self, mesh):
         self.eps = self.epsFact * mesh.h
@@ -403,28 +387,16 @@
             if ('velocity', 0) in modelList[self.V_model].ebq:
                 self.ebq_v = modelList[self.V_model].ebq[('velocity', 0)]
             else:
-<<<<<<< HEAD
-                if ('f', 0) in modelList[self.flowModelIndex].ebq:
-                    self.ebq_v = modelList[self.flowModelIndex].ebq[('f', 0)]
-=======
                 if ('f', 0) in modelList[self.V_model].ebq:
                     self.ebq_v = modelList[self.V_model].ebq[('f', 0)]
->>>>>>> f69d2f94
         else:
             self.q_v = np.ones(self.model.q[('u',0)].shape+(self.model.nSpace_global,),'d')
             self.ebqe_v = np.ones(self.model.ebqe[('u',0)].shape+(self.model.nSpace_global,),'d')
         # VRANS
-<<<<<<< HEAD
-        if self.flowModelIndex is not None:
-            self.flowCoefficients = modelList[self.flowModelIndex].coefficients
-        else:
-            self.flowCoefficients= None
-=======
         if self.V_model is not None:
             self.flowCoefficients = modelList[self.V_model].coefficients
         else:
             self.flowCoefficients = None
->>>>>>> f69d2f94
         if hasattr(self.flowCoefficients, 'q_porosity'):
             self.q_porosity = self.flowCoefficients.q_porosity
             if self.STABILIZATION_TYPE > 1:  # edge based stabilization: EV or smoothness based
@@ -451,12 +423,7 @@
         if hasattr(self.flowCoefficients, 'ebqe_porosity'):
             self.ebqe_porosity = self.flowCoefficients.ebqe_porosity
         else:
-<<<<<<< HEAD
-            self.ebqe_porosity = numpy.ones(self.model.ebqe[('u', 0)].shape,
-                                            'd')
-=======
             self.ebqe_porosity = np.ones(self.model.ebqe[('u', 0)].shape,'d')
->>>>>>> f69d2f94
             if self.setParamsFunc is not None:
                 self.setParamsFunc(modelList[self.LS_modelIndex].ebqe['x'], self.ebqe_porosity)
             #
@@ -1156,25 +1123,10 @@
             for dofN, g in list(self.dirichletConditionsForceDOF.DOFBoundaryConditionsDict.items()):
                 self.u[0].dof[dofN] = g(self.dirichletConditionsForceDOF.DOFBoundaryPointDict[dofN], self.timeIntegration.t)
 
-<<<<<<< HEAD
-        degree_polynomial = 1
-        try:
-            degree_polynomial = self.u[0].femSpace.order
-        except:
-            pass
-
-        if (self.coefficients.STABILIZATION_TYPE == 0):  # SUPG
-            self.calculateResidual = self.vof.calculateResidual
-            self.calculateJacobian = self.vof.calculateJacobian
-        else:
-            self.calculateResidual = self.vof.calculateResidual_entropy_viscosity
-            self.calculateJacobian = self.vof.calculateMassMatrix
-=======
         if (self.stage==2 and self.auxTaylorGalerkinFlag==1):
             self.uTilde_dof[:] = self.u[0].dof
             self.auxTaylorGalerkinFlag=0
 
->>>>>>> f69d2f94
         self.calculateResidual(  # element
             self.timeIntegration.dt,
             self.u[0].femSpace.elementMaps.psi,
@@ -1372,7 +1324,6 @@
         logEvent("Jacobian ", level=10, data=jacobian)
         # mwf decide if this is reasonable for solver statistics
         self.nonlinear_function_jacobian_evaluations += 1
-        jacobian.fwrite("matdebug_p%s.vof.txt" % self.comm.rank())
         return jacobian
 
     def calculateElementQuadrature(self):
