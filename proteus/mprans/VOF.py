--- conflicted
+++ resolved
@@ -38,11 +38,7 @@
             self.numDiff_last=[]
             for ci in range(self.nc):
                 self.numDiff_last.append(self.numDiff[ci].copy())
-<<<<<<< HEAD
-        #log("VOF: max numDiff %e" % (globalMax(self.numDiff_last[0].max()),),level=7)
-=======
         logEvent("VOF: max numDiff %e" % (globalMax(self.numDiff_last[0].max()),))
->>>>>>> 0dd89942
 
 class NumericalFlux(proteus.NumericalFlux.Advection_DiagonalUpwind_Diffusion_IIPG_exterior):
     def __init__(self,vt,getPointwiseBoundaryConditions,
