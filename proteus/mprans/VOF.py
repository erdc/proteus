--- conflicted
+++ resolved
@@ -85,11 +85,7 @@
         maxCFL = 1.0e-6
         maxCFL = max(maxCFL,globalMax(self.cfl.max()))
         self.dt = self.runCFL/maxCFL
-<<<<<<< HEAD
-        if self.dtLast == None:
-=======
         if self.dtLast is None:
->>>>>>> 20e54b28
             self.dtLast = self.dt
         self.t = self.tLast + self.dt
         self.substeps = [self.t for i in range(self.nStages)] #Manuel is ignoring different time step levels for now
@@ -263,13 +259,9 @@
                  uL=0.0, 
                  uR=1.0,
                  # FOR ARTIFICIAL COMPRESSION
-<<<<<<< HEAD
                  cK=1.0,
                  # OUTPUT quantDOFs
                  outputQuantDOFs = False):
-=======
-                 cK=1.0):
->>>>>>> 20e54b28
 
         self.useMetrics = useMetrics
         self.variableNames=['vof']
@@ -318,12 +310,8 @@
         self.cK=cK
         self.forceStrongConditions=forceStrongConditions
         self.cE=cE
-<<<<<<< HEAD
         self.outputQuantDOFs=outputQuantDOFs
-        
-=======
-
->>>>>>> 20e54b28
+
     def initializeMesh(self,mesh):
         self.eps = self.epsFact*mesh.h
     def attachModels(self,modelList):
@@ -343,10 +331,6 @@
             self.ebqe_phi = numpy.zeros(self.model.ebqe[('u',0)].shape,'d')#cek hack, we don't need this
         #flow model
         #print "flow model index------------",self.flowModelIndex,modelList[self.flowModelIndex].q.has_key(('velocity',0))        
-<<<<<<< HEAD
-=======
-
->>>>>>> 20e54b28
         if self.flowModelIndex is not None:
             if modelList[self.flowModelIndex].q.has_key(('velocity',0)):
                 self.q_v = modelList[self.flowModelIndex].q[('velocity',0)]
@@ -561,11 +545,7 @@
                  sd = True,
                  movingDomain=False,
                  bdyNullSpace=False):
-<<<<<<< HEAD
-        
-=======
-
->>>>>>> 20e54b28
+
         self.auxiliaryCallCalculateResidual=False
         #
         #set the objects describing the method and boundary conditions
@@ -782,13 +762,8 @@
         self.ebqe[('advectiveFlux',0)] = numpy.zeros((self.mesh.nExteriorElementBoundaries_global,self.nElementBoundaryQuadraturePoints_elementBoundary),'d')
         # mql. Allow the user to provide functions to define the velocity field
         self.hasVelocityFieldAsFunction = False
-<<<<<<< HEAD
         if ('velocityFieldAsFunction') in dir (options): 
             self.velocityFieldAsFunction = options.velocityFieldAsFunction
-=======
-        if ('velocityField') in dir (options): 
-            self.velocityField = options.velocityField
->>>>>>> 20e54b28
             self.hasVelocityFieldAsFunction = True
 
         self.points_elementBoundaryQuadrature= set()
@@ -837,7 +812,6 @@
         self.calculateQuadrature()
         self.setupFieldStrides()
 
-<<<<<<< HEAD
         # mql. Some ASSERTS to restrict the combination of the methods
         if self.coefficients.STABILIZATION_TYPE>0:
             assert self.timeIntegration.isSSP==True, "If STABILIZATION_TYPE>0, use RKEV timeIntegration within VOF model"
@@ -845,9 +819,6 @@
             assert cond, "If STABILIZATION_TYPE>0, use levelNonlinearSolver=ExplicitLumpedMassMatrix or ExplicitConsistentMassMatrixForVOF"
         if 'levelNonlinearSolver' in dir(options) and options.levelNonlinearSolver==ExplicitLumpedMassMatrix:
             assert self.coefficients.LUMPED_MASS_MATRIX, "If levelNonlinearSolver=ExplicitLumpedMassMatrix, use LUMPED_MASS_MATRIX=True"
-=======
-        # mql. Some ASSERTS to restrict the combination of the methods        
->>>>>>> 20e54b28
         if self.coefficients.LUMPED_MASS_MATRIX==True:
             cond = self.coefficients.STABILIZATION_TYPE==2 
             assert cond, "Use lumped mass matrix just with: STABILIZATION_TYPE=2 (smoothness based stab.)"
@@ -877,11 +848,7 @@
 
         logEvent(memory("stride+offset","OneLevelTransport"),level=4)
         if numericalFluxType != None:
-<<<<<<< HEAD
-            if options == None or options.periodicDirichletConditions == None:
-=======
             if options is None or options.periodicDirichletConditions is None:
->>>>>>> 20e54b28
                 self.numericalFlux = numericalFluxType(self,
                                                        dofBoundaryConditionsSetterDict,
                                                        advectiveFluxBoundaryConditionsSetterDict,
@@ -984,33 +951,19 @@
              1:self.q[('x')][:,:,1],
              2:self.q[('x')][:,:,2]}
         t = self.timeIntegration.t
-<<<<<<< HEAD
         self.coefficients.q_v[...,0] = self.velocityFieldAsFunction[0](X,t)
         self.coefficients.q_v[...,1] = self.velocityFieldAsFunction[1](X,t)
         if (self.nSpace_global==3):
             self.coefficients.q_v[...,2] = self.velocityFieldAsFunction[2](X,t)
-=======
-        self.coefficients.q_v[...,0] = self.velocityField[0](X,t)
-        self.coefficients.q_v[...,1] = self.velocityField[1](X,t)
-        if (self.nSpace_global==3):
-            self.coefficients.q_v[...,2] = self.velocityField[2](X,t)
->>>>>>> 20e54b28
 
         # BOUNDARY
         ebqe_X = {0:self.ebqe['x'][:,:,0],
                   1:self.ebqe['x'][:,:,1],
                   2:self.ebqe['x'][:,:,2]}
-<<<<<<< HEAD
         self.coefficients.ebqe_v[...,0] = self.velocityFieldAsFunction[0](ebqe_X,t)
         self.coefficients.ebqe_v[...,1] = self.velocityFieldAsFunction[1](ebqe_X,t)
         if (self.nSpace_global==3):
             self.coefficients.ebqe_v[...,2] = self.velocityFieldAsFunction[2](ebqe_X,t)
-=======
-        self.coefficients.ebqe_v[...,0] = self.velocityField[0](ebqe_X,t)
-        self.coefficients.ebqe_v[...,1] = self.velocityField[1](ebqe_X,t)
-        if (self.nSpace_global==3):
-            self.coefficients.ebqe_v[...,2] = self.velocityField[2](ebqe_X,t)
->>>>>>> 20e54b28
 
     def calculateElementResidual(self):
         if self.globalResidualDummy != None:
@@ -1182,21 +1135,13 @@
         rowptr, colind, Cx = self.cterm_global[0].getCSRrepresentation()
         rowptr, colind, Cy = self.cterm_global[1].getCSRrepresentation()
         if (self.nSpace_global==3):
-<<<<<<< HEAD
-            Cz = self.cterm_global[2].getCSRrepresentation()
-=======
             rowptr, colind, Cz = self.cterm_global[2].getCSRrepresentation()
->>>>>>> 20e54b28
         else:
             Cz = numpy.zeros(Cx.shape,'d')
         rowptr, colind, CTx = self.cterm_global_transpose[0].getCSRrepresentation()
         rowptr, colind, CTy = self.cterm_global_transpose[1].getCSRrepresentation()
         if (self.nSpace_global==3):
-<<<<<<< HEAD
-            CTz = self.cterm_global_transpose[2].getCSRrepresentation()
-=======
             rowptr, colind, CTz = self.cterm_global_transpose[2].getCSRrepresentation()
->>>>>>> 20e54b28
         else:
             CTz = numpy.zeros(CTx.shape,'d')
 
