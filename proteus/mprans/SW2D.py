--- conflicted
+++ resolved
@@ -1203,13 +1203,8 @@
 
         # from proteus.flcbdfWrappers import globalSum
         # for i in range(3):
-<<<<<<< HEAD
-        # 	force[i]  = globalSum(force[i])
-        # 	moment[i] = globalSum(moment[i])
-=======
         #       force[i]  = globalSum(force[i])
         #       moment[i] = globalSum(moment[i])
->>>>>>> dded8985
 
         # #simport time
         # #time.sleep(1)
