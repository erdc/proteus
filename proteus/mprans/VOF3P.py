--- conflicted
+++ resolved
@@ -231,15 +231,10 @@
         # VRANS
         self.flowCoefficients = modelList[self.V_model].coefficients
         if self.VOS_model is not None:
-<<<<<<< HEAD
             self.model.q_vos = modelList[self.VOS_model].q[('u',0)].copy()
             self.model.ebqe_vos = modelList[self.VOS_model].ebqe[('u',0)].copy()
             self.q_vos = self.model.q_vos
             self.ebqe_vos = self.model.ebqe_vos
-=======
-            self.q_vos = modelList[self.VOS_model].q[('u', 0)]
-            self.ebqe_vos = modelList[self.VOS_model].ebqe[('u', 0)]
->>>>>>> 44d843c3
         else:
             self.q_porosity = numpy.ones(
                 modelList[
