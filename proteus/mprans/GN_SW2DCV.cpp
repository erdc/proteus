#include "pybind11/pybind11.h"
#include "pybind11/stl_bind.h"

#define FORCE_IMPORT_ARRAY
#include "GN_SW2DCV.h"

#if defined(__GNUC__) && !defined(__clang__)
namespace workaround {
inline void define_allocators() {
  std::allocator<int> a0;
  std::allocator<double> a1;
}
} // namespace workaround
#endif

namespace py = pybind11;
using proteus::GN_SW2DCV_base;
using pybind11::return_value_policy;

PYBIND11_MODULE(cGN_SW2DCV, m) {
  xt::import_numpy();

  py::class_<GN_SW2DCV_base>(m, "cGN_SW2DCV_base")
      .def(py::init(&proteus::newGN_SW2DCV))
      .def("convexLimiting", &GN_SW2DCV_base::convexLimiting)
      .def("calculateEdgeBasedCFL", &GN_SW2DCV_base::calculateEdgeBasedCFL,
           return_value_policy::take_ownership)
<<<<<<< HEAD
=======
      .def("calculateEV", &GN_SW2DCV_base::calculateEV)
>>>>>>> 80dfad95
      .def("calculateResidual", &GN_SW2DCV_base::calculateResidual)
      .def("calculateMassMatrix", &GN_SW2DCV_base::calculateMassMatrix)
      .def("calculateLumpedMassMatrix",
           &GN_SW2DCV_base::calculateLumpedMassMatrix);
}<|MERGE_RESOLUTION|>--- conflicted
+++ resolved
@@ -25,10 +25,7 @@
       .def("convexLimiting", &GN_SW2DCV_base::convexLimiting)
       .def("calculateEdgeBasedCFL", &GN_SW2DCV_base::calculateEdgeBasedCFL,
            return_value_policy::take_ownership)
-<<<<<<< HEAD
-=======
       .def("calculateEV", &GN_SW2DCV_base::calculateEV)
->>>>>>> 80dfad95
       .def("calculateResidual", &GN_SW2DCV_base::calculateResidual)
       .def("calculateMassMatrix", &GN_SW2DCV_base::calculateMassMatrix)
       .def("calculateLumpedMassMatrix",
