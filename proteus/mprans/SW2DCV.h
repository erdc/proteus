--- conflicted
+++ resolved
@@ -19,7 +19,6 @@
 
 namespace proteus
 {
-<<<<<<< HEAD
 // FOR CELL BASED ENTROPY VISCOSITY
 inline double ENTROPY(const double& g, const double& h, const double& hu, const double& hv, const double& z, const double& one_over_hReg){
         return 0.5*(g*h*h + one_over_hReg*(hu*hu+hv*hv) + 2.*g*h*z);
@@ -73,66 +72,10 @@
 inline double hStarRFromQuadPhiFromBelow(const double& g, const double& hStarL, const double& hStarR, const double& hL, const double& hR, const double& uL, const double& uR){
         return ( hStarR-2*phi(g,hStarR,hL,hR,uL,uR)/(phip(g,hStarR,hL,hR)+sqrt(std::pow(phip(g,hStarR,hL,hR),2)-4*phi(g,hStarR,hL,hR,uL,uR)*phiDDiff2(g,hStarL,hStarR,hL,hR,uL,uR))) );
 }
-=======
-  // FOR CELL BASED ENTROPY VISCOSITY
-  inline double ENTROPY(const double& g, const double& h, const double& hu, const double& hv, const double& z, const double& one_over_hReg){
-    return 0.5*(g*h*h + one_over_hReg*(hu*hu+hv*hv) + 2.*g*h*z);
-  }
-  inline double DENTROPY_DH(const double& g, const double& h, const double& hu, const double& hv, const double& z, const double& one_over_hReg){
-    return g*h - 0.5*(hu*hu+hv*hv)*std::pow(one_over_hReg,2) + g*z;
-  }
-  inline double DENTROPY_DHU(const double& g, const double& h, const double& hu, const double& hv, const double& z, const double& one_over_hReg){
-    return hu*one_over_hReg;
-  }
-  inline double DENTROPY_DHV(const double& g, const double& h, const double& hu, const double& hv, const double& z, const double& one_over_hReg){
-    return hv*one_over_hReg;
-  }
-  inline double ENTROPY_FLUX1(const double& g, const double& h, const double& hu, const double& hv, const double& z, const double& one_over_hReg){
-    return (ENTROPY(g,h,hu,hv,z,one_over_hReg) + 0.5*g*h*h + g*h*z)*hu*one_over_hReg;
-  }
-  inline double ENTROPY_FLUX2(const double& g, const double& h, const double& hu, const double& hv, const double& z, const double& one_over_hReg){
-    return (ENTROPY(g,h,hu,hv,z,one_over_hReg) + 0.5*g*h*h + g*h*z)*hv*one_over_hReg;
-  }
-  // FOR ESTIMATING MAX WAVE SPEEDS
-  inline double f(const double& g, const double& h, const double& hZ){
-    return ( (h <= hZ) ? 2.*(sqrt(g*h)-sqrt(g*hZ)) : (h-hZ)*sqrt(0.5*g*(h+hZ)/h/hZ) );
-  }
-  inline double phi(const double& g, const double& h, const double& hL, const double& hR, const double& uL, const double& uR){
-    return ( f(g,h,hL) + f(g,h,hR) + uR - uL );
-  }
-  inline double fp(const double& g, const double& h, const double& hZ){
-    return ( (h <= hZ) ? sqrt(g/h) : g*(2*h*h+h*hZ+hZ*hZ)/(2*sqrt(2*g)*h*h*hZ*sqrt(1/h+1/hZ)) );
-  }
-  inline double phip(const double& g, const double& h, const double& hL, const double& hR){
-    return ( fp(g,h,hL) + fp(g,h,hR) );
-  }
-  inline double nu1(const double& g, const double& hStar, const double& hL, const double& uL){
-    return ( uL - sqrt(g*hL)*sqrt( (1+fmax((hStar-hL)/2/hL,0.0)) * (1+fmax((hStar-hL)/hL,0.)) ) );
-  }
-  inline double nu3(const double& g, const double& hStar, const double& hR, const double& uR){
-    return ( uR + sqrt(g*hR)*sqrt( (1+fmax((hStar-hR)/2/hR,0.0)) * (1+fmax((hStar-hR)/hR,0.)) ) );
-  }
-  inline double phiDiff(const double& g, const double& h1k, const double& h2k, const double& hL, const double& hR, const double& uL, const double& uR){
-    return ( (phi(g,h2k,hL,hR,uL,uR) - phi(g,h1k,hL,hR,uL,uR))/(h2k-h1k) );
-  }
-  inline double phiDDiff1(const double& g, const double& h1k, const double& h2k, const double& hL, const double& hR, const double& uL, const double& uR){
-  return ( (phiDiff(g,h1k,h2k,hL,hR,uL,uR) - phip(g,h1k,hL,hR))/(h2k-h1k) );
-  }
-  inline double phiDDiff2(const double& g, const double& h1k, const double& h2k, const double& hL, const double& hR, const double& uL, const double& uR){
-  return ( (phip(g,h2k,hL,hR) - phiDiff(g,h1k,h2k,hL,hR,uL,uR))/(h2k-h1k) );
-  }
-  inline double hStarLFromQuadPhiFromAbove(const double& g, const double& hStarL, const double& hStarR, const double& hL, const double& hR, const double& uL, const double& uR){
-    return ( hStarL-2*phi(g,hStarL,hL,hR,uL,uR)/(phip(g,hStarL,hL,hR)+sqrt(std::pow(phip(g,hStarL,hL,hR),2)-4*phi(g,hStarL,hL,hR,uL,uR)*phiDDiff1(g,hStarL,hStarR,hL,hR,uL,uR))) );
-  }
-  inline double hStarRFromQuadPhiFromBelow(const double& g, const double& hStarL, const double& hStarR, const double& hL, const double& hR, const double& uL, const double& uR){
-    return ( hStarR-2*phi(g,hStarR,hL,hR,uL,uR)/(phip(g,hStarR,hL,hR)+sqrt(std::pow(phip(g,hStarR,hL,hR),2)-4*phi(g,hStarR,hL,hR,uL,uR)*phiDDiff2(g,hStarL,hStarR,hL,hR,uL,uR))) );
-  }
->>>>>>> c83d5d46
 }
 
 namespace proteus
 {
-<<<<<<< HEAD
 class SW2DCV_base
 {
 public:
@@ -635,565 +578,16 @@
         {
                 lambda1=0.;
                 lambda3=0.;
-=======
-  class SW2DCV_base
-  {
-  public:
-    virtual ~SW2DCV_base(){}
-      virtual void FCTStep(double dt,
-			   int NNZ, //number on non-zero entries on sparsity pattern
-			   int numDOFs, //number of DOFs
-			   double* lumped_mass_matrix, //lumped mass matrix (as vector)
-			   double* h_old, //DOFs of solution at last stage
-			   double* hu_old,
-			   double* hv_old,
-			   double* b_dof,
-			   double* high_order_hnp1, //DOFs of high order solution at tnp1
-			   double* high_order_hunp1,
-			   double* high_order_hvnp1,
-			   double* extendedSourceTerm_hu,
-			   double* extendedSourceTerm_hv,
-			   double* limited_hnp1,
-			   double* limited_hunp1,
-			   double* limited_hvnp1,
-			   int* csrRowIndeces_DofLoops, //csr row indeces
-			   int* csrColumnOffsets_DofLoops, //csr column offsets
-			   double* MassMatrix, //mass matrix
-			   double* dH_minus_dL,
-			   double* muH_minus_muL,
-			   double hEps,
-			   double* hReg,
-			   int LUMPED_MASS_MATRIX,
-			   // LOCAL LIMITING
-			   double* dLow,
-			   double* hBT,
-			   double* huBT,
-			   double* hvBT
-			   )=0;
-      virtual void convexLimiting(double dt,
-				  int NNZ, //number on non-zero entries on sparsity pattern
-				  int numDOFs, //number of DOFs
-				  double* lumped_mass_matrix, //lumped mass matrix (as vector)
-				  double* h_old, //DOFs of solution at last stage
-				  double* hu_old,
-				  double* hv_old,
-				  double* b_dof,
-				  double* high_order_hnp1, //DOFs of high order solution at tnp1
-				  double* high_order_hunp1,
-				  double* high_order_hvnp1,
-				  double* extendedSourceTerm_hu,
-				  double* extendedSourceTerm_hv,
-				  double* limited_hnp1,
-				  double* limited_hunp1,
-				  double* limited_hvnp1,
-				  int* csrRowIndeces_DofLoops, //csr row indeces
-				  int* csrColumnOffsets_DofLoops, //csr column offsets
-				  double* MassMatrix, //mass matrix
-				  double* dH_minus_dL,
-				  double* muH_minus_muL,
-				  double hEps,
-				  double* hReg,
-				  int LUMPED_MASS_MATRIX,
-				  // LOCAL LIMITING
-				  double* dLow,
-				  double* hBT,
-				  double* huBT,
-				  double* hvBT
-				  )=0;
-      virtual double calculateEdgeBasedCFL(double g,
-                                           int numDOFsPerEqn, //number of DOFs
-                                           double* lumped_mass_matrix, //lumped mass matrix (as vector)
-                                           double* h_old, //DOFs of solution at last stage
-                                           double* hu_old,
-                                           double* hv_old,
-                                           double* b_dof,
-                                           int* csrRowIndeces_DofLoops, //csr row indeces
-                                           int* csrColumnOffsets_DofLoops, //csr column offsets
-                                           double hEps,
-                                           double* hReg,
-                                           double* Cx,
-                                           double* Cy,
-                                           double* CTx,
-                                           double* CTy,
-                                           double* dLow,
-                                           double run_cfl,
-                                           double* edge_based_cfl,
-					   int debug
-                                           )=0;
-    virtual void calculateResidual(// last EDGE BASED version
-                                   double* mesh_trial_ref,
-                                   double* mesh_grad_trial_ref,
-                                   double* mesh_dof,
-                                   double* mesh_velocity_dof,
-                                   double MOVING_DOMAIN,//0 or 1
-                                   int* mesh_l2g,
-                                   double* dV_ref,
-                                   double* h_trial_ref,
-                                   double* h_grad_trial_ref,
-                                   double* h_test_ref,
-                                   double* h_grad_test_ref,
-                                   double* vel_trial_ref,
-                                   double* vel_grad_trial_ref,
-                                   double* vel_test_ref,
-                                   double* vel_grad_test_ref,
-                                   //element boundary
-                                   double* mesh_trial_trace_ref,
-                                   double* mesh_grad_trial_trace_ref,
-                                   double* dS_ref,
-                                   double* h_trial_trace_ref,
-                                   double* h_grad_trial_trace_ref,
-                                   double* h_test_trace_ref,
-                                   double* h_grad_test_trace_ref,
-                                   double* vel_trial_trace_ref,
-                                   double* vel_grad_trial_trace_ref,
-                                   double* vel_test_trace_ref,
-                                   double* vel_grad_test_trace_ref,
-                                   double* normal_ref,
-                                   double* boundaryJac_ref,
-                                   //physics
-                                   double* elementDiameter,
-                                   int nElements_global,
-                                   double useRBLES,
-                                   double useMetrics,
-                                   double alphaBDF,
-                                   double nu,
-                                   double g,
-                                   int* h_l2g,
-                                   int* vel_l2g,
-                                   double* h_dof_old,
-                                   double* hu_dof_old,
-                                   double* hv_dof_old,
-                                   double* b_dof,
-                                   double* h_dof,
-                                   double* hu_dof,
-                                   double* hv_dof,
-                                   double* h_dof_sge,
-                                   double* hu_dof_sge,
-                                   double* hv_dof_sge,
-                                   double* q_mass_acc,
-                                   double* q_mom_hu_acc,
-                                   double* q_mom_hv_acc,
-                                   double* q_mass_adv,
-                                   double* q_mass_acc_beta_bdf,
-                                   double* q_mom_hu_acc_beta_bdf,
-                                   double* q_mom_hv_acc_beta_bdf,
-                                   double* q_cfl,
-                                   int* sdInfo_hu_hu_rowptr,
-                                   int* sdInfo_hu_hu_colind,
-                                   int* sdInfo_hu_hv_rowptr,
-                                   int* sdInfo_hu_hv_colind,
-                                   int* sdInfo_hv_hv_rowptr,
-                                   int* sdInfo_hv_hv_colind,
-                                   int* sdInfo_hv_hu_rowptr,
-                                   int* sdInfo_hv_hu_colind,
-                                   int offset_h,
-                                   int offset_hu,
-                                   int offset_hv,
-                                   int stride_h,
-                                   int stride_hu,
-                                   int stride_hv,
-                                   double* globalResidual,
-                                   int nExteriorElementBoundaries_global,
-                                   int* exteriorElementBoundariesArray,
-                                   int* elementBoundaryElementsArray,
-                                   int* elementBoundaryLocalElementBoundariesArray,
-                                   int* isDOFBoundary_h,
-                                   int* isDOFBoundary_hu,
-                                   int* isDOFBoundary_hv,
-                                   int* isAdvectiveFluxBoundary_h,
-                                   int* isAdvectiveFluxBoundary_hu,
-                                   int* isAdvectiveFluxBoundary_hv,
-                                   int* isDiffusiveFluxBoundary_hu,
-                                   int* isDiffusiveFluxBoundary_hv,
-                                   double* ebqe_bc_h_ext,
-                                   double* ebqe_bc_flux_mass_ext,
-                                   double* ebqe_bc_flux_mom_hu_adv_ext,
-                                   double* ebqe_bc_flux_mom_hv_adv_ext,
-                                   double* ebqe_bc_hu_ext,
-                                   double* ebqe_bc_flux_hu_diff_ext,
-                                   double* ebqe_penalty_ext,
-                                   double* ebqe_bc_hv_ext,
-                                   double* ebqe_bc_flux_hv_diff_ext,
-                                   double* q_velocity,
-                                   double* ebqe_velocity,
-                                   double* flux,
-                                   double* elementResidual_h,
-                                   // C matrices
-                                   double* Cx,
-                                   double* Cy,
-                                   double* CTx,
-                                   double* CTy,
-                                   // PARAMETERS FOR EDGE BASED STABILIZATION
-                                   int numDOFsPerEqn,
-                                   int NNZ,
-                                   int* csrRowIndeces_DofLoops,
-                                   int* csrColumnOffsets_DofLoops,
-                                   // LUMPED MASS MATRIX
-                                   double* lumped_mass_matrix,
-                                   double cfl_run,
-                                   double hEps,
-                                   double* hReg,
-                                   // SAVE SOLUTION (mql)
-                                   double* hnp1_at_quad_point,
-                                   double* hunp1_at_quad_point,
-                                   double* hvnp1_at_quad_point,
-                                   // TO COMPUTE LOW ORDER
-				   double* extendedSourceTerm_hu,
-				   double* extendedSourceTerm_hv,
-                                   // FOR FCT
-                                   double* dH_minus_dL,
-                                   double* muH_minus_muL,
-                                   double cE,
-                                   int LUMPED_MASS_MATRIX,
-                                   double dt,
-                                   int LINEAR_FRICTION,
-                                   double mannings,
-                                   // Quant of interests
-                                   double* quantDOFs,
-                                   int SECOND_CALL_CALCULATE_RESIDUAL,
-                                   // NORMAL COMPONENTS
-                                   int COMPUTE_NORMALS,
-                                   double* normalx,
-                                   double* normaly,
-                                   double* dLow,
-				   double* hBT,
-				   double* huBT,
-				   double* hvBT,
-                                   int lstage
-                                   )=0;
-    virtual void calculateMassMatrix(//element
-                                     double* mesh_trial_ref,
-                                     double* mesh_grad_trial_ref,
-                                     double* mesh_dof,
-                                     double* mesh_velocity_dof,
-                                     double MOVING_DOMAIN,
-                                     int* mesh_l2g,
-                                     double* dV_ref,
-                                     double* h_trial_ref,
-                                     double* h_grad_trial_ref,
-                                     double* h_test_ref,
-                                     double* h_grad_test_ref,
-                                     double* vel_trial_ref,
-                                     double* vel_grad_trial_ref,
-                                     double* vel_test_ref,
-                                     double* vel_grad_test_ref,
-                                     //element boundary
-                                     double* mesh_trial_trace_ref,
-                                     double* mesh_grad_trial_trace_ref,
-                                     double* dS_ref,
-                                     double* h_trial_trace_ref,
-                                     double* h_grad_trial_trace_ref,
-                                     double* h_test_trace_ref,
-                                     double* h_grad_test_trace_ref,
-                                     double* vel_trial_trace_ref,
-                                     double* vel_grad_trial_trace_ref,
-                                     double* vel_test_trace_ref,
-                                     double* vel_grad_test_trace_ref,
-                                     double* normal_ref,
-                                     double* boundaryJac_ref,
-                                     //physics
-                                     double* elementDiameter,
-                                     int nElements_global,
-                                     double useRBLES,
-                                     double useMetrics,
-                                     double alphaBDF,
-                                     double nu,
-                                     double g,
-                                     int* h_l2g,
-                                     int* vel_l2g,
-                                     double* b_dof,
-                                     double* h_dof,
-                                     double* hu_dof,
-                                     double* hv_dof,
-                                     double* h_dof_sge,
-                                     double* hu_dof_sge,
-                                     double* hv_dof_sge,
-                                     double* q_mass_acc_beta_bdf,
-                                     double* q_mom_hu_acc_beta_bdf,
-                                     double* q_mom_hv_acc_beta_bdf,
-                                     double* q_cfl,
-                                     int* sdInfo_hu_hu_rowptr,
-                                     int* sdInfo_hu_hu_colind,
-                                     int* sdInfo_hu_hv_rowptr,
-                                     int* sdInfo_hu_hv_colind,
-                                     int* sdInfo_hv_hv_rowptr,
-                                     int* sdInfo_hv_hv_colind,
-                                     int* sdInfo_hv_hu_rowptr,
-                                     int* sdInfo_hv_hu_colind,
-                                     int* csrRowIndeces_h_h,
-                                     int* csrColumnOffsets_h_h,
-                                     int* csrRowIndeces_h_hu,
-                                     int* csrColumnOffsets_h_hu,
-                                     int* csrRowIndeces_h_hv,
-                                     int* csrColumnOffsets_h_hv,
-                                     int* csrRowIndeces_hu_h,
-                                     int* csrColumnOffsets_hu_h,
-                                     int* csrRowIndeces_hu_hu,
-                                     int* csrColumnOffsets_hu_hu,
-                                     int* csrRowIndeces_hu_hv,
-                                     int* csrColumnOffsets_hu_hv,
-                                     int* csrRowIndeces_hv_h,
-                                     int* csrColumnOffsets_hv_h,
-                                     int* csrRowIndeces_hv_hu,
-                                     int* csrColumnOffsets_hv_hu,
-                                     int* csrRowIndeces_hv_hv,
-                                     int* csrColumnOffsets_hv_hv,
-                                     double* globalJacobian,
-                                     int nExteriorElementBoundaries_global,
-                                     int* exteriorElementBoundariesArray,
-                                     int* elementBoundaryElementsArray,
-                                     int* elementBoundaryLocalElementBoundariesArray,
-                                     int* isDOFBoundary_h,
-                                     int* isDOFBoundary_hu,
-                                     int* isDOFBoundary_hv,
-                                     int* isAdvectiveFluxBoundary_h,
-                                     int* isAdvectiveFluxBoundary_hu,
-                                     int* isAdvectiveFluxBoundary_hv,
-                                     int* isDiffusiveFluxBoundary_hu,
-                                     int* isDiffusiveFluxBoundary_hv,
-                                     double* ebqe_bc_h_ext,
-                                     double* ebqe_bc_flux_mass_ext,
-                                     double* ebqe_bc_flux_mom_hu_adv_ext,
-                                     double* ebqe_bc_flux_mom_hv_adv_ext,
-                                     double* ebqe_bc_hu_ext,
-                                     double* ebqe_bc_flux_hu_diff_ext,
-                                     double* ebqe_penalty_ext,
-                                     double* ebqe_bc_hv_ext,
-                                     double* ebqe_bc_flux_hv_diff_ext,
-                                     int* csrColumnOffsets_eb_h_h,
-                                     int* csrColumnOffsets_eb_h_hu,
-                                     int* csrColumnOffsets_eb_h_hv,
-                                     int* csrColumnOffsets_eb_hu_h,
-                                     int* csrColumnOffsets_eb_hu_hu,
-                                     int* csrColumnOffsets_eb_hu_hv,
-                                     int* csrColumnOffsets_eb_hv_h,
-                                     int* csrColumnOffsets_eb_hv_hu,
-                                     int* csrColumnOffsets_eb_hv_hv,
-                                     double dt)=0;
-  virtual void calculateLumpedMassMatrix(//element
-                                         double* mesh_trial_ref,
-                                         double* mesh_grad_trial_ref,
-                                         double* mesh_dof,
-                                         double* mesh_velocity_dof,
-                                         double MOVING_DOMAIN,
-                                         int* mesh_l2g,
-                                         double* dV_ref,
-                                         double* h_trial_ref,
-                                         double* h_grad_trial_ref,
-                                         double* h_test_ref,
-                                         double* h_grad_test_ref,
-                                         double* vel_trial_ref,
-                                         double* vel_grad_trial_ref,
-                                         double* vel_test_ref,
-                                         double* vel_grad_test_ref,
-                                         //element boundary
-                                         double* mesh_trial_trace_ref,
-                                         double* mesh_grad_trial_trace_ref,
-                                         double* dS_ref,
-                                         double* h_trial_trace_ref,
-                                         double* h_grad_trial_trace_ref,
-                                         double* h_test_trace_ref,
-                                         double* h_grad_test_trace_ref,
-                                         double* vel_trial_trace_ref,
-                                         double* vel_grad_trial_trace_ref,
-                                         double* vel_test_trace_ref,
-                                         double* vel_grad_test_trace_ref,
-                                         double* normal_ref,
-                                         double* boundaryJac_ref,
-                                         //physics
-                                         double* elementDiameter,
-                                         int nElements_global,
-                                         double useRBLES,
-                                         double useMetrics,
-                                         double alphaBDF,
-                                         double nu,
-                                         double g,
-                                         int* h_l2g,
-                                         int* vel_l2g,
-                                         double* b_dof,
-                                         double* h_dof,
-                                         double* hu_dof,
-                                         double* hv_dof,
-                                         double* h_dof_sge,
-                                         double* hu_dof_sge,
-                                         double* hv_dof_sge,
-                                         double* q_mass_acc_beta_bdf,
-                                         double* q_mom_hu_acc_beta_bdf,
-                                         double* q_mom_hv_acc_beta_bdf,
-                                         double* q_cfl,
-                                         int* sdInfo_hu_hu_rowptr,
-                                         int* sdInfo_hu_hu_colind,
-                                         int* sdInfo_hu_hv_rowptr,
-                                         int* sdInfo_hu_hv_colind,
-                                         int* sdInfo_hv_hv_rowptr,
-                                         int* sdInfo_hv_hv_colind,
-                                         int* sdInfo_hv_hu_rowptr,
-                                         int* sdInfo_hv_hu_colind,
-                                         int* csrRowIndeces_h_h,
-                                         int* csrColumnOffsets_h_h,
-                                         int* csrRowIndeces_h_hu,
-                                         int* csrColumnOffsets_h_hu,
-                                         int* csrRowIndeces_h_hv,
-                                         int* csrColumnOffsets_h_hv,
-                                         int* csrRowIndeces_hu_h,
-                                         int* csrColumnOffsets_hu_h,
-                                         int* csrRowIndeces_hu_hu,
-                                         int* csrColumnOffsets_hu_hu,
-                                         int* csrRowIndeces_hu_hv,
-                                         int* csrColumnOffsets_hu_hv,
-                                         int* csrRowIndeces_hv_h,
-                                         int* csrColumnOffsets_hv_h,
-                                         int* csrRowIndeces_hv_hu,
-                                         int* csrColumnOffsets_hv_hu,
-                                         int* csrRowIndeces_hv_hv,
-                                         int* csrColumnOffsets_hv_hv,
-                                         double* globalJacobian,
-                                         int nExteriorElementBoundaries_global,
-                                         int* exteriorElementBoundariesArray,
-                                         int* elementBoundaryElementsArray,
-                                         int* elementBoundaryLocalElementBoundariesArray,
-                                         int* isDOFBoundary_h,
-                                         int* isDOFBoundary_hu,
-                                         int* isDOFBoundary_hv,
-                                         int* isAdvectiveFluxBoundary_h,
-                                         int* isAdvectiveFluxBoundary_hu,
-                                         int* isAdvectiveFluxBoundary_hv,
-                                         int* isDiffusiveFluxBoundary_hu,
-                                         int* isDiffusiveFluxBoundary_hv,
-                                         double* ebqe_bc_h_ext,
-                                         double* ebqe_bc_flux_mass_ext,
-                                         double* ebqe_bc_flux_mom_hu_adv_ext,
-                                         double* ebqe_bc_flux_mom_hv_adv_ext,
-                                         double* ebqe_bc_hu_ext,
-                                         double* ebqe_bc_flux_hu_diff_ext,
-                                         double* ebqe_penalty_ext,
-                                         double* ebqe_bc_hv_ext,
-                                         double* ebqe_bc_flux_hv_diff_ext,
-                                         int* csrColumnOffsets_eb_h_h,
-                                         int* csrColumnOffsets_eb_h_hu,
-                                         int* csrColumnOffsets_eb_h_hv,
-                                         int* csrColumnOffsets_eb_hu_h,
-                                         int* csrColumnOffsets_eb_hu_hu,
-                                         int* csrColumnOffsets_eb_hu_hv,
-                                         int* csrColumnOffsets_eb_hv_h,
-                                         int* csrColumnOffsets_eb_hv_hu,
-                                         int* csrColumnOffsets_eb_hv_hv,
-                                         double dt)=0;
-  };
-
-  template<class CompKernelType,
-           int nSpace,
-           int nQuadraturePoints_element,
-           int nDOF_mesh_trial_element,
-           int nDOF_trial_element,
-           int nDOF_test_element,
-           int nQuadraturePoints_elementBoundary>
-  class SW2DCV : public SW2DCV_base
-  {
-  public:
-    const int nDOF_test_X_trial_element;
-    CompKernelType ck;
-    SW2DCV():
-      nDOF_test_X_trial_element(nDOF_test_element*nDOF_trial_element),
-      ck()
-    {
-      std::cout<<"Constructing SW2DCV<CompKernelTemplate<"
-               <<nSpace<<","
-               <<nQuadraturePoints_element<<","
-               <<nDOF_mesh_trial_element<<","
-               <<nDOF_trial_element<<","
-               <<nDOF_test_element<<","
-               <<nQuadraturePoints_elementBoundary<<">());"
-               <<std::endl<<std::flush;
-    }
-
-    inline
-      double maxWaveSpeedSharpInitialGuess(double g, double nx, double ny,
-                                           double hL, double huL, double hvL,
-                                           double hR, double huR, double hvR,
-                                           double hEpsL, double hEpsR,
-                                           bool debugging)
-    {
-      double lambda1, lambda3;
-      //1-eigenvalue: uL-sqrt(g*hL)
-      //3-eigenvalue: uR+sqrt(g*hR)
-
-      double hVelL = nx*huL + ny*hvL;
-      double hVelR = nx*huR + ny*hvR;
-      double velL = 2*hL/(hL*hL+std::pow(fmax(hL,hEpsL),2))*hVelL;
-      double velR = 2*hR/(hR*hR+std::pow(fmax(hR,hEpsR),2))*hVelR;
-
-      if (debugging)
-        std::cout << "hL, hR, hVelL, hVelR, velL, velR: "
-                  << hL << "\t"
-                  << hR << "\t"
-                  << hVelL <<  "\t"
-                  << hVelR <<  "\t"
-                  << velL <<  "\t"
-                  << velR <<  "\t"
-                  << std::endl;
-      // CHECK IF BOTH STATES ARE DRY:
-      if (hL==0 && hR==0)
-        {
-          lambda1=0.;
-          lambda3=0.;
-        }
-      else if (hL==0) // left dry state
-        {
-          lambda1 = velR-2*sqrt(g*hR);
-          lambda3 = velR+sqrt(g*hR);
-          if (debugging)
-            {
-              std::cout << "hL=0" << std::endl;
-              std::cout << lambda1 << "\t" << lambda3 << std::endl;
-            }
-        }
-      else if (hR==0) // right dry state
-        {
-          lambda1 = velL-sqrt(g*hL);
-          lambda3 = velL+2*sqrt(g*hL);
-          if (debugging)
-            {
-              std::cout << "hR=0" << std::endl;
-              std::cout << lambda1 << "\t" << lambda3 << std::endl;
-            }
->>>>>>> c83d5d46
         }
         else if (hL==0) // left dry state
         {
-<<<<<<< HEAD
                 lambda1 = velR-2*sqrt(g*hR);
                 lambda3 = velR+sqrt(g*hR);
                 if (debugging)
-=======
-          double x0 = std::pow(2.*sqrt(2.)-1.,2.);
-          double hMin = fmin(hL,hR);
-          double hMax = fmax(hL,hR);
-
-          double hStar;
-          double fMin = phi(g,x0*hMin,hL,hR,velL,velR);
-          double fMax = phi(g,x0*hMax,hL,hR,velL,velR);
-
-          if (debugging)
-            std::cout << "hMin, hMax, fMin, fMax: "
-                      << hMin << ", " << hMax << ", "
-                      << fMin << ", " << fMax
-                      << std::endl;
-
-          if (0 <= fMin)
-            {
-              hStar = std::pow(fmax(0.,velL-velR+2*sqrt(g)*(sqrt(hL)+sqrt(hR))),2)/16./g;
-              if (debugging)
-                std::cout << "**********... THIS IS A RAREFACTION"
-                          << std::endl;
-              if (debugging)
->>>>>>> c83d5d46
                 {
                         std::cout << "hL=0" << std::endl;
                         std::cout << lambda1 << "\t" << lambda3 << std::endl;
                 }
-<<<<<<< HEAD
-=======
             }
           else if (0 <= fMax)
             hStar = std::pow(-sqrt(2*hMin)+sqrt(3*hMin+2*sqrt(2*hMin*hMax)+sqrt(2./g)*(velL-velR)*sqrt(hMin)),2);
@@ -1237,7 +631,6 @@
           lambda1=0.;
           lambda3=0.;
           return 0.;
->>>>>>> c83d5d46
         }
         else if (hR==0) // right dry state
         {
@@ -1287,7 +680,6 @@
                 lambda1 = nu1(g,hStar,hL,velL);
                 lambda3 = nu3(g,hStar,hR,velR);
         }
-<<<<<<< HEAD
         if (debugging)
         {
                 std::cout << "lambda1, lambda3: " << lambda1 << ", " << lambda3 << std::endl;
@@ -1758,558 +1150,6 @@
         ////////////////////////
         int ij=0;
         for (int i=0; i<numDOFs; i++)
-=======
-    }
-
-    inline
-      void calculateCFL(const double& elementDiameter,
-                        const double& g,
-                        const double& h,
-                        const double& hu,
-                        const double& hv,
-                        const double hEps,
-                        double& cfl)
-    {
-      double cflx, cfly, c=sqrt(fmax(g*hEps,g*h));
-      double u = 2*h/(h*h+std::pow(fmax(h,hEps),2))*hu;
-      double v = 2*h/(h*h+std::pow(fmax(h,hEps),2))*hv;
-
-      if (u > 0.0)
-        cflx = (u+c)/elementDiameter;
-      else
-        cflx = fabs(u-c)/elementDiameter;
-
-      if (v > 0.0)
-        cfly = (v+c)/elementDiameter;
-      else
-        cfly = fabs(v-c)/elementDiameter;
-      cfl = sqrt(cflx*cflx+cfly*cfly);//hack, conservative estimate
-    }
-
-    void FCTStep(double dt,
-		 int NNZ, //number on non-zero entries on sparsity pattern
-		 int numDOFs, //number of DOFs
-		 double* lumped_mass_matrix, //lumped mass matrix (as vector))
-		 double* h_old, //DOFs of solution at last stage
-		 double* hu_old,
-		 double* hv_old,
-		 double* b_dof,
-		 double* high_order_hnp1, //DOFs of high order solution at tnp1
-		 double* high_order_hunp1,
-		 double* high_order_hvnp1,
-		 double* extendedSourceTerm_hu,
-		 double* extendedSourceTerm_hv,
-		 double* limited_hnp1,
-		 double* limited_hunp1,
-		 double* limited_hvnp1,
-		 int* csrRowIndeces_DofLoops, //csr row indeces
-		 int* csrColumnOffsets_DofLoops, //csr column offsets
-		 double* MassMatrix, //mass matrix
-		 double* dH_minus_dL,
-		 double* muH_minus_muL,
-		 double hEps,
-		 double* hReg,
-		 int LUMPED_MASS_MATRIX,
-		 double* dLow,
-		 double* hBT,
-		 double* huBT,
-		 double* hvBT)
-    {
-      register double Rneg[numDOFs],Rpos[numDOFs],
-	hLow[numDOFs],huLow[numDOFs],hvLow[numDOFs];
-
-      ////////////////////////
-      // FIRST LOOP in DOFs //
-      ////////////////////////
-      int ij=0;
-      for (int i=0; i<numDOFs; i++)
-        {
-          //read some vectors
-          double high_order_hnp1i  = high_order_hnp1[i];
-          double hi = h_old[i];
-          double hui = hu_old[i];
-          double hvi = hv_old[i];
-          double Zi = b_dof[i];
-          double mi = lumped_mass_matrix[i];
-
-	  double hiMin = hi;
-	  double hiMax = hi;
-          double Pnegi=0., Pposi=0.;
-
-	  // LOW ORDER SOLUTION without extended source term. Eqn 6.23
-	  hLow[i]  = hi;
-	  huLow[i] = hui;
-	  hvLow[i] = hvi;
-
-          // LOOP OVER THE SPARSITY PATTERN (j-LOOP)//
-          for (int offset=csrRowIndeces_DofLoops[i]; offset<csrRowIndeces_DofLoops[i+1]; offset++)
-            {
-              int j = csrColumnOffsets_DofLoops[offset];
-              // read some vectors
-              double hj = h_old[j];
-              double Zj = b_dof[j];
-
-              // COMPUTE STAR SOLUTION // hStar, huStar and hvStar
-              double hStarij  = fmax(0., hi + Zi - fmax(Zi,Zj));
-              double hStarji  = fmax(0., hj + Zj - fmax(Zi,Zj));
-
-              // i-th row of flux correction matrix
-              double ML_minus_MC = (LUMPED_MASS_MATRIX == 1 ? 0. :
-				    (i==j ? 1. : 0.)*mi - MassMatrix[ij]);
-              double FluxCorrectionMatrix1 =
-                ML_minus_MC*(high_order_hnp1[j]-hj - (high_order_hnp1i-hi))
-                + dt*(dH_minus_dL[ij]-muH_minus_muL[ij])*(hStarji-hStarij)
-                + dt*muH_minus_muL[ij]*(hj-hi);
-
-              // COMPUTE P VECTORS //
-              Pnegi += FluxCorrectionMatrix1*((FluxCorrectionMatrix1 < 0) ? 1. : 0.);
-	      Pposi += FluxCorrectionMatrix1*((FluxCorrectionMatrix1 > 0) ? 1. : 0.);
-
-	      // COMPUTE LOCAL BOUNDS //
-	      hiMin = std::min(hiMin, hBT[ij]);
-	      hiMax = std::max(hiMax, hBT[ij]);
-
-	      // COMPUTE LOW ORDER SOLUTION (WITHOUT EXTENDED SOURCE) //
-	      if (i!=j)
-		{
-		  hLow[i]  += hi*(-dt/mi*2*dLow[ij])  + dt/mi*(2*dLow[ij]*hBT[ij]);
-		  huLow[i] += hui*(-dt/mi*2*dLow[ij]) + dt/mi*(2*dLow[ij]*huBT[ij]);
-		  hvLow[i] += hvi*(-dt/mi*2*dLow[ij]) + dt/mi*(2*dLow[ij]*hvBT[ij]);
-		}
-              //update ij
-              ij+=1;
-            }
-	  // clean up hLow from round off error
-	  if (hLow[i] < hEps)
-	    hLow[i]=0;
-          ///////////////////////
-          // COMPUTE Q VECTORS //
-          ///////////////////////
-	  if (GLOBAL_FCT==1)
-	    hiMin=0;
-          double Qnegi = mi*(hiMin-hLow[i]);
-	  double Qposi = mi*(hiMax-hLow[i]);
-
-          ///////////////////////
-          // COMPUTE R VECTORS //
-          ///////////////////////
-          if (high_order_hnp1[i] <= hReg[i]) //hEps
-	    {
-	      Rneg[i] = 0.;
-	      Rpos[i] = 0.;
-	    }
-          else
-	    {
-	      Rneg[i] = ((Pnegi==0) ? 1. : std::min(1.0,Qnegi/Pnegi));
-	      Rpos[i] = ((Pposi==0) ? 1. : std::min(1.0,Qposi/Pposi));
-	    }
-        } // i DOFs
-
-      //////////////////////
-      // COMPUTE LIMITERS //
-      //////////////////////
-      ij=0;
-      for (int i=0; i<numDOFs; i++)
-        {
-          //read some vectors
-          double high_order_hnp1i  = high_order_hnp1[i];
-          double high_order_hunp1i = high_order_hunp1[i];
-          double high_order_hvnp1i = high_order_hvnp1[i];
-          double hi = h_old[i];
-          double huni = hu_old[i];
-          double hvni = hv_old[i];
-          double Zi = b_dof[i];
-          double mi = lumped_mass_matrix[i];
-          double one_over_hiReg = 2*hi/(hi*hi+std::pow(fmax(hi,hEps),2)); //hEps
-
-          double ith_Limiter_times_FluxCorrectionMatrix1 = 0.;
-          double ith_Limiter_times_FluxCorrectionMatrix2 = 0.;
-          double ith_Limiter_times_FluxCorrectionMatrix3 = 0.;
-
-          // LOOP OVER THE SPARSITY PATTERN (j-LOOP)//
-          for (int offset=csrRowIndeces_DofLoops[i]; offset<csrRowIndeces_DofLoops[i+1]; offset++)
-            {
-              int j = csrColumnOffsets_DofLoops[offset];
-              // read some vectors
-              double hj = h_old[j];
-              double hunj = hu_old[j];
-              double hvnj = hv_old[j];
-              double Zj = b_dof[j];
-              double one_over_hjReg = 2*hj/(hj*hj+std::pow(fmax(hj,hEps),2)); //hEps
-
-              // COMPUTE STAR SOLUTION // hStar, huStar and hvStar
-              double hStarij  = fmax(0., hi + Zi - fmax(Zi,Zj));
-              double huStarij = huni*hStarij*one_over_hiReg;
-              double hvStarij = hvni*hStarij*one_over_hiReg;
-
-              double hStarji  = fmax(0., hj + Zj - fmax(Zi,Zj));
-              double huStarji = hunj*hStarji*one_over_hjReg;
-              double hvStarji = hvnj*hStarji*one_over_hjReg;
-
-              // COMPUTE FLUX CORRECTION MATRICES
-              double ML_minus_MC = (LUMPED_MASS_MATRIX == 1 ? 0. :
-				    (i==j ? 1. : 0.)*mi - MassMatrix[ij]);
-              double FluxCorrectionMatrix1 =
-                ML_minus_MC*(high_order_hnp1[j]-hj - (high_order_hnp1i-hi))
-                + dt*(dH_minus_dL[ij]-muH_minus_muL[ij])*(hStarji-hStarij)
-                + dt*muH_minus_muL[ij]*(hj-hi);
-
-              double FluxCorrectionMatrix2 =
-                ML_minus_MC*(high_order_hunp1[j]-hunj - (high_order_hunp1i-huni))
-                + dt*(dH_minus_dL[ij]-muH_minus_muL[ij])*(huStarji-huStarij)
-                + dt*muH_minus_muL[ij]*(hunj-huni);
-
-              double FluxCorrectionMatrix3 =
-                ML_minus_MC*(high_order_hvnp1[j]-hvnj - (high_order_hvnp1i-hvni))
-                + dt*(dH_minus_dL[ij]-muH_minus_muL[ij])*(hvStarji-hvStarij)
-                + dt*muH_minus_muL[ij]*(hvnj-hvni);
-
-              // COMPUTE LIMITER // based on water height
-	      double Lij = 0.;
-	      if (FluxCorrectionMatrix1 >= 0)
-		Lij = std::min(Rpos[i],Rneg[j]);
-	      else
-		Lij = std::min(Rneg[i],Rpos[j]);
-	      if (GLOBAL_FCT==1)
-		Lij = (FluxCorrectionMatrix1 >= 0. ? std::min(1.,Rneg[j]) : std::min(Rneg[i],1.));
-
-	      // COMPUTE LIMITED FLUX //
-              ith_Limiter_times_FluxCorrectionMatrix1 += Lij*FluxCorrectionMatrix1;
-              ith_Limiter_times_FluxCorrectionMatrix2 += Lij*FluxCorrectionMatrix2;
-              ith_Limiter_times_FluxCorrectionMatrix3 += Lij*FluxCorrectionMatrix3;
-
-              //update ij
-              ij+=1;
-            }
-          double one_over_mi = 1.0/lumped_mass_matrix[i];
-	  limited_hnp1[i]  = hLow[i] + one_over_mi*ith_Limiter_times_FluxCorrectionMatrix1;
-          limited_hunp1[i] = ((huLow[i] - dt/mi*extendedSourceTerm_hu[i]) // low_order_hunp1+...
-	  		      +one_over_mi*ith_Limiter_times_FluxCorrectionMatrix2);
-          limited_hvnp1[i] = ((hvLow[i] - dt/mi*extendedSourceTerm_hv[i]) // low_order_hvnp1+...
-			      +one_over_mi*ith_Limiter_times_FluxCorrectionMatrix3);
-
-          if (limited_hnp1[i] < -hEps && dt < 1.0)
-            {
-              std::cout << "Limited water height is negative: "
-			<< "hLow: " << hLow[i] << "\t"
-                        << "hHigh: " << limited_hnp1[i] << "\t"
-                        << " ... aborting!" << std::endl;
-              abort();
-            }
-          else
-            {
-	      // clean up uHigh from round off error
-	      if (limited_hnp1[i] < hEps)
-		limited_hnp1[i] = 0;
-              //double aux = fmax(limited_hnp1[i],hEps); // hEps
-              double aux = fmax(limited_hnp1[i],hReg[i]); // hReg makes the code more robust
-              limited_hunp1[i] *=
-		2*std::pow(limited_hnp1[i],VEL_FIX_POWER)
-		/(std::pow(limited_hnp1[i],VEL_FIX_POWER)+std::pow(aux,VEL_FIX_POWER));
-              limited_hvnp1[i] *=
-		2*std::pow(limited_hnp1[i],VEL_FIX_POWER)
-		/(std::pow(limited_hnp1[i],VEL_FIX_POWER)+std::pow(aux,VEL_FIX_POWER));
-            }
-        }
-    }
-
-    void convexLimiting(double dt,
-			int NNZ, //number on non-zero entries on sparsity pattern
-			int numDOFs, //number of DOFs
-			double* lumped_mass_matrix, //lumped mass matrix (as vector))
-			double* h_old, //DOFs of solution at last stage
-			double* hu_old,
-			double* hv_old,
-			double* b_dof,
-			double* high_order_hnp1, //DOFs of high order solution at tnp1
-			double* high_order_hunp1,
-			double* high_order_hvnp1,
-			double* extendedSourceTerm_hu,
-			double* extendedSourceTerm_hv,
-			double* limited_hnp1,
-			double* limited_hunp1,
-			double* limited_hvnp1,
-			int* csrRowIndeces_DofLoops, //csr row indeces
-			int* csrColumnOffsets_DofLoops, //csr column offsets
-			double* MassMatrix, //mass matrix
-			double* dH_minus_dL,
-			double* muH_minus_muL,
-			double hEps,
-			double* hReg,
-			int LUMPED_MASS_MATRIX,
-			double* dLow,
-			double* hBT,
-			double* huBT,
-			double* hvBT)
-    {
-      register double Rneg[numDOFs],Rpos[numDOFs],
-	Kmax[numDOFs], hLow[numDOFs],huLow[numDOFs],hvLow[numDOFs];
-
-      ////////////////////////
-      // FIRST LOOP in DOFs //
-      ////////////////////////
-      int ij=0;
-      for (int i=0; i<numDOFs; i++)
-        {
-          //read some vectors
-          double high_order_hnp1i  = high_order_hnp1[i];
-          double hi = h_old[i];
-	  double hui = hu_old[i];
-	  double hvi = hv_old[i];
-          double Zi = b_dof[i];
-          double mi = lumped_mass_matrix[i];
-
-	  double hiMin = hi;
-	  double hiMax = hi;
-          double Pnegi=0., Pposi=0.;
-
-	  // LOW ORDER SOLUTION without extended source term. Eqn 6.23
-	  hLow[i]  = hi;
-	  huLow[i] = hui;
-	  hvLow[i] = hvi;
-	  Kmax[i] = 0;
-
-          // LOOP OVER THE SPARSITY PATTERN (j-LOOP)//
-          for (int offset=csrRowIndeces_DofLoops[i]; offset<csrRowIndeces_DofLoops[i+1]; offset++)
-            {
-              int j = csrColumnOffsets_DofLoops[offset];
-	      double psi_ij = 0;
-	      if (hBT != 0)
-		psi_ij = 1/(2*hBT[ij])*(huBT[ij]*huBT[ij] + huBT[ij]*huBT[ij]); // Eqn (6.29)
-	      Kmax[i] = fmax(psi_ij,Kmax[i]);
-
-              // read some vectors
-              double hj = h_old[j];
-              double Zj = b_dof[j];
-
-              // COMPUTE STAR SOLUTION // hStar, huStar and hvStar
-              double hStarij  = fmax(0., hi + Zi - fmax(Zi,Zj));
-              double hStarji  = fmax(0., hj + Zj - fmax(Zi,Zj));
-
-              // i-th row of flux correction matrix
-              double ML_minus_MC = (LUMPED_MASS_MATRIX == 1 ? 0. :
-				    (i==j ? 1. : 0.)*mi - MassMatrix[ij]);
-              double FluxCorrectionMatrix1 =
-                ML_minus_MC*(high_order_hnp1[j]-hj - (high_order_hnp1i-hi))
-                + dt*(dH_minus_dL[ij]-muH_minus_muL[ij])*(hStarji-hStarij)
-                + dt*muH_minus_muL[ij]*(hj-hi);
-
-              // COMPUTE P VECTORS //
-              Pnegi += FluxCorrectionMatrix1*((FluxCorrectionMatrix1 < 0) ? 1. : 0.);
-	      Pposi += FluxCorrectionMatrix1*((FluxCorrectionMatrix1 > 0) ? 1. : 0.);
-
-	      // COMPUTE LOCAL BOUNDS //
-	      hiMin = std::min(hiMin, hBT[ij]);
-	      hiMax = std::max(hiMax, hBT[ij]);
-
-	      // COMPUTE LOW ORDER SOLUTION (WITHOUT EXTENDED SOURCE) //
-	      if (i!=j)
-		{
-		  hLow[i]  += hi*(-dt/mi*2*dLow[ij])  + dt/mi*(2*dLow[ij]*hBT[ij]);
-		  huLow[i] += hui*(-dt/mi*2*dLow[ij]) + dt/mi*(2*dLow[ij]*huBT[ij]);
-		  hvLow[i] += hvi*(-dt/mi*2*dLow[ij]) + dt/mi*(2*dLow[ij]*hvBT[ij]);
-		}
-              // UPDATE ij //
-              ij+=1;
-            }
-	  // clean up hLow from round off error
-	  if (hLow[i] < hEps)
-	    hLow[i]=0;
-          ///////////////////////
-          // COMPUTE Q VECTORS //
-          ///////////////////////
-          double Qnegi = mi*(hiMin-hLow[i]);
-	  double Qposi = mi*(hiMax-hLow[i]);
-
-          ///////////////////////
-          // COMPUTE R VECTORS //
-          ///////////////////////
-          if (high_order_hnp1[i] <= hReg[i]) //hEps
-	    {
-	      Rneg[i] = 0.;
-	      Rpos[i] = 0.;
-	    }
-          else
-	    {
-	      Rneg[i] = ((Pnegi==0) ? 1. : std::min(1.0,Qnegi/Pnegi));
-	      Rpos[i] = ((Pposi==0) ? 1. : std::min(1.0,Qposi/Pposi));
-	    }
-        } // i DOFs
-
-      //////////////////////
-      // COMPUTE LIMITERS //
-      //////////////////////
-      ij=0;
-      for (int i=0; i<numDOFs; i++)
-        {
-          //read some vectors
-          double high_order_hnp1i  = high_order_hnp1[i];
-          double high_order_hunp1i = high_order_hunp1[i];
-          double high_order_hvnp1i = high_order_hvnp1[i];
-          double hi = h_old[i];
-          double huni = hu_old[i];
-          double hvni = hv_old[i];
-          double Zi = b_dof[i];
-          double mi = lumped_mass_matrix[i];
-          double one_over_hiReg = 2*hi/(hi*hi+std::pow(fmax(hi,hEps),2)); //hEps
-
-          double ith_Limiter_times_FluxCorrectionMatrix1 = 0.;
-          double ith_Limiter_times_FluxCorrectionMatrix2 = 0.;
-          double ith_Limiter_times_FluxCorrectionMatrix3 = 0.;
-
-	  double ci = Kmax[i]*hLow[i]-0.5*(huLow[i]*huLow[i]+hvLow[i]*hvLow[i]); // for conv. lim.
-
-          // LOOP OVER THE SPARSITY PATTERN (j-LOOP)//
-          for (int offset=csrRowIndeces_DofLoops[i]; offset<csrRowIndeces_DofLoops[i+1]; offset++)
-            {
-              int j = csrColumnOffsets_DofLoops[offset];
-              // read some vectors
-              double hj = h_old[j];
-              double hunj = hu_old[j];
-              double hvnj = hv_old[j];
-              double Zj = b_dof[j];
-              double one_over_hjReg = 2*hj/(hj*hj+std::pow(fmax(hj,hEps),2)); //hEps
-
-              // COMPUTE STAR SOLUTION // hStar, huStar and hvStar
-              double hStarij  = fmax(0., hi + Zi - fmax(Zi,Zj));
-              double huStarij = huni*hStarij*one_over_hiReg;
-              double hvStarij = hvni*hStarij*one_over_hiReg;
-
-              double hStarji  = fmax(0., hj + Zj - fmax(Zi,Zj));
-              double huStarji = hunj*hStarji*one_over_hjReg;
-              double hvStarji = hvnj*hStarji*one_over_hjReg;
-
-              // COMPUTE FLUX CORRECTION MATRICES
-              double ML_minus_MC = (LUMPED_MASS_MATRIX == 1 ? 0. :
-				    (i==j ? 1. : 0.)*mi - MassMatrix[ij]);
-              double FluxCorrectionMatrix1 =
-                ML_minus_MC*(high_order_hnp1[j]-hj - (high_order_hnp1i-hi))
-                + dt*(dH_minus_dL[ij]-muH_minus_muL[ij])*(hStarji-hStarij)
-                + dt*muH_minus_muL[ij]*(hj-hi);
-
-              double FluxCorrectionMatrix2 =
-                ML_minus_MC*(high_order_hunp1[j]-hunj - (high_order_hunp1i-huni))
-                + dt*(dH_minus_dL[ij]-muH_minus_muL[ij])*(huStarji-huStarij)
-                + dt*muH_minus_muL[ij]*(hunj-huni);
-
-              double FluxCorrectionMatrix3 =
-                ML_minus_MC*(high_order_hvnp1[j]-hvnj - (high_order_hvnp1i-hvni))
-                + dt*(dH_minus_dL[ij]-muH_minus_muL[ij])*(hvStarji-hvStarij)
-                + dt*muH_minus_muL[ij]*(hvnj-hvni);
-
-	      // compute limiter based on water height
-	      double Lij = 0.;
-	      if (FluxCorrectionMatrix1 >= 0)
-		Lij = std::min(Rpos[i],Rneg[j]);
-	      else
-		Lij = std::min(Rneg[i],Rpos[j]);
-
-	      // CONVEX LIMITING // for kinetic energy
-	      // root of ith-DOF
-	      double lambdaj = csrRowIndeces_DofLoops[i+1]-csrRowIndeces_DofLoops[i]-1;
-	      double Ph_ij = FluxCorrectionMatrix1/mi/lambdaj;
-	      double Phu_ij = FluxCorrectionMatrix2/mi/lambdaj;
-	      double Phv_ij = FluxCorrectionMatrix3/mi/lambdaj;
-
-	      double ai = -0.5*(Phu_ij*Phu_ij+Phv_ij*Phv_ij);
-	      double bi = Kmax[i]*Ph_ij-(huLow[i]*Phu_ij + hvLow[i]*Phv_ij);
-
-	      double r1 = ai==0 ? (bi==0 ? 1. : -ci/bi) : (-bi + std::sqrt(bi*bi-4*ai*ci))/2./ai;
-	      double r2 = ai==0 ? (bi==0 ? 1. : -ci/bi) : (-bi - std::sqrt(bi*bi-4*ai*ci))/2./ai;
-	      if (r1<0 && r2<0)
-		{
-		  r1=1.;
-		  r2=1.;
-		}
-	      double ri = fabs(fmax(r1,r2));
-
-	      // root of jth-DOF (To compute transpose component)
-	      double lambdai = csrRowIndeces_DofLoops[j+1]-csrRowIndeces_DofLoops[j]-1;
-	      double mj = lumped_mass_matrix[j];
-	      double cj = Kmax[j]*hLow[j]-0.5*(huLow[j]*huLow[j]+hvLow[j]*hvLow[j]);
-	      double Ph_ji  = -FluxCorrectionMatrix1/mj/lambdai; //Aij=-Aji
-	      double Phu_ji = -FluxCorrectionMatrix2/mj/lambdai;
-	      double Phv_ji = -FluxCorrectionMatrix3/mj/lambdai;
-	      double aj = -0.5*(Phu_ji*Phu_ji+Phv_ji*Phv_ji);
-	      double bj = Kmax[j]*Ph_ji-(huLow[j]*Phu_ji + hvLow[j]*Phv_ji);
-
-	      r1 = aj==0 ? (bj==0 ? 1. : -cj/bj) : (-bj + std::sqrt(bj*bj-4*aj*cj))/2./aj;
-	      r2 = aj==0 ? (bj==0 ? 1. : -cj/bj) : (-bj - std::sqrt(bj*bj-4*aj*cj))/2./aj;
-	      if (r1<0 && r2<0)
-		{
-		  r1=1.;
-		  r2=1.;
-		}
-	      double rj = fabs(fmax(r1,r2));
-
-	      // COMPUTE LIMITER //
-	      Lij = fmin(fmin(ri,Lij),fmin(rj,Lij)); //Lij=Lji
-
-	      // COMPUTE LIMITED FLUX //
-              ith_Limiter_times_FluxCorrectionMatrix1 += Lij*FluxCorrectionMatrix1;
-              ith_Limiter_times_FluxCorrectionMatrix2 += Lij*FluxCorrectionMatrix2;
-              ith_Limiter_times_FluxCorrectionMatrix3 += Lij*FluxCorrectionMatrix3;
-
-              //update ij
-              ij+=1;
-            }
-          double one_over_mi = 1.0/lumped_mass_matrix[i];
-          limited_hnp1[i]  = hLow[i] + one_over_mi*ith_Limiter_times_FluxCorrectionMatrix1;
-          limited_hunp1[i] = ((huLow[i] - dt/mi*extendedSourceTerm_hu[i]) // low_order_hunp1+...
-			      +one_over_mi*ith_Limiter_times_FluxCorrectionMatrix2);
-          limited_hvnp1[i] = ((hvLow[i] - dt/mi*extendedSourceTerm_hv[i]) // low_order_hvnp1+...
-			      +one_over_mi*ith_Limiter_times_FluxCorrectionMatrix3);
-
-          if (limited_hnp1[i] < -hEps && dt < 1.0)
-	    {
-              std::cout << "Limited water height is negative: "
-			<< "hLow: " << hLow[i] << "\t"
-                        << "hHigh: " << limited_hnp1[i] << "\t"
-                        << " ... aborting!" << std::endl;
-              abort();
-	    }
-          else
-	    {
-	      // clean up uHigh from round off error
-	      if (limited_hnp1[i] < hEps)
-		limited_hnp1[i] = 0;
-              //double aux = fmax(limited_hnp1[i],hEps); // hEps
-              double aux = fmax(limited_hnp1[i],hReg[i]); // hReg makes the code more robust
-              limited_hunp1[i] *=
-		2*std::pow(limited_hnp1[i],VEL_FIX_POWER)
-		/(std::pow(limited_hnp1[i],VEL_FIX_POWER)+std::pow(aux,VEL_FIX_POWER));
-              limited_hvnp1[i] *=
-		2*std::pow(limited_hnp1[i],VEL_FIX_POWER)
-		/(std::pow(limited_hnp1[i],VEL_FIX_POWER)+std::pow(aux,VEL_FIX_POWER));
-	    }
-        }
-    }
-
-    double calculateEdgeBasedCFL(double g,
-                                 int numDOFsPerEqn, //number of DOFs
-                                 double* lumped_mass_matrix, //lumped mass matrix (as vector))
-                                 double* h_dof_old, //DOFs of solution at last stage
-                                 double* hu_dof_old,
-                                 double* hv_dof_old,
-                                 double* b_dof,
-                                 int* csrRowIndeces_DofLoops, //csr row indeces
-                                 int* csrColumnOffsets_DofLoops, //csr column offsets
-                                 double hEps,
-                                 double* hReg,
-                                 double* Cx,
-                                 double* Cy,
-                                 double* CTx,
-                                 double* CTy,
-                                 double* dLow,
-                                 double run_cfl,
-                                 double* edge_based_cfl,
-				 int debug)
-    {
-      register double psi[numDOFsPerEqn];
-      double max_edge_based_cfl = 0.;
-      int ij=0;
-      for (int i=0; i<numDOFsPerEqn; i++)
->>>>>>> c83d5d46
         {
                 //read some vectors
                 double high_order_hnp1i  = high_order_hnp1[i];
@@ -2332,7 +1172,6 @@
                 // LOOP OVER THE SPARSITY PATTERN (j-LOOP)//
                 for (int offset=csrRowIndeces_DofLoops[i]; offset<csrRowIndeces_DofLoops[i+1]; offset++)
                 {
-<<<<<<< HEAD
                         int j = csrColumnOffsets_DofLoops[offset];
                         double psi_ij = 0;
                         if (hBT != 0)
@@ -2530,373 +1369,6 @@
                         abort();
                 }
                 else
-=======
-                  ////////////////////////
-                  // DISSIPATIVE MATRIX //
-                  ////////////////////////
-                  double cij_norm = sqrt(Cx[ij]*Cx[ij] + Cy[ij]*Cy[ij]);
-                  double cji_norm = sqrt(CTx[ij]*CTx[ij] + CTy[ij]*CTy[ij]);
-                  double nxij = Cx[ij]/cij_norm, nyij = Cy[ij]/cij_norm;
-                  double nxji = CTx[ij]/cji_norm, nyji = CTy[ij]/cji_norm;
-                  dLow[ij] = fmax(maxWaveSpeedSharpInitialGuess(g,nxij,nyij,
-                                                                hi,hui,hvi,
-                                                                hj,huj,hvj,
-                                                                hEps,hEps,debug)*cij_norm, //hEps
-                                  maxWaveSpeedSharpInitialGuess(g,nxji,nyji,
-                                                                hj,huj,hvj,
-                                                                hi,hui,hvi,
-                                                                hEps,hEps,debug)*cji_norm); //hEps
-                  dLowii -= dLow[ij];
-
-                  // FOR SMOOTHNESS INDICATOR //
-                  alpha_numerator += hj - hi;
-                  alpha_denominator += fabs(hj - hi);
-                }
-              else
-                dLow[ij] = 0.;
-              //update ij
-              ij+=1;
-            }
-          //////////////////////////////
-          // CALCULATE EDGE BASED CFL //
-          //////////////////////////////
-          double mi = lumped_mass_matrix[i];
-          edge_based_cfl[i] = 2*fabs(dLowii)/mi;
-          max_edge_based_cfl = fmax(max_edge_based_cfl,edge_based_cfl[i]);
-
-          //////////////////////////////////
-          // COMPUTE SMOOTHNESS INDICATOR //
-          //////////////////////////////////
-          if (hi <= hReg[i]) //hEps, hReg makes the method more robust
-            alphai = 1.;
-          else
-            {
-              if (fabs(alpha_numerator) <= hEps) //hEps. Force alphai=0 in constant states. This for well balancing wrt friction
-                alphai = 0.;
-              else
-                alphai = fabs(alpha_numerator)/(alpha_denominator+1E-15);
-            }
-          if (POWER_SMOOTHNESS_INDICATOR==0)
-            psi[i] = 1.0;
-          else
-            psi[i] = std::pow(alphai,POWER_SMOOTHNESS_INDICATOR); //NOTE: alpha^2 in the paper
-        }
-
-      if (REESTIMATE_MAX_EDGE_BASED_CFL==1)
-        {
-          // CALCULATE FIRST GUESS dt //
-          double dt = run_cfl/max_edge_based_cfl;
-          ij=0;
-          for (int i=0; i<numDOFsPerEqn; i++)
-            {
-              double hi = h_dof_old[i]; // solution at time tn for the ith DOF
-              double hui = hu_dof_old[i];
-              double hvi = hv_dof_old[i];
-              double Zi = b_dof[i];
-              double one_over_hiReg = 2*hi/(hi*hi+std::pow(fmax(hi,hEps),2)); // hEps
-              double ui = hui*one_over_hiReg;
-              double vi = hvi*one_over_hiReg;
-              // flux and stabilization variables to compute low order solution
-              double ith_flux_term1 = 0.;
-              double ith_dLij_minus_muLij_times_hStarStates = 0.;
-              double ith_muLij_times_hStates = 0.;
-
-              for (int offset=csrRowIndeces_DofLoops[i]; offset<csrRowIndeces_DofLoops[i+1]; offset++)
-                {
-                  int j = csrColumnOffsets_DofLoops[offset];
-                  double hj = h_dof_old[j]; // solution at time tn for the jth DOF
-                  double huj = hu_dof_old[j];
-                  double hvj = hv_dof_old[j];
-                  double Zj = b_dof[j];
-                  double one_over_hjReg = 2*hj/(hj*hj+std::pow(fmax(hj,hEps),2)); //hEps
-                  double uj = huj*one_over_hjReg;
-                  double vj = hvj*one_over_hjReg;
-
-                  // Star states for water height
-                  double dLij, muLij, muLowij;
-                  double hStarij  = fmax(0., hi + Zi - fmax(Zi,Zj));
-                  double hStarji  = fmax(0., hj + Zj - fmax(Zi,Zj));
-
-                  // compute flux term
-                  ith_flux_term1 += huj*Cx[ij] + hvj*Cy[ij]; // f1*C
-                  if (i != j)
-                    {
-                      dLij = dLow[ij];//*fmax(psi[i],psi[j]); // enhance the order to 2nd order. No EV
-
-                      muLowij = fmax(fmax(0.,-(ui*Cx[ij] + vi*Cy[ij])),fmax(0,(uj*Cx[ij] + vj*Cy[ij])));
-                      muLij = muLowij;//*fmax(psi[i],psi[j]); // enhance the order to 2nd order. No EV
-                      // compute dissipative terms
-                      ith_dLij_minus_muLij_times_hStarStates  += (dLij - muLij)*(hStarji-hStarij);
-                      ith_muLij_times_hStates  += muLij*(hj-hi);
-                    }
-                  // update ij
-                  ij += 1;
-                }
-
-              double mi = lumped_mass_matrix[i];
-              double low_order_hnp1 = hi - dt/mi*(ith_flux_term1
-                                                  - ith_dLij_minus_muLij_times_hStarStates
-                                                  - ith_muLij_times_hStates);
-              while (low_order_hnp1 < -1E-14 && dt < 1.0)
-                { // Water height is negative. Recalculate dt
-                  std::cout << "********** ... Reducing dt from original estimate to achieve positivity... **********" << std::endl;
-                  dt /= 2.;
-                  low_order_hnp1 = hi - dt/mi*(ith_flux_term1
-                                               - ith_dLij_minus_muLij_times_hStarStates
-                                               - ith_muLij_times_hStates);
-                }
-            }
-          // new max_edge_based_cfl
-          max_edge_based_cfl = run_cfl/dt;
-        }
-      return max_edge_based_cfl;
-    }
-
-    void calculateResidual(// last EDGE BASED version
-                           double* mesh_trial_ref,
-                           double* mesh_grad_trial_ref,
-                           double* mesh_dof,
-                           double* mesh_velocity_dof,
-                           double MOVING_DOMAIN,
-                           int* mesh_l2g,
-                           double* dV_ref,
-                           double* h_trial_ref,
-                           double* h_grad_trial_ref,
-                           double* h_test_ref,
-                           double* h_grad_test_ref,
-                           double* vel_trial_ref,
-                           double* vel_grad_trial_ref,
-                           double* vel_test_ref,
-                           double* vel_grad_test_ref,
-                           //element boundary
-                           double* mesh_trial_trace_ref,
-                           double* mesh_grad_trial_trace_ref,
-                           double* dS_ref,
-                           double* h_trial_trace_ref,
-                           double* h_grad_trial_trace_ref,
-                           double* h_test_trace_ref,
-                           double* h_grad_test_trace_ref,
-                           double* vel_trial_trace_ref,
-                           double* vel_grad_trial_trace_ref,
-                           double* vel_test_trace_ref,
-                           double* vel_grad_test_trace_ref,
-                           double* normal_ref,
-                           double* boundaryJac_ref,
-                           //physics
-                           double* elementDiameter,
-                           int nElements_global,
-                           double useRBLES,
-                           double useMetrics,
-                           double alphaBDF,
-                           double nu,
-                           double g,
-                           int* h_l2g,
-                           int* vel_l2g,
-                           double* h_dof_old,
-                           double* hu_dof_old,
-                           double* hv_dof_old,
-                           double* b_dof,
-                           double* h_dof,
-                           double* hu_dof,
-                           double* hv_dof,
-                           double* h_dof_sge,
-                           double* hu_dof_sge,
-                           double* hv_dof_sge,
-                           double* q_mass_acc,
-                           double* q_mom_hu_acc,
-                           double* q_mom_hv_acc,
-                           double* q_mass_adv,
-                           double* q_mass_acc_beta_bdf,
-                           double* q_mom_hu_acc_beta_bdf,
-                           double* q_mom_hv_acc_beta_bdf,
-                           double* q_cfl,
-                           int* sdInfo_hu_hu_rowptr,
-                           int* sdInfo_hu_hu_colind,
-                           int* sdInfo_hu_hv_rowptr,
-                           int* sdInfo_hu_hv_colind,
-                           int* sdInfo_hv_hv_rowptr,
-                           int* sdInfo_hv_hv_colind,
-                           int* sdInfo_hv_hu_rowptr,
-                           int* sdInfo_hv_hu_colind,
-                           int offset_h,
-                           int offset_hu,
-                           int offset_hv,
-                           int stride_h,
-                           int stride_hu,
-                           int stride_hv,
-                           double* globalResidual,
-                           int nExteriorElementBoundaries_global,
-                           int* exteriorElementBoundariesArray,
-                           int* elementBoundaryElementsArray,
-                           int* elementBoundaryLocalElementBoundariesArray,
-                           int* isDOFBoundary_h,
-                           int* isDOFBoundary_hu,
-                           int* isDOFBoundary_hv,
-                           int* isAdvectiveFluxBoundary_h,
-                           int* isAdvectiveFluxBoundary_hu,
-                           int* isAdvectiveFluxBoundary_hv,
-                           int* isDiffusiveFluxBoundary_hu,
-                           int* isDiffusiveFluxBoundary_hv,
-                           double* ebqe_bc_h_ext,
-                           double* ebqe_bc_flux_mass_ext,
-                           double* ebqe_bc_flux_mom_hu_adv_ext,
-                           double* ebqe_bc_flux_mom_hv_adv_ext,
-                           double* ebqe_bc_hu_ext,
-                           double* ebqe_bc_flux_hu_diff_ext,
-                           double* ebqe_penalty_ext,
-                           double* ebqe_bc_hv_ext,
-                           double* ebqe_bc_flux_hv_diff_ext,
-                           double* q_velocity,
-                           double* ebqe_velocity,
-                           double* flux,
-                           double* elementResidual_h_save,
-                           // C matrices
-                           double* Cx,
-                           double* Cy,
-                           double* CTx,
-                           double* CTy,
-                           // PARAMETERS FOR EDGE BASED STABILIZATION
-                           int numDOFsPerEqn,
-                           int NNZ,
-                           int* csrRowIndeces_DofLoops,
-                           int* csrColumnOffsets_DofLoops,
-                           // LUMPED MASS MATRIX
-                           double* lumped_mass_matrix,
-                           double cfl_run,
-                           double hEps,
-                           double* hReg,
-                           // SAVE SOLUTION (mql)
-                           double* hnp1_at_quad_point,
-                           double* hunp1_at_quad_point,
-                           double* hvnp1_at_quad_point,
-                           // TO COMPUTE LOW ORDER
-			   double* extendedSourceTerm_hu,
-			   double* extendedSourceTerm_hv,
-                           // FOR FCT
-                           double* dH_minus_dL,
-                           double* muH_minus_muL,
-                           double cE,
-                           int LUMPED_MASS_MATRIX,
-                           double dt,
-                           int LINEAR_FRICTION,
-                           double mannings,
-                           // Quant of interests
-                           double* quantDOFs,
-                           int SECOND_CALL_CALCULATE_RESIDUAL,
-                           // NORMAL COMPONENTS
-                           int COMPUTE_NORMALS,
-                           double* normalx,
-                           double* normaly,
-                           double* dLow,
-			   // LOCAL LIMITING
-			   double* hBT,
-			   double* huBT,
-			   double* hvBT,
-                           int lstage)
-    {
-      //FOR FRICTION//
-      double n2 = std::pow(mannings,2.);
-      double gamma=4./3;
-      // mql. This parameter relaxes the cfl restriction.
-      // It is now conservative. I might change it after the local bounds are implemented
-      double xi=10.;
-
-      //////////////////////////////////////
-      // ********** CELL LOOPS ********** //
-      //////////////////////////////////////
-      // To compute:
-      //      * Time derivative term
-      //      * Cell based CFL
-      //      * Velocity and soln at quad points (for other models)
-      for(int eN=0;eN<nElements_global;eN++)
-        {
-          //declare local storage for element residual and initialize
-          register double
-            elementResidual_h[nDOF_test_element],
-            elementResidual_hu[nDOF_test_element],
-            elementResidual_hv[nDOF_test_element];
-
-          for (int i=0;i<nDOF_test_element;i++)
-            {
-              elementResidual_h[i]=0.0;
-              elementResidual_hu[i]=0.0;
-              elementResidual_hv[i]=0.0;
-            }
-          //
-          //loop over quadrature points and compute integrands
-          //
-          for(int k=0;k<nQuadraturePoints_element;k++)
-            {
-              //compute indices and declare local storage
-              register int eN_k = eN*nQuadraturePoints_element+k,
-                eN_k_nSpace = eN_k*nSpace,
-                eN_nDOF_trial_element = eN*nDOF_trial_element;
-              register double
-                h=0.0,hu=0.0,hv=0.0, // solution at current time
-                h_old=0.0,hu_old=0.0,hv_old=0.0, // solution at lstage
-                jac[nSpace*nSpace], jacDet, jacInv[nSpace*nSpace],
-                h_test_dV[nDOF_trial_element],
-                dV,x,y,xt,yt;
-              //get jacobian, etc for mapping reference element
-              ck.calculateMapping_element(eN,
-                                          k,
-                                          mesh_dof,
-                                          mesh_l2g,
-                                          mesh_trial_ref,
-                                          mesh_grad_trial_ref,
-                                          jac,
-                                          jacDet,
-                                          jacInv,
-                                          x,y);
-              //get the physical integration weight
-              dV = fabs(jacDet)*dV_ref[k];
-              //get the solution at current time
-              ck.valFromDOF(h_dof,
-			    &h_l2g[eN_nDOF_trial_element],
-			    &h_trial_ref[k*nDOF_trial_element],
-			    h);
-              ck.valFromDOF(hu_dof,
-			    &vel_l2g[eN_nDOF_trial_element],
-			    &vel_trial_ref[k*nDOF_trial_element],
-			    hu);
-              ck.valFromDOF(hv_dof,
-			    &vel_l2g[eN_nDOF_trial_element],
-			    &vel_trial_ref[k*nDOF_trial_element],
-			    hv);
-              // get the solution at the lstage
-              ck.valFromDOF(h_dof_old,
-			    &h_l2g[eN_nDOF_trial_element],
-			    &h_trial_ref[k*nDOF_trial_element],
-			    h_old);
-              ck.valFromDOF(hu_dof_old,
-			    &vel_l2g[eN_nDOF_trial_element],
-			    &vel_trial_ref[k*nDOF_trial_element],
-			    hu_old);
-              ck.valFromDOF(hv_dof_old,
-			    &vel_l2g[eN_nDOF_trial_element],
-			    &vel_trial_ref[k*nDOF_trial_element],
-			    hv_old);
-              // calculate cell based CFL to keep a reference
-              calculateCFL(elementDiameter[eN],
-                           g,
-                           h_old,
-                           hu_old,
-                           hv_old,
-                           hEps,
-                           q_cfl[eN_k]);
-              //precalculate test function products with integration weights
-              for (int j=0;j<nDOF_trial_element;j++)
-                h_test_dV[j] = h_test_ref[k*nDOF_trial_element+j]*dV;
-
-              // SAVE VELOCITY // at quadrature points for other models to use
-              q_velocity[eN_k_nSpace+0] = 2*h/(h*h+std::pow(fmax(h,hEps),2))*hu;
-              q_velocity[eN_k_nSpace+1] = 2*h/(h*h+std::pow(fmax(h,hEps),2))*hv;
-              hnp1_at_quad_point[eN_k] = h;
-              hunp1_at_quad_point[eN_k] = hu;
-              hvnp1_at_quad_point[eN_k] = hv;
-
-              for(int i=0;i<nDOF_test_element;i++)
->>>>>>> c83d5d46
                 {
                         // clean up uHigh from round off error
                         if (limited_hnp1[i] < hEps)
@@ -2911,7 +1383,6 @@
                                 /(std::pow(limited_hnp1[i],VEL_FIX_POWER)+std::pow(aux,VEL_FIX_POWER));
                 }
         }
-<<<<<<< HEAD
 }
 
 double calculateEdgeBasedCFL(double g,
@@ -3234,348 +1705,6 @@
         //      * Cell based CFL
         //      * Velocity and soln at quad points (for other models)
         for(int eN=0; eN<nElements_global; eN++)
-=======
-      // ********** END OF CELL LOOPS ********** //
-
-      if (SECOND_CALL_CALCULATE_RESIDUAL==0) // This is to save some time
-        {
-          //////////////////////////////////////////////
-          // ********** FIRST LOOP ON DOFs ********** //
-          //////////////////////////////////////////////
-	  // To compute:
-	  //     * Entropy at i-th node
-          register double eta[numDOFsPerEqn];
-          for (int i=0; i<numDOFsPerEqn; i++)
-	    {
-	      // COMPUTE ENTROPY. NOTE: WE CONSIDER A FLAT BOTTOM
-	      double hi = h_dof_old[i];
-	      double one_over_hiReg = 2*hi/(hi*hi+std::pow(fmax(hi,hEps),2)); //hEps
-	      eta[i] = ENTROPY(g,hi,hu_dof_old[i],hv_dof_old[i],0.,one_over_hiReg);
-	    }
-          // ********** END OF FIRST LOOP ON DOFs ********** //
-
-          ///////////////////////////////////////////////
-          // ********** SECOND LOOP ON DOFs ********** //
-          ///////////////////////////////////////////////
-	  // To compute:
-	  //     * Hyperbolic part of the flux
-	  //     * Extended source term (eqn 6.19)
-	  //     * Smoothness indicator
-	  //     * global entropy residual
-          int ij = 0;
-          register double
-	    hyp_flux_h[numDOFsPerEqn],
-	    hyp_flux_hu[numDOFsPerEqn],
-	    hyp_flux_hv[numDOFsPerEqn],
-	    global_entropy_residual[numDOFsPerEqn],
-	    psi[numDOFsPerEqn],
-	    etaMax[numDOFsPerEqn],
-	    etaMin[numDOFsPerEqn];
-	  for (int i=0; i<numDOFsPerEqn; i++)
-            {
-              double hi = h_dof_old[i]; // solution at time tn for the ith DOF
-              double hui = hu_dof_old[i];
-              double hvi = hv_dof_old[i];
-              double one_over_hiReg = 2*hi/(hi*hi+std::pow(fmax(hi,hEps),2)); //hEps
-	      double ui = hui*one_over_hiReg;
-              double vi = hvi*one_over_hiReg;
-	      double mi = lumped_mass_matrix[i];
-
-              // For eta min and max
-              etaMax[i] = fabs(eta[i]);
-              etaMin[i] = fabs(eta[i]);
-
-	      // COMPUTE EXTENDED SOURCE TERM //
-	      // FRICTION //
-	      if (LINEAR_FRICTION==1)
-		{
-		  extendedSourceTerm_hu[i] = mannings*hui*mi;
-		  extendedSourceTerm_hv[i] = mannings*hvi*mi;
-		}
-	      else
-		{
-		  double veli_norm = std::sqrt(ui*ui+vi*vi);
-		  double hi_to_the_gamma = std::pow(hi,gamma);
-		  double friction_aux =
-		    veli_norm == 0. ? 0.:(2*g*n2*veli_norm*mi/
-					  (hi_to_the_gamma +
-					   fmax(hi_to_the_gamma,xi*g*n2*dt*veli_norm)));
-		  extendedSourceTerm_hu[i] = friction_aux*hui;
-		  extendedSourceTerm_hv[i] = friction_aux*hvi;
-		}
-
-	      // HYPERBOLIC FLUXES //
-	      hyp_flux_h[i]=0;
-	      hyp_flux_hu[i]=0;
-	      hyp_flux_hv[i]=0;
-
-	      // FOR ENTROPY RESIDUAL //
-              double ith_flux_term1=0., ith_flux_term2=0., ith_flux_term3=0.;
-              double entropy_flux=0.;
-
-	      // FOR SMOOTHNESS INDICATOR //
-              double alphai; // smoothness indicator of solution
-              double alpha_numerator = 0;
-              double alpha_denominator = 0;
-
-              for (int offset=csrRowIndeces_DofLoops[i]; offset<csrRowIndeces_DofLoops[i+1]; offset++)
-                { //loop in j (sparsity pattern)
-                  int j = csrColumnOffsets_DofLoops[offset];
-                  double hj = h_dof_old[j]; // solution at time tn for the jth DOF
-                  double huj = hu_dof_old[j];
-                  double hvj = hv_dof_old[j];
-                  double one_over_hjReg = 2*hj/(hj*hj+std::pow(fmax(hj,hEps),2)); //hEps
-                  double uj = huj*one_over_hjReg;
-                  double vj = hvj*one_over_hjReg;
-		  double Zj = b_dof[j];
-
-		  // auxiliary functions to compute fluxes
-		  double aux_h = huj*Cx[ij] + hvj*Cy[ij]; // f1*C = hj*(uj*Cx[ij] + vj*Cy[ij]);
-		  double aux_hu = uj*huj*Cx[ij] + uj*hvj*Cy[ij];
-		  double aux_hv = vj*huj*Cx[ij] + vj*hvj*Cy[ij];
-
-		  // HYPERBOLIC FLUX //
-		  hyp_flux_h[i]  += aux_h;
-		  hyp_flux_hu[i] += aux_hu;
-		  hyp_flux_hv[i] += aux_hv;
-
-		  // EXTENDED SOURCE //
-		  extendedSourceTerm_hu[i] += g*hi*(hj+Zj)*Cx[ij];
-		  extendedSourceTerm_hv[i] += g*hi*(hj+Zj)*Cy[ij];
-
-		  // flux for entropy
-                  ith_flux_term1 += aux_h;
-                  ith_flux_term2 += aux_hu + g*hi*(hj+0.)*Cx[ij]; // NOTE: Zj=0
-                  ith_flux_term3 += aux_hv + g*hi*(hj+0.)*Cy[ij]; // NOTE: Zj=0
-
-                  // NOTE: WE CONSIDER FLAT BOTTOM
-                  entropy_flux += ( Cx[ij]*ENTROPY_FLUX1(g,hj,huj,hvj,0.,one_over_hjReg) +
-                                    Cy[ij]*ENTROPY_FLUX2(g,hj,huj,hvj,0.,one_over_hjReg) );
-
-                  // COMPUTE ETA MIN AND ETA MAX //
-                  etaMax[i] = fmax(etaMax[i],fabs(eta[j]));
-                  etaMin[i] = fmin(etaMin[i],fabs(eta[j]));
-
-                  // FOR SMOOTHNESS INDICATOR //
-                  alpha_numerator += hj - hi;
-                  alpha_denominator += fabs(hj - hi);
-
-                  //update ij
-                  ij+=1;
-                }
-	      // COMPUTE ENTROPY RESIDUAL //
-              double one_over_entNormFactori = 2./(etaMax[i]-etaMin[i]+1E-15);
-              double eta_prime1 = DENTROPY_DH(g,hi,hui,hvi,0.,one_over_hiReg); // NOTE: FLAT BOTTOM
-              double eta_prime2 = DENTROPY_DHU(g,hi,hui,hvi,0.,one_over_hiReg);
-              double eta_prime3 = DENTROPY_DHV(g,hi,hui,hvi,0.,one_over_hiReg);
-              global_entropy_residual[i] = one_over_entNormFactori*
-		fabs(entropy_flux -(ith_flux_term1*eta_prime1 +
-				    ith_flux_term2*eta_prime2 +
-				    ith_flux_term3*eta_prime3));
-
-              // COMPUTE SMOOTHNESS INDICATOR //
-              if (hi <= hReg[i]) //hEps, hReg makes the method more robust
-                {
-                  alphai = 1.;
-                  global_entropy_residual[i] = 1E10;
-                }
-              else
-                {
-                  if (fabs(alpha_numerator) <= hEps) //hEps. Force alphai=0 in constant states
-                    alphai = 0.;
-                  else
-                    alphai = fabs(alpha_numerator)/(alpha_denominator+1E-15);
-                }
-              if (POWER_SMOOTHNESS_INDICATOR==0)
-                psi[i] = 1.0;
-              else
-                psi[i] = std::pow(alphai,POWER_SMOOTHNESS_INDICATOR); //NOTE: alpha^2 in the paper
-            }
-          // ********** END OF 2nd LOOP ON DOFS ********** //
-
-          /////////////////////////////////////////////
-          // ********** MAIN LOOP ON DOFs ********** // to compute flux and dissipative terms
-          /////////////////////////////////////////////
-          ij = 0;
-          for (int i=0; i<numDOFsPerEqn; i++)
-            {
-              double hi = h_dof_old[i];
-              double hui = hu_dof_old[i];
-              double hvi = hv_dof_old[i];
-              double Zi = b_dof[i];
-              double mi = lumped_mass_matrix[i];
-              double one_over_hiReg = 2*hi/(hi*hi+std::pow(fmax(hi,hEps),2)); // hEps
-              double ui = hui*one_over_hiReg;
-              double vi = hvi*one_over_hiReg;
-
-              // HIGH ORDER DISSIPATIVE TERMS
-              double
-                ith_dHij_minus_muHij_times_hStarStates=0.,
-                ith_dHij_minus_muHij_times_huStarStates=0.,
-                ith_dHij_minus_muHij_times_hvStarStates=0.,
-                ith_muHij_times_hStates=0.,
-                ith_muHij_times_huStates=0.,
-                ith_muHij_times_hvStates=0.;
-
-              // loop over the sparsity pattern of the i-th DOF
-              for (int offset=csrRowIndeces_DofLoops[i]; offset<csrRowIndeces_DofLoops[i+1]; offset++)
-                {
-                  int j = csrColumnOffsets_DofLoops[offset];
-                  double hj = h_dof_old[j];
-                  double huj = hu_dof_old[j];
-                  double hvj = hv_dof_old[j];
-                  double Zj = b_dof[j];
-                  double one_over_hjReg = 2*hj/(hj*hj+std::pow(fmax(hj,hEps),2)); //hEps
-                  double uj = huj*one_over_hjReg;
-                  double vj = hvj*one_over_hjReg;
-
-                  // COMPUTE STAR SOLUTION // hStar, huStar and hvStar
-                  double hStarij  = fmax(0., hi + Zi - fmax(Zi,Zj));
-                  double huStarij = hui*hStarij*one_over_hiReg;
-                  double hvStarij = hvi*hStarij*one_over_hiReg;
-
-                  double hStarji  = fmax(0., hj + Zj - fmax(Zi,Zj));
-                  double huStarji = huj*hStarji*one_over_hjReg;
-                  double hvStarji = hvj*hStarji*one_over_hjReg;
-
-                  // Dissipative well balancing term
-                  double muLowij = 0., muLij = 0., muHij = 0.;
-                  double dLowij = 0., dLij = 0., dHij = 0.;
-                  if (i != j) // This is not necessary. See formula for ith_dissipative_terms
-                    {
-                      ////////////////////////
-                      // DISSIPATIVE MATRIX //
-                      ////////////////////////
-                      if (lstage == 0)
-                        dLowij = dLow[ij];
-                      else
-                        {
-                          double cij_norm = sqrt(Cx[ij]*Cx[ij] + Cy[ij]*Cy[ij]);
-                          double cji_norm = sqrt(CTx[ij]*CTx[ij] + CTy[ij]*CTy[ij]);
-                          double nxij = Cx[ij]/cij_norm, nyij = Cy[ij]/cij_norm;
-                          double nxji = CTx[ij]/cji_norm, nyji = CTy[ij]/cji_norm;
-                          dLowij = fmax(maxWaveSpeedSharpInitialGuess(g,nxij,nyij,
-                                                                      hi,hui,hvi,
-                                                                      hj,huj,hvj,
-                                                                      hEps,hEps,false)*cij_norm,
-                                        maxWaveSpeedSharpInitialGuess(g,nxji,nyji,
-                                                                      hj,huj,hvj,
-                                                                      hi,hui,hvi,
-                                                                      hEps,hEps,false)*cji_norm);
-                        }
-                      dLij = dLowij;//*fmax(psi[i],psi[j]); // enhance the order to 2nd order. No EV
-		      dLow[ij]=dLij; // save dLow for limiting step
-
-                      ///////////////////////////////////////
-                      // WELL BALANCING DISSIPATIVE MATRIX //
-                      ///////////////////////////////////////
-                      muLowij = fmax(fmax(0.,-(ui*Cx[ij] + vi*Cy[ij])),
-				     fmax(0,(uj*Cx[ij] + vj*Cy[ij])));
-                      muLij = muLowij;//*fmax(psi[i],psi[j]); // enhance the order to 2nd order.
-
-		      ////////////////////////
-		      // COMPUTE BAR STATES //
-		      ////////////////////////
-		      double hBar_ij = 0, hTilde_ij = 0,
-			huBar_ij = 0, huTilde_ij = 0,
-			hvBar_ij = 0, hvTilde_ij = 0;
-		      if (dLij != 0)
-			{
-			  // h component
-			  hBar_ij = -1./(2*dLij)*((huj-hui)*Cx[ij] + (hvj-hvi)*Cy[ij])+0.5*(hj+hi);
-			  hTilde_ij = (dLij-muLij)/(2*dLij)*((hStarji-hj)-(hStarij-hi));
-			  // hu component
-			  huBar_ij = -1./(2*dLij)*((uj*huj-ui*hui)*Cx[ij] +
-						   (uj*hvj-ui*hvi)*Cy[ij]) +0.5*(huj+hui);
-			  huTilde_ij = (dLij-muLij)/(2*dLij)*((huStarji-huj)-(huStarij-hui));
-			  // hv component
-			  hvBar_ij = -1./(2*dLij)*((vj*huj-vi*hui)*Cx[ij] +
-						   (vj*hvj-vi*hvi)*Cy[ij]) +0.5*(hvj+hvi);
-			  hvTilde_ij = (dLij-muLij)/(2*dLij)*((hvStarji-hvj)-(hvStarij-hvi));
-
-			}
-		      hBT[ij] = hBar_ij + hTilde_ij;
-		      huBT[ij] = huBar_ij + huTilde_ij;
-		      hvBT[ij] = hvBar_ij + hvTilde_ij;
-
-                      ///////////////////////
-                      // ENTROPY VISCOSITY //
-                      ///////////////////////
-                      double dEVij = cE*fmax(global_entropy_residual[i],global_entropy_residual[j]);
-		      dHij  = fmin(dLowij,dEVij);
-		      muHij = fmin(muLowij,dEVij);
-
-                      // compute dij_minus_muij times star solution terms
-                      ith_dHij_minus_muHij_times_hStarStates  += (dHij - muHij)*(hStarji-hStarij);
-                      ith_dHij_minus_muHij_times_huStarStates += (dHij - muHij)*(huStarji-huStarij);
-                      ith_dHij_minus_muHij_times_hvStarStates += (dHij - muHij)*(hvStarji-hvStarij);
-
-                      // compute muij times solution terms
-                      ith_muHij_times_hStates  += muHij*(hj-hi);
-                      ith_muHij_times_huStates += muHij*(huj-hui);
-                      ith_muHij_times_hvStates += muHij*(hvj-hvi);
-
-                      // compute dH_minus_dL
-                      dH_minus_dL[ij] = dHij - dLij;
-                      muH_minus_muL[ij] = muHij - muLij;
-                    }
-                  else // i==j
-                    {
-                      dH_minus_dL[ij]=0.; //Not true but the prod of this times Uj-Ui will be zero
-                      muH_minus_muL[ij]=0.; //Not true but the prod of this times Uj-Ui will be zero
-                    }
-                  // update ij
-                  ij+=1;
-                }
-	      if (LUMPED_MASS_MATRIX==1)
-		{
-		  globalResidual[offset_h+stride_h*i]
-		    = hi - dt/mi*(hyp_flux_h[i]
-				  - ith_dHij_minus_muHij_times_hStarStates
-				  - ith_muHij_times_hStates);
-		  globalResidual[offset_hu+stride_hu*i]
-		    = hui - dt/mi*(hyp_flux_hu[i]
-				   + extendedSourceTerm_hu[i]
-				   - ith_dHij_minus_muHij_times_huStarStates
-				   - ith_muHij_times_huStates);
-		  globalResidual[offset_hv+stride_hv*i]
-		    = hvi - dt/mi*(hyp_flux_hv[i]
-				   + extendedSourceTerm_hu[i]
-				   - ith_dHij_minus_muHij_times_hvStarStates
-				   - ith_muHij_times_hvStates);
-		  // clean up potential negative water height due to machine precision
-		  if (globalResidual[offset_h+stride_h*i] >= -hEps && globalResidual[offset_h+stride_h*i] < hEps)
-		    globalResidual[offset_h+stride_h*i] = 0;
-		}
-	      else
-		{
-		  // Distribute residual
-		  // NOTE: MASS MATRIX IS CONSISTENT
-		  globalResidual[offset_h+stride_h*i]
-		    += dt*(hyp_flux_h[i]
-			   - ith_dHij_minus_muHij_times_hStarStates
-			   - ith_muHij_times_hStates
-			   );
-		  globalResidual[offset_hu+stride_hu*i]
-		    += dt*(hyp_flux_hu[i]
-			   + extendedSourceTerm_hu[i]
-			   - ith_dHij_minus_muHij_times_huStarStates
-			   - ith_muHij_times_huStates
-			   );
-		  globalResidual[offset_hv+stride_hv*i]
-		    += dt*(hyp_flux_hv[i]
-			   + extendedSourceTerm_hu[i]
-			   - ith_dHij_minus_muHij_times_hvStarStates
-			   - ith_muHij_times_hvStates
-			   );
-		}
-	    }
-          // ********** END OF LOOP IN DOFs ********** //
-        }
-
-      // ********** COMPUTE NORMALS ********** //
-      if (COMPUTE_NORMALS==1)
->>>>>>> c83d5d46
         {
                 //declare local storage for element residual and initialize
                 register double
@@ -3683,7 +1812,6 @@
                         globalResidual[offset_hv+stride_hv*vel_gi] += elementResidual_hv[i];
                 }
         }
-<<<<<<< HEAD
         // ********** END OF CELL LOOPS ********** //
 
         if (SECOND_CALL_CALCULATE_RESIDUAL==0) // This is to save some time
@@ -4219,167 +2347,6 @@
                                 elementJacobian_hv_hv[i][j]=0.0;
                         }
                 for  (int k=0; k<nQuadraturePoints_element; k++)
-=======
-      // ********** END OF COMPUTING NORMALS ********** //
-    }
-
-    void calculateMassMatrix(//element
-                             double* mesh_trial_ref,
-                             double* mesh_grad_trial_ref,
-                             double* mesh_dof,
-                             double* mesh_velocity_dof,
-                             double MOVING_DOMAIN,
-                             int* mesh_l2g,
-                             double* dV_ref,
-                             double* h_trial_ref,
-                             double* h_grad_trial_ref,
-                             double* h_test_ref,
-                             double* h_grad_test_ref,
-                             double* vel_trial_ref,
-                             double* vel_grad_trial_ref,
-                             double* vel_test_ref,
-                             double* vel_grad_test_ref,
-                             //element boundary
-                             double* mesh_trial_trace_ref,
-                             double* mesh_grad_trial_trace_ref,
-                             double* dS_ref,
-                             double* h_trial_trace_ref,
-                             double* h_grad_trial_trace_ref,
-                             double* h_test_trace_ref,
-                             double* h_grad_test_trace_ref,
-                             double* vel_trial_trace_ref,
-                             double* vel_grad_trial_trace_ref,
-                             double* vel_test_trace_ref,
-                             double* vel_grad_test_trace_ref,
-                             double* normal_ref,
-                             double* boundaryJac_ref,
-                             //physics
-                             double* elementDiameter,
-                             int nElements_global,
-                             double useRBLES,
-                             double useMetrics,
-                             double alphaBDF,
-                             double nu,
-                             double g,
-                             int* h_l2g,
-                             int* vel_l2g,
-                             double* b_dof,
-                             double* h_dof,
-                             double* hu_dof,
-                             double* hv_dof,
-                             double* h_dof_sge,
-                             double* hu_dof_sge,
-                             double* hv_dof_sge,
-                             double* q_mass_acc_beta_bdf,
-                             double* q_mom_hu_acc_beta_bdf,
-                             double* q_mom_hv_acc_beta_bdf,
-                             double* q_cfl,
-                             int* sdInfo_hu_hu_rowptr,
-                             int* sdInfo_hu_hu_colind,
-                             int* sdInfo_hu_hv_rowptr,
-                             int* sdInfo_hu_hv_colind,
-                             int* sdInfo_hv_hv_rowptr,
-                             int* sdInfo_hv_hv_colind,
-                             int* sdInfo_hv_hu_rowptr,
-                             int* sdInfo_hv_hu_colind,
-                             int* csrRowIndeces_h_h,
-                             int* csrColumnOffsets_h_h,
-                             int* csrRowIndeces_h_hu,
-                             int* csrColumnOffsets_h_hu,
-                             int* csrRowIndeces_h_hv,
-                             int* csrColumnOffsets_h_hv,
-                             int* csrRowIndeces_hu_h,
-                             int* csrColumnOffsets_hu_h,
-                             int* csrRowIndeces_hu_hu,
-                             int* csrColumnOffsets_hu_hu,
-                             int* csrRowIndeces_hu_hv,
-                             int* csrColumnOffsets_hu_hv,
-                             int* csrRowIndeces_hv_h,
-                             int* csrColumnOffsets_hv_h,
-                             int* csrRowIndeces_hv_hu,
-                             int* csrColumnOffsets_hv_hu,
-                             int* csrRowIndeces_hv_hv,
-                             int* csrColumnOffsets_hv_hv,
-                             double* globalJacobian,
-                             int nExteriorElementBoundaries_global,
-                             int* exteriorElementBoundariesArray,
-                             int* elementBoundaryElementsArray,
-                             int* elementBoundaryLocalElementBoundariesArray,
-                             int* isDOFBoundary_h,
-                             int* isDOFBoundary_hu,
-                             int* isDOFBoundary_hv,
-                             int* isAdvectiveFluxBoundary_h,
-                             int* isAdvectiveFluxBoundary_hu,
-                             int* isAdvectiveFluxBoundary_hv,
-                             int* isDiffusiveFluxBoundary_hu,
-                             int* isDiffusiveFluxBoundary_hv,
-                             double* ebqe_bc_h_ext,
-                             double* ebqe_bc_flux_mass_ext,
-                             double* ebqe_bc_flux_mom_hu_adv_ext,
-                             double* ebqe_bc_flux_mom_hv_adv_ext,
-                             double* ebqe_bc_hu_ext,
-                             double* ebqe_bc_flux_hu_diff_ext,
-                             double* ebqe_penalty_ext,
-                             double* ebqe_bc_hv_ext,
-                             double* ebqe_bc_flux_hv_diff_ext,
-                             int* csrColumnOffsets_eb_h_h,
-                             int* csrColumnOffsets_eb_h_hu,
-                             int* csrColumnOffsets_eb_h_hv,
-                             int* csrColumnOffsets_eb_hu_h,
-                             int* csrColumnOffsets_eb_hu_hu,
-                             int* csrColumnOffsets_eb_hu_hv,
-                             int* csrColumnOffsets_eb_hv_h,
-                             int* csrColumnOffsets_eb_hv_hu,
-                             int* csrColumnOffsets_eb_hv_hv,
-                             double dt)
-    {
-      //
-      //loop over elements to compute volume integrals and load them into the element Jacobians and global Jacobian
-      //
-      for(int eN=0;eN<nElements_global;eN++)
-        {
-          register double
-            elementJacobian_h_h[nDOF_test_element][nDOF_trial_element],
-            elementJacobian_hu_hu[nDOF_test_element][nDOF_trial_element],
-            elementJacobian_hv_hv[nDOF_test_element][nDOF_trial_element];
-          for (int i=0;i<nDOF_test_element;i++)
-            for (int j=0;j<nDOF_trial_element;j++)
-              {
-                elementJacobian_h_h[i][j]=0.0;
-                elementJacobian_hu_hu[i][j]=0.0;
-                elementJacobian_hv_hv[i][j]=0.0;
-              }
-          for  (int k=0;k<nQuadraturePoints_element;k++)
-            {
-              int eN_k = eN*nQuadraturePoints_element+k, //index to a scalar at a quadrature point
-                eN_k_nSpace = eN_k*nSpace,
-                eN_nDOF_trial_element = eN*nDOF_trial_element; //index to a vector at a quadrature point
-
-              //declare local storage
-              register double
-                jac[nSpace*nSpace],
-                jacDet,
-                jacInv[nSpace*nSpace],
-                dV,
-                h_test_dV[nDOF_test_element],
-                vel_test_dV[nDOF_test_element],
-                x,y,xt,yt;
-              //get jacobian, etc for mapping reference element
-              ck.calculateMapping_element(eN,
-                                          k,
-                                          mesh_dof,
-                                          mesh_l2g,
-                                          mesh_trial_ref,
-                                          mesh_grad_trial_ref,
-                                          jac,
-                                          jacDet,
-                                          jacInv,
-                                          x,y);
-              //get the physical integration weight
-              dV = fabs(jacDet)*dV_ref[k];
-              //precalculate test function products with integration weights
-              for (int j=0;j<nDOF_trial_element;j++)
->>>>>>> c83d5d46
                 {
                         int eN_k = eN*nQuadraturePoints_element+k, //index to a scalar at a quadrature point
                             eN_k_nSpace = eN_k*nSpace,
@@ -4430,7 +2397,6 @@
                 //
                 for (int i=0; i<nDOF_test_element; i++)
                 {
-<<<<<<< HEAD
                         register int eN_i = eN*nDOF_test_element+i;
                         for (int j=0; j<nDOF_trial_element; j++)
                         {
@@ -4574,195 +2540,6 @@
                                 elementJacobian_hv_hv[i][j]=0.0;
                         }
                 for  (int k=0; k<nQuadraturePoints_element; k++)
-=======
-                  register int i_nSpace = i*nSpace;
-                  for(int j=0;j<nDOF_trial_element;j++)
-                    {
-                      register int j_nSpace = j*nSpace;
-                      elementJacobian_h_h[i][j] += h_trial_ref[k*nDOF_trial_element+j]*h_test_dV[i];
-                      elementJacobian_hu_hu[i][j] += vel_trial_ref[k*nDOF_trial_element+j]*vel_test_dV[i];
-                      elementJacobian_hv_hv[i][j] += vel_trial_ref[k*nDOF_trial_element+j]*vel_test_dV[i];
-                    }//j
-                }//i
-            }//k
-          //
-          //load into element Jacobian into global Jacobian
-          //
-          for (int i=0;i<nDOF_test_element;i++)
-            {
-              register int eN_i = eN*nDOF_test_element+i;
-              for (int j=0;j<nDOF_trial_element;j++)
-                {
-                  register int eN_i_j = eN_i*nDOF_trial_element+j;
-                  globalJacobian[csrRowIndeces_h_h[eN_i] +
-				 csrColumnOffsets_h_h[eN_i_j]] += elementJacobian_h_h[i][j];
-                  globalJacobian[csrRowIndeces_hu_hu[eN_i] +
-				 csrColumnOffsets_hu_hu[eN_i_j]] += elementJacobian_hu_hu[i][j];
-                  globalJacobian[csrRowIndeces_hv_hv[eN_i] +
-				 csrColumnOffsets_hv_hv[eN_i_j]] += elementJacobian_hv_hv[i][j];
-                }//j
-            }//i
-        }//elements
-
-    }
-
-    void calculateLumpedMassMatrix(//element
-                                   double* mesh_trial_ref,
-                                   double* mesh_grad_trial_ref,
-                                   double* mesh_dof,
-                                   double* mesh_velocity_dof,
-                                   double MOVING_DOMAIN,
-                                   int* mesh_l2g,
-                                   double* dV_ref,
-                                   double* h_trial_ref,
-                                   double* h_grad_trial_ref,
-                                   double* h_test_ref,
-                                   double* h_grad_test_ref,
-                                   double* vel_trial_ref,
-                                   double* vel_grad_trial_ref,
-                                   double* vel_test_ref,
-                                   double* vel_grad_test_ref,
-                                   //element boundary
-                                   double* mesh_trial_trace_ref,
-                                   double* mesh_grad_trial_trace_ref,
-                                   double* dS_ref,
-                                   double* h_trial_trace_ref,
-                                   double* h_grad_trial_trace_ref,
-                                   double* h_test_trace_ref,
-                                   double* h_grad_test_trace_ref,
-                                   double* vel_trial_trace_ref,
-                                   double* vel_grad_trial_trace_ref,
-                                   double* vel_test_trace_ref,
-                                   double* vel_grad_test_trace_ref,
-                                   double* normal_ref,
-                                   double* boundaryJac_ref,
-                                   //physics
-                                   double* elementDiameter,
-                                   int nElements_global,
-                                   double useRBLES,
-                                   double useMetrics,
-                                   double alphaBDF,
-                                   double nu,
-                                   double g,
-                                   int* h_l2g,
-                                   int* vel_l2g,
-                                   double* b_dof,
-                                   double* h_dof,
-                                   double* hu_dof,
-                                   double* hv_dof,
-                                   double* h_dof_sge,
-                                   double* hu_dof_sge,
-                                   double* hv_dof_sge,
-                                   double* q_mass_acc_beta_bdf,
-                                   double* q_mom_hu_acc_beta_bdf,
-                                   double* q_mom_hv_acc_beta_bdf,
-                                   double* q_cfl,
-                                   int* sdInfo_hu_hu_rowptr,
-                                   int* sdInfo_hu_hu_colind,
-                                   int* sdInfo_hu_hv_rowptr,
-                                   int* sdInfo_hu_hv_colind,
-                                   int* sdInfo_hv_hv_rowptr,
-                                   int* sdInfo_hv_hv_colind,
-                                   int* sdInfo_hv_hu_rowptr,
-                                   int* sdInfo_hv_hu_colind,
-                                   int* csrRowIndeces_h_h,
-                                   int* csrColumnOffsets_h_h,
-                                   int* csrRowIndeces_h_hu,
-                                   int* csrColumnOffsets_h_hu,
-                                   int* csrRowIndeces_h_hv,
-                                   int* csrColumnOffsets_h_hv,
-                                   int* csrRowIndeces_hu_h,
-                                   int* csrColumnOffsets_hu_h,
-                                   int* csrRowIndeces_hu_hu,
-                                   int* csrColumnOffsets_hu_hu,
-                                   int* csrRowIndeces_hu_hv,
-                                   int* csrColumnOffsets_hu_hv,
-                                   int* csrRowIndeces_hv_h,
-                                   int* csrColumnOffsets_hv_h,
-                                   int* csrRowIndeces_hv_hu,
-                                   int* csrColumnOffsets_hv_hu,
-                                   int* csrRowIndeces_hv_hv,
-                                   int* csrColumnOffsets_hv_hv,
-                                   double* globalJacobian,
-                                   int nExteriorElementBoundaries_global,
-                                   int* exteriorElementBoundariesArray,
-                                   int* elementBoundaryElementsArray,
-                                   int* elementBoundaryLocalElementBoundariesArray,
-                                   int* isDOFBoundary_h,
-                                   int* isDOFBoundary_hu,
-                                   int* isDOFBoundary_hv,
-                                   int* isAdvectiveFluxBoundary_h,
-                                   int* isAdvectiveFluxBoundary_hu,
-                                   int* isAdvectiveFluxBoundary_hv,
-                                   int* isDiffusiveFluxBoundary_hu,
-                                   int* isDiffusiveFluxBoundary_hv,
-                                   double* ebqe_bc_h_ext,
-                                   double* ebqe_bc_flux_mass_ext,
-                                   double* ebqe_bc_flux_mom_hu_adv_ext,
-                                   double* ebqe_bc_flux_mom_hv_adv_ext,
-                                   double* ebqe_bc_hu_ext,
-                                   double* ebqe_bc_flux_hu_diff_ext,
-                                   double* ebqe_penalty_ext,
-                                   double* ebqe_bc_hv_ext,
-                                   double* ebqe_bc_flux_hv_diff_ext,
-                                   int* csrColumnOffsets_eb_h_h,
-                                   int* csrColumnOffsets_eb_h_hu,
-                                   int* csrColumnOffsets_eb_h_hv,
-                                   int* csrColumnOffsets_eb_hu_h,
-                                   int* csrColumnOffsets_eb_hu_hu,
-                                   int* csrColumnOffsets_eb_hu_hv,
-                                   int* csrColumnOffsets_eb_hv_h,
-                                   int* csrColumnOffsets_eb_hv_hu,
-                                   int* csrColumnOffsets_eb_hv_hv,
-                                   double dt)
-    {
-      //
-      //loop over elements to compute volume integrals and load them into the element Jacobians and global Jacobian
-      //
-      for(int eN=0;eN<nElements_global;eN++)
-        {
-          register double
-	    elementJacobian_h_h[nDOF_test_element][nDOF_trial_element],
-            elementJacobian_hu_hu[nDOF_test_element][nDOF_trial_element],
-            elementJacobian_hv_hv[nDOF_test_element][nDOF_trial_element];
-          for (int i=0;i<nDOF_test_element;i++)
-            for (int j=0;j<nDOF_trial_element;j++)
-              {
-                elementJacobian_h_h[i][j]=0.0;
-                elementJacobian_hu_hu[i][j]=0.0;
-                elementJacobian_hv_hv[i][j]=0.0;
-              }
-          for  (int k=0;k<nQuadraturePoints_element;k++)
-            {
-              int eN_k = eN*nQuadraturePoints_element+k, //index to a scalar at a quadrature point
-                eN_k_nSpace = eN_k*nSpace,
-                eN_nDOF_trial_element = eN*nDOF_trial_element; //index to a vector at a quadrature point
-
-              //declare local storage
-              register double
-                jac[nSpace*nSpace],
-                jacDet,
-                jacInv[nSpace*nSpace],
-                dV,
-                h_test_dV[nDOF_test_element],
-                vel_test_dV[nDOF_test_element],
-                x,y,xt,yt;
-              //get jacobian, etc for mapping reference element
-              ck.calculateMapping_element(eN,
-                                          k,
-                                          mesh_dof,
-                                          mesh_l2g,
-                                          mesh_trial_ref,
-                                          mesh_grad_trial_ref,
-                                          jac,
-                                          jacDet,
-                                          jacInv,
-                                          x,y);
-              //get the physical integration weight
-              dV = fabs(jacDet)*dV_ref[k];
-              //precalculate test function products with integration weights
-              for (int j=0;j<nDOF_trial_element;j++)
->>>>>>> c83d5d46
                 {
                         int eN_k = eN*nQuadraturePoints_element+k, //index to a scalar at a quadrature point
                             eN_k_nSpace = eN_k*nSpace,
@@ -4814,7 +2591,6 @@
                 //
                 for (int i=0; i<nDOF_test_element; i++)
                 {
-<<<<<<< HEAD
                         register int eN_i = eN*nDOF_test_element+i;
                         for (int j=0; j<nDOF_trial_element; j++)
                         {
@@ -4824,32 +2600,6 @@
                                 globalJacobian[csrRowIndeces_hv_hv[eN_i] + csrColumnOffsets_hv_hv[eN_i_j]] += elementJacobian_hv_hv[i][j];
                         }//j
                 }//i
-=======
-                  register int i_nSpace = i*nSpace;
-                  for(int j=0;j<nDOF_trial_element;j++)
-                    {
-                      register int j_nSpace = j*nSpace;
-                      elementJacobian_h_h[i][j] += (i==j ? 1.0 : 0.0)*h_test_dV[i];
-                      elementJacobian_hu_hu[i][j] += (i==j ? 1.0 : 0.0)*vel_test_dV[i];
-                      elementJacobian_hv_hv[i][j] += (i==j ? 1.0 : 0.0)*vel_test_dV[i];
-                    }//j
-                }//i
-            }//k
-          //
-          //load into element Jacobian into global Jacobian
-          //
-          for (int i=0;i<nDOF_test_element;i++)
-            {
-              register int eN_i = eN*nDOF_test_element+i;
-              for (int j=0;j<nDOF_trial_element;j++)
-                {
-                  register int eN_i_j = eN_i*nDOF_trial_element+j;
-                  globalJacobian[csrRowIndeces_h_h[eN_i] + csrColumnOffsets_h_h[eN_i_j]] += elementJacobian_h_h[i][j];
-                  globalJacobian[csrRowIndeces_hu_hu[eN_i] + csrColumnOffsets_hu_hu[eN_i_j]] += elementJacobian_hu_hu[i][j];
-                  globalJacobian[csrRowIndeces_hv_hv[eN_i] + csrColumnOffsets_hv_hv[eN_i_j]] += elementJacobian_hv_hv[i][j];
-                }//j
-            }//i
->>>>>>> c83d5d46
         }//elements
 }
 };  //SW2DCV
