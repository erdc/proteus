#ifndef SW2DCV_H
#define SW2DCV_H
#include "ArgumentsDict.h"
#include "CompKernel.h"
#include "ModelFactory.h"
#include "xtensor-python/pyarray.hpp"
#include <assert.h>
#include <cmath>
#include <iostream>
#include <valarray>

namespace py = pybind11;

#define GLOBAL_FCT 0
#define POWER_SMOOTHNESS_INDICATOR 2
#define VEL_FIX_POWER 2.
#define REESTIMATE_MAX_EDGE_BASED_CFL 0
#define LIMITING_ITERATION 2

/* inline functions */
namespace proteus {
// FOR CELL BASED ENTROPY VISCOSITY
inline double ENTROPY(const double &g, const double &h, const double &hu,
                      const double &hv, const double &z,
                      const double &one_over_hReg) {
  return 0.5 *
         (g * h * h + one_over_hReg * (hu * hu + hv * hv) + 2. * g * h * z);
}
inline double DENTROPY_DH(const double &g, const double &h, const double &hu,
                          const double &hv, const double &z,
                          const double &one_over_hReg) {
  return g * h - 0.5 * (hu * hu + hv * hv) * std::pow(one_over_hReg, 2) + g * z;
}
inline double DENTROPY_DHU(const double &g, const double &h, const double &hu,
                           const double &hv, const double &z,
                           const double &one_over_hReg) {
  return hu * one_over_hReg;
}
inline double DENTROPY_DHV(const double &g, const double &h, const double &hu,
                           const double &hv, const double &z,
                           const double &one_over_hReg) {
  return hv * one_over_hReg;
}
inline double ENTROPY_FLUX1(const double &g, const double &h, const double &hu,
                            const double &hv, const double &z,
                            const double &one_over_hReg) {
  return (ENTROPY(g, h, hu, hv, z, one_over_hReg) + 0.5 * g * h * h +
          g * h * z) *
         hu * one_over_hReg;
}
inline double ENTROPY_FLUX2(const double &g, const double &h, const double &hu,
                            const double &hv, const double &z,
                            const double &one_over_hReg) {
  return (ENTROPY(g, h, hu, hv, z, one_over_hReg) + 0.5 * g * h * h +
          g * h * z) *
         hv * one_over_hReg;
}
// FOR ESTIMATING MAX WAVE SPEEDS
inline double f(const double &g, const double &h, const double &hZ) {
  return ((h <= hZ) ? 2. * (sqrt(g * h) - sqrt(g * hZ))
                    : (h - hZ) * sqrt(0.5 * g * (h + hZ) / h / hZ));
}
inline double phi(const double &g, const double &h, const double &hL,
                  const double &hR, const double &uL, const double &uR) {
  return (f(g, h, hL) + f(g, h, hR) + uR - uL);
}
inline double fp(const double &g, const double &h, const double &hZ) {
  return ((h <= hZ)
              ? sqrt(g / h)
              : g * (2 * h * h + h * hZ + hZ * hZ) /
                    (2 * sqrt(2 * g) * h * h * hZ * sqrt(1 / h + 1 / hZ)));
}
inline double phip(const double &g, const double &h, const double &hL,
                   const double &hR) {
  return (fp(g, h, hL) + fp(g, h, hR));
}
inline double nu1(const double &g, const double &hStar, const double &hL,
                  const double &uL, const double &one_over_hL) {
  return (uL - sqrt(g * hL) *
                   sqrt((1. + fmax((hStar - hL) / 2. * one_over_hL, 0.0)) *
                        (1. + fmax((hStar - hL) * one_over_hL, 0.))));
}
inline double nu3(const double &g, const double &hStar, const double &hR,
                  const double &uR, const double &one_over_hR) {
  return (uR + sqrt(g * hR) *
                   sqrt((1. + fmax((hStar - hR) / 2. * one_over_hR, 0.0)) *
                        (1. + fmax((hStar - hR) * one_over_hR, 0.))));
}
inline double phiDiff(const double &g, const double &h1k, const double &h2k,
                      const double &hL, const double &hR, const double &uL,
                      const double &uR) {
  return ((phi(g, h2k, hL, hR, uL, uR) - phi(g, h1k, hL, hR, uL, uR)) /
          (h2k - h1k));
}
inline double phiDDiff1(const double &g, const double &h1k, const double &h2k,
                        const double &hL, const double &hR, const double &uL,
                        const double &uR) {
  return ((phiDiff(g, h1k, h2k, hL, hR, uL, uR) - phip(g, h1k, hL, hR)) /
          (h2k - h1k));
}
inline double phiDDiff2(const double &g, const double &h1k, const double &h2k,
                        const double &hL, const double &hR, const double &uL,
                        const double &uR) {
  return ((phip(g, h2k, hL, hR) - phiDiff(g, h1k, h2k, hL, hR, uL, uR)) /
          (h2k - h1k));
}
inline double hStarLFromQuadPhiFromAbove(const double &g, const double &hStarL,
                                         const double &hStarR, const double &hL,
                                         const double &hR, const double &uL,
                                         const double &uR) {
  return (hStarL -
          2 * phi(g, hStarL, hL, hR, uL, uR) /
              (phip(g, hStarL, hL, hR) +
               sqrt(std::pow(phip(g, hStarL, hL, hR), 2) -
                    4 * phi(g, hStarL, hL, hR, uL, uR) *
                        phiDDiff1(g, hStarL, hStarR, hL, hR, uL, uR))));
}
inline double hStarRFromQuadPhiFromBelow(const double &g, const double &hStarL,
                                         const double &hStarR, const double &hL,
                                         const double &hR, const double &uL,
                                         const double &uR) {
  return (hStarR -
          2 * phi(g, hStarR, hL, hR, uL, uR) /
              (phip(g, hStarR, hL, hR) +
               sqrt(std::pow(phip(g, hStarR, hL, hR), 2) -
                    4 * phi(g, hStarR, hL, hR, uL, uR) *
                        phiDDiff2(g, hStarL, hStarR, hL, hR, uL, uR))));
}
} // end namespace proteus

namespace proteus {
class SW2DCV_base {
public:
  std::valarray<double> Rneg, Rpos, hLow, huLow, hvLow, Kmax;
  virtual ~SW2DCV_base() {}
  virtual void convexLimiting(arguments_dict &args) = 0;
  virtual double calculateEdgeBasedCFL(arguments_dict &args) = 0;
<<<<<<< HEAD
=======
  virtual void calculateEV(arguments_dict &args) = 0;
>>>>>>> 80dfad95
  virtual void calculateResidual(arguments_dict &args) = 0;
  virtual void calculateMassMatrix(arguments_dict &args) = 0;
  virtual void calculateLumpedMassMatrix(arguments_dict &args) = 0;
};

template <class CompKernelType, int nSpace, int nQuadraturePoints_element,
          int nDOF_mesh_trial_element, int nDOF_trial_element,
          int nDOF_test_element, int nQuadraturePoints_elementBoundary>
class SW2DCV : public SW2DCV_base {
public:
  const int nDOF_test_X_trial_element;
  CompKernelType ck;
  SW2DCV()
      : nDOF_test_X_trial_element(nDOF_test_element * nDOF_trial_element),
        ck() {
    std::cout << "Constructing SW2DCV<CompKernelTemplate<" << nSpace << ","
              << nQuadraturePoints_element << "," << nDOF_mesh_trial_element
              << "," << nDOF_trial_element << "," << nDOF_test_element << ","
              << nQuadraturePoints_elementBoundary << ">());" << std::endl
              << std::flush;
  }

  inline double maxWaveSpeedSharpInitialGuess(double g, double nx, double ny,
                                              double hL, double huL, double hvL,
                                              double hR, double huR, double hvR,
                                              double hEpsL, double hEpsR,
                                              bool debugging) {
    double lambda1, lambda3;
    // 1-eigenvalue: uL-sqrt(g*hL)
    // 3-eigenvalue: uR+sqrt(g*hR)

    // To avoid division by 0
    double one_over_hL = 2.0 * hL / (hL * hL + std::pow(fmax(hL, hEpsL), 2.0));
    double one_over_hR = 2.0 * hR / (hR * hR + std::pow(fmax(hR, hEpsR), 2.0));

    double hVelL = nx * huL + ny * hvL;
    double hVelR = nx * huR + ny * hvR;
    double velL = one_over_hL * hVelL;
    double velR = one_over_hR * hVelR;

    double x0 = std::pow(2. * sqrt(2.) - 1., 2.);
    double hMin = fmin(hL, hR);
    double hMax = fmax(hL, hR);

    double hStar;
    double fMin = phi(g, x0 * hMin, hL, hR, velL, velR);
    double fMax = phi(g, x0 * hMax, hL, hR, velL, velR);

    double sqrMin = sqrt(hMin);
    double sqrMax = sqrt(hMax);

    if (0. <= fMin) {
      hStar = fmin(
          x0 * hMin,
          std::pow(fmax(0., velL - velR + 2. * sqrt(g) * (sqrt(hL) + sqrt(hR))),
                   2) /
              16. / g);
    } else if (0. <= fMax) {
      double a = 1.0 / (2.0 * sqrt(2.0));
      double c = -hMin * a - sqrMin * sqrMax +
                 sqrMin * (velR - velL) / (2.0 * sqrt(g));
      double delta = hMin - 4.0 * a * c;
      if (delta < 0.0) {
        std::cout << "Bug in computing lambda. Exiting." << std::endl;
        abort();
      }
      hStar = fmin(x0 * hMax, std::pow((-sqrMin + sqrt(delta)) / (2. * a), 2));
    } else {
      hStar = sqrMin * sqrMax *
              (1.0 + sqrt(2.0 / g) * (velL - velR) / (sqrMin + sqrMax));
    }

    // return lambda_max
    lambda1 = nu1(g, hStar, hL, velL, one_over_hL);
    lambda3 = nu3(g, hStar, hR, velR, one_over_hR);
    return fmax(fabs(lambda1), fabs(lambda3));
  }
<<<<<<< HEAD

  // inline double maxWaveSpeedIterativeProcess(double g, double nx, double ny,
  //                                            double hL, double huL, double
  //                                            hvL, double hR, double huR,
  //                                            double hvR, double hEpsL, double
  //                                            hEpsR, bool verbose) {
  //   double tol = 1E-15;
  //   // 1-eigenvalue: uL-sqrt(g*hL)
  //   // 3-eigenvalue: uR+sqrt(g*hR)
  //
  //   double hVelL = nx * huL + ny * hvL;
  //   double hVelR = nx * huR + ny * hvR;
  //   double velL = 2 * hL / (hL * hL + std::pow(fmax(hL, hEpsL), 2)) * hVelL;
  //   double velR = 2 * hR / (hR * hR + std::pow(fmax(hR, hEpsR), 2)) * hVelR;
  //
  //   double lambda1, lambda3;
  //
  //   // CHECK IF BOTH STATES ARE DRY:
  //   if (hL == 0 && hR == 0) {
  //     lambda1 = 0.;
  //     lambda3 = 0.;
  //     return 0.;
  //   } else if (hL == 0) // left dry state
  //   {
  //     lambda1 = velR - 2 * sqrt(g * hR);
  //     lambda3 = velR + sqrt(g * hR);
  //     return fmax(fabs(lambda1), fabs(lambda3));
  //   } else if (hR == 0) // right dry state
  //   {
  //     lambda1 = velL - sqrt(g * hL);
  //     lambda3 = velL + 2 * sqrt(g * hL);
  //     return fmax(fabs(lambda1), fabs(lambda3));
  //   } else {
  //     ////////////////////
  //     // ESTIMATE hStar //
  //     ////////////////////
  //     // Initial estimate of hStar0 from above.
  //     // This is computed via phiR(h) >= phi(h) ---> hStar0 >= hStar
  //     double hStar0 = 1;
  //     double hStar = hStar0;
  //
  //     /////////////////////////////////
  //     // ALGORITHM 1: Initialization //
  //     /////////////////////////////////
  //     // Requires: tol
  //     // Ensures: hStarL, hStarR
  //     double hStarL, hStarR;
  //     double hMin = fmin(hL, hR);
  //     double hMax = fmin(hL, hR);
  //     double phiMin = phi(g, hMin, hL, hR, velL, velR);
  //     double phiMax = phi(g, hMax, hL, hR, velL, velR);
  //     if (0 <= phiMin) {
  //       // This is a 1- and 3-rarefactions situation. We know the solution in
  //       // this case
  //       lambda1 = velL - sqrt(g * hL);
  //       lambda3 = velR + sqrt(g * hR);
  //
  //       std::cout << "lambda Min, lambda Max: " << lambda1 << ", " << lambda3
  //                 << std::endl;
  //
  //       return fmax(fabs(lambda1), fabs(lambda3));
  //     }
  //     if (phiMax == 0) // if hMax "hits" hStar (very unlikely)
  //     {
  //       hStar = hMax;
  //       lambda1 = nu1(g, hStar, hL, velL);
  //       lambda3 = nu3(g, hStar, hR, velR);
  //       return fmax(fabs(lambda1), fabs(lambda3));
  //     }
  //     double hStarTwoRarefactions =
  //         std::pow(velL - velR + 2 * sqrt(g) * (sqrt(hL) + sqrt(hR)), 2) / 16
  //         / g;
  //     if (phiMax < 0) // This is a 1- and 3-shock situation
  //     {
  //       hStarL = hMax;
  //       hStarR = hStarTwoRarefactions;
  //     } else // Here we have one shock and one rarefaction
  //     {
  //       hStarL = hMin;
  //       hStarR = fmin(hMax, hStarTwoRarefactions);
  //     }
  //
  //     // improve estimate from below via one newton step (not required)
  //     hStarL = fmax(hStarL, hStarR - phi(g, hStarR, hL, hR, velL, velR) /
  //                                        phip(g, hStarR, hL, hR));
  //     // COMPUTE lambdaMin0 and lambdaMax0
  //     double nu11 = nu1(g, hStarR, hL, velL);
  //     double nu12 = nu1(g, hStarL, hL, velL);
  //     double nu31 = nu3(g, hStarL, hR, velR);
  //     double nu32 = nu3(g, hStarR, hR, velR);
  //
  //     double lambdaMin = fmax(fmax(nu31, 0), fmax(-nu12, 0));
  //     double lambdaMax = fmax(fmax(nu32, 0), fmax(-nu11, 0));
  //
  //     if (verbose) {
  //       std::cout << "hStarL, hStarR: " << hStarL << ", " << hStarR << "\t"
  //                 << "lambda Min, lambda Max: " << lambdaMin << ", "
  //                 << lambdaMax << std::endl;
  //     }
  //     // CHECK IF TOL IS SATISFIED. O.W. GOT TO ALGORITHM 2 //
  //     if (lambdaMin > 0 && lambdaMax / lambdaMin - 1 <= tol)
  //       return lambdaMax;
  //     else // Proceed to algorithm 2
  //     {
  //       ///////////////////////////////////////////
  //       // ALGORITHM 2: ESTIMATION OF LAMBDA MAX //
  //       ///////////////////////////////////////////
  //       // Requires: hStarL, hStarR
  //       // Ensures: lambdaMax
  //       int aux_counter = 0;
  //       while (true) {
  //         aux_counter++;
  //         // Start having lambdaMin and lambdaMax
  //         // Check if current lambdaMin and lambdaMax satisfy the tolerance
  //         if (verbose) {
  //           std::cout << lambdaMin << ", " << lambdaMax << std::endl;
  //         }
  //         if (lambdaMin > 0 && lambdaMax / lambdaMin - 1 <= tol)
  //           return lambdaMax;
  //         // Check for round off error
  //         if (phi(g, hStarL, hL, hR, velL, velR) > 0 ||
  //             phi(g, hStarR, hL, hR, velL, velR) < 0)
  //           return lambdaMax;
  //
  //         // Save old estimates of hStar
  //         double hStarL_old = hStarL;
  //         double hStarR_old = hStarR;
  //         // Compute new estimates on hStarL and hStarR
  //         // NOTE (MQL): hStarL and hStarR must be computed using the old
  //         // values
  //         hStarL = hStarLFromQuadPhiFromAbove(g, hStarL_old, hStarR_old, hL,
  //         hR,
  //                                             velL, velR);
  //         hStarR = hStarRFromQuadPhiFromBelow(g, hStarL_old, hStarR_old, hL,
  //         hR,
  //                                             velL, velR);
  //
  //         // Compute lambdaMax and lambdaMin
  //         nu11 = nu1(g, hStarR, hL, velL);
  //         nu12 = nu1(g, hStarL, hL, velL);
  //         nu31 = nu3(g, hStarL, hR, velR);
  //         nu32 = nu3(g, hStarR, hR, velR);
  //
  //         lambdaMin = fmax(fmax(nu31, 0), fmax(-nu12, 0));
  //         lambdaMax = fmax(fmax(nu32, 0), fmax(-nu11, 0));
  //
  //         if (aux_counter > 1000) // TMP
  //         {
  //           std::cout << "**** AUX COUNTER > 1000... aborting!" << std::endl;
  //           std::cout << "**** Initial guess hStar: " << hStar0 << std::endl;
  //
  //           hStar = hStar0;
  //           lambda1 = nu1(g, hStar, hL, velL);
  //           lambda3 = nu3(g, hStar, hR, velR);
  //           std::cout << "**** Initial estimate of max wave speed: "
  //                     << fmax(fabs(lambda1), fabs(lambda3)) << std::endl;
  //
  //           abort();
  //         }
  //         // else
  //         //{
  //         //  std::cout << "*****... AUX COUNTER: " << aux_counter <<
  //         //  std::endl;
  //         //  //TMP
  //         //}
  //       }
  //     }
  //   }
  // }
=======
>>>>>>> 80dfad95

  inline void calculateCFL(const double &elementDiameter, const double &g,
                           const double &h, const double &hu, const double &hv,
                           const double hEps, double &cfl) {
    double cflx, cfly, c = sqrt(fmax(g * hEps, g * h));
    double u = 2 * h / (h * h + std::pow(fmax(h, hEps), 2)) * hu;
    double v = 2 * h / (h * h + std::pow(fmax(h, hEps), 2)) * hv;

    if (u > 0.0)
      cflx = (u + c) / elementDiameter;
    else
      cflx = fabs(u - c) / elementDiameter;

    if (v > 0.0)
      cfly = (v + c) / elementDiameter;
    else
      cfly = fabs(v - c) / elementDiameter;
    cfl = sqrt(cflx * cflx + cfly * cfly); // hack, conservative estimate
  }

  void convexLimiting(arguments_dict &args) {
    double dt = args.m_dscalar["dt"];
    int NNZ = args.m_iscalar["NNZ"];
    int numDOFs = args.m_iscalar["numDOFs"];
    xt::pyarray<double> &lumped_mass_matrix =
        args.m_darray["lumped_mass_matrix"];
    xt::pyarray<double> &h_old = args.m_darray["h_old"];
    xt::pyarray<double> &hu_old = args.m_darray["hu_old"];
    xt::pyarray<double> &hv_old = args.m_darray["hv_old"];
    xt::pyarray<double> &b_dof = args.m_darray["b_dof"];
    xt::pyarray<double> &high_order_hnp1 = args.m_darray["high_order_hnp1"];
    xt::pyarray<double> &high_order_hunp1 = args.m_darray["high_order_hunp1"];
    xt::pyarray<double> &high_order_hvnp1 = args.m_darray["high_order_hvnp1"];
    xt::pyarray<double> &extendedSourceTerm_hu =
        args.m_darray["extendedSourceTerm_hu"];
    xt::pyarray<double> &extendedSourceTerm_hv =
        args.m_darray["extendedSourceTerm_hv"];
    xt::pyarray<double> &limited_hnp1 = args.m_darray["limited_hnp1"];
    xt::pyarray<double> &limited_hunp1 = args.m_darray["limited_hunp1"];
    xt::pyarray<double> &limited_hvnp1 = args.m_darray["limited_hvnp1"];
    xt::pyarray<int> &csrRowIndeces_DofLoops =
        args.m_iarray["csrRowIndeces_DofLoops"];
    xt::pyarray<int> &csrColumnOffsets_DofLoops =
        args.m_iarray["csrColumnOffsets_DofLoops"];
    xt::pyarray<double> &MassMatrix = args.m_darray["MassMatrix"];
    xt::pyarray<double> &dH_minus_dL = args.m_darray["dH_minus_dL"];
    xt::pyarray<double> &muH_minus_muL = args.m_darray["muH_minus_muL"];
    double hEps = args.m_dscalar["hEps"];
    xt::pyarray<double> &hReg = args.m_darray["hReg"];
    int LUMPED_MASS_MATRIX = args.m_iscalar["LUMPED_MASS_MATRIX"];
    xt::pyarray<double> &dLow = args.m_darray["dLow"];
    xt::pyarray<double> &hBT = args.m_darray["hBT"];
    xt::pyarray<double> &huBT = args.m_darray["huBT"];
    xt::pyarray<double> &hvBT = args.m_darray["hvBT"];
    xt::pyarray<double> &new_SourceTerm_hu = args.m_darray["new_SourceTerm_hu"];
    xt::pyarray<double> &new_SourceTerm_hv = args.m_darray["new_SourceTerm_hv"];
    double size_of_domain = args.m_dscalar["size_of_domain"];
    Rneg.resize(numDOFs, 0.0);
    Rpos.resize(numDOFs, 0.0);
    hLow.resize(numDOFs, 0.0);
    huLow.resize(numDOFs, 0.0);
    hvLow.resize(numDOFs, 0.0);
    Kmax.resize(numDOFs, 0.0);
    // for relaxation of bounds
    std::valarray<double> urelax(0.0, numDOFs);
    std::valarray<double> drelax(0.0, numDOFs);

    // for h
    std::valarray<double> h_min(0.0, numDOFs);
    std::valarray<double> h_max(0.0, numDOFs);
    std::valarray<double> delta_Sqd_h(0.0, numDOFs);
    std::valarray<double> bar_deltaSqd_h(0.0, numDOFs);

    // for kinetic energy
    xt::pyarray<double> kin(numDOFs);
    xt::pyarray<double> max_of_h_and_hEps(numDOFs);
    std::valarray<double> kin_max(0.0, numDOFs);
    std::valarray<double> delta_Sqd_kin(0.0, numDOFs);
    std::valarray<double> bar_deltaSqd_kin(0.0, numDOFs);

    // Create FCT component matrices in vector form
    std::valarray<double> FCT_h(0.0, dH_minus_dL.size());
    std::valarray<double> FCT_hu(0.0, dH_minus_dL.size());
    std::valarray<double> FCT_hv(0.0, dH_minus_dL.size());

    // Define kinetic energy, kin = 1/2 q^2 / h
    max_of_h_and_hEps = xt::where(h_old > hEps, h_old, hEps);
    kin = 0.5 * (hu_old * hu_old + hv_old * hv_old);
    kin *=
        2.0 * h_old / (h_old * h_old + max_of_h_and_hEps * max_of_h_and_hEps);

    // We first do the loops to define the relaxation quantities
    // First relaxation loop
    for (int i = 0; i < numDOFs; i++) {
      urelax[i] =
          1.0 +
          2.0 * std::pow(sqrt(sqrt(lumped_mass_matrix[i] / size_of_domain)), 3);
      drelax[i] =
          1.0 -
          2.0 * std::pow(sqrt(sqrt(lumped_mass_matrix[i] / size_of_domain)), 3);
      for (int offset = csrRowIndeces_DofLoops[i];
           offset < csrRowIndeces_DofLoops[i + 1]; offset++) {
        int j = csrColumnOffsets_DofLoops[offset];
        if (i != j) {
          delta_Sqd_h[i] += h_old[i] - h_old[j];
          delta_Sqd_kin[i] += kin[i] - kin[j];
        }
      } // j loop ends here
    }   // i loops ends here

    // Second relaxation loop
    for (int i = 0; i < numDOFs; i++) {
      for (int offset = csrRowIndeces_DofLoops[i];
           offset < csrRowIndeces_DofLoops[i + 1]; offset++) {
        int j = csrColumnOffsets_DofLoops[offset];
        if (i != j) {
          bar_deltaSqd_h[i] += delta_Sqd_h[j] + delta_Sqd_h[i];
          bar_deltaSqd_kin[i] += delta_Sqd_kin[j] + delta_Sqd_kin[i];
        }
      } // j loop ends here
      bar_deltaSqd_h[i] =
          bar_deltaSqd_h[i] /
          (csrRowIndeces_DofLoops[i + 1] - csrRowIndeces_DofLoops[i]) / 2.0;
      bar_deltaSqd_kin[i] =
          bar_deltaSqd_kin[i] /
          (csrRowIndeces_DofLoops[i + 1] - csrRowIndeces_DofLoops[i]) / 2.0;
    } // i loops ends here

    ////////////////////////////////////////////////////////
    // Loop to define local bounds and low order solution //
    ////////////////////////////////////////////////////////
    int ij = 0;
    for (int i = 0; i < numDOFs; i++) {

      // define m_i
      double mi = lumped_mass_matrix[i];

      /* Initialize hmin, hmax */
      h_min[i] = h_old[i];
      h_max[i] = h_old[i];

      /* Initialize low order solution */
      hLow[i] = h_old[i];
      huLow[i] = hu_old[i];
      hvLow[i] = hv_old[i];
      Kmax[i] = kin[i];

      /* LOOP OVER THE SPARSITY PATTERN (j-LOOP) */
      for (int offset = csrRowIndeces_DofLoops[i];
           offset < csrRowIndeces_DofLoops[i + 1]; offset++) {
        int j = csrColumnOffsets_DofLoops[offset];
        double psi_ij = 0;
        double one_over_hBT =
            2.0 * hBT[ij] /
            (hBT[ij] * hBT[ij] + std::pow(fmax(hBT[ij], hEps), 2));
        psi_ij = one_over_hBT * (huBT[ij] * huBT[ij] + hvBT[ij] * hvBT[ij]) /
                 2.0; // Eqn (6.31)

        // COMPUTE LOCAL BOUNDS //
        Kmax[i] = fmax(psi_ij, Kmax[i]);
        h_min[i] = std::min(h_min[i], hBT[ij]);
        h_max[i] = std::max(h_max[i], hBT[ij]);

        // Then do relaxation of bounds here. If confused, see (4.12) of Euler
        // convex limiting paper.
        Kmax[i] = std::min(urelax[i] * Kmax[i],
                           Kmax[i] + std::abs(bar_deltaSqd_kin[i]) / 2.0);
        h_min[i] = std::max(drelax[i] * h_min[i],
                            h_min[i] - std::abs(bar_deltaSqd_h[i]) / 2.0);
        h_max[i] = std::min(urelax[i] * h_max[i],
                            h_max[i] + std::abs(bar_deltaSqd_h[i]) / 2.0);

        /* COMPUTE LOW ORDER SOLUTION. See EQN 6.23 in SW friction paper */
        // This is low order solution WITHOUT sources
        if (i != j) {
          hLow[i] += h_old[i] * (-dt / mi * 2 * dLow[ij]) +
                     dt / mi * (2 * dLow[ij] * hBT[ij]);
          huLow[i] += hu_old[i] * (-dt / mi * 2 * dLow[ij]) +
                      dt / mi * (2 * dLow[ij] * huBT[ij]);
          hvLow[i] += hv_old[i] * (-dt / mi * 2 * dLow[ij]) +
                      dt / mi * (2 * dLow[ij] * hvBT[ij]);
        }
        // UPDATE ij //
        ij += 1;
      } // j loop ends here

      // clean up hLow from round off error
      if (hLow[i] < hEps)
        hLow[i] = 0.0;
    } // i loop ends here

    ////////////////////////////////////////////////////
    // Loop to define FCT matrices for each component //
    ////////////////////////////////////////////////////
    ij = 0;
    for (int i = 0; i < numDOFs; i++) {
      // read some vectors
      double high_order_hnp1i = high_order_hnp1[i];
      double high_order_hunp1i = high_order_hunp1[i];
      double high_order_hvnp1i = high_order_hvnp1[i];
      double hi = h_old[i];
      double huni = hu_old[i];
      double hvni = hv_old[i];
      double Zi = b_dof[i];
      double mi = lumped_mass_matrix[i];
      double one_over_hiReg =
          2 * hi / (hi * hi + std::pow(fmax(hi, hEps), 2)); // hEps

      // LOOP OVER THE SPARSITY PATTERN (j-LOOP)//
      for (int offset = csrRowIndeces_DofLoops[i];
           offset < csrRowIndeces_DofLoops[i + 1]; offset++) {

        int j = csrColumnOffsets_DofLoops[offset];

        // read some vectors
        double hj = h_old[j];
        double hunj = hu_old[j];
        double hvnj = hv_old[j];
        double Zj = b_dof[j];
        double one_over_hjReg =
            2. * hj / (hj * hj + std::pow(fmax(hj, hEps), 2)); // hEps

        // COMPUTE STAR SOLUTION hStar, huStar, hvStar //
        double hStarij = fmax(0., hi + Zi - fmax(Zi, Zj));
        double huStarij = huni * hStarij * one_over_hiReg;
        double hvStarij = hvni * hStarij * one_over_hiReg;

        double hStarji = fmax(0., hj + Zj - fmax(Zi, Zj));
        double huStarji = hunj * hStarji * one_over_hjReg;
        double hvStarji = hvnj * hStarji * one_over_hjReg;

        // i-th row of flux correction matrix
        double ML_minus_MC = (LUMPED_MASS_MATRIX == 1
                                  ? 0.
                                  : (i == j ? 1. : 0.) * mi - MassMatrix[ij]);

        FCT_h[ij] =
            ML_minus_MC * (high_order_hnp1[j] - hj - (high_order_hnp1i - hi)) +
            dt * (dH_minus_dL[ij] - muH_minus_muL[ij]) * (hStarji - hStarij) +
            dt * muH_minus_muL[ij] * (hj - hi);

        FCT_hu[ij] =
            ML_minus_MC *
                (high_order_hunp1[j] - hunj - (high_order_hunp1i - huni)) +
            dt * (dH_minus_dL[ij] - muH_minus_muL[ij]) * (huStarji - huStarij) +
            dt * muH_minus_muL[ij] * (hunj - huni);

        FCT_hv[ij] =
            ML_minus_MC *
                (high_order_hvnp1[j] - hvnj - (high_order_hvnp1i - hvni)) +
            dt * (dH_minus_dL[ij] - muH_minus_muL[ij]) * (hvStarji - hvStarij) +
            dt * muH_minus_muL[ij] * (hvnj - hvni);

        // UPDATE ij //
        ij += 1;
      } // j loop ends here
    }   // i loop ends here

    ////////////////////////////////////////////////////////////////////
    // Main loop to define limiters and computed limited solution //////
    ////////////////////////////////////////////////////////////////////

    // Create Lij_array for initialization
    std::valarray<double> Lij_array(1.0, dH_minus_dL.size());

    for (int limit_iter = 0; limit_iter < LIMITING_ITERATION; limit_iter++) {

      /* Loop to define FCT Rpos and Rneg values */
      ij = 0;
      for (int i = 0; i < numDOFs; i++) {
        // read some vectors
        double mi = lumped_mass_matrix[i];

        // Initialize Pneg and Ppos quantities at ith node
        double Pnegi = 0., Pposi = 0.;

        // LOOP OVER THE SPARSITY PATTERN (j-LOOP)//
        for (int offset = csrRowIndeces_DofLoops[i];
             offset < csrRowIndeces_DofLoops[i + 1]; offset++) {

          int j = csrColumnOffsets_DofLoops[offset];

          // COMPUTE P VECTORS //
          Pnegi += FCT_h[ij] * ((FCT_h[ij] < 0) ? 1. : 0.);
          Pposi += FCT_h[ij] * ((FCT_h[ij] > 0) ? 1. : 0.);

          // UPDATE ij //
          ij += 1;
        } // j loop ends here

        ///////////////////////
        // COMPUTE Q VECTORS //
        ///////////////////////
        double Qnegi = std::min(mi * (h_min[i] - hLow[i]), 0.0);
        double Qposi = std::max(mi * (h_max[i] - hLow[i]), 0.0);

        ///////////////////////
        // COMPUTE R VECTORS //
        ///////////////////////
        if (high_order_hnp1[i] <= hEps) // hEps
        {
          Rneg[i] = 0.;
          Rpos[i] = 0.;
        } else {
          Rneg[i] = ((Pnegi == 0) ? 1. : std::min(1.0, Qnegi / Pnegi));
          Rpos[i] = ((Pposi == 0) ? 1. : std::min(1.0, Qposi / Pposi));
        }
      } // i loop ends here

      /* Here we compute the limiters */
      ij = 0;
      for (int i = 0; i < numDOFs; i++) {
        // read some vectors
        double high_order_hnp1i = high_order_hnp1[i];
        double high_order_hunp1i = high_order_hunp1[i];
        double high_order_hvnp1i = high_order_hvnp1[i];
        double hi = h_old[i];
        double huni = hu_old[i];
        double hvni = hv_old[i];
        double Zi = b_dof[i];
        double mi = lumped_mass_matrix[i];
        double one_over_hiReg =
            2 * hi / (hi * hi + std::pow(fmax(hi, hEps), 2)); // hEps

        double ith_Limiter_times_FluxCorrectionMatrix1 = 0.;
        double ith_Limiter_times_FluxCorrectionMatrix2 = 0.;
        double ith_Limiter_times_FluxCorrectionMatrix3 = 0.;

        double ci =
            Kmax[i] * hLow[i] -
            0.5 * (huLow[i] * huLow[i] + hvLow[i] * hvLow[i]); // for KE lim.

        // LOOP OVER THE SPARSITY PATTERN (j-LOOP)//
        for (int offset = csrRowIndeces_DofLoops[i];
             offset < csrRowIndeces_DofLoops[i + 1]; offset++) {
          int j = csrColumnOffsets_DofLoops[offset];
          // read some vectors
          double hj = h_old[j];
          double hunj = hu_old[j];
          double hvnj = hv_old[j];
          double Zj = b_dof[j];
          double one_over_hjReg =
              2 * hj / (hj * hj + std::pow(fmax(hj, hEps), 2)); // hEps

<<<<<<< HEAD
          // COMPUTE STAR SOLUTION // hStar, huStar, hvStar, hetaStar, and
          // hwStar
=======
          // COMPUTE STAR SOLUTION // hStar, huStar, hvStar
>>>>>>> 80dfad95
          double hStarij = fmax(0., hi + Zi - fmax(Zi, Zj));
          double huStarij = huni * hStarij * one_over_hiReg;
          double hvStarij = hvni * hStarij * one_over_hiReg;

          double hStarji = fmax(0., hj + Zj - fmax(Zi, Zj));
          double huStarji = hunj * hStarji * one_over_hjReg;
          double hvStarji = hvnj * hStarji * one_over_hjReg;

          // compute limiter based on water height
<<<<<<< HEAD
          double Lij = 1.0;
          if (FCT_h[ij] >= 0) {
            Lij = fmin(Lij, std::min(Rneg[j], Rpos[i]));
            Lij_array[ij] = fmin(Lij_array[ij], std::min(Rneg[j], Rpos[i]));
          } else {
            Lij = fmin(Lij, std::min(Rneg[i], Rpos[j]));
=======
          if (FCT_h[ij] >= 0) {
            Lij_array[ij] = fmin(Lij_array[ij], std::min(Rneg[j], Rpos[i]));
          } else {
>>>>>>> 80dfad95
            Lij_array[ij] = fmin(Lij_array[ij], std::min(Rneg[i], Rpos[j]));
          }

          double lambdaj =
              csrRowIndeces_DofLoops[i + 1] - csrRowIndeces_DofLoops[i] - 1;
          double Ph_ij = FCT_h[ij] / mi / lambdaj;
          double Phu_ij = FCT_hu[ij] / mi / lambdaj;
          double Phv_ij = FCT_hv[ij] / mi / lambdaj;

          double ai = -0.5 * (Phu_ij * Phu_ij + Phv_ij * Phv_ij);
          double bi = Kmax[i] * Ph_ij - (huLow[i] * Phu_ij + hvLow[i] * Phv_ij);

          double r1 = ai == 0
                          ? (bi == 0 ? 1. : -ci / bi)
                          : (-bi + std::sqrt(bi * bi - 4 * ai * ci)) / 2. / ai;
          double r2 = ai == 0
                          ? (bi == 0 ? 1. : -ci / bi)
                          : (-bi - std::sqrt(bi * bi - 4 * ai * ci)) / 2. / ai;
          if (r1 < 0 && r2 < 0) {
            r1 = 1.;
            r2 = 1.;
          }
          double ri = fabs(fmax(r1, r2));

          // root of jth-DOF (To compute transpose component)
          double lambdai =
              csrRowIndeces_DofLoops[j + 1] - csrRowIndeces_DofLoops[j] - 1;
          double mj = lumped_mass_matrix[j];
          double cj = Kmax[j] * hLow[j] -
                      0.5 * (huLow[j] * huLow[j] + hvLow[j] * hvLow[j]);
          double Ph_ji = -FCT_h[ij] / mj / lambdai; // Aij=-Aji
          double Phu_ji = -FCT_hu[ij] / mj / lambdai;
          double Phv_ji = -FCT_hv[ij] / mj / lambdai;
          double aj = -0.5 * (Phu_ji * Phu_ji + Phv_ji * Phv_ji);
          double bj = Kmax[j] * Ph_ji - (huLow[j] * Phu_ji + hvLow[j] * Phv_ji);

          r1 = aj == 0 ? (bj == 0 ? 1. : -cj / bj)
                       : (-bj + std::sqrt(bj * bj - 4 * aj * cj)) / 2. / aj;
          r2 = aj == 0 ? (bj == 0 ? 1. : -cj / bj)
                       : (-bj - std::sqrt(bj * bj - 4 * aj * cj)) / 2. / aj;
          if (r1 < 0 && r2 < 0) {
            r1 = 1.;
            r2 = 1.;
          }
          double rj = fabs(fmax(r1, r2));

          // COMPUTE LIMITER //
<<<<<<< HEAD
          Lij = fmin(fmin(ri, Lij), fmin(rj, Lij)); // Lij=Lji
=======
>>>>>>> 80dfad95
          Lij_array[ij] =
              fmin(fmin(ri, Lij_array[ij]), fmin(rj, Lij_array[ij]));

          // COMPUTE LIMITED FLUX //
          ith_Limiter_times_FluxCorrectionMatrix1 += Lij_array[ij] * FCT_h[ij];
          ith_Limiter_times_FluxCorrectionMatrix2 += Lij_array[ij] * FCT_hu[ij];
          ith_Limiter_times_FluxCorrectionMatrix3 += Lij_array[ij] * FCT_hv[ij];

          // update ij
          ij += 1;
        }

        // update ulow solution
        double one_over_mi = 1.0 / lumped_mass_matrix[i];
        hLow[i] += one_over_mi * ith_Limiter_times_FluxCorrectionMatrix1;
        huLow[i] += one_over_mi * ith_Limiter_times_FluxCorrectionMatrix2;
        hvLow[i] += one_over_mi * ith_Limiter_times_FluxCorrectionMatrix3;
      } // end i loop for computing limiter and sum_j(lij * Aij)

      // update final limted solution, need to change to vector form
      for (int i = 0; i < numDOFs; i++) {
        double one_over_mi = 1.0 / lumped_mass_matrix[i];
        limited_hnp1[i] = hLow[i];
        limited_hunp1[i] = huLow[i] + dt * one_over_mi * new_SourceTerm_hu[i];
        limited_hvnp1[i] = hvLow[i] + dt * one_over_mi * new_SourceTerm_hv[i];

        if (limited_hnp1[i] < -hEps && dt < 1.0) {
          std::cout << "Limited water height is negative: \n "
                    << "hLow: " << hLow[i] << "\n"
                    << "hHigh: " << limited_hnp1[i] << "\n"
                    << "hEps:  " << hEps << "\n"
                    << " ... aborting!" << std::endl;
          abort();
        } else {
          // clean up uHigh from round off error
          if (limited_hnp1[i] < hEps)
            limited_hnp1[i] = 0.0;
          double aux = fmax(limited_hnp1[i], hEps);
          limited_hunp1[i] *= 2 * std::pow(limited_hnp1[i], VEL_FIX_POWER) /
                              (std::pow(limited_hnp1[i], VEL_FIX_POWER) +
                               std::pow(aux, VEL_FIX_POWER));
          limited_hvnp1[i] *= 2 * std::pow(limited_hnp1[i], VEL_FIX_POWER) /
                              (std::pow(limited_hnp1[i], VEL_FIX_POWER) +
                               std::pow(aux, VEL_FIX_POWER));
        }
      }

      // update FCT matrices as Fct = (1 - Lij)*Fct
      FCT_h = (1.0 - Lij_array) * FCT_h;
      FCT_hu = (1.0 - Lij_array) * FCT_hu;
      FCT_hv = (1.0 - Lij_array) * FCT_hv;
    } // end loop for limiting iteration
  }   // end convex limiting function

  double calculateEdgeBasedCFL(arguments_dict &args) {
    double g = args.m_dscalar["g"];
    int numDOFsPerEqn = args.m_iscalar["numDOFsPerEqn"];
    xt::pyarray<double> &lumped_mass_matrix =
        args.m_darray["lumped_mass_matrix"];
<<<<<<< HEAD
    xt::pyarray<double> &h_dof_old = args.m_darray["h_old"];
    xt::pyarray<double> &hu_dof_old = args.m_darray["hu_old"];
    xt::pyarray<double> &hv_dof_old = args.m_darray["hv_old"];
=======
    xt::pyarray<double> &h_dof_old = args.m_darray["h_dof_old"];
    xt::pyarray<double> &hu_dof_old = args.m_darray["hu_dof_old"];
    xt::pyarray<double> &hv_dof_old = args.m_darray["hv_dof_old"];
>>>>>>> 80dfad95
    xt::pyarray<double> &b_dof = args.m_darray["b_dof"];
    xt::pyarray<int> &csrRowIndeces_DofLoops =
        args.m_iarray["csrRowIndeces_DofLoops"];
    xt::pyarray<int> &csrColumnOffsets_DofLoops =
        args.m_iarray["csrColumnOffsets_DofLoops"];
    double hEps = args.m_dscalar["hEps"];
    xt::pyarray<double> &hReg = args.m_darray["hReg"];
    xt::pyarray<double> &Cx = args.m_darray["Cx"];
    xt::pyarray<double> &Cy = args.m_darray["Cy"];
    xt::pyarray<double> &CTx = args.m_darray["CTx"];
    xt::pyarray<double> &CTy = args.m_darray["CTy"];
    xt::pyarray<double> &dLow = args.m_darray["dLow"];
    double run_cfl = args.m_dscalar["run_cfl"];
    xt::pyarray<double> &edge_based_cfl = args.m_darray["edge_based_cfl"];
    int debug = args.m_iscalar["debug"];
<<<<<<< HEAD
    std::valarray<double> psi(numDOFsPerEqn);
=======

>>>>>>> 80dfad95
    double max_edge_based_cfl = 0.;
    int ij = 0;
    for (int i = 0; i < numDOFsPerEqn; i++) {
      // solution at time tn for the ith DOF
      double hi = h_dof_old[i];
      double hui = hu_dof_old[i];
      double hvi = hv_dof_old[i];
      double dLowii = 0.;

      for (int offset = csrRowIndeces_DofLoops[i];
           offset < csrRowIndeces_DofLoops[i + 1]; offset++) {
<<<<<<< HEAD

        // loop in j (sparsity pattern)
        int j = csrColumnOffsets_DofLoops[offset];
=======
        // loop in j (sparsity pattern)
        int j = csrColumnOffsets_DofLoops[offset];

>>>>>>> 80dfad95
        // solution at time tn for the jth DOF
        double hj = h_dof_old[j];
        double huj = hu_dof_old[j];
        double hvj = hv_dof_old[j];

        if (i != j) {
          ////////////////////////
          // DISSIPATIVE MATRIX //
          ////////////////////////
          double cij_norm = sqrt(Cx[ij] * Cx[ij] + Cy[ij] * Cy[ij]);
          double cji_norm = sqrt(CTx[ij] * CTx[ij] + CTy[ij] * CTy[ij]);
          double nxij = Cx[ij] / cij_norm, nyij = Cy[ij] / cij_norm;
          double nxji = CTx[ij] / cji_norm, nyji = CTy[ij] / cji_norm;
          dLow[ij] = fmax(
              maxWaveSpeedSharpInitialGuess(g, nxij, nyij, hi, hui, hvi, hj,
                                            huj, hvj, hEps, hEps, debug) *
                  cij_norm, // hEps
              maxWaveSpeedSharpInitialGuess(g, nxji, nyji, hj, huj, hvj, hi,
                                            hui, hvi, hEps, hEps, debug) *
                  cji_norm); // hEps
          dLowii -= dLow[ij];
        } else
          dLow[ij] = 0.;
        // update ij
        ij += 1;
      }
      //////////////////////////////
      // CALCULATE EDGE BASED CFL //
      //////////////////////////////
      double mi = lumped_mass_matrix[i];
      edge_based_cfl[i] = 1.0 * fabs(dLowii) / mi;
      max_edge_based_cfl = fmax(max_edge_based_cfl, edge_based_cfl[i]);
<<<<<<< HEAD
    }
    return max_edge_based_cfl;
  } // End calculateEdgeBasedCFL
=======
    }
    return max_edge_based_cfl;
  } // End calculateEdgeBasedCFL

  void calculateEV(arguments_dict &args) {
    double g = args.m_dscalar["g"];
    xt::pyarray<double> &h_dof_old = args.m_darray["h_dof_old"];
    xt::pyarray<double> &hu_dof_old = args.m_darray["hu_dof_old"];
    xt::pyarray<double> &hv_dof_old = args.m_darray["hv_dof_old"];
    xt::pyarray<double> &b_dof = args.m_darray["b_dof"];
    xt::pyarray<double> &Cx = args.m_darray["Cx"];
    xt::pyarray<double> &Cy = args.m_darray["Cy"];
    xt::pyarray<double> &CTx = args.m_darray["CTx"];
    xt::pyarray<double> &CTy = args.m_darray["CTy"];
    int numDOFsPerEqn = args.m_iscalar["numDOFsPerEqn"];
    xt::pyarray<int> &csrRowIndeces_DofLoops =
        args.m_iarray["csrRowIndeces_DofLoops"];
    xt::pyarray<int> &csrColumnOffsets_DofLoops =
        args.m_iarray["csrColumnOffsets_DofLoops"];
    xt::pyarray<double> &lumped_mass_matrix =
        args.m_darray["lumped_mass_matrix"];
    double eps = args.m_dscalar["eps"];
    double hEps = args.m_dscalar["hEps"];
    xt::pyarray<double> &global_entropy_residual =
        args.m_darray["global_entropy_residual"];
    double &dij_small = args.m_dscalar["dij_small"];

    //////////////////////////////////////////////
    // ********** FIRST LOOP ON DOFs ********** //
    //////////////////////////////////////////////

    // To compute:
    //     * Entropy at i-th node
    std::valarray<double> eta(numDOFsPerEqn);
    for (int i = 0; i < numDOFsPerEqn; i++) {
      // COMPUTE ENTROPY. NOTE: WE CONSIDER A FLAT BOTTOM
      double hi = h_dof_old[i];
      double one_over_hiReg =
          2 * hi / (hi * hi + std::pow(fmax(hi, hEps), 2)); // hEps
      eta[i] = ENTROPY(g, hi, hu_dof_old[i], hv_dof_old[i], 0., one_over_hiReg);
    }

    // ********** END OF FIRST LOOP ON DOFs ********** //

    ///////////////////////////////////////////////
    // ********** SECOND LOOP ON DOFs ********** //
    ///////////////////////////////////////////////
    // To compute:
    //     * global entropy residual
    //     * dij_small to avoid division by 0

    int ij = 0;
    std::valarray<double> etaMax(numDOFsPerEqn), etaMin(numDOFsPerEqn);

    // speed = sqrt(g max(h_0)), I divide by h_epsilon to get max(h_0) -EJT
    double speed = std::sqrt(g * hEps / eps);

    for (int i = 0; i < numDOFsPerEqn; i++) {

      // solution at time tn for the ith DOF
      double hi = h_dof_old[i];
      double hui = hu_dof_old[i];
      double hvi = hv_dof_old[i];
      double Zi = b_dof[i];

      // Define some things using above
      double one_over_hiReg =
          2 * hi / (hi * hi + std::pow(fmax(hi, hEps), 2)); // hEps
      double ui = hui * one_over_hiReg;
      double vi = hvi * one_over_hiReg;
      double mi = lumped_mass_matrix[i];
      double meshSizei = std::sqrt(mi);

      // initialize etaMax and etaMin
      etaMax[i] = fabs(eta[i]);
      etaMin[i] = fabs(eta[i]);

      // FOR ENTROPY RESIDUAL, NOTE: FLAT BOTTOM //
      double ith_flux_term1 = 0., ith_flux_term2 = 0., ith_flux_term3 = 0.;
      double entropy_flux = 0.;
      double sum_entprime_flux = 0.;
      double eta_prime1 = DENTROPY_DH(g, hi, hui, hvi, 0., one_over_hiReg);
      double eta_prime2 = DENTROPY_DHU(g, hi, hui, hvi, 0., one_over_hiReg);
      double eta_prime3 = DENTROPY_DHV(g, hi, hui, hvi, 0., one_over_hiReg);

      // loop in j (sparsity pattern)
      for (int offset = csrRowIndeces_DofLoops[i];
           offset < csrRowIndeces_DofLoops[i + 1]; offset++) {

        int j = csrColumnOffsets_DofLoops[offset];

        // solution at time tn for the jth DOF
        double hj = h_dof_old[j];
        double huj = hu_dof_old[j];
        double hvj = hv_dof_old[j];
        double Zj = b_dof[j];

        // Then define some things here using above
        double one_over_hjReg =
            2.0 * hj / (hj * hj + std::pow(fmax(hj, hEps), 2));
        double uj = huj * one_over_hjReg;
        double vj = hvj * one_over_hjReg;

        // auxiliary functions to compute fluxes
        double aux_h =
            (uj * hj - ui * hi) * Cx[ij] + (vj * hj - vi * hi) * Cy[ij];
        double aux_hu =
            (uj * huj - ui * hui) * Cx[ij] + (vj * huj - vi * hui) * Cy[ij];
        double aux_hv =
            (uj * hvj - ui * hvi) * Cx[ij] + (vj * hvj - vi * hvi) * Cy[ij];

        // flux for entropy
        ith_flux_term1 += aux_h;
        ith_flux_term2 +=
            aux_hu + 0.5 * g * hj * hj *
                         Cx[ij]; // g * hi * (hj + 0.) * Cx[ij]; // NOTE: Zj=0
        ith_flux_term3 +=
            aux_hv + 0.5 * g * hj * hj *
                         Cy[ij]; // g * hi * (hj + 0.) * Cy[ij]; // NOTE: Zj=0

        // NOTE: WE CONSIDER FLAT BOTTOM
        entropy_flux +=
            (Cx[ij] * ENTROPY_FLUX1(g, hj, huj, hvj, 0., one_over_hjReg) +
             Cy[ij] * ENTROPY_FLUX2(g, hj, huj, hvj, 0., one_over_hjReg));

        // COMPUTE ETA MIN AND ETA MAX //
        etaMax[i] = fmax(etaMax[i], fabs(eta[j]));
        etaMin[i] = fmin(etaMin[i], fabs(eta[j]));

        // define dij_small in j loop
        double x = fabs(Cx[ij]) + fabs(Cy[ij]);
        dij_small = fmax(dij_small, x * speed);

        // update ij
        ij += 1;
      } // end j loop

      // Finally dij_small here
      dij_small = 1E-14 * dij_small;

      // define sum of entprime*flux
      sum_entprime_flux =
          (ith_flux_term1 * eta_prime1 + ith_flux_term2 * eta_prime2 +
           ith_flux_term3 * eta_prime3);

      // define rescale for normalization
      double small_rescale = g * hEps * hEps / eps;
      double rescale = fmax(fabs(etaMax[i] - etaMin[i]) / 2., small_rescale);

      // define alternative rescale factor
      double new_rescale =
          fmax(fabs(entropy_flux) + fabs(-sum_entprime_flux), 1E-30);

      // COMPUTE ENTROPY RESIDUAL //
      double one_over_entNormFactori = 1.0 / rescale;
      global_entropy_residual[i] =
          one_over_entNormFactori * fabs(entropy_flux - sum_entprime_flux);

      // COMPUTE SMOOTHNESS INDICATOR //
      if (hi <= hEps) {
        global_entropy_residual[i] = 1.0;
      }
    }
    // ********** END OF LOOP IN DOFs ********** //
  } // end calculateEV
>>>>>>> 80dfad95

  void calculateResidual(arguments_dict &args) {
    xt::pyarray<double> &mesh_trial_ref = args.m_darray["mesh_trial_ref"];
    xt::pyarray<double> &mesh_grad_trial_ref =
        args.m_darray["mesh_grad_trial_ref"];
    xt::pyarray<double> &mesh_dof = args.m_darray["mesh_dof"];
    xt::pyarray<double> &mesh_velocity_dof = args.m_darray["mesh_velocity_dof"];
    double MOVING_DOMAIN = args.m_dscalar["MOVING_DOMAIN"];
    xt::pyarray<int> &mesh_l2g = args.m_iarray["mesh_l2g"];
    xt::pyarray<double> &dV_ref = args.m_darray["dV_ref"];
    xt::pyarray<double> &h_trial_ref = args.m_darray["h_trial_ref"];
    xt::pyarray<double> &h_grad_trial_ref = args.m_darray["h_grad_trial_ref"];
    xt::pyarray<double> &h_test_ref = args.m_darray["h_test_ref"];
    xt::pyarray<double> &h_grad_test_ref = args.m_darray["h_grad_test_ref"];
    xt::pyarray<double> &vel_trial_ref = args.m_darray["vel_trial_ref"];
    xt::pyarray<double> &vel_grad_trial_ref =
        args.m_darray["vel_grad_trial_ref"];
    xt::pyarray<double> &vel_test_ref = args.m_darray["vel_test_ref"];
    xt::pyarray<double> &vel_grad_test_ref = args.m_darray["vel_grad_test_ref"];
    xt::pyarray<double> &mesh_trial_trace_ref =
        args.m_darray["mesh_trial_trace_ref"];
    xt::pyarray<double> &mesh_grad_trial_trace_ref =
        args.m_darray["mesh_grad_trial_trace_ref"];
    xt::pyarray<double> &dS_ref = args.m_darray["dS_ref"];
    xt::pyarray<double> &h_trial_trace_ref = args.m_darray["h_trial_trace_ref"];
    xt::pyarray<double> &h_grad_trial_trace_ref =
        args.m_darray["h_grad_trial_trace_ref"];
    xt::pyarray<double> &h_test_trace_ref = args.m_darray["h_test_trace_ref"];
    xt::pyarray<double> &h_grad_test_trace_ref =
        args.m_darray["h_grad_test_trace_ref"];
    xt::pyarray<double> &vel_trial_trace_ref =
        args.m_darray["vel_trial_trace_ref"];
    xt::pyarray<double> &vel_grad_trial_trace_ref =
        args.m_darray["vel_grad_trial_trace_ref"];
    xt::pyarray<double> &vel_test_trace_ref =
        args.m_darray["vel_test_trace_ref"];
    xt::pyarray<double> &vel_grad_test_trace_ref =
        args.m_darray["vel_grad_test_trace_ref"];
    xt::pyarray<double> &normal_ref = args.m_darray["normal_ref"];
    xt::pyarray<double> &boundaryJac_ref = args.m_darray["boundaryJac_ref"];
    xt::pyarray<double> &elementDiameter = args.m_darray["elementDiameter"];
    int nElements_global = args.m_iscalar["nElements_global"];
    double useRBLES = args.m_dscalar["useRBLES"];
    double useMetrics = args.m_dscalar["useMetrics"];
    double alphaBDF = args.m_dscalar["alphaBDF"];
    double nu = args.m_dscalar["nu"];
    double g = args.m_dscalar["g"];
    xt::pyarray<int> &h_l2g = args.m_iarray["h_l2g"];
    xt::pyarray<int> &vel_l2g = args.m_iarray["vel_l2g"];
    xt::pyarray<double> &h_dof_old = args.m_darray["h_dof_old"];
    xt::pyarray<double> &hu_dof_old = args.m_darray["hu_dof_old"];
    xt::pyarray<double> &hv_dof_old = args.m_darray["hv_dof_old"];
    xt::pyarray<double> &b_dof = args.m_darray["b_dof"];
    xt::pyarray<double> &h_dof = args.m_darray["h_dof"];
    xt::pyarray<double> &hu_dof = args.m_darray["hu_dof"];
    xt::pyarray<double> &hv_dof = args.m_darray["hv_dof"];
    xt::pyarray<double> &h_dof_sge = args.m_darray["h_dof_sge"];
    xt::pyarray<double> &hu_dof_sge = args.m_darray["hu_dof_sge"];
    xt::pyarray<double> &hv_dof_sge = args.m_darray["hv_dof_sge"];
    xt::pyarray<double> &q_mass_acc = args.m_darray["q_mass_acc"];
    xt::pyarray<double> &q_mom_hu_acc = args.m_darray["q_mom_hu_acc"];
    xt::pyarray<double> &q_mom_hv_acc = args.m_darray["q_mom_hv_acc"];
    xt::pyarray<double> &q_mass_adv = args.m_darray["q_mass_adv"];
    xt::pyarray<double> &q_mass_acc_beta_bdf =
        args.m_darray["q_mass_acc_beta_bdf"];
    xt::pyarray<double> &q_mom_hu_acc_beta_bdf =
        args.m_darray["q_mom_hu_acc_beta_bdf"];
    xt::pyarray<double> &q_mom_hv_acc_beta_bdf =
        args.m_darray["q_mom_hv_acc_beta_bdf"];
    xt::pyarray<double> &q_cfl = args.m_darray["q_cfl"];
    xt::pyarray<int> &sdInfo_hu_hu_rowptr =
        args.m_iarray["sdInfo_hu_hu_rowptr"];
    xt::pyarray<int> &sdInfo_hu_hu_colind =
        args.m_iarray["sdInfo_hu_hu_colind"];
    xt::pyarray<int> &sdInfo_hu_hv_rowptr =
        args.m_iarray["sdInfo_hu_hv_rowptr"];
    xt::pyarray<int> &sdInfo_hu_hv_colind =
        args.m_iarray["sdInfo_hu_hv_colind"];
    xt::pyarray<int> &sdInfo_hv_hv_rowptr =
        args.m_iarray["sdInfo_hv_hv_rowptr"];
    xt::pyarray<int> &sdInfo_hv_hv_colind =
        args.m_iarray["sdInfo_hv_hv_colind"];
    xt::pyarray<int> &sdInfo_hv_hu_rowptr =
        args.m_iarray["sdInfo_hv_hu_rowptr"];
    xt::pyarray<int> &sdInfo_hv_hu_colind =
        args.m_iarray["sdInfo_hv_hu_colind"];
    int offset_h = args.m_iscalar["offset_h"];
    int offset_hu = args.m_iscalar["offset_hu"];
    int offset_hv = args.m_iscalar["offset_hv"];
    int stride_h = args.m_iscalar["stride_h"];
    int stride_hu = args.m_iscalar["stride_hu"];
    int stride_hv = args.m_iscalar["stride_hv"];
    xt::pyarray<double> &globalResidual = args.m_darray["globalResidual"];
    int nExteriorElementBoundaries_global =
        args.m_iscalar["nExteriorElementBoundaries_global"];
    xt::pyarray<int> &exteriorElementBoundariesArray =
        args.m_iarray["exteriorElementBoundariesArray"];
    xt::pyarray<int> &elementBoundaryElementsArray =
        args.m_iarray["elementBoundaryElementsArray"];
    xt::pyarray<int> &elementBoundaryLocalElementBoundariesArray =
        args.m_iarray["elementBoundaryLocalElementBoundariesArray"];
    xt::pyarray<int> &isDOFBoundary_h = args.m_iarray["isDOFBoundary_h"];
    xt::pyarray<int> &isDOFBoundary_hu = args.m_iarray["isDOFBoundary_hu"];
    xt::pyarray<int> &isDOFBoundary_hv = args.m_iarray["isDOFBoundary_hv"];
    xt::pyarray<int> &isAdvectiveFluxBoundary_h =
        args.m_iarray["isAdvectiveFluxBoundary_h"];
    xt::pyarray<int> &isAdvectiveFluxBoundary_hu =
        args.m_iarray["isAdvectiveFluxBoundary_hu"];
    xt::pyarray<int> &isAdvectiveFluxBoundary_hv =
        args.m_iarray["isAdvectiveFluxBoundary_hv"];
    xt::pyarray<int> &isDiffusiveFluxBoundary_hu =
        args.m_iarray["isDiffusiveFluxBoundary_hu"];
    xt::pyarray<int> &isDiffusiveFluxBoundary_hv =
        args.m_iarray["isDiffusiveFluxBoundary_hv"];
    xt::pyarray<double> &ebqe_bc_h_ext = args.m_darray["ebqe_bc_h_ext"];
    xt::pyarray<double> &ebqe_bc_flux_mass_ext =
        args.m_darray["ebqe_bc_flux_mass_ext"];
    xt::pyarray<double> &ebqe_bc_flux_mom_hu_adv_ext =
        args.m_darray["ebqe_bc_flux_mom_hu_adv_ext"];
    xt::pyarray<double> &ebqe_bc_flux_mom_hv_adv_ext =
        args.m_darray["ebqe_bc_flux_mom_hv_adv_ext"];
    xt::pyarray<double> &ebqe_bc_hu_ext = args.m_darray["ebqe_bc_hu_ext"];
    xt::pyarray<double> &ebqe_bc_flux_hu_diff_ext =
        args.m_darray["ebqe_bc_flux_hu_diff_ext"];
    xt::pyarray<double> &ebqe_penalty_ext = args.m_darray["ebqe_penalty_ext"];
    xt::pyarray<double> &ebqe_bc_hv_ext = args.m_darray["ebqe_bc_hv_ext"];
    xt::pyarray<double> &ebqe_bc_flux_hv_diff_ext =
        args.m_darray["ebqe_bc_flux_hv_diff_ext"];
    xt::pyarray<double> &q_velocity = args.m_darray["q_velocity"];
    xt::pyarray<double> &ebqe_velocity = args.m_darray["ebqe_velocity"];
    xt::pyarray<double> &flux = args.m_darray["flux"];
    xt::pyarray<double> &elementResidual_h = args.m_darray["elementResidual_h"];
    xt::pyarray<double> &Cx = args.m_darray["Cx"];
    xt::pyarray<double> &Cy = args.m_darray["Cy"];
    xt::pyarray<double> &CTx = args.m_darray["CTx"];
    xt::pyarray<double> &CTy = args.m_darray["CTy"];
    int numDOFsPerEqn = args.m_iscalar["numDOFsPerEqn"];
    int NNZ = args.m_iscalar["NNZ"];
    xt::pyarray<int> &csrRowIndeces_DofLoops =
        args.m_iarray["csrRowIndeces_DofLoops"];
    xt::pyarray<int> &csrColumnOffsets_DofLoops =
        args.m_iarray["csrColumnOffsets_DofLoops"];
    xt::pyarray<double> &lumped_mass_matrix =
        args.m_darray["lumped_mass_matrix"];
    double cfl_run = args.m_dscalar["cfl_run"];
<<<<<<< HEAD
=======
    double eps = args.m_dscalar["eps"];
>>>>>>> 80dfad95
    double hEps = args.m_dscalar["hEps"];
    xt::pyarray<double> &hReg = args.m_darray["hReg"];
    xt::pyarray<double> &hnp1_at_quad_point =
        args.m_darray["hnp1_at_quad_point"];
    xt::pyarray<double> &hunp1_at_quad_point =
        args.m_darray["hunp1_at_quad_point"];
    xt::pyarray<double> &hvnp1_at_quad_point =
        args.m_darray["hvnp1_at_quad_point"];
    xt::pyarray<double> &extendedSourceTerm_hu =
        args.m_darray["extendedSourceTerm_hu"];
    xt::pyarray<double> &extendedSourceTerm_hv =
        args.m_darray["extendedSourceTerm_hv"];
    xt::pyarray<double> &dH_minus_dL = args.m_darray["dH_minus_dL"];
    xt::pyarray<double> &muH_minus_muL = args.m_darray["muH_minus_muL"];
    double cE = args.m_dscalar["cE"];
    int LUMPED_MASS_MATRIX = args.m_iscalar["LUMPED_MASS_MATRIX"];
    double dt = args.m_dscalar["dt"];
    int LINEAR_FRICTION = args.m_iscalar["LINEAR_FRICTION"];
    double mannings = args.m_dscalar["mannings"];
    xt::pyarray<double> &quantDOFs = args.m_darray["quantDOFs"];
    int SECOND_CALL_CALCULATE_RESIDUAL =
        args.m_iscalar["SECOND_CALL_CALCULATE_RESIDUAL"];
    int COMPUTE_NORMALS = args.m_iscalar["COMPUTE_NORMALS"];
    xt::pyarray<double> &normalx = args.m_darray["normalx"];
    xt::pyarray<double> &normaly = args.m_darray["normaly"];
    xt::pyarray<double> &dLow = args.m_darray["dLow"];
    xt::pyarray<double> &hBT = args.m_darray["hBT"];
    xt::pyarray<double> &huBT = args.m_darray["huBT"];
    xt::pyarray<double> &hvBT = args.m_darray["hvBT"];
    int lstage = args.m_iscalar["lstage"];
    xt::pyarray<double> &new_SourceTerm_hu = args.m_darray["new_SourceTerm_hu"];
    xt::pyarray<double> &new_SourceTerm_hv = args.m_darray["new_SourceTerm_hv"];
<<<<<<< HEAD
=======
    xt::pyarray<double> &global_entropy_residual =
        args.m_darray["global_entropy_residual"];
    double dij_small = args.m_dscalar["dij_small"];
>>>>>>> 80dfad95
    // FOR FRICTION//
    double n2 = std::pow(mannings, 2.);
    double gamma = 4. / 3;
    double xi = 10.;

    //////////////////////////////////////
    // ********** CELL LOOPS ********** //
    //////////////////////////////////////
    // To compute:
    //      * Time derivative term
    //      * Cell based CFL
    //      * Velocity and soln at quad points (for other models)
    for (int eN = 0; eN < nElements_global; eN++) {
      // declare local storage for element residual and initialize
      register double elementResidual_h[nDOF_test_element],
          elementResidual_hu[nDOF_test_element],
          elementResidual_hv[nDOF_test_element];

      for (int i = 0; i < nDOF_test_element; i++) {
        elementResidual_h[i] = 0.0;
        elementResidual_hu[i] = 0.0;
        elementResidual_hv[i] = 0.0;
      }
      //
      // loop over quadrature points and compute integrands
      //
      for (int k = 0; k < nQuadraturePoints_element; k++) {
        // compute indices and declare local storage
        register int eN_k = eN * nQuadraturePoints_element + k,
                     eN_k_nSpace = eN_k * nSpace,
                     eN_nDOF_trial_element = eN * nDOF_trial_element;
        register double h = 0.0, hu = 0.0,
                        hv = 0.0,                    // solution at current time
            h_old = 0.0, hu_old = 0.0, hv_old = 0.0, // solution at lstage
            jac[nSpace * nSpace], jacDet, jacInv[nSpace * nSpace],
                        h_test_dV[nDOF_trial_element], dV, x, y, xt, yt;
        // get jacobian, etc for mapping reference element
        ck.calculateMapping_element(
            eN, k, mesh_dof.data(), mesh_l2g.data(), mesh_trial_ref.data(),
            mesh_grad_trial_ref.data(), jac, jacDet, jacInv, x, y);
        // get the physical integration weight
        dV = fabs(jacDet) * dV_ref[k];
        // get the solution at current time
        ck.valFromDOF(h_dof.data(), &h_l2g.data()[eN_nDOF_trial_element],
                      &h_trial_ref.data()[k * nDOF_trial_element], h);
        ck.valFromDOF(hu_dof.data(), &vel_l2g[eN_nDOF_trial_element],
                      &vel_trial_ref.data()[k * nDOF_trial_element], hu);
        ck.valFromDOF(hv_dof.data(), &vel_l2g[eN_nDOF_trial_element],
                      &vel_trial_ref.data()[k * nDOF_trial_element], hv);
        // get the solution at the lstage
        ck.valFromDOF(h_dof_old.data(), &h_l2g.data()[eN_nDOF_trial_element],
                      &h_trial_ref.data()[k * nDOF_trial_element], h_old);
        ck.valFromDOF(hu_dof_old.data(), &vel_l2g.data()[eN_nDOF_trial_element],
                      &vel_trial_ref.data()[k * nDOF_trial_element], hu_old);
        ck.valFromDOF(hv_dof_old.data(), &vel_l2g.data()[eN_nDOF_trial_element],
                      &vel_trial_ref.data()[k * nDOF_trial_element], hv_old);
        // calculate cell based CFL to keep a reference
        calculateCFL(elementDiameter.data()[eN], g, h_old, hu_old, hv_old, hEps,
                     q_cfl[eN_k]);
        // precalculate test function products with integration weights
        for (int j = 0; j < nDOF_trial_element; j++)
          h_test_dV[j] = h_test_ref[k * nDOF_trial_element + j] * dV;

        // SAVE VELOCITY // at quadrature points for other models to use
        q_velocity[eN_k_nSpace + 0] =
            2 * h / (h * h + std::pow(fmax(h, hEps), 2)) * hu;
        q_velocity[eN_k_nSpace + 1] =
            2 * h / (h * h + std::pow(fmax(h, hEps), 2)) * hv;
        hnp1_at_quad_point[eN_k] = h;
        hunp1_at_quad_point[eN_k] = hu;
        hvnp1_at_quad_point[eN_k] = hv;

        for (int i = 0; i < nDOF_test_element; i++) {
          // compute time derivative part of global residual. NOTE: no lumping
          elementResidual_h[i] += (h - h_old) * h_test_dV[i];
          elementResidual_hu[i] += (hu - hu_old) * h_test_dV[i];
          elementResidual_hv[i] += (hv - hv_old) * h_test_dV[i];
        }
      }
      // distribute
      for (int i = 0; i < nDOF_test_element; i++) {
        register int eN_i = eN * nDOF_test_element + i;

        // global i-th index for h (this is same for vel_l2g)
        int h_gi = h_l2g[eN_i];

        // distribute time derivative to global residual
        globalResidual[offset_h + stride_h * h_gi] += elementResidual_h[i];
        globalResidual[offset_hu + stride_hu * h_gi] += elementResidual_hu[i];
        globalResidual[offset_hv + stride_hv * h_gi] += elementResidual_hv[i];
      }
    }
    // ********** END OF CELL LOOPS ********** //

    if (SECOND_CALL_CALCULATE_RESIDUAL == 0) // This is to save some time
    {
<<<<<<< HEAD
      //////////////////////////////////////////////
      // ********** FIRST LOOP ON DOFs ********** //
      //////////////////////////////////////////////
      // To compute:
      //     * Entropy at i-th node
      std::valarray<double> eta(numDOFsPerEqn);
      for (int i = 0; i < numDOFsPerEqn; i++) {
        // COMPUTE ENTROPY. NOTE: WE CONSIDER A FLAT BOTTOM
        double hi = h_dof_old[i];
        double one_over_hiReg =
            2 * hi / (hi * hi + std::pow(fmax(hi, hEps), 2)); // hEps
        eta[i] =
            ENTROPY(g, hi, hu_dof_old[i], hv_dof_old[i], 0., one_over_hiReg);
      }

      // ********** END OF FIRST LOOP ON DOFs ********** //
=======
>>>>>>> 80dfad95

      ///////////////////////////////////////////////
      // ********** FIRST LOOP ON DOFs ********** //
      ///////////////////////////////////////////////
      // To compute:
      //     * Hyperbolic part of the flux
      //     * Extended source term (eqn 6.19)
      //     * Smoothness indicator
<<<<<<< HEAD
      //     * global entropy residual
      //     * dij_small to avoid division by 0
=======
>>>>>>> 80dfad95

      int ij = 0;
      std::valarray<double> hyp_flux_h(numDOFsPerEqn),
          hyp_flux_hu(numDOFsPerEqn), hyp_flux_hv(numDOFsPerEqn),
<<<<<<< HEAD
          global_entropy_residual(numDOFsPerEqn), psi(numDOFsPerEqn),
          etaMax(numDOFsPerEqn), etaMin(numDOFsPerEqn);

      // For dij_small
      double dij_small = 0.0;
      // speed = sqrt(g max(h_0)), I divide by epsilon to get max(h_0) -EJT
      double speed = std::sqrt(g * hEps / 1E-7);
=======
          psi(numDOFsPerEqn), etaMax(numDOFsPerEqn), etaMin(numDOFsPerEqn);

>>>>>>> 80dfad95
      for (int i = 0; i < numDOFsPerEqn; i++) {

        // solution at time tn for the ith DOF
        double hi = h_dof_old[i];
        double hui = hu_dof_old[i];
        double hvi = hv_dof_old[i];
        double Zi = b_dof[i];
        // Define some things using above
        double one_over_hiReg =
            2 * hi / (hi * hi + std::pow(fmax(hi, hEps), 2)); // hEps
        double ui = hui * one_over_hiReg;
        double vi = hvi * one_over_hiReg;
        double mi = lumped_mass_matrix[i];

        /* COMPUTE EXTENDED SOURCE TERMS:
         * Friction terms
         * Potentially other sources as well
         * NOTE: Be careful with sign of source terms.
         */

<<<<<<< HEAD
        /* COMPUTE EXTENDED SOURCE TERMS:
         * Friction terms
         * Potentially other sources as well
         * NOTE: Be careful with sign of source terms.
         */

=======
>>>>>>> 80dfad95
        // FRICTION
        if (LINEAR_FRICTION == 1) {
          extendedSourceTerm_hu[i] = mannings * hui * mi;
          extendedSourceTerm_hv[i] = mannings * hvi * mi;
          // For use in the convex limiting function -EJT
          // actually didn't need to do this but it helps with signs
          new_SourceTerm_hu[i] = -mannings * hui * mi;
          new_SourceTerm_hv[i] = -mannings * hvi * mi;
        } else {
          double veli_norm = std::sqrt(ui * ui + vi * vi);
          double hi_to_the_gamma = std::pow(fmax(hi, hEps), gamma);
          double friction_aux =
              veli_norm == 0.
                  ? 0.
                  : (2 * g * n2 * veli_norm * mi /
                     (hi_to_the_gamma +
                      fmax(hi_to_the_gamma, xi * g * n2 * dt * veli_norm)));
          extendedSourceTerm_hu[i] = friction_aux * hui;
          extendedSourceTerm_hv[i] = friction_aux * hvi;
          // For use in the convex limiting function -EJT
          new_SourceTerm_hu[i] = -friction_aux * hui;
          new_SourceTerm_hv[i] = -friction_aux * hvi;
        }

        /* HYPERBOLIC FLUXES */
        hyp_flux_h[i] = 0;
        hyp_flux_hu[i] = 0;
        hyp_flux_hv[i] = 0;

<<<<<<< HEAD
        // FOR ENTROPY RESIDUAL //
        double ith_flux_term1 = 0., ith_flux_term2 = 0., ith_flux_term3 = 0.;
        double entropy_flux = 0.;
        double sum_entprime_flux = 0.;
        // NOTE: FLAT BOTTOM
        double eta_prime1 = DENTROPY_DH(g, hi, hui, hvi, 0., one_over_hiReg);
        double eta_prime2 = DENTROPY_DHU(g, hi, hui, hvi, 0., one_over_hiReg);
        double eta_prime3 = DENTROPY_DHV(g, hi, hui, hvi, 0., one_over_hiReg);

=======
>>>>>>> 80dfad95
        // FOR SMOOTHNESS INDICATOR //
        double alphai; // smoothness indicator of solution
        double alpha_numerator = 0;
        double alpha_denominator = 0;
<<<<<<< HEAD
        double alpha_zero = 0.5;
=======
        double alpha_zero = 0.5; // if only want smoothness
>>>>>>> 80dfad95
        double alpha_factor = 1.0 / (1.0 - alpha_zero);

        // loop in j (sparsity pattern)
        for (int offset = csrRowIndeces_DofLoops[i];
             offset < csrRowIndeces_DofLoops[i + 1]; offset++) {

          int j = csrColumnOffsets_DofLoops[offset];

          // solution at time tn for the jth DOF
          double hj = h_dof_old[j];
          double huj = hu_dof_old[j];
          double hvj = hv_dof_old[j];
          double Zj = b_dof[j];
          // Then define some things here using above
          double one_over_hjReg =
              2.0 * hj / (hj * hj + std::pow(fmax(hj, hEps), 2));
          double uj = huj * one_over_hjReg;
          double vj = hvj * one_over_hjReg;

          // auxiliary functions to compute fluxes
          double aux_h =
              (uj * hj - ui * hi) * Cx[ij] + (vj * hj - vi * hi) * Cy[ij];
          double aux_hu =
              (uj * huj - ui * hui) * Cx[ij] + (vj * huj - vi * hui) * Cy[ij];
          double aux_hv =
              (uj * hvj - ui * hvi) * Cx[ij] + (vj * hvj - vi * hvi) * Cy[ij];

          /* HYPERBOLIC FLUX */
          hyp_flux_h[i] += aux_h;
          hyp_flux_hu[i] += aux_hu;
          hyp_flux_hv[i] += aux_hv;

          // EXTENDED SOURCE, USING 6.13 //
          extendedSourceTerm_hu[i] += g * hi * (hj + Zj) * Cx[ij];
          extendedSourceTerm_hv[i] += g * hi * (hj + Zj) * Cy[ij];

          new_SourceTerm_hu[i] +=
              g * (-hi * (Zj - Zi) + 0.5 * std::pow(hj - hi, 2)) * Cx[ij];
          new_SourceTerm_hv[i] +=
              g * (-hi * (Zj - Zi) + 0.5 * std::pow(hj - hi, 2)) * Cy[ij];
<<<<<<< HEAD

          // flux for entropy
          ith_flux_term1 += aux_h;
          ith_flux_term2 +=
              aux_hu +
              0.5 * g * hj * hj *
                  Cx[ij]; // g * hi * (hj + 0.) * Cx[ij]; // NOTE: Zj = 0
          ith_flux_term3 +=
              aux_hv +
              0.5 * g * hj * hj *
                  Cy[ij]; // g * hi * (hj + 0.) * Cy[ij]; // NOTE:Zj = 0

          // NOTE: WE CONSIDER FLAT BOTTOM
          entropy_flux +=
              (Cx[ij] * ENTROPY_FLUX1(g, hj, huj, hvj, 0., one_over_hjReg) +
               Cy[ij] * ENTROPY_FLUX2(g, hj, huj, hvj, 0., one_over_hjReg));

          // COMPUTE ETA MIN AND ETA MAX //
          etaMax[i] = fmax(etaMax[i], fabs(eta[j]));
          etaMin[i] = fmin(etaMin[i], fabs(eta[j]));
=======
>>>>>>> 80dfad95

          // FOR SMOOTHNESS INDICATOR //
          alpha_numerator += hj - hi;
          alpha_denominator += fabs(hj - hi);

          // define dij_small in j loop
          double x = fabs(Cx[ij]) + fabs(Cy[ij]);
          dij_small = fmax(dij_small, x * speed);

          // update ij
          ij += 1;
        } // end j loop
<<<<<<< HEAD

        // Finally dij_small here
        dij_small = 1E-14 * dij_small;

        // Change rescaling to match TAMU code -EJT
        // small_recale=0.5*g*eps*H_{0,max}^2
        double small_rescale = g * hEps * hEps / std::pow(1E-7, 2);
        double rescale = fmax(fabs(etaMax[i] - etaMin[i]) / 2., small_rescale);

        // new rescale factor = max(|ent_flux_sum| + |-ent'*flux|, 0.0)
        sum_entprime_flux =
            -(ith_flux_term1 * eta_prime1 + ith_flux_term2 * eta_prime2 +
              ith_flux_term3 * eta_prime3);
        double new_rescale =
            fmax(fabs(entropy_flux) + fabs(sum_entprime_flux), 1E-30);

        // COMPUTE ENTROPY RESIDUAL //
        double one_over_entNormFactori = 1.0 / new_rescale;
        global_entropy_residual[i] =
            one_over_entNormFactori *
            fabs(entropy_flux -
                 (ith_flux_term1 * eta_prime1 + ith_flux_term2 * eta_prime2 +
                  ith_flux_term3 * eta_prime3));
=======
>>>>>>> 80dfad95

        // COMPUTE SMOOTHNESS INDICATOR //
        if (hi <= hEps) {
          alphai = 1.0;
          psi[i] = 1.0;
<<<<<<< HEAD
          global_entropy_residual[i] = 1.0;
=======
>>>>>>> 80dfad95
        } else {
          // Force alphai=0 in constant states
          if (fabs(alpha_numerator) <= hEps) {
            alphai = 0.;
          } else {
            alphai =
                (fabs(alpha_numerator) - hEps) / fabs(alpha_denominator - hEps);
          }
          alphai = fmax(alphai - alpha_zero, 0.0) * alpha_factor;
          if (POWER_SMOOTHNESS_INDICATOR == 0)
            psi[i] = 1.0;
          else
            psi[i] = std::pow(
                alphai,
                POWER_SMOOTHNESS_INDICATOR); // NOTE: alpha^2 in the paper
        }
      }
      // ********** END OF 2nd LOOP ON DOFS ********** //

      /////////////////////////////////////////////
<<<<<<< HEAD
      // ********** MAIN LOOP ON DOFs ********** // to compute flux and
=======
      // ********** MAIN LOOP ON DOFs **********
>>>>>>> 80dfad95
      // To compute:
      //      * dissipative terms
      //      * bar states
      /////////////////////////////////////////////

      ij = 0;
      for (int i = 0; i < numDOFsPerEqn; i++) {

        double hi = h_dof_old[i];
        double hui = hu_dof_old[i];
        double hvi = hv_dof_old[i];
        double Zi = b_dof[i];
        double mi = lumped_mass_matrix[i];

        double one_over_hiReg =
            2.0 * hi / (hi * hi + std::pow(fmax(hi, hEps), 2));
        double ui = hui * one_over_hiReg;
        double vi = hvi * one_over_hiReg;

        // Define full pressure at ith node for definition of bar states below
        double pressure_i = 0.5 * g * hi * hi;

        // HIGH ORDER DISSIPATIVE TERMS, for Aij matrix
        double ith_dHij_minus_muHij_times_hStarStates = 0.,
               ith_dHij_minus_muHij_times_huStarStates = 0.,
               ith_dHij_minus_muHij_times_hvStarStates = 0.,
               ith_muHij_times_hStates = 0., ith_muHij_times_huStates = 0.,
               ith_muHij_times_hvStates = 0.;

        // loop over the sparsity pattern of the i-th DOF
        for (int offset = csrRowIndeces_DofLoops[i];
             offset < csrRowIndeces_DofLoops[i + 1]; offset++) {
          int j = csrColumnOffsets_DofLoops[offset];
          double hj = h_dof_old[j];
          double huj = hu_dof_old[j];
          double hvj = hv_dof_old[j];
          double Zj = b_dof[j];
          double one_over_hjReg =
              2.0 * hj / (hj * hj + std::pow(fmax(hj, hEps), 2));
          double uj = huj * one_over_hjReg;
          double vj = hvj * one_over_hjReg;

          // define pressure at jth node
          double pressure_j = 0.5 * g * hj * hj;

          // COMPUTE STAR SOLUTION // hStar, huStar and hvStar
          double hStarij = fmax(0., hi + Zi - fmax(Zi, Zj));
          double huStarij = hui * hStarij * one_over_hiReg;
          double hvStarij = hvi * hStarij * one_over_hiReg;

          double hStarji = fmax(0., hj + Zj - fmax(Zi, Zj));
          double huStarji = huj * hStarji * one_over_hjReg;
          double hvStarji = hvj * hStarji * one_over_hjReg;

          // Dissipative well balancing term
          double muLowij = 0., muLij = 0., muHij = 0.;
          double dLowij = 0., dLij = 0., dHij = 0.;
          if (i != j) // This is not necessary. See formula for
                      // ith_dissipative_terms
          {
            ////////////////////////
            // DISSIPATIVE MATRIX //
            ////////////////////////
            if (lstage == 0)
              dLowij = dLow[ij];
            else {
              double cij_norm = sqrt(Cx[ij] * Cx[ij] + Cy[ij] * Cy[ij]);
              double cji_norm = sqrt(CTx[ij] * CTx[ij] + CTy[ij] * CTy[ij]);
              double nxij = Cx[ij] / cij_norm, nyij = Cy[ij] / cij_norm;
              double nxji = CTx[ij] / cji_norm, nyji = CTy[ij] / cji_norm;
              dLowij = fmax(
                  maxWaveSpeedSharpInitialGuess(g, nxij, nyij, hi, hui, hvi, hj,
                                                huj, hvj, hEps, hEps, false) *
                      cij_norm,
                  maxWaveSpeedSharpInitialGuess(g, nxji, nyji, hj, huj, hvj, hi,
                                                hui, hvi, hEps, hEps, false) *
                      cji_norm);
            }
<<<<<<< HEAD
            dLij = dLowij; //*fmax(psi[i],psi[j]); // enhance the order to 2nd
                           // order. No EV
=======
            // this is standard low-order dij, can you use dLij =
            // dLowij*fmax(psi[i],psi[j]) if want smoothness based as low order
            dLij = dLowij;
>>>>>>> 80dfad95

            ///////////////////////////////////////
            // WELL BALANCING DISSIPATIVE MATRIX //
            ///////////////////////////////////////
            muLowij = fmax(fmax(0., -(ui * Cx[ij] + vi * Cy[ij])),
                           fmax(0., (uj * Cx[ij] + vj * Cy[ij])));
<<<<<<< HEAD
            muLij = muLowij; //*fmax(psi[i],psi[j]); // enhance the order to 2nd
            // order.
=======
            muLij = muLowij;
>>>>>>> 80dfad95

            // Define dLij as low order dijs
            muLij = muLowij;
            dLij = fmax(dLowij, muLij);

            // Then save dLow for limiting step, maybe a bit confusing
            dLow[ij] = fmax(dLij, muLij);

            ////////////////////////
            // COMPUTE BAR STATES //
            ////////////////////////
            double hBar_ij = 0, hTilde_ij = 0, huBar_ij = 0, huTilde_ij = 0,
                   hvBar_ij = 0, hvTilde_ij = 0;
            // h component
            hBar_ij = -1. / (fmax(2.0 * dLij, dij_small)) *
                          ((uj * hj - ui * hi) * Cx[ij] +
                           (vj * hj - vi * hi) * Cy[ij]) +
                      0.5 * (hj + hi);
            hTilde_ij = (dLij - muLij) / (fmax(2.0 * dLij, dij_small)) *
                        ((hStarji - hj) - (hStarij - hi));
            // hu component
            huBar_ij =
                -1. / (fmax(2.0 * dLij, dij_small)) *
                    ((uj * huj - ui * hui + pressure_j - pressure_i) * Cx[ij] +
                     (vj * huj - vi * hui) * Cy[ij]) +
                0.5 * (huj + hui);
            huTilde_ij = (dLij - muLij) / (fmax(2.0 * dLij, dij_small)) *
                         ((huStarji - huj) - (huStarij - hui));
            // hv component
            hvBar_ij =
                -1. / (fmax(2.0 * dLij, dij_small)) *
                    ((uj * hvj - ui * hvi) * Cx[ij] +
                     (vj * hvj - vi * hvi + pressure_j - pressure_i) * Cy[ij]) +
                0.5 * (hvj + hvi);
            hvTilde_ij = (dLij - muLij) / (fmax(2.0 * dLij, dij_small)) *
                         ((hvStarji - hvj) - (hvStarij - hvi));

<<<<<<< HEAD
=======
            // Here we define uBar + uTilde
>>>>>>> 80dfad95
            hBT[ij] = hBar_ij + hTilde_ij;
            huBT[ij] = huBar_ij + huTilde_ij;
            hvBT[ij] = hvBar_ij + hvTilde_ij;

            ///////////////////////
            // ENTROPY VISCOSITY //
            ///////////////////////
            double dEVij =
                fmax(global_entropy_residual[i], global_entropy_residual[j]);
            dHij = fmin(dLowij, dEVij);
            muHij = fmin(muLowij, dEVij);
            // dHij = dLowij *
            //        fmax(global_entropy_residual[i],
            //        global_entropy_residual[j]);
            // muHij = muLowij * fmax(global_entropy_residual[i],
            //                        global_entropy_residual[j]);

            // This is if we want smoothness indicator based viscosity
            // dHij = fmax(psi[i], psi[j]) * dLij;
            // muHij = fmax(psi[i], psi[j]) * muLij;

            // compute dij_minus_muij times star solution terms
            // see: eqn (6.13)
            ith_dHij_minus_muHij_times_hStarStates +=
                (dHij - muHij) * (hStarji - hStarij);
            ith_dHij_minus_muHij_times_huStarStates +=
                (dHij - muHij) * (huStarji - huStarij);
            ith_dHij_minus_muHij_times_hvStarStates +=
                (dHij - muHij) * (hvStarji - hvStarij);

            // compute muij times solution terms
            ith_muHij_times_hStates += muHij * (hj - hi);
            ith_muHij_times_huStates += muHij * (huj - hui);
            ith_muHij_times_hvStates += muHij * (hvj - hvi);

            // compute dH_minus_dL
            dH_minus_dL[ij] = dHij - dLij;
            muH_minus_muL[ij] = muHij - muLij;
          } else // i==j
          {
            dH_minus_dL[ij] =
                0.; // Not true but the prod of this times Uj-Ui will be zero
            muH_minus_muL[ij] =
                0.; // Not true but the prod of this times Uj-Ui will be zero
            // Bar states by definition satisfy Utilde_ii + Ubar_ii = U_i
            hBT[ij] = hi;
            huBT[ij] = hui;
            hvBT[ij] = hvi;
          }
          // update ij
          ij += 1;
        } // j loop ends here
<<<<<<< HEAD
=======

        /* Define global residual */
>>>>>>> 80dfad95
        if (LUMPED_MASS_MATRIX == 1) {
          globalResidual[offset_h + stride_h * i] =
              hi - dt / mi *
                       (hyp_flux_h[i] - ith_dHij_minus_muHij_times_hStarStates -
                        ith_muHij_times_hStates);
          globalResidual[offset_hu + stride_hu * i] =
              hui - dt / mi *
                        ((hyp_flux_hu[i] + extendedSourceTerm_hu[i]) -
                         ith_dHij_minus_muHij_times_huStarStates -
                         ith_muHij_times_huStates);
          globalResidual[offset_hv + stride_hv * i] =
              hvi - dt / mi *
                        ((hyp_flux_hv[i] + extendedSourceTerm_hv[i]) -
                         ith_dHij_minus_muHij_times_hvStarStates -
                         ith_muHij_times_hvStates);
          // clean up potential negative water height due to machine precision
          // if (globalResidual[offset_h + stride_h * i] >= -hEps &&
          //     globalResidual[offset_h + stride_h * i] < hEps)
          //   globalResidual[offset_h + stride_h * i] = 0;
        } else {
          // Distribute residual
          // NOTE: MASS MATRIX IS CONSISTENT
          globalResidual[offset_h + stride_h * i] +=
              dt * (hyp_flux_h[i] - ith_dHij_minus_muHij_times_hStarStates -
                    ith_muHij_times_hStates);
          globalResidual[offset_hu + stride_hu * i] +=
              dt * (hyp_flux_hu[i] + extendedSourceTerm_hu[i] -
                    ith_dHij_minus_muHij_times_huStarStates -
                    ith_muHij_times_huStates);
          globalResidual[offset_hv + stride_hv * i] +=
              dt * (hyp_flux_hv[i] + extendedSourceTerm_hv[i] -
                    ith_dHij_minus_muHij_times_hvStarStates -
                    ith_muHij_times_hvStates);
        }
      }
      // ********** END OF LOOP IN DOFs ********** //
    } // end SECOND_CALL_CALCULATE_RESIDUAL

    // ********** COMPUTE NORMALS ********** //
    if (COMPUTE_NORMALS == 1) {
      // This is to identify the normals and create a vector of normal
      // components
      for (int ebNE = 0; ebNE < nExteriorElementBoundaries_global; ebNE++) {
        register int
            ebN = exteriorElementBoundariesArray[ebNE],
            eN = elementBoundaryElementsArray[ebN * 2 + 0],
            ebN_local = elementBoundaryLocalElementBoundariesArray[ebN * 2 + 0];
        register double normal[3];
        {             // "Loop" in quad points
          int kb = 0; // NOTE: I need to consider just one quad point since
                      // the element is not curved so the normal is constant
                      // per element
          register int ebN_local_kb =
              ebN_local * nQuadraturePoints_elementBoundary + kb;
          register double jac_ext[nSpace * nSpace], jacDet_ext,
              jacInv_ext[nSpace * nSpace], boundaryJac[nSpace * (nSpace - 1)],
              metricTensor[(nSpace - 1) * (nSpace - 1)], metricTensorDetSqrt,
              x_ext, y_ext;
          /* compute information about mapping from reference element to
           * physical element */
          ck.calculateMapping_elementBoundary(
              eN, ebN_local, kb, ebN_local_kb, mesh_dof.data(), mesh_l2g.data(),
              mesh_trial_trace_ref.data(), mesh_grad_trial_trace_ref.data(),
              boundaryJac_ref.data(), jac_ext, jacDet_ext, jacInv_ext,
              boundaryJac, metricTensor, metricTensorDetSqrt, normal_ref.data(),
              normal, x_ext, y_ext);
        }
        // distribute the normal vectors
        for (int i = 0; i < nDOF_test_element; i++) {
          int eN_i = eN * nDOF_test_element + i;
          int gi = h_l2g[eN_i];
          normalx[gi] += 0.5 * normal[0] * (i == ebN_local ? 0. : 1.);
          normaly[gi] += 0.5 * normal[1] * (i == ebN_local ? 0. : 1.);
        }
      }
      // normalize
      for (int gi = 0; gi < numDOFsPerEqn; gi++) {
        double norm_factor =
            sqrt(std::pow(normalx[gi], 2) + std::pow(normaly[gi], 2));
        if (norm_factor != 0) {
          normalx[gi] /= norm_factor;
          normaly[gi] /= norm_factor;
        }
      }
    }
    // ********** END OF COMPUTING NORMALS ********** //
<<<<<<< HEAD
  } // namespace proteus
=======
  } // end calculateResidual
>>>>>>> 80dfad95

  void calculateMassMatrix(arguments_dict &args) {
    xt::pyarray<double> &mesh_trial_ref = args.m_darray["mesh_trial_ref"];
    xt::pyarray<double> &mesh_grad_trial_ref =
        args.m_darray["mesh_grad_trial_ref"];
    xt::pyarray<double> &mesh_dof = args.m_darray["mesh_dof"];
    xt::pyarray<double> &mesh_velocity_dof = args.m_darray["mesh_velocity_dof"];
    double MOVING_DOMAIN = args.m_dscalar["MOVING_DOMAIN"];
    xt::pyarray<int> &mesh_l2g = args.m_iarray["mesh_l2g"];
    xt::pyarray<double> &dV_ref = args.m_darray["dV_ref"];
    xt::pyarray<double> &h_trial_ref = args.m_darray["h_trial_ref"];
    xt::pyarray<double> &h_grad_trial_ref = args.m_darray["h_grad_trial_ref"];
    xt::pyarray<double> &h_test_ref = args.m_darray["h_test_ref"];
    xt::pyarray<double> &h_grad_test_ref = args.m_darray["h_grad_test_ref"];
    xt::pyarray<double> &vel_trial_ref = args.m_darray["vel_trial_ref"];
    xt::pyarray<double> &vel_grad_trial_ref =
        args.m_darray["vel_grad_trial_ref"];
    xt::pyarray<double> &vel_test_ref = args.m_darray["vel_test_ref"];
    xt::pyarray<double> &vel_grad_test_ref = args.m_darray["vel_grad_test_ref"];
    xt::pyarray<double> &mesh_trial_trace_ref =
        args.m_darray["mesh_trial_trace_ref"];
    xt::pyarray<double> &mesh_grad_trial_trace_ref =
        args.m_darray["mesh_grad_trial_trace_ref"];
    xt::pyarray<double> &dS_ref = args.m_darray["dS_ref"];
    xt::pyarray<double> &h_trial_trace_ref = args.m_darray["h_trial_trace_ref"];
    xt::pyarray<double> &h_grad_trial_trace_ref =
        args.m_darray["h_grad_trial_trace_ref"];
    xt::pyarray<double> &h_test_trace_ref = args.m_darray["h_test_trace_ref"];
    xt::pyarray<double> &h_grad_test_trace_ref =
        args.m_darray["h_grad_test_trace_ref"];
    xt::pyarray<double> &vel_trial_trace_ref =
        args.m_darray["vel_trial_trace_ref"];
    xt::pyarray<double> &vel_grad_trial_trace_ref =
        args.m_darray["vel_grad_trial_trace_ref"];
    xt::pyarray<double> &vel_test_trace_ref =
        args.m_darray["vel_test_trace_ref"];
    xt::pyarray<double> &vel_grad_test_trace_ref =
        args.m_darray["vel_grad_test_trace_ref"];
    xt::pyarray<double> &normal_ref = args.m_darray["normal_ref"];
    xt::pyarray<double> &boundaryJac_ref = args.m_darray["boundaryJac_ref"];
    xt::pyarray<double> &elementDiameter = args.m_darray["elementDiameter"];
    int nElements_global = args.m_iscalar["nElements_global"];
    double useRBLES = args.m_dscalar["useRBLES"];
    double useMetrics = args.m_dscalar["useMetrics"];
    double alphaBDF = args.m_dscalar["alphaBDF"];
    double nu = args.m_dscalar["nu"];
    double g = args.m_dscalar["g"];
    xt::pyarray<int> &h_l2g = args.m_iarray["h_l2g"];
    xt::pyarray<int> &vel_l2g = args.m_iarray["vel_l2g"];
    xt::pyarray<double> &b_dof = args.m_darray["b_dof"];
    xt::pyarray<double> &h_dof = args.m_darray["h_dof"];
    xt::pyarray<double> &hu_dof = args.m_darray["hu_dof"];
    xt::pyarray<double> &hv_dof = args.m_darray["hv_dof"];
    xt::pyarray<double> &h_dof_sge = args.m_darray["h_dof_sge"];
    xt::pyarray<double> &hu_dof_sge = args.m_darray["hu_dof_sge"];
    xt::pyarray<double> &hv_dof_sge = args.m_darray["hv_dof_sge"];
    xt::pyarray<double> &q_mass_acc_beta_bdf =
        args.m_darray["q_mass_acc_beta_bdf"];
    xt::pyarray<double> &q_mom_hu_acc_beta_bdf =
        args.m_darray["q_mom_hu_acc_beta_bdf"];
    xt::pyarray<double> &q_mom_hv_acc_beta_bdf =
        args.m_darray["q_mom_hv_acc_beta_bdf"];
    xt::pyarray<double> &q_cfl = args.m_darray["q_cfl"];
    xt::pyarray<int> &sdInfo_hu_hu_rowptr =
        args.m_iarray["sdInfo_hu_hu_rowptr"];
    xt::pyarray<int> &sdInfo_hu_hu_colind =
        args.m_iarray["sdInfo_hu_hu_colind"];
    xt::pyarray<int> &sdInfo_hu_hv_rowptr =
        args.m_iarray["sdInfo_hu_hv_rowptr"];
    xt::pyarray<int> &sdInfo_hu_hv_colind =
        args.m_iarray["sdInfo_hu_hv_colind"];
    xt::pyarray<int> &sdInfo_hv_hv_rowptr =
        args.m_iarray["sdInfo_hv_hv_rowptr"];
    xt::pyarray<int> &sdInfo_hv_hv_colind =
        args.m_iarray["sdInfo_hv_hv_colind"];
    xt::pyarray<int> &sdInfo_hv_hu_rowptr =
        args.m_iarray["sdInfo_hv_hu_rowptr"];
    xt::pyarray<int> &sdInfo_hv_hu_colind =
        args.m_iarray["sdInfo_hv_hu_colind"];
    xt::pyarray<int> &csrRowIndeces_h_h = args.m_iarray["csrRowIndeces_h_h"];
    xt::pyarray<int> &csrColumnOffsets_h_h =
        args.m_iarray["csrColumnOffsets_h_h"];
    xt::pyarray<int> &csrRowIndeces_h_hu = args.m_iarray["csrRowIndeces_h_hu"];
    xt::pyarray<int> &csrColumnOffsets_h_hu =
        args.m_iarray["csrColumnOffsets_h_hu"];
    xt::pyarray<int> &csrRowIndeces_h_hv = args.m_iarray["csrRowIndeces_h_hv"];
    xt::pyarray<int> &csrColumnOffsets_h_hv =
        args.m_iarray["csrColumnOffsets_h_hv"];
    xt::pyarray<int> &csrRowIndeces_hu_h = args.m_iarray["csrRowIndeces_hu_h"];
    xt::pyarray<int> &csrColumnOffsets_hu_h =
        args.m_iarray["csrColumnOffsets_hu_h"];
    xt::pyarray<int> &csrRowIndeces_hu_hu =
        args.m_iarray["csrRowIndeces_hu_hu"];
    xt::pyarray<int> &csrColumnOffsets_hu_hu =
        args.m_iarray["csrColumnOffsets_hu_hu"];
    xt::pyarray<int> &csrRowIndeces_hu_hv =
        args.m_iarray["csrRowIndeces_hu_hv"];
    xt::pyarray<int> &csrColumnOffsets_hu_hv =
        args.m_iarray["csrColumnOffsets_hu_hv"];
    xt::pyarray<int> &csrRowIndeces_hv_h = args.m_iarray["csrRowIndeces_hv_h"];
    xt::pyarray<int> &csrColumnOffsets_hv_h =
        args.m_iarray["csrColumnOffsets_hv_h"];
    xt::pyarray<int> &csrRowIndeces_hv_hu =
        args.m_iarray["csrRowIndeces_hv_hu"];
    xt::pyarray<int> &csrColumnOffsets_hv_hu =
        args.m_iarray["csrColumnOffsets_hv_hu"];
    xt::pyarray<int> &csrRowIndeces_hv_hv =
        args.m_iarray["csrRowIndeces_hv_hv"];
    xt::pyarray<int> &csrColumnOffsets_hv_hv =
        args.m_iarray["csrColumnOffsets_hv_hv"];
    xt::pyarray<double> &globalJacobian = args.m_darray["globalJacobian"];
    int nExteriorElementBoundaries_global =
        args.m_iscalar["nExteriorElementBoundaries_global"];
    xt::pyarray<int> &exteriorElementBoundariesArray =
        args.m_iarray["exteriorElementBoundariesArray"];
    xt::pyarray<int> &elementBoundaryElementsArray =
        args.m_iarray["elementBoundaryElementsArray"];
    xt::pyarray<int> &elementBoundaryLocalElementBoundariesArray =
        args.m_iarray["elementBoundaryLocalElementBoundariesArray"];
    xt::pyarray<int> &isDOFBoundary_h = args.m_iarray["isDOFBoundary_h"];
    xt::pyarray<int> &isDOFBoundary_hu = args.m_iarray["isDOFBoundary_hu"];
    xt::pyarray<int> &isDOFBoundary_hv = args.m_iarray["isDOFBoundary_hv"];
    xt::pyarray<int> &isAdvectiveFluxBoundary_h =
        args.m_iarray["isAdvectiveFluxBoundary_h"];
    xt::pyarray<int> &isAdvectiveFluxBoundary_hu =
        args.m_iarray["isAdvectiveFluxBoundary_hu"];
    xt::pyarray<int> &isAdvectiveFluxBoundary_hv =
        args.m_iarray["isAdvectiveFluxBoundary_hv"];
    xt::pyarray<int> &isDiffusiveFluxBoundary_hu =
        args.m_iarray["isDiffusiveFluxBoundary_hu"];
    xt::pyarray<int> &isDiffusiveFluxBoundary_hv =
        args.m_iarray["isDiffusiveFluxBoundary_hv"];
    xt::pyarray<double> &ebqe_bc_h_ext = args.m_darray["ebqe_bc_h_ext"];
    xt::pyarray<double> &ebqe_bc_flux_mass_ext =
        args.m_darray["ebqe_bc_flux_mass_ext"];
    xt::pyarray<double> &ebqe_bc_flux_mom_hu_adv_ext =
        args.m_darray["ebqe_bc_flux_mom_hu_adv_ext"];
    xt::pyarray<double> &ebqe_bc_flux_mom_hv_adv_ext =
        args.m_darray["ebqe_bc_flux_mom_hv_adv_ext"];
    xt::pyarray<double> &ebqe_bc_hu_ext = args.m_darray["ebqe_bc_hu_ext"];
    xt::pyarray<double> &ebqe_bc_flux_hu_diff_ext =
        args.m_darray["ebqe_bc_flux_hu_diff_ext"];
    xt::pyarray<double> &ebqe_penalty_ext = args.m_darray["ebqe_penalty_ext"];
    xt::pyarray<double> &ebqe_bc_hv_ext = args.m_darray["ebqe_bc_hv_ext"];
    xt::pyarray<double> &ebqe_bc_flux_hv_diff_ext =
        args.m_darray["ebqe_bc_flux_hv_diff_ext"];
    xt::pyarray<int> &csrColumnOffsets_eb_h_h =
        args.m_iarray["csrColumnOffsets_eb_h_h"];
    xt::pyarray<int> &csrColumnOffsets_eb_h_hu =
        args.m_iarray["csrColumnOffsets_eb_h_hu"];
    xt::pyarray<int> &csrColumnOffsets_eb_h_hv =
        args.m_iarray["csrColumnOffsets_eb_h_hv"];
    xt::pyarray<int> &csrColumnOffsets_eb_hu_h =
        args.m_iarray["csrColumnOffsets_eb_hu_h"];
    xt::pyarray<int> &csrColumnOffsets_eb_hu_hu =
        args.m_iarray["csrColumnOffsets_eb_hu_hu"];
    xt::pyarray<int> &csrColumnOffsets_eb_hu_hv =
        args.m_iarray["csrColumnOffsets_eb_hu_hv"];
    xt::pyarray<int> &csrColumnOffsets_eb_hv_h =
        args.m_iarray["csrColumnOffsets_eb_hv_h"];
    xt::pyarray<int> &csrColumnOffsets_eb_hv_hu =
        args.m_iarray["csrColumnOffsets_eb_hv_hu"];
    xt::pyarray<int> &csrColumnOffsets_eb_hv_hv =
        args.m_iarray["csrColumnOffsets_eb_hv_hv"];
    double dt = args.m_dscalar["dt"];
    //
    // loop over elements to compute volume integrals and load them into the
    // element Jacobians and global Jacobian
    //
    for (int eN = 0; eN < nElements_global; eN++) {
      register double elementJacobian_h_h[nDOF_test_element]
                                         [nDOF_trial_element],
          elementJacobian_hu_hu[nDOF_test_element][nDOF_trial_element],
          elementJacobian_hv_hv[nDOF_test_element][nDOF_trial_element];
      for (int i = 0; i < nDOF_test_element; i++)
        for (int j = 0; j < nDOF_trial_element; j++) {
          elementJacobian_h_h[i][j] = 0.0;
          elementJacobian_hu_hu[i][j] = 0.0;
          elementJacobian_hv_hv[i][j] = 0.0;
        }
      for (int k = 0; k < nQuadraturePoints_element; k++) {
        int eN_k = eN * nQuadraturePoints_element +
                   k, // index to a scalar at a quadrature point
            eN_k_nSpace = eN_k * nSpace,
            eN_nDOF_trial_element =
                eN *
                nDOF_trial_element; // index to a vector at a quadrature point

        // declare local storage
        register double jac[nSpace * nSpace], jacDet, jacInv[nSpace * nSpace],
            dV, h_test_dV[nDOF_test_element], vel_test_dV[nDOF_test_element], x,
            y, xt, yt;
        // get jacobian, etc for mapping reference element
        ck.calculateMapping_element(
            eN, k, mesh_dof.data(), mesh_l2g.data(), mesh_trial_ref.data(),
            mesh_grad_trial_ref.data(), jac, jacDet, jacInv, x, y);
        // get the physical integration weight
        dV = fabs(jacDet) * dV_ref[k];
        // precalculate test function products with integration weights
        for (int j = 0; j < nDOF_trial_element; j++) {
          h_test_dV[j] = h_test_ref[k * nDOF_trial_element + j] * dV;
          vel_test_dV[j] = vel_test_ref[k * nDOF_trial_element + j] * dV;
        }
        for (int i = 0; i < nDOF_test_element; i++) {
          register int i_nSpace = i * nSpace;
          for (int j = 0; j < nDOF_trial_element; j++) {
            register int j_nSpace = j * nSpace;
            elementJacobian_h_h[i][j] +=
                h_trial_ref[k * nDOF_trial_element + j] * h_test_dV[i];
            elementJacobian_hu_hu[i][j] +=
                vel_trial_ref[k * nDOF_trial_element + j] * vel_test_dV[i];
            elementJacobian_hv_hv[i][j] +=
                vel_trial_ref[k * nDOF_trial_element + j] * vel_test_dV[i];
          } // j
        }   // i
      }     // k
      //
      // load into element Jacobian into global Jacobian
      //
      for (int i = 0; i < nDOF_test_element; i++) {
        register int eN_i = eN * nDOF_test_element + i;
        for (int j = 0; j < nDOF_trial_element; j++) {
          register int eN_i_j = eN_i * nDOF_trial_element + j;
          globalJacobian[csrRowIndeces_h_h[eN_i] +
                         csrColumnOffsets_h_h[eN_i_j]] +=
              elementJacobian_h_h[i][j];
          globalJacobian[csrRowIndeces_hu_hu[eN_i] +
                         csrColumnOffsets_hu_hu[eN_i_j]] +=
              elementJacobian_hu_hu[i][j];
          globalJacobian[csrRowIndeces_hv_hv[eN_i] +
                         csrColumnOffsets_hv_hv[eN_i_j]] +=
              elementJacobian_hv_hv[i][j];
        } // j
      }   // i
    }     // elements
  }

  void calculateLumpedMassMatrix(arguments_dict &args) {
    xt::pyarray<double> &mesh_trial_ref = args.m_darray["mesh_trial_ref"];
    xt::pyarray<double> &mesh_grad_trial_ref =
        args.m_darray["mesh_grad_trial_ref"];
    xt::pyarray<double> &mesh_dof = args.m_darray["mesh_dof"];
    xt::pyarray<double> &mesh_velocity_dof = args.m_darray["mesh_velocity_dof"];
    double MOVING_DOMAIN = args.m_dscalar["MOVING_DOMAIN"];
    xt::pyarray<int> &mesh_l2g = args.m_iarray["mesh_l2g"];
    xt::pyarray<double> &dV_ref = args.m_darray["dV_ref"];
    xt::pyarray<double> &h_trial_ref = args.m_darray["h_trial_ref"];
    xt::pyarray<double> &h_grad_trial_ref = args.m_darray["h_grad_trial_ref"];
    xt::pyarray<double> &h_test_ref = args.m_darray["h_test_ref"];
    xt::pyarray<double> &h_grad_test_ref = args.m_darray["h_grad_test_ref"];
    xt::pyarray<double> &vel_trial_ref = args.m_darray["vel_trial_ref"];
    xt::pyarray<double> &vel_grad_trial_ref =
        args.m_darray["vel_grad_trial_ref"];
    xt::pyarray<double> &vel_test_ref = args.m_darray["vel_test_ref"];
    xt::pyarray<double> &vel_grad_test_ref = args.m_darray["vel_grad_test_ref"];
    xt::pyarray<double> &mesh_trial_trace_ref =
        args.m_darray["mesh_trial_trace_ref"];
    xt::pyarray<double> &mesh_grad_trial_trace_ref =
        args.m_darray["mesh_grad_trial_trace_ref"];
    xt::pyarray<double> &dS_ref = args.m_darray["dS_ref"];
    xt::pyarray<double> &h_trial_trace_ref = args.m_darray["h_trial_trace_ref"];
    xt::pyarray<double> &h_grad_trial_trace_ref =
        args.m_darray["h_grad_trial_trace_ref"];
    xt::pyarray<double> &h_test_trace_ref = args.m_darray["h_test_trace_ref"];
    xt::pyarray<double> &h_grad_test_trace_ref =
        args.m_darray["h_grad_test_trace_ref"];
    xt::pyarray<double> &vel_trial_trace_ref =
        args.m_darray["vel_trial_trace_ref"];
    xt::pyarray<double> &vel_grad_trial_trace_ref =
        args.m_darray["vel_grad_trial_trace_ref"];
    xt::pyarray<double> &vel_test_trace_ref =
        args.m_darray["vel_test_trace_ref"];
    xt::pyarray<double> &vel_grad_test_trace_ref =
        args.m_darray["vel_grad_test_trace_ref"];
    xt::pyarray<double> &normal_ref = args.m_darray["normal_ref"];
    xt::pyarray<double> &boundaryJac_ref = args.m_darray["boundaryJac_ref"];
    xt::pyarray<double> &elementDiameter = args.m_darray["elementDiameter"];
    int nElements_global = args.m_iscalar["nElements_global"];
    double useRBLES = args.m_dscalar["useRBLES"];
    double useMetrics = args.m_dscalar["useMetrics"];
    double alphaBDF = args.m_dscalar["alphaBDF"];
    double nu = args.m_dscalar["nu"];
    double g = args.m_dscalar["g"];
    xt::pyarray<int> &h_l2g = args.m_iarray["h_l2g"];
    xt::pyarray<int> &vel_l2g = args.m_iarray["vel_l2g"];
    xt::pyarray<double> &b_dof = args.m_darray["b_dof"];
    xt::pyarray<double> &h_dof = args.m_darray["h_dof"];
    xt::pyarray<double> &hu_dof = args.m_darray["hu_dof"];
    xt::pyarray<double> &hv_dof = args.m_darray["hv_dof"];
    xt::pyarray<double> &h_dof_sge = args.m_darray["h_dof_sge"];
    xt::pyarray<double> &hu_dof_sge = args.m_darray["hu_dof_sge"];
    xt::pyarray<double> &hv_dof_sge = args.m_darray["hv_dof_sge"];
    xt::pyarray<double> &q_mass_acc_beta_bdf =
        args.m_darray["q_mass_acc_beta_bdf"];
    xt::pyarray<double> &q_mom_hu_acc_beta_bdf =
        args.m_darray["q_mom_hu_acc_beta_bdf"];
    xt::pyarray<double> &q_mom_hv_acc_beta_bdf =
        args.m_darray["q_mom_hv_acc_beta_bdf"];
    xt::pyarray<double> &q_cfl = args.m_darray["q_cfl"];
    xt::pyarray<int> &sdInfo_hu_hu_rowptr =
        args.m_iarray["sdInfo_hu_hu_rowptr"];
    xt::pyarray<int> &sdInfo_hu_hu_colind =
        args.m_iarray["sdInfo_hu_hu_colind"];
    xt::pyarray<int> &sdInfo_hu_hv_rowptr =
        args.m_iarray["sdInfo_hu_hv_rowptr"];
    xt::pyarray<int> &sdInfo_hu_hv_colind =
        args.m_iarray["sdInfo_hu_hv_colind"];
    xt::pyarray<int> &sdInfo_hv_hv_rowptr =
        args.m_iarray["sdInfo_hv_hv_rowptr"];
    xt::pyarray<int> &sdInfo_hv_hv_colind =
        args.m_iarray["sdInfo_hv_hv_colind"];
    xt::pyarray<int> &sdInfo_hv_hu_rowptr =
        args.m_iarray["sdInfo_hv_hu_rowptr"];
    xt::pyarray<int> &sdInfo_hv_hu_colind =
        args.m_iarray["sdInfo_hv_hu_colind"];
    xt::pyarray<int> &csrRowIndeces_h_h = args.m_iarray["csrRowIndeces_h_h"];
    xt::pyarray<int> &csrColumnOffsets_h_h =
        args.m_iarray["csrColumnOffsets_h_h"];
    xt::pyarray<int> &csrRowIndeces_h_hu = args.m_iarray["csrRowIndeces_h_hu"];
    xt::pyarray<int> &csrColumnOffsets_h_hu =
        args.m_iarray["csrColumnOffsets_h_hu"];
    xt::pyarray<int> &csrRowIndeces_h_hv = args.m_iarray["csrRowIndeces_h_hv"];
    xt::pyarray<int> &csrColumnOffsets_h_hv =
        args.m_iarray["csrColumnOffsets_h_hv"];
    xt::pyarray<int> &csrRowIndeces_hu_h = args.m_iarray["csrRowIndeces_hu_h"];
    xt::pyarray<int> &csrColumnOffsets_hu_h =
        args.m_iarray["csrColumnOffsets_hu_h"];
    xt::pyarray<int> &csrRowIndeces_hu_hu =
        args.m_iarray["csrRowIndeces_hu_hu"];
    xt::pyarray<int> &csrColumnOffsets_hu_hu =
        args.m_iarray["csrColumnOffsets_hu_hu"];
    xt::pyarray<int> &csrRowIndeces_hu_hv =
        args.m_iarray["csrRowIndeces_hu_hv"];
    xt::pyarray<int> &csrColumnOffsets_hu_hv =
        args.m_iarray["csrColumnOffsets_hu_hv"];
    xt::pyarray<int> &csrRowIndeces_hv_h = args.m_iarray["csrRowIndeces_hv_h"];
    xt::pyarray<int> &csrColumnOffsets_hv_h =
        args.m_iarray["csrColumnOffsets_hv_h"];
    xt::pyarray<int> &csrRowIndeces_hv_hu =
        args.m_iarray["csrRowIndeces_hv_hu"];
    xt::pyarray<int> &csrColumnOffsets_hv_hu =
        args.m_iarray["csrColumnOffsets_hv_hu"];
    xt::pyarray<int> &csrRowIndeces_hv_hv =
        args.m_iarray["csrRowIndeces_hv_hv"];
    xt::pyarray<int> &csrColumnOffsets_hv_hv =
        args.m_iarray["csrColumnOffsets_hv_hv"];
    xt::pyarray<double> &globalJacobian = args.m_darray["globalJacobian"];
    int nExteriorElementBoundaries_global =
        args.m_iscalar["nExteriorElementBoundaries_global"];
    xt::pyarray<int> &exteriorElementBoundariesArray =
        args.m_iarray["exteriorElementBoundariesArray"];
    xt::pyarray<int> &elementBoundaryElementsArray =
        args.m_iarray["elementBoundaryElementsArray"];
    xt::pyarray<int> &elementBoundaryLocalElementBoundariesArray =
        args.m_iarray["elementBoundaryLocalElementBoundariesArray"];
    xt::pyarray<int> &isDOFBoundary_h = args.m_iarray["isDOFBoundary_h"];
    xt::pyarray<int> &isDOFBoundary_hu = args.m_iarray["isDOFBoundary_hu"];
    xt::pyarray<int> &isDOFBoundary_hv = args.m_iarray["isDOFBoundary_hv"];
    xt::pyarray<int> &isAdvectiveFluxBoundary_h =
        args.m_iarray["isAdvectiveFluxBoundary_h"];
    xt::pyarray<int> &isAdvectiveFluxBoundary_hu =
        args.m_iarray["isAdvectiveFluxBoundary_hu"];
    xt::pyarray<int> &isAdvectiveFluxBoundary_hv =
        args.m_iarray["isAdvectiveFluxBoundary_hv"];
    xt::pyarray<int> &isDiffusiveFluxBoundary_hu =
        args.m_iarray["isDiffusiveFluxBoundary_hu"];
    xt::pyarray<int> &isDiffusiveFluxBoundary_hv =
        args.m_iarray["isDiffusiveFluxBoundary_hv"];
    xt::pyarray<double> &ebqe_bc_h_ext = args.m_darray["ebqe_bc_h_ext"];
    xt::pyarray<double> &ebqe_bc_flux_mass_ext =
        args.m_darray["ebqe_bc_flux_mass_ext"];
    xt::pyarray<double> &ebqe_bc_flux_mom_hu_adv_ext =
        args.m_darray["ebqe_bc_flux_mom_hu_adv_ext"];
    xt::pyarray<double> &ebqe_bc_flux_mom_hv_adv_ext =
        args.m_darray["ebqe_bc_flux_mom_hv_adv_ext"];
    xt::pyarray<double> &ebqe_bc_hu_ext = args.m_darray["ebqe_bc_hu_ext"];
    xt::pyarray<double> &ebqe_bc_flux_hu_diff_ext =
        args.m_darray["ebqe_bc_flux_hu_diff_ext"];
    xt::pyarray<double> &ebqe_penalty_ext = args.m_darray["ebqe_penalty_ext"];
    xt::pyarray<double> &ebqe_bc_hv_ext = args.m_darray["ebqe_bc_hv_ext"];
    xt::pyarray<double> &ebqe_bc_flux_hv_diff_ext =
        args.m_darray["ebqe_bc_flux_hv_diff_ext"];
    xt::pyarray<int> &csrColumnOffsets_eb_h_h =
        args.m_iarray["csrColumnOffsets_eb_h_h"];
    xt::pyarray<int> &csrColumnOffsets_eb_h_hu =
        args.m_iarray["csrColumnOffsets_eb_h_hu"];
    xt::pyarray<int> &csrColumnOffsets_eb_h_hv =
        args.m_iarray["csrColumnOffsets_eb_h_hv"];
    xt::pyarray<int> &csrColumnOffsets_eb_hu_h =
        args.m_iarray["csrColumnOffsets_eb_hu_h"];
    xt::pyarray<int> &csrColumnOffsets_eb_hu_hu =
        args.m_iarray["csrColumnOffsets_eb_hu_hu"];
    xt::pyarray<int> &csrColumnOffsets_eb_hu_hv =
        args.m_iarray["csrColumnOffsets_eb_hu_hv"];
    xt::pyarray<int> &csrColumnOffsets_eb_hv_h =
        args.m_iarray["csrColumnOffsets_eb_hv_h"];
    xt::pyarray<int> &csrColumnOffsets_eb_hv_hu =
        args.m_iarray["csrColumnOffsets_eb_hv_hu"];
    xt::pyarray<int> &csrColumnOffsets_eb_hv_hv =
        args.m_iarray["csrColumnOffsets_eb_hv_hv"];
    double dt = args.m_dscalar["dt"];
    //
    // loop over elements to compute volume integrals and load them into the
    // element Jacobians and global Jacobian
    //
    for (int eN = 0; eN < nElements_global; eN++) {
      register double elementJacobian_h_h[nDOF_test_element]
                                         [nDOF_trial_element],
          elementJacobian_hu_hu[nDOF_test_element][nDOF_trial_element],
          elementJacobian_hv_hv[nDOF_test_element][nDOF_trial_element];
      for (int i = 0; i < nDOF_test_element; i++)
        for (int j = 0; j < nDOF_trial_element; j++) {
          elementJacobian_h_h[i][j] = 0.0;
          elementJacobian_hu_hu[i][j] = 0.0;
          elementJacobian_hv_hv[i][j] = 0.0;
        }
      for (int k = 0; k < nQuadraturePoints_element; k++) {
        int eN_k = eN * nQuadraturePoints_element +
                   k, // index to a scalar at a quadrature point
            eN_k_nSpace = eN_k * nSpace,
            eN_nDOF_trial_element =
                eN *
                nDOF_trial_element; // index to a vector at a quadrature point

        // declare local storage
        register double jac[nSpace * nSpace], jacDet, jacInv[nSpace * nSpace],
            dV, h_test_dV[nDOF_test_element], vel_test_dV[nDOF_test_element], x,
            y, xt, yt;
        // get jacobian, etc for mapping reference element
        ck.calculateMapping_element(
            eN, k, mesh_dof.data(), mesh_l2g.data(), mesh_trial_ref.data(),
            mesh_grad_trial_ref.data(), jac, jacDet, jacInv, x, y);
        // get the physical integration weight
        dV = fabs(jacDet) * dV_ref[k];
        // precalculate test function products with integration weights
        for (int j = 0; j < nDOF_trial_element; j++) {
          h_test_dV[j] = h_test_ref[k * nDOF_trial_element + j] * dV;
          vel_test_dV[j] = vel_test_ref[k * nDOF_trial_element + j] * dV;
        }

        for (int i = 0; i < nDOF_test_element; i++) {
          register int i_nSpace = i * nSpace;
          for (int j = 0; j < nDOF_trial_element; j++) {
            register int j_nSpace = j * nSpace;
            elementJacobian_h_h[i][j] += (i == j ? 1.0 : 0.0) * h_test_dV[i];
            elementJacobian_hu_hu[i][j] +=
                (i == j ? 1.0 : 0.0) * vel_test_dV[i];
            elementJacobian_hv_hv[i][j] +=
                (i == j ? 1.0 : 0.0) * vel_test_dV[i];
          } // j
        }   // i
      }     // k
      //
      // load into element Jacobian into global Jacobian
      //
      for (int i = 0; i < nDOF_test_element; i++) {
        register int eN_i = eN * nDOF_test_element + i;
        for (int j = 0; j < nDOF_trial_element; j++) {
          register int eN_i_j = eN_i * nDOF_trial_element + j;
          globalJacobian[csrRowIndeces_h_h[eN_i] +
                         csrColumnOffsets_h_h[eN_i_j]] +=
              elementJacobian_h_h[i][j];
          globalJacobian[csrRowIndeces_hu_hu[eN_i] +
                         csrColumnOffsets_hu_hu[eN_i_j]] +=
              elementJacobian_hu_hu[i][j];
          globalJacobian[csrRowIndeces_hv_hv[eN_i] +
                         csrColumnOffsets_hv_hv[eN_i_j]] +=
              elementJacobian_hv_hv[i][j];
        } // j
      }   // i
    }     // elements
  }
}; // namespace proteus

inline SW2DCV_base *newSW2DCV(int nSpaceIn, int nQuadraturePoints_elementIn,
                              int nDOF_mesh_trial_elementIn,
                              int nDOF_trial_elementIn, int nDOF_test_elementIn,
                              int nQuadraturePoints_elementBoundaryIn,
                              int CompKernelFlag) {
  return proteus::chooseAndAllocateDiscretization2D<SW2DCV_base, SW2DCV,
                                                    CompKernel>(
      nSpaceIn, nQuadraturePoints_elementIn, nDOF_mesh_trial_elementIn,
      nDOF_trial_elementIn, nDOF_test_elementIn,
      nQuadraturePoints_elementBoundaryIn, CompKernelFlag);
}
} // end namespace proteus

#endif<|MERGE_RESOLUTION|>--- conflicted
+++ resolved
@@ -135,10 +135,7 @@
   virtual ~SW2DCV_base() {}
   virtual void convexLimiting(arguments_dict &args) = 0;
   virtual double calculateEdgeBasedCFL(arguments_dict &args) = 0;
-<<<<<<< HEAD
-=======
   virtual void calculateEV(arguments_dict &args) = 0;
->>>>>>> 80dfad95
   virtual void calculateResidual(arguments_dict &args) = 0;
   virtual void calculateMassMatrix(arguments_dict &args) = 0;
   virtual void calculateLumpedMassMatrix(arguments_dict &args) = 0;
@@ -216,178 +213,6 @@
     lambda3 = nu3(g, hStar, hR, velR, one_over_hR);
     return fmax(fabs(lambda1), fabs(lambda3));
   }
-<<<<<<< HEAD
-
-  // inline double maxWaveSpeedIterativeProcess(double g, double nx, double ny,
-  //                                            double hL, double huL, double
-  //                                            hvL, double hR, double huR,
-  //                                            double hvR, double hEpsL, double
-  //                                            hEpsR, bool verbose) {
-  //   double tol = 1E-15;
-  //   // 1-eigenvalue: uL-sqrt(g*hL)
-  //   // 3-eigenvalue: uR+sqrt(g*hR)
-  //
-  //   double hVelL = nx * huL + ny * hvL;
-  //   double hVelR = nx * huR + ny * hvR;
-  //   double velL = 2 * hL / (hL * hL + std::pow(fmax(hL, hEpsL), 2)) * hVelL;
-  //   double velR = 2 * hR / (hR * hR + std::pow(fmax(hR, hEpsR), 2)) * hVelR;
-  //
-  //   double lambda1, lambda3;
-  //
-  //   // CHECK IF BOTH STATES ARE DRY:
-  //   if (hL == 0 && hR == 0) {
-  //     lambda1 = 0.;
-  //     lambda3 = 0.;
-  //     return 0.;
-  //   } else if (hL == 0) // left dry state
-  //   {
-  //     lambda1 = velR - 2 * sqrt(g * hR);
-  //     lambda3 = velR + sqrt(g * hR);
-  //     return fmax(fabs(lambda1), fabs(lambda3));
-  //   } else if (hR == 0) // right dry state
-  //   {
-  //     lambda1 = velL - sqrt(g * hL);
-  //     lambda3 = velL + 2 * sqrt(g * hL);
-  //     return fmax(fabs(lambda1), fabs(lambda3));
-  //   } else {
-  //     ////////////////////
-  //     // ESTIMATE hStar //
-  //     ////////////////////
-  //     // Initial estimate of hStar0 from above.
-  //     // This is computed via phiR(h) >= phi(h) ---> hStar0 >= hStar
-  //     double hStar0 = 1;
-  //     double hStar = hStar0;
-  //
-  //     /////////////////////////////////
-  //     // ALGORITHM 1: Initialization //
-  //     /////////////////////////////////
-  //     // Requires: tol
-  //     // Ensures: hStarL, hStarR
-  //     double hStarL, hStarR;
-  //     double hMin = fmin(hL, hR);
-  //     double hMax = fmin(hL, hR);
-  //     double phiMin = phi(g, hMin, hL, hR, velL, velR);
-  //     double phiMax = phi(g, hMax, hL, hR, velL, velR);
-  //     if (0 <= phiMin) {
-  //       // This is a 1- and 3-rarefactions situation. We know the solution in
-  //       // this case
-  //       lambda1 = velL - sqrt(g * hL);
-  //       lambda3 = velR + sqrt(g * hR);
-  //
-  //       std::cout << "lambda Min, lambda Max: " << lambda1 << ", " << lambda3
-  //                 << std::endl;
-  //
-  //       return fmax(fabs(lambda1), fabs(lambda3));
-  //     }
-  //     if (phiMax == 0) // if hMax "hits" hStar (very unlikely)
-  //     {
-  //       hStar = hMax;
-  //       lambda1 = nu1(g, hStar, hL, velL);
-  //       lambda3 = nu3(g, hStar, hR, velR);
-  //       return fmax(fabs(lambda1), fabs(lambda3));
-  //     }
-  //     double hStarTwoRarefactions =
-  //         std::pow(velL - velR + 2 * sqrt(g) * (sqrt(hL) + sqrt(hR)), 2) / 16
-  //         / g;
-  //     if (phiMax < 0) // This is a 1- and 3-shock situation
-  //     {
-  //       hStarL = hMax;
-  //       hStarR = hStarTwoRarefactions;
-  //     } else // Here we have one shock and one rarefaction
-  //     {
-  //       hStarL = hMin;
-  //       hStarR = fmin(hMax, hStarTwoRarefactions);
-  //     }
-  //
-  //     // improve estimate from below via one newton step (not required)
-  //     hStarL = fmax(hStarL, hStarR - phi(g, hStarR, hL, hR, velL, velR) /
-  //                                        phip(g, hStarR, hL, hR));
-  //     // COMPUTE lambdaMin0 and lambdaMax0
-  //     double nu11 = nu1(g, hStarR, hL, velL);
-  //     double nu12 = nu1(g, hStarL, hL, velL);
-  //     double nu31 = nu3(g, hStarL, hR, velR);
-  //     double nu32 = nu3(g, hStarR, hR, velR);
-  //
-  //     double lambdaMin = fmax(fmax(nu31, 0), fmax(-nu12, 0));
-  //     double lambdaMax = fmax(fmax(nu32, 0), fmax(-nu11, 0));
-  //
-  //     if (verbose) {
-  //       std::cout << "hStarL, hStarR: " << hStarL << ", " << hStarR << "\t"
-  //                 << "lambda Min, lambda Max: " << lambdaMin << ", "
-  //                 << lambdaMax << std::endl;
-  //     }
-  //     // CHECK IF TOL IS SATISFIED. O.W. GOT TO ALGORITHM 2 //
-  //     if (lambdaMin > 0 && lambdaMax / lambdaMin - 1 <= tol)
-  //       return lambdaMax;
-  //     else // Proceed to algorithm 2
-  //     {
-  //       ///////////////////////////////////////////
-  //       // ALGORITHM 2: ESTIMATION OF LAMBDA MAX //
-  //       ///////////////////////////////////////////
-  //       // Requires: hStarL, hStarR
-  //       // Ensures: lambdaMax
-  //       int aux_counter = 0;
-  //       while (true) {
-  //         aux_counter++;
-  //         // Start having lambdaMin and lambdaMax
-  //         // Check if current lambdaMin and lambdaMax satisfy the tolerance
-  //         if (verbose) {
-  //           std::cout << lambdaMin << ", " << lambdaMax << std::endl;
-  //         }
-  //         if (lambdaMin > 0 && lambdaMax / lambdaMin - 1 <= tol)
-  //           return lambdaMax;
-  //         // Check for round off error
-  //         if (phi(g, hStarL, hL, hR, velL, velR) > 0 ||
-  //             phi(g, hStarR, hL, hR, velL, velR) < 0)
-  //           return lambdaMax;
-  //
-  //         // Save old estimates of hStar
-  //         double hStarL_old = hStarL;
-  //         double hStarR_old = hStarR;
-  //         // Compute new estimates on hStarL and hStarR
-  //         // NOTE (MQL): hStarL and hStarR must be computed using the old
-  //         // values
-  //         hStarL = hStarLFromQuadPhiFromAbove(g, hStarL_old, hStarR_old, hL,
-  //         hR,
-  //                                             velL, velR);
-  //         hStarR = hStarRFromQuadPhiFromBelow(g, hStarL_old, hStarR_old, hL,
-  //         hR,
-  //                                             velL, velR);
-  //
-  //         // Compute lambdaMax and lambdaMin
-  //         nu11 = nu1(g, hStarR, hL, velL);
-  //         nu12 = nu1(g, hStarL, hL, velL);
-  //         nu31 = nu3(g, hStarL, hR, velR);
-  //         nu32 = nu3(g, hStarR, hR, velR);
-  //
-  //         lambdaMin = fmax(fmax(nu31, 0), fmax(-nu12, 0));
-  //         lambdaMax = fmax(fmax(nu32, 0), fmax(-nu11, 0));
-  //
-  //         if (aux_counter > 1000) // TMP
-  //         {
-  //           std::cout << "**** AUX COUNTER > 1000... aborting!" << std::endl;
-  //           std::cout << "**** Initial guess hStar: " << hStar0 << std::endl;
-  //
-  //           hStar = hStar0;
-  //           lambda1 = nu1(g, hStar, hL, velL);
-  //           lambda3 = nu3(g, hStar, hR, velR);
-  //           std::cout << "**** Initial estimate of max wave speed: "
-  //                     << fmax(fabs(lambda1), fabs(lambda3)) << std::endl;
-  //
-  //           abort();
-  //         }
-  //         // else
-  //         //{
-  //         //  std::cout << "*****... AUX COUNTER: " << aux_counter <<
-  //         //  std::endl;
-  //         //  //TMP
-  //         //}
-  //       }
-  //     }
-  //   }
-  // }
-=======
->>>>>>> 80dfad95
 
   inline void calculateCFL(const double &elementDiameter, const double &g,
                            const double &h, const double &hu, const double &hv,
@@ -732,12 +557,7 @@
           double one_over_hjReg =
               2 * hj / (hj * hj + std::pow(fmax(hj, hEps), 2)); // hEps
 
-<<<<<<< HEAD
-          // COMPUTE STAR SOLUTION // hStar, huStar, hvStar, hetaStar, and
-          // hwStar
-=======
           // COMPUTE STAR SOLUTION // hStar, huStar, hvStar
->>>>>>> 80dfad95
           double hStarij = fmax(0., hi + Zi - fmax(Zi, Zj));
           double huStarij = huni * hStarij * one_over_hiReg;
           double hvStarij = hvni * hStarij * one_over_hiReg;
@@ -747,18 +567,9 @@
           double hvStarji = hvnj * hStarji * one_over_hjReg;
 
           // compute limiter based on water height
-<<<<<<< HEAD
-          double Lij = 1.0;
-          if (FCT_h[ij] >= 0) {
-            Lij = fmin(Lij, std::min(Rneg[j], Rpos[i]));
-            Lij_array[ij] = fmin(Lij_array[ij], std::min(Rneg[j], Rpos[i]));
-          } else {
-            Lij = fmin(Lij, std::min(Rneg[i], Rpos[j]));
-=======
           if (FCT_h[ij] >= 0) {
             Lij_array[ij] = fmin(Lij_array[ij], std::min(Rneg[j], Rpos[i]));
           } else {
->>>>>>> 80dfad95
             Lij_array[ij] = fmin(Lij_array[ij], std::min(Rneg[i], Rpos[j]));
           }
 
@@ -806,10 +617,6 @@
           double rj = fabs(fmax(r1, r2));
 
           // COMPUTE LIMITER //
-<<<<<<< HEAD
-          Lij = fmin(fmin(ri, Lij), fmin(rj, Lij)); // Lij=Lji
-=======
->>>>>>> 80dfad95
           Lij_array[ij] =
               fmin(fmin(ri, Lij_array[ij]), fmin(rj, Lij_array[ij]));
 
@@ -869,15 +676,9 @@
     int numDOFsPerEqn = args.m_iscalar["numDOFsPerEqn"];
     xt::pyarray<double> &lumped_mass_matrix =
         args.m_darray["lumped_mass_matrix"];
-<<<<<<< HEAD
-    xt::pyarray<double> &h_dof_old = args.m_darray["h_old"];
-    xt::pyarray<double> &hu_dof_old = args.m_darray["hu_old"];
-    xt::pyarray<double> &hv_dof_old = args.m_darray["hv_old"];
-=======
     xt::pyarray<double> &h_dof_old = args.m_darray["h_dof_old"];
     xt::pyarray<double> &hu_dof_old = args.m_darray["hu_dof_old"];
     xt::pyarray<double> &hv_dof_old = args.m_darray["hv_dof_old"];
->>>>>>> 80dfad95
     xt::pyarray<double> &b_dof = args.m_darray["b_dof"];
     xt::pyarray<int> &csrRowIndeces_DofLoops =
         args.m_iarray["csrRowIndeces_DofLoops"];
@@ -893,11 +694,6 @@
     double run_cfl = args.m_dscalar["run_cfl"];
     xt::pyarray<double> &edge_based_cfl = args.m_darray["edge_based_cfl"];
     int debug = args.m_iscalar["debug"];
-<<<<<<< HEAD
-    std::valarray<double> psi(numDOFsPerEqn);
-=======
-
->>>>>>> 80dfad95
     double max_edge_based_cfl = 0.;
     int ij = 0;
     for (int i = 0; i < numDOFsPerEqn; i++) {
@@ -909,15 +705,9 @@
 
       for (int offset = csrRowIndeces_DofLoops[i];
            offset < csrRowIndeces_DofLoops[i + 1]; offset++) {
-<<<<<<< HEAD
-
         // loop in j (sparsity pattern)
         int j = csrColumnOffsets_DofLoops[offset];
-=======
-        // loop in j (sparsity pattern)
-        int j = csrColumnOffsets_DofLoops[offset];
-
->>>>>>> 80dfad95
+
         // solution at time tn for the jth DOF
         double hj = h_dof_old[j];
         double huj = hu_dof_old[j];
@@ -950,11 +740,6 @@
       double mi = lumped_mass_matrix[i];
       edge_based_cfl[i] = 1.0 * fabs(dLowii) / mi;
       max_edge_based_cfl = fmax(max_edge_based_cfl, edge_based_cfl[i]);
-<<<<<<< HEAD
-    }
-    return max_edge_based_cfl;
-  } // End calculateEdgeBasedCFL
-=======
     }
     return max_edge_based_cfl;
   } // End calculateEdgeBasedCFL
@@ -1120,7 +905,6 @@
     }
     // ********** END OF LOOP IN DOFs ********** //
   } // end calculateEV
->>>>>>> 80dfad95
 
   void calculateResidual(arguments_dict &args) {
     xt::pyarray<double> &mesh_trial_ref = args.m_darray["mesh_trial_ref"];
@@ -1266,10 +1050,7 @@
     xt::pyarray<double> &lumped_mass_matrix =
         args.m_darray["lumped_mass_matrix"];
     double cfl_run = args.m_dscalar["cfl_run"];
-<<<<<<< HEAD
-=======
     double eps = args.m_dscalar["eps"];
->>>>>>> 80dfad95
     double hEps = args.m_dscalar["hEps"];
     xt::pyarray<double> &hReg = args.m_darray["hReg"];
     xt::pyarray<double> &hnp1_at_quad_point =
@@ -1302,12 +1083,9 @@
     int lstage = args.m_iscalar["lstage"];
     xt::pyarray<double> &new_SourceTerm_hu = args.m_darray["new_SourceTerm_hu"];
     xt::pyarray<double> &new_SourceTerm_hv = args.m_darray["new_SourceTerm_hv"];
-<<<<<<< HEAD
-=======
     xt::pyarray<double> &global_entropy_residual =
         args.m_darray["global_entropy_residual"];
     double dij_small = args.m_dscalar["dij_small"];
->>>>>>> 80dfad95
     // FOR FRICTION//
     double n2 = std::pow(mannings, 2.);
     double gamma = 4. / 3;
@@ -1404,25 +1182,6 @@
 
     if (SECOND_CALL_CALCULATE_RESIDUAL == 0) // This is to save some time
     {
-<<<<<<< HEAD
-      //////////////////////////////////////////////
-      // ********** FIRST LOOP ON DOFs ********** //
-      //////////////////////////////////////////////
-      // To compute:
-      //     * Entropy at i-th node
-      std::valarray<double> eta(numDOFsPerEqn);
-      for (int i = 0; i < numDOFsPerEqn; i++) {
-        // COMPUTE ENTROPY. NOTE: WE CONSIDER A FLAT BOTTOM
-        double hi = h_dof_old[i];
-        double one_over_hiReg =
-            2 * hi / (hi * hi + std::pow(fmax(hi, hEps), 2)); // hEps
-        eta[i] =
-            ENTROPY(g, hi, hu_dof_old[i], hv_dof_old[i], 0., one_over_hiReg);
-      }
-
-      // ********** END OF FIRST LOOP ON DOFs ********** //
-=======
->>>>>>> 80dfad95
 
       ///////////////////////////////////////////////
       // ********** FIRST LOOP ON DOFs ********** //
@@ -1431,27 +1190,12 @@
       //     * Hyperbolic part of the flux
       //     * Extended source term (eqn 6.19)
       //     * Smoothness indicator
-<<<<<<< HEAD
-      //     * global entropy residual
-      //     * dij_small to avoid division by 0
-=======
->>>>>>> 80dfad95
 
       int ij = 0;
       std::valarray<double> hyp_flux_h(numDOFsPerEqn),
           hyp_flux_hu(numDOFsPerEqn), hyp_flux_hv(numDOFsPerEqn),
-<<<<<<< HEAD
-          global_entropy_residual(numDOFsPerEqn), psi(numDOFsPerEqn),
-          etaMax(numDOFsPerEqn), etaMin(numDOFsPerEqn);
-
-      // For dij_small
-      double dij_small = 0.0;
-      // speed = sqrt(g max(h_0)), I divide by epsilon to get max(h_0) -EJT
-      double speed = std::sqrt(g * hEps / 1E-7);
-=======
           psi(numDOFsPerEqn), etaMax(numDOFsPerEqn), etaMin(numDOFsPerEqn);
 
->>>>>>> 80dfad95
       for (int i = 0; i < numDOFsPerEqn; i++) {
 
         // solution at time tn for the ith DOF
@@ -1472,15 +1216,6 @@
          * NOTE: Be careful with sign of source terms.
          */
 
-<<<<<<< HEAD
-        /* COMPUTE EXTENDED SOURCE TERMS:
-         * Friction terms
-         * Potentially other sources as well
-         * NOTE: Be careful with sign of source terms.
-         */
-
-=======
->>>>>>> 80dfad95
         // FRICTION
         if (LINEAR_FRICTION == 1) {
           extendedSourceTerm_hu[i] = mannings * hui * mi;
@@ -1510,27 +1245,11 @@
         hyp_flux_hu[i] = 0;
         hyp_flux_hv[i] = 0;
 
-<<<<<<< HEAD
-        // FOR ENTROPY RESIDUAL //
-        double ith_flux_term1 = 0., ith_flux_term2 = 0., ith_flux_term3 = 0.;
-        double entropy_flux = 0.;
-        double sum_entprime_flux = 0.;
-        // NOTE: FLAT BOTTOM
-        double eta_prime1 = DENTROPY_DH(g, hi, hui, hvi, 0., one_over_hiReg);
-        double eta_prime2 = DENTROPY_DHU(g, hi, hui, hvi, 0., one_over_hiReg);
-        double eta_prime3 = DENTROPY_DHV(g, hi, hui, hvi, 0., one_over_hiReg);
-
-=======
->>>>>>> 80dfad95
         // FOR SMOOTHNESS INDICATOR //
         double alphai; // smoothness indicator of solution
         double alpha_numerator = 0;
         double alpha_denominator = 0;
-<<<<<<< HEAD
-        double alpha_zero = 0.5;
-=======
         double alpha_zero = 0.5; // if only want smoothness
->>>>>>> 80dfad95
         double alpha_factor = 1.0 / (1.0 - alpha_zero);
 
         // loop in j (sparsity pattern)
@@ -1571,29 +1290,6 @@
               g * (-hi * (Zj - Zi) + 0.5 * std::pow(hj - hi, 2)) * Cx[ij];
           new_SourceTerm_hv[i] +=
               g * (-hi * (Zj - Zi) + 0.5 * std::pow(hj - hi, 2)) * Cy[ij];
-<<<<<<< HEAD
-
-          // flux for entropy
-          ith_flux_term1 += aux_h;
-          ith_flux_term2 +=
-              aux_hu +
-              0.5 * g * hj * hj *
-                  Cx[ij]; // g * hi * (hj + 0.) * Cx[ij]; // NOTE: Zj = 0
-          ith_flux_term3 +=
-              aux_hv +
-              0.5 * g * hj * hj *
-                  Cy[ij]; // g * hi * (hj + 0.) * Cy[ij]; // NOTE:Zj = 0
-
-          // NOTE: WE CONSIDER FLAT BOTTOM
-          entropy_flux +=
-              (Cx[ij] * ENTROPY_FLUX1(g, hj, huj, hvj, 0., one_over_hjReg) +
-               Cy[ij] * ENTROPY_FLUX2(g, hj, huj, hvj, 0., one_over_hjReg));
-
-          // COMPUTE ETA MIN AND ETA MAX //
-          etaMax[i] = fmax(etaMax[i], fabs(eta[j]));
-          etaMin[i] = fmin(etaMin[i], fabs(eta[j]));
-=======
->>>>>>> 80dfad95
 
           // FOR SMOOTHNESS INDICATOR //
           alpha_numerator += hj - hi;
@@ -1606,41 +1302,11 @@
           // update ij
           ij += 1;
         } // end j loop
-<<<<<<< HEAD
-
-        // Finally dij_small here
-        dij_small = 1E-14 * dij_small;
-
-        // Change rescaling to match TAMU code -EJT
-        // small_recale=0.5*g*eps*H_{0,max}^2
-        double small_rescale = g * hEps * hEps / std::pow(1E-7, 2);
-        double rescale = fmax(fabs(etaMax[i] - etaMin[i]) / 2., small_rescale);
-
-        // new rescale factor = max(|ent_flux_sum| + |-ent'*flux|, 0.0)
-        sum_entprime_flux =
-            -(ith_flux_term1 * eta_prime1 + ith_flux_term2 * eta_prime2 +
-              ith_flux_term3 * eta_prime3);
-        double new_rescale =
-            fmax(fabs(entropy_flux) + fabs(sum_entprime_flux), 1E-30);
-
-        // COMPUTE ENTROPY RESIDUAL //
-        double one_over_entNormFactori = 1.0 / new_rescale;
-        global_entropy_residual[i] =
-            one_over_entNormFactori *
-            fabs(entropy_flux -
-                 (ith_flux_term1 * eta_prime1 + ith_flux_term2 * eta_prime2 +
-                  ith_flux_term3 * eta_prime3));
-=======
->>>>>>> 80dfad95
 
         // COMPUTE SMOOTHNESS INDICATOR //
         if (hi <= hEps) {
           alphai = 1.0;
           psi[i] = 1.0;
-<<<<<<< HEAD
-          global_entropy_residual[i] = 1.0;
-=======
->>>>>>> 80dfad95
         } else {
           // Force alphai=0 in constant states
           if (fabs(alpha_numerator) <= hEps) {
@@ -1661,11 +1327,7 @@
       // ********** END OF 2nd LOOP ON DOFS ********** //
 
       /////////////////////////////////////////////
-<<<<<<< HEAD
-      // ********** MAIN LOOP ON DOFs ********** // to compute flux and
-=======
       // ********** MAIN LOOP ON DOFs **********
->>>>>>> 80dfad95
       // To compute:
       //      * dissipative terms
       //      * bar states
@@ -1744,26 +1406,16 @@
                                                 hui, hvi, hEps, hEps, false) *
                       cji_norm);
             }
-<<<<<<< HEAD
-            dLij = dLowij; //*fmax(psi[i],psi[j]); // enhance the order to 2nd
-                           // order. No EV
-=======
             // this is standard low-order dij, can you use dLij =
             // dLowij*fmax(psi[i],psi[j]) if want smoothness based as low order
             dLij = dLowij;
->>>>>>> 80dfad95
 
             ///////////////////////////////////////
             // WELL BALANCING DISSIPATIVE MATRIX //
             ///////////////////////////////////////
             muLowij = fmax(fmax(0., -(ui * Cx[ij] + vi * Cy[ij])),
                            fmax(0., (uj * Cx[ij] + vj * Cy[ij])));
-<<<<<<< HEAD
-            muLij = muLowij; //*fmax(psi[i],psi[j]); // enhance the order to 2nd
-            // order.
-=======
             muLij = muLowij;
->>>>>>> 80dfad95
 
             // Define dLij as low order dijs
             muLij = muLowij;
@@ -1801,10 +1453,7 @@
             hvTilde_ij = (dLij - muLij) / (fmax(2.0 * dLij, dij_small)) *
                          ((hvStarji - hvj) - (hvStarij - hvi));
 
-<<<<<<< HEAD
-=======
             // Here we define uBar + uTilde
->>>>>>> 80dfad95
             hBT[ij] = hBar_ij + hTilde_ij;
             huBT[ij] = huBar_ij + huTilde_ij;
             hvBT[ij] = hvBar_ij + hvTilde_ij;
@@ -1857,11 +1506,8 @@
           // update ij
           ij += 1;
         } // j loop ends here
-<<<<<<< HEAD
-=======
 
         /* Define global residual */
->>>>>>> 80dfad95
         if (LUMPED_MASS_MATRIX == 1) {
           globalResidual[offset_h + stride_h * i] =
               hi - dt / mi *
@@ -1948,11 +1594,7 @@
       }
     }
     // ********** END OF COMPUTING NORMALS ********** //
-<<<<<<< HEAD
-  } // namespace proteus
-=======
   } // end calculateResidual
->>>>>>> 80dfad95
 
   void calculateMassMatrix(arguments_dict &args) {
     xt::pyarray<double> &mesh_trial_ref = args.m_darray["mesh_trial_ref"];
