--- conflicted
+++ resolved
@@ -266,13 +266,9 @@
                  redistancing_tolerance=0.1,
                  maxIter_redistancing=3,
                  lambda_coupez=0.1,
-<<<<<<< HEAD
-                 cfl_redistancing=1.0):
-=======
                  cfl_redistancing=1.0,
                  # OUTPUT quantDOFs
                  outputQuantDOFs=False):
->>>>>>> dded8985
 
         self.DO_SMOOTHING = DO_SMOOTHING
         self.COUPEZ = COUPEZ
@@ -289,10 +285,7 @@
         self.cfl_redistancing = cfl_redistancing
         self.epsCoupez = epsCoupez
         self.lambda_coupez = lambda_coupez
-<<<<<<< HEAD
-=======
         self.outputQuantDOFs = outputQuantDOFs
->>>>>>> dded8985
         self.movingDomain = movingDomain
         self.useMetrics = useMetrics
         self.epsFact = epsFact
@@ -775,8 +768,6 @@
         self.setupFieldStrides()
 
         # mql. Some ASSERTS to restrict the combination of the methods
-<<<<<<< HEAD
-=======
         if self.coefficients.STABILIZATION_TYPE > 0:
             assert self.timeIntegration.isSSP == True, "If STABILIZATION_TYPE>0, use RKEV timeIntegration within NCLS model"
             cond = 'levelNonlinearSolver' in dir(options) and (options.levelNonlinearSolver ==
@@ -784,7 +775,6 @@
             assert cond, "If STABILIZATION_TYPE>0, use levelNonlinearSolver=ExplicitLumpedMassMatrix or ExplicitConsistentMassMatrixWithRedistancing"
         if 'levelNonlinearSolver' in dir(options) and options.levelNonlinearSolver == ExplicitLumpedMassMatrix:
             assert self.coefficients.LUMPED_MASS_MATRIX, "If levelNonlinearSolver=ExplicitLumpedMassMatrix, use LUMPED_MASS_MATRIX=True"
->>>>>>> dded8985
         if self.coefficients.LUMPED_MASS_MATRIX == True:
             cond = self.coefficients.STABILIZATION_TYPE == 2
             assert cond, "Use lumped mass matrix just with: STABILIZATION_TYPE=2 (smoothness based stab.)"
