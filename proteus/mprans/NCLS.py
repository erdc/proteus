--- conflicted
+++ resolved
@@ -228,7 +228,6 @@
     from proteus.NonlinearSolvers import EikonalSolver
 
     def __init__(self,
-                 epsCoupez, #relative to he
                  V_model=0,
                  RD_model=None,
                  ME_model=1,
@@ -251,21 +250,14 @@
                  pure_redistancing=False,
                  COUPEZ=False,
                  SATURATED_LEVEL_SET=False,
-<<<<<<< HEAD
-=======
                  epsCoupez=0.1, 
->>>>>>> e584d8f5
                  epsFactRedistancing=0.33, #For the signed distance function
                  redistancing_tolerance=0.1,
                  maxIter_redistancing=3,
                  lambda_coupez=0.1,
-<<<<<<< HEAD
                  cfl_redistancing=1.0,
                  # OUTPUT quantDOFs
                  outputQuantDOFs=False):
-=======
-                 cfl_redistancing=1.0):
->>>>>>> e584d8f5
 
         self.DO_SMOOTHING=DO_SMOOTHING
         self.COUPEZ=COUPEZ
@@ -282,10 +274,7 @@
         self.cfl_redistancing=cfl_redistancing
         self.epsCoupez=epsCoupez
         self.lambda_coupez=lambda_coupez
-<<<<<<< HEAD
         self.outputQuantDOFs=outputQuantDOFs
-=======
->>>>>>> e584d8f5
         self.movingDomain=movingDomain
         self.useMetrics=useMetrics
         self.epsFact=epsFact
@@ -755,7 +744,6 @@
 
         self.setupFieldStrides()
 
-<<<<<<< HEAD
         # mql. Some ASSERTS to restrict the combination of the methods
         if self.coefficients.STABILIZATION_TYPE>0:
             assert self.timeIntegration.isSSP==True, "If STABILIZATION_TYPE>0, use RKEV timeIntegration within NCLS model"
@@ -763,9 +751,6 @@
             assert cond, "If STABILIZATION_TYPE>0, use levelNonlinearSolver=ExplicitLumpedMassMatrix or ExplicitConsistentMassMatrixWithRedistancing"
         if 'levelNonlinearSolver' in dir(options) and options.levelNonlinearSolver==ExplicitLumpedMassMatrix:
             assert self.coefficients.LUMPED_MASS_MATRIX, "If levelNonlinearSolver=ExplicitLumpedMassMatrix, use LUMPED_MASS_MATRIX=True"        
-=======
-        # mql. Some ASSERTS to restrict the combination of the methods        
->>>>>>> e584d8f5
         if self.coefficients.LUMPED_MASS_MATRIX==True:
             cond = self.coefficients.STABILIZATION_TYPE==2
             assert cond, "Use lumped mass matrix just with: STABILIZATION_TYPE=2 (smoothness based stab.)"
@@ -924,11 +909,7 @@
         rowptr, colind, Cx = self.cterm_global[0].getCSRrepresentation()
         rowptr, colind, Cy = self.cterm_global[1].getCSRrepresentation()
         if (self.nSpace_global==3):
-<<<<<<< HEAD
-            Cz = self.cterm_global[2].getCSRrepresentation()
-=======
             rowptr, colind, Cz = self.cterm_global[2].getCSRrepresentation()
->>>>>>> e584d8f5
         else:
             Cz = numpy.zeros(Cx.shape,'d')
 
@@ -1162,11 +1143,7 @@
         rowptr, colind, Cx = self.cterm_global[0].getCSRrepresentation()
         rowptr, colind, Cy = self.cterm_global[1].getCSRrepresentation()
         if (self.nSpace_global==3):
-<<<<<<< HEAD
-            Cz = self.cterm_global[2].getCSRrepresentation()
-=======
             rowptr, colind, Cz = self.cterm_global[2].getCSRrepresentation()
->>>>>>> e584d8f5
         else:
             Cz = numpy.zeros(Cx.shape,'d')
 
