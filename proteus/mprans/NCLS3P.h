#ifndef NCLS3P_H
#define NCLS3P_H
#include <cmath>
#include <iostream>
#include "CompKernel.h"
#include "ModelFactory.h"

<<<<<<< HEAD
#define ENTROPY(u)  0.5*u*u
#define DENTROPY(u) fabs(u)

#define cE 0.0
#define cMax 0.0

=======
>>>>>>> e5ae2218
#define Sign(z) (z >= 0.0 ? 1.0 : -1.0)

namespace proteus
{
  class cppNCLS3P_base
  {
    //The base class defining the interface
  public:
    virtual ~cppNCLS3P_base(){}
    virtual void calculateResidual(//element
                                   double* mesh_trial_ref,
                                   double* mesh_grad_trial_ref,
                                   double* mesh_dof,
                                   double* meshVelocity_dof,
                                   double MOVING_DOMAIN,
                                   int* mesh_l2g,
                                   double* dV_ref,
                                   double* u_trial_ref,
                                   double* u_grad_trial_ref,
                                   double* u_test_ref,
                                   double* u_grad_test_ref,
                                   //element boundary
                                   double* mesh_trial_trace_ref,
                                   double* mesh_grad_trial_trace_ref,
                                   double* dS_ref,
                                   double* u_trial_trace_ref,
                                   double* u_grad_trial_trace_ref,
                                   double* u_test_trace_ref,
                                   double* u_grad_test_trace_ref,
                                   double* normal_ref,
                                   double* boundaryJac_ref,
                                   //physics
                                   int nElements_global,
                                   double useMetrics,
                                   double alphaBDF,
                                   int lag_shockCapturing, /*mwf not used yet*/
                                   double shockCapturingDiffusion,
                                   double sc_uref, double sc_alpha,
                                   int* u_l2g,
                                   double* elementDiameter,
                                   double* u_dof,double* u_dof_old,
                                   double* velocity,
                                   double* q_m,
                                   double* q_u,
                                   double* q_n,
                                   double* q_dH,
                                   double* q_m_betaBDF,
                                   double* q_dV,
                                   double* q_dV_last,
                                   double* cfl,
                                   double* q_numDiff_u,
                                   double* q_numDiff_u_last,
                                   int offset_u, int stride_u,
                                   double* globalResidual,
                                   int nExteriorElementBoundaries_global,
                                   int* exteriorElementBoundariesArray,
                                   int* elementBoundaryElementsArray,
                                   int* elementBoundaryLocalElementBoundariesArray,
                                   double* ebqe_velocity_ext,
                                   int* isDOFBoundary_u,
                                   double* ebqe_rd_u_ext,
                                   double* ebqe_bc_u_ext,
                                   double* ebqe_u,
<<<<<<< HEAD
                                   double* cell_interface_locator,
				   double* interface_locator,
                                   // FOR TAYLOR GALERKIN METHODS                                   
                                   int EXPLICIT_METHOD,
				   double degree_polynomial,
                                   int stage,
				   double* uTilde_dof,
                                   double dt,
=======
				   double* interface_locator,
>>>>>>> e5ae2218
                                   // TO KILL SUPG AND SHOCK CAPTURING
                                   int PURE_BDF)=0;
    virtual void calculateJacobian(//element
                                   double* mesh_trial_ref,
                                   double* mesh_grad_trial_ref,
                                   double* mesh_dof,
                                   double* mesh_velocity_dof,
                                   double MOVING_DOMAIN,
                                   int* mesh_l2g,
                                   double* dV_ref,
                                   double* u_trial_ref,
                                   double* u_grad_trial_ref,
                                   double* u_test_ref,
                                   double* u_grad_test_ref,
                                   //element boundary
                                   double* mesh_trial_trace_ref,
                                   double* mesh_grad_trial_trace_ref,
                                   double* dS_ref,
                                   double* u_trial_trace_ref,
                                   double* u_grad_trial_trace_ref,
                                   double* u_test_trace_ref,
                                   double* u_grad_test_trace_ref,
                                   double* normal_ref,
                                   double* boundaryJac_ref,
                                   //physics
                                   int nElements_global,
                                   double useMetrics,
                                   double alphaBDF,
                                   int lag_shockCapturing,/*mwf not used yet*/
                                   double shockCapturingDiffusion,
                                   int* u_l2g,
                                   double* elementDiameter,
                                   double* u_dof,
                                   double* velocity,
                                   double* q_m_betaBDF,
                                   double* cfl,
                                   double* q_numDiff_u_last,
                                   int* csrRowIndeces_u_u,int* csrColumnOffsets_u_u,
                                   double* globalJacobian,
                                   int nExteriorElementBoundaries_global,
                                   int* exteriorElementBoundariesArray,
                                   int* elementBoundaryElementsArray,
                                   int* elementBoundaryLocalElementBoundariesArray,
                                   double* ebqe_velocity_ext,
                                   int* isDOFBoundary_u,
                                   double* ebqe_rd_u_ext,
                                   double* ebqe_bc_u_ext,
                                   int* csrColumnOffsets_eb_u_u,
<<<<<<< HEAD
                                   // FOR TAYLOR GALERKIN METHODS
                                   int EXPLICIT_METHOD,
=======
>>>>>>> e5ae2218
                                   // TO KILL SUPG AND SHOCK CAPTURING
                                   int PURE_BDF)=0;
    virtual void calculateWaterline(//element
                                    int* wlc,
                                    double* waterline,
                                    double* mesh_trial_ref,
                                    double* mesh_grad_trial_ref,
                                    double* mesh_dof,
                                    double* meshVelocity_dof,
                                    double MOVING_DOMAIN,
                                    int* mesh_l2g,
                                    double* dV_ref,
                                    double* u_trial_ref,
                                    double* u_grad_trial_ref,
                                    double* u_test_ref,
                                    double* u_grad_test_ref,
                                    //element boundary
                                    double* mesh_trial_trace_ref,
                                    double* mesh_grad_trial_trace_ref,
                                    double* dS_ref,
                                    double* u_trial_trace_ref,
                                    double* u_grad_trial_trace_ref,
                                    double* u_test_trace_ref,
                                    double* u_grad_test_trace_ref,
                                    double* normal_ref,
                                    double* boundaryJac_ref,
                                    //physics
                                    int nElements_global,
                                    double useMetrics,
                                    double alphaBDF,
                                    int lag_shockCapturing, /*mwf not used yet*/
                                    double shockCapturingDiffusion,
                                    double sc_uref, double sc_alpha,
                                    int* u_l2g,
                                    double* elementDiameter,
                                    double* u_dof,double* u_dof_old,
                                    double* velocity,
                                    double* q_m,
                                    double* q_u,
                                    double* q_n,
                                    double* q_dH,
                                    double* q_m_betaBDF,
                                    double* cfl,
                                    double* q_numDiff_u,
                                    double* q_numDiff_u_last,
                                    int offset_u, int stride_u,
                                    int nExteriorElementBoundaries_global,
                                    int* exteriorElementBoundariesArray,
                                    int* elementBoundaryElementsArray,
                                    int* elementBoundaryLocalElementBoundariesArray,
                                    int* elementBoundaryMaterialTypes,
                                    double* ebqe_velocity_ext,
                                    int* isDOFBoundary_u,
                                    double* ebqe_bc_u_ext,
                                    double* ebqe_u)=0;
  };

  template<class CompKernelType,
    int nSpace,
    int nQuadraturePoints_element,
    int nDOF_mesh_trial_element,
    int nDOF_trial_element,
    int nDOF_test_element,
    int nQuadraturePoints_elementBoundary>
    class cppNCLS3P : public cppNCLS3P_base
    {
    public:
      const int nDOF_test_X_trial_element;
      CompKernelType ck;
    cppNCLS3P():
      nDOF_test_X_trial_element(nDOF_test_element*nDOF_trial_element),
        ck()
          {}
<<<<<<< HEAD

      inline
        void calculateCFL(const double& elementDiameter,
                          const double df[nSpace],
                          double& cfl)
      {
        double h,nrm_v;
        h = elementDiameter;
        nrm_v=0.0;
        for(int I=0;I<nSpace;I++)
          nrm_v+=df[I]*df[I];
        nrm_v = sqrt(nrm_v);
        cfl = nrm_v/h;
      }

      inline void evaluateCoefficients(const double v[nSpace],
                                       const double& u,
                                       const double grad_u[nSpace],
                                       double& m,
                                       double& dm,
                                       double& H,
                                       double dH[nSpace])
      {
        m = u;
        dm=1.0;
        H = 0.0;
        for (int I=0; I < nSpace; I++)
          {
            H += v[I]*grad_u[I];
            dH[I] = v[I];
          }
      }

      inline
        void calculateSubgridError_tau(const double& elementDiameter,
                                       const double& dmt,
                                       const double dH[nSpace],
                                       double& cfl,
                                       double& tau)
      {
        double h,nrm_v,oneByAbsdt;
        h = elementDiameter;
        nrm_v=0.0;
        for(int I=0;I<nSpace;I++)
          nrm_v+=dH[I]*dH[I];
        nrm_v = sqrt(nrm_v);
        cfl = nrm_v/h;
        oneByAbsdt =  fabs(dmt);
        tau = 1.0/(2.0*nrm_v/h + oneByAbsdt + 1.0e-8);
      }


      inline
        void calculateSubgridError_tau(     const double&  Ct_sge,
                                            const double   G[nSpace*nSpace],
                                            const double&  A0,
                                            const double   Ai[nSpace],
                                            double& tau_v,
                                            double& cfl)
      {
        double v_d_Gv=0.0;
        for(int I=0;I<nSpace;I++)
          for (int J=0;J<nSpace;J++)
            v_d_Gv += Ai[I]*G[I*nSpace+J]*Ai[J];

        tau_v = 1.0/sqrt(Ct_sge*A0*A0 + v_d_Gv + 1.0e-8);
      }

      void exteriorNumericalFlux(const double n[nSpace],
                                 const double& bc_u,
                                 const double& u,
                                 const double velocity[nSpace],
                                 const double velocity_movingDomain[nSpace],
                                 double& flux)
      {
        double flow_total=0.0,flow_fluid=0.0,flow_movingDomain=0.0;
        for (int I=0; I < nSpace; I++)
          {
            flow_fluid += n[I]*velocity[I];
            //flow_movingDomain -= n[I]*velocity_movingDomain[I];
          }
        flow_total = flow_fluid+flow_movingDomain;
        if (flow_total > 0.0)
          {
            flux = u*flow_movingDomain;
          }
        else
          {

            flux = bc_u*flow_movingDomain - flow_fluid*(u-bc_u);
            //std::cout<<"bc_u "<<bc_u<<" flow_fluid "<<flow_fluid<<" u "<<u<<std::endl;
          }
      }

      inline
        void exteriorNumericalFluxDerivative(const double n[nSpace],
                                             const double velocity[nSpace],
                                             const double velocity_movingDomain[nSpace],
                                             double& dflux)
      {
        double flow_total=0.0,flow_fluid=0.0,flow_movingDomain=0.0;
        for (int I=0; I < nSpace; I++)
          {
            flow_fluid += n[I]*velocity[I];
            //flow_movingDomain -= n[I]*velocity_movingDomain[I];
          }
        flow_total=flow_fluid+flow_movingDomain;
        if (flow_total > 0.0)
          {
            dflux = flow_movingDomain;
          }
        else
          {
            dflux = -flow_fluid;
          }
      }

      void calculateResidual(//element
                             double* mesh_trial_ref,
                             double* mesh_grad_trial_ref,
                             double* mesh_dof,
                             double* mesh_velocity_dof,
                             double MOVING_DOMAIN,
                             int* mesh_l2g,
                             double* dV_ref,
                             double* u_trial_ref,
                             double* u_grad_trial_ref,
                             double* u_test_ref,
                             double* u_grad_test_ref,
                             //element boundary
                             double* mesh_trial_trace_ref,
                             double* mesh_grad_trial_trace_ref,
                             double* dS_ref,
                             double* u_trial_trace_ref,
                             double* u_grad_trial_trace_ref,
                             double* u_test_trace_ref,
                             double* u_grad_test_trace_ref,
                             double* normal_ref,
                             double* boundaryJac_ref,
                             //physics
                             int nElements_global,
                             double useMetrics,
                             double alphaBDF,
                             int lag_shockCapturing, /*mwf not used yet*/
                             double shockCapturingDiffusion,
                             double sc_uref, double sc_alpha,
                             int* u_l2g,
                             double* elementDiameter,
                             double* u_dof,double* u_dof_old,
                             double* velocity,
                             double* q_m,
                             double* q_u,
                             double* q_n,
                             double* q_dH,
                             double* q_m_betaBDF,
                             double* q_dV,
                             double* q_dV_last,
                             double* cfl,
                             double* q_numDiff_u,
                             double* q_numDiff_u_last,
                             int offset_u, int stride_u,
                             double* globalResidual,
                             int nExteriorElementBoundaries_global,
                             int* exteriorElementBoundariesArray,
                             int* elementBoundaryElementsArray,
                             int* elementBoundaryLocalElementBoundariesArray,
                             double* ebqe_velocity_ext,
                             int* isDOFBoundary_u,
                             double* ebqe_rd_u_ext,
                             double* ebqe_bc_u_ext,
                             double* ebqe_u,
			     double* cell_interface_locator,
                             double* interface_locator,
                             // FOR TAYLOR GALERKIN METHODS                             
                             int EXPLICIT_METHOD,
			     double degree_polynomial,
                             int stage,
			     double* uTilde_dof,
                             double dt,
                             // TO KILL SUPG AND SHOCK CAPTURING
                             int PURE_BDF)
      {
	double meanEntropy = 0., meanOmega = 0., maxEntropy = -1E10, minEntropy = 1E10;
	register double maxVel[nElements_global], maxEntRes[nElements_global];
        //cek should this be read in?
        double Ct_sge = 4.0;

        //loop over elements to compute volume integrals and load them into element and global residual
        //
        //eN is the element index
        //eN_k is the quadrature point index for a scalar
        //eN_k_nSpace is the quadrature point index for a vector
        //eN_i is the element test function index
        //eN_j is the element trial function index
        //eN_k_j is the quadrature point index for a trial function
        //eN_k_i is the quadrature point index for a trial function
        for(int eN=0;eN<nElements_global;eN++)
          {
	    // init maxVel and maxEntRes
	    maxVel[eN] = 0.;
	    maxEntRes[eN] = 0.;
            //declare local storage for element residual and initialize
            register double elementResidual_u[nDOF_test_element];
            for (int i=0;i<nDOF_test_element;i++)
              {
                elementResidual_u[i]=0.0;
              }//i
            //loop over quadrature points and compute integrands
            for  (int k=0;k<nQuadraturePoints_element;k++)
              {
                //compute indeces and declare local storage
                register int eN_k = eN*nQuadraturePoints_element+k,
                  eN_k_nSpace = eN_k*nSpace,
                  eN_nDOF_trial_element = eN*nDOF_trial_element;
                register double u=0.0,grad_u[nSpace],grad_u_old[nSpace],
                  un=0.0, Hn=0.0, HTilde=0.0, grad_uTilde[nSpace],
                  m=0.0,dm=0.0,
                  H=0.0,dH[nSpace],
                  f[nSpace],df[nSpace],//for MOVING_DOMAIN
                  m_t=0.0,dm_t=0.0,
                  pdeResidual_u=0.0,
                  Lstar_u[nDOF_test_element],
                  subgridError_u=0.0,
                  tau=0.0,tau0=0.0,tau1=0.0,
                  numDiff0=0.0,numDiff1=0.0,
                  jac[nSpace*nSpace],
                  jacDet,
                  jacInv[nSpace*nSpace],
                  u_grad_trial[nDOF_trial_element*nSpace],
                  u_test_dV[nDOF_trial_element],
                  u_grad_test_dV[nDOF_test_element*nSpace],
                  dV,x,y,z,xt,yt,zt,
                  G[nSpace*nSpace],G_dd_G,tr_G;//,norm_Rv;
                //
                //compute solution and gradients at quadrature points
                //
                ck.calculateMapping_element(eN,
                                            k,
                                            mesh_dof,
                                            mesh_l2g,
                                            mesh_trial_ref,
                                            mesh_grad_trial_ref,
                                            jac,
                                            jacDet,
                                            jacInv,
                                            x,y,z);
                ck.calculateMappingVelocity_element(eN,
                                                    k,
                                                    mesh_velocity_dof,
                                                    mesh_l2g,
                                                    mesh_trial_ref,
                                                    xt,yt,zt);
                //get the physical integration weight
                dV = fabs(jacDet)*dV_ref[k];
                ck.calculateG(jacInv,G,G_dd_G,tr_G);
                //get the trial function gradients
                ck.gradTrialFromRef(&u_grad_trial_ref[k*nDOF_trial_element*nSpace],
                                    jacInv,
                                    u_grad_trial);
                //get the solution
                ck.valFromDOF(u_dof,
                              &u_l2g[eN_nDOF_trial_element],
                              &u_trial_ref[k*nDOF_trial_element],
                              u);
                ck.valFromDOF(u_dof_old,
                              &u_l2g[eN_nDOF_trial_element],
                              &u_trial_ref[k*nDOF_trial_element],
                              un);
                //get the solution gradients
                ck.gradFromDOF(u_dof,
                               &u_l2g[eN_nDOF_trial_element],
                               u_grad_trial,
                               grad_u);
                ck.gradFromDOF(u_dof_old,
                               &u_l2g[eN_nDOF_trial_element],
                               u_grad_trial,
                               grad_u_old);
                ck.gradFromDOF(uTilde_dof,
                               &u_l2g[eN_nDOF_trial_element],
                               u_grad_trial,
                               grad_uTilde);
                //precalculate test function products with integration weights
                for (int j=0;j<nDOF_trial_element;j++)
                  {
                    u_test_dV[j] = u_test_ref[k*nDOF_trial_element+j]*dV;
                    for (int I=0;I<nSpace;I++)
                      {
                        u_grad_test_dV[j*nSpace+I]   = u_grad_trial[j*nSpace+I]*dV;//cek warning won't work for Petrov-Galerkin
                      }
                  }
                //save solution at quadrature points for other models to use
                q_u[eN_k]=u;
                for (int I=0;I<nSpace;I++)
                  q_n[eN_k_nSpace+I]  = grad_u[I];
                //
                //calculate pde coefficients at quadrature points
                //
                evaluateCoefficients(&velocity[eN_k_nSpace],
                                     u,
                                     grad_u,
                                     m,
                                     dm,
                                     H,
                                     dH);
                //
                //moving mesh
                //
                double mesh_velocity[3];
                mesh_velocity[0] = xt;
                mesh_velocity[1] = yt;
                mesh_velocity[2] = zt;
                for (int I=0;I<nSpace;I++)
                  {
                    f[I] = -MOVING_DOMAIN*m*mesh_velocity[I];
                    df[I] = -MOVING_DOMAIN*dm*mesh_velocity[I];
                  }
                //
                //calculate time derivative at quadrature points
                //
                if (q_dV_last[eN_k] <= -100)
                  q_dV_last[eN_k] = dV;
                q_dV[eN_k] = dV;
                ck.bdf(alphaBDF,
                       q_m_betaBDF[eN_k],
                       m,
                       dm,
                       m_t,
                       dm_t);
                if (EXPLICIT_METHOD==1)
                  {
		    double normVel=0.;
                    double relVelocity[nSpace];
                    for (int I=0;I<nSpace;I++)
		      {
			Hn += velocity[eN_k_nSpace+I]*grad_u_old[I];
                        HTilde += velocity[eN_k_nSpace+I]*grad_uTilde[I];
			H += velocity[eN_k_nSpace+I]*grad_u[I];		       
			relVelocity[I] = dH[I] - MOVING_DOMAIN*df[I];
			normVel += relVelocity[I]*relVelocity[I];
                      }
		    normVel = std::sqrt(normVel);

		    // calculate CFL
		    calculateCFL(elementDiameter[eN]/degree_polynomial,relVelocity,cfl[eN_k]);

		    // compute max velocity at cell 
		    maxVel[eN] = fmax(normVel,maxVel[eN]);
		    
		    // entropy residual
		    double entRes = (ENTROPY(u)-ENTROPY(un))/dt + 0.5*(DENTROPY(u)*H +
								       DENTROPY(un)*Hn);
		    maxEntRes[eN] = fmax(maxEntRes[eN],fabs(entRes));
		    
		    // Quantities for normalization factor //
		    meanEntropy += ENTROPY(u)*dV;
		    meanOmega += dV;
		    maxEntropy = fmax(maxEntropy,ENTROPY(u));
		    minEntropy = fmin(minEntropy,ENTROPY(u));		    
                  }
                else
                  {
                    //
                    //calculate subgrid error (strong residual and adjoint)
                    //
                    //calculate strong residual
                    pdeResidual_u = ck.Mass_strong(m_t) +
                      ck.Hamiltonian_strong(dH,grad_u)+
                      MOVING_DOMAIN*ck.Advection_strong(df,grad_u);//cek I don't think all mesh motion will be divergence free so we may need to go add the divergence

                    //calculate adjoint
                    for (int i=0;i<nDOF_test_element;i++)
                      {
                        //register int eN_k_i_nSpace = (eN_k*nDOF_trial_element+i)*nSpace;
                        //Lstar_u[i]  = ck.Hamiltonian_adjoint(dH,&u_grad_test_dV[eN_k_i_nSpace]);
                        register int i_nSpace = i*nSpace;
                        Lstar_u[i]  = ck.Hamiltonian_adjoint(dH,&u_grad_test_dV[i_nSpace])
                          + MOVING_DOMAIN*ck.Advection_adjoint(df,&u_grad_test_dV[i_nSpace]);
                      }
                    //calculate tau and tau*Res
                    double subgridErrorVelocity[nSpace];
                    for (int I=0;I<nSpace;I++)
                      subgridErrorVelocity[I] = dH[I] - MOVING_DOMAIN*df[I];

                    calculateSubgridError_tau(elementDiameter[eN],
                                              dm_t,
                                              subgridErrorVelocity,//dH,
                                              cfl[eN_k],
                                              tau0);

                    calculateSubgridError_tau(Ct_sge,
                                              G,
                                              dm_t,
                                              subgridErrorVelocity,//dH,
                                              tau1,
                                              cfl[eN_k]);

                    tau = useMetrics*tau1+(1.0-useMetrics)*tau0;
=======

      inline void evaluateCoefficients(const double v[nSpace],
                                       const double& u,
                                       const double grad_u[nSpace],
                                       double& m,
                                       double& dm,
                                       double& H,
                                       double dH[nSpace])
      {
        m = u;
        dm=1.0;
        H = 0.0;
        for (int I=0; I < nSpace; I++)
          {
            H += v[I]*grad_u[I];
            dH[I] = v[I];
          }
      }

      inline
        void calculateSubgridError_tau(const double& elementDiameter,
                                       const double& dmt,
                                       const double dH[nSpace],
                                       double& cfl,
                                       double& tau)
      {
        double h,nrm_v,oneByAbsdt;
        h = elementDiameter;
        nrm_v=0.0;
        for(int I=0;I<nSpace;I++)
          nrm_v+=dH[I]*dH[I];
        nrm_v = sqrt(nrm_v);
        cfl = nrm_v/h;
        oneByAbsdt =  fabs(dmt);
        tau = 1.0/(2.0*nrm_v/h + oneByAbsdt + 1.0e-8);
      }


      inline
        void calculateSubgridError_tau(     const double&  Ct_sge,
                                            const double   G[nSpace*nSpace],
                                            const double&  A0,
                                            const double   Ai[nSpace],
                                            double& tau_v,
                                            double& cfl)
      {
        double v_d_Gv=0.0;
        for(int I=0;I<nSpace;I++)
          for (int J=0;J<nSpace;J++)
            v_d_Gv += Ai[I]*G[I*nSpace+J]*Ai[J];

        tau_v = 1.0/sqrt(Ct_sge*A0*A0 + v_d_Gv + 1.0e-8);
      }

      void exteriorNumericalFlux(const double n[nSpace],
                                 const double& bc_u,
                                 const double& u,
                                 const double velocity[nSpace],
                                 const double velocity_movingDomain[nSpace],
                                 double& flux)
      {
        double flow_total=0.0,flow_fluid=0.0,flow_movingDomain=0.0;
        for (int I=0; I < nSpace; I++)
          {
            flow_fluid += n[I]*velocity[I];
            //flow_movingDomain -= n[I]*velocity_movingDomain[I];
          }
        flow_total = flow_fluid+flow_movingDomain;
        if (flow_total > 0.0)
          {
            flux = u*flow_movingDomain;
          }
        else
          {
            flux = bc_u*flow_movingDomain - flow_fluid*(u-bc_u);
            //std::cout<<"bc_u "<<bc_u<<" flow_fluid "<<flow_fluid<<" u "<<u<<std::endl;
          }
      }

      inline
        void exteriorNumericalFluxDerivative(const double n[nSpace],
                                             const double velocity[nSpace],
                                             const double velocity_movingDomain[nSpace],
                                             double& dflux)
      {
        double flow_total=0.0,flow_fluid=0.0,flow_movingDomain=0.0;
        for (int I=0; I < nSpace; I++)
          {
            flow_fluid += n[I]*velocity[I];
            //flow_movingDomain -= n[I]*velocity_movingDomain[I];
          }
        flow_total=flow_fluid+flow_movingDomain;
        if (flow_total > 0.0)
          {
            dflux = flow_movingDomain;
          }
        else
          {
            dflux = -flow_fluid;
          }
      }

      void calculateResidual(//element
                             double* mesh_trial_ref,
                             double* mesh_grad_trial_ref,
                             double* mesh_dof,
                             double* mesh_velocity_dof,
                             double MOVING_DOMAIN,
                             int* mesh_l2g,
                             double* dV_ref,
                             double* u_trial_ref,
                             double* u_grad_trial_ref,
                             double* u_test_ref,
                             double* u_grad_test_ref,
                             //element boundary
                             double* mesh_trial_trace_ref,
                             double* mesh_grad_trial_trace_ref,
                             double* dS_ref,
                             double* u_trial_trace_ref,
                             double* u_grad_trial_trace_ref,
                             double* u_test_trace_ref,
                             double* u_grad_test_trace_ref,
                             double* normal_ref,
                             double* boundaryJac_ref,
                             //physics
                             int nElements_global,
                             double useMetrics,
                             double alphaBDF,
                             int lag_shockCapturing, /*mwf not used yet*/
                             double shockCapturingDiffusion,
                             double sc_uref, double sc_alpha,
                             int* u_l2g,
                             double* elementDiameter,
                             double* u_dof,double* u_dof_old,
                             double* velocity,
                             double* q_m,
                             double* q_u,
                             double* q_n,
                             double* q_dH,
                             double* q_m_betaBDF,
                             double* q_dV,
                             double* q_dV_last,
                             double* cfl,
                             double* q_numDiff_u,
                             double* q_numDiff_u_last,
                             int offset_u, int stride_u,
                             double* globalResidual,
                             int nExteriorElementBoundaries_global,
                             int* exteriorElementBoundariesArray,
                             int* elementBoundaryElementsArray,
                             int* elementBoundaryLocalElementBoundariesArray,
                             double* ebqe_velocity_ext,
                             int* isDOFBoundary_u,
                             double* ebqe_rd_u_ext,
                             double* ebqe_bc_u_ext,
                             double* ebqe_u,
			     double* interface_locator,
                             int PURE_BDF)
      {
        //cek should this be read in?
        double Ct_sge = 4.0;

        //loop over elements to compute volume integrals and load them into element and global residual
        //
        //eN is the element index
        //eN_k is the quadrature point index for a scalar
        //eN_k_nSpace is the quadrature point index for a vector
        //eN_i is the element test function index
        //eN_j is the element trial function index
        //eN_k_j is the quadrature point index for a trial function
        //eN_k_i is the quadrature point index for a trial function
        for(int eN=0;eN<nElements_global;eN++)
          {
            //declare local storage for element residual and initialize
            register double elementResidual_u[nDOF_test_element];
            for (int i=0;i<nDOF_test_element;i++)
              {
                elementResidual_u[i]=0.0;
              }//i
            //loop over quadrature points and compute integrands
            for  (int k=0;k<nQuadraturePoints_element;k++)
              {
                //compute indeces and declare local storage
                register int eN_k = eN*nQuadraturePoints_element+k,
                  eN_k_nSpace = eN_k*nSpace,
                  eN_nDOF_trial_element = eN*nDOF_trial_element;
                register double u=0.0,grad_u[nSpace],grad_u_old[nSpace],
                  m=0.0,dm=0.0,
                  H=0.0,dH[nSpace],
                  f[nSpace],df[nSpace],//for MOVING_DOMAIN
                  m_t=0.0,dm_t=0.0,
                  pdeResidual_u=0.0,
                  Lstar_u[nDOF_test_element],
                  subgridError_u=0.0,
                  tau=0.0,tau0=0.0,tau1=0.0,
                  numDiff0=0.0,numDiff1=0.0,
                  jac[nSpace*nSpace],
                  jacDet,
                  jacInv[nSpace*nSpace],
                  u_grad_trial[nDOF_trial_element*nSpace],
                  u_test_dV[nDOF_trial_element],
                  u_grad_test_dV[nDOF_test_element*nSpace],
                  dV,x,y,z,xt,yt,zt,
                  G[nSpace*nSpace],G_dd_G,tr_G;//,norm_Rv;
                //
                //compute solution and gradients at quadrature points
                //
                ck.calculateMapping_element(eN,
                                            k,
                                            mesh_dof,
                                            mesh_l2g,
                                            mesh_trial_ref,
                                            mesh_grad_trial_ref,
                                            jac,
                                            jacDet,
                                            jacInv,
                                            x,y,z);
                ck.calculateMappingVelocity_element(eN,
                                                    k,
                                                    mesh_velocity_dof,
                                                    mesh_l2g,
                                                    mesh_trial_ref,
                                                    xt,yt,zt);
                //get the physical integration weight
                dV = fabs(jacDet)*dV_ref[k];
                ck.calculateG(jacInv,G,G_dd_G,tr_G);
                //get the trial function gradients
                ck.gradTrialFromRef(&u_grad_trial_ref[k*nDOF_trial_element*nSpace],jacInv,u_grad_trial);
                //get the solution
                ck.valFromDOF(u_dof,&u_l2g[eN_nDOF_trial_element],&u_trial_ref[k*nDOF_trial_element],u);
                //get the solution gradients
                ck.gradFromDOF(u_dof,&u_l2g[eN_nDOF_trial_element],u_grad_trial,grad_u);
                ck.gradFromDOF(u_dof_old,&u_l2g[eN_nDOF_trial_element],u_grad_trial,grad_u_old);
                //precalculate test function products with integration weights
                for (int j=0;j<nDOF_trial_element;j++)
                  {
                    u_test_dV[j] = u_test_ref[k*nDOF_trial_element+j]*dV;
                    for (int I=0;I<nSpace;I++)
                      {
                        u_grad_test_dV[j*nSpace+I]   = u_grad_trial[j*nSpace+I]*dV;//cek warning won't work for Petrov-Galerkin
                      }
                  }
                //save solution at quadrature points for other models to use
                q_u[eN_k]=u;
                for (int I=0;I<nSpace;I++)
                  q_n[eN_k_nSpace+I]  = grad_u[I];
                //
                //calculate pde coefficients at quadrature points
                //
                evaluateCoefficients(&velocity[eN_k_nSpace],
                                     u,
                                     grad_u,
                                     m,
                                     dm,
                                     H,
                                     dH);
                //
                //moving mesh
                //
                double mesh_velocity[3];
                mesh_velocity[0] = xt;
                mesh_velocity[1] = yt;
                mesh_velocity[2] = zt;
                for (int I=0;I<nSpace;I++)
                  {
                    f[I] = -MOVING_DOMAIN*m*mesh_velocity[I];
                    df[I] = -MOVING_DOMAIN*dm*mesh_velocity[I];
                  }
                //
                //calculate time derivative at quadrature points
                //
                if (q_dV_last[eN_k] <= -100)
                  q_dV_last[eN_k] = dV;
                q_dV[eN_k] = dV;
                ck.bdf(alphaBDF,
                       q_m_betaBDF[eN_k],
                       m,
                       dm,
                       m_t,
                       dm_t);
                //
                //calculate subgrid error (strong residual and adjoint)
                //
                //calculate strong residual
                pdeResidual_u = ck.Mass_strong(m_t) +
                  ck.Hamiltonian_strong(dH,grad_u)+
                  MOVING_DOMAIN*ck.Advection_strong(df,grad_u);//cek I don't think all mesh motion will be divergence free so we may need to go add the divergence

                //calculate adjoint
                for (int i=0;i<nDOF_test_element;i++)
                  {
                    //register int eN_k_i_nSpace = (eN_k*nDOF_trial_element+i)*nSpace;
                    //Lstar_u[i]  = ck.Hamiltonian_adjoint(dH,&u_grad_test_dV[eN_k_i_nSpace]);
                    register int i_nSpace = i*nSpace;
                    Lstar_u[i]  = ck.Hamiltonian_adjoint(dH,&u_grad_test_dV[i_nSpace]) + MOVING_DOMAIN*ck.Advection_adjoint(df,&u_grad_test_dV[i_nSpace]);
                  }
                //calculate tau and tau*Res
                double subgridErrorVelocity[nSpace];
                for (int I=0;I<nSpace;I++)
                  subgridErrorVelocity[I] = dH[I] - MOVING_DOMAIN*df[I];

                calculateSubgridError_tau(elementDiameter[eN],
                                          dm_t,
                                          subgridErrorVelocity,//dH,
                                          cfl[eN_k],
                                          tau0);

                calculateSubgridError_tau(Ct_sge,
                                          G,
                                          dm_t,
                                          subgridErrorVelocity,//dH,
                                          tau1,
                                          cfl[eN_k]);

                tau = useMetrics*tau1+(1.0-useMetrics)*tau0;

                subgridError_u = -tau*pdeResidual_u;
                //
                //calculate shock capturing diffusion
                //
                ck.calculateNumericalDiffusion(shockCapturingDiffusion,elementDiameter[eN],pdeResidual_u,grad_u,numDiff0);
                //ck.calculateNumericalDiffusion(shockCapturingDiffusion,G,pdeResidual_u,grad_u_old,numDiff1);
                ck.calculateNumericalDiffusion(shockCapturingDiffusion,sc_uref, sc_alpha,G,G_dd_G,pdeResidual_u,grad_u,numDiff1);
                q_numDiff_u[eN_k] = useMetrics*numDiff1+(1.0-useMetrics)*numDiff0;
                //std::cout<<tau<<"   "<<q_numDiff_u[eN_k]<<std::endl;
                //
                //update element residual
                //
		double sign;
		int same_sign=1;
                for(int i=0;i<nDOF_test_element;i++)
                  {
		    int gi = offset_u+stride_u*u_l2g[eN*nDOF_test_element+i];
		    if (i==0)
		      sign = Sign(u_dof[gi]);
		    else if (same_sign==1)
		      {
			same_sign = sign == Sign(u_dof[gi]) ? 1 : 0;
			sign = Sign(u_dof[gi]);
		      }
                    //register int eN_k_i=eN_k*nDOF_test_element+i,
                    // eN_k_i_nSpace = eN_k_i*nSpace;
                    register int  i_nSpace=i*nSpace;

                    elementResidual_u[i] += ck.Mass_weak(m_t,u_test_dV[i]) +
                      ck.Hamiltonian_weak(H,u_test_dV[i]) +
                      MOVING_DOMAIN*ck.Advection_weak(f,&u_grad_test_dV[i_nSpace])+
                      (PURE_BDF == 1 ? 0. : 1.)*
                      (ck.SubgridError(subgridError_u,Lstar_u[i]) +
                       ck.NumericalDiffusion(q_numDiff_u_last[eN_k],
                                             grad_u,
                                             &u_grad_test_dV[i_nSpace]));

                  }//i
		if (same_sign == 0) // This cell contains the interface
		  for(int i=0;i<nDOF_test_element;i++)
		    {
		      int gi = offset_u+stride_u*u_l2g[eN*nDOF_test_element+i];
		      interface_locator[gi] = 1.0;
		    }
                //
                //cek/ido todo, get rid of m, since u=m
                //save momentum for time history and velocity for subgrid error
                //save solution for other models
                //
                q_m[eN_k] = m;
                q_u[eN_k] = u;
                for (int I=0;I<nSpace;I++)
                  {
                    int eN_k_I = eN_k*nSpace+I;
                    q_dH[eN_k_I] = dH[I];
                  }
              }
            //
            //load element into global residual and save element residual
            //
            for(int i=0;i<nDOF_test_element;i++)
              {
                register int eN_i=eN*nDOF_test_element+i;

                globalResidual[offset_u+stride_u*u_l2g[eN_i]] += elementResidual_u[i];
              }//i
          }//elements
        //
        //loop over exterior element boundaries to calculate surface integrals and load into element and global residuals
        //
        //ebNE is the Exterior element boundary INdex
        //ebN is the element boundary INdex
        //eN is the element index
        //std::cout <<nExteriorElementBoundaries_global<<std::endl;
        for (int ebNE = 0; ebNE < nExteriorElementBoundaries_global; ebNE++)
          {
            register int ebN = exteriorElementBoundariesArray[ebNE],
              eN  = elementBoundaryElementsArray[ebN*2+0],
              ebN_local = elementBoundaryLocalElementBoundariesArray[ebN*2+0],
              eN_nDOF_trial_element = eN*nDOF_trial_element;
            register double elementResidual_u[nDOF_test_element];
            for (int i=0;i<nDOF_test_element;i++)
              {
                elementResidual_u[i]=0.0;
              }
            for  (int kb=0;kb<nQuadraturePoints_elementBoundary;kb++)
              {
                register int ebNE_kb = ebNE*nQuadraturePoints_elementBoundary+kb,
                  ebNE_kb_nSpace = ebNE_kb*nSpace,
                  ebN_local_kb = ebN_local*nQuadraturePoints_elementBoundary+kb,
                  ebN_local_kb_nSpace = ebN_local_kb*nSpace;
                register double u_ext=0.0,
                  grad_u_ext[nSpace],
                  m_ext=0.0,
                  dm_ext=0.0,
                  H_ext=0.0,
                  dH_ext[nSpace],
                  //f_ext[nSpace],//MOVING_DOMAIN
                  //df_ext[nSpace],//MOVING_DOMAIN
                  //flux_ext=0.0,
                  bc_u_ext=0.0,
                  bc_grad_u_ext[nSpace],
                  bc_m_ext=0.0,
                  bc_dm_ext=0.0,
                  bc_H_ext=0.0,
                  bc_dH_ext[nSpace],
                  jac_ext[nSpace*nSpace],
                  jacDet_ext,
                  jacInv_ext[nSpace*nSpace],
                  boundaryJac[nSpace*(nSpace-1)],
                  metricTensor[(nSpace-1)*(nSpace-1)],
                  metricTensorDetSqrt,
                  dS,
                  u_test_dS[nDOF_test_element],
                  u_grad_trial_trace[nDOF_trial_element*nSpace],
                  normal[nSpace],x_ext,y_ext,z_ext,xt_ext,yt_ext,zt_ext,integralScaling,
                  G[nSpace*nSpace],G_dd_G,tr_G,flux_ext;
                //
                //calculate the solution and gradients at quadrature points
                //
                //compute information about mapping from reference element to physical element
                ck.calculateMapping_elementBoundary(eN,
                                                    ebN_local,
                                                    kb,
                                                    ebN_local_kb,
                                                    mesh_dof,
                                                    mesh_l2g,
                                                    mesh_trial_trace_ref,
                                                    mesh_grad_trial_trace_ref,
                                                    boundaryJac_ref,
                                                    jac_ext,
                                                    jacDet_ext,
                                                    jacInv_ext,
                                                    boundaryJac,
                                                    metricTensor,
                                                    metricTensorDetSqrt,
                                                    normal_ref,
                                                    normal,
                                                    x_ext,y_ext,z_ext);
                ck.calculateMappingVelocity_elementBoundary(eN,
                                                            ebN_local,
                                                            kb,
                                                            ebN_local_kb,
                                                            mesh_velocity_dof,
                                                            mesh_l2g,
                                                            mesh_trial_trace_ref,
                                                            xt_ext,yt_ext,zt_ext,
                                                            normal,
                                                            boundaryJac,
                                                            metricTensor,
                                                            integralScaling);
                dS = ((1.0-MOVING_DOMAIN)*metricTensorDetSqrt + MOVING_DOMAIN*integralScaling)*dS_ref[kb];
                //get the metric tensor
                //cek todo use symmetry
                ck.calculateG(jacInv_ext,G,G_dd_G,tr_G);
                //compute shape and solution information
                //shape
                ck.gradTrialFromRef(&u_grad_trial_trace_ref[ebN_local_kb_nSpace*nDOF_trial_element],jacInv_ext,u_grad_trial_trace);
                //solution and gradients
                ck.valFromDOF(u_dof,&u_l2g[eN_nDOF_trial_element],&u_trial_trace_ref[ebN_local_kb*nDOF_test_element],u_ext);
                ck.gradFromDOF(u_dof,&u_l2g[eN_nDOF_trial_element],u_grad_trial_trace,grad_u_ext);
                //precalculate test function products with integration weights
                for (int j=0;j<nDOF_trial_element;j++)
                  {
                    u_test_dS[j] = u_test_trace_ref[ebN_local_kb*nDOF_test_element+j]*dS;
                  }
                //
                //load the boundary values
                //
                bc_u_ext = isDOFBoundary_u[ebNE_kb]*ebqe_bc_u_ext[ebNE_kb]+(1-isDOFBoundary_u[ebNE_kb])*ebqe_rd_u_ext[ebNE_kb];
                //
                //calculate the pde coefficients using the solution and the boundary values for the solution
                //
                evaluateCoefficients(&ebqe_velocity_ext[ebNE_kb_nSpace],
                                     u_ext,
                                     grad_u_ext,
                                     m_ext,
                                     dm_ext,
                                     H_ext,
                                     dH_ext);
                evaluateCoefficients(&ebqe_velocity_ext[ebNE_kb_nSpace],
                                     bc_u_ext,
                                     bc_grad_u_ext,
                                     bc_m_ext,
                                     bc_dm_ext,
                                     bc_H_ext,
                                     bc_dH_ext);
                //
                //moving mesh
                //
                double velocity_ext[nSpace];
                double mesh_velocity[3];
                mesh_velocity[0] = xt_ext;
                mesh_velocity[1] = yt_ext;
                mesh_velocity[2] = zt_ext;
                for (int I=0;I<nSpace;I++)
                  velocity_ext[I] = - MOVING_DOMAIN*mesh_velocity[I];
                //
                //calculate the numerical fluxes
                //
                exteriorNumericalFlux(normal,
                                      bc_u_ext,
                                      u_ext,
                                      dH_ext,
                                      velocity_ext,
                                      flux_ext);
                ebqe_u[ebNE_kb] = u_ext;

                //std::cout<<u_ext<<ebqe_bc_u_ext

                //
                //update residuals
                //
                for (int i=0;i<nDOF_test_element;i++)
                  {
                    //int ebNE_kb_i = ebNE_kb*nDOF_test_element+i;

                    elementResidual_u[i] += ck.ExteriorElementBoundaryFlux(flux_ext,u_test_dS[i]);
                  }//i
              }//kb
            //
            //update the element and global residual storage
            //
            for (int i=0;i<nDOF_test_element;i++)
              {
                int eN_i = eN*nDOF_test_element+i;

                //globalResidual[offset_u+stride_u*u_l2g[eN_i]] += MOVING_DOMAIN*elementResidual_u[i];
                globalResidual[offset_u+stride_u*u_l2g[eN_i]] += elementResidual_u[i];

              }//i
          }//ebNE
>>>>>>> e5ae2218

                    subgridError_u = -tau*pdeResidual_u;
                    //
                    //calculate shock capturing diffusion
                    //
                    ck.calculateNumericalDiffusion(shockCapturingDiffusion,
                                                   elementDiameter[eN],
                                                   pdeResidual_u,
                                                   grad_u,
                                                   numDiff0);
                    //ck.calculateNumericalDiffusion(shockCapturingDiffusion,G,pdeResidual_u,grad_u_old,numDiff1);
                    ck.calculateNumericalDiffusion(shockCapturingDiffusion,
                                                   sc_uref,
                                                   sc_alpha,
                                                   G,
                                                   G_dd_G,
                                                   pdeResidual_u,
                                                   grad_u,
                                                   numDiff1);
                    q_numDiff_u[eN_k] = useMetrics*numDiff1+(1.0-useMetrics)*numDiff0;
                    //std::cout<<tau<<"   "<<q_numDiff_u[eN_k]<<std::endl;
                  }
                //
                //update element residual
                //
                double sign;
                int same_sign=1;
                for(int i=0;i<nDOF_test_element;i++)
                  {
                    int gi = offset_u+stride_u*u_l2g[eN*nDOF_test_element+i];
                    if (i==0)
                      sign = Sign(u_dof[gi]);
                    else if (same_sign==1)
                      {
                        same_sign = sign == Sign(u_dof[gi]) ? 1 : 0;
                        sign = Sign(u_dof[gi]);
                      }
                    //register int eN_k_i=eN_k*nDOF_test_element+i,
                    // eN_k_i_nSpace = eN_k_i*nSpace;
                    register int  i_nSpace=i*nSpace;
                    if (EXPLICIT_METHOD==1)
                      {
			if (stage == 1)
			  elementResidual_u[i] +=
			    ck.Mass_weak(u-un,u_test_dV[i]) +  // time derivative
			    1./3*dt*ck.Hamiltonian_weak(Hn,u_test_dV[i]) + // v*grad(phi)
			    1./9*dt*dt*ck.NumericalDiffusion(Hn,dH,&u_grad_test_dV[i_nSpace]) +
			    1./3*dt*ck.NumericalDiffusion(q_numDiff_u_last[eN_k],
							  grad_u_old,
							  &u_grad_test_dV[i_nSpace]);
			// TODO: Add part about moving mesh
			else
			  elementResidual_u[i] +=
			    ck.Mass_weak(u-un,u_test_dV[i]) +  // time derivative
			    dt*ck.Hamiltonian_weak(Hn,u_test_dV[i]) + // v*grad(phi)
			    0.5*dt*dt*ck.NumericalDiffusion(HTilde,dH,&u_grad_test_dV[i_nSpace]) +
			    dt*ck.NumericalDiffusion(q_numDiff_u_last[eN_k],
						     grad_u_old,
						     &u_grad_test_dV[i_nSpace]);
			//elementResidual_u[i] += // semi-implicit Lax Wendroff
			//    ck.Mass_weak(u-un,u_test_dV[i]) +
			//    dt*ck.Hamiltonian_weak(Hn,u_test_dV[i]) +
			//    0.5*dt*dt*ck.NumericalDiffusion(H,dH,&u_grad_test_dV[i_nSpace]);
                      }
                    else // Implicit SUPG with SHOCK CAPTURING 
                      {
                        elementResidual_u[i] +=
			  ck.Mass_weak(m_t,u_test_dV[i]) +
                          ck.Hamiltonian_weak(H,u_test_dV[i]) +
                          MOVING_DOMAIN*ck.Advection_weak(f,&u_grad_test_dV[i_nSpace])+
                          (PURE_BDF == 1 ? 0. : 1.)*
                          (ck.SubgridError(subgridError_u,Lstar_u[i]) +
                           ck.NumericalDiffusion(q_numDiff_u_last[eN_k],
                                                 grad_u,
                                                 &u_grad_test_dV[i_nSpace]));
                      }
                  }//i
                if (same_sign == 0) // This cell contains the interface
		  {
		    cell_interface_locator[eN] = 1.0;
		    for(int i=0;i<nDOF_test_element;i++)
		      {
			int gi = offset_u+stride_u*u_l2g[eN*nDOF_test_element+i];
			interface_locator[gi] = 1.0;
		      }
		  }
                //
                //cek/ido todo, get rid of m, since u=m
                //save momentum for time history and velocity for subgrid error
                //save solution for other models
                //
                q_m[eN_k] = m;
                q_u[eN_k] = u;
                for (int I=0;I<nSpace;I++)
                  {
                    int eN_k_I = eN_k*nSpace+I;
                    q_dH[eN_k_I] = dH[I];
                  }
              }
            //
            //load element into global residual and save element residual
            //
            for(int i=0;i<nDOF_test_element;i++)
              {
                register int eN_i=eN*nDOF_test_element+i;
                globalResidual[offset_u+stride_u*u_l2g[eN_i]] += elementResidual_u[i];
              }//i
          }//elements
	if (EXPLICIT_METHOD==1)
	  {
	    meanEntropy /= meanOmega;
	    double norm_factor = fmax(fabs(maxEntropy - meanEntropy), fabs(meanEntropy-minEntropy));
	    for(int eN=0;eN<nElements_global;eN++)
	      {
		double hK=elementDiameter[eN]/degree_polynomial;
		double linear_viscosity = cMax*hK*maxVel[eN];
		double entropy_viscosity = cE*hK*hK*maxEntRes[eN]/norm_factor;	  
		for  (int k=0;k<nQuadraturePoints_element;k++)
		  {
		    register int eN_k = eN*nQuadraturePoints_element+k;
		    q_numDiff_u[eN_k] = fmin(linear_viscosity,entropy_viscosity);
		  }
	      }
	  }	
        //
        //loop over exterior element boundaries to calculate surface integrals and load into element and global residuals
        //
        //ebNE is the Exterior element boundary INdex
        //ebN is the element boundary INdex
        //eN is the element index
        //std::cout <<nExteriorElementBoundaries_global<<std::endl;
        for (int ebNE = 0; ebNE < nExteriorElementBoundaries_global; ebNE++)
          {
            register int ebN = exteriorElementBoundariesArray[ebNE],
              eN  = elementBoundaryElementsArray[ebN*2+0],
              ebN_local = elementBoundaryLocalElementBoundariesArray[ebN*2+0],
              eN_nDOF_trial_element = eN*nDOF_trial_element;
            register double elementResidual_u[nDOF_test_element];
            for (int i=0;i<nDOF_test_element;i++)
              {
                elementResidual_u[i]=0.0;
              }
            for  (int kb=0;kb<nQuadraturePoints_elementBoundary;kb++)
              {
                register int ebNE_kb = ebNE*nQuadraturePoints_elementBoundary+kb,
                  ebNE_kb_nSpace = ebNE_kb*nSpace,
                  ebN_local_kb = ebN_local*nQuadraturePoints_elementBoundary+kb,
                  ebN_local_kb_nSpace = ebN_local_kb*nSpace;
                register double u_ext=0.0, 
                  grad_u_ext[nSpace], 
                  m_ext=0.0,
                  dm_ext=0.0,
                  H_ext=0.0,
                  dH_ext[nSpace],
                  //f_ext[nSpace],//MOVING_DOMAIN
                  //df_ext[nSpace],//MOVING_DOMAIN
                  //flux_ext=0.0,
                  bc_u_ext=0.0,
                  bc_grad_u_ext[nSpace],
                  bc_m_ext=0.0,
                  bc_dm_ext=0.0,
                  bc_H_ext=0.0,
                  bc_dH_ext[nSpace],
                  jac_ext[nSpace*nSpace],
                  jacDet_ext,
                  jacInv_ext[nSpace*nSpace],
                  boundaryJac[nSpace*(nSpace-1)],
                  metricTensor[(nSpace-1)*(nSpace-1)],
                  metricTensorDetSqrt,
                  dS,
                  u_test_dS[nDOF_test_element],
                  u_grad_trial_trace[nDOF_trial_element*nSpace],
                  normal[nSpace],x_ext,y_ext,z_ext,xt_ext,yt_ext,zt_ext,integralScaling,
                  G[nSpace*nSpace],G_dd_G,tr_G,flux_ext;
                //
                //calculate the solution and gradients at quadrature points
                //
                //compute information about mapping from reference element to physical element
                ck.calculateMapping_elementBoundary(eN,
                                                    ebN_local,
                                                    kb,
                                                    ebN_local_kb,
                                                    mesh_dof,
                                                    mesh_l2g,
                                                    mesh_trial_trace_ref,
                                                    mesh_grad_trial_trace_ref,
                                                    boundaryJac_ref,
                                                    jac_ext,
                                                    jacDet_ext,
                                                    jacInv_ext,
                                                    boundaryJac,
                                                    metricTensor,
                                                    metricTensorDetSqrt,
                                                    normal_ref,
                                                    normal,
                                                    x_ext,y_ext,z_ext);
                ck.calculateMappingVelocity_elementBoundary(eN,
                                                            ebN_local,
                                                            kb,
                                                            ebN_local_kb,
                                                            mesh_velocity_dof,
                                                            mesh_l2g,
                                                            mesh_trial_trace_ref,
                                                            xt_ext,yt_ext,zt_ext,
                                                            normal,
                                                            boundaryJac,
                                                            metricTensor,
                                                            integralScaling);
                dS = ((1.0-MOVING_DOMAIN)*metricTensorDetSqrt + MOVING_DOMAIN*integralScaling)*dS_ref[kb];
                //get the metric tensor
                //cek todo use symmetry
                ck.calculateG(jacInv_ext,G,G_dd_G,tr_G);
                //compute shape and solution information
                //shape
                ck.gradTrialFromRef(&u_grad_trial_trace_ref[ebN_local_kb_nSpace*nDOF_trial_element],
                                    jacInv_ext,
                                    u_grad_trial_trace);
                //solution and gradients
		if (EXPLICIT_METHOD==1) // explicit
		  {
		    ck.valFromDOF(u_dof_old,
				  &u_l2g[eN_nDOF_trial_element],
				  &u_trial_trace_ref[ebN_local_kb*nDOF_test_element],
				  u_ext);
		    ck.gradFromDOF(u_dof_old,
				   &u_l2g[eN_nDOF_trial_element],
				   u_grad_trial_trace,
				   grad_u_ext);	
		  }
		else
		  {
		    ck.valFromDOF(u_dof,
				  &u_l2g[eN_nDOF_trial_element],
				  &u_trial_trace_ref[ebN_local_kb*nDOF_test_element],
				  u_ext);
		    ck.gradFromDOF(u_dof,
				   &u_l2g[eN_nDOF_trial_element],
				   u_grad_trial_trace,
				   grad_u_ext);
		  }
                //precalculate test function products with integration weights
                for (int j=0;j<nDOF_trial_element;j++)
                  {
                    u_test_dS[j] = u_test_trace_ref[ebN_local_kb*nDOF_test_element+j]*dS;
                  }
                //
                //load the boundary values
                //
                bc_u_ext = (isDOFBoundary_u[ebNE_kb]*ebqe_bc_u_ext[ebNE_kb]
                            +(1-isDOFBoundary_u[ebNE_kb])*ebqe_rd_u_ext[ebNE_kb]);
                //
                //calculate the pde coefficients using the solution and the boundary values for the solution
                //
		evaluateCoefficients(&ebqe_velocity_ext[ebNE_kb_nSpace],
					 u_ext,
					 grad_u_ext,
					 m_ext,
					 dm_ext,
					 H_ext,
					 dH_ext);
		evaluateCoefficients(&ebqe_velocity_ext[ebNE_kb_nSpace],
                                     bc_u_ext,
                                     bc_grad_u_ext,
                                     bc_m_ext,
                                     bc_dm_ext,
                                     bc_H_ext,
                                     bc_dH_ext);
                //
                //moving mesh
                //
                double velocity_ext[nSpace];
                double mesh_velocity[3];
                mesh_velocity[0] = xt_ext;
                mesh_velocity[1] = yt_ext;
                mesh_velocity[2] = zt_ext;
                for (int I=0;I<nSpace;I++)
                  velocity_ext[I] = - MOVING_DOMAIN*mesh_velocity[I];
                //
                //calculate the numerical fluxes
                //
		exteriorNumericalFlux(normal,
				      bc_u_ext,
				      u_ext,
				      dH_ext,
				      velocity_ext,
				      flux_ext);
                ebqe_u[ebNE_kb] = u_ext;

		if (EXPLICIT_METHOD==1)
		  if (stage==1)
		    flux_ext *= 1./3*dt;
		  else
		    flux_ext *= dt;
                //std::cout<<u_ext<<ebqe_bc_u_ext
                //
                //update residuals
                //
                for (int i=0;i<nDOF_test_element;i++)
                  {
                    //int ebNE_kb_i = ebNE_kb*nDOF_test_element+i;
                    elementResidual_u[i] += ck.ExteriorElementBoundaryFlux(flux_ext,u_test_dS[i]);
                  }//i
              }//kb
            //
            //update the element and global residual storage
            //
            for (int i=0;i<nDOF_test_element;i++)
              {
                int eN_i = eN*nDOF_test_element+i;
                //globalResidual[offset_u+stride_u*u_l2g[eN_i]] += MOVING_DOMAIN*elementResidual_u[i];
                globalResidual[offset_u+stride_u*u_l2g[eN_i]] += elementResidual_u[i];

<<<<<<< HEAD
              }//i
          }//ebNE
      }

      void calculateJacobian(//element
                             double* mesh_trial_ref,
                             double* mesh_grad_trial_ref,
                             double* mesh_dof,
                             double* mesh_velocity_dof,
                             double MOVING_DOMAIN,
                             int* mesh_l2g,
                             double* dV_ref,
                             double* u_trial_ref,
                             double* u_grad_trial_ref,
                             double* u_test_ref,
                             double* u_grad_test_ref,
                             //element boundary
                             double* mesh_trial_trace_ref,
                             double* mesh_grad_trial_trace_ref,
                             double* dS_ref,
                             double* u_trial_trace_ref,
                             double* u_grad_trial_trace_ref,
                             double* u_test_trace_ref,
                             double* u_grad_test_trace_ref,
                             double* normal_ref,
                             double* boundaryJac_ref,
                             //physics
                             int nElements_global,
                             double useMetrics,
                             double alphaBDF,
                             int lag_shockCapturing,/*mwf not used yet*/
                             double shockCapturingDiffusion,
                             int* u_l2g,
                             double* elementDiameter,
                             double* u_dof,
                             double* velocity,
                             double* q_m_betaBDF,
                             double* cfl,
                             double* q_numDiff_u_last,
                             int* csrRowIndeces_u_u,int* csrColumnOffsets_u_u,
                             double* globalJacobian,
                             int nExteriorElementBoundaries_global,
                             int* exteriorElementBoundariesArray,
                             int* elementBoundaryElementsArray,
                             int* elementBoundaryLocalElementBoundariesArray,
                             double* ebqe_velocity_ext,
                             int* isDOFBoundary_u,
                             double* ebqe_rd_u_ext,
                             double* ebqe_bc_u_ext,
                             int* csrColumnOffsets_eb_u_u,
                             // FOR TAYLOR GALERKIN METHODS
                             int EXPLICIT_METHOD,
                             // TO KILL SUPG AND SHOCK CAPTURING
                             int PURE_BDF)
      {
        double Ct_sge = 4.0;

=======

      }

      void calculateJacobian(//element
                             double* mesh_trial_ref,
                             double* mesh_grad_trial_ref,
                             double* mesh_dof,
                             double* mesh_velocity_dof,
                             double MOVING_DOMAIN,
                             int* mesh_l2g,
                             double* dV_ref,
                             double* u_trial_ref,
                             double* u_grad_trial_ref,
                             double* u_test_ref,
                             double* u_grad_test_ref,
                             //element boundary
                             double* mesh_trial_trace_ref,
                             double* mesh_grad_trial_trace_ref,
                             double* dS_ref,
                             double* u_trial_trace_ref,
                             double* u_grad_trial_trace_ref,
                             double* u_test_trace_ref,
                             double* u_grad_test_trace_ref,
                             double* normal_ref,
                             double* boundaryJac_ref,
                             //physics
                             int nElements_global,
                             double useMetrics,
                             double alphaBDF,
                             int lag_shockCapturing,/*mwf not used yet*/
                             double shockCapturingDiffusion,
                             int* u_l2g,
                             double* elementDiameter,
                             double* u_dof,
                             double* velocity,
                             double* q_m_betaBDF,
                             double* cfl,
                             double* q_numDiff_u_last,
                             int* csrRowIndeces_u_u,int* csrColumnOffsets_u_u,
                             double* globalJacobian,
                             int nExteriorElementBoundaries_global,
                             int* exteriorElementBoundariesArray,
                             int* elementBoundaryElementsArray,
                             int* elementBoundaryLocalElementBoundariesArray,
                             double* ebqe_velocity_ext,
                             int* isDOFBoundary_u,
                             double* ebqe_rd_u_ext,
                             double* ebqe_bc_u_ext,
                             int* csrColumnOffsets_eb_u_u,
                             int PURE_BDF)
      {
        double Ct_sge = 4.0;

>>>>>>> e5ae2218
        //
        //loop over elements to compute volume integrals and load them into the element Jacobians and global Jacobian
        //
        for(int eN=0;eN<nElements_global;eN++)
          {
            register double  elementJacobian_u_u[nDOF_test_element][nDOF_trial_element];
            for (int i=0;i<nDOF_test_element;i++)
              for (int j=0;j<nDOF_trial_element;j++)
                {
                  elementJacobian_u_u[i][j]=0.0;
                }
            for  (int k=0;k<nQuadraturePoints_element;k++)
              {
                int eN_k = eN*nQuadraturePoints_element+k, //index to a scalar at a quadrature point
                  eN_k_nSpace = eN_k*nSpace,
                  eN_nDOF_trial_element = eN*nDOF_trial_element; //index to a vector at a quadrature point

                //declare local storage
                register double u=0.0,
                  grad_u[nSpace],
                  m=0.0,dm=0.0,
                  H=0.0,dH[nSpace],
                  f[nSpace],df[nSpace],//MOVING_MESH
                  m_t=0.0,dm_t=0.0,
                  dpdeResidual_u_u[nDOF_trial_element],
                  Lstar_u[nDOF_test_element],
                  dsubgridError_u_u[nDOF_trial_element],
                  tau=0.0,tau0=0.0,tau1=0.0,
                  jac[nSpace*nSpace],
                  jacDet,
                  jacInv[nSpace*nSpace],
                  u_grad_trial[nDOF_trial_element*nSpace],
                  dV,
                  u_test_dV[nDOF_test_element],
                  u_grad_test_dV[nDOF_test_element*nSpace],
                  x,y,z,xt,yt,zt,
                  G[nSpace*nSpace],G_dd_G,tr_G;
                //
                //calculate solution and gradients at quadrature points
                //
                //get jacobian, etc for mapping reference element
                ck.calculateMapping_element(eN,
                                            k,
                                            mesh_dof,
                                            mesh_l2g,
                                            mesh_trial_ref,
                                            mesh_grad_trial_ref,
                                            jac,
                                            jacDet,
                                            jacInv,
                                            x,y,z);
                ck.calculateMappingVelocity_element(eN,
                                                    k,
                                                    mesh_velocity_dof,
                                                    mesh_l2g,
                                                    mesh_trial_ref,
                                                    xt,yt,zt);
                //get the physical integration weight
                dV = fabs(jacDet)*dV_ref[k];
                ck.calculateG(jacInv,G,G_dd_G,tr_G);
                //get the trial function gradients
                ck.gradTrialFromRef(&u_grad_trial_ref[k*nDOF_trial_element*nSpace],jacInv,u_grad_trial);
                //get the solution
                ck.valFromDOF(u_dof,&u_l2g[eN_nDOF_trial_element],&u_trial_ref[k*nDOF_trial_element],u);
                //get the solution gradients
                ck.gradFromDOF(u_dof,&u_l2g[eN_nDOF_trial_element],u_grad_trial,grad_u);
                //precalculate test function products with integration weights
                for (int j=0;j<nDOF_trial_element;j++)
                  {
                    u_test_dV[j] = u_test_ref[k*nDOF_trial_element+j]*dV;
                    for (int I=0;I<nSpace;I++)
                      {
                        u_grad_test_dV[j*nSpace+I]   = u_grad_trial[j*nSpace+I]*dV;//cek warning won't work for Petrov-Galerkin
                      }
                  }
                //
                //calculate pde coefficients and derivatives at quadrature points
                //
                evaluateCoefficients(&velocity[eN_k_nSpace],
                                     u,
                                     grad_u,
                                     m,
                                     dm,
                                     H,
                                     dH);
                //
                //moving mesh
                //
                double mesh_velocity[3];
                mesh_velocity[0] = xt;
                mesh_velocity[1] = yt;
                mesh_velocity[2] = zt;
                for (int I=0;I<nSpace;I++)
                  {
                    f[I] = -MOVING_DOMAIN*m*mesh_velocity[I];
                    df[I] = -MOVING_DOMAIN*dm*mesh_velocity[I];
                  }
                //
                //calculate time derivatives
                //
                ck.bdf(alphaBDF,
                       q_m_betaBDF[eN_k],
                       m,
                       dm,
                       m_t,
                       dm_t);
                //
                //calculate subgrid error contribution to the Jacobian (strong residual, adjoint, jacobian of strong residual)
                //
                //calculate the adjoint times the test functions
                for (int i=0;i<nDOF_test_element;i++)
                  {
                    //int eN_k_i_nSpace = (eN_k*nDOF_trial_element+i)*nSpace;
                    //Lstar_u[i]=ck.Hamiltonian_adjoint(dH,&u_grad_test_dV[eN_k_i_nSpace]);
                    register int i_nSpace = i*nSpace;
                    Lstar_u[i]=ck.Hamiltonian_adjoint(dH,&u_grad_test_dV[i_nSpace]) + MOVING_DOMAIN*ck.Advection_adjoint(df,&u_grad_test_dV[i_nSpace]);

                  }
                //calculate the Jacobian of strong residual
                for (int j=0;j<nDOF_trial_element;j++)
                  {
                    //int eN_k_j=eN_k*nDOF_trial_element+j;
                    //int eN_k_j_nSpace = eN_k_j*nSpace;
                    int j_nSpace = j*nSpace;
                    dpdeResidual_u_u[j]=ck.MassJacobian_strong(dm_t,u_trial_ref[k*nDOF_trial_element+j]) +
                      ck.HamiltonianJacobian_strong(dH,&u_grad_trial[j_nSpace]) +
                      MOVING_DOMAIN*ck.AdvectionJacobian_strong(df,&u_grad_trial[j_nSpace]);

                  }
                //tau and tau*Res
                double subgridErrorVelocity[nSpace];
                for (int I=0;I<nSpace;I++)
                  subgridErrorVelocity[I] = dH[I] - MOVING_DOMAIN*df[I];

                calculateSubgridError_tau(elementDiameter[eN],
                                          dm_t,
                                          subgridErrorVelocity,//dH,
                                          cfl[eN_k],
                                          tau0);

                calculateSubgridError_tau(Ct_sge,
                                          G,
                                          dm_t,
                                          subgridErrorVelocity,//dH,
                                          tau1,
                                          cfl[eN_k]);
                tau = useMetrics*tau1+(1.0-useMetrics)*tau0;

                for(int j=0;j<nDOF_trial_element;j++)
                  dsubgridError_u_u[j] = -tau*dpdeResidual_u_u[j];
                for(int i=0;i<nDOF_test_element;i++)
                  {
                    //int eN_k_i=eN_k*nDOF_test_element+i;
                    //int eN_k_i_nSpace=eN_k_i*nSpace;
                    for(int j=0;j<nDOF_trial_element;j++)
                      {
                        //int eN_k_j=eN_k*nDOF_trial_element+j;
                        //int eN_k_j_nSpace = eN_k_j*nSpace;
                        int j_nSpace = j*nSpace;
                        int i_nSpace = i*nSpace;
<<<<<<< HEAD
                        if (EXPLICIT_METHOD==1)
			  {
			    elementJacobian_u_u[i][j] += 
			      ck.MassJacobian_weak(1.0,
						   u_trial_ref[k*nDOF_trial_element+j],
						   u_test_dV[i]);
			    //ck.MassJacobian_weak(1.0, // semi-implicit Lax Wendroff
			    //			 u_trial_ref[k*nDOF_trial_element+j],
			    //  		 u_test_dV[i]) +
			    //0.5*dt*dt*dV*
			    //ck.NumericalDiffusion(1.0,dH,&u_grad_trial[i_nSpace])*
			    //ck.NumericalDiffusion(1.0,dH,&u_grad_trial[j_nSpace]);
			  }
                        else // Implicit SUPG with SHOCK CAPTURING 
                          elementJacobian_u_u[i][j] +=
                            ck.MassJacobian_weak(dm_t,
                                                 u_trial_ref[k*nDOF_trial_element+j],
                                                 u_test_dV[i]) +
                            ck.HamiltonianJacobian_weak(dH,&u_grad_trial[j_nSpace],u_test_dV[i]) +
                            MOVING_DOMAIN*ck.AdvectionJacobian_weak(df,
                                                                    u_trial_ref[k*nDOF_trial_element+j],
                                                                    &u_grad_test_dV[i_nSpace]) +
                            (PURE_BDF == 1 ? 0. : 1.)*
                            (ck.SubgridErrorJacobian(dsubgridError_u_u[j],Lstar_u[i]) +
                             ck.NumericalDiffusionJacobian(q_numDiff_u_last[eN_k],
                                                           &u_grad_trial[j_nSpace],
                                                           &u_grad_test_dV[i_nSpace]));
=======
                        elementJacobian_u_u[i][j] +=
                          ck.MassJacobian_weak(dm_t,
                                               u_trial_ref[k*nDOF_trial_element+j],
                                               u_test_dV[i]) +
                          ck.HamiltonianJacobian_weak(dH,&u_grad_trial[j_nSpace],u_test_dV[i]) +
                          MOVING_DOMAIN*ck.AdvectionJacobian_weak(df,
                                                                  u_trial_ref[k*nDOF_trial_element+j],
                                                                  &u_grad_test_dV[i_nSpace]) +
                          (PURE_BDF == 1 ? 0. : 1.)*
                          (ck.SubgridErrorJacobian(dsubgridError_u_u[j],Lstar_u[i]) +
                           ck.NumericalDiffusionJacobian(q_numDiff_u_last[eN_k],
                                                         &u_grad_trial[j_nSpace],
                                                         &u_grad_test_dV[i_nSpace]));
>>>>>>> e5ae2218
                      }//j
                  }//i
              }//k
            //
            //load into element Jacobian into global Jacobian
            //
            for (int i=0;i<nDOF_test_element;i++)
              {
                int eN_i = eN*nDOF_test_element+i;
                for (int j=0;j<nDOF_trial_element;j++)
                  {
                    int eN_i_j = eN_i*nDOF_trial_element+j;
                    globalJacobian[csrRowIndeces_u_u[eN_i] + csrColumnOffsets_u_u[eN_i_j]] += elementJacobian_u_u[i][j];
                  }//j
              }//i
          }//elements
        //
        //loop over exterior element boundaries to compute the surface integrals and load them into the global Jacobian
        //
<<<<<<< HEAD
	if (EXPLICIT_METHOD==0) //(semi)-implicit
=======
>>>>>>> e5ae2218
        for (int ebNE = 0; ebNE < nExteriorElementBoundaries_global; ebNE++)
          {
            register int ebN = exteriorElementBoundariesArray[ebNE];
            register int eN  = elementBoundaryElementsArray[ebN*2+0],
              ebN_local = elementBoundaryLocalElementBoundariesArray[ebN*2+0],
              eN_nDOF_trial_element = eN*nDOF_trial_element;
            for  (int kb=0;kb<nQuadraturePoints_elementBoundary;kb++)
              {
                register int ebNE_kb = ebNE*nQuadraturePoints_elementBoundary+kb,
                  ebNE_kb_nSpace = ebNE_kb*nSpace,
                  ebN_local_kb = ebN_local*nQuadraturePoints_elementBoundary+kb,
                  ebN_local_kb_nSpace = ebN_local_kb*nSpace;

                register double u_ext=0.0,
                  grad_u_ext[nSpace],
                  m_ext=0.0,
                  dm_ext=0.0,
                  H_ext=0.0,
                  dH_ext[nSpace],
                  bc_grad_u_ext[nSpace],
                  bc_H_ext=0.0,
                  bc_dH_ext[nSpace],
                  //f_ext[nSpace],
                  //df_ext[nSpace],
                  dflux_u_u_ext=0.0,
                  bc_u_ext=0.0,
                  //bc_grad_u_ext[nSpace],
                  bc_m_ext=0.0,
                  bc_dm_ext=0.0,
                  //bc_f_ext[nSpace],
                  //bc_df_ext[nSpace],
                  fluxJacobian_u_u[nDOF_trial_element],
                  jac_ext[nSpace*nSpace],
                  jacDet_ext,
                  jacInv_ext[nSpace*nSpace],
                  boundaryJac[nSpace*(nSpace-1)],
                  metricTensor[(nSpace-1)*(nSpace-1)],
                  metricTensorDetSqrt,
                  dS,
                  u_test_dS[nDOF_test_element],
                  u_grad_trial_trace[nDOF_trial_element*nSpace],
                  normal[nSpace],x_ext,y_ext,z_ext,xt_ext,yt_ext,zt_ext,integralScaling,
                  G[nSpace*nSpace],G_dd_G,tr_G;
                //
                //calculate the solution and gradients at quadrature points
                //
                // u_ext=0.0;
                // for (int I=0;I<nSpace;I++)
                //   {
                //     grad_u_ext[I] = 0.0;
                //     bc_grad_u_ext[I] = 0.0;
                //   }
                // for (int j=0;j<nDOF_trial_element;j++)
                //   {
                //     register int eN_j = eN*nDOF_trial_element+j,
                //       ebNE_kb_j = ebNE_kb*nDOF_trial_element+j,
                //       ebNE_kb_j_nSpace= ebNE_kb_j*nSpace;
                //     u_ext += valFromDOF_c(u_dof[u_l2g[eN_j]],u_trial_ext[ebNE_kb_j]);

                //     for (int I=0;I<nSpace;I++)
                //       {
                //         grad_u_ext[I] += gradFromDOF_c(u_dof[u_l2g[eN_j]],u_grad_trial_ext[ebNE_kb_j_nSpace+I]);
                //       }
                //   }
                ck.calculateMapping_elementBoundary(eN,
                                                    ebN_local,
                                                    kb,
                                                    ebN_local_kb,
                                                    mesh_dof,
                                                    mesh_l2g,
                                                    mesh_trial_trace_ref,
                                                    mesh_grad_trial_trace_ref,
                                                    boundaryJac_ref,
                                                    jac_ext,
                                                    jacDet_ext,
                                                    jacInv_ext,
                                                    boundaryJac,
                                                    metricTensor,
                                                    metricTensorDetSqrt,
                                                    normal_ref,
                                                    normal,
                                                    x_ext,y_ext,z_ext);
                ck.calculateMappingVelocity_elementBoundary(eN,
                                                            ebN_local,
                                                            kb,
                                                            ebN_local_kb,
                                                            mesh_velocity_dof,
                                                            mesh_l2g,
                                                            mesh_trial_trace_ref,
                                                            xt_ext,yt_ext,zt_ext,
                                                            normal,
                                                            boundaryJac,
                                                            metricTensor,
                                                            integralScaling);
                dS = ((1.0-MOVING_DOMAIN)*metricTensorDetSqrt + MOVING_DOMAIN*integralScaling)*dS_ref[kb];
                //dS = metricTensorDetSqrt*dS_ref[kb];
                ck.calculateG(jacInv_ext,G,G_dd_G,tr_G);
                //compute shape and solution information
                //shape
                ck.gradTrialFromRef(&u_grad_trial_trace_ref[ebN_local_kb_nSpace*nDOF_trial_element],jacInv_ext,u_grad_trial_trace);
                //solution and gradients
                ck.valFromDOF(u_dof,&u_l2g[eN_nDOF_trial_element],&u_trial_trace_ref[ebN_local_kb*nDOF_test_element],u_ext);
                ck.gradFromDOF(u_dof,&u_l2g[eN_nDOF_trial_element],u_grad_trial_trace,grad_u_ext);
                //precalculate test function products with integration weights
                for (int j=0;j<nDOF_trial_element;j++)
                  {
                    u_test_dS[j] = u_test_trace_ref[ebN_local_kb*nDOF_test_element+j]*dS;
                  }
                //
                //load the boundary values
                //
                bc_u_ext = isDOFBoundary_u[ebNE_kb]*ebqe_bc_u_ext[ebNE_kb]+(1-isDOFBoundary_u[ebNE_kb])*ebqe_rd_u_ext[ebNE_kb];
                //
                //calculate the internal and external trace of the pde coefficients
                //
                evaluateCoefficients(&ebqe_velocity_ext[ebNE_kb_nSpace],
                                     u_ext,
                                     grad_u_ext,
                                     m_ext,
                                     dm_ext,
                                     H_ext,
                                     dH_ext);
                evaluateCoefficients(&ebqe_velocity_ext[ebNE_kb_nSpace],
                                     bc_u_ext,
                                     bc_grad_u_ext,
                                     bc_m_ext,
                                     bc_dm_ext,
                                     bc_H_ext,
                                     bc_dH_ext);
                //
                //moving domain
                //
                double velocity_ext[nSpace];
                double mesh_velocity[3];
                mesh_velocity[0] = xt_ext;
                mesh_velocity[1] = yt_ext;
                mesh_velocity[2] = zt_ext;
                for (int I=0;I<nSpace;I++)
                  {
                    velocity_ext[I] = - MOVING_DOMAIN*mesh_velocity[I];
                  }
                //
                //calculate the numerical fluxes
                //
                exteriorNumericalFluxDerivative(normal,
                                                dH_ext,
                                                velocity_ext,
                                                dflux_u_u_ext);
                //
                //calculate the flux jacobian
                //
                for (int j=0;j<nDOF_trial_element;j++)
                  {
                    //register int ebNE_kb_j = ebNE_kb*nDOF_trial_element+j;
                    register int ebN_local_kb_j=ebN_local_kb*nDOF_trial_element+j;

<<<<<<< HEAD
                    fluxJacobian_u_u[j]=
                      ck.ExteriorNumericalAdvectiveFluxJacobian(dflux_u_u_ext,
                                                                u_trial_trace_ref[ebN_local_kb_j]);
=======
                    fluxJacobian_u_u[j]=ck.ExteriorNumericalAdvectiveFluxJacobian(dflux_u_u_ext,u_trial_trace_ref[ebN_local_kb_j]);
>>>>>>> e5ae2218
                  }//j
                //
                //update the global Jacobian from the flux Jacobian
                //
                for (int i=0;i<nDOF_test_element;i++)
                  {
                    register int eN_i = eN*nDOF_test_element+i;
                    //register int ebNE_kb_i = ebNE_kb*nDOF_test_element+i;
                    for (int j=0;j<nDOF_trial_element;j++)
                      {
                        register int ebN_i_j = ebN*4*nDOF_test_X_trial_element + i*nDOF_trial_element + j;
                        globalJacobian[csrRowIndeces_u_u[eN_i] + csrColumnOffsets_eb_u_u[ebN_i_j]] += fluxJacobian_u_u[j]*u_test_dS[i];
                        //globalJacobian[csrRowIndeces_u_u[eN_i] + csrColumnOffsets_eb_u_u[ebN_i_j]] += MOVING_DOMAIN*fluxJacobian_u_u[j]*u_test_dS[i];
                      }//j
                  }//i
              }//kb
          }//ebNE
      }//computeJacobian

      void calculateWaterline(//element
                              int* wlc,
                              double* waterline,
                              double* mesh_trial_ref,
                              double* mesh_grad_trial_ref,
                              double* mesh_dof,
                              double* mesh_velocity_dof,
                              double MOVING_DOMAIN,
                              int* mesh_l2g,
                              double* dV_ref,
                              double* u_trial_ref,
                              double* u_grad_trial_ref,
                              double* u_test_ref,
                              double* u_grad_test_ref,
                              //element boundary
                              double* mesh_trial_trace_ref,
                              double* mesh_grad_trial_trace_ref,
                              double* dS_ref,
                              double* u_trial_trace_ref,
                              double* u_grad_trial_trace_ref,
                              double* u_test_trace_ref,
                              double* u_grad_test_trace_ref,
                              double* normal_ref,
                              double* boundaryJac_ref,
                              //physics
                              int nElements_global,
                              double useMetrics,
                              double alphaBDF,
                              int lag_shockCapturing, /*mwf not used yet*/
                              double shockCapturingDiffusion,
                              double sc_uref, double sc_alpha,
                              int* u_l2g,
                              double* elementDiameter,
                              double* u_dof,double* u_dof_old,
                              double* velocity,
                              double* q_m,
                              double* q_u,
                              double* q_n,
                              double* q_dH,
                              double* q_m_betaBDF,
                              double* cfl,
                              double* q_numDiff_u,
                              double* q_numDiff_u_last,
                              int offset_u, int stride_u,
                              int nExteriorElementBoundaries_global,
                              int* exteriorElementBoundariesArray,
                              int* elementBoundaryElementsArray,
                              int* elementBoundaryLocalElementBoundariesArray,
                              int* elementBoundaryMaterialTypes,
                              double* ebqe_velocity_ext,
                              int* isDOFBoundary_u,
                              double* ebqe_bc_u_ext,
                              double* ebqe_u)
      {

        //  Tetrehedral elements specific extraction routine for waterline extraction
        //  Loops over boundaries and checks if boundary is infact a hull (hardwired check if mattype > 6)
        //  Extracts the nodal values of boundary triangle (4th point is dropped = hardwired assumption we are dealing with linear tet)
        //  Then computes an average value and position for both negative and positive values
        //  If both positive and negative values re found, and we are actually in a triangle containing the interface
        //  a linear interpolation of negative and positive average is reported as interface location (exact in case of linear tets)

        for (int ebNE = 0; ebNE < nExteriorElementBoundaries_global; ebNE++)
          {
            register int ebN = exteriorElementBoundariesArray[ebNE];
            register int eN  = elementBoundaryElementsArray[ebN*2+0];
            register int bN  = elementBoundaryLocalElementBoundariesArray[ebN*2+0];

            if (elementBoundaryMaterialTypes[ebN] >6)
              {

                double val,x,y,z;
                int pos=0, neg=0;
                double xn=0.0, yn=0.0, zn=0.0, vn=0.0;
                double xp=0.0, yp=0.0, zp=0.0, vp=0.0;

                for (int j=0;j<nDOF_trial_element;j++)
                  {
                    if (j != bN) {
                      int eN_nDOF_trial_element_j      = eN*nDOF_trial_element + j;
                      int eN_nDOF_mesh_trial_element_j = eN*nDOF_mesh_trial_element + j;
                      val = u_dof[u_l2g[eN_nDOF_trial_element_j]];
                      x = mesh_dof[mesh_l2g[eN_nDOF_mesh_trial_element_j]*3+0];
                      y = mesh_dof[mesh_l2g[eN_nDOF_mesh_trial_element_j]*3+1];
                      z = mesh_dof[mesh_l2g[eN_nDOF_mesh_trial_element_j]*3+2];

                      if (val < 0.0)
                        {
                          neg++;
                          vn+=val;
                          xn+=x;
                          yn+=y;
                          zn+=z;
                        }
                      else
                        {
                          pos++;
                          vp+=val;
                          xp+=x;
                          yp+=y;
                          zp+=z;
                        }
                    }
                  } // trail for


                if ((pos > 0) && (neg > 0) )
                  {
                    vp /= pos;
                    vn /= neg;

                    double alpha = vp/(vp -vn);

                    waterline[wlc[0]*3 + 0] =  alpha*(xn/neg) + (1.0-alpha)*(xp/pos);
                    waterline[wlc[0]*3 + 1] =  alpha*(yn/neg) + (1.0-alpha)*(yp/pos);
                    waterline[wlc[0]*3 + 2] =  alpha*(zn/neg) + (1.0-alpha)*(zp/pos);
                    wlc[0]++;

                  } // end value if

              } // end bnd mat check

          }//ebNE

        //std::cout<<"CPP WLC "<<wlc[0]<<std::endl;
      } // calcWaterline

    };//cppNCLS3P

  inline cppNCLS3P_base* newNCLS3P(int nSpaceIn,
                                   int nQuadraturePoints_elementIn,
                                   int nDOF_mesh_trial_elementIn,
                                   int nDOF_trial_elementIn,
                                   int nDOF_test_elementIn,
                                   int nQuadraturePoints_elementBoundaryIn,
                                   int CompKernelFlag)
  {
    if (nSpaceIn == 2)
      return proteus::chooseAndAllocateDiscretization2D<cppNCLS3P_base,cppNCLS3P,CompKernel>(nSpaceIn,
                                                                                             nQuadraturePoints_elementIn,
                                                                                             nDOF_mesh_trial_elementIn,
                                                                                             nDOF_trial_elementIn,
                                                                                             nDOF_test_elementIn,
                                                                                             nQuadraturePoints_elementBoundaryIn,
                                                                                             CompKernelFlag);
    else
      return proteus::chooseAndAllocateDiscretization<cppNCLS3P_base,cppNCLS3P,CompKernel>(nSpaceIn,
                                                                                           nQuadraturePoints_elementIn,
                                                                                           nDOF_mesh_trial_elementIn,
                                                                                           nDOF_trial_elementIn,
                                                                                           nDOF_test_elementIn,
                                                                                           nQuadraturePoints_elementBoundaryIn,
                                                                                           CompKernelFlag);
    /* return proteus::chooseAndAllocateDiscretization<cppNCLS3P_base,cppNCLS3P>(nSpaceIn, */
    /*                                                                         nQuadraturePoints_elementIn, */
    /*                                                                         nDOF_mesh_trial_elementIn, */
    /*                                                                         nDOF_trial_elementIn, */
    /*                                                                         nDOF_test_elementIn, */
    /*                                                                         nQuadraturePoints_elementBoundaryIn, */
    /*                                                                         CompKernelFlag); */
  }
}//proteus
#endif<|MERGE_RESOLUTION|>--- conflicted
+++ resolved
@@ -5,15 +5,12 @@
 #include "CompKernel.h"
 #include "ModelFactory.h"
 
-<<<<<<< HEAD
 #define ENTROPY(u)  0.5*u*u
 #define DENTROPY(u) fabs(u)
 
 #define cE 0.0
 #define cMax 0.0
 
-=======
->>>>>>> e5ae2218
 #define Sign(z) (z >= 0.0 ? 1.0 : -1.0)
 
 namespace proteus
@@ -77,7 +74,6 @@
                                    double* ebqe_rd_u_ext,
                                    double* ebqe_bc_u_ext,
                                    double* ebqe_u,
-<<<<<<< HEAD
                                    double* cell_interface_locator,
 				   double* interface_locator,
                                    // FOR TAYLOR GALERKIN METHODS                                   
@@ -86,9 +82,6 @@
                                    int stage,
 				   double* uTilde_dof,
                                    double dt,
-=======
-				   double* interface_locator,
->>>>>>> e5ae2218
                                    // TO KILL SUPG AND SHOCK CAPTURING
                                    int PURE_BDF)=0;
     virtual void calculateJacobian(//element
@@ -137,11 +130,8 @@
                                    double* ebqe_rd_u_ext,
                                    double* ebqe_bc_u_ext,
                                    int* csrColumnOffsets_eb_u_u,
-<<<<<<< HEAD
                                    // FOR TAYLOR GALERKIN METHODS
                                    int EXPLICIT_METHOD,
-=======
->>>>>>> e5ae2218
                                    // TO KILL SUPG AND SHOCK CAPTURING
                                    int PURE_BDF)=0;
     virtual void calculateWaterline(//element
@@ -215,7 +205,6 @@
       nDOF_test_X_trial_element(nDOF_test_element*nDOF_trial_element),
         ck()
           {}
-<<<<<<< HEAD
 
       inline
         void calculateCFL(const double& elementDiameter,
@@ -613,556 +602,6 @@
                                               cfl[eN_k]);
 
                     tau = useMetrics*tau1+(1.0-useMetrics)*tau0;
-=======
-
-      inline void evaluateCoefficients(const double v[nSpace],
-                                       const double& u,
-                                       const double grad_u[nSpace],
-                                       double& m,
-                                       double& dm,
-                                       double& H,
-                                       double dH[nSpace])
-      {
-        m = u;
-        dm=1.0;
-        H = 0.0;
-        for (int I=0; I < nSpace; I++)
-          {
-            H += v[I]*grad_u[I];
-            dH[I] = v[I];
-          }
-      }
-
-      inline
-        void calculateSubgridError_tau(const double& elementDiameter,
-                                       const double& dmt,
-                                       const double dH[nSpace],
-                                       double& cfl,
-                                       double& tau)
-      {
-        double h,nrm_v,oneByAbsdt;
-        h = elementDiameter;
-        nrm_v=0.0;
-        for(int I=0;I<nSpace;I++)
-          nrm_v+=dH[I]*dH[I];
-        nrm_v = sqrt(nrm_v);
-        cfl = nrm_v/h;
-        oneByAbsdt =  fabs(dmt);
-        tau = 1.0/(2.0*nrm_v/h + oneByAbsdt + 1.0e-8);
-      }
-
-
-      inline
-        void calculateSubgridError_tau(     const double&  Ct_sge,
-                                            const double   G[nSpace*nSpace],
-                                            const double&  A0,
-                                            const double   Ai[nSpace],
-                                            double& tau_v,
-                                            double& cfl)
-      {
-        double v_d_Gv=0.0;
-        for(int I=0;I<nSpace;I++)
-          for (int J=0;J<nSpace;J++)
-            v_d_Gv += Ai[I]*G[I*nSpace+J]*Ai[J];
-
-        tau_v = 1.0/sqrt(Ct_sge*A0*A0 + v_d_Gv + 1.0e-8);
-      }
-
-      void exteriorNumericalFlux(const double n[nSpace],
-                                 const double& bc_u,
-                                 const double& u,
-                                 const double velocity[nSpace],
-                                 const double velocity_movingDomain[nSpace],
-                                 double& flux)
-      {
-        double flow_total=0.0,flow_fluid=0.0,flow_movingDomain=0.0;
-        for (int I=0; I < nSpace; I++)
-          {
-            flow_fluid += n[I]*velocity[I];
-            //flow_movingDomain -= n[I]*velocity_movingDomain[I];
-          }
-        flow_total = flow_fluid+flow_movingDomain;
-        if (flow_total > 0.0)
-          {
-            flux = u*flow_movingDomain;
-          }
-        else
-          {
-            flux = bc_u*flow_movingDomain - flow_fluid*(u-bc_u);
-            //std::cout<<"bc_u "<<bc_u<<" flow_fluid "<<flow_fluid<<" u "<<u<<std::endl;
-          }
-      }
-
-      inline
-        void exteriorNumericalFluxDerivative(const double n[nSpace],
-                                             const double velocity[nSpace],
-                                             const double velocity_movingDomain[nSpace],
-                                             double& dflux)
-      {
-        double flow_total=0.0,flow_fluid=0.0,flow_movingDomain=0.0;
-        for (int I=0; I < nSpace; I++)
-          {
-            flow_fluid += n[I]*velocity[I];
-            //flow_movingDomain -= n[I]*velocity_movingDomain[I];
-          }
-        flow_total=flow_fluid+flow_movingDomain;
-        if (flow_total > 0.0)
-          {
-            dflux = flow_movingDomain;
-          }
-        else
-          {
-            dflux = -flow_fluid;
-          }
-      }
-
-      void calculateResidual(//element
-                             double* mesh_trial_ref,
-                             double* mesh_grad_trial_ref,
-                             double* mesh_dof,
-                             double* mesh_velocity_dof,
-                             double MOVING_DOMAIN,
-                             int* mesh_l2g,
-                             double* dV_ref,
-                             double* u_trial_ref,
-                             double* u_grad_trial_ref,
-                             double* u_test_ref,
-                             double* u_grad_test_ref,
-                             //element boundary
-                             double* mesh_trial_trace_ref,
-                             double* mesh_grad_trial_trace_ref,
-                             double* dS_ref,
-                             double* u_trial_trace_ref,
-                             double* u_grad_trial_trace_ref,
-                             double* u_test_trace_ref,
-                             double* u_grad_test_trace_ref,
-                             double* normal_ref,
-                             double* boundaryJac_ref,
-                             //physics
-                             int nElements_global,
-                             double useMetrics,
-                             double alphaBDF,
-                             int lag_shockCapturing, /*mwf not used yet*/
-                             double shockCapturingDiffusion,
-                             double sc_uref, double sc_alpha,
-                             int* u_l2g,
-                             double* elementDiameter,
-                             double* u_dof,double* u_dof_old,
-                             double* velocity,
-                             double* q_m,
-                             double* q_u,
-                             double* q_n,
-                             double* q_dH,
-                             double* q_m_betaBDF,
-                             double* q_dV,
-                             double* q_dV_last,
-                             double* cfl,
-                             double* q_numDiff_u,
-                             double* q_numDiff_u_last,
-                             int offset_u, int stride_u,
-                             double* globalResidual,
-                             int nExteriorElementBoundaries_global,
-                             int* exteriorElementBoundariesArray,
-                             int* elementBoundaryElementsArray,
-                             int* elementBoundaryLocalElementBoundariesArray,
-                             double* ebqe_velocity_ext,
-                             int* isDOFBoundary_u,
-                             double* ebqe_rd_u_ext,
-                             double* ebqe_bc_u_ext,
-                             double* ebqe_u,
-			     double* interface_locator,
-                             int PURE_BDF)
-      {
-        //cek should this be read in?
-        double Ct_sge = 4.0;
-
-        //loop over elements to compute volume integrals and load them into element and global residual
-        //
-        //eN is the element index
-        //eN_k is the quadrature point index for a scalar
-        //eN_k_nSpace is the quadrature point index for a vector
-        //eN_i is the element test function index
-        //eN_j is the element trial function index
-        //eN_k_j is the quadrature point index for a trial function
-        //eN_k_i is the quadrature point index for a trial function
-        for(int eN=0;eN<nElements_global;eN++)
-          {
-            //declare local storage for element residual and initialize
-            register double elementResidual_u[nDOF_test_element];
-            for (int i=0;i<nDOF_test_element;i++)
-              {
-                elementResidual_u[i]=0.0;
-              }//i
-            //loop over quadrature points and compute integrands
-            for  (int k=0;k<nQuadraturePoints_element;k++)
-              {
-                //compute indeces and declare local storage
-                register int eN_k = eN*nQuadraturePoints_element+k,
-                  eN_k_nSpace = eN_k*nSpace,
-                  eN_nDOF_trial_element = eN*nDOF_trial_element;
-                register double u=0.0,grad_u[nSpace],grad_u_old[nSpace],
-                  m=0.0,dm=0.0,
-                  H=0.0,dH[nSpace],
-                  f[nSpace],df[nSpace],//for MOVING_DOMAIN
-                  m_t=0.0,dm_t=0.0,
-                  pdeResidual_u=0.0,
-                  Lstar_u[nDOF_test_element],
-                  subgridError_u=0.0,
-                  tau=0.0,tau0=0.0,tau1=0.0,
-                  numDiff0=0.0,numDiff1=0.0,
-                  jac[nSpace*nSpace],
-                  jacDet,
-                  jacInv[nSpace*nSpace],
-                  u_grad_trial[nDOF_trial_element*nSpace],
-                  u_test_dV[nDOF_trial_element],
-                  u_grad_test_dV[nDOF_test_element*nSpace],
-                  dV,x,y,z,xt,yt,zt,
-                  G[nSpace*nSpace],G_dd_G,tr_G;//,norm_Rv;
-                //
-                //compute solution and gradients at quadrature points
-                //
-                ck.calculateMapping_element(eN,
-                                            k,
-                                            mesh_dof,
-                                            mesh_l2g,
-                                            mesh_trial_ref,
-                                            mesh_grad_trial_ref,
-                                            jac,
-                                            jacDet,
-                                            jacInv,
-                                            x,y,z);
-                ck.calculateMappingVelocity_element(eN,
-                                                    k,
-                                                    mesh_velocity_dof,
-                                                    mesh_l2g,
-                                                    mesh_trial_ref,
-                                                    xt,yt,zt);
-                //get the physical integration weight
-                dV = fabs(jacDet)*dV_ref[k];
-                ck.calculateG(jacInv,G,G_dd_G,tr_G);
-                //get the trial function gradients
-                ck.gradTrialFromRef(&u_grad_trial_ref[k*nDOF_trial_element*nSpace],jacInv,u_grad_trial);
-                //get the solution
-                ck.valFromDOF(u_dof,&u_l2g[eN_nDOF_trial_element],&u_trial_ref[k*nDOF_trial_element],u);
-                //get the solution gradients
-                ck.gradFromDOF(u_dof,&u_l2g[eN_nDOF_trial_element],u_grad_trial,grad_u);
-                ck.gradFromDOF(u_dof_old,&u_l2g[eN_nDOF_trial_element],u_grad_trial,grad_u_old);
-                //precalculate test function products with integration weights
-                for (int j=0;j<nDOF_trial_element;j++)
-                  {
-                    u_test_dV[j] = u_test_ref[k*nDOF_trial_element+j]*dV;
-                    for (int I=0;I<nSpace;I++)
-                      {
-                        u_grad_test_dV[j*nSpace+I]   = u_grad_trial[j*nSpace+I]*dV;//cek warning won't work for Petrov-Galerkin
-                      }
-                  }
-                //save solution at quadrature points for other models to use
-                q_u[eN_k]=u;
-                for (int I=0;I<nSpace;I++)
-                  q_n[eN_k_nSpace+I]  = grad_u[I];
-                //
-                //calculate pde coefficients at quadrature points
-                //
-                evaluateCoefficients(&velocity[eN_k_nSpace],
-                                     u,
-                                     grad_u,
-                                     m,
-                                     dm,
-                                     H,
-                                     dH);
-                //
-                //moving mesh
-                //
-                double mesh_velocity[3];
-                mesh_velocity[0] = xt;
-                mesh_velocity[1] = yt;
-                mesh_velocity[2] = zt;
-                for (int I=0;I<nSpace;I++)
-                  {
-                    f[I] = -MOVING_DOMAIN*m*mesh_velocity[I];
-                    df[I] = -MOVING_DOMAIN*dm*mesh_velocity[I];
-                  }
-                //
-                //calculate time derivative at quadrature points
-                //
-                if (q_dV_last[eN_k] <= -100)
-                  q_dV_last[eN_k] = dV;
-                q_dV[eN_k] = dV;
-                ck.bdf(alphaBDF,
-                       q_m_betaBDF[eN_k],
-                       m,
-                       dm,
-                       m_t,
-                       dm_t);
-                //
-                //calculate subgrid error (strong residual and adjoint)
-                //
-                //calculate strong residual
-                pdeResidual_u = ck.Mass_strong(m_t) +
-                  ck.Hamiltonian_strong(dH,grad_u)+
-                  MOVING_DOMAIN*ck.Advection_strong(df,grad_u);//cek I don't think all mesh motion will be divergence free so we may need to go add the divergence
-
-                //calculate adjoint
-                for (int i=0;i<nDOF_test_element;i++)
-                  {
-                    //register int eN_k_i_nSpace = (eN_k*nDOF_trial_element+i)*nSpace;
-                    //Lstar_u[i]  = ck.Hamiltonian_adjoint(dH,&u_grad_test_dV[eN_k_i_nSpace]);
-                    register int i_nSpace = i*nSpace;
-                    Lstar_u[i]  = ck.Hamiltonian_adjoint(dH,&u_grad_test_dV[i_nSpace]) + MOVING_DOMAIN*ck.Advection_adjoint(df,&u_grad_test_dV[i_nSpace]);
-                  }
-                //calculate tau and tau*Res
-                double subgridErrorVelocity[nSpace];
-                for (int I=0;I<nSpace;I++)
-                  subgridErrorVelocity[I] = dH[I] - MOVING_DOMAIN*df[I];
-
-                calculateSubgridError_tau(elementDiameter[eN],
-                                          dm_t,
-                                          subgridErrorVelocity,//dH,
-                                          cfl[eN_k],
-                                          tau0);
-
-                calculateSubgridError_tau(Ct_sge,
-                                          G,
-                                          dm_t,
-                                          subgridErrorVelocity,//dH,
-                                          tau1,
-                                          cfl[eN_k]);
-
-                tau = useMetrics*tau1+(1.0-useMetrics)*tau0;
-
-                subgridError_u = -tau*pdeResidual_u;
-                //
-                //calculate shock capturing diffusion
-                //
-                ck.calculateNumericalDiffusion(shockCapturingDiffusion,elementDiameter[eN],pdeResidual_u,grad_u,numDiff0);
-                //ck.calculateNumericalDiffusion(shockCapturingDiffusion,G,pdeResidual_u,grad_u_old,numDiff1);
-                ck.calculateNumericalDiffusion(shockCapturingDiffusion,sc_uref, sc_alpha,G,G_dd_G,pdeResidual_u,grad_u,numDiff1);
-                q_numDiff_u[eN_k] = useMetrics*numDiff1+(1.0-useMetrics)*numDiff0;
-                //std::cout<<tau<<"   "<<q_numDiff_u[eN_k]<<std::endl;
-                //
-                //update element residual
-                //
-		double sign;
-		int same_sign=1;
-                for(int i=0;i<nDOF_test_element;i++)
-                  {
-		    int gi = offset_u+stride_u*u_l2g[eN*nDOF_test_element+i];
-		    if (i==0)
-		      sign = Sign(u_dof[gi]);
-		    else if (same_sign==1)
-		      {
-			same_sign = sign == Sign(u_dof[gi]) ? 1 : 0;
-			sign = Sign(u_dof[gi]);
-		      }
-                    //register int eN_k_i=eN_k*nDOF_test_element+i,
-                    // eN_k_i_nSpace = eN_k_i*nSpace;
-                    register int  i_nSpace=i*nSpace;
-
-                    elementResidual_u[i] += ck.Mass_weak(m_t,u_test_dV[i]) +
-                      ck.Hamiltonian_weak(H,u_test_dV[i]) +
-                      MOVING_DOMAIN*ck.Advection_weak(f,&u_grad_test_dV[i_nSpace])+
-                      (PURE_BDF == 1 ? 0. : 1.)*
-                      (ck.SubgridError(subgridError_u,Lstar_u[i]) +
-                       ck.NumericalDiffusion(q_numDiff_u_last[eN_k],
-                                             grad_u,
-                                             &u_grad_test_dV[i_nSpace]));
-
-                  }//i
-		if (same_sign == 0) // This cell contains the interface
-		  for(int i=0;i<nDOF_test_element;i++)
-		    {
-		      int gi = offset_u+stride_u*u_l2g[eN*nDOF_test_element+i];
-		      interface_locator[gi] = 1.0;
-		    }
-                //
-                //cek/ido todo, get rid of m, since u=m
-                //save momentum for time history and velocity for subgrid error
-                //save solution for other models
-                //
-                q_m[eN_k] = m;
-                q_u[eN_k] = u;
-                for (int I=0;I<nSpace;I++)
-                  {
-                    int eN_k_I = eN_k*nSpace+I;
-                    q_dH[eN_k_I] = dH[I];
-                  }
-              }
-            //
-            //load element into global residual and save element residual
-            //
-            for(int i=0;i<nDOF_test_element;i++)
-              {
-                register int eN_i=eN*nDOF_test_element+i;
-
-                globalResidual[offset_u+stride_u*u_l2g[eN_i]] += elementResidual_u[i];
-              }//i
-          }//elements
-        //
-        //loop over exterior element boundaries to calculate surface integrals and load into element and global residuals
-        //
-        //ebNE is the Exterior element boundary INdex
-        //ebN is the element boundary INdex
-        //eN is the element index
-        //std::cout <<nExteriorElementBoundaries_global<<std::endl;
-        for (int ebNE = 0; ebNE < nExteriorElementBoundaries_global; ebNE++)
-          {
-            register int ebN = exteriorElementBoundariesArray[ebNE],
-              eN  = elementBoundaryElementsArray[ebN*2+0],
-              ebN_local = elementBoundaryLocalElementBoundariesArray[ebN*2+0],
-              eN_nDOF_trial_element = eN*nDOF_trial_element;
-            register double elementResidual_u[nDOF_test_element];
-            for (int i=0;i<nDOF_test_element;i++)
-              {
-                elementResidual_u[i]=0.0;
-              }
-            for  (int kb=0;kb<nQuadraturePoints_elementBoundary;kb++)
-              {
-                register int ebNE_kb = ebNE*nQuadraturePoints_elementBoundary+kb,
-                  ebNE_kb_nSpace = ebNE_kb*nSpace,
-                  ebN_local_kb = ebN_local*nQuadraturePoints_elementBoundary+kb,
-                  ebN_local_kb_nSpace = ebN_local_kb*nSpace;
-                register double u_ext=0.0,
-                  grad_u_ext[nSpace],
-                  m_ext=0.0,
-                  dm_ext=0.0,
-                  H_ext=0.0,
-                  dH_ext[nSpace],
-                  //f_ext[nSpace],//MOVING_DOMAIN
-                  //df_ext[nSpace],//MOVING_DOMAIN
-                  //flux_ext=0.0,
-                  bc_u_ext=0.0,
-                  bc_grad_u_ext[nSpace],
-                  bc_m_ext=0.0,
-                  bc_dm_ext=0.0,
-                  bc_H_ext=0.0,
-                  bc_dH_ext[nSpace],
-                  jac_ext[nSpace*nSpace],
-                  jacDet_ext,
-                  jacInv_ext[nSpace*nSpace],
-                  boundaryJac[nSpace*(nSpace-1)],
-                  metricTensor[(nSpace-1)*(nSpace-1)],
-                  metricTensorDetSqrt,
-                  dS,
-                  u_test_dS[nDOF_test_element],
-                  u_grad_trial_trace[nDOF_trial_element*nSpace],
-                  normal[nSpace],x_ext,y_ext,z_ext,xt_ext,yt_ext,zt_ext,integralScaling,
-                  G[nSpace*nSpace],G_dd_G,tr_G,flux_ext;
-                //
-                //calculate the solution and gradients at quadrature points
-                //
-                //compute information about mapping from reference element to physical element
-                ck.calculateMapping_elementBoundary(eN,
-                                                    ebN_local,
-                                                    kb,
-                                                    ebN_local_kb,
-                                                    mesh_dof,
-                                                    mesh_l2g,
-                                                    mesh_trial_trace_ref,
-                                                    mesh_grad_trial_trace_ref,
-                                                    boundaryJac_ref,
-                                                    jac_ext,
-                                                    jacDet_ext,
-                                                    jacInv_ext,
-                                                    boundaryJac,
-                                                    metricTensor,
-                                                    metricTensorDetSqrt,
-                                                    normal_ref,
-                                                    normal,
-                                                    x_ext,y_ext,z_ext);
-                ck.calculateMappingVelocity_elementBoundary(eN,
-                                                            ebN_local,
-                                                            kb,
-                                                            ebN_local_kb,
-                                                            mesh_velocity_dof,
-                                                            mesh_l2g,
-                                                            mesh_trial_trace_ref,
-                                                            xt_ext,yt_ext,zt_ext,
-                                                            normal,
-                                                            boundaryJac,
-                                                            metricTensor,
-                                                            integralScaling);
-                dS = ((1.0-MOVING_DOMAIN)*metricTensorDetSqrt + MOVING_DOMAIN*integralScaling)*dS_ref[kb];
-                //get the metric tensor
-                //cek todo use symmetry
-                ck.calculateG(jacInv_ext,G,G_dd_G,tr_G);
-                //compute shape and solution information
-                //shape
-                ck.gradTrialFromRef(&u_grad_trial_trace_ref[ebN_local_kb_nSpace*nDOF_trial_element],jacInv_ext,u_grad_trial_trace);
-                //solution and gradients
-                ck.valFromDOF(u_dof,&u_l2g[eN_nDOF_trial_element],&u_trial_trace_ref[ebN_local_kb*nDOF_test_element],u_ext);
-                ck.gradFromDOF(u_dof,&u_l2g[eN_nDOF_trial_element],u_grad_trial_trace,grad_u_ext);
-                //precalculate test function products with integration weights
-                for (int j=0;j<nDOF_trial_element;j++)
-                  {
-                    u_test_dS[j] = u_test_trace_ref[ebN_local_kb*nDOF_test_element+j]*dS;
-                  }
-                //
-                //load the boundary values
-                //
-                bc_u_ext = isDOFBoundary_u[ebNE_kb]*ebqe_bc_u_ext[ebNE_kb]+(1-isDOFBoundary_u[ebNE_kb])*ebqe_rd_u_ext[ebNE_kb];
-                //
-                //calculate the pde coefficients using the solution and the boundary values for the solution
-                //
-                evaluateCoefficients(&ebqe_velocity_ext[ebNE_kb_nSpace],
-                                     u_ext,
-                                     grad_u_ext,
-                                     m_ext,
-                                     dm_ext,
-                                     H_ext,
-                                     dH_ext);
-                evaluateCoefficients(&ebqe_velocity_ext[ebNE_kb_nSpace],
-                                     bc_u_ext,
-                                     bc_grad_u_ext,
-                                     bc_m_ext,
-                                     bc_dm_ext,
-                                     bc_H_ext,
-                                     bc_dH_ext);
-                //
-                //moving mesh
-                //
-                double velocity_ext[nSpace];
-                double mesh_velocity[3];
-                mesh_velocity[0] = xt_ext;
-                mesh_velocity[1] = yt_ext;
-                mesh_velocity[2] = zt_ext;
-                for (int I=0;I<nSpace;I++)
-                  velocity_ext[I] = - MOVING_DOMAIN*mesh_velocity[I];
-                //
-                //calculate the numerical fluxes
-                //
-                exteriorNumericalFlux(normal,
-                                      bc_u_ext,
-                                      u_ext,
-                                      dH_ext,
-                                      velocity_ext,
-                                      flux_ext);
-                ebqe_u[ebNE_kb] = u_ext;
-
-                //std::cout<<u_ext<<ebqe_bc_u_ext
-
-                //
-                //update residuals
-                //
-                for (int i=0;i<nDOF_test_element;i++)
-                  {
-                    //int ebNE_kb_i = ebNE_kb*nDOF_test_element+i;
-
-                    elementResidual_u[i] += ck.ExteriorElementBoundaryFlux(flux_ext,u_test_dS[i]);
-                  }//i
-              }//kb
-            //
-            //update the element and global residual storage
-            //
-            for (int i=0;i<nDOF_test_element;i++)
-              {
-                int eN_i = eN*nDOF_test_element+i;
-
-                //globalResidual[offset_u+stride_u*u_l2g[eN_i]] += MOVING_DOMAIN*elementResidual_u[i];
-                globalResidual[offset_u+stride_u*u_l2g[eN_i]] += elementResidual_u[i];
-
-              }//i
-          }//ebNE
->>>>>>> e5ae2218
 
                     subgridError_u = -tau*pdeResidual_u;
                     //
@@ -1475,8 +914,7 @@
                 //globalResidual[offset_u+stride_u*u_l2g[eN_i]] += MOVING_DOMAIN*elementResidual_u[i];
                 globalResidual[offset_u+stride_u*u_l2g[eN_i]] += elementResidual_u[i];
 
-<<<<<<< HEAD
-              }//i
+	      }//i
           }//ebNE
       }
 
@@ -1533,61 +971,6 @@
       {
         double Ct_sge = 4.0;
 
-=======
-
-      }
-
-      void calculateJacobian(//element
-                             double* mesh_trial_ref,
-                             double* mesh_grad_trial_ref,
-                             double* mesh_dof,
-                             double* mesh_velocity_dof,
-                             double MOVING_DOMAIN,
-                             int* mesh_l2g,
-                             double* dV_ref,
-                             double* u_trial_ref,
-                             double* u_grad_trial_ref,
-                             double* u_test_ref,
-                             double* u_grad_test_ref,
-                             //element boundary
-                             double* mesh_trial_trace_ref,
-                             double* mesh_grad_trial_trace_ref,
-                             double* dS_ref,
-                             double* u_trial_trace_ref,
-                             double* u_grad_trial_trace_ref,
-                             double* u_test_trace_ref,
-                             double* u_grad_test_trace_ref,
-                             double* normal_ref,
-                             double* boundaryJac_ref,
-                             //physics
-                             int nElements_global,
-                             double useMetrics,
-                             double alphaBDF,
-                             int lag_shockCapturing,/*mwf not used yet*/
-                             double shockCapturingDiffusion,
-                             int* u_l2g,
-                             double* elementDiameter,
-                             double* u_dof,
-                             double* velocity,
-                             double* q_m_betaBDF,
-                             double* cfl,
-                             double* q_numDiff_u_last,
-                             int* csrRowIndeces_u_u,int* csrColumnOffsets_u_u,
-                             double* globalJacobian,
-                             int nExteriorElementBoundaries_global,
-                             int* exteriorElementBoundariesArray,
-                             int* elementBoundaryElementsArray,
-                             int* elementBoundaryLocalElementBoundariesArray,
-                             double* ebqe_velocity_ext,
-                             int* isDOFBoundary_u,
-                             double* ebqe_rd_u_ext,
-                             double* ebqe_bc_u_ext,
-                             int* csrColumnOffsets_eb_u_u,
-                             int PURE_BDF)
-      {
-        double Ct_sge = 4.0;
-
->>>>>>> e5ae2218
         //
         //loop over elements to compute volume integrals and load them into the element Jacobians and global Jacobian
         //
@@ -1748,7 +1131,6 @@
                         //int eN_k_j_nSpace = eN_k_j*nSpace;
                         int j_nSpace = j*nSpace;
                         int i_nSpace = i*nSpace;
-<<<<<<< HEAD
                         if (EXPLICIT_METHOD==1)
 			  {
 			    elementJacobian_u_u[i][j] += 
@@ -1776,21 +1158,6 @@
                              ck.NumericalDiffusionJacobian(q_numDiff_u_last[eN_k],
                                                            &u_grad_trial[j_nSpace],
                                                            &u_grad_test_dV[i_nSpace]));
-=======
-                        elementJacobian_u_u[i][j] +=
-                          ck.MassJacobian_weak(dm_t,
-                                               u_trial_ref[k*nDOF_trial_element+j],
-                                               u_test_dV[i]) +
-                          ck.HamiltonianJacobian_weak(dH,&u_grad_trial[j_nSpace],u_test_dV[i]) +
-                          MOVING_DOMAIN*ck.AdvectionJacobian_weak(df,
-                                                                  u_trial_ref[k*nDOF_trial_element+j],
-                                                                  &u_grad_test_dV[i_nSpace]) +
-                          (PURE_BDF == 1 ? 0. : 1.)*
-                          (ck.SubgridErrorJacobian(dsubgridError_u_u[j],Lstar_u[i]) +
-                           ck.NumericalDiffusionJacobian(q_numDiff_u_last[eN_k],
-                                                         &u_grad_trial[j_nSpace],
-                                                         &u_grad_test_dV[i_nSpace]));
->>>>>>> e5ae2218
                       }//j
                   }//i
               }//k
@@ -1810,10 +1177,7 @@
         //
         //loop over exterior element boundaries to compute the surface integrals and load them into the global Jacobian
         //
-<<<<<<< HEAD
 	if (EXPLICIT_METHOD==0) //(semi)-implicit
-=======
->>>>>>> e5ae2218
         for (int ebNE = 0; ebNE < nExteriorElementBoundaries_global; ebNE++)
           {
             register int ebN = exteriorElementBoundariesArray[ebNE];
@@ -1970,13 +1334,7 @@
                     //register int ebNE_kb_j = ebNE_kb*nDOF_trial_element+j;
                     register int ebN_local_kb_j=ebN_local_kb*nDOF_trial_element+j;
 
-<<<<<<< HEAD
-                    fluxJacobian_u_u[j]=
-                      ck.ExteriorNumericalAdvectiveFluxJacobian(dflux_u_u_ext,
-                                                                u_trial_trace_ref[ebN_local_kb_j]);
-=======
                     fluxJacobian_u_u[j]=ck.ExteriorNumericalAdvectiveFluxJacobian(dflux_u_u_ext,u_trial_trace_ref[ebN_local_kb_j]);
->>>>>>> e5ae2218
                   }//j
                 //
                 //update the global Jacobian from the flux Jacobian
