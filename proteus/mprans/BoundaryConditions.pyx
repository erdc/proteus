<<<<<<< HEAD
#!python
=======
>>>>>>> 8a396627
#cython: profile=True

"""
Module for creating boundary conditions. Imported in mprans.SpatialTools.py
"""
import sys
import numpy as np
cimport numpy as np
from proteus import AuxiliaryVariables
from proteus.BoundaryConditions import (BC_Base,
                                        BoundaryCondition,
                                        # constantBC,
                                        # linearBC
                                        )
from proteus.ctransportCoefficients import (smoothedHeaviside,
                                            smoothedHeaviside_integral)
from proteus import WaveTools as wt

class BC_RANS(BC_Base):
    """
    Class regrouping boundary conditions for two-phase flows
    """
    def __init__(self, shape=None, name=None, b_or=None, b_i=None):
        super(BC_RANS, self).__init__(shape, name, b_or, b_i)
        # _dirichlet
        self.p_dirichlet = BoundaryCondition()  # pressure
        self.u_dirichlet = BoundaryCondition()  # velocity u
        self.v_dirichlet = BoundaryCondition()  # velocity v
        self.w_dirichlet = BoundaryCondition()  # velocity w
        self.vof_dirichlet = BoundaryCondition()  # VOF
        self.k_dirichlet = BoundaryCondition()  # kappa
        self.dissipation_dirichlet = BoundaryCondition()  # dissipation
        # _advective
        self.p_advective = BoundaryCondition()
        self.u_advective = BoundaryCondition()
        self.v_advective = BoundaryCondition()
        self.w_advective = BoundaryCondition()
        self.vof_advective = BoundaryCondition()
        self.k_advective = BoundaryCondition()
        self.dissipation_advective = BoundaryCondition()
        # _diffusive
        self.u_diffusive = BoundaryCondition()
        self.v_diffusive = BoundaryCondition()
        self.w_diffusive = BoundaryCondition()
        self.k_diffusive = BoundaryCondition()
        self.dissipation_diffusive = BoundaryCondition()
        # moveMesh boundary conditions
        self.hx_dirichlet = BoundaryCondition()
        self.hy_dirichlet = BoundaryCondition()
        self.hz_dirichlet = BoundaryCondition()
        self.u_stress = BoundaryCondition()
        self.u_stress.uOfXT = 0.
        self.v_stress = BoundaryCondition()
        self.v_stress.uOfXT = 0.
        self.w_stress = BoundaryCondition()
        self.w_stress.uOfXT = 0.

    def reset(self):
        """
        Resets all BoundaryCondtion functions to None, apart from the BCs
        affecting: moving mesh
        """
        self.BC_type = 'None'
        self.p_dirichlet.uOfXT = None
        self.u_dirichlet.uOfXT = None
        self.v_dirichlet.uOfXT = None
        self.w_dirichlet.uOfXT = None
        self.vof_dirichlet.uOfXT = None
        self.k_dirichlet.uOfXT = None
        self.dissipation_dirichlet.uOfXT = None
        self.p_advective.uOfXT = None
        self.u_advective.uOfXT = None
        self.v_advective.uOfXT = None
        self.w_advective.uOfXT = None
        self.vof_advective.uOfXT = None
        self.k_advective.uOfXT = None
        self.dissipation_advective.uOfXT = None
        self.u_diffusive.uOfXT = None
        self.v_diffusive.uOfXT = None
        self.w_diffusive.uOfXT = None
        self.k_diffusive.uOfXT = None
        self.dissipation_diffusive.uOfXT = None

    def setNonMaterial(self):
        """
        Sets non-material boundary conditions (diffusive flux and advective vof
        to 0.).
        """
        self.reset()
        self.BC_type = 'NonMaterial'
        self.vof_advective.setConstantBC(0.)
        self.u_diffusive.setConstantBC(0.)
        self.v_diffusive.setConstantBC(0.)
        self.w_diffusive.setConstantBC(0.)

    def setTank(self):
        b_or = self._b_or[self._b_i]
        if b_or[0] == 1 or b_or[0] == -1:
            self.hx_dirichlet.setConstantBC(0.)
            self.u_stress.uOfXT = None
        elif b_or[1] == 1 or b_or[1] == -1:
            self.hy_dirichlet.setConstantBC(0.)
            self.v_stress.uOfXT = None
        elif len(b_or) > 2 and (b_or[2] == 1 or b_or[2] == -1):
            self.hz_dirichlet.setConstantBC(0.)
            self.w_stress.uOfXT = None

    def setFixedNodes(self):
        """
        For moving domains: fixes nodes/boundary
        """
        self.hx_dirichlet.setConstantBC(0.)
        self.hy_dirichlet.setConstantBC(0.)
        self.hz_dirichlet.setConstantBC(0.)
        self.u_stress.uOfXT = None
        self.v_stress.uOfXT = None
        self.w_stress.uOfXT = None

    def setNoSlip(self):
        """
        Sets no slip conditions at the boundary
        """
        self.reset()
        self.BC_type = 'NoSlip'
        self.u_dirichlet.setConstantBC(0.)
        self.v_dirichlet.setConstantBC(0.)
        self.w_dirichlet.setConstantBC(0.)
        self.p_advective.setConstantBC(0.)
        self.vof_advective.setConstantBC(0.)
        self.k_dirichlet.setConstantBC(0.)
        self.dissipation_diffusive.setConstantBC(0.)

    def setFreeSlip(self):
        """
        Sets free slip conditions at the boundary
        """
        self.reset()
        self.BC_type = 'FreeSlip'
        self.p_advective.setConstantBC(0.)
        self.u_advective.setConstantBC(0.)
        self.v_advective.setConstantBC(0.)
        self.w_advective.setConstantBC(0.)
        self.vof_advective.setConstantBC(0.)
        self.k_dirichlet.setConstantBC(0.)
        self.u_diffusive.setConstantBC(0.)
        self.v_diffusive.setConstantBC(0.)
        self.w_diffusive.setConstantBC(0.)
        self.dissipation_diffusive.setConstantBC(0.)

    def setAtmosphere(self, orientation=None, vof_air=1.):
        """
        Sets atmosphere boundary conditions (water can come out)
        (!) pressure dirichlet set to 0 for this BC

        Parameters
        ----------
        orientation: Optional[array_like]
            orientation of the boundary. Optional if orientation was already
            passed when creating the BC_RANS class instance.
        vof_air: Optional[float]
            VOF value of air (default is 1.)
        """
        self.BC_type = 'OpenAir'

        def get_ux_dirichlet(i):
            if b_or[i] == 1. or b_or[i] == -1.:
                return None
            else:
                return lambda x, t: 0.

        if orientation is None and self._b_or[self._b_i] is not None:
            b_or = self._b_or[self._b_i]
        elif orientation is not None:
            b_or = orientation
        else:
            raise ValueError('Boundary orientation needs to be defined')
        self.reset()
        self.p_dirichlet.setConstantBC(0.)
        self.u_dirichlet.uOfXT = get_ux_dirichlet(0)
        self.v_dirichlet.uOfXT = get_ux_dirichlet(1)
        if len(b_or) > 2:
            self.w_dirichlet.uOfXT = get_ux_dirichlet(2)
        self.vof_dirichlet.setConstantBC(vof_air)  # air
        self.u_diffusive.setConstantBC(0.)
        self.v_diffusive.setConstantBC(0.)
        self.w_diffusive.setConstantBC(0.)
        self.k_diffusive.setConstantBC(0.)
        self.dissipation_diffusive.setConstantBC(0.)

    def setMoveMesh(self, last_pos, h=(0., 0., 0.), rot_matrix=None):
        """
        Sets boundary conditions for moving the mesh with a rigid body

        Parameters
        ----------
        last_pos: array_like
            last position of rigig body
        h: array_like
            displacement of the body
        rot_matrix:
            rotation matrix describing displament due to rotation between last
            position and new position (3x3 array)

        (!) if set manually, the input arrays should be updated externally
            without loosing their memory address
        """
        if rot_matrix is None:
            rot_matrix = np.array([[1., 0., 0.],
                                   [0., 1., 0.],
                                   [0., 0., 1.]])
        def get_DBC_h(i):
            def DBC_h(x, t):
                x_0 = x-last_pos
                new_x_0 = np.dot(x_0, rot_matrix)
                hx = new_x_0-x_0+h
                return hx[i]
            return DBC_h
        self.hx_dirichlet.uOfXT = get_DBC_h(0)
        self.hy_dirichlet.uOfXT = get_DBC_h(1)
        if len(last_pos) > 2:
            self.hz_dirichlet.uOfXT = get_DBC_h(2)

    def setUnsteadyTwoPhaseVelocityInlet(self, wave, vert_axis=None,
                                         wind_speed=(0., 0., 0.), vof_air=1.,
                                         vof_water=0.):
        """
        Imposes a velocity profile on the fluid with input wave and wind
        conditions.

        Parameters
        ----------
        wave: proteus.WaveTools
            class describing a wave (from proteus.WaveTools)
        vert_axis: Optional[int]
            index of vertical position vector (x:0, y:1, z:2), must always be
            aligned with gravity. If not set, will be 1 in 2D (y), 2 in 3D (z).
        wind_speed: Optional[array_like]
        vof_air: Optional[float]
            VOF value of air (default is 1.)
        vof_water: Optional[float]
            VOF value of water (default is 0.)

        Below the sea water level: fluid velocity to wave speed.
        Above the sea water level: fluid velocity set to wind speed.
        (!) Boundary condition relies on specific variables defined in Context:
            he (mesh element size) and ecH (number of elements for smoothing)
        """
        self.reset()

        if vert_axis is None:
            vert_axis = self.Shape.Domain.nd-1

        def get_ux_dirichlet_cython(i):
            def ux_dirichlet_cython():
                wave_mwl = wave.mwl
                wave_eta = wave.eta
                wave_u = wave.u
                wind_speed_arr = np.array(wind_speed)
                he = self.ct.he
                ecH = self.ct.ecH
                def ux_dirichlet(x, t):
                    waveHeight = wave_mwl+wave_eta(x, t)
                    wavePhi = x[vert_axis]-waveHeight
                    if wavePhi <= 0:
                        water_speed = wave_u(x, t)
                    elif wavePhi > 0 and wavePhi < 0.5*ecH*he:
                        x_max = list(x)
                        x_max[vert_axis] = waveHeight
                        water_speed = wave_u(x_max, t)
                    else:
                        water_speed = np.array([0., 0., 0.])
                        # smoothing only above wave, only on half the VOF smoothing length
                    H = smoothedHeaviside(0.5*ecH*he, wavePhi-0.5*ecH*he)
                    ux = H*wind_speed_arr + (1-H)*water_speed
                    return ux[i]
                return ux_dirichlet
            return ux_dirichlet_cython

        def vof_dirichlet_cython():
            wave_mwl = wave.mwl
            wave_eta = wave.eta
            he = self.ct.he
            ecH = self.ct.ecH
            def vof_dirichlet(x, t):
                level = wave_mwl + wave_eta(x,t)
                H = smoothedHeaviside(ecH*he,x[vert_axis]-level)
                return H*vof_air+(1-H)*vof_water
            return vof_dirichlet

        def p_advective_cython():
            # This is the normal velocity, based on the outwards boundary
            # orientation b_or
            # needs to be equal to -ux_dirichlet
            b_or = self._b_or[self._b_i]
            cdef int nd = len(b_or)
            wave_mwl = wave.mwl
            wave_eta = wave.eta
            wave_u = wave.u
            wind_speed_arr = np.array(wind_speed)
            he = self.ct.he
            ecH = self.ct.ecH
            def p_advective(x, t):
                waveHeight = wave_mwl+wave_eta(x, t)
                wavePhi = x[vert_axis]-waveHeight
                if wavePhi <= 0:
                    water_speed = wave_u(x, t)
                elif wavePhi > 0 and wavePhi < 0.5*ecH*he:
                    x_max = list(x)
                    x_max[vert_axis] = waveHeight
                    water_speed = wave_u(x_max, t)
                else:
                    water_speed = np.array([0., 0., 0.])
                H = smoothedHeaviside(0.5*ecH*he, wavePhi-0.5*ecH*he)
                U = H*wind_speed_arr + (1-H)*water_speed
                u_p = np.sum(U[:nd]*b_or)
                return u_p
            return p_advective

        self.u_dirichlet.init_cython = get_ux_dirichlet_cython(0)
        self.v_dirichlet.init_cython = get_ux_dirichlet_cython(1)
        self.w_dirichlet.init_cython = get_ux_dirichlet_cython(2)
        self.vof_dirichlet.init_cython = vof_dirichlet_cython
        self.p_advective.init_cython = p_advective_cython

    # FOLLOWING BOUNDARY CONDITION IS UNTESTED #
    def setTwoPhaseVelocityInlet(self, U, waterLevel, vert_axis=None, air=1.,
                                 water=0.):
        """
        Imposes a velocity profile lower than the sea level and an open
        boundary for higher than the sealevel.
        :param U: Velocity vector at the global system.
        :param waterLevel: water level at global coordinate system.
        :param vert_axis: index of vertical in position vector, must always be
                        aligned with gravity, by default set to 1].
        :param air: Volume fraction for air (1.0 by default).
        :param water: Volume fraction for water (0.0 by default).
        Below the seawater level, the condition returns the _dirichlet and
        p_advective condition according to the inflow velocity.
        Above the sea water level, the condition returns the gravity as zero,
        and sets _dirichlet condition to zero, only if there is a zero inflow
        velocity component.
        (!) This condition is best used for boundaries and gravity aligned with
            one of the main axes.
        """
        self.reset()
        self.BC_type = 'TwoPhaseVelocityInlet'

        U = np.array(U)
        if vert_axis is None:
            vert_axis = self.Shape.Domain.nd - 1

        def get_inlet_ux_dirichlet_cython(i):
            def get_inlet_ux_dirichlet():
                def ux_dirichlet(x, t):
                    if x[vert_axis] < waterLevel:
                        return U[i]
                    elif x[vert_axis] >= waterLevel and U[i] == 0:
                        return 0.
                return ux_dirichlet
            return get_inlet_ux_dirichlet

        def inlet_vof_dirichlet_cython():
            def inlet_vof_dirichlet(x, t):
                if x[vert_axis] < waterLevel:
                    return water
                elif x[vert_axis] >= waterLevel:
                    return air
            return inlet_vof_dirichlet

        def inlet_p_advective_cython():
            def inlet_p_advective(x, t):
                b_or = self._b_or[self._b_i]
                u_p = np.sum(U * b_or)
                # This is the normal velocity, based on the inwards boundary
                # orientation -b_or
                u_p = -u_p
                if x[vert_axis] < waterLevel:
                    return u_p
                elif x[vert_axis] >= waterLevel:
                    return None
            return inlet_p_advective

        self.u_dirichlet.init_cython = get_inlet_ux_dirichlet_cython(0)
        self.v_dirichlet.init_cython = get_inlet_ux_dirichlet_cython(1)
        if len(U) == 3:
                self.w_dirichlet.init_cython = get_inlet_ux_dirichlet_cython(2)
        self.vof_dirichlet.init_cython = inlet_vof_dirichlet_cython
        self.p_advective.init_cython = inlet_p_advective_cython

    def setHydrostaticPressureOutlet(self, rho, g, refLevel, vof, pRef=0.0,
                                    vert_axis=-1):
        self.reset()
        a0 = pRef - rho*g[vert_axis]*refLevel
        a1 = rho*g[vert_axis]
       # This is the normal velocity, based on the boundary orientation

        def get_outlet_ux_dirichlet(i):
            def ux_dirichlet(x, t):
                b_or = self._b_or[self._b_i]
                if b_or[i] == 0:
                    return 0.
            return ux_dirichlet
        self.u_dirichlet.uOfXT = get_outlet_ux_dirichlet(0)
        self.v_dirichlet.uOfXT = get_outlet_ux_dirichlet(1)
        if len(g) == 3:
            self.w_dirichlet.uOfXT = get_outlet_ux_dirichlet(2)
        self.p_dirichlet.setLinearBC(a0, a1, vert_axis)
        self.vof_dirichlet.setConstantBC(vof)
        self.u_diffusive.setConstantBC(0.)
        self.v_diffusive.setConstantBC(0.)
        self.w_diffusive.setConstantBC(0.)

    # FOLLOWING BOUNDARY CONDITION IS UNTESTED #
    def setHydrostaticPressureOutletWithDepth(self, seaLevel, rhoUp, rhoDown, g,
                                          refLevel, pRef=0.0, vert_axis=None,
                                          air=1.0, water=0.0):
        """Imposes a hydrostatic pressure profile and open boundary conditions
        with a known otuflow depth
       :param rhoUp: Phase density of the upper part.
       :param rhoDown: Phase density of the lower part.
       :param g: Gravitational acceleration vector.
       :param refLevel: Level at which pressure = pRef.
       :param pRef: Reference value for the pressure at x[vert_axis]=refLevel,
                  be default set to 0.
       :param vert_axis: index of vertical in position vector, must always be
                       aligned with gravity, by default set to 1.
       :return: hydrostaticPressureOutlet except when the pressure and the
                vof are defined. Then it returns the pressure and vof profile
                based on the known depth.
       If the boundary is aligned with one of the main axes, sets the
       tangential velocity components to zero as well.
       (!) This condition is best used for boundaries and gravity aligned with
           one of the main axes.
       """
        self.reset()

        if vert_axis is None:
            vert_axis = self.Shape.Domain.nd - 1

        def hydrostaticPressureOutletWithDepth_p_dirichlet(x, t):
            if x[vert_axis] < seaLevel:
                a0 = pRef-rhoUp*g[vert_axis]*(refLevel-seaLevel)-rhoDown*g[vert_axis]*seaLevel
                a1 = rhoDown*g[vert_axis]
                return a0 + a1*x[vert_axis]

        def hydrostaticPressureOutletWithDepth_vof_dirichlet(x, t):
            if x[vert_axis] < seaLevel:
                return water

        self.setHydrostaticPressureOutlet(rhoUp, g, refLevel, pRef, vert_axis)
        self.p_dirichlet.uOfXT = hydrostaticPressureOutletWithDepth_p_dirichlet
        self.vof_dirichlet.uOfXT = hydrostaticPressureOutletWithDepth_vof_dirichlet



# for regions

ctypedef np.ndarray (*cfvel) (np.ndarray, double)  # pointer to velocity function
ctypedef double (*cfeta) (np.ndarray, double)  # pointer to eta function
ctypedef np.ndarray (*cfvelrel) (RelaxationZone, np.ndarray, double)  # pointer to velocity function of RelaxationZone class
ctypedef double (*cfphirel) (RelaxationZone, double*)  # pointer to phi function of RelaxationZone class
ctypedef np.float64_t float64_t
ctypedef np.int64_t int64_t

cdef np.ndarray zeroVel(np.ndarray x, double t):
    return np.array([0., 0., 0.])


cdef class RelaxationZone:
    """
    Holds information about a relaxation zone (wave generation/absorption
    or porous zone)

    Parameters
    ----------
    zone_type: string
        type of zone, can be set to 'absorption', 'generation', or 'porous'
    center: array_like
        coordinates of center of the zone
    orientation: array_like
        orientation for absorption/generation zones: from boundary to tank
    epsFact_solid: float
        half the zone length
    waves: Optional[proteus.WaveTools]
        class instance of a wave from proteus.WaveTools (must be set for
        generation zone)
    shape: Optional[proteus.SpatialTools.Shape]
        shape class instance containing region
    dragAlpha: Optional[float]
        parameter for porous zones (default: 0.5/1.005e-6)
    dragBeta: Optional[float]
        parameter for porous zones (default: 0.)
    porosity: Optional[float]
        parameter for porous zone (default: 1.)
    """
    cdef int vert_axis
    cdef np.ndarray wind_speed
    cdef np.ndarray u_calc  # calculated velocity
    # wave characteristics (if any)
    cdef cfvel u
    cdef cfvelrel uu
    cdef cfphirel phi
    cdef double mwl
    cdef cfeta eta
    cdef double waveHeight
    cdef double wavePhi
    cdef double waterSpeed
    # for smoothing
    cdef double he
    cdef double ecH
    cdef double H
    cdef int nd
    cdef np.ndarray zero_vel
    cdef double* center
    cdef double* orientation
    cdef public:
        object Shape
        str zone_type
        double dragAlpha
        double dragBeta
        double porosity
        double epsFact_solid
        object waves
        np.ndarray center0
        np.ndarray orientation0


    def __cinit__(self, str zone_type, np.ndarray center, np.ndarray orientation,
                 double epsFact_solid, double he=0., double ecH=3., object waves=None, object shape=None,
                 np.ndarray wind_speed=np.array([0.,0.,0.]), double dragAlpha=0.5/1.005e-6,
                 double dragBeta=0., double porosity=1.):
        self.Shape = shape
        self.nd = self.Shape.Domain.nd
        self.zone_type = zone_type
        print 'test1'
        self.center0 = center
        self.center = <double*> self.center0.data
        print center
        self.orientation0 = orientation
        print self.center[0], self.center[1], self.center[2]
        self.orientation = <double*> self.orientation0.data
        print 'test3'
        self.waves = waves
        self.wind_speed = wind_speed
        self.epsFact_solid = epsFact_solid
        self.dragAlpha = dragAlpha
        self.dragBeta = dragBeta
        self.porosity = porosity
        self.he = he
        self.ecH = ecH
        self.zero_vel = np.zeros(3)


    cpdef void calculate_init(self):
        print self.center[0], self.center[1], self.center[2]
        if self.zone_type == 'generation':
            #self.u = &self.waves.u
            self.mwl = self.waves.mwl
            #self.eta = &self.waves.eta
            self.uu = self._cpp_calc_WaveVel
            self.phi = self._cpp_calc_phi
        elif self.zone_type == 'absorption':
            self.u = &zeroVel
            self.uu = self._cpp_calc_ZeroVel
            self.phi = self._cpp_calc_phi
        elif self.zone_type == 'porous':
            self.uu = self._cpp_calc_ZeroVel
            self.phi = self._cpp_calc_phi_porous
        from proteus import Context
        ct = Context.get()
        self.he = ct.he
        self.ecH = ct.ecH

    cpdef double calculate_phi(self, np.ndarray x):
        return self.phi(self, <double*> x.data)

    cdef double _cpp_calc_phi(self, double* x):
        cdef double d1, d2, d3
        cdef double o1, o2, o3
        cdef double phi
        d1 = self.center[0]-x[0]
        d2 = self.center[1]-x[1]
        d3 = self.center[2]-x[2]
        o1 = self.orientation[0]
        o2 = self.orientation[1]
        o3 = self.orientation[2]
        phi = o1*d1+o2*d2+o3*d3
        return phi

    cdef double _cpp_calc_phi_porous(self, double* x):
        return self.epsFact_solid

    cpdef np.ndarray[float64_t, ndim=1] calculate_vel(self, np.ndarray[float64_t, ndim=1] x, double t):
        return self.uu(self, x, t)

    cdef np.ndarray[float64_t, ndim=1] _cpp_calc_ZeroVel(self, np.ndarray[float64_t, ndim=1] x, double t):
        return self.zero_vel

    cdef np.ndarray[float64_t, ndim=1] _cpp_calc_WaveVel(self, np.ndarray[float64_t, ndim=1] x, double t):
        cdef int vert_axis = self.Shape.Domain.nd-1
        cdef double waveHeight = self.waves.mwl+self.waves.eta(x, t)
        cdef double wavePhi = x[vert_axis]-waveHeight
        cdef np.ndarray waterSpeed
        cdef np.ndarray x_max
        cdef double H
        cdef np.ndarray u
        if wavePhi <= 0:
            waterSpeed = self.waves.u(x, t)
        elif wavePhi > 0 and wavePhi < 0.5*self.ecH*self.he:
            x_max = np.array([x[0], x[1], x[2]])
            x_max[vert_axis] = waveHeight
            waterSpeed = self.waves.u(x_max, t)
        else:
            waterSpeed = np.zeros(3)
        H = smoothedHeaviside(0.5*self.ecH*self.he, wavePhi-0.5*self.ecH*self.he)
        u = H*self.wind_speed + (1-H)*waterSpeed
        return u


cdef class RelaxationZoneWaveGenerator:
    """
    Prescribe a velocity penalty scaling in a material zone via a
    Darcy-Forchheimer penalty

    Parameters
    ----------
    zones: dict
        dictionary with key as the region flag and values as a RelaxationZone
        class
    nd: int
        number of dimensions of domain
    """
    cdef int nd
    cdef public:
        dict zones
        object model
        object ar

    def __init__(self, dict zones, int nd):
        self.zones = zones
        self.nd = nd

    def attachModel(self, model, ar):
        self.model = model
        self.ar = ar
        return self

    def attachAuxiliaryVariables(self,avDict):
        pass
    def calculate_init(self):
        for key, zone in self.zones.iteritems():
            zone.calculate_init()

    def calculate(self):
        self.cpp_calculate()

    cdef void cpp_calculate(self):
        cdef object m
        cdef RelaxationZone zone
        cdef int mType, nE, nk
        cdef np.ndarray[float64_t, ndim=3] qx  # x coords of nodes
        cdef np.ndarray[float64_t, ndim=1] x  # coords of a node
        cdef double[3] x2  # coords of a node
        cdef float64_t t  # time
        cdef int nl = len(self.model.levelModelList)
        cdef np.ndarray[float64_t, ndim=2] q_phi_solid  # phi array of model coefficients
        cdef float64_t phi  # phi value
        cdef np.ndarray[float64_t, ndim=3] q_velocity_solid  # velocity array of model coefficients
        cdef np.ndarray[float64_t, ndim=1] u  # velocity value to impose
        cdef np.ndarray[int, ndim=1] mTypes
        for l in range(nl):  # usually only 1
            # initialisation of variables before costly loop
            m = self.model.levelModelList[l]
            nE = m.coefficients.q_phi.shape[0]
            nk = m.coefficients.q_phi.shape[1]
            t = m.timeIntegration.t
            qx = m.q['x']
            q_phi_solid = m.coefficients.q_phi_solid
            q_velocity_solid = m.coefficients.q_velocity_solid
            mTypes = m.mesh.elementMaterialTypes
            # costly loop
            for eN in range(nE):
                mType = mTypes[eN]
                if mType in self.zones:
                    zone = self.zones[mType]
                    for k in range(nk):
                        x = qx[eN, k]
                        #print qx.__array_interface__['data'] == m.q['x'].__array_interface__['data']
                        #print x.__array_interface__['data'] == m.q['x'][eN, k].__array_interface__['data']
                        phi = zone.calculate_phi(x)
                        q_phi_solid[eN, k] = phi
                        u = zone.calculate_vel(x, t)
                        q_velocity_solid[eN, k, 0] = u[0]
                        q_velocity_solid[eN, k, 1] = u[1]
                        if self.nd > 2:
                            q_velocity_solid[eN, k, 2] = u[2]
            m.q['phi_solid'] = q_phi_solid
            m.q['velocity_solid'] = q_velocity_solid


a = RelaxationZoneWaveGenerator({}, 2)
cdef RelaxationZoneWaveGenerator testt(RelaxationZoneWaveGenerator a):
    cdef RelaxationZoneWaveGenerator b = a
    print a
    print b
    print a == b
    return b
def test():
    b = testt(a)
    return b

<|MERGE_RESOLUTION|>--- conflicted
+++ resolved
@@ -1,7 +1,3 @@
-<<<<<<< HEAD
-#!python
-=======
->>>>>>> 8a396627
 #cython: profile=True
 
 """
