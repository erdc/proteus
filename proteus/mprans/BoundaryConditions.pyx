<<<<<<< HEAD
#!python
=======
>>>>>>> 7d2feaf1
#cython: profile=True

"""
Module for creating boundary conditions. Imported in mprans.SpatialTools.py
"""
import sys
import numpy as np
cimport numpy as np
from proteus import AuxiliaryVariables
from proteus.BoundaryConditions import (BC_Base,
                                        BoundaryCondition,
                                        # constantBC,
                                        # linearBC
                                        )
from proteus.ctransportCoefficients import (smoothedHeaviside,
                                            smoothedHeaviside_integral)
from proteus import WaveTools as wt

class BC_RANS(BC_Base):
    """
    Class regrouping boundary conditions for two-phase flows
    """
    def __init__(self, shape=None, name=None, b_or=None, b_i=None):
        super(BC_RANS, self).__init__(shape, name, b_or, b_i)
        # _dirichlet
        self.p_dirichlet = BoundaryCondition()  # pressure
        self.u_dirichlet = BoundaryCondition()  # velocity u
        self.v_dirichlet = BoundaryCondition()  # velocity v
        self.w_dirichlet = BoundaryCondition()  # velocity w
        self.vof_dirichlet = BoundaryCondition()  # VOF
        self.k_dirichlet = BoundaryCondition()  # kappa
        self.dissipation_dirichlet = BoundaryCondition()  # dissipation
        # _advective
        self.p_advective = BoundaryCondition()
        self.u_advective = BoundaryCondition()
        self.v_advective = BoundaryCondition()
        self.w_advective = BoundaryCondition()
        self.vof_advective = BoundaryCondition()
        self.k_advective = BoundaryCondition()
        self.dissipation_advective = BoundaryCondition()
        # _diffusive
        self.u_diffusive = BoundaryCondition()
        self.v_diffusive = BoundaryCondition()
        self.w_diffusive = BoundaryCondition()
        self.k_diffusive = BoundaryCondition()
        self.dissipation_diffusive = BoundaryCondition()
        # moveMesh boundary conditions
        self.hx_dirichlet = BoundaryCondition()
        self.hy_dirichlet = BoundaryCondition()
        self.hz_dirichlet = BoundaryCondition()
        self.u_stress = BoundaryCondition()
        self.u_stress.uOfXT = 0.
        self.v_stress = BoundaryCondition()
        self.v_stress.uOfXT = 0.
        self.w_stress = BoundaryCondition()
        self.w_stress.uOfXT = 0.

    def reset(self):
        """
        Resets all BoundaryCondtion functions to None, apart from the BCs
        affecting: moving mesh
        """
        self.BC_type = 'None'
        self.p_dirichlet.uOfXT = None
        self.u_dirichlet.uOfXT = None
        self.v_dirichlet.uOfXT = None
        self.w_dirichlet.uOfXT = None
        self.vof_dirichlet.uOfXT = None
        self.k_dirichlet.uOfXT = None
        self.dissipation_dirichlet.uOfXT = None
        self.p_advective.uOfXT = None
        self.u_advective.uOfXT = None
        self.v_advective.uOfXT = None
        self.w_advective.uOfXT = None
        self.vof_advective.uOfXT = None
        self.k_advective.uOfXT = None
        self.dissipation_advective.uOfXT = None
        self.u_diffusive.uOfXT = None
        self.v_diffusive.uOfXT = None
        self.w_diffusive.uOfXT = None
        self.k_diffusive.uOfXT = None
        self.dissipation_diffusive.uOfXT = None

    def setNonMaterial(self):
        """
        Sets non-material boundary conditions (diffusive flux and advective vof
        to 0.).
        """
        self.reset()
        self.BC_type = 'NonMaterial'
        self.vof_advective.setConstantBC(0.)
        self.u_diffusive.setConstantBC(0.)
        self.v_diffusive.setConstantBC(0.)
        self.w_diffusive.setConstantBC(0.)

    def setTank(self):
        b_or = self._b_or[self._b_i]
        if b_or[0] == 1 or b_or[0] == -1:
            self.hx_dirichlet.setConstantBC(0.)
            self.u_stress.uOfXT = None
        elif b_or[1] == 1 or b_or[1] == -1:
            self.hy_dirichlet.setConstantBC(0.)
            self.v_stress.uOfXT = None
        elif len(b_or) > 2 and (b_or[2] == 1 or b_or[2] == -1):
            self.hz_dirichlet.setConstantBC(0.)
            self.w_stress.uOfXT = None

    def setFixedNodes(self):
        """
        For moving domains: fixes nodes/boundary
        """
        self.hx_dirichlet.setConstantBC(0.)
        self.hy_dirichlet.setConstantBC(0.)
        self.hz_dirichlet.setConstantBC(0.)
        self.u_stress.uOfXT = None
        self.v_stress.uOfXT = None
        self.w_stress.uOfXT = None

    def setNoSlip(self):
        """
        Sets no slip conditions at the boundary
        """
        self.reset()
        self.BC_type = 'NoSlip'
        self.u_dirichlet.setConstantBC(0.)
        self.v_dirichlet.setConstantBC(0.)
        self.w_dirichlet.setConstantBC(0.)
        self.p_advective.setConstantBC(0.)
        self.vof_advective.setConstantBC(0.)
        self.k_dirichlet.setConstantBC(0.)
        self.dissipation_diffusive.setConstantBC(0.)

    def setFreeSlip(self):
        """
        Sets free slip conditions at the boundary
        """
        self.reset()
        self.BC_type = 'FreeSlip'
        self.p_advective.setConstantBC(0.)
        self.u_advective.setConstantBC(0.)
        self.v_advective.setConstantBC(0.)
        self.w_advective.setConstantBC(0.)
        self.vof_advective.setConstantBC(0.)
        self.k_dirichlet.setConstantBC(0.)
        self.u_diffusive.setConstantBC(0.)
        self.v_diffusive.setConstantBC(0.)
        self.w_diffusive.setConstantBC(0.)
        self.dissipation_diffusive.setConstantBC(0.)

    def setAtmosphere(self, orientation=None, vof_air=1.):
        """
        Sets atmosphere boundary conditions (water can come out)
        (!) pressure dirichlet set to 0 for this BC

        Parameters
        ----------
        orientation: Optional[array_like]
            orientation of the boundary. Optional if orientation was already
            passed when creating the BC_RANS class instance.
        vof_air: Optional[float]
            VOF value of air (default is 1.)
        """
        self.BC_type = 'OpenAir'

        def get_ux_dirichlet(i):
            if b_or[i] == 1. or b_or[i] == -1.:
                return None
            else:
                return lambda x, t: 0.

        if orientation is None and self._b_or[self._b_i] is not None:
            b_or = self._b_or[self._b_i]
        elif orientation is not None:
            b_or = orientation
        else:
            raise ValueError('Boundary orientation needs to be defined')
        self.reset()
        self.p_dirichlet.setConstantBC(0.)
        self.u_dirichlet.uOfXT = get_ux_dirichlet(0)
        self.v_dirichlet.uOfXT = get_ux_dirichlet(1)
        if len(b_or) > 2:
            self.w_dirichlet.uOfXT = get_ux_dirichlet(2)
        self.vof_dirichlet.setConstantBC(vof_air)  # air
        self.u_diffusive.setConstantBC(0.)
        self.v_diffusive.setConstantBC(0.)
        self.w_diffusive.setConstantBC(0.)
        self.k_diffusive.setConstantBC(0.)
        self.dissipation_diffusive.setConstantBC(0.)

    def setMoveMesh(self, last_pos, h=(0., 0., 0.), rot_matrix=None):
        """
        Sets boundary conditions for moving the mesh with a rigid body

        Parameters
        ----------
        last_pos: array_like
            last position of rigig body
        h: array_like
            displacement of the body
        rot_matrix:
            rotation matrix describing displament due to rotation between last
            position and new position (3x3 array)

        (!) if set manually, the input arrays should be updated externally
            without loosing their memory address
        """
        if rot_matrix is None:
            rot_matrix = np.array([[1., 0., 0.],
                                   [0., 1., 0.],
                                   [0., 0., 1.]])
        def get_DBC_h(i):
            def DBC_h(x, t):
                x_0 = x-last_pos
                new_x_0 = np.dot(x_0, rot_matrix)
                hx = new_x_0-x_0+h
                return hx[i]
            return DBC_h
        self.hx_dirichlet.uOfXT = get_DBC_h(0)
        self.hy_dirichlet.uOfXT = get_DBC_h(1)
        if len(last_pos) > 2:
            self.hz_dirichlet.uOfXT = get_DBC_h(2)

    def setUnsteadyTwoPhaseVelocityInlet(self, wave, vert_axis=None,
                                         wind_speed=(0., 0., 0.), vof_air=1.,
                                         vof_water=0.):
        """
        Imposes a velocity profile on the fluid with input wave and wind
        conditions.

        Parameters
        ----------
        wave: proteus.WaveTools
            class describing a wave (from proteus.WaveTools)
        vert_axis: Optional[int]
            index of vertical position vector (x:0, y:1, z:2), must always be
            aligned with gravity. If not set, will be 1 in 2D (y), 2 in 3D (z).
        wind_speed: Optional[array_like]
        vof_air: Optional[float]
            VOF value of air (default is 1.)
        vof_water: Optional[float]
            VOF value of water (default is 0.)

        Below the sea water level: fluid velocity to wave speed.
        Above the sea water level: fluid velocity set to wind speed.
        (!) Boundary condition relies on specific variables defined in Context:
            he (mesh element size) and ecH (number of elements for smoothing)
        """
        self.reset()

        if vert_axis is None:
            vert_axis = self.Shape.Domain.nd-1

        def get_ux_dirichlet_cython(i):
            def ux_dirichlet_cython():
                wave_mwl = wave.mwl
                wave_eta = wave.eta
                wave_u = wave.u
                wind_speed_arr = np.array(wind_speed)
                he = self.ct.he
                ecH = self.ct.ecH
                def ux_dirichlet(x, t):
                    waveHeight = wave_mwl+wave_eta(x, t)
                    wavePhi = x[vert_axis]-waveHeight
                    if wavePhi <= 0:
                        water_speed = wave_u(x, t)
                    elif wavePhi > 0 and wavePhi < 0.5*ecH*he:
                        x_max = list(x)
                        x_max[vert_axis] = waveHeight
                        water_speed = wave_u(x_max, t)
                    else:
                        water_speed = np.array([0., 0., 0.])
                        # smoothing only above wave, only on half the VOF smoothing length
                    H = smoothedHeaviside(0.5*ecH*he, wavePhi-0.5*ecH*he)
                    ux = H*wind_speed_arr + (1-H)*water_speed
                    return ux[i]
                return ux_dirichlet
            return ux_dirichlet_cython

        def vof_dirichlet_cython():
            wave_mwl = wave.mwl
            wave_eta = wave.eta
            he = self.ct.he
            ecH = self.ct.ecH
            def vof_dirichlet(x, t):
                level = wave_mwl + wave_eta(x,t)
                H = smoothedHeaviside(ecH*he,x[vert_axis]-level)
                return H*vof_air+(1-H)*vof_water
            return vof_dirichlet

        def p_advective_cython():
            # This is the normal velocity, based on the outwards boundary
            # orientation b_or
            # needs to be equal to -ux_dirichlet
            b_or = self._b_or[self._b_i]
            cdef int nd = len(b_or)
            wave_mwl = wave.mwl
            wave_eta = wave.eta
            wave_u = wave.u
            wind_speed_arr = np.array(wind_speed)
            he = self.ct.he
            ecH = self.ct.ecH
            def p_advective(x, t):
                waveHeight = wave_mwl+wave_eta(x, t)
                wavePhi = x[vert_axis]-waveHeight
                if wavePhi <= 0:
                    water_speed = wave_u(x, t)
                elif wavePhi > 0 and wavePhi < 0.5*ecH*he:
                    x_max = list(x)
                    x_max[vert_axis] = waveHeight
                    water_speed = wave_u(x_max, t)
                else:
                    water_speed = np.array([0., 0., 0.])
                H = smoothedHeaviside(0.5*ecH*he, wavePhi-0.5*ecH*he)
                U = H*wind_speed_arr + (1-H)*water_speed
                u_p = np.sum(U[:nd]*b_or)
                return u_p
            return p_advective

        self.u_dirichlet.init_cython = get_ux_dirichlet_cython(0)
        self.v_dirichlet.init_cython = get_ux_dirichlet_cython(1)
        self.w_dirichlet.init_cython = get_ux_dirichlet_cython(2)
        self.vof_dirichlet.init_cython = vof_dirichlet_cython
        self.p_advective.init_cython = p_advective_cython

    # FOLLOWING BOUNDARY CONDITION IS UNTESTED #
    def setTwoPhaseVelocityInlet(self, U, waterLevel, vert_axis=None, air=1.,
                                 water=0.):
        """
        Imposes a velocity profile lower than the sea level and an open
        boundary for higher than the sealevel.
        :param U: Velocity vector at the global system.
        :param waterLevel: water level at global coordinate system.
        :param vert_axis: index of vertical in position vector, must always be
                        aligned with gravity, by default set to 1].
        :param air: Volume fraction for air (1.0 by default).
        :param water: Volume fraction for water (0.0 by default).
        Below the seawater level, the condition returns the _dirichlet and
        p_advective condition according to the inflow velocity.
        Above the sea water level, the condition returns the gravity as zero,
        and sets _dirichlet condition to zero, only if there is a zero inflow
        velocity component.
        (!) This condition is best used for boundaries and gravity aligned with
            one of the main axes.
        """
        self.reset()
        self.BC_type = 'TwoPhaseVelocityInlet'

        U = np.array(U)
        if vert_axis is None:
            vert_axis = self.Shape.Domain.nd - 1

        def get_inlet_ux_dirichlet_cython(i):
            def get_inlet_ux_dirichlet():
                def ux_dirichlet(x, t):
                    if x[vert_axis] < waterLevel:
                        return U[i]
                    elif x[vert_axis] >= waterLevel and U[i] == 0:
                        return 0.
                return ux_dirichlet
            return get_inlet_ux_dirichlet

        def inlet_vof_dirichlet_cython():
            def inlet_vof_dirichlet(x, t):
                if x[vert_axis] < waterLevel:
                    return water
                elif x[vert_axis] >= waterLevel:
                    return air
            return inlet_vof_dirichlet

        def inlet_p_advective_cython():
            def inlet_p_advective(x, t):
                b_or = self._b_or[self._b_i]
                u_p = np.sum(U * b_or)
                # This is the normal velocity, based on the inwards boundary
                # orientation -b_or
                u_p = -u_p
                if x[vert_axis] < waterLevel:
                    return u_p
                elif x[vert_axis] >= waterLevel:
                    return None
            return inlet_p_advective

        self.u_dirichlet.init_cython = get_inlet_ux_dirichlet_cython(0)
        self.v_dirichlet.init_cython = get_inlet_ux_dirichlet_cython(1)
        if len(U) == 3:
                self.w_dirichlet.init_cython = get_inlet_ux_dirichlet_cython(2)
        self.vof_dirichlet.init_cython = inlet_vof_dirichlet_cython
        self.p_advective.init_cython = inlet_p_advective_cython

    def setHydrostaticPressureOutlet(self, rho, g, refLevel, vof, pRef=0.0,
                                    vert_axis=-1):
        self.reset()
        a0 = pRef - rho*g[vert_axis]*refLevel
        a1 = rho*g[vert_axis]
       # This is the normal velocity, based on the boundary orientation

        def get_outlet_ux_dirichlet(i):
            def ux_dirichlet(x, t):
                b_or = self._b_or[self._b_i]
                if b_or[i] == 0:
                    return 0.
            return ux_dirichlet
        self.u_dirichlet.uOfXT = get_outlet_ux_dirichlet(0)
        self.v_dirichlet.uOfXT = get_outlet_ux_dirichlet(1)
        if len(g) == 3:
            self.w_dirichlet.uOfXT = get_outlet_ux_dirichlet(2)
        self.p_dirichlet.setLinearBC(a0, a1, vert_axis)
        self.vof_dirichlet.setConstantBC(vof)
        self.u_diffusive.setConstantBC(0.)
        self.v_diffusive.setConstantBC(0.)
        self.w_diffusive.setConstantBC(0.)

    # FOLLOWING BOUNDARY CONDITION IS UNTESTED #
    def setHydrostaticPressureOutletWithDepth(self, seaLevel, rhoUp, rhoDown, g,
                                          refLevel, pRef=0.0, vert_axis=None,
                                          air=1.0, water=0.0):
        """Imposes a hydrostatic pressure profile and open boundary conditions
        with a known otuflow depth
       :param rhoUp: Phase density of the upper part.
       :param rhoDown: Phase density of the lower part.
       :param g: Gravitational acceleration vector.
       :param refLevel: Level at which pressure = pRef.
       :param pRef: Reference value for the pressure at x[vert_axis]=refLevel,
                  be default set to 0.
       :param vert_axis: index of vertical in position vector, must always be
                       aligned with gravity, by default set to 1.
       :return: hydrostaticPressureOutlet except when the pressure and the
                vof are defined. Then it returns the pressure and vof profile
                based on the known depth.
       If the boundary is aligned with one of the main axes, sets the
       tangential velocity components to zero as well.
       (!) This condition is best used for boundaries and gravity aligned with
           one of the main axes.
       """
        self.reset()

        if vert_axis is None:
            vert_axis = self.Shape.Domain.nd - 1

        def hydrostaticPressureOutletWithDepth_p_dirichlet(x, t):
            if x[vert_axis] < seaLevel:
                a0 = pRef-rhoUp*g[vert_axis]*(refLevel-seaLevel)-rhoDown*g[vert_axis]*seaLevel
                a1 = rhoDown*g[vert_axis]
                return a0 + a1*x[vert_axis]

        def hydrostaticPressureOutletWithDepth_vof_dirichlet(x, t):
            if x[vert_axis] < seaLevel:
                return water

        self.setHydrostaticPressureOutlet(rhoUp, g, refLevel, pRef, vert_axis)
        self.p_dirichlet.uOfXT = hydrostaticPressureOutletWithDepth_p_dirichlet
        self.vof_dirichlet.uOfXT = hydrostaticPressureOutletWithDepth_vof_dirichlet



# for regions

ctypedef np.ndarray (*cfvel) (np.ndarray, double)  # pointer to velocity function
ctypedef double (*cfeta) (np.ndarray, double)  # pointer to eta function
ctypedef np.ndarray (*cfvelrel) (RelaxationZone, np.ndarray, double)  # pointer to velocity function of RelaxationZone class
ctypedef double (*cfphirel) (RelaxationZone, double*)  # pointer to phi function of RelaxationZone class
ctypedef np.float64_t float64_t
ctypedef np.int64_t int64_t

cdef np.ndarray zeroVel(np.ndarray x, double t):
    return np.array([0., 0., 0.])


cdef class RelaxationZone:
    """
    Holds information about a relaxation zone (wave generation/absorption
    or porous zone)

    Parameters
    ----------
    zone_type: string
        type of zone, can be set to 'absorption', 'generation', or 'porous'
    center: array_like
        coordinates of center of the zone
    orientation: array_like
        orientation for absorption/generation zones: from boundary to tank
    epsFact_solid: float
        half the zone length
    waves: Optional[proteus.WaveTools]
        class instance of a wave from proteus.WaveTools (must be set for
        generation zone)
    shape: Optional[proteus.SpatialTools.Shape]
        shape class instance containing region
    dragAlpha: Optional[float]
        parameter for porous zones (default: 0.5/1.005e-6)
    dragBeta: Optional[float]
        parameter for porous zones (default: 0.)
    porosity: Optional[float]
        parameter for porous zone (default: 1.)
    """
    cdef int vert_axis
    cdef np.ndarray wind_speed
    cdef np.ndarray u_calc  # calculated velocity
    # wave characteristics (if any)
    cdef cfvel u
    cdef cfvelrel uu
    cdef cfphirel phi
    cdef double mwl
    cdef cfeta eta
    cdef double waveHeight
    cdef double wavePhi
    cdef double waterSpeed
    # for smoothing
    cdef double he
    cdef double ecH
    cdef double H
    cdef int nd
    cdef np.ndarray zero_vel
    cdef double* center
    cdef double* orientation
    cdef public:
        object Shape
        str zone_type
        double dragAlpha
        double dragBeta
        double porosity
        double epsFact_solid
        object waves
        np.ndarray center0
        np.ndarray orientation0


    def __cinit__(self, str zone_type, np.ndarray center, np.ndarray orientation,
                 double epsFact_solid, double he=0., double ecH=3., object waves=None, object shape=None,
                 np.ndarray wind_speed=np.array([0.,0.,0.]), double dragAlpha=0.5/1.005e-6,
                 double dragBeta=0., double porosity=1.):
        self.Shape = shape
        self.nd = self.Shape.Domain.nd
        self.zone_type = zone_type
        print 'test1'
        self.center0 = center
        self.center = <double*> self.center0.data
        print center
        self.orientation0 = orientation
        print self.center[0], self.center[1], self.center[2]
        self.orientation = <double*> self.orientation0.data
        print 'test3'
        self.waves = waves
        self.wind_speed = wind_speed
        self.epsFact_solid = epsFact_solid
        self.dragAlpha = dragAlpha
        self.dragBeta = dragBeta
        self.porosity = porosity
        self.he = he
        self.ecH = ecH
        self.zero_vel = np.zeros(3)


    cpdef void calculate_init(self):
        print self.center[0], self.center[1], self.center[2]
        if self.zone_type == 'generation':
            #self.u = &self.waves.u
            self.mwl = self.waves.mwl
            #self.eta = &self.waves.eta
            self.uu = self._cpp_calc_WaveVel
            self.phi = self._cpp_calc_phi
        elif self.zone_type == 'absorption':
            self.u = &zeroVel
            self.uu = self._cpp_calc_ZeroVel
            self.phi = self._cpp_calc_phi
        elif self.zone_type == 'porous':
            self.uu = self._cpp_calc_ZeroVel
            self.phi = self._cpp_calc_phi_porous
        from proteus import Context
        ct = Context.get()
        self.he = ct.he
        self.ecH = ct.ecH

    cpdef double calculate_phi(self, np.ndarray x):
        return self.phi(self, <double*> x.data)

    cdef double _cpp_calc_phi(self, double* x):
        cdef double d1, d2, d3
        cdef double o1, o2, o3
        cdef double phi
        d1 = self.center[0]-x[0]
        d2 = self.center[1]-x[1]
        d3 = self.center[2]-x[2]
        o1 = self.orientation[0]
        o2 = self.orientation[1]
        o3 = self.orientation[2]
        phi = o1*d1+o2*d2+o3*d3
        return phi

    cdef double _cpp_calc_phi_porous(self, double* x):
        return self.epsFact_solid

    cpdef np.ndarray[float64_t, ndim=1] calculate_vel(self, np.ndarray[float64_t, ndim=1] x, double t):
        return self.uu(self, x, t)

    cdef np.ndarray[float64_t, ndim=1] _cpp_calc_ZeroVel(self, np.ndarray[float64_t, ndim=1] x, double t):
        return self.zero_vel

    cdef np.ndarray[float64_t, ndim=1] _cpp_calc_WaveVel(self, np.ndarray[float64_t, ndim=1] x, double t):
        cdef int vert_axis = self.Shape.Domain.nd-1
        cdef double waveHeight = self.waves.mwl+self.waves.eta(x, t)
        cdef double wavePhi = x[vert_axis]-waveHeight
        cdef np.ndarray waterSpeed
        cdef np.ndarray x_max
        cdef double H
        cdef np.ndarray u
        if wavePhi <= 0:
            waterSpeed = self.waves.u(x, t)
        elif wavePhi > 0 and wavePhi < 0.5*self.ecH*self.he:
            x_max = np.array([x[0], x[1], x[2]])
            x_max[vert_axis] = waveHeight
            waterSpeed = self.waves.u(x_max, t)
        else:
            waterSpeed = np.zeros(3)
        H = smoothedHeaviside(0.5*self.ecH*self.he, wavePhi-0.5*self.ecH*self.he)
        u = H*self.wind_speed + (1-H)*waterSpeed
        return u


cdef class RelaxationZoneWaveGenerator:
    """
    Prescribe a velocity penalty scaling in a material zone via a
    Darcy-Forchheimer penalty

    Parameters
    ----------
    zones: dict
        dictionary with key as the region flag and values as a RelaxationZone
        class
    nd: int
        number of dimensions of domain
    """
    cdef int nd
    cdef public:
        dict zones
        object model
        object ar

    def __init__(self, dict zones, int nd):
        self.zones = zones
        self.nd = nd

    def attachModel(self, model, ar):
        self.model = model
        self.ar = ar
        return self

    def attachAuxiliaryVariables(self,avDict):
        pass
    def calculate_init(self):
        for key, zone in self.zones.iteritems():
            zone.calculate_init()

    def calculate(self):
        self.cpp_calculate()

    cdef void cpp_calculate(self):
        cdef object m
        cdef RelaxationZone zone
        cdef int mType, nE, nk
        cdef np.ndarray[float64_t, ndim=3] qx  # x coords of nodes
        cdef np.ndarray[float64_t, ndim=1] x  # coords of a node
        cdef double[3] x2  # coords of a node
        cdef float64_t t  # time
        cdef int nl = len(self.model.levelModelList)
        cdef np.ndarray[float64_t, ndim=2] q_phi_solid  # phi array of model coefficients
        cdef float64_t phi  # phi value
        cdef np.ndarray[float64_t, ndim=3] q_velocity_solid  # velocity array of model coefficients
        cdef np.ndarray[float64_t, ndim=1] u  # velocity value to impose
        cdef np.ndarray[int, ndim=1] mTypes
        for l in range(nl):  # usually only 1
            # initialisation of variables before costly loop
            m = self.model.levelModelList[l]
            nE = m.coefficients.q_phi.shape[0]
            nk = m.coefficients.q_phi.shape[1]
            t = m.timeIntegration.t
            qx = m.q['x']
            q_phi_solid = m.coefficients.q_phi_solid
            q_velocity_solid = m.coefficients.q_velocity_solid
            mTypes = m.mesh.elementMaterialTypes
            # costly loop
            for eN in range(nE):
                mType = mTypes[eN]
                if mType in self.zones:
                    zone = self.zones[mType]
                    for k in range(nk):
                        x = qx[eN, k]
                        #print qx.__array_interface__['data'] == m.q['x'].__array_interface__['data']
                        #print x.__array_interface__['data'] == m.q['x'][eN, k].__array_interface__['data']
                        phi = zone.calculate_phi(x)
                        q_phi_solid[eN, k] = phi
                        u = zone.calculate_vel(x, t)
                        q_velocity_solid[eN, k, 0] = u[0]
                        q_velocity_solid[eN, k, 1] = u[1]
                        if self.nd > 2:
                            q_velocity_solid[eN, k, 2] = u[2]
            m.q['phi_solid'] = q_phi_solid
            m.q['velocity_solid'] = q_velocity_solid


a = RelaxationZoneWaveGenerator({}, 2)
cdef RelaxationZoneWaveGenerator testt(RelaxationZoneWaveGenerator a):
    cdef RelaxationZoneWaveGenerator b = a
    print a
    print b
    print a == b
    return b
def test():
    b = testt(a)
    return b

<|MERGE_RESOLUTION|>--- conflicted
+++ resolved
@@ -1,7 +1,3 @@
-<<<<<<< HEAD
-#!python
-=======
->>>>>>> 7d2feaf1
 #cython: profile=True
 
 """
