--- conflicted
+++ resolved
@@ -1,7 +1,3 @@
-<<<<<<< HEAD
-#!python
-=======
->>>>>>> 57740ef6
 #cython: profile=True
 
 """
