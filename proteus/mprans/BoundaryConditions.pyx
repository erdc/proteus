--- conflicted
+++ resolved
@@ -1,7 +1,3 @@
-<<<<<<< HEAD
-#!python
-=======
->>>>>>> e36a982c
 #cython: profile=True
 
 """
