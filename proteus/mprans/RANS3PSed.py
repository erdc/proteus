--- conflicted
+++ resolved
@@ -198,7 +198,6 @@
                  fContact=0.02,
                  mContact=2.0,
                  nContact=5.0,
-<<<<<<< HEAD
                  angFriction=pi/6.0,
                  vos_function=None,
                  ):
@@ -219,25 +218,6 @@
         self.angFriction=angFriction
         self.PSTAB=PSTAB
         self.vos_function=vos_function
-=======
-                 angFriction=pi / 6.0):
-        self.aDarcy = aDarcy
-        self.betaForch = betaForch
-        self.grain = grain
-        self.packFraction = packFraction
-        self.packMargin = packMargin
-        self.maxFraction = maxFraction
-        self.frFraction = frFraction
-        self.sigmaC = sigmaC
-        self.C3e = C3e
-        self.C4e = C4e
-        self.eR = eR
-        self.fContact = fContact
-        self.mContact = mContact
-        self.nContact = nContact
-        self.angFriction = angFriction
-        self.PSTAB = PSTAB
->>>>>>> 44d843c3
         self.barycenters = barycenters
         self.smagorinskyConstant = smagorinskyConstant
         self.turbulenceClosureModel = turbulenceClosureModel
@@ -411,7 +391,6 @@
             self.model.ebqe_grad_p_fluid = modelList[self.PRESSURE_model].ebqe[('grad(u)', 0)]
         if self.VOS_model is not None:
             self.model.vos_dof = modelList[self.VOS_model].u[0].dof
-<<<<<<< HEAD
             self.model.q_vos = modelList[self.VOS_model].q[('u',0)]
             self.model.q_dvos_dt = modelList[self.VOS_model].q[('mt',0)]
             self.model.ebqe_vos = modelList[self.VOS_model].ebqe[('u',0)]
@@ -421,11 +400,6 @@
             self.q_dvos_dt = self.model.q_dvos_dt
             self.ebqe_vos = self.model.ebqe_vos   
             self.ebq_vos = self.model.ebq_vos       
-=======
-            self.model.q_vos = modelList[self.VOS_model].q[('u', 0)]
-            self.model.q_dvos_dt = modelList[self.VOS_model].q[('mt', 0)]
-            self.model.ebqe_vos = modelList[self.VOS_model].ebqe[('u', 0)]
->>>>>>> 44d843c3
         if self.LS_model is not None:
             self.q_phi = modelList[self.LS_model].q[('u', 0)]
             if modelList[self.LS_model].ebq.has_key(('u', 0)):
@@ -903,12 +877,8 @@
                  sd=True,
                  movingDomain=False,
                  bdyNullSpace=False):
-<<<<<<< HEAD
         self.bdyNullSpace=bdyNullSpace
         self.firstStep=True
-=======
-        self.bdyNullSpace = bdyNullSpace
->>>>>>> 44d843c3
         self.eb_adjoint_sigma = coefficients.eb_adjoint_sigma
         # this is a hack to test the effect of using a constant smoothing width
         useConstant_he = coefficients.useConstant_he
@@ -1839,13 +1809,6 @@
             self.pressureModel.q_grad_p_sharp,
             self.pressureModel.ebqe_p_sharp,
             self.pressureModel.ebqe_grad_p_sharp,
-<<<<<<< HEAD
-=======
-            # self.pressureModel.q[('u',0)],
-            # self.pressureModel.q[('grad(u)',0)],
-            # self.pressureModel.ebqe[('u',0)],
-            # self.pressureModel.ebqe[('grad(u)',0)],
->>>>>>> 44d843c3
             self.u[0].femSpace.psi,
             self.u[0].femSpace.grad_psi,
             self.u[0].femSpace.psi,
