#ifndef PRESINC_H
#define PRESINC_H
#include <cmath>
#include <iostream>
#include "CompKernel.h"
#include "ModelFactory.h"

namespace proteus
{
  class cppPresInc_base
  {
  public:
    virtual ~cppPresInc_base(){}
    virtual void calculateResidual(//element
                                   double* mesh_trial_ref,
                                   double* mesh_grad_trial_ref,
                                   double* mesh_dof,
                                   int* mesh_l2g,
                                   double* dV_ref,
                                   double* u_trial_ref,
                                   double* u_grad_trial_ref,
                                   double* u_test_ref,
                                   double* u_grad_test_ref,
                                   //element boundary
                                   double* mesh_trial_trace_ref,
                                   double* mesh_grad_trial_trace_ref,
                                   double* dS_ref,
                                   double* u_trial_trace_ref,
                                   double* u_grad_trial_trace_ref,
                                   double* u_test_trace_ref,
                                   double* u_grad_test_trace_ref,
                                   double* normal_ref,
                                   double* boundaryJac_ref,
                                   //physics
                                   int nElements_global,
                                   int* isDOFBoundary,
                                   int* isFluxBoundary,
                                   int* u_l2g,
                                   double* u_dof,
                                   double alphaBDF,
                                   double* q_vf,
                                   double* q_divU,
                                   double* q_vs,
                                   double* q_vos,
                                   double rho_s,
                                   double* q_rho_f,
                                   double rho_s_min,
                                   double rho_f_min,
                                   double* ebqe_vf,
                                   double* ebqe_vs,
                                   double* ebqe_vos,
                                   double* ebqe_rho_f,
                                   double* q_u,
                                   double* q_grad_u,
                                   double* ebqe_u,
                                   double* ebqe_grad_u,
                                   double* ebqe_bc_u_ext,
                                   double* ebqe_adv_flux,
                                   double* ebqe_diff_flux,
                                   double* bc_diff_flux,
<<<<<<< HEAD
				   int offset_u,
                                   int stride_u, 
				   double* globalResidual,			   
				   int nExteriorElementBoundaries_global,
				   int* exteriorElementBoundariesArray,
				   int* elementBoundaryElementsArray,
				   int* elementBoundaryLocalElementBoundariesArray, 
				   int INTEGRATE_BY_PARTS_DIV_U,
				   double* q_a,
				   double* ebqe_a)=0;
=======
                                   int offset_u,
                                   int stride_u,
                                   double* globalResidual,
                                   int nExteriorElementBoundaries_global,
                                   int* exteriorElementBoundariesArray,
                                   int* elementBoundaryElementsArray,
                                   int* elementBoundaryLocalElementBoundariesArray,
                                   int INTEGRATE_BY_PARTS_DIV_U)=0;
>>>>>>> 44d843c3
    virtual void calculateJacobian(//element
                                   double* mesh_trial_ref,
                                   double* mesh_grad_trial_ref,
                                   double* mesh_dof,
                                   int* mesh_l2g,
                                   double* dV_ref,
                                   double* u_trial_ref,
                                   double* u_grad_trial_ref,
                                   double* u_test_ref,
                                   double* u_grad_test_ref,
                                   //element boundary
                                   double* mesh_trial_trace_ref,
                                   double* mesh_grad_trial_trace_ref,
                                   double* dS_ref,
                                   double* u_trial_trace_ref,
                                   double* u_grad_trial_trace_ref,
                                   double* u_test_trace_ref,
                                   double* u_grad_test_trace_ref,
                                   double* normal_ref,
                                   double* boundaryJac_ref,
                                   //physics
                                   int nElements_global,
                                   int* isDOFBoundary,
                                   int* isFluxBoundary,
                                   int* u_l2g,
                                   double* u_dof,
                                   double alphaBDF,
                                   double* q_vf,
                                   double* q_vs,
                                   double* q_vos,
                                   double rho_s,
                                   double* q_rho_f,
                                   double rho_s_min,
                                   double rho_f_min,
                                   double* ebqe_vf,
                                   double* ebqe_vs,
                                   double* ebqe_vos,
                                   double* ebqe_rho_f,
                                   int* csrRowIndeces_u_u,
                                   int* csrColumnOffsets_u_u,
                                   double* globalJacobian,
                                   int nExteriorElementBoundaries_global,
                                   int* exteriorElementBoundariesArray,
                                   int* elementBoundaryElementsArray,
                                   int* elementBoundaryLocalElementBoundariesArray,
                                   int* csrColumnOffsets_eb_u_u)=0;
  };

  template<class CompKernelType,
           int nSpace,
           int nQuadraturePoints_element,
           int nDOF_mesh_trial_element,
           int nDOF_trial_element,
           int nDOF_test_element,
           int nQuadraturePoints_elementBoundary>
  class cppPresInc : public cppPresInc_base
  {
  public:
    const int nDOF_test_X_trial_element;
    CompKernelType ck;
    cppPresInc():
      nDOF_test_X_trial_element(nDOF_test_element*nDOF_trial_element),
      ck()
    {}
    inline
      void evaluateCoefficients(const double& alphaBDF,
                                const double vf[nSpace],
                                const double vs[nSpace],
                                const double& vos,
                                const double& rhos_min,
                                const double& rhof_min,
                                double f[nSpace],
                                double& a)
    {
      for (int I=0;I<nSpace;I++)
        f[I] = (1.0-vos)*vf[I] + vos*vs[I];
      //a = 1.0/( vos*rhos_min*alphaBDF) + 1.0/( (1.0-vos)*rhof_min*alphaBDF );
      a = 1.0/( vos*rhos_min*alphaBDF + (1.0-vos)*rhof_min*alphaBDF );
      //a = (1.0-vos)/(rhof_min*alphaBDF) + vos*(rhos_min/alphaBDF); 
      //a = (1.0)/(rhof_min*alphaBDF) ; 
      //a = (1.0-vos)/(rhof_min*alphaBDF) + (vos)/(rhos_min*alphaBDF); 
    }

    inline
      void exteriorNumericalAdvectiveFlux(const double n[nSpace],
                                          const double f[nSpace],
                                          double& flux)
    {
      flux = 0.0;
      for (int I=0; I < nSpace; I++)
        flux += n[I]*f[I];
    }

    inline
    void exteriorNumericalDiffusiveFlux(const int& isDOFBoundary,
                                        const int& isFluxBoundary,
                                        const double n[nSpace],
                                        const double& a,
                                        const double grad_potential[nSpace],
                                        const double& u,
                                        const double& bc_u,
                                        const double& bc_flux,
                                        const double& penalty,
                                        double& flux)
    {
      if(isFluxBoundary == 1)
        {
          flux = bc_flux;
        }
      else if(isDOFBoundary == 1)
        {
          flux = 0.0;
          for(int I=0;I<nSpace;I++)
            flux-= a*grad_potential[I]*n[I];
          flux += a*penalty*(u-bc_u);
        }
      else
        {
          std::cerr<<"warning, diffusion term with no boundary condition set, setting diffusive flux to 0.0"<<std::endl;
          flux = 0.0;
        }
    }

    inline
    double ExteriorNumericalDiffusiveFluxJacobian(const int& isDOFBoundary,
                                                  const int& isFluxBoundary,
                                                  const double n[nSpace],
                                                  const double& a,
                                                  const double& v,
                                                  const double grad_v[nSpace],
                                                  const double& penalty)
    {
      double tmp=0.0;
      if(isFluxBoundary==0 && isDOFBoundary==1)
        {
          for(int I=0;I<nSpace;I++)
            tmp -= a*grad_v[I]*n[I];
          tmp +=a*penalty*v;
        }
      return tmp;
    }

    inline void calculateElementResidual(//element
                                         double* mesh_trial_ref,
                                         double* mesh_grad_trial_ref,
                                         double* mesh_dof,
                                         int* mesh_l2g,
                                         double* dV_ref,
                                         double* u_trial_ref,
                                         double* u_grad_trial_ref,
                                         double* u_test_ref,
                                         double* u_grad_test_ref,
                                         //element boundary
                                         double* mesh_trial_trace_ref,
                                         double* mesh_grad_trial_trace_ref,
                                         double* dS_ref,
                                         double* u_trial_trace_ref,
                                         double* u_grad_trial_trace_ref,
                                         double* u_test_trace_ref,
                                         double* u_grad_test_trace_ref,
                                         double* normal_ref,
                                         double* boundaryJac_ref,
                                         //physics
                                         int nElements_global,
                                         int* u_l2g,
                                         double* u_dof,
                                         double alphaBDF,
                                         double* q_vf,
                                         double* q_divU,
                                         double* q_vs,
                                         double* q_vos,
                                         double rho_s,
                                         double* q_rho_f,
                                         double rho_s_min,
                                         double rho_f_min,
                                         double* ebqe_vf,
                                         double* ebqe_vs,
                                         double* ebqe_vos,
                                         double* ebqe_rho_f,
                                         double* q_u,
                                         double* q_grad_u,
                                         double* ebqe_u,
                                         double* ebqe_grad_u,
<<<<<<< HEAD
					 int offset_u,
                                         int stride_u, 
					 double* elementResidual_u,			   
					 int nExteriorElementBoundaries_global,
					 int* exteriorElementBoundariesArray,
					 int* elementBoundaryElementsArray,
					 int* elementBoundaryLocalElementBoundariesArray,
					 double* element_u,
					 int eN, 
					 double compatibility_condition, 
					 int INTEGRATE_BY_PARTS_DIV_U,
					 double* q_a)
=======
                                         int offset_u,
                                         int stride_u,
                                         double* elementResidual_u,
                                         int nExteriorElementBoundaries_global,
                                         int* exteriorElementBoundariesArray,
                                         int* elementBoundaryElementsArray,
                                         int* elementBoundaryLocalElementBoundariesArray,
                                         double* element_u,
                                         int eN,
                                         double compatibility_condition,
                                         int INTEGRATE_BY_PARTS_DIV_U)
>>>>>>> 44d843c3
    {
      for (int i=0;i<nDOF_test_element;i++)
        {
          elementResidual_u[i]=0.0;
        }//i
      //loop over quadrature points and compute integrands
      for  (int k=0;k<nQuadraturePoints_element;k++)
        {
          //compute indeces and declare local storage
          register int eN_k = eN*nQuadraturePoints_element+k,
            eN_k_nSpace = eN_k*nSpace;
            //eN_nDOF_trial_element = eN*nDOF_trial_element;
          register double u=0.0,grad_u[nSpace],
            a=0.0,
            f[nSpace],
            jac[nSpace*nSpace],
            jacDet,
            jacInv[nSpace*nSpace],
            u_grad_trial[nDOF_trial_element*nSpace],
            u_test_dV[nDOF_trial_element],
            u_grad_test_dV[nDOF_test_element*nSpace],
            dV,x,y,z,
            G[nSpace*nSpace],G_dd_G,tr_G;
          //
          //compute solution and gradients at quadrature points
          //
          ck.calculateMapping_element(eN,
                                      k,
                                      mesh_dof,
                                      mesh_l2g,
                                      mesh_trial_ref,
                                      mesh_grad_trial_ref,
                                      jac,
                                      jacDet,
                                      jacInv,
                                      x,y,z);
          //get the physical integration weight
          dV = fabs(jacDet)*dV_ref[k];
          ck.calculateG(jacInv,G,G_dd_G,tr_G);
          //get the trial function gradients
          ck.gradTrialFromRef(&u_grad_trial_ref[k*nDOF_trial_element*nSpace],jacInv,u_grad_trial);
          //get the solution
          ck.valFromElementDOF(element_u,&u_trial_ref[k*nDOF_trial_element],u);
          //get the solution gradients
          ck.gradFromElementDOF(element_u,u_grad_trial,grad_u);
          //precalculate test function products with integration weights
          for (int j=0;j<nDOF_trial_element;j++)
            {
              u_test_dV[j] = u_test_ref[k*nDOF_trial_element+j]*dV;
              for (int I=0;I<nSpace;I++)
                {
                  u_grad_test_dV[j*nSpace+I]   = u_grad_trial[j*nSpace+I]*dV;//cek warning won't work for Petrov-Galerkin
                }
            }
          //
          //calculate pde coefficients at quadrature points
          //
          evaluateCoefficients(alphaBDF,
                               &q_vf[eN_k_nSpace],
<<<<<<< HEAD
			       &q_vs[eN_k_nSpace],
			       q_vos[eN_k],
			       rho_s_min,
			       rho_f_min,
			       f,
			       a);
	  // 
	  //update element residual 
	  // 
	  for(int i=0;i<nDOF_test_element;i++) 
	    { 
	      //register int eN_k_i=eN_k*nDOF_test_element+i;
	      //register int eN_k_i_nSpace = eN_k_i*nSpace;
	      register int  i_nSpace=i*nSpace;
	      elementResidual_u[i] += 
		(INTEGRATE_BY_PARTS_DIV_U == 1 ? ck.Advection_weak(f,&u_grad_test_dV[i_nSpace]) : q_divU[eN_k]*u_test_dV[i]) 
		+ compatibility_condition*u_test_dV[i] // mql: to make the system solvable if int(div(u))!=0
		+ ck.NumericalDiffusion(a,grad_u,&u_grad_test_dV[i_nSpace]);
	    }//i
	  //
	  //save momentum for time history and velocity for subgrid error
	  //save solution for other models 	     	      
	  //
	  q_a[eN_k] = a;
	  q_u[eN_k] = u;
=======
                               &q_vs[eN_k_nSpace],
                               q_vos[eN_k],
                               rho_s_min,
                               rho_f_min,
                               f,
                               a);
          //
          //update element residual
          //
          for(int i=0;i<nDOF_test_element;i++)
            {
              //register int eN_k_i=eN_k*nDOF_test_element+i;
              //register int eN_k_i_nSpace = eN_k_i*nSpace;
              register int  i_nSpace=i*nSpace;
              elementResidual_u[i] +=
                (INTEGRATE_BY_PARTS_DIV_U == 1 ? ck.Advection_weak(f,&u_grad_test_dV[i_nSpace]) : q_divU[eN_k]*u_test_dV[i])
                + compatibility_condition*u_test_dV[i] // mql: to make the system solvable if int(div(u))!=0
                + ck.NumericalDiffusion(a,grad_u,&u_grad_test_dV[i_nSpace]);
            }//i
          //
          //save momentum for time history and velocity for subgrid error
          //save solution for other models
          //

          q_u[eN_k] = u;
>>>>>>> 44d843c3
          for (int I=0;I<nSpace;I++)
            q_grad_u[eN_k_nSpace+I] = grad_u[I];
        }
    }

    void calculateResidual(//element
                           double* mesh_trial_ref,
                           double* mesh_grad_trial_ref,
                           double* mesh_dof,
                           int* mesh_l2g,
                           double* dV_ref,
                           double* u_trial_ref,
                           double* u_grad_trial_ref,
                           double* u_test_ref,
                           double* u_grad_test_ref,
                           //element boundary
                           double* mesh_trial_trace_ref,
                           double* mesh_grad_trial_trace_ref,
                           double* dS_ref,
                           double* u_trial_trace_ref,
                           double* u_grad_trial_trace_ref,
                           double* u_test_trace_ref,
                           double* u_grad_test_trace_ref,
                           double* normal_ref,
                           double* boundaryJac_ref,
                           //physics
                           int nElements_global,
                           int* isDOFBoundary,
                           int* isFluxBoundary,
                           int* u_l2g,
                           double* u_dof,
                           double alphaBDF,
                           double* q_vf,
                           double* q_divU,
                           double* q_vs,
                           double* q_vos,
                           double rho_s,
                           double* q_rho_f,
                           double rho_s_min,
                           double rho_f_min,
                           double* ebqe_vf,
                           double* ebqe_vs,
                           double* ebqe_vos,
                           double* ebqe_rho_f,
                           double* q_u,
                           double* q_grad_u,
                           double* ebqe_u,
                           double* ebqe_grad_u,
                           double* ebqe_bc_u_ext,
                           double* ebqe_adv_flux,
                           double* ebqe_diff_flux,
                           double* bc_diff_flux,
<<<<<<< HEAD
			   int offset_u,
                           int stride_u, 
			   double* globalResidual,			   
			   int nExteriorElementBoundaries_global,
			   int* exteriorElementBoundariesArray,
			   int* elementBoundaryElementsArray,
			   int* elementBoundaryLocalElementBoundariesArray,
			   int INTEGRATE_BY_PARTS_DIV_U,
			   double* q_a,
			   double* ebqe_a)
    {
      double compatibility_condition=0.;
      /* // COMPUTE COMPATIBILITY CONSTANT  */
      /* // mql: Modify the rhs (by adding a constant) so that the Poission system is solvable (assume diffusive flux = 0). */
      /* // Note that this is equivalent to consider a (not known) diffusive flux != 0 s.t. the system is solvable. */
      /* for(int eN=0;eN<nElements_global;eN++) */
      /* 	{ */
      /* 	  for  (int k=0;k<nQuadraturePoints_element;k++) */
      /* 	    { */
      /* 	      register int eN_k = eN*nQuadraturePoints_element+k; */
      /* 	      register double  */
      /* 		jac[nSpace*nSpace], */
      /* 		jacDet, */
      /* 		jacInv[nSpace*nSpace], */
      /* 		dV,x,y,z; */
      /* 	      ck.calculateMapping_element(eN, */
      /* 					  k, */
      /* 					  mesh_dof, */
      /* 					  mesh_l2g, */
      /* 					  mesh_trial_ref, */
      /* 					  mesh_grad_trial_ref, */
      /* 					  jac, */
      /* 					  jacDet, */
      /* 					  jacInv, */
      /* 					  x,y,z); */
      /* 	      //get the physical integration weight */
      /* 	      dV = fabs(jacDet)*dV_ref[k]; */
      /* 	      compatibility_condition -= q_divU[eN_k]*dV; */
      /* 	    } */
      /* 	} */
=======
                           int offset_u,
                           int stride_u,
                           double* globalResidual,
                           int nExteriorElementBoundaries_global,
                           int* exteriorElementBoundariesArray,
                           int* elementBoundaryElementsArray,
                           int* elementBoundaryLocalElementBoundariesArray,
                           int INTEGRATE_BY_PARTS_DIV_U)
    {
      double compatibility_condition=0.;
      // COMPUTE COMPATIBILITY CONSTANT
      // mql: Modify the rhs (by adding a constant) so that the Poission system is solvable (assume diffusive flux = 0).
      // Note that this is equivalent to consider a (not known) diffusive flux != 0 s.t. the system is solvable.
      for(int eN=0;eN<nElements_global;eN++)
        {
          for  (int k=0;k<nQuadraturePoints_element;k++)
            {
              register int eN_k = eN*nQuadraturePoints_element+k;
              register double
                jac[nSpace*nSpace],
                jacDet,
                jacInv[nSpace*nSpace],
                dV,x,y,z;
              ck.calculateMapping_element(eN,
                                          k,
                                          mesh_dof,
                                          mesh_l2g,
                                          mesh_trial_ref,
                                          mesh_grad_trial_ref,
                                          jac,
                                          jacDet,
                                          jacInv,
                                          x,y,z);
              //get the physical integration weight
              dV = fabs(jacDet)*dV_ref[k];
              compatibility_condition -= q_divU[eN_k]*dV;
            }
        }
>>>>>>> 44d843c3
      //
      //loop over elements to compute volume integrals and load them into element and global residual
      //
      //eN is the element index
      //eN_k is the quadrature point index for a scalar
      //eN_k_nSpace is the quadrature point index for a vector
      //eN_i is the element test function index
      //eN_j is the element trial function index
      //eN_k_j is the quadrature point index for a trial function
      //eN_k_i is the quadrature point index for a trial function
      for(int eN=0;eN<nElements_global;eN++)
        {
          //declare local storage for element residual and initialize
          register double elementResidual_u[nDOF_test_element],element_u[nDOF_trial_element];
          for (int i=0;i<nDOF_test_element;i++)
            {
              register int eN_i=eN*nDOF_test_element+i;
              element_u[i] = u_dof[u_l2g[eN_i]];
            }//i
          calculateElementResidual(mesh_trial_ref,
                                   mesh_grad_trial_ref,
                                   mesh_dof,
                                   mesh_l2g,
                                   dV_ref,
                                   u_trial_ref,
                                   u_grad_trial_ref,
                                   u_test_ref,
                                   u_grad_test_ref,
                                   mesh_trial_trace_ref,
                                   mesh_grad_trial_trace_ref,
                                   dS_ref,
                                   u_trial_trace_ref,
                                   u_grad_trial_trace_ref,
                                   u_test_trace_ref,
                                   u_grad_test_trace_ref,
                                   normal_ref,
                                   boundaryJac_ref,
                                   nElements_global,
                                   u_l2g,
                                   u_dof,
                                   alphaBDF,
                                   q_vf,
                                   q_divU,
                                   q_vs,
                                   q_vos,
                                   rho_s,
                                   q_rho_f,
                                   rho_s_min,
                                   rho_f_min,
                                   ebqe_vf,
                                   ebqe_vs,
                                   ebqe_vos,
                                   ebqe_rho_f,
                                   q_u,
                                   q_grad_u,
                                   ebqe_u,
                                   ebqe_grad_u,
<<<<<<< HEAD
				   offset_u,
                                   stride_u, 
				   elementResidual_u,			   
				   nExteriorElementBoundaries_global,
				   exteriorElementBoundariesArray,
				   elementBoundaryElementsArray,
				   elementBoundaryLocalElementBoundariesArray,
				   element_u,
				   eN, 
				   compatibility_condition, 
				   INTEGRATE_BY_PARTS_DIV_U,
				   q_a);
	  //
	  //load element into global residual and save element residual
	  //
	  for(int i=0;i<nDOF_test_element;i++) 
	    { 
	      register int eN_i=eN*nDOF_test_element+i;          
	      globalResidual[offset_u+stride_u*u_l2g[eN_i]]+=elementResidual_u[i];
	    }//i
	}//elements
=======
                                   offset_u,
                                   stride_u,
                                   elementResidual_u,
                                   nExteriorElementBoundaries_global,
                                   exteriorElementBoundariesArray,
                                   elementBoundaryElementsArray,
                                   elementBoundaryLocalElementBoundariesArray,
                                   element_u,
                                   eN,
                                   compatibility_condition,
                                   INTEGRATE_BY_PARTS_DIV_U);
          //
          //load element into global residual and save element residual
          //
          for(int i=0;i<nDOF_test_element;i++)
            {
              register int eN_i=eN*nDOF_test_element+i;
              globalResidual[offset_u+stride_u*u_l2g[eN_i]]+=elementResidual_u[i];
            }//i
        }//elements
>>>>>>> 44d843c3
      //
      //loop over exterior element boundaries to calculate levelset gradient
      //
      //ebNE is the Exterior element boundary INdex
      //ebN is the element boundary INdex
      //eN is the element index
      for (int ebNE = 0; ebNE < nExteriorElementBoundaries_global; ebNE++)
<<<<<<< HEAD
      	{
      	  register int ebN = exteriorElementBoundariesArray[ebNE],
      	    eN  = elementBoundaryElementsArray[ebN*2+0],
      	    ebN_local = elementBoundaryLocalElementBoundariesArray[ebN*2+0];
      	    //eN_nDOF_trial_element = eN*nDOF_trial_element;
      	  register double elementResidual_u[nDOF_test_element];
      	  double element_u[nDOF_trial_element];
      	  for (int i=0;i<nDOF_test_element;i++)
      	    {
      	      register int eN_i=eN*nDOF_test_element+i;
      	      element_u[i] = u_dof[u_l2g[eN_i]];
              elementResidual_u[i] = 0.0;
      	    }//i
      	  for  (int kb=0;kb<nQuadraturePoints_elementBoundary;kb++)
      	    {
      	      register int ebNE_kb = ebNE*nQuadraturePoints_elementBoundary+kb,
      		ebNE_kb_nSpace = ebNE_kb*nSpace,
      		ebN_local_kb = ebN_local*nQuadraturePoints_elementBoundary+kb,
      		ebN_local_kb_nSpace = ebN_local_kb*nSpace;
      	      register double penalty=0.0,
=======
        {
          register int ebN = exteriorElementBoundariesArray[ebNE],
            eN  = elementBoundaryElementsArray[ebN*2+0],
            ebN_local = elementBoundaryLocalElementBoundariesArray[ebN*2+0];
            //eN_nDOF_trial_element = eN*nDOF_trial_element;
          register double elementResidual_u[nDOF_test_element];
          double element_u[nDOF_trial_element];
          for (int i=0;i<nDOF_test_element;i++)
            {
              register int eN_i=eN*nDOF_test_element+i;
              element_u[i] = u_dof[u_l2g[eN_i]];
              elementResidual_u[i] = 0.0;
            }//i
          for  (int kb=0;kb<nQuadraturePoints_elementBoundary;kb++)
            {
              register int ebNE_kb = ebNE*nQuadraturePoints_elementBoundary+kb,
                ebNE_kb_nSpace = ebNE_kb*nSpace,
                ebN_local_kb = ebN_local*nQuadraturePoints_elementBoundary+kb,
                ebN_local_kb_nSpace = ebN_local_kb*nSpace;
              register double penalty=0.0,
>>>>>>> 44d843c3
                u_ext=0.0,
                bc_u_ext=0.0,
                adv_flux_ext=0.0,
                diff_flux_ext=0.0,
                a_ext=0.0,
                f_ext[nSpace],
<<<<<<< HEAD
      		grad_u_ext[nSpace],
      		jac_ext[nSpace*nSpace],
      		jacDet_ext,
      		jacInv_ext[nSpace*nSpace],
      		boundaryJac[nSpace*(nSpace-1)],
      		metricTensor[(nSpace-1)*(nSpace-1)],
      		metricTensorDetSqrt,
      		dS,
      		u_test_dS[nDOF_test_element],
      		u_grad_trial_trace[nDOF_trial_element*nSpace],
      		u_grad_test_dS[nDOF_test_element*nSpace],
      		normal[nSpace],x_ext,y_ext,z_ext,
      		G[nSpace*nSpace],G_dd_G,tr_G;
      	      //
      	      //calculate the solution and gradients at quadrature points
      	      //
      	      ck.calculateMapping_elementBoundary(eN,
      						  ebN_local,
      						  kb,
      						  ebN_local_kb,
      						  mesh_dof,
      						  mesh_l2g,
      						  mesh_trial_trace_ref,
      						  mesh_grad_trial_trace_ref,
      						  boundaryJac_ref,
      						  jac_ext,
      						  jacDet_ext,
      						  jacInv_ext,
      						  boundaryJac,
      						  metricTensor,
      						  metricTensorDetSqrt,
      						  normal_ref,
      						  normal,
      						  x_ext,y_ext,z_ext);
      	      dS = metricTensorDetSqrt*dS_ref[kb];
      	      //get the metric tensor
      	      //cek todo use symmetry
      	      ck.calculateG(jacInv_ext,G,G_dd_G,tr_G);
      	      ck.calculateGScale(G,normal,penalty);
      	      //compute shape and solution information
      	      //shape
      	      ck.gradTrialFromRef(&u_grad_trial_trace_ref[ebN_local_kb_nSpace*nDOF_trial_element],jacInv_ext,u_grad_trial_trace);
      	      //solution and gradients
      	      ck.valFromElementDOF(element_u,&u_trial_trace_ref[ebN_local_kb*nDOF_test_element],u_ext);
      	      ck.gradFromElementDOF(element_u,u_grad_trial_trace,grad_u_ext);
      	      //precalculate test function products with integration weights
      	      for (int j=0;j<nDOF_trial_element;j++)
      		{
      		  u_test_dS[j] = u_test_trace_ref[ebN_local_kb*nDOF_test_element+j]*dS;
      		  for (int I=0;I<nSpace;I++)
      		    u_grad_test_dS[j*nSpace+I] = u_grad_trial_trace[j*nSpace+I]*dS;//cek hack, using trial
      		}
      	      //
      	      //load the boundary values
      	      //
      	      bc_u_ext = isDOFBoundary[ebNE_kb]*ebqe_bc_u_ext[ebNE_kb]+(1-isDOFBoundary[ebNE_kb])*u_ext;
      	      //
      	      //calculate the pde coefficients using the solution and the boundary values for the solution
      	      //
=======
                grad_u_ext[nSpace],
                jac_ext[nSpace*nSpace],
                jacDet_ext,
                jacInv_ext[nSpace*nSpace],
                boundaryJac[nSpace*(nSpace-1)],
                metricTensor[(nSpace-1)*(nSpace-1)],
                metricTensorDetSqrt,
                dS,
                u_test_dS[nDOF_test_element],
                u_grad_trial_trace[nDOF_trial_element*nSpace],
                u_grad_test_dS[nDOF_test_element*nSpace],
                normal[nSpace],x_ext,y_ext,z_ext,
                G[nSpace*nSpace],G_dd_G,tr_G;
              //
              //calculate the solution and gradients at quadrature points
              //
              ck.calculateMapping_elementBoundary(eN,
                                                  ebN_local,
                                                  kb,
                                                  ebN_local_kb,
                                                  mesh_dof,
                                                  mesh_l2g,
                                                  mesh_trial_trace_ref,
                                                  mesh_grad_trial_trace_ref,
                                                  boundaryJac_ref,
                                                  jac_ext,
                                                  jacDet_ext,
                                                  jacInv_ext,
                                                  boundaryJac,
                                                  metricTensor,
                                                  metricTensorDetSqrt,
                                                  normal_ref,
                                                  normal,
                                                  x_ext,y_ext,z_ext);
              dS = metricTensorDetSqrt*dS_ref[kb];
              //get the metric tensor
              //cek todo use symmetry
              ck.calculateG(jacInv_ext,G,G_dd_G,tr_G);
              ck.calculateGScale(G,normal,penalty);
              //compute shape and solution information
              //shape
              ck.gradTrialFromRef(&u_grad_trial_trace_ref[ebN_local_kb_nSpace*nDOF_trial_element],jacInv_ext,u_grad_trial_trace);
              //solution and gradients
              ck.valFromElementDOF(element_u,&u_trial_trace_ref[ebN_local_kb*nDOF_test_element],u_ext);
              ck.gradFromElementDOF(element_u,u_grad_trial_trace,grad_u_ext);
              //precalculate test function products with integration weights
              for (int j=0;j<nDOF_trial_element;j++)
                {
                  u_test_dS[j] = u_test_trace_ref[ebN_local_kb*nDOF_test_element+j]*dS;
                  for (int I=0;I<nSpace;I++)
                    u_grad_test_dS[j*nSpace+I] = u_grad_trial_trace[j*nSpace+I]*dS;//cek hack, using trial
                }
              //
              //load the boundary values
              //
              bc_u_ext = isDOFBoundary[ebNE_kb]*ebqe_bc_u_ext[ebNE_kb]+(1-isDOFBoundary[ebNE_kb])*u_ext;
              //
              //calculate the pde coefficients using the solution and the boundary values for the solution
              //
>>>>>>> 44d843c3
              evaluateCoefficients(alphaBDF,
                                   &ebqe_vf[ebNE_kb_nSpace],
                                   &ebqe_vs[ebNE_kb_nSpace],
                                   q_vos[ebNE_kb],
                                   rho_s_min,
                                   rho_f_min,
                                   f_ext,
                                   a_ext);
<<<<<<< HEAD
      	      ebqe_u[ebNE_kb] = u_ext;
      	      for (int I=0;I<nSpace;I++)
      		ebqe_grad_u[ebNE_kb_nSpace+I] = grad_u_ext[I];
      	      //
      	      //calculate the numerical fluxes
      	      //
      	      exteriorNumericalAdvectiveFlux(normal,
      					     f_ext,
      					     adv_flux_ext); //=f.normal = [(1-vos)*vf + vos*vs].normal
=======
              ebqe_u[ebNE_kb] = u_ext;
              for (int I=0;I<nSpace;I++)
                ebqe_grad_u[ebNE_kb_nSpace+I] = grad_u_ext[I];
              //
              //calculate the numerical fluxes
              //
              exteriorNumericalAdvectiveFlux(normal,
                                             f_ext,
                                             adv_flux_ext); //=f.normal = [(1-vos)*vf + vos*vs].normal
>>>>>>> 44d843c3
              exteriorNumericalDiffusiveFlux(isDOFBoundary[ebNE_kb],
                                             isFluxBoundary[ebNE_kb],
                                             normal,
                                             a_ext,
                                             grad_u_ext,
                                             u_ext,
                                             bc_u_ext,
                                             bc_diff_flux[ebNE_kb],
                                             penalty,
                                             diff_flux_ext);
<<<<<<< HEAD
	      ebqe_a[ebNE_kb] = a_ext;
      	      ebqe_adv_flux[ebNE_kb] = adv_flux_ext;
      	      ebqe_diff_flux[ebNE_kb] = diff_flux_ext;
      	      //
      	      //update residuals
      	      //
      	      for (int i=0;i<nDOF_test_element;i++)
      		{
      		  elementResidual_u[i] +=
      		    (INTEGRATE_BY_PARTS_DIV_U == 1 ? ck.ExteriorElementBoundaryFlux(adv_flux_ext,u_test_dS[i]) : 0.)
      		    + ck.ExteriorElementBoundaryFlux(diff_flux_ext,u_test_dS[i]) // mql: just != 0 if Dirichlet BC
      		    + ck.ExteriorElementBoundaryScalarDiffusionAdjoint(isDOFBoundary[ebNE_kb],
      								       isFluxBoundary[ebNE_kb],
      								       1.0,
      								       u_ext,
      								       bc_u_ext,
      								       normal,
      								       a_ext,
      								       &u_grad_test_dS[i*nSpace]);
      		}//i
      	    }//kb
      	  //
      	  //update the element and global residual storage
      	  //
      	  for (int i=0;i<nDOF_test_element;i++)
      	    {
      	      int eN_i = eN*nDOF_test_element+i;
      	      globalResidual[offset_u+stride_u*u_l2g[eN_i]] += elementResidual_u[i];
      	    }//i
      	}//ebNE
=======
              if (isDOFBoundary[ebNE_kb] != 1)
                diff_flux_ext = 0.0; // mql: don't consider diffusive flux unless Dirichlet BC
              //if(isFluxBoundary[ebNE_kb] == 1)
              //{
              //  adv_flux_ext = 0.0;
              //  diff_flux_ext = 0.0;
              //}
              ebqe_adv_flux[ebNE_kb] = adv_flux_ext;
              ebqe_diff_flux[ebNE_kb] = diff_flux_ext;
              //
              //update residuals
              //
              for (int i=0;i<nDOF_test_element;i++)
                {
                  elementResidual_u[i] +=
                    (INTEGRATE_BY_PARTS_DIV_U == 1 ? ck.ExteriorElementBoundaryFlux(adv_flux_ext,u_test_dS[i]) : 0.)
                    + ck.ExteriorElementBoundaryFlux(diff_flux_ext,u_test_dS[i]) // mql: just != 0 if Dirichlet BC
                    + ck.ExteriorElementBoundaryScalarDiffusionAdjoint(isDOFBoundary[ebNE_kb],
                                                                       0, // mql: if Dirichlet BCs, then the flux BCs don't matter
                                                                       //isFluxBoundary[ebNE_kb],
                                                                       1.0,
                                                                       u_ext,
                                                                       bc_u_ext,
                                                                       normal,
                                                                       a_ext,
                                                                       &u_grad_test_dS[i*nSpace]);
                }//i
            }//kb
          //
          //update the element and global residual storage
          //
          for (int i=0;i<nDOF_test_element;i++)
            {
              int eN_i = eN*nDOF_test_element+i;
              globalResidual[offset_u+stride_u*u_l2g[eN_i]] += elementResidual_u[i];
            }//i
        }//ebNE
>>>>>>> 44d843c3
    }

    inline void calculateElementJacobian(//element
                                         double* mesh_trial_ref,
                                         double* mesh_grad_trial_ref,
                                         double* mesh_dof,
                                         int* mesh_l2g,
                                         double* dV_ref,
                                         double* u_trial_ref,
                                         double* u_grad_trial_ref,
                                         double* u_test_ref,
                                         double* u_grad_test_ref,
                                         //element boundary
                                         double* mesh_trial_trace_ref,
                                         double* mesh_grad_trial_trace_ref,
                                         double* dS_ref,
                                         double* u_trial_trace_ref,
                                         double* u_grad_trial_trace_ref,
                                         double* u_test_trace_ref,
                                         double* u_grad_test_trace_ref,
                                         double* normal_ref,
                                         double* boundaryJac_ref,
                                         //physics
                                         int nElements_global,
                                         int* u_l2g,
                                         double* u_dof,
                                         double alphaBDF,
                                         double* q_vf,
                                         double* q_vs,
                                         double* q_vos,
                                         double rho_s,
                                         double* q_rho_f,
                                         double rho_s_min,
                                         double rho_f_min,
                                         double* elementJacobian_u_u,
                                         double* element_u,
                                         int eN)
    {
      for (int i=0;i<nDOF_test_element;i++)
        for (int j=0;j<nDOF_trial_element;j++)
          {
            elementJacobian_u_u[i*nDOF_trial_element+j]=0.0;
          }
      for  (int k=0;k<nQuadraturePoints_element;k++)
        {
          int eN_k = eN*nQuadraturePoints_element+k, //index to a scalar at a quadrature point
            eN_k_nSpace = eN_k*nSpace;
            //eN_nDOF_trial_element = eN*nDOF_trial_element; //index to a vector at a quadrature point

          //declare local storage
          register double u=0.0,
            grad_u[nSpace],
            f[nSpace],
            a=0.0,
            jac[nSpace*nSpace],
            jacDet,
            jacInv[nSpace*nSpace],
            u_grad_trial[nDOF_trial_element*nSpace],
            dV,
            u_test_dV[nDOF_test_element],
            u_grad_test_dV[nDOF_test_element*nSpace],
            x,y,z,
            G[nSpace*nSpace],G_dd_G,tr_G;
          //
          //calculate solution and gradients at quadrature points
          //
          ck.calculateMapping_element(eN,
                                      k,
                                      mesh_dof,
                                      mesh_l2g,
                                      mesh_trial_ref,
                                      mesh_grad_trial_ref,
                                      jac,
                                      jacDet,
                                      jacInv,
                                      x,y,z);
          //get the physical integration weight
          dV = fabs(jacDet)*dV_ref[k];
          ck.calculateG(jacInv,G,G_dd_G,tr_G);
          //get the trial function gradients
          ck.gradTrialFromRef(&u_grad_trial_ref[k*nDOF_trial_element*nSpace],jacInv,u_grad_trial);
          //get the solution
          ck.valFromElementDOF(element_u,&u_trial_ref[k*nDOF_trial_element],u);
          //get the solution gradients
          ck.gradFromElementDOF(element_u,u_grad_trial,grad_u);
          //precalculate test function products with integration weights
          for (int j=0;j<nDOF_trial_element;j++)
            {
              u_test_dV[j] = u_test_ref[k*nDOF_trial_element+j]*dV;
              for (int I=0;I<nSpace;I++)
                {
                  u_grad_test_dV[j*nSpace+I]   = u_grad_trial[j*nSpace+I]*dV;//cek warning won't work for Petrov-Galerkin
                }
            }
          //
          //calculate pde coefficients and derivatives at quadrature points
          //
          evaluateCoefficients(alphaBDF,
                               &q_vf[eN_k_nSpace],
                               &q_vs[eN_k_nSpace],
                               q_vos[eN_k],
                               rho_s_min,
                               rho_f_min,
                               f,
                               a);
          for(int i=0;i<nDOF_test_element;i++)
            {
              //int eN_k_i=eN_k*nDOF_test_element+i;
              //int eN_k_i_nSpace=eN_k_i*nSpace;
              int i_nSpace=i*nSpace;
              for(int j=0;j<nDOF_trial_element;j++)
                {
                  //int eN_k_j=eN_k*nDOF_trial_element+j;
                  //int eN_k_j_nSpace = eN_k_j*nSpace;
                  int j_nSpace = j*nSpace;
                  elementJacobian_u_u[i*nDOF_trial_element+j] +=
                    ck.NumericalDiffusionJacobian(a,&u_grad_trial[j_nSpace],&u_grad_test_dV[i_nSpace]);
                }//j
            }//i
        }//k
    }

    void calculateJacobian(//element
                           double* mesh_trial_ref,
                           double* mesh_grad_trial_ref,
                           double* mesh_dof,
                           int* mesh_l2g,
                           double* dV_ref,
                           double* u_trial_ref,
                           double* u_grad_trial_ref,
                           double* u_test_ref,
                           double* u_grad_test_ref,
                           //element boundary
                           double* mesh_trial_trace_ref,
                           double* mesh_grad_trial_trace_ref,
                           double* dS_ref,
                           double* u_trial_trace_ref,
                           double* u_grad_trial_trace_ref,
                           double* u_test_trace_ref,
                           double* u_grad_test_trace_ref,
                           double* normal_ref,
                           double* boundaryJac_ref,
                           //physics
                           int nElements_global,
                           int* isDOFBoundary,
                           int* isFluxBoundary,
                           int* u_l2g,
                           double* u_dof,
                           double alphaBDF,
                           double* q_vf,
                           double* q_vs,
                           double* q_vos,
                           double rho_s,
                           double* q_rho_f,
                           double rho_s_min,
                           double rho_f_min,
                           double* ebqe_vf,
                           double* ebqe_vs,
                           double* ebqe_vos,
                           double* ebqe_rho_f,
                           int* csrRowIndeces_u_u,int* csrColumnOffsets_u_u,
                           double* globalJacobian,
                           int nExteriorElementBoundaries_global,
                           int* exteriorElementBoundariesArray,
                           int* elementBoundaryElementsArray,
                           int* elementBoundaryLocalElementBoundariesArray,
                           int* csrColumnOffsets_eb_u_u)
    {
      //
      //loop over elements to compute volume integrals and load them into the element Jacobians and global Jacobian
      //
      for(int eN=0;eN<nElements_global;eN++)
        {
          register double  elementJacobian_u_u[nDOF_test_element*nDOF_trial_element],element_u[nDOF_trial_element];
          for (int j=0;j<nDOF_trial_element;j++)
            {
              register int eN_j = eN*nDOF_trial_element+j;
              element_u[j] = u_dof[u_l2g[eN_j]];
            }
          calculateElementJacobian(mesh_trial_ref,
                                   mesh_grad_trial_ref,
                                   mesh_dof,
                                   mesh_l2g,
                                   dV_ref,
                                   u_trial_ref,
                                   u_grad_trial_ref,
                                   u_test_ref,
                                   u_grad_test_ref,
                                   mesh_trial_trace_ref,
                                   mesh_grad_trial_trace_ref,
                                   dS_ref,
                                   u_trial_trace_ref,
                                   u_grad_trial_trace_ref,
                                   u_test_trace_ref,
                                   u_grad_test_trace_ref,
                                   normal_ref,
                                   boundaryJac_ref,
                                   nElements_global,
                                   u_l2g,
                                   u_dof,
                                   alphaBDF,
                                   q_vf,
                                   q_vs,
                                   q_vos,
                                   rho_s,
                                   q_rho_f,
                                   rho_s_min,
                                   rho_f_min,
                                   elementJacobian_u_u,
                                   element_u,
                                   eN);
          //
          //load into element Jacobian into global Jacobian
          //
          for (int i=0;i<nDOF_test_element;i++)
            {
              int eN_i = eN*nDOF_test_element+i;
              for (int j=0;j<nDOF_trial_element;j++)
                {
                  int eN_i_j = eN_i*nDOF_trial_element+j;
                  globalJacobian[csrRowIndeces_u_u[eN_i] + csrColumnOffsets_u_u[eN_i_j]] += elementJacobian_u_u[i*nDOF_trial_element+j];
                }//j
            }//i
        }//elements
      //
      //loop over exterior element boundaries to compute the surface integrals and load them into the global Jacobian
      //
      for (int ebNE = 0; ebNE < nExteriorElementBoundaries_global; ebNE++)
<<<<<<< HEAD
      	{
      	  register int ebN = exteriorElementBoundariesArray[ebNE];
      	  register int eN  = elementBoundaryElementsArray[ebN*2+0],
            ebN_local = elementBoundaryLocalElementBoundariesArray[ebN*2+0],
            eN_nDOF_trial_element = eN*nDOF_trial_element;
      	  for  (int kb=0;kb<nQuadraturePoints_elementBoundary;kb++)
      	    {
      	      register int ebNE_kb = ebNE*nQuadraturePoints_elementBoundary+kb,
      		ebNE_kb_nSpace = ebNE_kb*nSpace,
      		ebN_local_kb = ebN_local*nQuadraturePoints_elementBoundary+kb,
      		ebN_local_kb_nSpace = ebN_local_kb*nSpace;

      	      register double u_ext=0.0,
      		grad_u_ext[nSpace],
      		m_ext=0.0,
      		dm_ext=0.0,
                a_ext=0.0,
      		f_ext[nSpace],
      		df_ext[nSpace],
      		dflux_u_u_ext=0.0,
      		bc_u_ext=0.0,
      		bc_m_ext=0.0,
      		bc_dm_ext=0.0,
      		bc_f_ext[nSpace],
      		bc_df_ext[nSpace],
      		fluxJacobian_u_u[nDOF_trial_element],
      		jac_ext[nSpace*nSpace],
      		jacDet_ext,
      		jacInv_ext[nSpace*nSpace],
      		boundaryJac[nSpace*(nSpace-1)],
      		metricTensor[(nSpace-1)*(nSpace-1)],
      		metricTensorDetSqrt,
      		dS,
      		u_test_dS[nDOF_test_element],
      		u_grad_trial_trace[nDOF_trial_element*nSpace],
      		u_grad_test_dS[nDOF_test_element*nSpace],
      		normal[nSpace],x_ext,y_ext,z_ext,xt_ext,yt_ext,zt_ext,integralScaling,
                penalty=0.0,
      		//
      		G[nSpace*nSpace],G_dd_G,tr_G;
      	      //
      	      //calculate the solution and gradients at quadrature points
      	      //
      	      u_ext=0.0;
      	      for (int I=0;I<nSpace;I++)
      	        {
      	          grad_u_ext[I] = 0.0;
      	        }
      	      ck.calculateMapping_elementBoundary(eN,
      						  ebN_local,
      						  kb,
      						  ebN_local_kb,
      						  mesh_dof,
      						  mesh_l2g,
      						  mesh_trial_trace_ref,
      						  mesh_grad_trial_trace_ref,
      						  boundaryJac_ref,
      						  jac_ext,
      						  jacDet_ext,
      						  jacInv_ext,
      						  boundaryJac,
      						  metricTensor,
      						  metricTensorDetSqrt,
      						  normal_ref,
      						  normal,
      						  x_ext,y_ext,z_ext);
      	      dS = metricTensorDetSqrt*dS_ref[kb];
      	      ck.calculateG(jacInv_ext,G,G_dd_G,tr_G);
      	      ck.calculateGScale(G,normal,penalty);
      	      //compute shape and solution information
      	      //shape
      	      ck.gradTrialFromRef(&u_grad_trial_trace_ref[ebN_local_kb_nSpace*nDOF_trial_element],jacInv_ext,u_grad_trial_trace);
      	      //solution and gradients
      	      ck.valFromDOF(u_dof,&u_l2g[eN_nDOF_trial_element],&u_trial_trace_ref[ebN_local_kb*nDOF_test_element],u_ext);
      	      ck.gradFromDOF(u_dof,&u_l2g[eN_nDOF_trial_element],u_grad_trial_trace,grad_u_ext);
      	      //precalculate test function products with integration weights
      	      for (int j=0;j<nDOF_trial_element;j++)
      		{
      		  u_test_dS[j] = u_test_trace_ref[ebN_local_kb*nDOF_test_element+j]*dS;
      		  for (int I=0;I<nSpace;I++)
      		    u_grad_test_dS[j*nSpace+I] = u_grad_trial_trace[j*nSpace+I]*dS;//cek hack, using trial
      		}
      	      //
      	      //calculate the internal and external trace of the pde coefficients
      	      //
=======
        {
          register int ebN = exteriorElementBoundariesArray[ebNE];
          register int eN  = elementBoundaryElementsArray[ebN*2+0],
            ebN_local = elementBoundaryLocalElementBoundariesArray[ebN*2+0],
            eN_nDOF_trial_element = eN*nDOF_trial_element;
          for  (int kb=0;kb<nQuadraturePoints_elementBoundary;kb++)
            {
              register int ebNE_kb = ebNE*nQuadraturePoints_elementBoundary+kb,
                ebNE_kb_nSpace = ebNE_kb*nSpace,
                ebN_local_kb = ebN_local*nQuadraturePoints_elementBoundary+kb,
                ebN_local_kb_nSpace = ebN_local_kb*nSpace;

              register double u_ext=0.0,
                grad_u_ext[nSpace],
                m_ext=0.0,
                dm_ext=0.0,
                a_ext=0.0,
                f_ext[nSpace],
                df_ext[nSpace],
                dflux_u_u_ext=0.0,
                bc_u_ext=0.0,
                bc_m_ext=0.0,
                bc_dm_ext=0.0,
                bc_f_ext[nSpace],
                bc_df_ext[nSpace],
                fluxJacobian_u_u[nDOF_trial_element],
                jac_ext[nSpace*nSpace],
                jacDet_ext,
                jacInv_ext[nSpace*nSpace],
                boundaryJac[nSpace*(nSpace-1)],
                metricTensor[(nSpace-1)*(nSpace-1)],
                metricTensorDetSqrt,
                dS,
                u_test_dS[nDOF_test_element],
                u_grad_trial_trace[nDOF_trial_element*nSpace],
                u_grad_test_dS[nDOF_test_element*nSpace],
                normal[nSpace],x_ext,y_ext,z_ext,xt_ext,yt_ext,zt_ext,integralScaling,
                penalty=0.0,
                //
                G[nSpace*nSpace],G_dd_G,tr_G;
              //
              //calculate the solution and gradients at quadrature points
              //
              u_ext=0.0;
              for (int I=0;I<nSpace;I++)
                {
                  grad_u_ext[I] = 0.0;
                }
              ck.calculateMapping_elementBoundary(eN,
                                                  ebN_local,
                                                  kb,
                                                  ebN_local_kb,
                                                  mesh_dof,
                                                  mesh_l2g,
                                                  mesh_trial_trace_ref,
                                                  mesh_grad_trial_trace_ref,
                                                  boundaryJac_ref,
                                                  jac_ext,
                                                  jacDet_ext,
                                                  jacInv_ext,
                                                  boundaryJac,
                                                  metricTensor,
                                                  metricTensorDetSqrt,
                                                  normal_ref,
                                                  normal,
                                                  x_ext,y_ext,z_ext);
              dS = metricTensorDetSqrt*dS_ref[kb];
              ck.calculateG(jacInv_ext,G,G_dd_G,tr_G);
              ck.calculateGScale(G,normal,penalty);
              //compute shape and solution information
              //shape
              ck.gradTrialFromRef(&u_grad_trial_trace_ref[ebN_local_kb_nSpace*nDOF_trial_element],jacInv_ext,u_grad_trial_trace);
              //solution and gradients
              ck.valFromDOF(u_dof,&u_l2g[eN_nDOF_trial_element],&u_trial_trace_ref[ebN_local_kb*nDOF_test_element],u_ext);
              ck.gradFromDOF(u_dof,&u_l2g[eN_nDOF_trial_element],u_grad_trial_trace,grad_u_ext);
              //precalculate test function products with integration weights
              for (int j=0;j<nDOF_trial_element;j++)
                {
                  u_test_dS[j] = u_test_trace_ref[ebN_local_kb*nDOF_test_element+j]*dS;
                  for (int I=0;I<nSpace;I++)
                    u_grad_test_dS[j*nSpace+I] = u_grad_trial_trace[j*nSpace+I]*dS;//cek hack, using trial
                }
              //
              //calculate the internal and external trace of the pde coefficients
              //
>>>>>>> 44d843c3
              evaluateCoefficients(alphaBDF,
                                   &ebqe_vf[ebNE_kb_nSpace],
                                   &ebqe_vs[ebNE_kb_nSpace],
                                   q_vos[ebNE_kb],
                                   rho_s_min,
                                   rho_f_min,
                                   f_ext,
                                   a_ext);
<<<<<<< HEAD
      	      //
      	      //update the global Jacobian from the flux Jacobian
      	      //
      	      for (int i=0;i<nDOF_test_element;i++)
      		{
      		  register int eN_i = eN*nDOF_test_element+i;
      		  //register int ebNE_kb_i = ebNE_kb*nDOF_test_element+i;
      		  for (int j=0;j<nDOF_trial_element;j++)
      		    {
      		      register int ebN_i_j = ebN*4*nDOF_test_X_trial_element + i*nDOF_trial_element + j,
                        ebN_local_kb_j=ebN_local_kb*nDOF_trial_element+j,
                        j_nSpace = j*nSpace;

      		      globalJacobian[csrRowIndeces_u_u[eN_i] + csrColumnOffsets_eb_u_u[ebN_i_j]] +=
      			ExteriorNumericalDiffusiveFluxJacobian(isDOFBoundary[ebNE_kb],
      							       isFluxBoundary[ebNE_kb],
      							       normal,
      							       a_ext,
      							       u_trial_trace_ref[ebN_local_kb_j],
      							       &u_grad_trial_trace[j_nSpace],
      							       penalty)*u_test_dS[i]
                        +
      		        ck.ExteriorElementBoundaryScalarDiffusionAdjointJacobian
      			(isDOFBoundary[ebNE_kb],
      			 isFluxBoundary[ebNE_kb],
      			 1.0,
      			 u_trial_trace_ref[ebN_local_kb_j],
      			 normal,
      			 a_ext,
      			 &u_grad_test_dS[i*nSpace]);
      		    }//j
      		}//i
      	    }//kb
      	}//ebNE
=======
              //
              //update the global Jacobian from the flux Jacobian
              //
              for (int i=0;i<nDOF_test_element;i++)
                {
                  register int eN_i = eN*nDOF_test_element+i;
                  //register int ebNE_kb_i = ebNE_kb*nDOF_test_element+i;
                  for (int j=0;j<nDOF_trial_element;j++)
                    {
                      register int ebN_i_j = ebN*4*nDOF_test_X_trial_element + i*nDOF_trial_element + j,
                        ebN_local_kb_j=ebN_local_kb*nDOF_trial_element+j,
                        j_nSpace = j*nSpace;

                      globalJacobian[csrRowIndeces_u_u[eN_i] + csrColumnOffsets_eb_u_u[ebN_i_j]] +=
                        ExteriorNumericalDiffusiveFluxJacobian(isDOFBoundary[ebNE_kb],
                                                               isFluxBoundary[ebNE_kb],
                                                               normal,
                                                               a_ext,
                                                               u_trial_trace_ref[ebN_local_kb_j],
                                                               &u_grad_trial_trace[j_nSpace],
                                                               penalty)*u_test_dS[i]
                        +
                        ck.ExteriorElementBoundaryScalarDiffusionAdjointJacobian
                        (isDOFBoundary[ebNE_kb],
                         //isFluxBoundary[ebNE_kb],
                         0, // mql: if Dirichlet BCs, then the flux BCs don't matte
                         1.0,
                         u_trial_trace_ref[ebN_local_kb_j],
                         normal,
                         a_ext,
                         &u_grad_test_dS[i*nSpace]);
                    }//j
                }//i
            }//kb
        }//ebNE
>>>>>>> 44d843c3
    }//computeJacobian
  };//cppPresInc

  inline cppPresInc_base* newPresInc(int nSpaceIn,
                                 int nQuadraturePoints_elementIn,
                                 int nDOF_mesh_trial_elementIn,
                                 int nDOF_trial_elementIn,
                                 int nDOF_test_elementIn,
                                 int nQuadraturePoints_elementBoundaryIn,
                                 int CompKernelFlag)
  {
    if (nSpaceIn == 2)
      return proteus::chooseAndAllocateDiscretization2D<cppPresInc_base,cppPresInc,CompKernel>(nSpaceIn,
                                                                                               nQuadraturePoints_elementIn,
                                                                                               nDOF_mesh_trial_elementIn,
                                                                                               nDOF_trial_elementIn,
                                                                                               nDOF_test_elementIn,
                                                                                               nQuadraturePoints_elementBoundaryIn,
                                                                                               CompKernelFlag);
    else
      return proteus::chooseAndAllocateDiscretization<cppPresInc_base,cppPresInc,CompKernel>(nSpaceIn,
                                                                                             nQuadraturePoints_elementIn,
                                                                                             nDOF_mesh_trial_elementIn,
                                                                                             nDOF_trial_elementIn,
                                                                                             nDOF_test_elementIn,
                                                                                             nQuadraturePoints_elementBoundaryIn,
                                                                                             CompKernelFlag);
  }
}//proteus
#endif<|MERGE_RESOLUTION|>--- conflicted
+++ resolved
@@ -58,7 +58,6 @@
                                    double* ebqe_adv_flux,
                                    double* ebqe_diff_flux,
                                    double* bc_diff_flux,
-<<<<<<< HEAD
 				   int offset_u,
                                    int stride_u, 
 				   double* globalResidual,			   
@@ -69,16 +68,6 @@
 				   int INTEGRATE_BY_PARTS_DIV_U,
 				   double* q_a,
 				   double* ebqe_a)=0;
-=======
-                                   int offset_u,
-                                   int stride_u,
-                                   double* globalResidual,
-                                   int nExteriorElementBoundaries_global,
-                                   int* exteriorElementBoundariesArray,
-                                   int* elementBoundaryElementsArray,
-                                   int* elementBoundaryLocalElementBoundariesArray,
-                                   int INTEGRATE_BY_PARTS_DIV_U)=0;
->>>>>>> 44d843c3
     virtual void calculateJacobian(//element
                                    double* mesh_trial_ref,
                                    double* mesh_grad_trial_ref,
@@ -262,7 +251,6 @@
                                          double* q_grad_u,
                                          double* ebqe_u,
                                          double* ebqe_grad_u,
-<<<<<<< HEAD
 					 int offset_u,
                                          int stride_u, 
 					 double* elementResidual_u,			   
@@ -275,19 +263,6 @@
 					 double compatibility_condition, 
 					 int INTEGRATE_BY_PARTS_DIV_U,
 					 double* q_a)
-=======
-                                         int offset_u,
-                                         int stride_u,
-                                         double* elementResidual_u,
-                                         int nExteriorElementBoundaries_global,
-                                         int* exteriorElementBoundariesArray,
-                                         int* elementBoundaryElementsArray,
-                                         int* elementBoundaryLocalElementBoundariesArray,
-                                         double* element_u,
-                                         int eN,
-                                         double compatibility_condition,
-                                         int INTEGRATE_BY_PARTS_DIV_U)
->>>>>>> 44d843c3
     {
       for (int i=0;i<nDOF_test_element;i++)
         {
@@ -347,7 +322,6 @@
           //
           evaluateCoefficients(alphaBDF,
                                &q_vf[eN_k_nSpace],
-<<<<<<< HEAD
 			       &q_vs[eN_k_nSpace],
 			       q_vos[eN_k],
 			       rho_s_min,
@@ -373,33 +347,6 @@
 	  //
 	  q_a[eN_k] = a;
 	  q_u[eN_k] = u;
-=======
-                               &q_vs[eN_k_nSpace],
-                               q_vos[eN_k],
-                               rho_s_min,
-                               rho_f_min,
-                               f,
-                               a);
-          //
-          //update element residual
-          //
-          for(int i=0;i<nDOF_test_element;i++)
-            {
-              //register int eN_k_i=eN_k*nDOF_test_element+i;
-              //register int eN_k_i_nSpace = eN_k_i*nSpace;
-              register int  i_nSpace=i*nSpace;
-              elementResidual_u[i] +=
-                (INTEGRATE_BY_PARTS_DIV_U == 1 ? ck.Advection_weak(f,&u_grad_test_dV[i_nSpace]) : q_divU[eN_k]*u_test_dV[i])
-                + compatibility_condition*u_test_dV[i] // mql: to make the system solvable if int(div(u))!=0
-                + ck.NumericalDiffusion(a,grad_u,&u_grad_test_dV[i_nSpace]);
-            }//i
-          //
-          //save momentum for time history and velocity for subgrid error
-          //save solution for other models
-          //
-
-          q_u[eN_k] = u;
->>>>>>> 44d843c3
           for (int I=0;I<nSpace;I++)
             q_grad_u[eN_k_nSpace+I] = grad_u[I];
         }
@@ -452,7 +399,6 @@
                            double* ebqe_adv_flux,
                            double* ebqe_diff_flux,
                            double* bc_diff_flux,
-<<<<<<< HEAD
 			   int offset_u,
                            int stride_u, 
 			   double* globalResidual,			   
@@ -493,46 +439,6 @@
       /* 	      compatibility_condition -= q_divU[eN_k]*dV; */
       /* 	    } */
       /* 	} */
-=======
-                           int offset_u,
-                           int stride_u,
-                           double* globalResidual,
-                           int nExteriorElementBoundaries_global,
-                           int* exteriorElementBoundariesArray,
-                           int* elementBoundaryElementsArray,
-                           int* elementBoundaryLocalElementBoundariesArray,
-                           int INTEGRATE_BY_PARTS_DIV_U)
-    {
-      double compatibility_condition=0.;
-      // COMPUTE COMPATIBILITY CONSTANT
-      // mql: Modify the rhs (by adding a constant) so that the Poission system is solvable (assume diffusive flux = 0).
-      // Note that this is equivalent to consider a (not known) diffusive flux != 0 s.t. the system is solvable.
-      for(int eN=0;eN<nElements_global;eN++)
-        {
-          for  (int k=0;k<nQuadraturePoints_element;k++)
-            {
-              register int eN_k = eN*nQuadraturePoints_element+k;
-              register double
-                jac[nSpace*nSpace],
-                jacDet,
-                jacInv[nSpace*nSpace],
-                dV,x,y,z;
-              ck.calculateMapping_element(eN,
-                                          k,
-                                          mesh_dof,
-                                          mesh_l2g,
-                                          mesh_trial_ref,
-                                          mesh_grad_trial_ref,
-                                          jac,
-                                          jacDet,
-                                          jacInv,
-                                          x,y,z);
-              //get the physical integration weight
-              dV = fabs(jacDet)*dV_ref[k];
-              compatibility_condition -= q_divU[eN_k]*dV;
-            }
-        }
->>>>>>> 44d843c3
       //
       //loop over elements to compute volume integrals and load them into element and global residual
       //
@@ -590,7 +496,6 @@
                                    q_grad_u,
                                    ebqe_u,
                                    ebqe_grad_u,
-<<<<<<< HEAD
 				   offset_u,
                                    stride_u, 
 				   elementResidual_u,			   
@@ -612,28 +517,6 @@
 	      globalResidual[offset_u+stride_u*u_l2g[eN_i]]+=elementResidual_u[i];
 	    }//i
 	}//elements
-=======
-                                   offset_u,
-                                   stride_u,
-                                   elementResidual_u,
-                                   nExteriorElementBoundaries_global,
-                                   exteriorElementBoundariesArray,
-                                   elementBoundaryElementsArray,
-                                   elementBoundaryLocalElementBoundariesArray,
-                                   element_u,
-                                   eN,
-                                   compatibility_condition,
-                                   INTEGRATE_BY_PARTS_DIV_U);
-          //
-          //load element into global residual and save element residual
-          //
-          for(int i=0;i<nDOF_test_element;i++)
-            {
-              register int eN_i=eN*nDOF_test_element+i;
-              globalResidual[offset_u+stride_u*u_l2g[eN_i]]+=elementResidual_u[i];
-            }//i
-        }//elements
->>>>>>> 44d843c3
       //
       //loop over exterior element boundaries to calculate levelset gradient
       //
@@ -641,7 +524,6 @@
       //ebN is the element boundary INdex
       //eN is the element index
       for (int ebNE = 0; ebNE < nExteriorElementBoundaries_global; ebNE++)
-<<<<<<< HEAD
       	{
       	  register int ebN = exteriorElementBoundariesArray[ebNE],
       	    eN  = elementBoundaryElementsArray[ebN*2+0],
@@ -662,35 +544,12 @@
       		ebN_local_kb = ebN_local*nQuadraturePoints_elementBoundary+kb,
       		ebN_local_kb_nSpace = ebN_local_kb*nSpace;
       	      register double penalty=0.0,
-=======
-        {
-          register int ebN = exteriorElementBoundariesArray[ebNE],
-            eN  = elementBoundaryElementsArray[ebN*2+0],
-            ebN_local = elementBoundaryLocalElementBoundariesArray[ebN*2+0];
-            //eN_nDOF_trial_element = eN*nDOF_trial_element;
-          register double elementResidual_u[nDOF_test_element];
-          double element_u[nDOF_trial_element];
-          for (int i=0;i<nDOF_test_element;i++)
-            {
-              register int eN_i=eN*nDOF_test_element+i;
-              element_u[i] = u_dof[u_l2g[eN_i]];
-              elementResidual_u[i] = 0.0;
-            }//i
-          for  (int kb=0;kb<nQuadraturePoints_elementBoundary;kb++)
-            {
-              register int ebNE_kb = ebNE*nQuadraturePoints_elementBoundary+kb,
-                ebNE_kb_nSpace = ebNE_kb*nSpace,
-                ebN_local_kb = ebN_local*nQuadraturePoints_elementBoundary+kb,
-                ebN_local_kb_nSpace = ebN_local_kb*nSpace;
-              register double penalty=0.0,
->>>>>>> 44d843c3
                 u_ext=0.0,
                 bc_u_ext=0.0,
                 adv_flux_ext=0.0,
                 diff_flux_ext=0.0,
                 a_ext=0.0,
                 f_ext[nSpace],
-<<<<<<< HEAD
       		grad_u_ext[nSpace],
       		jac_ext[nSpace*nSpace],
       		jacDet_ext,
@@ -750,67 +609,6 @@
       	      //
       	      //calculate the pde coefficients using the solution and the boundary values for the solution
       	      //
-=======
-                grad_u_ext[nSpace],
-                jac_ext[nSpace*nSpace],
-                jacDet_ext,
-                jacInv_ext[nSpace*nSpace],
-                boundaryJac[nSpace*(nSpace-1)],
-                metricTensor[(nSpace-1)*(nSpace-1)],
-                metricTensorDetSqrt,
-                dS,
-                u_test_dS[nDOF_test_element],
-                u_grad_trial_trace[nDOF_trial_element*nSpace],
-                u_grad_test_dS[nDOF_test_element*nSpace],
-                normal[nSpace],x_ext,y_ext,z_ext,
-                G[nSpace*nSpace],G_dd_G,tr_G;
-              //
-              //calculate the solution and gradients at quadrature points
-              //
-              ck.calculateMapping_elementBoundary(eN,
-                                                  ebN_local,
-                                                  kb,
-                                                  ebN_local_kb,
-                                                  mesh_dof,
-                                                  mesh_l2g,
-                                                  mesh_trial_trace_ref,
-                                                  mesh_grad_trial_trace_ref,
-                                                  boundaryJac_ref,
-                                                  jac_ext,
-                                                  jacDet_ext,
-                                                  jacInv_ext,
-                                                  boundaryJac,
-                                                  metricTensor,
-                                                  metricTensorDetSqrt,
-                                                  normal_ref,
-                                                  normal,
-                                                  x_ext,y_ext,z_ext);
-              dS = metricTensorDetSqrt*dS_ref[kb];
-              //get the metric tensor
-              //cek todo use symmetry
-              ck.calculateG(jacInv_ext,G,G_dd_G,tr_G);
-              ck.calculateGScale(G,normal,penalty);
-              //compute shape and solution information
-              //shape
-              ck.gradTrialFromRef(&u_grad_trial_trace_ref[ebN_local_kb_nSpace*nDOF_trial_element],jacInv_ext,u_grad_trial_trace);
-              //solution and gradients
-              ck.valFromElementDOF(element_u,&u_trial_trace_ref[ebN_local_kb*nDOF_test_element],u_ext);
-              ck.gradFromElementDOF(element_u,u_grad_trial_trace,grad_u_ext);
-              //precalculate test function products with integration weights
-              for (int j=0;j<nDOF_trial_element;j++)
-                {
-                  u_test_dS[j] = u_test_trace_ref[ebN_local_kb*nDOF_test_element+j]*dS;
-                  for (int I=0;I<nSpace;I++)
-                    u_grad_test_dS[j*nSpace+I] = u_grad_trial_trace[j*nSpace+I]*dS;//cek hack, using trial
-                }
-              //
-              //load the boundary values
-              //
-              bc_u_ext = isDOFBoundary[ebNE_kb]*ebqe_bc_u_ext[ebNE_kb]+(1-isDOFBoundary[ebNE_kb])*u_ext;
-              //
-              //calculate the pde coefficients using the solution and the boundary values for the solution
-              //
->>>>>>> 44d843c3
               evaluateCoefficients(alphaBDF,
                                    &ebqe_vf[ebNE_kb_nSpace],
                                    &ebqe_vs[ebNE_kb_nSpace],
@@ -819,7 +617,6 @@
                                    rho_f_min,
                                    f_ext,
                                    a_ext);
-<<<<<<< HEAD
       	      ebqe_u[ebNE_kb] = u_ext;
       	      for (int I=0;I<nSpace;I++)
       		ebqe_grad_u[ebNE_kb_nSpace+I] = grad_u_ext[I];
@@ -829,17 +626,6 @@
       	      exteriorNumericalAdvectiveFlux(normal,
       					     f_ext,
       					     adv_flux_ext); //=f.normal = [(1-vos)*vf + vos*vs].normal
-=======
-              ebqe_u[ebNE_kb] = u_ext;
-              for (int I=0;I<nSpace;I++)
-                ebqe_grad_u[ebNE_kb_nSpace+I] = grad_u_ext[I];
-              //
-              //calculate the numerical fluxes
-              //
-              exteriorNumericalAdvectiveFlux(normal,
-                                             f_ext,
-                                             adv_flux_ext); //=f.normal = [(1-vos)*vf + vos*vs].normal
->>>>>>> 44d843c3
               exteriorNumericalDiffusiveFlux(isDOFBoundary[ebNE_kb],
                                              isFluxBoundary[ebNE_kb],
                                              normal,
@@ -850,7 +636,6 @@
                                              bc_diff_flux[ebNE_kb],
                                              penalty,
                                              diff_flux_ext);
-<<<<<<< HEAD
 	      ebqe_a[ebNE_kb] = a_ext;
       	      ebqe_adv_flux[ebNE_kb] = adv_flux_ext;
       	      ebqe_diff_flux[ebNE_kb] = diff_flux_ext;
@@ -881,45 +666,6 @@
       	      globalResidual[offset_u+stride_u*u_l2g[eN_i]] += elementResidual_u[i];
       	    }//i
       	}//ebNE
-=======
-              if (isDOFBoundary[ebNE_kb] != 1)
-                diff_flux_ext = 0.0; // mql: don't consider diffusive flux unless Dirichlet BC
-              //if(isFluxBoundary[ebNE_kb] == 1)
-              //{
-              //  adv_flux_ext = 0.0;
-              //  diff_flux_ext = 0.0;
-              //}
-              ebqe_adv_flux[ebNE_kb] = adv_flux_ext;
-              ebqe_diff_flux[ebNE_kb] = diff_flux_ext;
-              //
-              //update residuals
-              //
-              for (int i=0;i<nDOF_test_element;i++)
-                {
-                  elementResidual_u[i] +=
-                    (INTEGRATE_BY_PARTS_DIV_U == 1 ? ck.ExteriorElementBoundaryFlux(adv_flux_ext,u_test_dS[i]) : 0.)
-                    + ck.ExteriorElementBoundaryFlux(diff_flux_ext,u_test_dS[i]) // mql: just != 0 if Dirichlet BC
-                    + ck.ExteriorElementBoundaryScalarDiffusionAdjoint(isDOFBoundary[ebNE_kb],
-                                                                       0, // mql: if Dirichlet BCs, then the flux BCs don't matter
-                                                                       //isFluxBoundary[ebNE_kb],
-                                                                       1.0,
-                                                                       u_ext,
-                                                                       bc_u_ext,
-                                                                       normal,
-                                                                       a_ext,
-                                                                       &u_grad_test_dS[i*nSpace]);
-                }//i
-            }//kb
-          //
-          //update the element and global residual storage
-          //
-          for (int i=0;i<nDOF_test_element;i++)
-            {
-              int eN_i = eN*nDOF_test_element+i;
-              globalResidual[offset_u+stride_u*u_l2g[eN_i]] += elementResidual_u[i];
-            }//i
-        }//ebNE
->>>>>>> 44d843c3
     }
 
     inline void calculateElementJacobian(//element
@@ -1148,7 +894,6 @@
       //loop over exterior element boundaries to compute the surface integrals and load them into the global Jacobian
       //
       for (int ebNE = 0; ebNE < nExteriorElementBoundaries_global; ebNE++)
-<<<<<<< HEAD
       	{
       	  register int ebN = exteriorElementBoundariesArray[ebNE];
       	  register int eN  = elementBoundaryElementsArray[ebN*2+0],
@@ -1234,93 +979,6 @@
       	      //
       	      //calculate the internal and external trace of the pde coefficients
       	      //
-=======
-        {
-          register int ebN = exteriorElementBoundariesArray[ebNE];
-          register int eN  = elementBoundaryElementsArray[ebN*2+0],
-            ebN_local = elementBoundaryLocalElementBoundariesArray[ebN*2+0],
-            eN_nDOF_trial_element = eN*nDOF_trial_element;
-          for  (int kb=0;kb<nQuadraturePoints_elementBoundary;kb++)
-            {
-              register int ebNE_kb = ebNE*nQuadraturePoints_elementBoundary+kb,
-                ebNE_kb_nSpace = ebNE_kb*nSpace,
-                ebN_local_kb = ebN_local*nQuadraturePoints_elementBoundary+kb,
-                ebN_local_kb_nSpace = ebN_local_kb*nSpace;
-
-              register double u_ext=0.0,
-                grad_u_ext[nSpace],
-                m_ext=0.0,
-                dm_ext=0.0,
-                a_ext=0.0,
-                f_ext[nSpace],
-                df_ext[nSpace],
-                dflux_u_u_ext=0.0,
-                bc_u_ext=0.0,
-                bc_m_ext=0.0,
-                bc_dm_ext=0.0,
-                bc_f_ext[nSpace],
-                bc_df_ext[nSpace],
-                fluxJacobian_u_u[nDOF_trial_element],
-                jac_ext[nSpace*nSpace],
-                jacDet_ext,
-                jacInv_ext[nSpace*nSpace],
-                boundaryJac[nSpace*(nSpace-1)],
-                metricTensor[(nSpace-1)*(nSpace-1)],
-                metricTensorDetSqrt,
-                dS,
-                u_test_dS[nDOF_test_element],
-                u_grad_trial_trace[nDOF_trial_element*nSpace],
-                u_grad_test_dS[nDOF_test_element*nSpace],
-                normal[nSpace],x_ext,y_ext,z_ext,xt_ext,yt_ext,zt_ext,integralScaling,
-                penalty=0.0,
-                //
-                G[nSpace*nSpace],G_dd_G,tr_G;
-              //
-              //calculate the solution and gradients at quadrature points
-              //
-              u_ext=0.0;
-              for (int I=0;I<nSpace;I++)
-                {
-                  grad_u_ext[I] = 0.0;
-                }
-              ck.calculateMapping_elementBoundary(eN,
-                                                  ebN_local,
-                                                  kb,
-                                                  ebN_local_kb,
-                                                  mesh_dof,
-                                                  mesh_l2g,
-                                                  mesh_trial_trace_ref,
-                                                  mesh_grad_trial_trace_ref,
-                                                  boundaryJac_ref,
-                                                  jac_ext,
-                                                  jacDet_ext,
-                                                  jacInv_ext,
-                                                  boundaryJac,
-                                                  metricTensor,
-                                                  metricTensorDetSqrt,
-                                                  normal_ref,
-                                                  normal,
-                                                  x_ext,y_ext,z_ext);
-              dS = metricTensorDetSqrt*dS_ref[kb];
-              ck.calculateG(jacInv_ext,G,G_dd_G,tr_G);
-              ck.calculateGScale(G,normal,penalty);
-              //compute shape and solution information
-              //shape
-              ck.gradTrialFromRef(&u_grad_trial_trace_ref[ebN_local_kb_nSpace*nDOF_trial_element],jacInv_ext,u_grad_trial_trace);
-              //solution and gradients
-              ck.valFromDOF(u_dof,&u_l2g[eN_nDOF_trial_element],&u_trial_trace_ref[ebN_local_kb*nDOF_test_element],u_ext);
-              ck.gradFromDOF(u_dof,&u_l2g[eN_nDOF_trial_element],u_grad_trial_trace,grad_u_ext);
-              //precalculate test function products with integration weights
-              for (int j=0;j<nDOF_trial_element;j++)
-                {
-                  u_test_dS[j] = u_test_trace_ref[ebN_local_kb*nDOF_test_element+j]*dS;
-                  for (int I=0;I<nSpace;I++)
-                    u_grad_test_dS[j*nSpace+I] = u_grad_trial_trace[j*nSpace+I]*dS;//cek hack, using trial
-                }
-              //
-              //calculate the internal and external trace of the pde coefficients
-              //
->>>>>>> 44d843c3
               evaluateCoefficients(alphaBDF,
                                    &ebqe_vf[ebNE_kb_nSpace],
                                    &ebqe_vs[ebNE_kb_nSpace],
@@ -1329,7 +987,6 @@
                                    rho_f_min,
                                    f_ext,
                                    a_ext);
-<<<<<<< HEAD
       	      //
       	      //update the global Jacobian from the flux Jacobian
       	      //
@@ -1364,43 +1021,6 @@
       		}//i
       	    }//kb
       	}//ebNE
-=======
-              //
-              //update the global Jacobian from the flux Jacobian
-              //
-              for (int i=0;i<nDOF_test_element;i++)
-                {
-                  register int eN_i = eN*nDOF_test_element+i;
-                  //register int ebNE_kb_i = ebNE_kb*nDOF_test_element+i;
-                  for (int j=0;j<nDOF_trial_element;j++)
-                    {
-                      register int ebN_i_j = ebN*4*nDOF_test_X_trial_element + i*nDOF_trial_element + j,
-                        ebN_local_kb_j=ebN_local_kb*nDOF_trial_element+j,
-                        j_nSpace = j*nSpace;
-
-                      globalJacobian[csrRowIndeces_u_u[eN_i] + csrColumnOffsets_eb_u_u[ebN_i_j]] +=
-                        ExteriorNumericalDiffusiveFluxJacobian(isDOFBoundary[ebNE_kb],
-                                                               isFluxBoundary[ebNE_kb],
-                                                               normal,
-                                                               a_ext,
-                                                               u_trial_trace_ref[ebN_local_kb_j],
-                                                               &u_grad_trial_trace[j_nSpace],
-                                                               penalty)*u_test_dS[i]
-                        +
-                        ck.ExteriorElementBoundaryScalarDiffusionAdjointJacobian
-                        (isDOFBoundary[ebNE_kb],
-                         //isFluxBoundary[ebNE_kb],
-                         0, // mql: if Dirichlet BCs, then the flux BCs don't matte
-                         1.0,
-                         u_trial_trace_ref[ebN_local_kb_j],
-                         normal,
-                         a_ext,
-                         &u_grad_test_dS[i*nSpace]);
-                    }//j
-                }//i
-            }//kb
-        }//ebNE
->>>>>>> 44d843c3
     }//computeJacobian
   };//cppPresInc
 
