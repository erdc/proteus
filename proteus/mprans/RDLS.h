--- conflicted
+++ resolved
@@ -1924,11 +1924,7 @@
                                 double* lumped_qy,
                                 double* lumped_qz)
       {
-<<<<<<< HEAD
-	std::valarray<double> weighted_lumped_mass_matrix(numDOFs);
-=======
         weighted_lumped_mass_matrix.resize(numDOFs,0.0);
->>>>>>> 0104859b
         for (int i=0; i<numDOFs; i++)
           {
             // output vectors
