--- conflicted
+++ resolved
@@ -411,24 +411,6 @@
         # level set
         self.model = modelList[self.ME_model]
         self.model.q['phi_solid'] = self.q_phi_solid
-<<<<<<< HEAD
-        self.q_rho  = self.model.q[('u',0)].copy()
-        self.ebqe_rho  = self.model.ebqe[('u',0)].copy()
-        self.q_nu  = self.model.q[('u',0)].copy()
-        self.ebqe_nu  = self.model.ebqe[('u',0)].copy()
-        #DEM particles
-        self.particle_netForces = np.zeros((self.nParticles,3),'d')
-        self.particle_netMoments = np.zeros((self.nParticles,3),'d')
-        self.particle_surfaceArea = np.zeros((self.nParticles,),'d')
-        self.particle_centroids = np.zeros((self.nParticles,3),'d')
-        self.particle_signed_distances=np.zeros((self.nParticles,)+self.model.q[('u',0)].shape,'d')
-        self.particle_signed_distance_normals=np.zeros((self.nParticles,)+self.model.q[('velocity',0)].shape,'d')
-        self.particle_velocities=np.zeros((self.nParticles,)+self.model.q[('velocity',0)].shape,'d')
-
-        self.phisField=np.ones(self.model.q[('u',0)].shape,'d')*1e10
-        self.ebq_global_phi_s = numpy.ones_like(self.model.ebq_global[('totalFlux',0)])*1.e10
-        self.ebq_global_grad_phi_s = numpy.ones_like(self.model.ebq_global[('velocityAverage',0)])*1.e10
-=======
         self.q_rho = self.model.q[('u', 0)].copy()
         self.ebqe_rho = self.model.ebqe[('u', 0)].copy()
         self.q_nu = self.model.q[('u', 0)].copy()
@@ -443,7 +425,8 @@
         self.particle_velocities = np.zeros((self.nParticles,) + self.model.q[('velocity', 0)].shape, 'd')
 
         self.phisField = np.ones(self.model.q[('u', 0)].shape, 'd') * 1e10
->>>>>>> 4ec32194
+        self.ebq_global_phi_s = numpy.ones_like(self.model.ebq_global[('totalFlux',0)]) * 1.e10
+        self.ebq_global_grad_phi_s = numpy.ones_like(self.model.ebq_global[('velocityAverage',0)]) * 1.e10
         # This is making a special case for granular material simulations
         # if the user inputs a list of position/velocities then the sdf are calculated based on the "spherical" particles
         # otherwise the sdf are calculated based on the input sdf list for each body
@@ -475,7 +458,6 @@
                                    self.particle_sdfList, self.particle_velocityList):
                 for eN in range(self.model.q['x'].shape[0]):
                     for k in range(self.model.q['x'].shape[1]):
-<<<<<<< HEAD
                         self.particle_signed_distances[i,eN,k],self.particle_signed_distance_normals[i,eN,k] = sdf(0, self.model.q['x'][eN,k])
                         self.particle_velocities[i,eN,k]=vel(0,self.model.q['x'][eN,k])
                 self.model.q[('phis',i)] = self.particle_signed_distances[i]
@@ -486,13 +468,6 @@
                         if ( abs(sdf_ebN_kb) < abs(self.ebq_global_phi_s[ebN,kb]) ):
                             self.ebq_global_phi_s[ebN,kb]=sdf_ebN_kb
                             self.ebq_global_grad_phi_s[ebN,kb,:]=sdNormals
-=======
-                        self.particle_signed_distances[i, eN, k], self.particle_signed_distance_normals[i, eN, k] = sdf(0, self.model.q['x'][eN, k])
-                        self.particle_velocities[i, eN, k] = vel(0, self.model.q['x'][eN, k])
-                self.model.q[('phis', i)] = self.particle_signed_distances[i]
-                self.model.q[('phis_vel', i)] = self.particle_velocities[i]
->>>>>>> 4ec32194
-
         if self.PRESSURE_model is not None:
             self.model.pressureModel = modelList[self.PRESSURE_model]
             self.model.q_p_fluid = modelList[self.PRESSURE_model].q[('u', 0)]
@@ -618,17 +593,11 @@
         ), "epsFact_solid  array is not large  enough for the materials  in this mesh; length must be greater  than largest  material type ID"
 
     def initializeMesh(self, mesh):
-<<<<<<< HEAD
-        self.phi_s = numpy.ones(mesh.nodeArray.shape[0],'d')*1.e10
-=======
-        self.phi_s = numpy.zeros(mesh.nodeArray.shape[0], 'd')
-
->>>>>>> 4ec32194
+        self.phi_s = numpy.ones(mesh.nodeArray.shape[0],'d') * 1.e10
         if self.granular_sdf_Calc is not None:
             print ("updating", self.nParticles, " particles...")
             for i in range(self.nParticles):
                 for j in range(mesh.nodeArray.shape[0]):
-<<<<<<< HEAD
                     sdf,sdNormals = self.granular_sdf_Calc(mesh.nodeArray[j,:],i)
                     if ( abs(sdf) < abs(self.phi_s[j]) ):
                         self.phi_s[j]=sdf
@@ -639,17 +608,6 @@
                     sdf_j,sdNormals=sdf(0,mesh.nodeArray[j,:])
                     if (abs(sdf_j) < abs(self.phi_s[j])):
                         self.phi_s[j] = sdf_j
-=======
-                    sdf, sdNormals = self.granular_sdf_Calc(mesh.nodeArray[j, :], i)
-                    if (abs(sdf) < abs(self.phi_s[j])):
-                        self.phi_s[j] = sdf
-        else:
-            for i, sdf in zip(range(self.nParticles),
-                              self.particle_sdfList):
-                for j in range(mesh.nodeArray.shape[0]):
-                    self.phi_s[j], sdNormals = sdf(0, mesh.nodeArray[j, :])
-
->>>>>>> 4ec32194
         # cek we eventually need to use the local element diameter
         self.eps_density = self.epsFact_density * mesh.h
         self.eps_viscosity = self.epsFact * mesh.h
@@ -1048,7 +1006,6 @@
                         self.phi_s[j] = sdf
                 for eN in range(self.model.q['x'].shape[0]):
                     for k in range(self.model.q['x'].shape[1]):
-<<<<<<< HEAD
                         self.particle_signed_distances[i,eN,k],self.particle_signed_distance_normals[i,eN,k] = self.granular_sdf_Calc(self.model.q['x'][eN,k],i)
                         self.particle_velocities[i,eN,k] = self.granular_vel_Calc(self.model.q['x'][eN,k],i)
                         if ( abs(self.particle_signed_distances[i,eN,k]) < abs(self.phisField[eN,k]) ):
@@ -1060,16 +1017,6 @@
                             self.ebq_global_phi_s[ebN,kb]=sdf
                             self.ebq_global_grad_phi_s[ebN,kb,:]=sdNormals
             self.model.q[('phis')] = self.phisField    
-=======
-                        self.particle_signed_distances[i, eN, k], self.particle_signed_distance_normals[i,
-                                                                                                        eN, k] = self.granular_sdf_Calc(self.model.q['x'][eN, k], i)
-                        self.particle_velocities[i, eN, k] = self.granular_vel_Calc(self.model.q['x'][eN, k], i)
-                        if (abs(self.particle_signed_distances[i, eN, k]) < abs(self.phisField[eN, k])):
-                            self.phisField[eN, k] = self.particle_signed_distances[i, eN, k]
-
-            self.model.q[('phis')] = self.phisField
-
->>>>>>> 4ec32194
         else:
             for i, sdf, vel in zip(range(self.nParticles),
                                    self.particle_sdfList, self.particle_velocityList
@@ -1081,7 +1028,6 @@
                         self.phi_s[j] = mysdf
                 for eN in range(self.model.q['x'].shape[0]):
                     for k in range(self.model.q['x'].shape[1]):
-<<<<<<< HEAD
                         self.particle_signed_distances[i,eN,k],self.particle_signed_distance_normals[i,eN,k] = sdf(t, self.model.q['x'][eN,k])
                         self.particle_velocities[i,eN,k]=vel(t,self.model.q['x'][eN,k])
                 for ebN in range(self.model.ebq_global['x'].shape[0]):
@@ -1092,12 +1038,6 @@
                             self.ebq_global_grad_phi_s[ebN,kb,:]=sdNormals
          
 	if self.model.comm.isMaster():
-=======
-                        self.particle_signed_distances[i, eN, k], self.particle_signed_distance_normals[i, eN, k] = sdf(t, self.model.q['x'][eN, k])
-                        self.particle_velocities[i, eN, k] = vel(t, self.model.q['x'][eN, k])
-
-        if self.model.comm.isMaster():
->>>>>>> 4ec32194
             self.wettedAreaHistory.write("%21.16e\n" % (self.wettedAreas[-1],))
             self.forceHistory_p.write("%21.16e %21.16e %21.16e\n" % tuple(self.netForces_p[-1, :]))
             self.forceHistory_p.flush()
@@ -2319,11 +2259,7 @@
         else:
             self.calculateResidual = self.rans3pf.calculateResidual
             self.calculateJacobian = self.rans3pf.calculateJacobian
-<<<<<<< HEAD
         self.isActiveDOF = np.zeros_like(r);
-=======
-
->>>>>>> 4ec32194
         self.calculateResidual(  # element
             self.pressureModel.u[0].femSpace.elementMaps.psi,
             self.pressureModel.u[0].femSpace.elementMaps.grad_psi,
@@ -2563,16 +2499,10 @@
             self.q['density'],
             self.q['dynamic_viscosity'],
             self.ebqe['density'],
-<<<<<<< HEAD
             self.ebqe['dynamic_viscosity'],             
             self.u[0].femSpace.order,
             self.isActiveDOF)
         r*=self.isActiveDOF
-=======
-            self.ebqe['dynamic_viscosity'],
-            self.u[0].femSpace.order)
-
->>>>>>> 4ec32194
         # mql: Save the solution in 'u' to allow SimTools.py to compute the errors
         for dim in range(self.nSpace_global):
             self.q[('u', dim)][:] = self.q[('velocity', 0)][:, :, dim]
