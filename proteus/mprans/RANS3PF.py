import proteus
from proteus import Profiling
import numpy
from proteus import *
from proteus.Transport import *
from proteus.Transport import OneLevelTransport
import os
from proteus import cfemIntegrals, Quadrature, Norms, Comm
from proteus.NonlinearSolvers import NonlinearEquation
from proteus.FemTools import (DOFBoundaryConditions,
                              FluxBoundaryConditions,
                              C0_AffineLinearOnSimplexWithNodalBasis)
from proteus.flcbdfWrappers import globalMax
from proteus.Profiling import memory
from proteus.Profiling import logEvent as log
from proteus.Transport import OneLevelTransport
from proteus.TransportCoefficients import TC_base
from proteus.SubgridError import SGE_base
from proteus.ShockCapturing import ShockCapturing_base
import cRANS3PF

class SubgridError(proteus.SubgridError.SGE_base):

    def __init__(
            self,
            coefficients,
            nd,
            lag=False,
            nStepsToDelay=0,
            hFactor=1.0,
            noPressureStabilization=False):
        self.noPressureStabilization = noPressureStabilization
        proteus.SubgridError.SGE_base.__init__(self, coefficients, nd, lag)
        coefficients.stencil[0].add(0)
        self.hFactor = hFactor
        self.nStepsToDelay = nStepsToDelay
        self.nSteps = 0
        if self.lag:
            log("RANS3PF.SubgridError: lagging requested but must lag the first step; switching lagging off and delaying")
            self.nStepsToDelay = 1
            self.lag = False

    def initializeElementQuadrature(self, mesh, t, cq):
        import copy
        self.cq = cq
        self.v_last = self.cq[('velocity', 0)]


    def updateSubgridErrorHistory(self, initializationPhase=False):
        self.nSteps += 1
        if self.lag:
            self.v_last[:] = self.cq[('velocity', 0)]
        if self.lag == False and self.nStepsToDelay is not None and self.nSteps > self.nStepsToDelay:
            log("RANS3PF.SubgridError: switched to lagged subgrid error")
            self.lag = True
            self.v_last = self.cq[('velocity', 0)].copy()

    def calculateSubgridError(self, q):
        pass


class NumericalFlux(
        proteus.NumericalFlux.NavierStokes_Advection_DiagonalUpwind_Diffusion_SIPG_exterior):
    hasInterior = False

    def __init__(self, vt, getPointwiseBoundaryConditions,
                 getAdvectiveFluxBoundaryConditions,
                 getDiffusiveFluxBoundaryConditions,
                 getPeriodicBoundaryConditions=None):
        proteus.NumericalFlux.NavierStokes_Advection_DiagonalUpwind_Diffusion_SIPG_exterior.__init__(
            self,
            vt,
            getPointwiseBoundaryConditions,
            getAdvectiveFluxBoundaryConditions,
            getDiffusiveFluxBoundaryConditions,
            getPeriodicBoundaryConditions)
        self.penalty_constant = 2.0
        self.includeBoundaryAdjoint = True
        self.boundaryAdjoint_sigma = 1.0
        self.hasInterior = False


class ShockCapturing(proteus.ShockCapturing.ShockCapturing_base):

    def __init__(
            self,
            coefficients,
            nd,
            shockCapturingFactor=0.25,
            lag=False,
            nStepsToDelay=3):
        proteus.ShockCapturing.ShockCapturing_base.__init__(
            self, coefficients, nd, shockCapturingFactor, lag)
        self.nStepsToDelay = nStepsToDelay
        self.nSteps = 0
        if self.lag:
            log("RANS3PF.ShockCapturing: lagging requested but must lag the first step; switching lagging off and delaying")
            self.nStepsToDelay = 1
            self.lag = False

    def initializeElementQuadrature(self, mesh, t, cq):
        self.mesh = mesh
        self.numDiff = {}
        self.numDiff_last = {}
        for ci in range(0, 3):
            self.numDiff[ci] = cq[('numDiff', ci, ci)]
            self.numDiff_last[ci] = cq[('numDiff', ci, ci)]

    def updateShockCapturingHistory(self):
        self.nSteps += 1
        if self.lag:
            for ci in range(0, 3):
                self.numDiff_last[ci][:] = self.numDiff[ci]
        if self.lag == False and self.nStepsToDelay is not None and self.nSteps > self.nStepsToDelay:
            log("RANS3PF.ShockCapturing: switched to lagged shock capturing")
            self.lag = True
            for ci in range(0, 3):
                self.numDiff_last[ci] = self.numDiff[ci].copy()
        log(
            "RANS3PF: max numDiff_1 %e numDiff_2 %e numDiff_3 %e" %
            (globalMax(
                self.numDiff_last[0].max()), globalMax(
                self.numDiff_last[1].max()), globalMax(
                self.numDiff_last[2].max())))


class Coefficients(proteus.TransportCoefficients.TC_base):
    """
    The coefficients for two incompresslble fluids governed by the Navier-Stokes equations and separated by a sharp interface represented by a level set function
    """
    from proteus.ctransportCoefficients import TwophaseNavierStokes_ST_LS_SO_2D_Evaluate
    from proteus.ctransportCoefficients import TwophaseNavierStokes_ST_LS_SO_3D_Evaluate
    from proteus.ctransportCoefficients import TwophaseNavierStokes_ST_LS_SO_2D_Evaluate_sd
    from proteus.ctransportCoefficients import TwophaseNavierStokes_ST_LS_SO_3D_Evaluate_sd
    from proteus.ctransportCoefficients import calculateWaveFunction3d_ref

    def __init__(self,
                 epsFact=1.5,
                 sigma=72.8,
                 rho_0=998.2, nu_0=1.004e-6,
                 rho_1=1.205, nu_1=1.500e-5,
                 g=[0.0, 0.0, -9.8],
                 nd=3,
                 ME_model=5,
                 PRESSURE_model=7,
                 VOS_model=0,
                 SED_model=5,
                 LS_model=None,
                 VOF_model=None,
                 KN_model=None,
                 Closure_0_model=None,  # Turbulence closure model
                 Closure_1_model=None,  # Second possible Turbulence closure model
                 epsFact_density=None,
                 stokes=False,
                 sd=True,
                 movingDomain=False,
                 useVF=0.0,
                 useRBLES=0.0,
                 useMetrics=0.0,
                 useConstant_he=False,
                 dragAlpha=0.0,
                 dragBeta=0.0,
                 setParamsFunc=None,  # uses setParamsFunc if given
                 dragAlphaTypes=None,  # otherwise can use element constant values
                 dragBetaTypes=None,  # otherwise can use element constant values
                 porosityTypes=None,
                 killNonlinearDrag=False,
                 waveFlag=None,
                 waveHeight=0.01,
                 waveCelerity=1.0,
                 waveFrequency=1.0,
                 waveNumber=2.0,
                 waterDepth=0.5,
                 Omega_s=[[0.45, 0.55], [0.2, 0.4], [0.0, 1.0]],
                 epsFact_source=1.,
                 epsFact_solid=None,
                 eb_adjoint_sigma=1.0,
                 eb_penalty_constant=10.0,
                 forceStrongDirichlet=False,
                 turbulenceClosureModel=0,
                 # 0=No Model, 1=Smagorinksy, 2=Dynamic Smagorinsky,
                 # 3=K-Epsilon, 4=K-Omega
                 smagorinskyConstant=0.1,
                 barycenters=None,
                 PSTAB=0.0,
                 set_vos=None,
                 set_sed_velocity=None,
                 aDarcy=150.0,
		 betaForch=0.0,
		 grain=0.0102,
		 packFraction=0.2,
		 packMargin=0.01,
		 maxFraction=0.635,
		 frFraction=0.57,
                 sigmaC=1.1,
                 C3e=1.2,
                 C4e=1.0,
                 eR=0.8,
 		 fContact=0.02,
                 mContact=2.0,
                 nContact=5.0,
                 angFriction=pi/6.0,
                 nParticles=0,
                 particle_epsFact=3.0,
                 particle_alpha=1000.0,
                 particle_beta=1000.0,
                 particle_penalty_constant=1000.0,
                 particle_nitsche=1.0,
                 particle_sdfList=[],
                 particle_velocityList=[],
                 granular_sdf_Calc=None,
                 granular_vel_Calc=None
		 ):
            self.nParticles=nParticles
            self.particle_nitsche=particle_nitsche
            self.particle_epsFact=particle_epsFact
            self.particle_alpha=particle_alpha
            self.particle_beta=particle_beta
            self.particle_penalty_constant=particle_penalty_constant
            self.particle_sdfList=particle_sdfList
            self.particle_velocityList=particle_velocityList
            self.granular_sdf_Calc=granular_sdf_Calc
            self.granular_vel_Calc=granular_vel_Calc
            self.aDarcy=aDarcy
            self.betaForch=betaForch
            self.grain=grain
            self.packFraction=packFraction
            self.packMargin=packMargin
            self.maxFraction=maxFraction
            self.frFraction=frFraction
            self.sigmaC=sigmaC
            self.C3e=C3e
            self.C4e=C4e
            self.eR=eR
            self.fContact=fContact
            self.mContact=mContact
            self.nContact=nContact
            self.angFriction=angFriction
            self.set_vos=set_vos
            self.set_sed=set_sed_velocity
            self.PSTAB=PSTAB
            self.barycenters = barycenters
            self.smagorinskyConstant = smagorinskyConstant
            self.turbulenceClosureModel = turbulenceClosureModel
            self.forceStrongDirichlet = forceStrongDirichlet
            self.eb_adjoint_sigma = eb_adjoint_sigma
            self.eb_penalty_constant = eb_penalty_constant
            self.movingDomain = movingDomain
            self.epsFact_solid = epsFact_solid
            self.useConstant_he = useConstant_he
            self.useVF = useVF
            self.useRBLES = useRBLES
            self.useMetrics = useMetrics
            self.sd = sd
            if epsFact_density is not None:
                self.epsFact_density = epsFact_density
            else:
                self.epsFact_density = epsFact
            self.stokes = stokes
            self.ME_model = ME_model
            self.PRESSURE_model = PRESSURE_model
            self.VOS_model = VOS_model
            self.SED_model = SED_model
            self.LS_model = LS_model
            self.VOF_model = VOF_model
            self.KN_model = KN_model
            self.Closure_0_model = Closure_0_model
            self.Closure_1_model = Closure_1_model
            self.epsFact = epsFact
            self.eps = None
            self.sigma = sigma
            self.rho_0 = rho_0
            self.nu_0 = nu_0
            # cek for debugging using single phase test problems
            self.rho = rho_0
            self.nu = nu_0
            self.rho_1 = rho_1
            self.nu_1 = nu_1
            self.g = numpy.array(g)
            self.nd = nd
            #
            self.dragAlpha = dragAlpha
            self.dragBeta = dragBeta
            self.setParamsFunc = setParamsFunc
            self.dragAlphaTypes = dragAlphaTypes
            self.dragBetaTypes = dragBetaTypes
            self.porosityTypes = porosityTypes
            self.killNonlinearDrag = int(killNonlinearDrag)
            self.waveFlag = waveFlag
            self.waveHeight = waveHeight
            self.waveCelerity = waveCelerity
            self.waveFrequency = waveFrequency
            self.waveNumber = waveNumber
            self.waterDepth = waterDepth
            self.Omega_s = Omega_s
            self.epsFact_source = epsFact_source
            self.linearDragFactor = 1.0
            self.nonlinearDragFactor = 1.0
            if self.killNonlinearDrag:
                self.nonlinearDragFactor = 0.0
            mass = {}
            advection = {}
            diffusion = {}
            potential = {}
            reaction = {}
            hamiltonian = {}
            if nd == 2:
                variableNames = ['u', 'v']
                mass = {0: {0: 'linear'},
                        1: {1: 'linear'}}
                advection = {0: {0: 'nonlinear',
                                1: 'nonlinear'},
                            1: {0: 'nonlinear',
                                1: 'nonlinear'}}
                diffusion = {0: {0: {0: 'constant'}, 1: {1: 'constant'}},
                            1: {1: {1: 'constant'}, 0: {0: 'constant'}}}
                sdInfo = {(0, 0): (numpy.array([0, 1, 2], dtype='i'),
                                numpy.array([0, 1], dtype='i')),
                        (0, 1): (numpy.array([0, 0, 1], dtype='i'),
                                numpy.array([0], dtype='i')),
                        (1, 1): (numpy.array([0, 1, 2], dtype='i'),
                                numpy.array([0, 1], dtype='i')),
                        (1, 0): (numpy.array([0, 1, 1], dtype='i'),
                                numpy.array([1], dtype='i'))}
                potential = {0: {0: 'u'},
                            1: {1: 'u'}}
                reaction = {0: {0: 'nonlinear', 1: 'nonlinear'},
                            1: {0: 'nonlinear', 1: 'nonlinear'}}
                hamiltonian = {0: {0: 'linear'},
                            1: {1: 'linear'}}
                TC_base.__init__(self,
                                2,
                                mass,
                                advection,
                                diffusion,
                                potential,
                                reaction,
                                hamiltonian,
                                variableNames,
                                sparseDiffusionTensors=sdInfo,
                                useSparseDiffusion=sd,
                                movingDomain=movingDomain)
                self.vectorComponents = [0, 1]
                self.vectorName="velocity"
            elif nd == 3:
                variableNames = ['u', 'v', 'w']
                mass = {0: {0: 'linear'},
                        1: {1: 'linear'},
                        2: {2: 'linear'}}
                advection = {0: {0: 'nonlinear',
                                1: 'nonlinear',
                                2: 'nonlinear'},
                            1: {0: 'nonlinear',
                                1: 'nonlinear',
                                2: 'nonlinear'},
                            2: {0: 'nonlinear',
                                1: 'nonlinear',
                                2: 'nonlinear'}}
                diffusion = {0: {0: {0: 'constant'},
                                1: {1: 'constant'},
                                2: {2: 'constant'}},
                            1: {0: {0: 'constant'},
                                1: {1: 'constant'},
                                2: {2: 'constant'}},
                            2: {0: {0: 'constant'},
                                1: {1: 'constant'},
                                2: {2: 'constant'}}}
                sdInfo = {}
                sdInfo = {(0, 0): (numpy.array([0, 1, 2, 3], dtype='i'), numpy.array([0, 1, 2], dtype='i')),
                        (0, 1): (numpy.array([0, 0, 1, 1], dtype='i'), numpy.array([0], dtype='i')),
                        (0, 2): (numpy.array([0, 0, 0, 1], dtype='i'), numpy.array([0], dtype='i')),
                        (1, 0): (numpy.array([0, 1, 1, 1], dtype='i'), numpy.array([1], dtype='i')),
                        (1, 1): (numpy.array([0, 1, 2, 3], dtype='i'), numpy.array([0, 1, 2], dtype='i')),
                        (1, 2): (numpy.array([0, 0, 0, 1], dtype='i'), numpy.array([1], dtype='i')),
                        (2, 0): (numpy.array([0, 1, 1, 1], dtype='i'), numpy.array([2], dtype='i')),
                        (2, 1): (numpy.array([0, 0, 1, 1], dtype='i'), numpy.array([2], dtype='i')),
                        (2, 2): (numpy.array([0, 1, 2, 3], dtype='i'), numpy.array([0, 1, 2], dtype='i'))}
                potential = {0: {0: 'u'},
                            1: {1: 'u'},
                            2: {2: 'u'}}
                reaction = {0: {0: 'nonlinear', 1: 'nonlinear', 2: 'nonlinear'},
                            1: {0: 'nonlinear', 1: 'nonlinear', 2: 'nonlinear'},
                            2: {0: 'nonlinear', 1: 'nonlinear', 2: 'nonlinear'}}
                hamiltonian = {0: {0: 'linear'},
                            1: {1: 'linear'},
                            2: {2: 'linear'}}
                TC_base.__init__(self,
                                3,
                                mass,
                                advection,
                                diffusion,
                                potential,
                                reaction,
                                hamiltonian,
                                variableNames,
                                sparseDiffusionTensors=sdInfo,
                                useSparseDiffusion=sd,
                                movingDomain=movingDomain)
                self.vectorComponents = [0, 1, 2]
                self.vectorName="velocity"

    def attachModels(self, modelList):
        # level set
        self.model = modelList[self.ME_model]
        self.model.q['phi_solid'] = self.q_phi_solid
        self.q_rho  = self.model.q[('u',0)].copy()
        self.ebqe_rho  = self.model.ebqe[('u',0)].copy()
        self.q_nu  = self.model.q[('u',0)].copy()
        self.ebqe_nu  = self.model.ebqe[('u',0)].copy()
        #DEM particles
        self.particle_netForces = np.zeros((self.nParticles,3),'d')
        self.particle_netMoments = np.zeros((self.nParticles,3),'d')
        self.particle_surfaceArea = np.zeros((self.nParticles,),'d')
        # self.particle_velocities = np.zeros((self.nParticles,3),'d')
        self.particle_centroids = np.zeros((self.nParticles,3),'d')
        self.particle_signed_distances=np.zeros((self.nParticles,)+self.model.q[('u',0)].shape,'d')
        self.particle_signed_distance_normals=np.zeros((self.nParticles,)+self.model.q[('velocity',0)].shape,'d')
        self.particle_velocities=np.zeros((self.nParticles,)+self.model.q[('velocity',0)].shape,'d')

        self.phisField=np.ones(self.model.q[('u',0)].shape,'d')*1e10
        # This is making a special case for granular material simulations
        # if the user inputs a list of position/velocities then the sdf are calculated based on the "spherical" particles
        # otherwise the sdf are calculated based on the input sdf list for each body
        print "SHAPE!", self.particle_velocities.shape
        if self.granular_sdf_Calc is not None:
            temp_1=np.zeros(self.model.q[('u',0)].shape,'d')
            temp_2=np.zeros(self.model.q[('u',0)].shape,'d')
            temp_3=np.zeros(self.model.q[('u',0)].shape,'d')
            for i in range(self.nParticles):
                print ("Attaching particle i=", i)
                for eN in range(self.model.q['x'].shape[0]):
                    for k in range(self.model.q['x'].shape[1]):
                        self.particle_signed_distances[i,eN,k],self.particle_signed_distance_normals[i,eN,k] = self.granular_sdf_Calc(self.model.q['x'][eN,k],i)    
                        self.particle_velocities[i,eN,k] = self.granular_vel_Calc(self.model.q['x'][eN,k],i)           
                #This is important to write the a field for the sdf in the domain which distinguishes solid particles
                temp_1=np.minimum(abs(self.particle_signed_distances[i]),abs(self.phisField))
                temp_2=np.minimum(self.particle_signed_distances[i],temp_1)
                temp_3=np.minimum(temp_2,self.phisField)
                self.phisField=temp_3
                self.model.q[('phis')] = temp_3
        else:
            for i,sdf,vel in zip(range(self.nParticles),
                            self.particle_sdfList, self.particle_velocityList):
                for eN in range(self.model.q['x'].shape[0]):
                    for k in range(self.model.q['x'].shape[1]):
                        self.particle_signed_distances[i,eN,k],self.particle_signed_distance_normals[i,eN,k] = sdf(0, self.model.q['x'][eN,k])
                        self.particle_velocities[i,eN,k]=vel(0,self.model.q['x'][eN,k])
                self.model.q[('phis',i)] = self.particle_signed_distances[i]
                self.model.q[('phis_vel',i)] = self.particle_velocities[i]

	
        if self.PRESSURE_model is not None:
            self.model.pressureModel = modelList[self.PRESSURE_model]
            self.model.q_p_fluid = modelList[self.PRESSURE_model].q[('u',0)]
            self.model.ebqe_p_fluid = modelList[self.PRESSURE_model].ebqe[('u',0)]
            self.model.q_grad_p_fluid = modelList[self.PRESSURE_model].q[('grad(u)',0)]
            self.model.ebqe_grad_p_fluid = modelList[self.PRESSURE_model].ebqe[('grad(u)',0)]
        if self.VOS_model is not None:
           self.vos_dof = modelList[self.VOS_model].u[0].dof
           self.q_vos = modelList[self.VOS_model].q[('u',0)]
           self.q_dvos_dt = modelList[self.VOS_model].q[('mt',0)]
           self.ebqe_vos = modelList[self.VOS_model].ebqe[('u',0)]
        else:
           self.vos_dof = modelList[self.VOF_model].u[0].dof.copy()
           self.vos_dof[:] = 0.0
           self.q_vos = modelList[self.VOF_model].coefficients.q_vos
           self.q_dvos_dt = self.q_vos.copy()
           self.q_dvos_dt[:] = 0.0
           self.ebqe_vos = modelList[self.VOF_model].coefficients.ebqe_vos
        if self.SED_model is not None:
            self.rho_s = modelList[self.SED_model].coefficients.rho_0
            self.q_velocity_solid = modelList[self.SED_model].q[('velocity',0)]
            self.ebqe_velocity_solid = modelList[self.SED_model].ebqe[('velocity',0)]
        else:
            self.rho_s = self.rho_0
            self.q_velocity_solid = self.model.q[('velocity',0)].copy()
            self.q_velocity_solid[:] = 0.0
            self.ebqe_velocity_solid = self.model.ebqe[('velocity',0)].copy()
            self.ebqe_velocity_solid[:] = 0.0
        if self.LS_model is not None:
            self.q_phi = modelList[self.LS_model].q[('u', 0)]
            if modelList[self.LS_model].ebq.has_key(('u', 0)):
                self.ebq_phi = modelList[self.LS_model].ebq[('u', 0)]
            else:
                self.ebq_phi = None
            self.ebqe_phi = modelList[self.LS_model].ebqe[('u', 0)]
            self.bc_ebqe_phi = modelList[
                self.LS_model].numericalFlux.ebqe[
                ('u', 0)]
            # normal
            self.q_n = modelList[self.LS_model].q[('grad(u)', 0)]
            if modelList[self.LS_model].ebq.has_key(('grad(u)', 0)):
                self.ebq_n = modelList[self.LS_model].ebq[('grad(u)', 0)]
            else:
                self.ebq_n = None
            self.ebqe_n = modelList[self.LS_model].ebqe[('grad(u)', 0)]
        else:
            self.q_phi = 10.0 * numpy.ones(self.model.q[('u', 0)].shape, 'd')
            self.ebqe_phi = 10.0 * \
                numpy.ones(self.model.ebqe[('u', 0)].shape, 'd')
            self.bc_ebqe_phi = 10.0 * \
                numpy.ones(self.model.ebqe[('u', 0)].shape, 'd')
            self.q_n = numpy.ones(self.model.q[('velocity', 0)].shape, 'd')
            self.ebqe_n = numpy.ones(
                self.model.ebqe[
                    ('velocity', 0)].shape, 'd')
        if self.VOF_model is not None:
            self.q_vf = modelList[self.VOF_model].q[('u', 0)]
            if modelList[self.VOF_model].ebq.has_key(('u', 0)):
                self.ebq_vf = modelList[self.VOF_model].ebq[('u', 0)]
            else:
                self.ebq_vf = None
            self.ebqe_vf = modelList[self.VOF_model].ebqe[('u', 0)]
            self.bc_ebqe_vf = modelList[
                self.VOF_model].numericalFlux.ebqe[
                ('u', 0)]
        else:
            self.q_vf = numpy.zeros(self.model.q[('u', 0)].shape, 'd')
            self.ebqe_vf = numpy.zeros(self.model.ebqe[('u', 0)].shape, 'd')
            self.bc_ebqe_vf = numpy.zeros(self.model.ebqe[('u', 0)].shape, 'd')
        # curvature
        if self.KN_model is not None:
            self.q_kappa = modelList[self.KN_model].q[('u', 0)]
            self.ebqe_kappa = modelList[self.KN_model].ebqe[('u', 0)]
            if modelList[self.KN_model].ebq.has_key(('u', 0)):
                self.ebq_kappa = modelList[self.KN_model].ebq[('u', 0)]
            else:
                self.ebq_kappa = None
        else:
            self.q_kappa = -numpy.ones(self.model.q[('u', 0)].shape, 'd')
            self.ebqe_kappa = -numpy.ones(self.model.ebqe[('u', 0)].shape, 'd')
        # Turbulence Closures
        # only option for now is k-epsilon
        self.q_turb_var = {}
        self.q_turb_var_grad = {}
        self.ebqe_turb_var = {}
        if self.Closure_0_model is not None:
            self.q_turb_var[0] = modelList[self.Closure_0_model].q[('u', 0)]
            self.q_turb_var_grad[0] = modelList[
                self.Closure_0_model].q[
                ('grad(u)', 0)]
            self.ebqe_turb_var[0] = modelList[
                self.Closure_0_model].ebqe[
                ('u', 0)]
        else:
            self.q_turb_var[0] = numpy.ones(self.model.q[('u', 0)].shape, 'd')
            self.q_turb_var_grad[0] = numpy.ones(
                self.model.q[('grad(u)', 0)].shape, 'd')
            self.ebqe_turb_var[0] = numpy.ones(
                self.model.ebqe[('u', 0)].shape, 'd')
        if self.Closure_1_model is not None:
            self.q_turb_var[1] = modelList[self.Closure_1_model].q[('u', 0)]
            self.ebqe_turb_var[1] = modelList[
                self.Closure_1_model].ebqe[
                ('u', 0)]
        else:
            self.q_turb_var[1] = numpy.ones(self.model.q[('u', 0)].shape, 'd')
            self.ebqe_turb_var[1] = numpy.ones(
                self.model.ebqe[('u', 0)].shape, 'd')
        if self.epsFact_solid is None:
            self.epsFact_solid = numpy.ones(
                self.model.mesh.elementMaterialTypes.max() + 1)
        assert len(self.epsFact_solid) > self.model.mesh.elementMaterialTypes.max(
        ), "epsFact_solid  array is not large  enough for the materials  in this mesh; length must be greater  than largest  material type ID"

    def initializeMesh(self, mesh):
        self.phi_s = numpy.zeros(mesh.nodeArray.shape[0],'d')

        if self.granular_sdf_Calc is not None:
            print ("updating",self.nParticles," particles...")
            for i in range(self.nParticles):
                for j in range(mesh.nodeArray.shape[0]):
                    sdf,sdNormals = self.granular_sdf_Calc(mesh.nodeArray[j,:],i)
                    if ( abs(sdf) < abs(self.phi_s[j]) ):
                         self.phi_s[j]=sdf
        else:
            for i,sdf in zip(range(self.nParticles),
                            self.particle_sdfList):
                for j in range(mesh.nodeArray.shape[0]):
                     self.phi_s[j],sdNormals=sdf(0,mesh.nodeArray[j,:])


        # cek we eventually need to use the local element diameter
        self.eps_density = self.epsFact_density * mesh.h
        self.eps_viscosity = self.epsFact * mesh.h
        self.mesh = mesh
        self.elementMaterialTypes = mesh.elementMaterialTypes
        self.eps_source = self.epsFact_source * mesh.h
        nBoundariesMax = int(
            globalMax(max(self.mesh.elementBoundaryMaterialTypes))) + 1
        self.wettedAreas = numpy.zeros((nBoundariesMax,), 'd')
        self.netForces_p = numpy.zeros((nBoundariesMax, 3), 'd')
        self.netForces_v = numpy.zeros((nBoundariesMax, 3), 'd')
        self.netMoments = numpy.zeros((nBoundariesMax, 3), 'd')
        if self.barycenters is None:
            self.barycenters = numpy.zeros((nBoundariesMax, 3), 'd')
        comm = Comm.get()
        if comm.isMaster():
            self.wettedAreaHistory = open(os.path.join(proteus.Profiling.logDir,"wettedAreaHistory.txt"),"w")
            self.forceHistory_p = open(os.path.join(proteus.Profiling.logDir,"forceHistory_p.txt"),"w")
            self.forceHistory_v = open(os.path.join(proteus.Profiling.logDir,"forceHistory_v.txt"),"w")
            self.momentHistory = open(os.path.join(proteus.Profiling.logDir,"momentHistory.txt"),"w")
            if self.nParticles:
                self.particle_forceHistory = open(os.path.join(proteus.Profiling.logDir,"particle_forceHistory.txt"),"w")
                self.particle_momentHistory = open(os.path.join(proteus.Profiling.logDir,"particle_momentHistory.txt"),"w")
    # initialize so it can run as single phase

    def initializeElementQuadrature(self, t, cq):
        # VRANS
        self.q_phi_solid = numpy.ones(cq[('u', 0)].shape, 'd')
        self.q_velocity_solid = numpy.zeros(cq[('velocity', 0)].shape, 'd')
        self.q_porosity = numpy.ones(cq[('u', 0)].shape, 'd')
        self.q_dragAlpha = numpy.ones(cq[('u', 0)].shape, 'd')
        self.q_dragAlpha.fill(self.dragAlpha)
        self.q_dragBeta = numpy.ones(cq[('u', 0)].shape, 'd')
        self.q_dragBeta.fill(self.dragBeta)
        if self.setParamsFunc is not None:
            self.setParamsFunc(
                cq['x'],
                self.q_porosity,
                self.q_dragAlpha,
                self.q_dragBeta)
        else:
            # TODO make loops faster
            if self.porosityTypes is not None:
                for eN in range(self.q_porosity.shape[0]):
                    self.q_porosity[
                        eN, :] = self.porosityTypes[
                        self.elementMaterialTypes[eN]]
            if self.dragAlphaTypes is not None:
                for eN in range(self.q_dragAlpha.shape[0]):
                    self.q_dragAlpha[
                        eN, :] = self.dragAlphaTypes[
                        self.elementMaterialTypes[eN]]
            if self.dragBetaTypes is not None:
                for eN in range(self.q_dragBeta.shape[0]):
                    self.q_dragBeta[
                        eN, :] = self.dragBetaTypes[
                        self.elementMaterialTypes[eN]]
        #
        cq['phisError'] = cq[('u',0)].copy()
        cq['velocityError'] = cq[('velocity',0)].copy()

    def initializeElementBoundaryQuadrature(self, t, cebq, cebq_global):
        # VRANS
        self.ebq_porosity = numpy.ones(cebq['det(J)'].shape, 'd')
        self.ebq_dragAlpha = numpy.ones(cebq['det(J)'].shape, 'd')
        self.ebq_dragAlpha.fill(self.dragAlpha)
        self.ebq_dragBeta = numpy.ones(cebq['det(J)'].shape, 'd')
        self.ebq_dragBeta.fill(self.dragBeta)
        if self.setParamsFunc is not None:
            self.setParamsFunc(
                cebq['x'],
                self.ebq_porosity,
                self.ebq_dragAlpha,
                self.ebq_dragBeta)
        # TODO which mean to use or leave discontinuous
        # TODO make loops faster
        if self.porosityTypes is not None:
            for ebNI in range(self.mesh.nInteriorElementBoundaries_global):
                ebN = self.mesh.interiorElementBoundariesArray[ebNI]
                eN_left = self.mesh.elementBoundaryElementsArray[ebN, 0]
                eN_right = self.mesh.elementBoundaryElementsArray[ebN, 1]
                ebN_element_left = self.mesh.elementBoundaryLocalElementBoundariesArray[
                    ebN, 0]
                ebN_element_right = self.mesh.elementBoundaryLocalElementBoundariesArray[
                    ebN, 1]
                avg = 0.5 * (self.porosityTypes[self.elementMaterialTypes[eN_left]] +
                             self.porosityTypes[self.elementMaterialTypes[eN_right]])
                self.ebq_porosity[
                    eN_left, ebN_element_left, :] = self.porosityTypes[
                    self.elementMaterialTypes[eN_left]]
                self.ebq_porosity[
                    eN_right, ebN_element_right, :] = self.porosityTypes[
                    self.elementMaterialTypes[eN_right]]
            for ebNE in range(self.mesh.nExteriorElementBoundaries_global):
                ebN = self.mesh.exteriorElementBoundariesArray[ebNE]
                eN = self.mesh.elementBoundaryElementsArray[ebN, 0]
                ebN_element = self.mesh.elementBoundaryLocalElementBoundariesArray[
                    ebN, 0]
                self.ebq_porosity[
                    eN, ebN_element, :] = self.porosityTypes[
                    self.elementMaterialTypes[eN]]
        if self.dragAlphaTypes is not None:
            for ebNI in range(self.mesh.nInteriorElementBoundaries_global):
                ebN = self.mesh.interiorElementBoundariesArray[ebNI]
                eN_left = self.mesh.elementBoundaryElementsArray[ebN, 0]
                eN_right = self.mesh.elementBoundaryElementsArray[ebN, 1]
            ebN_element_left = self.mesh.elementBoundaryLocalElementBoundariesArray[
                ebN, 0]
            ebN_element_right = self.mesh.elementBoundaryLocalElementBoundariesArray[
                ebN, 1]
            avg = 0.5 * (self.dragAlphaTypes[self.elementMaterialTypes[eN_left]] +
                         self.dragAlphaTypes[self.elementMaterialTypes[eN_right]])
            self.ebq_dragAlpha[
                eN_left, ebN_element_left, :] = self.dragAlphaTypes[
                self.elementMaterialTypes[eN_left]]
            self.ebq_dragAlpha[
                eN_right, ebN_element_right, :] = self.dragAlphaTypes[
                self.elementMaterialTypes[eN_right]]
            for ebNE in range(self.mesh.nExteriorElementBoundaries_global):
                ebN = self.mesh.exteriorElementBoundariesArray[ebNE]
                eN = self.mesh.elementBoundaryElementsArray[ebN, 0]
                ebN_element = self.mesh.elementBoundaryLocalElementBoundariesArray[
                    ebN, 0]
                self.ebq_dragAlpha[
                    eN, ebN_element, :] = self.dragAlphaTypes[
                    self.elementMaterialTypes[eN]]
        if self.dragBetaTypes is not None:
            for ebNI in range(self.mesh.nInteriorElementBoundaries_global):
                ebN = self.mesh.interiorElementBoundariesArray[ebNI]
                eN_left = self.mesh.elementBoundaryElementsArray[ebN, 0]
                eN_right = self.mesh.elementBoundaryElementsArray[ebN, 1]
            ebN_element_left = self.mesh.elementBoundaryLocalElementBoundariesArray[
                ebN, 0]
            ebN_element_right = self.mesh.elementBoundaryLocalElementBoundariesArray[
                ebN, 1]
            avg = 0.5 * (self.dragBetaTypes[self.elementMaterialTypes[eN_left]] +
                         self.dragBetaTypes[self.elementMaterialTypes[eN_right]])
            self.ebq_dragBeta[
                eN_left, ebN_element_left, :] = self.dragBetaTypes[
                self.elementMaterialTypes[eN_left]]
            self.ebq_dragBeta[
                eN_right, ebN_element_right, :] = self.dragBetaTypes[
                self.elementMaterialTypes[eN_right]]
            for ebNE in range(self.mesh.nExteriorElementBoundaries_global):
                ebN = self.mesh.exteriorElementBoundariesArray[ebNE]
                eN = self.mesh.elementBoundaryElementsArray[ebN, 0]
                ebN_element = self.mesh.elementBoundaryLocalElementBoundariesArray[
                    ebN, 0]
                self.ebq_dragBeta[
                    eN, ebN_element, :] = self.dragBetaTypes[
                    self.elementMaterialTypes[eN]]
         #

    def initializeGlobalExteriorElementBoundaryQuadrature(self, t, cebqe):
        # VRANS
        log("ebqe_global allocations in coefficients")
        self.ebqe_velocity_last = numpy.zeros(cebqe[('velocity',0)].shape)
        self.ebqe_porosity = numpy.ones(cebqe[('u', 0)].shape, 'd')
        self.ebqe_dragAlpha = numpy.ones(cebqe[('u', 0)].shape, 'd')
        self.ebqe_dragAlpha.fill(self.dragAlpha)
        self.ebqe_dragBeta = numpy.ones(cebqe[('u', 0)].shape, 'd')
        self.ebqe_dragBeta.fill(self.dragBeta)
        log("porosity and drag")
        # TODO make loops faster
        if self.setParamsFunc is not None:
            self.setParamsFunc(
                cebqe['x'],
                self.ebqe_porosity,
                self.ebqe_dragAlpha,
                self.ebqe_dragBeta)
        else:
            if self.porosityTypes is not None:
                for ebNE in range(self.mesh.nExteriorElementBoundaries_global):
                    ebN = self.mesh.exteriorElementBoundariesArray[ebNE]
                    eN = self.mesh.elementBoundaryElementsArray[ebN, 0]
                    self.ebqe_porosity[
                        ebNE, :] = self.porosityTypes[
                        self.elementMaterialTypes[eN]]
            if self.dragAlphaTypes is not None:
                for ebNE in range(self.mesh.nExteriorElementBoundaries_global):
                    ebN = self.mesh.exteriorElementBoundariesArray[ebNE]
                    eN = self.mesh.elementBoundaryElementsArray[ebN, 0]
                    self.ebqe_dragAlpha[
                        ebNE, :] = self.dragAlphaTypes[
                        self.elementMaterialTypes[eN]]
            if self.dragBetaTypes is not None:
                for ebNE in range(self.mesh.nExteriorElementBoundaries_global):
                    ebN = self.mesh.exteriorElementBoundariesArray[ebNE]
                    eN = self.mesh.elementBoundaryElementsArray[ebN, 0]
                    self.ebqe_dragBeta[
                        ebNE, :] = self.dragBetaTypes[
                        self.elementMaterialTypes[eN]]
        #

    def updateToMovingDomain(self, t, c):
        pass

    def evaluateForcingTerms(
            self,
            t,
            c,
            mesh=None,
            mesh_trial_ref=None,
            mesh_l2g=None):
        if c.has_key('x') and len(c['x'].shape) == 3:
            if self.nd == 2:
                # mwf debug
                #import pdb
                # pdb.set_trace()
                c[('r', 0)].fill(0.0)
                eps_source = self.eps_source
                if self.waveFlag == 1:  # secondOrderStokes:
                    waveFunctions.secondOrderStokesWave(c[('r', 0)].shape[0],
                                                        c[('r', 0)].shape[1],
                                                        self.waveHeight,
                                                        self.waveCelerity,
                                                        self.waveFrequency,
                                                        self.waveNumber,
                                                        self.waterDepth,
                                                        self.Omega_s[0][0],
                                                        self.Omega_s[0][1],
                                                        self.Omega_s[1][0],
                                                        self.Omega_s[1][1],
                                                        eps_source,
                                                        c['x'],
                                                        c[('r', 0)],
                                                        t)
                elif self.waveFlag == 2:  # solitary wave
                    waveFunctions.solitaryWave(c[('r', 0)].shape[0],
                                               c[('r', 0)].shape[1],
                                               self.waveHeight,
                                               self.waveCelerity,
                                               self.waveFrequency,
                                               self.waterDepth,
                                               self.Omega_s[0][0],
                                               self.Omega_s[0][1],
                                               self.Omega_s[1][0],
                                               self.Omega_s[1][1],
                                               eps_source,
                                               c['x'],
                                               c[('r', 0)],
                                               t)

                elif self.waveFlag == 0:
                    waveFunctions.monochromaticWave(c[('r', 0)].shape[0],
                                                    c[('r', 0)].shape[1],
                                                    self.waveHeight,
                                                    self.waveCelerity,
                                                    self.waveFrequency,
                                                    self.Omega_s[0][0],
                                                    self.Omega_s[0][1],
                                                    self.Omega_s[1][0],
                                                    self.Omega_s[1][1],
                                                    eps_source,
                                                    c['x'],
                                                    c[('r', 0)],
                                                    t)

                # mwf debug
                if numpy.isnan(c[('r', 0)].any()):
                    import pdb
                    pdb.set_trace()
            else:
                # mwf debug
                #import pdb
                # pdb.set_trace()
                c[('r', 0)].fill(0.0)
                eps_source = self.eps_source
                if self.waveFlag == 1:  # secondOrderStokes:
                    waveFunctions.secondOrderStokesWave3d(c[('r', 0)].shape[0],
                                                          c[('r', 0)].shape[1],
                                                          self.waveHeight,
                                                          self.waveCelerity,
                                                          self.waveFrequency,
                                                          self.waveNumber,
                                                          self.waterDepth,
                                                          self.Omega_s[0][0],
                                                          self.Omega_s[0][1],
                                                          self.Omega_s[1][0],
                                                          self.Omega_s[1][1],
                                                          self.Omega_s[2][0],
                                                          self.Omega_s[2][1],
                                                          eps_source,
                                                          c['x'],
                                                          c[('r', 0)],
                                                          t)
                elif self.waveFlag == 2:  # solitary wave
                    waveFunctions.solitaryWave3d(c[('r', 0)].shape[0],
                                                 c[('r', 0)].shape[1],
                                                 self.waveHeight,
                                                 self.waveCelerity,
                                                 self.waveFrequency,
                                                 self.waterDepth,
                                                 self.Omega_s[0][0],
                                                 self.Omega_s[0][1],
                                                 self.Omega_s[1][0],
                                                 self.Omega_s[1][1],
                                                 self.Omega_s[2][0],
                                                 self.Omega_s[2][1],
                                                 eps_source,
                                                 c['x'],
                                                 c[('r', 0)],
                                                 t)

                elif self.waveFlag == 0:
                    waveFunctions.monochromaticWave3d(c[('r', 0)].shape[0],
                                                      c[('r', 0)].shape[1],
                                                      self.waveHeight,
                                                      self.waveCelerity,
                                                      self.waveFrequency,
                                                      self.Omega_s[0][0],
                                                      self.Omega_s[0][1],
                                                      self.Omega_s[1][0],
                                                      self.Omega_s[1][1],
                                                      self.Omega_s[2][0],
                                                      self.Omega_s[2][1],
                                                      eps_source,
                                                      c['x'],
                                                      c[('r', 0)],
                                                      t)

        else:
            assert mesh is not None
            assert mesh_trial_ref is not None
            assert mesh_l2g is not None
            # cek hack
            pass
        #            self.calculateWaveFunction3d_ref(mesh_trial_ref,
        #                                     mesh.nodeArray,
        #                                     mesh_l2g,
        #                                     mesh.elementDiametersArray,
        #                                     numpy.array(self.Omega_s[0]),
        #                                     numpy.array(self.Omega_s[1]),
        #                                     numpy.array(self.Omega_s[2]),
        #                                     t,
        #                                     self.waveFlag,
        #                                     self.epsFact_source,
        #                                     self.waveHeight,
        #                                     self.waveCelerity,
        #                                     self.waveFrequency,
        #                                     self.waveNumber,
        #                                     self.waterDepth,
        #                                     c[('r',0)])

    def evaluate(self, t, c):
        pass

    def preStep(self, t, firstStep=False):
        self.model.dt_last = self.model.timeIntegration.dt
        pass

    def postStep(self, t, firstStep=False):
        print self.particle_velocities.shape
        self.model.dt_last = self.model.timeIntegration.dt
        self.model.q['dV_last'][:] = self.model.q['dV']

        self.phi_s[:]=1e10
        self.phisField=np.ones(self.model.q[('u',0)].shape,'d')*1e10
        if self.granular_sdf_Calc is not None:
            print ("updating",self.nParticles," particles...")
            for i in range(self.nParticles):
                for j in range(self.mesh.nodeArray.shape[0]):
                    vel = self.granular_vel_Calc(self.mesh.nodeArray[j,:],i)
                    sdf,sdNormals = self.granular_sdf_Calc(self.mesh.nodeArray[j,:],i)
<<<<<<< HEAD
                    sdf+=vel* self.model.dt_last
=======
                    sdf -= self.model.dt_last*np.dot(np.array(vel),np.array(sdNormals))
>>>>>>> c8c99f9b
                    if ( abs(sdf) < abs(self.phi_s[j]) ):
                        self.phi_s[j]=sdf
                for eN in range(self.model.q['x'].shape[0]):
                    for k in range(self.model.q['x'].shape[1]):
                        self.particle_signed_distances[i,eN,k],self.particle_signed_distance_normals[i,eN,k] = self.granular_sdf_Calc(self.model.q['x'][eN,k],i)
                        self.particle_velocities[i,eN,k] = self.granular_vel_Calc(self.model.q['x'][eN,k],i)
                        if ( abs(self.particle_signed_distances[i,eN,k]) < abs(self.phisField[eN,k]) ):
                            self.phisField[eN,k]=self.particle_signed_distances[i,eN,k]

            self.model.q[('phis')] = self.phisField    

        else:
            for i,sdf,vel in zip(range(self.nParticles),
                            self.particle_sdfList,self.particle_velocityList
                            ):
                for j in range(self.mesh.nodeArray.shape[0]):
                    myvel = vel(t,self.mesh.nodeArray[j,:])
                    mysdf,sdNormals=sdf(t,self.mesh.nodeArray[j,:])
                    if ( abs(mysdf) < abs(self.phi_s[j])):
                        self.phi_s[j]=mysdf
                for eN in range(self.model.q['x'].shape[0]):
                    for k in range(self.model.q['x'].shape[1]):
                        self.particle_signed_distances[i,eN,k],self.particle_signed_distance_normals[i,eN,k] = sdf(t, self.model.q['x'][eN,k])
                        self.particle_velocities[i,eN,k]=vel(t,self.model.q['x'][eN,k])


         
	if self.model.comm.isMaster():
            self.wettedAreaHistory.write("%21.16e\n" % (self.wettedAreas[-1],))
            self.forceHistory_p.write("%21.16e %21.16e %21.16e\n" %tuple(self.netForces_p[-1,:]))
            self.forceHistory_p.flush()
            self.forceHistory_v.write("%21.16e %21.16e %21.16e\n" %tuple(self.netForces_v[-1,:]))
            self.forceHistory_v.flush()
            self.momentHistory.write("%21.15e %21.16e %21.16e\n" % tuple(self.netMoments[-1,:]))
            self.momentHistory.flush()
            if self.nParticles:
                self.particle_forceHistory.write("%21.16e %21.16e %21.16e\n" %tuple(self.particle_netForces[0,:]))
                self.particle_forceHistory.flush()
                self.particle_momentHistory.write("%21.15e %21.16e %21.16e\n" % tuple(self.particle_netMoments[0,:]))
                self.particle_momentHistory.flush()

class LevelModel(proteus.Transport.OneLevelTransport):
    nCalls = 0

    def __init__(self,
                 uDict,
                 phiDict,
                 testSpaceDict,
                 matType,
                 dofBoundaryConditionsDict,
                 dofBoundaryConditionsSetterDict,
                 coefficients,
                 elementQuadrature,
                 elementBoundaryQuadrature,
                 fluxBoundaryConditionsDict=None,
                 advectiveFluxBoundaryConditionsSetterDict=None,
                 diffusiveFluxBoundaryConditionsSetterDictDict=None,
                 stressTraceBoundaryConditionsSetterDictDict=None,
                 stabilization=None,
                 shockCapturing=None,
                 conservativeFluxDict=None,
                 numericalFluxType=None,
                 TimeIntegrationClass=None,
                 massLumping=False,
                 reactionLumping=False,
                 options=None,
                 name='RANS3PF',
                 reuse_trial_and_test_quadrature=True,
                 sd=True,
                 movingDomain=False):
        self.eb_adjoint_sigma = coefficients.eb_adjoint_sigma
        # this is a hack to test the effect of using a constant smoothing width
        useConstant_he = coefficients.useConstant_he
        self.postProcessing = True
        #
        # set the objects describing the method and boundary conditions
        #
        self.movingDomain = coefficients.movingDomain
        self.tLast_mesh = None
        #
        # cek todo clean up these flags in the optimized version
        self.bcsTimeDependent = options.bcsTimeDependent
        self.bcsSet = False
        self.name = name
        self.sd = sd
        self.lowmem = True
        self.timeTerm = True  # allow turning off  the  time derivative
        self.testIsTrial = True
        self.phiTrialIsTrial = True
        self.u = uDict
        self.Hess = False
        if isinstance(
                self.u[0].femSpace,
                C0_AffineQuadraticOnSimplexWithNodalBasis):
            self.Hess = True
        self.ua = {}  # analytical solutions
        self.phi = phiDict
        self.dphi = {}
        self.phi_s = phiDict
        self.matType = matType
        # mwf try to reuse test and trial information across components if
        # spaces are the same
        self.reuse_test_trial_quadrature = reuse_trial_and_test_quadrature  # True#False
        if self.reuse_test_trial_quadrature:
            for ci in range(1, coefficients.nc):
                assert self.u[ci].femSpace.__class__.__name__ == self.u[
                    0].femSpace.__class__.__name__, "to reuse_test_trial_quad all femSpaces must be the same!"
        # Simplicial Mesh
        # assume the same mesh for  all components for now
        self.mesh = self.u[0].femSpace.mesh
        self.testSpace = testSpaceDict
        self.dirichletConditions = dofBoundaryConditionsDict
        # explicit Dirichlet  conditions for now, no Dirichlet BC constraints
        self.dirichletNodeSetList = None
        self.coefficients = coefficients
        self.coefficients.initializeMesh(self.mesh)
        self.nc = self.coefficients.nc
        self.stabilization = stabilization
        self.shockCapturing = shockCapturing
        # no velocity post-processing for now
        self.conservativeFlux = conservativeFluxDict
        self.fluxBoundaryConditions = fluxBoundaryConditionsDict
        self.advectiveFluxBoundaryConditionsSetterDict = advectiveFluxBoundaryConditionsSetterDict
        self.diffusiveFluxBoundaryConditionsSetterDictDict = diffusiveFluxBoundaryConditionsSetterDictDict
        # determine whether  the stabilization term is nonlinear
        self.stabilizationIsNonlinear = False
        # cek come back
        if self.stabilization is not None:
            for ci in range(self.nc):
                if coefficients.mass.has_key(ci):
                    for flag in coefficients.mass[ci].values():
                        if flag == 'nonlinear':
                            self.stabilizationIsNonlinear = True
                if coefficients.advection.has_key(ci):
                    for flag in coefficients.advection[ci].values():
                        if flag == 'nonlinear':
                            self.stabilizationIsNonlinear = True
                if coefficients.diffusion.has_key(ci):
                    for diffusionDict in coefficients.diffusion[ci].values():
                        for flag in diffusionDict.values():
                            if flag != 'constant':
                                self.stabilizationIsNonlinear = True
                if coefficients.potential.has_key(ci):
                    for flag in coefficients.potential[ci].values():
                        if flag == 'nonlinear':
                            self.stabilizationIsNonlinear = True
                if coefficients.reaction.has_key(ci):
                    for flag in coefficients.reaction[ci].values():
                        if flag == 'nonlinear':
                            self.stabilizationIsNonlinear = True
                if coefficients.hamiltonian.has_key(ci):
                    for flag in coefficients.hamiltonian[ci].values():
                        if flag == 'nonlinear':
                            self.stabilizationIsNonlinear = True
        # determine if we need element boundary storage
        self.elementBoundaryIntegrals = {}
        for ci in range(self.nc):
            self.elementBoundaryIntegrals[ci] = (
                (self.conservativeFlux is not None) or (
                    numericalFluxType is not None) or (
                    self.fluxBoundaryConditions[ci] == 'outFlow') or (
                    self.fluxBoundaryConditions[ci] == 'mixedFlow') or (
                    self.fluxBoundaryConditions[ci] == 'setFlow'))
        #
        # calculate some dimensions
        #
        # assume same space dim for all variables
        self.nSpace_global = self.u[0].femSpace.nSpace_global
        self.nDOF_trial_element = [
            u_j.femSpace.max_nDOF_element for u_j in self.u.values()]
        self.nDOF_phi_trial_element = [
            phi_k.femSpace.max_nDOF_element for phi_k in self.phi.values()]
        self.n_phi_ip_element = [
            phi_k.femSpace.referenceFiniteElement.interpolationConditions.nQuadraturePoints for phi_k in self.phi.values()]
        self.nDOF_test_element = [
            femSpace.max_nDOF_element for femSpace in self.testSpace.values()]
        self.nFreeDOF_global = [
            dc.nFreeDOF_global for dc in self.dirichletConditions.values()]
        self.nVDOF_element = sum(self.nDOF_trial_element)
        self.nFreeVDOF_global = sum(self.nFreeDOF_global)
        #
        NonlinearEquation.__init__(self, self.nFreeVDOF_global)
        #
        # build the quadrature point dictionaries from the input (this
        # is just for convenience so that the input doesn't have to be
        # complete)
        #
        elementQuadratureDict = {}
        elemQuadIsDict = isinstance(elementQuadrature, dict)
        if elemQuadIsDict:  # set terms manually
            for I in self.coefficients.elementIntegralKeys:
                if elementQuadrature.has_key(I):
                    elementQuadratureDict[I] = elementQuadrature[I]
                else:
                    elementQuadratureDict[I] = elementQuadrature['default']
        else:
            for I in self.coefficients.elementIntegralKeys:
                elementQuadratureDict[I] = elementQuadrature
        if self.stabilization is not None:
            for I in self.coefficients.elementIntegralKeys:
                if elemQuadIsDict:
                    if elementQuadrature.has_key(I):
                        elementQuadratureDict[
                            ('stab',) + I[1:]] = elementQuadrature[I]
                    else:
                        elementQuadratureDict[
                            ('stab',) + I[1:]] = elementQuadrature['default']
                else:
                    elementQuadratureDict[
                        ('stab',) + I[1:]] = elementQuadrature
        if self.shockCapturing is not None:
            for ci in self.shockCapturing.components:
                if elemQuadIsDict:
                    if elementQuadrature.has_key(('numDiff', ci, ci)):
                        elementQuadratureDict[('numDiff', ci, ci)] = elementQuadrature[
                            ('numDiff', ci, ci)]
                    else:
                        elementQuadratureDict[('numDiff', ci, ci)] = elementQuadrature[
                            'default']
                else:
                    elementQuadratureDict[
                        ('numDiff', ci, ci)] = elementQuadrature
        if massLumping:
            for ci in self.coefficients.mass.keys():
                elementQuadratureDict[('m', ci)] = Quadrature.SimplexLobattoQuadrature(
                    self.nSpace_global, 1)
            for I in self.coefficients.elementIntegralKeys:
                elementQuadratureDict[
                    ('stab',) + I[1:]] = Quadrature.SimplexLobattoQuadrature(self.nSpace_global, 1)
        if reactionLumping:
            for ci in self.coefficients.mass.keys():
                elementQuadratureDict[('r', ci)] = Quadrature.SimplexLobattoQuadrature(
                    self.nSpace_global, 1)
            for I in self.coefficients.elementIntegralKeys:
                elementQuadratureDict[
                    ('stab',) + I[1:]] = Quadrature.SimplexLobattoQuadrature(self.nSpace_global, 1)
        elementBoundaryQuadratureDict = {}
        if isinstance(elementBoundaryQuadrature, dict):  # set terms manually
            for I in self.coefficients.elementBoundaryIntegralKeys:
                if elementBoundaryQuadrature.has_key(I):
                    elementBoundaryQuadratureDict[
                        I] = elementBoundaryQuadrature[I]
                else:
                    elementBoundaryQuadratureDict[
                        I] = elementBoundaryQuadrature['default']
        else:
            for I in self.coefficients.elementBoundaryIntegralKeys:
                elementBoundaryQuadratureDict[I] = elementBoundaryQuadrature
        #
        # find the union of all element quadrature points and
        # build a quadrature rule for each integral that has a
        # weight at each point in the union
        (self.elementQuadraturePoints, self.elementQuadratureWeights,
         self.elementQuadratureRuleIndeces) = Quadrature.buildUnion(elementQuadratureDict)
        self.nQuadraturePoints_element = self.elementQuadraturePoints.shape[0]
        self.nQuadraturePoints_global = self.nQuadraturePoints_element * \
            self.mesh.nElements_global
        #
        # Repeat the same thing for the element boundary quadrature
        #
        (self.elementBoundaryQuadraturePoints, self.elementBoundaryQuadratureWeights,
         self.elementBoundaryQuadratureRuleIndeces) = Quadrature.buildUnion(elementBoundaryQuadratureDict)
        self.nElementBoundaryQuadraturePoints_elementBoundary = self.elementBoundaryQuadraturePoints.shape[
            0]
        self.nElementBoundaryQuadraturePoints_global = (
            self.mesh.nElements_global *
            self.mesh.nElementBoundaries_element *
            self.nElementBoundaryQuadraturePoints_elementBoundary)
        #
        # simplified allocations for test==trial and also check if space is mixed or not
        #
        self.q = {}
        self.ebq = {}
        self.ebq_global = {}
        self.ebqe = {}
        self.phi_ip = {}
        # mesh
        self.ebqe['x'] = numpy.zeros(
            (self.mesh.nExteriorElementBoundaries_global,
             self.nElementBoundaryQuadraturePoints_elementBoundary,
             3),
            'd')
        self.ebq_global[
            ('totalFlux',
             0)] = numpy.zeros(
            (self.mesh.nElementBoundaries_global,
             self.nElementBoundaryQuadraturePoints_elementBoundary),
            'd')
        self.ebq_global[
            ('velocityAverage',
             0)] = numpy.zeros(
            (self.mesh.nElementBoundaries_global,
             self.nElementBoundaryQuadraturePoints_elementBoundary,
             self.nSpace_global),
            'd')
        self.q[('u', 0)] = numpy.zeros(
            (self.mesh.nElements_global, self.nQuadraturePoints_element), 'd')
        self.q[('u', 1)] = numpy.zeros(
            (self.mesh.nElements_global, self.nQuadraturePoints_element), 'd')
        self.q[('u', 2)] = numpy.zeros(
            (self.mesh.nElements_global, self.nQuadraturePoints_element), 'd')
        self.q[('m', 0)] = self.q[('u', 0)]
        self.q[('m', 1)] = self.q[('u', 1)]
        self.q[('m', 2)] = self.q[('u', 2)]
        self.q[('m_last', 0)] = numpy.zeros(
            (self.mesh.nElements_global, self.nQuadraturePoints_element), 'd')
        self.q[('m_last', 1)] = numpy.zeros(
            (self.mesh.nElements_global, self.nQuadraturePoints_element), 'd')
        self.q[('m_last', 2)] = numpy.zeros(
            (self.mesh.nElements_global, self.nQuadraturePoints_element), 'd')
        self.q[('m_tmp', 0)] = numpy.zeros(
            (self.mesh.nElements_global, self.nQuadraturePoints_element), 'd')
        self.q[('m_tmp', 1)] = numpy.zeros(
            (self.mesh.nElements_global, self.nQuadraturePoints_element), 'd')
        self.q[('m_tmp', 2)] = numpy.zeros(
            (self.mesh.nElements_global, self.nQuadraturePoints_element), 'd')
        self.q[('mt', 0)] = numpy.zeros(
            (self.mesh.nElements_global, self.nQuadraturePoints_element), 'd')
        self.q[('mt', 1)] = numpy.zeros(
            (self.mesh.nElements_global, self.nQuadraturePoints_element), 'd')
        self.q[('mt', 2)] = numpy.zeros(
            (self.mesh.nElements_global, self.nQuadraturePoints_element), 'd')
        #self.q[('dV_u',0)] = (1.0/self.mesh.nElements_global)*numpy.ones((self.mesh.nElements_global,self.nQuadraturePoints_element),'d')
        #self.q[('dV_u',1)] = (1.0/self.mesh.nElements_global)*numpy.ones((self.mesh.nElements_global,self.nQuadraturePoints_element),'d')
        #self.q[('dV_u',2)] = (1.0/self.mesh.nElements_global)*numpy.ones((self.mesh.nElements_global,self.nQuadraturePoints_element),'d')
        self.q['dV'] = numpy.zeros(
            (self.mesh.nElements_global, self.nQuadraturePoints_element), 'd')
        self.q['dV_last'] = -1000 * \
            numpy.ones((self.mesh.nElements_global, self.nQuadraturePoints_element), 'd')
        self.q[('f', 0)] = numpy.zeros((self.mesh.nElements_global,
                                        self.nQuadraturePoints_element, self.nSpace_global), 'd')
        self.q[
            ('velocity',
             0)] = numpy.zeros(
            (self.mesh.nElements_global,
             self.nQuadraturePoints_element,
             self.nSpace_global),
            'd')
        self.q['velocity_solid'] = numpy.zeros(
            (self.mesh.nElements_global,
             self.nQuadraturePoints_element,
             self.nSpace_global),
            'd')
        self.q['phi_solid'] = numpy.zeros(
            (self.mesh.nElements_global, self.nQuadraturePoints_element), 'd')
        self.q['x'] = numpy.zeros(
            (self.mesh.nElements_global, self.nQuadraturePoints_element, 3), 'd')
        self.q[('cfl', 0)] = numpy.zeros(
            (self.mesh.nElements_global, self.nQuadraturePoints_element), 'd')
        self.q[('numDiff', 0, 0)] = numpy.zeros(
            (self.mesh.nElements_global, self.nQuadraturePoints_element), 'd')
        self.q[('numDiff', 1, 1)] = numpy.zeros(
            (self.mesh.nElements_global, self.nQuadraturePoints_element), 'd')
        self.q[('numDiff', 2, 2)] = numpy.zeros(
            (self.mesh.nElements_global, self.nQuadraturePoints_element), 'd')
        self.ebqe[
            ('u',
             0)] = numpy.zeros(
            (self.mesh.nExteriorElementBoundaries_global,
             self.nElementBoundaryQuadraturePoints_elementBoundary),
            'd')
        self.ebqe[
            ('u',
             1)] = numpy.zeros(
            (self.mesh.nExteriorElementBoundaries_global,
             self.nElementBoundaryQuadraturePoints_elementBoundary),
            'd')
        self.ebqe[
            ('u',
             2)] = numpy.zeros(
            (self.mesh.nExteriorElementBoundaries_global,
             self.nElementBoundaryQuadraturePoints_elementBoundary),
            'd')
        self.ebqe[
            ('advectiveFlux_bc_flag',
             0)] = numpy.zeros(
            (self.mesh.nExteriorElementBoundaries_global,
             self.nElementBoundaryQuadraturePoints_elementBoundary),
            'i')
        self.ebqe[
            ('advectiveFlux_bc_flag',
             1)] = numpy.zeros(
            (self.mesh.nExteriorElementBoundaries_global,
             self.nElementBoundaryQuadraturePoints_elementBoundary),
            'i')
        self.ebqe[
            ('advectiveFlux_bc_flag',
             2)] = numpy.zeros(
            (self.mesh.nExteriorElementBoundaries_global,
             self.nElementBoundaryQuadraturePoints_elementBoundary),
            'i')
        self.ebqe[
            ('diffusiveFlux_bc_flag',
             0,
             0)] = numpy.zeros(
            (self.mesh.nExteriorElementBoundaries_global,
             self.nElementBoundaryQuadraturePoints_elementBoundary),
            'i')
        self.ebqe[
            ('diffusiveFlux_bc_flag',
             1,
             1)] = numpy.zeros(
            (self.mesh.nExteriorElementBoundaries_global,
             self.nElementBoundaryQuadraturePoints_elementBoundary),
            'i')
        self.ebqe[
            ('diffusiveFlux_bc_flag',
             2,
             2)] = numpy.zeros(
            (self.mesh.nExteriorElementBoundaries_global,
             self.nElementBoundaryQuadraturePoints_elementBoundary),
            'i')
        self.ebqe[
            ('advectiveFlux_bc',
             0)] = numpy.zeros(
            (self.mesh.nExteriorElementBoundaries_global,
             self.nElementBoundaryQuadraturePoints_elementBoundary),
            'd')
        self.ebqe[
            ('advectiveFlux_bc',
             1)] = numpy.zeros(
            (self.mesh.nExteriorElementBoundaries_global,
             self.nElementBoundaryQuadraturePoints_elementBoundary),
            'd')
        self.ebqe[
            ('advectiveFlux_bc',
             2)] = numpy.zeros(
            (self.mesh.nExteriorElementBoundaries_global,
             self.nElementBoundaryQuadraturePoints_elementBoundary),
            'd')
        self.ebqe[
            ('diffusiveFlux_bc',
             0,
             0)] = numpy.zeros(
            (self.mesh.nExteriorElementBoundaries_global,
             self.nElementBoundaryQuadraturePoints_elementBoundary),
            'd')
        self.ebqe['penalty'] = numpy.zeros(
            (self.mesh.nExteriorElementBoundaries_global,
             self.nElementBoundaryQuadraturePoints_elementBoundary),
            'd')
        self.ebqe[
            ('diffusiveFlux_bc',
             1,
             1)] = numpy.zeros(
            (self.mesh.nExteriorElementBoundaries_global,
             self.nElementBoundaryQuadraturePoints_elementBoundary),
            'd')
        self.ebqe[
            ('diffusiveFlux_bc',
             2,
             2)] = numpy.zeros(
            (self.mesh.nExteriorElementBoundaries_global,
             self.nElementBoundaryQuadraturePoints_elementBoundary),
            'd')
        self.ebqe[
            ('velocity',
             0)] = numpy.zeros(
            (self.mesh.nExteriorElementBoundaries_global,
             self.nElementBoundaryQuadraturePoints_elementBoundary,
             self.nSpace_global),
            'd')
        self.ebqe[
            ('velocity',
             1)] = numpy.zeros(
            (self.mesh.nExteriorElementBoundaries_global,
             self.nElementBoundaryQuadraturePoints_elementBoundary,
             self.nSpace_global),
            'd')
        self.ebqe[
            ('velocity',
             2)] = numpy.zeros(
            (self.mesh.nExteriorElementBoundaries_global,
             self.nElementBoundaryQuadraturePoints_elementBoundary,
             self.nSpace_global),
            'd')
        # VRANS start, defaults to RANS
        self.q[('r', 0)] = numpy.zeros(
            (self.mesh.nElements_global, self.nQuadraturePoints_element), 'd')
        self.q['eddy_viscosity'] = numpy.zeros(
            (self.mesh.nElements_global, self.nQuadraturePoints_element), 'd')
        # VRANS end
        # RANS 2eq Models start
        self.q[
            ('grad(u)',
             0)] = numpy.zeros(
            (self.mesh.nElements_global,
             self.nQuadraturePoints_element,
             self.nSpace_global),
            'd')
        self.q[
            ('grad(u)',
             1)] = numpy.zeros(
            (self.mesh.nElements_global,
             self.nQuadraturePoints_element,
             self.nSpace_global),
            'd')
        self.q[
            ('grad(u)',
             2)] = numpy.zeros(
            (self.mesh.nElements_global,
             self.nQuadraturePoints_element,
             self.nSpace_global),
            'd')
        # probably don't need ebqe gradients
        self.ebqe[
            ('grad(u)',
             0)] = numpy.zeros(
            (self.mesh.nExteriorElementBoundaries_global,
             self.nElementBoundaryQuadraturePoints_elementBoundary,
             self.nSpace_global),
            'd')
        self.ebqe[
            ('grad(u)',
             1)] = numpy.zeros(
            (self.mesh.nExteriorElementBoundaries_global,
             self.nElementBoundaryQuadraturePoints_elementBoundary,
             self.nSpace_global),
            'd')
        self.ebqe[
            ('grad(u)',
             2)] = numpy.zeros(
            (self.mesh.nExteriorElementBoundaries_global,
             self.nElementBoundaryQuadraturePoints_elementBoundary,
             self.nSpace_global),
            'd')
        # RANS 2eq Models end
        self.points_elementBoundaryQuadrature = set()
        self.scalars_elementBoundaryQuadrature = set(
            [('u', ci) for ci in range(self.nc)])
        self.vectors_elementBoundaryQuadrature = set()
        self.tensors_elementBoundaryQuadrature = set()
        # use post processing tools to get conservative fluxes, None by default
        if self.postProcessing:
            self.q[('v', 0)] = numpy.zeros(
                (self.mesh.nElements_global,
                 self.nQuadraturePoints_element,
                 self.nDOF_trial_element[0]),
                'd')
            self.q['J'] = numpy.zeros(
                (self.mesh.nElements_global,
                 self.nQuadraturePoints_element,
                 self.nSpace_global,
                 self.nSpace_global),
                'd')
            self.q['det(J)'] = numpy.zeros(
                (self.mesh.nElements_global,
                 self.nQuadraturePoints_element),
                'd')
            self.q['inverse(J)'] = numpy.zeros(
                (self.mesh.nElements_global,
                 self.nQuadraturePoints_element,
                 self.nSpace_global,
                 self.nSpace_global),
                'd')
            self.ebq[('v', 0)] = numpy.zeros(
                (self.mesh.nElements_global,
                 self.mesh.nElementBoundaries_element,
                 self.nElementBoundaryQuadraturePoints_elementBoundary,
                 self.nDOF_trial_element[0]),
                'd')
            self.ebq[('w', 0)] = numpy.zeros(
                (self.mesh.nElements_global,
                 self.mesh.nElementBoundaries_element,
                 self.nElementBoundaryQuadraturePoints_elementBoundary,
                 self.nDOF_trial_element[0]),
                'd')
            self.ebq['x'] = numpy.zeros(
                (self.mesh.nElements_global,
                 self.mesh.nElementBoundaries_element,
                 self.nElementBoundaryQuadraturePoints_elementBoundary,
                 3),
                'd')
            self.ebq['hat(x)'] = numpy.zeros(
                (self.mesh.nElements_global,
                 self.mesh.nElementBoundaries_element,
                 self.nElementBoundaryQuadraturePoints_elementBoundary,
                 3),
                'd')
            self.ebq['inverse(J)'] = numpy.zeros(
                (self.mesh.nElements_global,
                 self.mesh.nElementBoundaries_element,
                 self.nElementBoundaryQuadraturePoints_elementBoundary,
                 self.nSpace_global,
                 self.nSpace_global),
                'd')
            self.ebq['g'] = numpy.zeros(
                (self.mesh.nElements_global,
                 self.mesh.nElementBoundaries_element,
                 self.nElementBoundaryQuadraturePoints_elementBoundary,
                 self.nSpace_global - 1,
                 self.nSpace_global - 1),
                'd')
            self.ebq['sqrt(det(g))'] = numpy.zeros(
                (self.mesh.nElements_global,
                 self.mesh.nElementBoundaries_element,
                 self.nElementBoundaryQuadraturePoints_elementBoundary),
                'd')
            self.ebq['n'] = numpy.zeros(
                (self.mesh.nElements_global,
                 self.mesh.nElementBoundaries_element,
                 self.nElementBoundaryQuadraturePoints_elementBoundary,
                 self.nSpace_global),
                'd')
            self.ebq[('dS_u', 0)] = numpy.zeros(
                (self.mesh.nElements_global,
                 self.mesh.nElementBoundaries_element,
                 self.nElementBoundaryQuadraturePoints_elementBoundary),
                'd')
            self.ebqe['dS'] = numpy.zeros(
                (self.mesh.nExteriorElementBoundaries_global,
                 self.nElementBoundaryQuadraturePoints_elementBoundary),
                'd')
            self.ebqe[('dS_u', 0)] = self.ebqe['dS']
            self.ebqe['n'] = numpy.zeros(
                (self.mesh.nExteriorElementBoundaries_global,
                 self.nElementBoundaryQuadraturePoints_elementBoundary,
                 self.nSpace_global),
                'd')
            self.ebqe['inverse(J)'] = numpy.zeros(
                (self.mesh.nExteriorElementBoundaries_global,
                 self.nElementBoundaryQuadraturePoints_elementBoundary,
                 self.nSpace_global,
                 self.nSpace_global),
                'd')
            self.ebqe['g'] = numpy.zeros(
                (self.mesh.nExteriorElementBoundaries_global,
                 self.nElementBoundaryQuadraturePoints_elementBoundary,
                 self.nSpace_global - 1,
                 self.nSpace_global - 1),
                'd')
            self.ebqe['sqrt(det(g))'] = numpy.zeros(
                (self.mesh.nExteriorElementBoundaries_global,
                 self.nElementBoundaryQuadraturePoints_elementBoundary),
                'd')
            self.ebq_global['n'] = numpy.zeros(
                (self.mesh.nElementBoundaries_global,
                 self.nElementBoundaryQuadraturePoints_elementBoundary,
                 self.nSpace_global),
                'd')
            self.ebq_global['x'] = numpy.zeros(
                (self.mesh.nElementBoundaries_global,
                 self.nElementBoundaryQuadraturePoints_elementBoundary,
                 3),
                'd')
        #
        # show quadrature
        #
        log("Dumping quadrature shapes for model %s" % self.name, level=9)
        log("Element quadrature array (q)", level=9)
        for (k, v) in self.q.iteritems():
            log(str((k, v.shape)), level=9)
        log("Element boundary quadrature (ebq)", level=9)
        for (k, v) in self.ebq.iteritems():
            log(str((k, v.shape)), level=9)
        log("Global element boundary quadrature (ebq_global)", level=9)
        for (k, v) in self.ebq_global.iteritems():
            log(str((k, v.shape)), level=9)
        log("Exterior element boundary quadrature (ebqe)", level=9)
        for (k, v) in self.ebqe.iteritems():
            log(str((k, v.shape)), level=9)
        log("Interpolation points for nonlinear diffusion potential (phi_ip)", level=9)
        for (k, v) in self.phi_ip.iteritems():
            log(str((k, v.shape)), level=9)
        #
        # allocate residual and Jacobian storage
        #
        #
        # allocate residual and Jacobian storage
        #
        self.elementResidual = [numpy.zeros(
            (self.mesh.nElements_global,
             self.nDOF_test_element[ci]),
            'd')]
        self.inflowBoundaryBC = {}
        self.inflowBoundaryBC_values = {}
        self.inflowFlux = {}
        for cj in range(self.nc):
            self.inflowBoundaryBC[cj] = numpy.zeros(
                (self.mesh.nExteriorElementBoundaries_global,), 'i')
            self.inflowBoundaryBC_values[cj] = numpy.zeros(
                (self.mesh.nExteriorElementBoundaries_global, self.nDOF_trial_element[cj]), 'd')
            self.inflowFlux[cj] = numpy.zeros(
                (self.mesh.nExteriorElementBoundaries_global,
                 self.nElementBoundaryQuadraturePoints_elementBoundary),
                'd')
        self.internalNodes = set(range(self.mesh.nNodes_global))
        # identify the internal nodes this is ought to be in mesh
        # \todo move this to mesh
        for ebNE in range(self.mesh.nExteriorElementBoundaries_global):
            ebN = self.mesh.exteriorElementBoundariesArray[ebNE]
            eN_global = self.mesh.elementBoundaryElementsArray[ebN, 0]
            ebN_element = self.mesh.elementBoundaryLocalElementBoundariesArray[
                ebN, 0]
            for i in range(self.mesh.nNodes_element):
                if i != ebN_element:
                    I = self.mesh.elementNodesArray[eN_global, i]
                    self.internalNodes -= set([I])
        self.nNodes_internal = len(self.internalNodes)
        self.internalNodesArray = numpy.zeros((self.nNodes_internal,), 'i')
        for nI, n in enumerate(self.internalNodes):
            self.internalNodesArray[nI] = n
        #
        del self.internalNodes
        self.internalNodes = None
        log("Updating local to global mappings", 2)
        self.updateLocal2Global()
        log("Building time integration object", 2)
        log(memory("inflowBC, internalNodes,updateLocal2Global",
                   "OneLevelTransport"), level=4)
        # mwf for interpolating subgrid error for gradients etc
        if self.stabilization and self.stabilization.usesGradientStabilization:
            self.timeIntegration = TimeIntegrationClass(
                self, integrateInterpolationPoints=True)
        else:
            self.timeIntegration = TimeIntegrationClass(self)

        if options is not None:
            self.timeIntegration.setFromOptions(options)
        log(memory("TimeIntegration", "OneLevelTransport"), level=4)
        log("Calculating numerical quadrature formulas", 2)
        self.calculateQuadrature()

        self.setupFieldStrides()

        comm = Comm.get()
        self.comm = comm
        if comm.size() > 1:
            assert numericalFluxType is not None and numericalFluxType.useWeakDirichletConditions, "You must use a numerical flux to apply weak boundary conditions for parallel runs"

        log("initalizing numerical flux")
        log(memory("stride+offset", "OneLevelTransport"), level=4)
        if numericalFluxType is not None:
            if options is None or options.periodicDirichletConditions is None:
                self.numericalFlux = numericalFluxType(
                    self,
                    dofBoundaryConditionsSetterDict,
                    advectiveFluxBoundaryConditionsSetterDict,
                    diffusiveFluxBoundaryConditionsSetterDictDict)
            else:
                self.numericalFlux = numericalFluxType(
                    self,
                    dofBoundaryConditionsSetterDict,
                    advectiveFluxBoundaryConditionsSetterDict,
                    diffusiveFluxBoundaryConditionsSetterDictDict,
                    options.periodicDirichletConditions)
        else:
            self.numericalFlux = None
        # set penalty terms
        log("initializing numerical flux penalty")
        self.numericalFlux.penalty_constant = self.coefficients.eb_penalty_constant
        # cek todo move into numerical flux initialization
        if self.ebq_global.has_key('penalty'):
            for ebN in range(self.mesh.nElementBoundaries_global):
                for k in range(
                        self.nElementBoundaryQuadraturePoints_elementBoundary):
                    self.ebq_global['penalty'][ebN, k] = self.numericalFlux.penalty_constant / (
                        self.mesh.elementBoundaryDiametersArray[ebN]**self.numericalFlux.penalty_power)
        # penalty term
        # cek move  to Numerical flux initialization
        if self.ebqe.has_key('penalty'):
            for ebNE in range(self.mesh.nExteriorElementBoundaries_global):
                ebN = self.mesh.exteriorElementBoundariesArray[ebNE]
                for k in range(
                        self.nElementBoundaryQuadraturePoints_elementBoundary):
                    self.ebqe['penalty'][ebNE, k] = self.numericalFlux.penalty_constant / \
                        self.mesh.elementBoundaryDiametersArray[ebN]**self.numericalFlux.penalty_power
        log(memory("numericalFlux", "OneLevelTransport"), level=4)
        self.elementEffectiveDiametersArray = self.mesh.elementInnerDiametersArray
        log("setting up post-processing")
        from proteus import PostProcessingTools
        self.velocityPostProcessor = PostProcessingTools.VelocityPostProcessingChooser(
            self)
        log(memory("velocity postprocessor", "OneLevelTransport"), level=4)
        # helper for writing out data storage
        log("initializing archiver")
        from proteus import Archiver
        self.elementQuadratureDictionaryWriter = Archiver.XdmfWriter()
        self.elementBoundaryQuadratureDictionaryWriter = Archiver.XdmfWriter()
        self.exteriorElementBoundaryQuadratureDictionaryWriter = Archiver.XdmfWriter()
        log("flux bc objects")
        for ci, fbcObject in self.fluxBoundaryConditionsObjectsDict.iteritems():
            self.ebqe[('advectiveFlux_bc_flag', ci)] = numpy.zeros(
                self.ebqe[('advectiveFlux_bc', ci)].shape, 'i')
            for t, g in fbcObject.advectiveFluxBoundaryConditionsDict.iteritems():
                if self.coefficients.advection.has_key(ci):
                    self.ebqe[
                        ('advectiveFlux_bc', ci)][
                        t[0], t[1]] = g(
                        self.ebqe[
                            ('x')][
                            t[0], t[1]], self.timeIntegration.t)
                    self.ebqe[('advectiveFlux_bc_flag', ci)][t[0], t[1]] = 1
            for ck, diffusiveFluxBoundaryConditionsDict in fbcObject.diffusiveFluxBoundaryConditionsDictDict.iteritems():
                self.ebqe[('diffusiveFlux_bc_flag', ck, ci)] = numpy.zeros(
                    self.ebqe[('diffusiveFlux_bc', ck, ci)].shape, 'i')
                for t, g in diffusiveFluxBoundaryConditionsDict.iteritems():
                    self.ebqe[
                        ('diffusiveFlux_bc', ck, ci)][
                        t[0], t[1]] = g(
                        self.ebqe[
                            ('x')][
                            t[0], t[1]], self.timeIntegration.t)
                    self.ebqe[
                        ('diffusiveFlux_bc_flag', ck, ci)][
                        t[0], t[1]] = 1
        self.numericalFlux.setDirichletValues(self.ebqe)
        if self.movingDomain:
            self.MOVING_DOMAIN = 1.0
        else:
            self.MOVING_DOMAIN = 0.0
        if self.mesh.nodeVelocityArray is None:
            self.mesh.nodeVelocityArray = numpy.zeros(
                self.mesh.nodeArray.shape, 'd')
        # cek/ido todo replace python loops in modules with optimized code if
        # possible/necessary
        log("dirichlet conditions")
        self.forceStrongConditions = coefficients.forceStrongDirichlet
        self.dirichletConditionsForceDOF = {}
        if self.forceStrongConditions:
            for cj in range(self.nc):
                self.dirichletConditionsForceDOF[cj] = DOFBoundaryConditions(
                    self.u[cj].femSpace,
                    dofBoundaryConditionsSetterDict[cj],
                    weakDirichletConditions=False)
        log("final allocations")
        compKernelFlag = 0
        if self.coefficients.useConstant_he:
            self.elementDiameter = self.mesh.elementDiametersArray.copy()
            self.elementDiameter[:] = max(self.mesh.elementDiametersArray)
        else:
            self.elementDiameter = self.mesh.elementDiametersArray
        if self.nSpace_global == 2:
            import copy
            self.u[2] = copy.deepcopy(self.u[1])
            self.timeIntegration.m_tmp[
                2] = self.timeIntegration.m_tmp[1].copy()
            self.timeIntegration.beta_bdf[
                2] = self.timeIntegration.beta_bdf[1].copy()
            self.coefficients.sdInfo[(0, 2)] = (numpy.array(
                [0, 1, 2], dtype='i'), numpy.array([0, 1], dtype='i'))
            self.coefficients.sdInfo[(1, 2)] = (numpy.array(
                [0, 1, 2], dtype='i'), numpy.array([0, 1], dtype='i'))
            self.coefficients.sdInfo[(2, 0)] = (numpy.array(
                [0, 1, 2], dtype='i'), numpy.array([0, 1], dtype='i'))
            self.coefficients.sdInfo[(2, 0)] = (numpy.array(
                [0, 1, 2], dtype='i'), numpy.array([0, 1], dtype='i'))
            self.coefficients.sdInfo[(2, 1)] = (numpy.array(
                [0, 1, 2], dtype='i'), numpy.array([0, 1], dtype='i'))
            self.coefficients.sdInfo[(2, 2)] = (numpy.array(
                [0, 1, 2], dtype='i'), numpy.array([0, 1], dtype='i'))
            self.offset.append(self.offset[1])
            self.stride.append(self.stride[1])
            self.numericalFlux.isDOFBoundary[
                2] = self.numericalFlux.isDOFBoundary[1].copy()
            self.numericalFlux.ebqe[
                ('u', 2)] = self.numericalFlux.ebqe[
                ('u', 1)].copy()
            log("calling RANS3PF2D ctor")
            self.rans3pf = cRANS3PF.RANS3PF2D(
                self.nSpace_global,
                self.nQuadraturePoints_element,
                self.u[0].femSpace.elementMaps.localFunctionSpace.dim,
                self.u[0].femSpace.referenceFiniteElement.localFunctionSpace.dim,
                self.testSpace[0].referenceFiniteElement.localFunctionSpace.dim,
                self.nElementBoundaryQuadraturePoints_elementBoundary,
                compKernelFlag,
                self.coefficients.aDarcy,
		self.coefficients.betaForch,
		self.coefficients.grain,
		self.coefficients.packFraction,
		self.coefficients.packMargin,
		self.coefficients.maxFraction,
		self.coefficients.frFraction,
                self.coefficients.sigmaC,
                self.coefficients.C3e,
                self.coefficients.C4e,
                self.coefficients.eR,
 		self.coefficients.fContact,
                self.coefficients.mContact,
                self.coefficients.nContact,
                self.coefficients.angFriction)
        else:
            log("calling  RANS3PF_base ctor")
            self.rans3pf = cRANS3PF.RANS3PF(
                self.nSpace_global,
                self.nQuadraturePoints_element,
                self.u[0].femSpace.elementMaps.localFunctionSpace.dim,
                self.u[0].femSpace.referenceFiniteElement.localFunctionSpace.dim,
                self.testSpace[0].referenceFiniteElement.localFunctionSpace.dim,
                self.nElementBoundaryQuadraturePoints_elementBoundary,
                compKernelFlag,
                self.coefficients.aDarcy,
		self.coefficients.betaForch,
		self.coefficients.grain,
		self.coefficients.packFraction,
		self.coefficients.packMargin,
		self.coefficients.maxFraction,
		self.coefficients.frFraction,
                self.coefficients.sigmaC,
                self.coefficients.C3e,
                self.coefficients.C4e,
                self.coefficients.eR,
 		self.coefficients.fContact,
                self.coefficients.mContact,
                self.coefficients.nContact,
                self.coefficients.angFriction)
        

        self.phisErrorNodal=self.u[0].dof.copy()
        self.velocityErrorNodal=self.u[0].dof.copy()


    def getResidual(self, u, r):
        """
        Calculate the element residuals and add in to the global residual
        """

        # Load the unknowns into the finite element dof
        self.timeIntegration.calculateCoefs()
        self.timeIntegration.calculateU(u)
        self.setUnknowns(self.timeIntegration.u)
        # cek todo put in logic to skip if BC's don't depend on t or u
        # hack
        if self.bcsTimeDependent or not self.bcsSet:
            self.bcsSet = True
            # Dirichlet boundary conditions
            self.numericalFlux.setDirichletValues(self.ebqe)
            # Flux boundary conditions
            for ci, fbcObject in self.fluxBoundaryConditionsObjectsDict.iteritems():
                for t, g in fbcObject.advectiveFluxBoundaryConditionsDict.iteritems():
                    if self.coefficients.advection.has_key(ci):
                        self.ebqe[
                            ('advectiveFlux_bc', ci)][
                            t[0], t[1]] = g(
                            self.ebqe[
                                ('x')][
                                t[0], t[1]], self.timeIntegration.t)
                        self.ebqe[
                            ('advectiveFlux_bc_flag', ci)][
                            t[0], t[1]] = 1
                for ck, diffusiveFluxBoundaryConditionsDict in fbcObject.diffusiveFluxBoundaryConditionsDictDict.iteritems():
                    for t, g in diffusiveFluxBoundaryConditionsDict.iteritems():
                        self.ebqe[
                            ('diffusiveFlux_bc', ck, ci)][
                            t[0], t[1]] = g(
                            self.ebqe[
                                ('x')][
                                t[0], t[1]], self.timeIntegration.t)
                        self.ebqe[
                            ('diffusiveFlux_bc_flag', ck, ci)][
                            t[0], t[1]] = 1
        r.fill(0.0)
        self.Ct_sge = 4.0
        self.Cd_sge = 36.0
        # TODO how to request problem specific evaluations from coefficient
        # class
        if 'evaluateForcingTerms' in dir(self.coefficients):
            self.coefficients.evaluateForcingTerms(
                self.timeIntegration.t,
                self.q,
                self.mesh,
                self.u[0].femSpace.elementMaps.psi,
                self.mesh.elementNodesArray)
        self.coefficients.wettedAreas[:] = 0.0
        self.coefficients.netForces_p[:, :] = 0.0
        self.coefficients.netForces_v[:, :] = 0.0
        self.coefficients.netMoments[:, :] = 0.0
        self.coefficients.particle_netForces[:,:]=0.0
        self.coefficients.particle_netMoments[:,:]=0.0
        self.coefficients.particle_surfaceArea[:]=0.0


        if self.forceStrongConditions:
            for cj in range(len(self.dirichletConditionsForceDOF)):
                for dofN, g in self.dirichletConditionsForceDOF[
                        cj].DOFBoundaryConditionsDict.iteritems():
                        self.u[cj].dof[dofN] = g(self.dirichletConditionsForceDOF[cj].DOFBoundaryPointDict[
                                                 dofN], self.timeIntegration.t)# + self.MOVING_DOMAIN * self.mesh.nodeVelocityArray[dofN, cj - 1]        
        if self.coefficients.set_vos:
            self.coefficients.set_vos(self.q['x'],self.coefficients.q_vos)
            self.coefficients.set_vos(self.ebqe['x'],self.coefficients.ebqe_vos)
        self.pressureModel.u[0].femSpace.elementMaps.getBasisValuesRef(self.elementQuadraturePoints)
        self.pressureModel.u[0].femSpace.elementMaps.getBasisGradientValuesRef(self.elementQuadraturePoints)
        self.pressureModel.u[0].femSpace.getBasisValuesRef(self.elementQuadraturePoints)
        self.pressureModel.u[0].femSpace.getBasisGradientValuesRef(self.elementQuadraturePoints)

        self.rans3pf.calculateResidual(  # element
            self.pressureModel.u[0].femSpace.elementMaps.psi,
            self.pressureModel.u[0].femSpace.elementMaps.grad_psi,
            self.mesh.nodeArray,
            self.mesh.nodeVelocityArray,
            self.MOVING_DOMAIN,
            self.coefficients.PSTAB,
            self.mesh.elementNodesArray,
            self.elementQuadratureWeights[('u', 0)],
            self.pressureModel.u[0].femSpace.psi,
            self.pressureModel.u[0].femSpace.grad_psi,
            self.pressureModel.u[0].femSpace.psi,
            self.pressureModel.u[0].femSpace.grad_psi,
            self.pressureModel.q_p_sharp,
            self.pressureModel.q_grad_p_sharp,
            self.pressureModel.ebqe_p_sharp,
            self.pressureModel.ebqe_grad_p_sharp,
            #self.pressureModel.q[('u',0)],
            #self.pressureModel.q[('grad(u)',0)],
            #self.pressureModel.ebqe[('u',0)],
            #self.pressureModel.ebqe[('grad(u)',0)],
            self.u[0].femSpace.psi,
            self.u[0].femSpace.grad_psi,
            self.u[0].femSpace.Hessian_psi,
            self.u[0].femSpace.psi,
            self.u[0].femSpace.grad_psi,
            self.pressureModel.u[0].femSpace.elementMaps.psi_trace,
            self.pressureModel.u[0].femSpace.elementMaps.grad_psi_trace,
            self.elementBoundaryQuadratureWeights[('u', 0)],
            self.pressureModel.u[0].femSpace.psi_trace,
            self.pressureModel.u[0].femSpace.grad_psi_trace,
            self.pressureModel.u[0].femSpace.psi_trace,
            self.pressureModel.u[0].femSpace.grad_psi_trace,
            self.u[0].femSpace.psi_trace,
            self.u[0].femSpace.grad_psi_trace,
            self.u[0].femSpace.psi_trace,
            self.u[0].femSpace.grad_psi_trace,
            self.u[0].femSpace.elementMaps.boundaryNormals,
            self.u[0].femSpace.elementMaps.boundaryJacobians,
            self.eb_adjoint_sigma,
            self.elementDiameter,  # mesh.elementDiametersArray,
            self.mesh.nodeDiametersArray,
            self.stabilization.hFactor,
            self.mesh.nElements_global,
            self.mesh.nElements_owned,
            self.mesh.nElementBoundaries_owned,
            self.coefficients.useRBLES,
            self.coefficients.useMetrics,
            self.timeIntegration.alpha_bdf,
            self.coefficients.epsFact_density,
            self.coefficients.epsFact,
            self.coefficients.sigma,
            self.coefficients.rho_0,
            self.coefficients.nu_0,
            self.coefficients.rho_1,
            self.coefficients.nu_1,
            self.coefficients.smagorinskyConstant,
            self.coefficients.turbulenceClosureModel,
            self.Ct_sge,
            self.Cd_sge,
            self.shockCapturing.shockCapturingFactor,
            self.numericalFlux.penalty_constant,
            self.coefficients.epsFact_solid,
            self.coefficients.q_phi_solid,
            self.coefficients.q_velocity_solid,
            self.coefficients.q_vos,
            self.coefficients.q_dvos_dt,
            self.coefficients.q_dragAlpha,
            self.coefficients.q_dragBeta,
            self.q[('r', 0)],
            self.coefficients.q_turb_var[0],
            self.coefficients.q_turb_var[1],
            self.coefficients.q_turb_var_grad[0],
            self.q['eddy_viscosity'],
            self.pressureModel.u[0].femSpace.dofMap.l2g,
            self.u[0].femSpace.dofMap.l2g,
            self.pressureModel.u[0].dof,
            self.u[0].dof,
            self.u[1].dof,
            self.u[2].dof,
            self.coefficients.g,
            self.coefficients.useVF,
            self.coefficients.q_vf,
            self.coefficients.q_phi,
            self.coefficients.q_n,
            self.coefficients.q_kappa,
            self.timeIntegration.m_tmp[0],
            self.timeIntegration.m_tmp[1],
            self.timeIntegration.m_tmp[2],
            self.q[('f', 0)],
            self.timeIntegration.beta_bdf[0],
            self.timeIntegration.beta_bdf[1],
            self.timeIntegration.beta_bdf[2],
            self.q['dV'],
            self.q['dV_last'],
            self.stabilization.v_last,
            self.coefficients.ebqe_velocity_last,
            self.q[('cfl', 0)],
            self.q[('numDiff', 0, 0)],
            self.q[('numDiff', 1, 1)],
            self.q[('numDiff', 2, 2)],
            self.shockCapturing.numDiff_last[0],
            self.shockCapturing.numDiff_last[1],
            self.shockCapturing.numDiff_last[2],
            self.coefficients.sdInfo[(0, 0)][0],
            self.coefficients.sdInfo[(0, 0)][1],
            self.coefficients.sdInfo[(0, 1)][0],
            self.coefficients.sdInfo[(0, 1)][1],
            self.coefficients.sdInfo[(0, 2)][0],
            self.coefficients.sdInfo[(0, 2)][1],
            self.coefficients.sdInfo[(1, 1)][0],
            self.coefficients.sdInfo[(1, 1)][1],
            self.coefficients.sdInfo[(1, 0)][0],
            self.coefficients.sdInfo[(1, 0)][1],
            self.coefficients.sdInfo[(1, 2)][0],
            self.coefficients.sdInfo[(1, 2)][1],
            self.coefficients.sdInfo[(2, 2)][0],
            self.coefficients.sdInfo[(2, 2)][1],
            self.coefficients.sdInfo[(2, 0)][0],
            self.coefficients.sdInfo[(2, 0)][1],
            self.coefficients.sdInfo[(2, 1)][0],
            self.coefficients.sdInfo[(2, 1)][1],
            self.pressureModel.offset[0],
            self.offset[0],
            self.offset[1],
            self.offset[2],
            self.pressureModel.stride[0],
            self.stride[0],
            self.stride[1],
            self.stride[2],
            r,
            self.mesh.nExteriorElementBoundaries_global,
            self.mesh.exteriorElementBoundariesArray,
            self.mesh.elementBoundaryElementsArray,
            self.mesh.elementBoundaryLocalElementBoundariesArray,
            self.coefficients.ebqe_vf,
            self.coefficients.bc_ebqe_vf,
            self.coefficients.ebqe_phi,
            self.coefficients.bc_ebqe_phi,
            self.coefficients.ebqe_n,
            self.coefficients.ebqe_kappa,
            self.coefficients.ebqe_vos,
            self.coefficients.ebqe_turb_var[0],
            self.coefficients.ebqe_turb_var[1],
            self.pressureModel.numericalFlux.isDOFBoundary[0],
            self.numericalFlux.isDOFBoundary[0],
            self.numericalFlux.isDOFBoundary[1],
            self.numericalFlux.isDOFBoundary[2],
            self.pressureModel.numericalFlux.ebqe[('advectiveFlux_bc_flag', 0)],
            self.ebqe[('advectiveFlux_bc_flag', 0)],
            self.ebqe[('advectiveFlux_bc_flag', 1)],
            self.ebqe[('advectiveFlux_bc_flag', 2)],
            self.ebqe[('diffusiveFlux_bc_flag', 0, 0)],
            self.ebqe[('diffusiveFlux_bc_flag', 1, 1)],
            self.ebqe[('diffusiveFlux_bc_flag', 2, 2)],
            self.pressureModel.numericalFlux.ebqe[('u', 0)],
            self.pressureModel.numericalFlux.ebqe[('advectiveFlux_bc', 0)],
            self.ebqe[('advectiveFlux_bc', 0)],
            self.ebqe[('advectiveFlux_bc', 1)],
            self.ebqe[('advectiveFlux_bc', 2)],
            self.numericalFlux.ebqe[('u', 0)],
            self.ebqe[('diffusiveFlux_bc', 0, 0)],
            self.ebqe['penalty'],
            self.numericalFlux.ebqe[('u', 1)],
            self.ebqe[('diffusiveFlux_bc', 1, 1)],
            self.numericalFlux.ebqe[('u', 2)],
            self.ebqe[('diffusiveFlux_bc', 2, 2)],
            self.q['x'],
            self.q[('velocity', 0)],
            self.ebqe[('velocity', 0)],
            self.ebq_global[('totalFlux', 0)],
            self.elementResidual[0],
            self.mesh.elementMaterialTypes,
            self.mesh.elementBoundaryMaterialTypes,
            self.coefficients.barycenters,
            self.coefficients.wettedAreas,
            self.coefficients.netForces_p,
            self.coefficients.netForces_v,
            self.coefficients.netMoments,
            self.coefficients.q_rho,
            self.coefficients.ebqe_rho,
            self.coefficients.q_nu,
            self.coefficients.ebqe_nu,
            self.coefficients.nParticles,
	    self.coefficients.particle_epsFact,
	    self.coefficients.particle_alpha,
	    self.coefficients.particle_beta,
	    self.coefficients.particle_penalty_constant,
	    self.coefficients.particle_signed_distances,
	    self.coefficients.particle_signed_distance_normals,
	    self.coefficients.particle_velocities,
	    self.coefficients.particle_centroids,
            self.coefficients.particle_netForces,
            self.coefficients.particle_netMoments,
            self.coefficients.particle_surfaceArea,
            self.coefficients.particle_nitsche)
        print(self.phisErrorNodal)
        from proteus.flcbdfWrappers import globalSum
        for i in range(self.coefficients.netForces_p.shape[0]):
            self.coefficients.wettedAreas[i] = globalSum(
                self.coefficients.wettedAreas[i])
            for I in range(3):
                self.coefficients.netForces_p[i, I] = globalSum(
                    self.coefficients.netForces_p[i, I])
                self.coefficients.netForces_v[i, I] = globalSum(
                    self.coefficients.netForces_v[i, I])
                self.coefficients.netMoments[i, I] = globalSum(
                    self.coefficients.netMoments[i, I])
        for i in range(self.coefficients.particle_netForces.shape[0]):
            for I in range(3):
                self.coefficients.particle_netForces[i, I] = globalSum(
                    self.coefficients.particle_netForces[i, I])
                self.coefficients.particle_netMoments[i, I] = globalSum(
                    self.coefficients.particle_netMoments[i, I])
            self.coefficients.particle_surfaceArea[i] = globalSum(
                self.coefficients.particle_surfaceArea[i])
            logEvent("particle i="+`i`+ " force "+`self.coefficients.particle_netForces[i]`)
            logEvent("particle i="+`i`+ " moment "+`self.coefficients.particle_netMoments[i]`)
            logEvent("particle i="+`i`+ " surfaceArea "+`self.coefficients.particle_surfaceArea[i]`)

        if self.forceStrongConditions:
            for cj in range(len(self.dirichletConditionsForceDOF)):
                for dofN, g in self.dirichletConditionsForceDOF[
                        cj].DOFBoundaryConditionsDict.iteritems():
                    r[self.offset[cj] + self.stride[cj] * dofN] = self.u[cj].dof[dofN] - g(self.dirichletConditionsForceDOF[cj].DOFBoundaryPointDict[
                        dofN], self.timeIntegration.t)# - self.MOVING_DOMAIN * self.mesh.nodeVelocityArray[dofN, cj - 1]

        cflMax = globalMax(self.q[('cfl', 0)].max()) * self.timeIntegration.dt
        log("Maximum CFL = " + str(cflMax), level=2)
        if self.stabilization:
            self.stabilization.accumulateSubgridMassHistory(self.q)
        log("Global residual", level=9, data=r)
        # mwf decide if this is reasonable for keeping solver statistics
        self.nonlinear_function_evaluations += 1

    def getJacobian(self, jacobian):
        cfemIntegrals.zeroJacobian_CSR(self.nNonzerosInJacobian,
                                       jacobian)
        if self.nSpace_global == 2:
            self.csrRowIndeces[(0, 2)] = self.csrRowIndeces[(0, 1)]
            self.csrColumnOffsets[(0, 2)] = self.csrColumnOffsets[(0, 1)]
            self.csrRowIndeces[(0, 2)] = self.csrRowIndeces[(0, 1)]
            self.csrColumnOffsets[(0, 2)] = self.csrColumnOffsets[(0, 1)]
            self.csrRowIndeces[(1, 2)] = self.csrRowIndeces[(0, 1)]
            self.csrColumnOffsets[(1, 2)] = self.csrColumnOffsets[(0, 1)]
            self.csrRowIndeces[(2, 0)] = self.csrRowIndeces[(1, 0)]
            self.csrColumnOffsets[(2, 0)] = self.csrColumnOffsets[(1, 0)]
            self.csrRowIndeces[(2, 0)] = self.csrRowIndeces[(1, 0)]
            self.csrColumnOffsets[(2, 0)] = self.csrColumnOffsets[(1, 0)]
            self.csrRowIndeces[(2, 1)] = self.csrRowIndeces[(1, 0)]
            self.csrColumnOffsets[(2, 1)] = self.csrColumnOffsets[(1, 0)]
            self.csrRowIndeces[(2, 2)] = self.csrRowIndeces[(1, 0)]
            self.csrColumnOffsets[(2, 2)] = self.csrColumnOffsets[(1, 0)]
            self.csrColumnOffsets_eb[(0, 2)] = self.csrColumnOffsets[(0, 1)]
            self.csrColumnOffsets_eb[(0, 2)] = self.csrColumnOffsets[(0, 1)]
            self.csrColumnOffsets_eb[(1, 2)] = self.csrColumnOffsets[(0, 1)]
            self.csrColumnOffsets_eb[(2, 0)] = self.csrColumnOffsets[(0, 1)]
            self.csrColumnOffsets_eb[(2, 0)] = self.csrColumnOffsets[(0, 1)]
            self.csrColumnOffsets_eb[(2, 1)] = self.csrColumnOffsets[(0, 1)]
            self.csrColumnOffsets_eb[(2, 2)] = self.csrColumnOffsets[(0, 1)]

        self.rans3pf.calculateJacobian(  # element
            self.pressureModel.u[0].femSpace.elementMaps.psi,
            self.pressureModel.u[0].femSpace.elementMaps.grad_psi,
            self.mesh.nodeArray,
            self.mesh.nodeVelocityArray,
            self.MOVING_DOMAIN,
            self.coefficients.PSTAB,
            self.mesh.elementNodesArray,
            self.elementQuadratureWeights[('u', 0)],
            self.pressureModel.u[0].femSpace.psi,
            self.pressureModel.u[0].femSpace.grad_psi,
            self.pressureModel.u[0].femSpace.psi,
            self.pressureModel.u[0].femSpace.grad_psi,
            self.pressureModel.q_p_sharp,
            self.pressureModel.q_grad_p_sharp,
            self.pressureModel.ebqe_p_sharp,
            self.pressureModel.ebqe_grad_p_sharp,
            #self.pressureModel.q[('u',0)],
            #self.pressureModel.q[('grad(u)',0)],
            #self.pressureModel.ebqe[('u',0)],
            #self.pressureModel.ebqe[('grad(u)',0)],
            self.u[0].femSpace.psi,
            self.u[0].femSpace.grad_psi,
            self.u[0].femSpace.Hessian_psi,
            self.u[0].femSpace.psi,
            self.u[0].femSpace.grad_psi,
            # element boundary
            self.pressureModel.u[0].femSpace.elementMaps.psi_trace,
            self.pressureModel.u[0].femSpace.elementMaps.grad_psi_trace,
            self.pressureModel.elementBoundaryQuadratureWeights[('u', 0)],
            self.pressureModel.u[0].femSpace.psi_trace,
            self.pressureModel.u[0].femSpace.grad_psi_trace,
            self.pressureModel.u[0].femSpace.psi_trace,
            self.pressureModel.u[0].femSpace.grad_psi_trace,
            self.u[0].femSpace.psi_trace,
            self.u[0].femSpace.grad_psi_trace,
            self.u[0].femSpace.psi_trace,
            self.u[0].femSpace.grad_psi_trace,
            self.u[0].femSpace.elementMaps.boundaryNormals,
            self.u[0].femSpace.elementMaps.boundaryJacobians,
            self.eb_adjoint_sigma,
            self.elementDiameter,  # mesh.elementDiametersArray,
            self.mesh.nodeDiametersArray,
            self.stabilization.hFactor,
            self.mesh.nElements_global,
            self.mesh.nElements_owned,
            self.coefficients.useRBLES,
            self.coefficients.useMetrics,
            self.timeIntegration.alpha_bdf,
            self.coefficients.epsFact_density,
            self.coefficients.epsFact,
            self.coefficients.sigma,
            self.coefficients.rho_0,
            self.coefficients.nu_0,
            self.coefficients.rho_1,
            self.coefficients.nu_1,
            self.coefficients.smagorinskyConstant,
            self.coefficients.turbulenceClosureModel,
            self.Ct_sge,
            self.Cd_sge,
            self.shockCapturing.shockCapturingFactor,
            self.numericalFlux.penalty_constant,
            # VRANS start
            self.coefficients.epsFact_solid,
            self.coefficients.q_phi_solid,
            self.coefficients.q_velocity_solid,
            self.coefficients.q_vos,
            self.coefficients.q_dvos_dt,
            self.coefficients.q_dragAlpha,
            self.coefficients.q_dragBeta,
            self.pressureModel.q[('r', 0)],
            self.coefficients.q_turb_var[0],
            self.coefficients.q_turb_var[1],
            self.coefficients.q_turb_var_grad[0],
            # VRANS end
            self.pressureModel.u[0].femSpace.dofMap.l2g,
            self.u[0].femSpace.dofMap.l2g,
            self.pressureModel.u[0].dof,
            self.u[0].dof,
            self.u[1].dof,
            self.u[2].dof,
            self.coefficients.g,
            self.coefficients.useVF,
            self.coefficients.q_vf,
            self.coefficients.q_phi,
            self.coefficients.q_n,
            self.coefficients.q_kappa,
            self.timeIntegration.beta_bdf[0],
            self.timeIntegration.beta_bdf[1],
            self.timeIntegration.beta_bdf[2],
            self.q['dV'],
            self.q['dV_last'],
            self.stabilization.v_last,
            self.coefficients.ebqe_velocity_last,
            self.q[('cfl', 0)],
            self.shockCapturing.numDiff_last[0],
            self.shockCapturing.numDiff_last[1],
            self.shockCapturing.numDiff_last[2],
            self.coefficients.sdInfo[
                (0, 0)][0], self.coefficients.sdInfo[
                (0, 0)][1],
            self.coefficients.sdInfo[
                (0, 1)][0], self.coefficients.sdInfo[
                (0, 1)][1],
            self.coefficients.sdInfo[
                (0, 2)][0], self.coefficients.sdInfo[
                (0, 2)][1],
            self.coefficients.sdInfo[
                (1, 1)][0], self.coefficients.sdInfo[
                (1, 1)][1],
            self.coefficients.sdInfo[
                (1, 0)][0], self.coefficients.sdInfo[
                (1, 0)][1],
            self.coefficients.sdInfo[
                (1, 2)][0], self.coefficients.sdInfo[
                (1, 2)][1],
            self.coefficients.sdInfo[
                (2, 2)][0], self.coefficients.sdInfo[
                (2, 2)][1],
            self.coefficients.sdInfo[
                (2, 0)][0], self.coefficients.sdInfo[
                (2, 0)][1],
            self.coefficients.sdInfo[
                (2, 1)][0], self.coefficients.sdInfo[
                (2, 1)][1],
            self.csrRowIndeces[(0, 0)], self.csrColumnOffsets[(0, 0)],
            self.csrRowIndeces[(0, 0)], self.csrColumnOffsets[(0, 0)],
            self.csrRowIndeces[(0, 1)], self.csrColumnOffsets[(0, 1)],
            self.csrRowIndeces[(0, 2)], self.csrColumnOffsets[(0, 2)],
            self.csrRowIndeces[(0, 0)], self.csrColumnOffsets[(0, 0)],
            self.csrRowIndeces[(0, 0)], self.csrColumnOffsets[(0, 0)],
            self.csrRowIndeces[(0, 1)], self.csrColumnOffsets[(0, 1)],
            self.csrRowIndeces[(0, 2)], self.csrColumnOffsets[(0, 2)],
            self.csrRowIndeces[(1, 0)], self.csrColumnOffsets[(1, 0)],
            self.csrRowIndeces[(1, 0)], self.csrColumnOffsets[(1, 0)],
            self.csrRowIndeces[(1, 1)], self.csrColumnOffsets[(1, 1)],
            self.csrRowIndeces[(1, 2)], self.csrColumnOffsets[(1, 2)],
            self.csrRowIndeces[(2, 0)], self.csrColumnOffsets[(2, 0)],
            self.csrRowIndeces[(2, 0)], self.csrColumnOffsets[(2, 0)],
            self.csrRowIndeces[(2, 1)], self.csrColumnOffsets[(2, 1)],
            self.csrRowIndeces[(2, 2)], self.csrColumnOffsets[(2, 2)],
            jacobian,
            self.mesh.nExteriorElementBoundaries_global,
            self.mesh.exteriorElementBoundariesArray,
            self.mesh.elementBoundaryElementsArray,
            self.mesh.elementBoundaryLocalElementBoundariesArray,
            self.coefficients.ebqe_vf,
            self.coefficients.bc_ebqe_vf,
            self.coefficients.ebqe_phi,
            self.coefficients.bc_ebqe_phi,
            self.coefficients.ebqe_n,
            self.coefficients.ebqe_kappa,
            # VRANS start
            self.coefficients.ebqe_vos,
            self.coefficients.ebqe_turb_var[0],
            self.coefficients.ebqe_turb_var[1],
            # VRANS end
            self.pressureModel.numericalFlux.isDOFBoundary[0],
            self.numericalFlux.isDOFBoundary[0],
            self.numericalFlux.isDOFBoundary[1],
            self.numericalFlux.isDOFBoundary[2],
            self.pressureModel.numericalFlux.ebqe[('advectiveFlux_bc_flag', 0)],
            self.ebqe[('advectiveFlux_bc_flag', 0)],
            self.ebqe[('advectiveFlux_bc_flag', 1)],
            self.ebqe[('advectiveFlux_bc_flag', 2)],
            self.ebqe[('diffusiveFlux_bc_flag', 0, 0)],
            self.ebqe[('diffusiveFlux_bc_flag', 1, 1)],
            self.ebqe[('diffusiveFlux_bc_flag', 2, 2)],
            self.pressureModel.numericalFlux.ebqe[('u', 0)],
            self.pressureModel.numericalFlux.ebqe[('advectiveFlux_bc', 0)],
            self.ebqe[('advectiveFlux_bc', 0)],
            self.ebqe[('advectiveFlux_bc', 1)],
            self.ebqe[('advectiveFlux_bc', 2)],
            self.numericalFlux.ebqe[('u', 0)],
            self.ebqe[('diffusiveFlux_bc', 0, 0)],
            self.ebqe['penalty'],
            self.numericalFlux.ebqe[('u', 1)],
            self.ebqe[('diffusiveFlux_bc', 1, 1)],
            self.numericalFlux.ebqe[('u', 2)],
            self.ebqe[('diffusiveFlux_bc', 2, 2)],
            self.csrColumnOffsets_eb[(0, 0)],
            self.csrColumnOffsets_eb[(0, 0)],
            self.csrColumnOffsets_eb[(0, 1)],
            self.csrColumnOffsets_eb[(0, 2)],
            self.csrColumnOffsets_eb[(0, 0)],
            self.csrColumnOffsets_eb[(0, 0)],
            self.csrColumnOffsets_eb[(0, 1)],
            self.csrColumnOffsets_eb[(0, 2)],
            self.csrColumnOffsets_eb[(1, 0)],
            self.csrColumnOffsets_eb[(1, 0)],
            self.csrColumnOffsets_eb[(1, 1)],
            self.csrColumnOffsets_eb[(1, 2)],
            self.csrColumnOffsets_eb[(2, 0)],
            self.csrColumnOffsets_eb[(2, 0)],
            self.csrColumnOffsets_eb[(2, 1)],
            self.csrColumnOffsets_eb[(2, 2)],
            self.mesh.elementMaterialTypes,
            self.coefficients.nParticles,
	    self.coefficients.particle_epsFact,
	    self.coefficients.particle_alpha,
	    self.coefficients.particle_beta,
	    self.coefficients.particle_penalty_constant,
	    self.coefficients.particle_signed_distances,
	    self.coefficients.particle_signed_distance_normals,
	    self.coefficients.particle_velocities,
	    self.coefficients.particle_centroids,
            self.coefficients.particle_nitsche)

        if not self.forceStrongConditions and max(
            numpy.linalg.norm(
                self.u[0].dof, numpy.inf), numpy.linalg.norm(
                self.u[1].dof, numpy.inf), numpy.linalg.norm(
                self.u[2].dof, numpy.inf)) < 1.0e-8:
            self.pp_hasConstantNullSpace = True
        else:
            self.pp_hasConstantNullSpace = False
        # Load the Dirichlet conditions directly into residual
        if self.forceStrongConditions:
            for cj in range(self.nc):
                for dofN in self.dirichletConditionsForceDOF[
                        cj].DOFBoundaryConditionsDict.keys():
                    global_dofN = self.offset[cj] + self.stride[cj] * dofN
                    for i in range(
                        self.rowptr[global_dofN], self.rowptr[
                            global_dofN + 1]):
                        if (self.colind[i] == global_dofN):
                            self.nzval[i] = 1.0
                        else:
                            self.nzval[i] = 0.0
                            # print "RBLES zeroing residual cj = %s dofN= %s
                            # global_dofN= %s " % (cj,dofN,global_dofN)
        log("Jacobian ", level=10, data=jacobian)
        # mwf decide if this is reasonable for solver statistics
        self.nonlinear_function_jacobian_evaluations += 1
        return jacobian

    def calculateElementQuadrature(self, domainMoved=False):
        """
        Calculate the physical location and weights of the quadrature rules
        and the shape information at the quadrature points.

        This function should be called only when the mesh changes.
        """
        if self.postProcessing:
            self.u[0].femSpace.elementMaps.getValues(
                self.elementQuadraturePoints, self.q['x'])
            self.u[0].femSpace.elementMaps.getJacobianValues(
                self.elementQuadraturePoints,
                self.q['J'],
                self.q['inverse(J)'],
                self.q['det(J)'])
            self.u[0].femSpace.getBasisValues(
                self.elementQuadraturePoints, self.q[('v', 0)])
        self.u[0].femSpace.elementMaps.getBasisValuesRef(
            self.elementQuadraturePoints)
        self.u[0].femSpace.elementMaps.getBasisGradientValuesRef(
            self.elementQuadraturePoints)
        self.u[0].femSpace.getBasisValuesRef(self.elementQuadraturePoints)
        self.u[0].femSpace.getBasisGradientValuesRef(
            self.elementQuadraturePoints)
        self.u[0].femSpace.getBasisHessianValuesRef(
            self.elementQuadraturePoints)
        self.u[1].femSpace.getBasisValuesRef(self.elementQuadraturePoints)
        self.u[1].femSpace.getBasisGradientValuesRef(
            self.elementQuadraturePoints)
        self.coefficients.initializeElementQuadrature(
            self.timeIntegration.t, self.q)
        if self.stabilization is not None and not domainMoved:
            self.stabilization.initializeElementQuadrature(
                self.mesh, self.timeIntegration.t, self.q)
            self.stabilization.initializeTimeIntegration(self.timeIntegration)
        if self.shockCapturing is not None and not domainMoved:
            self.shockCapturing.initializeElementQuadrature(
                self.mesh, self.timeIntegration.t, self.q)

    def calculateElementBoundaryQuadrature(self, domainMoved=False):
        """
        Calculate the physical location and weights of the quadrature rules
        and the shape information at the quadrature points on element boundaries.

        This function should be called only when the mesh changes.
        """
        if self.postProcessing:
            self.u[0].femSpace.elementMaps.getValuesTrace(
                self.elementBoundaryQuadraturePoints, self.ebq['x'])
            self.u[0].femSpace.elementMaps.getJacobianValuesTrace(
                self.elementBoundaryQuadraturePoints,
                self.ebq['inverse(J)'],
                self.ebq['g'],
                self.ebq['sqrt(det(g))'],
                self.ebq['n'])
            cfemIntegrals.copyLeftElementBoundaryInfo(
                self.mesh.elementBoundaryElementsArray,
                self.mesh.elementBoundaryLocalElementBoundariesArray,
                self.mesh.exteriorElementBoundariesArray,
                self.mesh.interiorElementBoundariesArray,
                self.ebq['x'],
                self.ebq['n'],
                self.ebq_global['x'],
                self.ebq_global['n'])
            self.u[0].femSpace.elementMaps.getInverseValuesTrace(
                self.ebq['inverse(J)'], self.ebq['x'], self.ebq['hat(x)'])
            self.u[0].femSpace.elementMaps.getPermutations(self.ebq['hat(x)'])
            self.testSpace[0].getBasisValuesTrace(
                self.u[0].femSpace.elementMaps.permutations, self.ebq['hat(x)'], self.ebq[
                    ('w', 0)])
            self.u[0].femSpace.getBasisValuesTrace(
                self.u[0].femSpace.elementMaps.permutations, self.ebq['hat(x)'], self.ebq[
                    ('v', 0)])
            cfemIntegrals.calculateElementBoundaryIntegrationWeights(
                self.ebq['sqrt(det(g))'], self.elementBoundaryQuadratureWeights[
                    ('u', 0)], self.ebq[
                    ('dS_u', 0)])

    def calculateExteriorElementBoundaryQuadrature(self, domainMoved=False):
        """
        Calculate the physical location and weights of the quadrature rules
        and the shape information at the quadrature points on global element boundaries.

        This function should be called only when the mesh changes.
        """
        log("initalizing ebqe vectors for post-procesing velocity")
        if self.postProcessing:
            self.u[0].femSpace.elementMaps.getValuesGlobalExteriorTrace(
                self.elementBoundaryQuadraturePoints, self.ebqe['x'])
            self.u[0].femSpace.elementMaps.getJacobianValuesGlobalExteriorTrace(
                self.elementBoundaryQuadraturePoints,
                self.ebqe['inverse(J)'],
                self.ebqe['g'],
                self.ebqe['sqrt(det(g))'],
                self.ebqe['n'])
            cfemIntegrals.calculateIntegrationWeights(
                self.ebqe['sqrt(det(g))'], self.elementBoundaryQuadratureWeights[
                    ('u', 0)], self.ebqe[
                    ('dS_u', 0)])
        #
        # get physical locations of element boundary quadrature points
        #
        # assume all components live on the same mesh
        log("initalizing basis info")
        self.u[0].femSpace.elementMaps.getBasisValuesTraceRef(
            self.elementBoundaryQuadraturePoints)
        self.u[0].femSpace.elementMaps.getBasisGradientValuesTraceRef(
            self.elementBoundaryQuadraturePoints)
        self.u[0].femSpace.getBasisValuesTraceRef(
            self.elementBoundaryQuadraturePoints)
        self.u[0].femSpace.getBasisGradientValuesTraceRef(
            self.elementBoundaryQuadraturePoints)
        self.u[1].femSpace.getBasisValuesTraceRef(
            self.elementBoundaryQuadraturePoints)
        self.u[1].femSpace.getBasisGradientValuesTraceRef(
            self.elementBoundaryQuadraturePoints)
        self.u[0].femSpace.elementMaps.getValuesGlobalExteriorTrace(
            self.elementBoundaryQuadraturePoints, self.ebqe['x'])
        log("setting flux boundary conditions")
        if not domainMoved:
            self.fluxBoundaryConditionsObjectsDict = dict([(cj, FluxBoundaryConditions(self.mesh,
                                                                                       self.nElementBoundaryQuadraturePoints_elementBoundary,
                                                                                       self.ebqe[('x')],
                                                                                       self.advectiveFluxBoundaryConditionsSetterDict[cj],
                                                                                       self.diffusiveFluxBoundaryConditionsSetterDictDict[cj]))
                                                           for cj in self.advectiveFluxBoundaryConditionsSetterDict.keys()])
            log("initializing coefficients ebqe")
            self.coefficients.initializeGlobalExteriorElementBoundaryQuadrature(
                self.timeIntegration.t, self.ebqe)
        log("done with ebqe")

    def estimate_mt(self):
        pass

    def calculateSolutionAtQuadrature(self):
        pass

    def calculateAuxiliaryQuantitiesAfterStep(self):
        if self.postProcessing and self.conservativeFlux:
            self.rans3pf.calculateVelocityAverage(
                self.mesh.nExteriorElementBoundaries_global,
                self.mesh.exteriorElementBoundariesArray,
                self.mesh.nInteriorElementBoundaries_global,
                self.mesh.interiorElementBoundariesArray,
                self.mesh.elementBoundaryElementsArray,
                self.mesh.elementBoundaryLocalElementBoundariesArray,
                self.mesh.nodeArray,
                self.mesh.nodeVelocityArray,
                self.MOVING_DOMAIN,
                self.mesh.elementNodesArray,
                self.u[0].femSpace.elementMaps.psi_trace,
                self.u[0].femSpace.elementMaps.grad_psi_trace,
                self.u[0].femSpace.elementMaps.boundaryNormals,
                self.u[0].femSpace.elementMaps.boundaryJacobians,
                self.u[0].femSpace.dofMap.l2g,
                self.u[0].dof,
                self.u[1].dof,
                self.u[2].dof,
                self.coefficients.vos_dof,
                self.u[0].femSpace.psi_trace,
                self.ebqe[
                    ('velocity',
                     0)],
                self.ebq_global[
                    ('velocityAverage',
                     0)])
            if self.movingDomain:
                log("Element Quadrature", level=3)
                self.calculateElementQuadrature(domainMoved=True)
                log("Element Boundary Quadrature", level=3)
                self.calculateElementBoundaryQuadrature(domainMoved=True)
                log("Global Exterior Element Boundary Quadrature", level=3)
                self.calculateExteriorElementBoundaryQuadrature(
                    domainMoved=True)
                for ci in range(
                        len(self.velocityPostProcessor.vpp_algorithms)):
                    for cj in self.velocityPostProcessor.vpp_algorithms[
                            ci].updateConservationJacobian.keys():
                        self.velocityPostProcessor.vpp_algorithms[
                            ci].updateWeights()
                        self.velocityPostProcessor.vpp_algorithms[
                            ci].computeGeometricInfo()
                        self.velocityPostProcessor.vpp_algorithms[
                            ci].updateConservationJacobian[cj] = True


        self.q['velocityError'][:]=self.q[('velocity',0)]                 
        OneLevelTransport.calculateAuxiliaryQuantitiesAfterStep(self)
        self.q['velocityError']-=self.q[('velocity',0)]
        if self.coefficients.granular_sdf_Calc is not None:
            self.q['phisError']=self.q[('phis')]
        else:#this needs to be fixed for the case that multiple bodies are present
            self.q['phisError'][:]=self.q[('phis',0)]



    def updateAfterMeshMotion(self):
        pass


def getErgunDrag(porosity, meanGrainSize, viscosity):
    # cek hack, this doesn't seem right
    # cek todo look up correct Ergun model for alpha and beta
    voidFrac = 1.0 - porosity
    if voidFrac > 1.0e-6:
        dragBeta = porosity * porosity * porosity * meanGrainSize * 1.0e-2 / voidFrac
    if (porosity > epsZero and meanGrainSize > epsZero):
        dragAlpha = viscosity * 180.0 * voidFrac * voidFrac / \
            (meanGrainSize * meanGrainSize * porosity)<|MERGE_RESOLUTION|>--- conflicted
+++ resolved
@@ -944,11 +944,7 @@
                 for j in range(self.mesh.nodeArray.shape[0]):
                     vel = self.granular_vel_Calc(self.mesh.nodeArray[j,:],i)
                     sdf,sdNormals = self.granular_sdf_Calc(self.mesh.nodeArray[j,:],i)
-<<<<<<< HEAD
-                    sdf+=vel* self.model.dt_last
-=======
                     sdf -= self.model.dt_last*np.dot(np.array(vel),np.array(sdNormals))
->>>>>>> c8c99f9b
                     if ( abs(sdf) < abs(self.phi_s[j]) ):
                         self.phi_s[j]=sdf
                 for eN in range(self.model.q['x'].shape[0]):
