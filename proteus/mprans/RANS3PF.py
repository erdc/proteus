--- conflicted
+++ resolved
@@ -469,7 +469,6 @@
         self.particle_netMoments = np.zeros((self.nParticles, 3), 'd')
         self.particle_surfaceArea = np.zeros((self.nParticles,), 'd')
         self.particle_centroids = np.zeros((self.nParticles, 3), 'd')
-<<<<<<< HEAD
         self.particle_signed_distances = np.zeros((self.nParticles,) + self.model.q[('u', 0)].shape, 'd')
         self.particle_signed_distance_normals = np.zeros((self.nParticles,) + self.model.q[('velocity', 0)].shape[:-1]+(3,), 'd')
         self.particle_velocities = np.zeros((self.nParticles,) + self.model.q[('velocity', 0)].shape[:-1]+(3,), 'd')
@@ -478,15 +477,6 @@
         self.ebq_global_phi_s = numpy.ones_like(self.model.ebq_global[('totalFlux',0)]) * 1.e10
         self.ebq_global_grad_phi_s = numpy.ones(self.model.ebq_global[('velocityAverage',0)].shape[:-1]+(3,),'d') * 1.e10
         self.ebq_particle_velocity_s = numpy.ones(self.model.ebq_global[('velocityAverage',0)].shape[:-1]+(3,),'d') * 1.e10
-=======
-        self.particle_signed_distances        = 1e10*numpy.ones((self.nParticles,self.model.q['x'].shape[0],self.model.q['x'].shape[1]),'d')
-        self.particle_signed_distance_normals = 1e10*numpy.ones((self.nParticles,self.model.q['x'].shape[0],self.model.q['x'].shape[1], 3),'d')
-        self.particle_velocities              = 1e10*numpy.ones((self.nParticles,self.model.q['x'].shape[0],self.model.q['x'].shape[1], 3),'d')
-        self.phisField                        = 1e10*numpy.ones((self.model.q['x'].shape[0],self.model.q['x'].shape[1]), 'd')
-        self.ebq_global_phi_s        = numpy.ones((self.model.ebq_global['x'].shape[0],self.model.ebq_global['x'].shape[1]),'d') * 1e10
-        self.ebq_global_grad_phi_s   = numpy.ones((self.model.ebq_global['x'].shape[0],self.model.ebq_global['x'].shape[1],3),'d') * 1e10
-        self.ebq_particle_velocity_s = numpy.ones((self.model.ebq_global['x'].shape[0],self.model.ebq_global['x'].shape[1],3),'d') * 1e10
->>>>>>> fd4e9989
 
         # This is making a special case for granular material simulations
         # if the user inputs a list of position/velocities then the sdf are calculated based on the "spherical" particles
