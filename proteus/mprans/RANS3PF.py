from __future__ import absolute_import
from __future__ import division
from builtins import zip
from builtins import str
from builtins import range
from past.utils import old_div
import proteus
from proteus import Profiling
import numpy
from proteus import *
from proteus.Transport import *
from proteus.Transport import OneLevelTransport
import os
from proteus import cfemIntegrals, Quadrature, Norms, Comm
from proteus.NonlinearSolvers import NonlinearEquation
from proteus.FemTools import (DOFBoundaryConditions,
                              FluxBoundaryConditions,
                              C0_AffineLinearOnSimplexWithNodalBasis)
from proteus.flcbdfWrappers import globalMax
from proteus.Profiling import memory
from proteus.Profiling import logEvent as log
from proteus.Transport import OneLevelTransport
from proteus.TransportCoefficients import TC_base
from proteus.SubgridError import SGE_base
from proteus.ShockCapturing import ShockCapturing_base
from . import cRANS3PF


class SubgridError(proteus.SubgridError.SGE_base):

    def __init__(
            self,
            coefficients,
            nd,
            lag=False,
            nStepsToDelay=0,
            hFactor=1.0,
            noPressureStabilization=False):
        self.noPressureStabilization = noPressureStabilization
        proteus.SubgridError.SGE_base.__init__(self, coefficients, nd, lag)
        coefficients.stencil[0].add(0)
        self.hFactor = hFactor
        self.nStepsToDelay = nStepsToDelay
        self.nSteps = 0
        if self.lag:
            log("RANS3PF.SubgridError: lagging requested but must lag the first step; switching lagging off and delaying")
            self.nStepsToDelay = 1
            self.lag = False

    def initializeElementQuadrature(self, mesh, t, cq):
        import copy
        self.cq = cq
        self.v_last = self.cq[('velocity', 0)]

    def updateSubgridErrorHistory(self, initializationPhase=False):
        self.nSteps += 1
        if self.lag:
            self.v_last[:] = self.cq[('velocity', 0)]
        if self.lag == False and self.nStepsToDelay is not None and self.nSteps > self.nStepsToDelay:
            log("RANS3PF.SubgridError: switched to lagged subgrid error")
            self.lag = True
            self.v_last = self.cq[('velocity', 0)].copy()

    def calculateSubgridError(self, q):
        pass


class NumericalFlux(
        proteus.NumericalFlux.NavierStokes_Advection_DiagonalUpwind_Diffusion_SIPG_exterior):
    hasInterior = False

    def __init__(self, vt, getPointwiseBoundaryConditions,
                 getAdvectiveFluxBoundaryConditions,
                 getDiffusiveFluxBoundaryConditions,
                 getPeriodicBoundaryConditions=None):
        proteus.NumericalFlux.NavierStokes_Advection_DiagonalUpwind_Diffusion_SIPG_exterior.__init__(
            self,
            vt,
            getPointwiseBoundaryConditions,
            getAdvectiveFluxBoundaryConditions,
            getDiffusiveFluxBoundaryConditions,
            getPeriodicBoundaryConditions)
        self.penalty_constant = 2.0
        self.includeBoundaryAdjoint = True
        self.boundaryAdjoint_sigma = 1.0
        self.hasInterior = False


class ShockCapturing(proteus.ShockCapturing.ShockCapturing_base):

    def __init__(
            self,
            coefficients,
            nd,
            shockCapturingFactor=0.25,
            lag=False,
            nStepsToDelay=3):
        proteus.ShockCapturing.ShockCapturing_base.__init__(
            self, coefficients, nd, shockCapturingFactor, lag)
        self.nStepsToDelay = nStepsToDelay
        self.nSteps = 0
        if self.lag:
            log("RANS3PF.ShockCapturing: lagging requested but must lag the first step; switching lagging off and delaying")
            self.nStepsToDelay = 1
            self.lag = False

    def initializeElementQuadrature(self, mesh, t, cq):
        self.mesh = mesh
        self.numDiff = {}
        self.numDiff_last = {}
        for ci in range(0, 3):
            self.numDiff[ci] = cq[('numDiff', ci, ci)]
            self.numDiff_last[ci] = cq[('numDiff', ci, ci)]

    def updateShockCapturingHistory(self):
        self.nSteps += 1
        if self.lag:
            for ci in range(0, 3):
                self.numDiff_last[ci][:] = self.numDiff[ci]
        if self.lag == False and self.nStepsToDelay is not None and self.nSteps > self.nStepsToDelay:
            log("RANS3PF.ShockCapturing: switched to lagged shock capturing")
            self.lag = True
            for ci in range(0, 3):
                self.numDiff_last[ci] = self.numDiff[ci].copy()
        log(
            "RANS3PF: max numDiff_1 %e numDiff_2 %e numDiff_3 %e" %
            (globalMax(
                self.numDiff_last[0].max()), globalMax(
                self.numDiff_last[1].max()), globalMax(
                self.numDiff_last[2].max())))


class Coefficients(proteus.TransportCoefficients.TC_base):
    """
    The coefficients for two incompresslble fluids governed by the Navier-Stokes equations and separated by a sharp interface represented by a level set function
    """
    from proteus.ctransportCoefficients import TwophaseNavierStokes_ST_LS_SO_2D_Evaluate
    from proteus.ctransportCoefficients import TwophaseNavierStokes_ST_LS_SO_3D_Evaluate
    from proteus.ctransportCoefficients import TwophaseNavierStokes_ST_LS_SO_2D_Evaluate_sd
    from proteus.ctransportCoefficients import TwophaseNavierStokes_ST_LS_SO_3D_Evaluate_sd
    from proteus.ctransportCoefficients import calculateWaveFunction3d_ref

    def __init__(self,
                 MULTIPLY_EXTERNAL_FORCE_BY_DENSITY=0,
                 CORRECT_VELOCITY=True,
                 USE_SUPG=1,
                 ARTIFICIAL_VISCOSITY=1, #0: no art viscosity, 1: shock capturing, 2: entropy viscosity
                 cMax=1.0,  # For entropy viscosity (mql)
                 cE=1.0,  # For entropy viscosity (mql)
                 epsFact=1.5,
                 sigma=72.8,
                 rho_0=998.2, nu_0=1.004e-6,
                 rho_1=1.205, nu_1=1.500e-5,
                 g=[0.0, 0.0, -9.8],
                 nd=3,
                 ME_model=5,
                 PRESSURE_model=7,
                 VOS_model=0,
                 SED_model=5,
                 CLSVOF_model=None,
                 LS_model=None,
                 VOF_model=None,
                 KN_model=None,
                 Closure_0_model=None,  # Turbulence closure model
                 Closure_1_model=None,  # Second possible Turbulence closure model
                 epsFact_density=None,
                 stokes=False,
                 sd=True,
                 movingDomain=False,
                 useVF=0.0,
                 useRBLES=0.0,
                 useMetrics=0.0,
                 useConstant_he=False,
                 dragAlpha=0.0,
                 dragBeta=0.0,
                 setParamsFunc=None,  # uses setParamsFunc if given
                 dragAlphaTypes=None,  # otherwise can use element constant values
                 dragBetaTypes=None,  # otherwise can use element constant values
                 porosityTypes=None,
                 killNonlinearDrag=False,
                 waveFlag=None,
                 waveHeight=0.01,
                 waveCelerity=1.0,
                 waveFrequency=1.0,
                 waveNumber=2.0,
                 waterDepth=0.5,
                 Omega_s=[[0.45, 0.55], [0.2, 0.4], [0.0, 1.0]],
                 epsFact_source=1.,
                 epsFact_solid=None,
                 eb_adjoint_sigma=1.0,
                 eb_penalty_constant=10.0,
                 forceStrongDirichlet=False,
                 turbulenceClosureModel=0,
                 # 0=No Model, 1=Smagorinksy, 2=Dynamic Smagorinsky,
                 # 3=K-Epsilon, 4=K-Omega
                 smagorinskyConstant=0.1,
                 barycenters=None,
                 PSTAB=0.0,
                 set_vos=None,
                 set_sed_velocity=None,
                 aDarcy=150.0,
                 betaForch=0.0,
                 grain=0.0102,
                 packFraction=0.2,
                 packMargin=0.01,
                 maxFraction=0.635,
                 frFraction=0.57,
                 sigmaC=1.1,
                 C3e=1.2,
                 C4e=1.0,
                 eR=0.8,
                 fContact=0.02,
                 mContact=2.0,
                 nContact=5.0,
                 angFriction=old_div(pi, 6.0),
                 nParticles=0,
                 particle_epsFact=3.0,
                 particle_alpha=1000.0,
                 particle_beta=1000.0,
                 particle_penalty_constant=1000.0,
                 particle_nitsche=1.0,
                 particle_sdfList=None,
                 vos_function=None,
                 particle_velocityList=[],
                 granular_sdf_Calc=None,
                 granular_vel_Calc=None,
                 vos_limiter = 0.05,
                 mu_fr_limiter = 1.00,
                 use_sbm=0,
                 use_ball_as_particle=0,
                 ball_center=None,
                 ball_radius=None,
                 ball_velocity=None,
                 ball_angular_velocity=None,
                 particles=None
                 ):
        self.MULTIPLY_EXTERNAL_FORCE_BY_DENSITY=MULTIPLY_EXTERNAL_FORCE_BY_DENSITY
        self.CORRECT_VELOCITY = CORRECT_VELOCITY
        self.nParticles = nParticles
        self.particle_nitsche = particle_nitsche
        self.particle_epsFact = particle_epsFact
        self.particle_alpha = particle_alpha
        self.particle_beta = particle_beta
        self.particle_penalty_constant = particle_penalty_constant
        self.particle_sdfList = particle_sdfList
        self.particle_velocityList = particle_velocityList
        self.granular_sdf_Calc = granular_sdf_Calc
        self.granular_vel_Calc = granular_vel_Calc
        self.aDarcy = aDarcy
        self.betaForch = betaForch
        self.grain = grain
        self.packFraction = packFraction
        self.packMargin = packMargin
        self.maxFraction = maxFraction
        self.frFraction = frFraction
        self.sigmaC = sigmaC
        self.C3e = C3e
        self.C4e = C4e
        self.eR = eR
        self.fContact = fContact
        self.mContact = mContact
        self.nContact = nContact
        self.angFriction = angFriction
        self.set_vos = set_vos
        self.set_sed = set_sed_velocity
        self.PSTAB = PSTAB
        self.barycenters = barycenters
        self.smagorinskyConstant = smagorinskyConstant
        self.turbulenceClosureModel = turbulenceClosureModel
        self.forceStrongDirichlet = forceStrongDirichlet
        self.eb_adjoint_sigma = eb_adjoint_sigma
        self.eb_penalty_constant = eb_penalty_constant
        self.movingDomain = movingDomain
        self.epsFact_solid = epsFact_solid
        self.useConstant_he = useConstant_he
        self.useVF = useVF
        self.useRBLES = useRBLES
        self.useMetrics = useMetrics
        self.sd = sd
        self.vos_limiter = vos_limiter
        self.mu_fr_limiter = mu_fr_limiter
        if epsFact_density is not None:
            self.epsFact_density = epsFact_density
        else:
            self.epsFact_density = epsFact
        self.stokes = stokes
        self.ME_model = ME_model
        self.PRESSURE_model = PRESSURE_model
        self.VOS_model = VOS_model
        self.SED_model = SED_model
        self.CLSVOF_model = CLSVOF_model
        self.LS_model = LS_model
        self.VOF_model = VOF_model
        self.KN_model = KN_model
        self.Closure_0_model = Closure_0_model
        self.Closure_1_model = Closure_1_model
        self.epsFact = epsFact
        self.eps = None
        self.sigma = sigma
        self.rho_0 = rho_0
        self.nu_0 = nu_0
        # cek for debugging using single phase test problems
        self.rho = rho_0
        self.nu = nu_0
        self.rho_1 = rho_1
        self.nu_1 = nu_1
        self.g = numpy.array(g)
        self.nd = nd
        #
        # mql: for entropy viscosity
        assert (USE_SUPG==0 or USE_SUPG==1), "USE_SUPG must be 0, or 1"
        self.USE_SUPG=USE_SUPG
        assert (ARTIFICIAL_VISCOSITY>=0 and ARTIFICIAL_VISCOSITY<=2), "ARTIFICIAL_VISCOSITY must be 0,1 or 2"
        self.ARTIFICIAL_VISCOSITY=ARTIFICIAL_VISCOSITY
        # ARTIFICIAL_VISCOSITY. 0: No artificial viscosity, 1: shock capturing, 2: entropy viscosity
        self.cMax = cMax
        self.cE = cE
        #
        self.dragAlpha = dragAlpha
        self.dragBeta = dragBeta
        self.setParamsFunc = setParamsFunc
        self.dragAlphaTypes = dragAlphaTypes
        self.dragBetaTypes = dragBetaTypes
        self.porosityTypes = porosityTypes
        self.killNonlinearDrag = int(killNonlinearDrag)
        self.waveFlag = waveFlag
        self.waveHeight = waveHeight
        self.waveCelerity = waveCelerity
        self.waveFrequency = waveFrequency
        self.waveNumber = waveNumber
        self.waterDepth = waterDepth
        self.Omega_s = Omega_s
        self.epsFact_source = epsFact_source
        self.linearDragFactor = 1.0
        self.nonlinearDragFactor = 1.0
        if self.killNonlinearDrag:
            self.nonlinearDragFactor = 0.0
        #
        self.use_sbm = use_sbm

        self.use_ball_as_particle = use_ball_as_particle
        if ball_center is None:
            self.ball_center = 1e10*numpy.ones((self.nParticles,3),'d')
        else:
            self.ball_center = ball_center
        
        if ball_radius is None:
            self.ball_radius = 1e10*numpy.ones((self.nParticles,1),'d')
        else:
            self.ball_radius = ball_radius

        if ball_velocity is None:
            self.ball_velocity = numpy.zeros((self.nParticles,3),'d')
        else:
            self.ball_velocity = ball_velocity

        if ball_angular_velocity is None:
            self.ball_angular_velocity = numpy.zeros((self.nParticles,3),'d')
        else:
            self.ball_angular_velocity = ball_angular_velocity
        #

        self.particles = particles

        if self.particles:
            self.nParticles = self.particles.size();
        
        mass = {}
        advection = {}
        diffusion = {}
        potential = {}
        reaction = {}
        hamiltonian = {}
        if nd == 2:
            variableNames = ['u', 'v']
            mass = {0: {0: 'linear'},
                    1: {1: 'linear'}}
            advection = {0: {0: 'nonlinear',
                             1: 'nonlinear'},
                         1: {0: 'nonlinear',
                             1: 'nonlinear'}}
            diffusion = {0: {0: {0: 'constant'}, 1: {1: 'constant'}},
                         1: {1: {1: 'constant'}, 0: {0: 'constant'}}}
            sdInfo = {(0, 0): (numpy.array([0, 1, 2], dtype='i'),
                               numpy.array([0, 1], dtype='i')),
                      (0, 1): (numpy.array([0, 0, 1], dtype='i'),
                               numpy.array([0], dtype='i')),
                      (1, 1): (numpy.array([0, 1, 2], dtype='i'),
                               numpy.array([0, 1], dtype='i')),
                      (1, 0): (numpy.array([0, 1, 1], dtype='i'),
                               numpy.array([1], dtype='i'))}
            potential = {0: {0: 'u'},
                         1: {1: 'u'}}
            reaction = {0: {0: 'nonlinear', 1: 'nonlinear'},
                        1: {0: 'nonlinear', 1: 'nonlinear'}}
            hamiltonian = {0: {0: 'linear'},
                           1: {1: 'linear'}}
            TC_base.__init__(self,
                             2,
                             mass,
                             advection,
                             diffusion,
                             potential,
                             reaction,
                             hamiltonian,
                             variableNames,
                             sparseDiffusionTensors=sdInfo,
                             useSparseDiffusion=sd,
                             movingDomain=movingDomain)
            self.vectorComponents = [0, 1]
            self.vectorName = "velocity"
        elif nd == 3:
            variableNames = ['u', 'v', 'w']
            mass = {0: {0: 'linear'},
                    1: {1: 'linear'},
                    2: {2: 'linear'}}
            advection = {0: {0: 'nonlinear',
                             1: 'nonlinear',
                             2: 'nonlinear'},
                         1: {0: 'nonlinear',
                             1: 'nonlinear',
                             2: 'nonlinear'},
                         2: {0: 'nonlinear',
                             1: 'nonlinear',
                             2: 'nonlinear'}}
            diffusion = {0: {0: {0: 'constant'},
                             1: {1: 'constant'},
                             2: {2: 'constant'}},
                         1: {0: {0: 'constant'},
                             1: {1: 'constant'},
                             2: {2: 'constant'}},
                         2: {0: {0: 'constant'},
                             1: {1: 'constant'},
                             2: {2: 'constant'}}}
            sdInfo = {}
            sdInfo = {(0, 0): (numpy.array([0, 1, 2, 3], dtype='i'), numpy.array([0, 1, 2], dtype='i')),
                      (0, 1): (numpy.array([0, 0, 1, 1], dtype='i'), numpy.array([0], dtype='i')),
                      (0, 2): (numpy.array([0, 0, 0, 1], dtype='i'), numpy.array([0], dtype='i')),
                      (1, 0): (numpy.array([0, 1, 1, 1], dtype='i'), numpy.array([1], dtype='i')),
                      (1, 1): (numpy.array([0, 1, 2, 3], dtype='i'), numpy.array([0, 1, 2], dtype='i')),
                      (1, 2): (numpy.array([0, 0, 0, 1], dtype='i'), numpy.array([1], dtype='i')),
                      (2, 0): (numpy.array([0, 1, 1, 1], dtype='i'), numpy.array([2], dtype='i')),
                      (2, 1): (numpy.array([0, 0, 1, 1], dtype='i'), numpy.array([2], dtype='i')),
                      (2, 2): (numpy.array([0, 1, 2, 3], dtype='i'), numpy.array([0, 1, 2], dtype='i'))}
            potential = {0: {0: 'u'},
                         1: {1: 'u'},
                         2: {2: 'u'}}
            reaction = {0: {0: 'nonlinear', 1: 'nonlinear', 2: 'nonlinear'},
                        1: {0: 'nonlinear', 1: 'nonlinear', 2: 'nonlinear'},
                        2: {0: 'nonlinear', 1: 'nonlinear', 2: 'nonlinear'}}
            hamiltonian = {0: {0: 'linear'},
                           1: {1: 'linear'},
                           2: {2: 'linear'}}
            TC_base.__init__(self,
                             3,
                             mass,
                             advection,
                             diffusion,
                             potential,
                             reaction,
                             hamiltonian,
                             variableNames,
                             sparseDiffusionTensors=sdInfo,
                             useSparseDiffusion=sd,
                             movingDomain=movingDomain)
            self.vectorComponents = [0, 1, 2]
            self.vectorName = "velocity"

    def attachModels(self, modelList):
        # level set
        self.model = modelList[self.ME_model]
        self.model.q['phi_solid'] = self.q_phi_solid
        self.q_rho = self.model.q[('u', 0)].copy()
        self.ebqe_rho = self.model.ebqe[('u', 0)].copy()
        self.q_nu = self.model.q[('u', 0)].copy()
        self.ebqe_nu = self.model.ebqe[('u', 0)].copy()
        # DEM particles
        self.particle_netForces = np.zeros((3*self.nParticles, 3), 'd')#####[total_force_1,total_force_2,...,stress_1,stress_2,...,pressure_1,pressure_2,...]  
        self.particle_netMoments = np.zeros((self.nParticles, 3), 'd')
        self.particle_surfaceArea = np.zeros((self.nParticles,), 'd')
        self.particle_centroids = np.zeros((self.nParticles, 3), 'd')
        self.particle_signed_distances = np.zeros((self.nParticles,) + self.model.q[('u', 0)].shape, 'd')
        self.particle_signed_distance_normals = np.zeros((self.nParticles,) + self.model.q[('velocity', 0)].shape, 'd')
        self.particle_velocities = np.zeros((self.nParticles,) + self.model.q[('velocity', 0)].shape, 'd')

        self.phisField = np.ones(self.model.q[('u', 0)].shape, 'd') * 1e10
        self.ebq_global_phi_s = numpy.ones_like(self.model.ebq_global[('totalFlux',0)]) * 1.e10
        self.ebq_global_grad_phi_s = numpy.ones_like(self.model.ebq_global[('velocityAverage',0)]) * 1.e10
        self.ebq_particle_velocity_s = numpy.ones_like(self.model.ebq_global[('velocityAverage',0)]) * 1.e10

        # This is making a special case for granular material simulations
        # if the user inputs a list of position/velocities then the sdf are calculated based on the "spherical" particles
        # otherwise the sdf are calculated based on the input sdf list for each body
        if self.use_ball_as_particle==1:
            pass
        elif self.particles is not None:
            self.particles.updateSDF(self.mesh.nodeArray,
                                     self.model.q['x'],
                                     self.model.ebq_global['x'],
                                     self.phi_s,
                                     self.particle_signed_distances,
                                     self.particle_signed_distance_normals,
                                     self.particle_velocities,
                                     self.particle_centroids,
                                     self.ebq_global_phi_s,
                                     self.ebq_global_grad_phi_s,
                                     self.ebq_particle_velocity_s)

            # This is a temporary hack... something weird is happening where the
            # particle centroids are not being updated by updateSDF. Will address later
            for i in range(self.particles.size()):
                self.particle_centroids[i,:] = self.particles[i].x()
        elif self.granular_sdf_Calc is not None:
            corresponding_point_on_boundary = np.zeros((3,),'d')
            temp_1 = np.zeros(self.model.q[('u', 0)].shape, 'd')
            temp_2 = np.zeros(self.model.q[('u', 0)].shape, 'd')
            temp_3 = np.zeros(self.model.q[('u', 0)].shape, 'd')
            for i in range(self.nParticles):
                logEvent("Attaching particle i={0}".format(i))
                for eN in range(self.model.q['x'].shape[0]):
                    for k in range(self.model.q['x'].shape[1]):
                        self.particle_signed_distances[i, eN, k], self.particle_signed_distance_normals[i,
                                                                                                        eN, k] = self.granular_sdf_Calc(self.model.q['x'][eN, k], i)
                        self.particle_velocities[i, eN, k] = self.granular_vel_Calc(self.model.q['x'][eN, k], i)
                # This is important to write the a field for the sdf in the domain which distinguishes solid particles
                temp_1 = np.minimum(abs(self.particle_signed_distances[i]), abs(self.phisField))
                temp_2 = np.minimum(self.particle_signed_distances[i], temp_1)
                temp_3 = np.minimum(temp_2, self.phisField)
                self.phisField = temp_3
                self.model.q[('phis')] = temp_3
                for ebN in range(self.model.ebq_global['x'].shape[0]):
                    for kb in range(self.model.ebq_global['x'].shape[1]):
                        sdf_ebN_kb,sdNormals = self.granular_sdf_Calc(self.model.ebq_global['x'][ebN,kb],i)
                        if ( abs(sdf_ebN_kb) < abs(self.ebq_global_phi_s[ebN,kb]) ):
                            self.ebq_global_phi_s[ebN,kb]=sdf_ebN_kb
                            self.ebq_global_grad_phi_s[ebN,kb,:]=sdNormals
                            for j in range(len(sdNormals)):
                                corresponding_point_on_boundary[j] = self.model.ebq_global['x'][ebN,kb][j] - sdf_ebN_kb*sdNormals[j]
                            self.ebq_particle_velocity_s[ebN,kb,:] = self.granular_vel_Calc(corresponding_point_on_boundary,i)
        elif self.nParticles > 0:
            corresponding_point_on_boundary = np.zeros((3,),'d')
            for i, sdf, vel in zip(list(range(self.nParticles)),
                                   self.particle_sdfList, self.particle_velocityList):
                for eN in range(self.model.q['x'].shape[0]):
                    for k in range(self.model.q['x'].shape[1]):
                        self.particle_signed_distances[i, eN, k], self.particle_signed_distance_normals[i, eN, k] = sdf(0.0, self.model.q['x'][eN, k])
                        self.particle_velocities[i, eN, k] = vel(0.0, self.model.q['x'][eN, k])
                self.model.q[('phis', i)] = self.particle_signed_distances[i]
                self.model.q[('phis_vel', i)] = self.particle_velocities[i]
                for ebN in range(self.model.ebq_global['x'].shape[0]):
                    for kb in range(self.model.ebq_global['x'].shape[1]):
                        sdf_ebN_kb,sdNormals = sdf(0.0, self.model.ebq_global['x'][ebN,kb],)
                        if ( abs(sdf_ebN_kb) < abs(self.ebq_global_phi_s[ebN,kb]) ):
                            self.ebq_global_phi_s[ebN,kb]=sdf_ebN_kb
                            self.ebq_global_grad_phi_s[ebN,kb,:]=sdNormals
                            for j in range(len(sdNormals)):
                                corresponding_point_on_boundary[j] = self.model.ebq_global['x'][ebN,kb][j] - sdf_ebN_kb*sdNormals[j]
                            self.ebq_particle_velocity_s[ebN,kb,:] = vel(0.0, corresponding_point_on_boundary)

        if self.PRESSURE_model is not None:
            self.model.pressureModel = modelList[self.PRESSURE_model]
            self.model.q_p_fluid = modelList[self.PRESSURE_model].q[('u', 0)]
            self.model.ebqe_p_fluid = modelList[self.PRESSURE_model].ebqe[('u', 0)]
            self.model.q_grad_p_fluid = modelList[self.PRESSURE_model].q[('grad(u)', 0)]
            self.model.ebqe_grad_p_fluid = modelList[self.PRESSURE_model].ebqe[('grad(u)', 0)]
        if self.VOS_model is not None:
            self.model.vos_dof = modelList[self.VOS_model].u[0].dof
            self.model.q_vos = modelList[self.VOS_model].q[('u',0)]
            self.model.q_dvos_dt = modelList[self.VOS_model].q[('mt',0)]
            self.model.ebqe_vos = modelList[self.VOS_model].ebqe[('u',0)]
            self.vos_dof = self.model.vos_dof
            self.q_vos = self.model.q_vos
            self.q_dvos_dt = self.model.q_dvos_dt
            self.ebqe_vos = self.model.ebqe_vos
            self.q_grad_vos = modelList[self.VOS_model].q[('grad(u)',0)]
        else:
            if self.VOF_model is None:
                self.vos_dof = modelList[self.ME_model].u[0].dof.copy()
                self.vos_dof[:] = 0.0
                self.q_vos = modelList[self.ME_model].q[('u', 0)].copy()
                self.q_grad_vos = modelList[self.ME_model].q[('grad(u)',0)].copy()
                self.q_vos[:] = 0.0
                self.q_dvos_dt = self.q_vos.copy()
                self.q_dvos_dt[:] = 0.0
                self.ebqe_vos = modelList[self.ME_model].ebqe[('u', 0)].copy()
                self.ebqe_vos[:] = 0.0
            else:
                self.vos_dof = modelList[self.VOF_model].u[0].dof.copy()
                self.vos_dof[:] = 0.0
                self.q_vos = modelList[self.VOF_model].coefficients.q_vos
                self.q_dvos_dt = self.q_vos.copy()
                self.q_dvos_dt[:] = 0.0
                self.q_grad_vos = modelList[self.VOF_model].q[('grad(u)',0)].copy()
                self.ebqe_vos = modelList[self.VOF_model].coefficients.ebqe_vos
        if self.SED_model is not None:
            self.rho_s = modelList[self.SED_model].coefficients.rho_s
            self.q_velocity_solid = modelList[self.SED_model].q[('velocity',0)]
            self.ebqe_velocity_solid = modelList[self.SED_model].ebqe[('velocity',0)]
        else:
            self.rho_s = self.rho_0
            self.q_velocity_solid = self.model.q[('velocity', 0)].copy()
            self.q_velocity_solid[:] = 0.0
            self.ebqe_velocity_solid = self.model.ebqe[('velocity', 0)].copy()
            self.ebqe_velocity_solid[:] = 0.0
        if self.CLSVOF_model is not None: # use CLSVOF
            # LS part #
            self.q_phi = modelList[self.CLSVOF_model].q[('u', 0)]
            self.ebq_phi = None # Not used. What is this for?
            self.ebqe_phi = modelList[self.CLSVOF_model].ebqe[('u', 0)]
            self.bc_ebqe_phi = modelList[self.CLSVOF_model].ebqe[('u', 0)] #Dirichlet BCs for level set. I don't have it since I impose 1 or -1. Therefore I attach the soln at boundary
            self.q_n = modelList[self.CLSVOF_model].q[('grad(u)', 0)]
            self.ebq_n = None # Not used. What is this for?
            self.ebqe_n = modelList[self.CLSVOF_model].ebqe[('grad(u)', 0)]
            # VOF part #
            self.q_vf = modelList[self.CLSVOF_model].q[('H(u)', 0)]
            self.ebq_vf = None# Not used. What is this for? 
            self.ebqe_vf = modelList[self.CLSVOF_model].ebqe[('H(u)', 0)]
            self.bc_ebqe_vf = 0.5*(1.0+modelList[self.CLSVOF_model].numericalFlux.ebqe[('u',0)]) # Dirichlet BCs for VOF. What I have is BCs for Signed function
        else: # use NCLS-RDLS-VOF-MCORR instead
            if self.LS_model is not None: #LEVEL SET MODEL
                self.q_phi = modelList[self.LS_model].q[('u', 0)]
                if ('u', 0) in modelList[self.LS_model].ebq:
                    self.ebq_phi = modelList[self.LS_model].ebq[('u', 0)]
                else:
                    self.ebq_phi = None
                self.ebqe_phi = modelList[self.LS_model].ebqe[('u', 0)]
                self.bc_ebqe_phi = modelList[
                    self.LS_model].numericalFlux.ebqe[
                        ('u', 0)]
                # normal
                self.q_n = modelList[self.LS_model].q[('grad(u)', 0)]
                if ('grad(u)', 0) in modelList[self.LS_model].ebq:
                    self.ebq_n = modelList[self.LS_model].ebq[('grad(u)', 0)]
                else:
                    self.ebq_n = None
                self.ebqe_n = modelList[self.LS_model].ebqe[('grad(u)', 0)]
            else:
                self.q_phi = 10.0 * numpy.ones(self.model.q[('u', 0)].shape, 'd')
                self.ebqe_phi = 10.0 * \
                                numpy.ones(self.model.ebqe[('u', 0)].shape, 'd')
                self.bc_ebqe_phi = 10.0 * \
                                   numpy.ones(self.model.ebqe[('u', 0)].shape, 'd')
                self.q_n = numpy.ones(self.model.q[('velocity', 0)].shape, 'd')
                self.ebqe_n = numpy.ones(
                    self.model.ebqe[
                        ('velocity', 0)].shape, 'd')
            if self.VOF_model is not None: #VOF MODEL
                self.q_vf = modelList[self.VOF_model].q[('u', 0)]
                if ('u', 0) in modelList[self.VOF_model].ebq:
                    self.ebq_vf = modelList[self.VOF_model].ebq[('u', 0)]
                else:
                    self.ebq_vf = None
                self.ebqe_vf = modelList[self.VOF_model].ebqe[('u', 0)]
                self.bc_ebqe_vf = modelList[
                    self.VOF_model].numericalFlux.ebqe[
                        ('u', 0)]
            else:
                self.q_vf = numpy.zeros(self.model.q[('u', 0)].shape, 'd')
                self.ebqe_vf = numpy.zeros(self.model.ebqe[('u', 0)].shape, 'd')
                self.bc_ebqe_vf = numpy.zeros(self.model.ebqe[('u', 0)].shape, 'd')
        # curvature
        if self.KN_model is not None:
            self.q_kappa = modelList[self.KN_model].q[('u', 0)]
            self.ebqe_kappa = modelList[self.KN_model].ebqe[('u', 0)]
            if ('u', 0) in modelList[self.KN_model].ebq:
                self.ebq_kappa = modelList[self.KN_model].ebq[('u', 0)]
            else:
                self.ebq_kappa = None
        else:
            self.q_kappa = -numpy.ones(self.model.q[('u', 0)].shape, 'd')
            self.ebqe_kappa = -numpy.ones(self.model.ebqe[('u', 0)].shape, 'd')
        # Turbulence Closures
        # only option for now is k-epsilon
        self.q_turb_var = {}
        self.q_turb_var_grad = {}
        self.ebqe_turb_var = {}
        if self.Closure_0_model is not None:
            self.q_turb_var[0] = modelList[self.Closure_0_model].q[('u', 0)]
            self.q_turb_var_grad[0] = modelList[
                self.Closure_0_model].q[
                ('grad(u)', 0)]
            self.ebqe_turb_var[0] = modelList[
                self.Closure_0_model].ebqe[
                ('u', 0)]
        else:
            self.q_turb_var[0] = numpy.ones(self.model.q[('u', 0)].shape, 'd')
            self.q_turb_var_grad[0] = numpy.ones(
                self.model.q[('grad(u)', 0)].shape, 'd')
            self.ebqe_turb_var[0] = numpy.ones(
                self.model.ebqe[('u', 0)].shape, 'd')
        if self.Closure_1_model is not None:
            self.q_turb_var[1] = modelList[self.Closure_1_model].q[('u', 0)]
            self.ebqe_turb_var[1] = modelList[
                self.Closure_1_model].ebqe[
                ('u', 0)]
        else:
            self.q_turb_var[1] = numpy.ones(self.model.q[('u', 0)].shape, 'd')
            self.ebqe_turb_var[1] = numpy.ones(
                self.model.ebqe[('u', 0)].shape, 'd')
        if self.epsFact_solid is None:
            self.epsFact_solid = numpy.ones(
                self.model.mesh.elementMaterialTypes.max() + 1)
        assert len(self.epsFact_solid) > self.model.mesh.elementMaterialTypes.max(
        ), "epsFact_solid  array is not large  enough for the materials  in this mesh; length must be greater  than largest  material type ID"

    def initializeMesh(self, mesh):

        
        self.phi_s = numpy.ones(mesh.nodeArray.shape[0], 'd')*1e10

        logEvent("updating {0} particles...".format(self.nParticles))
        
        for i in range(self.nParticles):
            if self.use_ball_as_particle == 1:
                sdf = lambda x: (np.linalg.norm(x-self.ball_center[i]),0)
            else:
                if self.granular_sdf_Calc is not None:
                    sdf = lambda x: self.granular_sdf_Calc(x,i)
                else:
                    if self.particles is not None:
                        sdf = lambda x: self.particles[i].sdf(x)
                    else:
                        sdf = lambda x: self.particle_sdfList[i](0.0, x)

            for j in range(mesh.nodeArray.shape[0]):
                if self.use_ball_as_particle==1 or self.particle_sdfList is not None:
                    sdf_at_node, _ = sdf(mesh.nodeArray[j,:])
                elif self.particles is not None:
                    sdf_at_node = sdf(mesh.nodeArray[j,:])
                if (abs(sdf_at_node) < abs(self.phi_s[j])):
                    self.phi_s[j] = sdf_at_node

        # cek we eventually need to use the local element diameter
        self.eps_density = self.epsFact_density * mesh.h
        self.eps_viscosity = self.epsFact * mesh.h
        self.mesh = mesh
        self.elementMaterialTypes = mesh.elementMaterialTypes
        self.eps_source = self.epsFact_source * mesh.h
        nBoundariesMax = int(
            globalMax(max(self.mesh.elementBoundaryMaterialTypes))) + 1
        self.wettedAreas = numpy.zeros((nBoundariesMax,), 'd')
        self.netForces_p = numpy.zeros((nBoundariesMax, 3), 'd')
        self.netForces_v = numpy.zeros((nBoundariesMax, 3), 'd')
        self.netMoments = numpy.zeros((nBoundariesMax, 3), 'd')
        if self.barycenters is None:
            self.barycenters = numpy.zeros((nBoundariesMax, 3), 'd')
        comm = Comm.get()
        if comm.isMaster():
            self.wettedAreaHistory = open(os.path.join(proteus.Profiling.logDir, "wettedAreaHistory.txt"), "w")
            self.forceHistory_p = open(os.path.join(proteus.Profiling.logDir, "forceHistory_p.txt"), "w")
            self.forceHistory_v = open(os.path.join(proteus.Profiling.logDir, "forceHistory_v.txt"), "w")
            self.momentHistory = open(os.path.join(proteus.Profiling.logDir, "momentHistory.txt"), "w")
            if self.nParticles:
                self.particle_forceHistory = open(os.path.join(proteus.Profiling.logDir, "particle_forceHistory.txt"), "w")
                self.particle_momentHistory = open(os.path.join(proteus.Profiling.logDir, "particle_momentHistory.txt"), "w")
    # initialize so it can run as single phase

    def initializeElementQuadrature(self, t, cq):
        # VRANS
        self.q_phi_solid = numpy.ones(cq[('u', 0)].shape, 'd')
        self.q_porosity = numpy.ones(cq[('u', 0)].shape, 'd')
        self.q_dragAlpha = numpy.ones(cq[('u', 0)].shape, 'd')
        self.q_dragAlpha.fill(self.dragAlpha)
        self.q_dragBeta = numpy.ones(cq[('u', 0)].shape, 'd')
        self.q_dragBeta.fill(self.dragBeta)
        if self.setParamsFunc is not None:
            self.setParamsFunc(
                cq['x'],
                self.q_vos,
                self.q_dragAlpha,
                self.q_dragBeta)
        else:
            #Leave porosity in when porosity types are used
            if self.porosityTypes is not None:
                for eN in range(self.q_porosity.shape[0]):
                    self.q_porosity[
                        eN, :] = self.porosityTypes[
                        self.elementMaterialTypes[eN]]
            if self.dragAlphaTypes is not None:
                for eN in range(self.q_dragAlpha.shape[0]):
                    self.q_dragAlpha[
                        eN, :] = self.dragAlphaTypes[
                        self.elementMaterialTypes[eN]]
            if self.dragBetaTypes is not None:
                for eN in range(self.q_dragBeta.shape[0]):
                    self.q_dragBeta[
                        eN, :] = self.dragBetaTypes[
                        self.elementMaterialTypes[eN]]
        cq['phisError'] = cq[('u',0)].copy()
        cq['velocityError'] = cq[('velocity',0)].copy()

    def initializeElementBoundaryQuadrature(self, t, cebq, cebq_global):
        # VRANS
        self.ebq_vos = numpy.zeros(cebq['det(J)'].shape, 'd')
        self.ebq_porosity = numpy.ones(cebq['det(J)'].shape, 'd')
        self.ebq_dragAlpha = numpy.ones(cebq['det(J)'].shape, 'd')
        self.ebq_dragAlpha.fill(self.dragAlpha)
        self.ebq_dragBeta = numpy.ones(cebq['det(J)'].shape, 'd')
        self.ebq_dragBeta.fill(self.dragBeta)
        if self.setParamsFunc is not None:
            self.setParamsFunc(
                cebq['x'],
                self.ebq_vos,
                self.ebq_dragAlpha,
                self.ebq_dragBeta)
        # TODO which mean to use or leave discontinuous
        # TODO make loops faster
        if self.porosityTypes is not None:
            for ebNI in range(self.mesh.nInteriorElementBoundaries_global):
                ebN = self.mesh.interiorElementBoundariesArray[ebNI]
                eN_left = self.mesh.elementBoundaryElementsArray[ebN, 0]
                eN_right = self.mesh.elementBoundaryElementsArray[ebN, 1]
                ebN_element_left = self.mesh.elementBoundaryLocalElementBoundariesArray[
                    ebN, 0]
                ebN_element_right = self.mesh.elementBoundaryLocalElementBoundariesArray[
                    ebN, 1]
                avg = 0.5 * (self.porosityTypes[self.elementMaterialTypes[eN_left]] +
                             self.porosityTypes[self.elementMaterialTypes[eN_right]])
                self.ebq_porosity[
                    eN_left, ebN_element_left, :] = self.porosityTypes[
                    self.elementMaterialTypes[eN_left]]
                self.ebq_porosity[
                    eN_right, ebN_element_right, :] = self.porosityTypes[
                    self.elementMaterialTypes[eN_right]]
            for ebNE in range(self.mesh.nExteriorElementBoundaries_global):
                ebN = self.mesh.exteriorElementBoundariesArray[ebNE]
                eN = self.mesh.elementBoundaryElementsArray[ebN, 0]
                ebN_element = self.mesh.elementBoundaryLocalElementBoundariesArray[
                    ebN, 0]
                self.ebq_porosity[
                    eN, ebN_element, :] = self.porosityTypes[
                    self.elementMaterialTypes[eN]]
        if self.dragAlphaTypes is not None:
            for ebNI in range(self.mesh.nInteriorElementBoundaries_global):
                ebN = self.mesh.interiorElementBoundariesArray[ebNI]
                eN_left = self.mesh.elementBoundaryElementsArray[ebN, 0]
                eN_right = self.mesh.elementBoundaryElementsArray[ebN, 1]
            ebN_element_left = self.mesh.elementBoundaryLocalElementBoundariesArray[
                ebN, 0]
            ebN_element_right = self.mesh.elementBoundaryLocalElementBoundariesArray[
                ebN, 1]
            avg = 0.5 * (self.dragAlphaTypes[self.elementMaterialTypes[eN_left]] +
                         self.dragAlphaTypes[self.elementMaterialTypes[eN_right]])
            self.ebq_dragAlpha[
                eN_left, ebN_element_left, :] = self.dragAlphaTypes[
                self.elementMaterialTypes[eN_left]]
            self.ebq_dragAlpha[
                eN_right, ebN_element_right, :] = self.dragAlphaTypes[
                self.elementMaterialTypes[eN_right]]
            for ebNE in range(self.mesh.nExteriorElementBoundaries_global):
                ebN = self.mesh.exteriorElementBoundariesArray[ebNE]
                eN = self.mesh.elementBoundaryElementsArray[ebN, 0]
                ebN_element = self.mesh.elementBoundaryLocalElementBoundariesArray[
                    ebN, 0]
                self.ebq_dragAlpha[
                    eN, ebN_element, :] = self.dragAlphaTypes[
                    self.elementMaterialTypes[eN]]
        if self.dragBetaTypes is not None:
            for ebNI in range(self.mesh.nInteriorElementBoundaries_global):
                ebN = self.mesh.interiorElementBoundariesArray[ebNI]
                eN_left = self.mesh.elementBoundaryElementsArray[ebN, 0]
                eN_right = self.mesh.elementBoundaryElementsArray[ebN, 1]
            ebN_element_left = self.mesh.elementBoundaryLocalElementBoundariesArray[
                ebN, 0]
            ebN_element_right = self.mesh.elementBoundaryLocalElementBoundariesArray[
                ebN, 1]
            avg = 0.5 * (self.dragBetaTypes[self.elementMaterialTypes[eN_left]] +
                         self.dragBetaTypes[self.elementMaterialTypes[eN_right]])
            self.ebq_dragBeta[
                eN_left, ebN_element_left, :] = self.dragBetaTypes[
                self.elementMaterialTypes[eN_left]]
            self.ebq_dragBeta[
                eN_right, ebN_element_right, :] = self.dragBetaTypes[
                self.elementMaterialTypes[eN_right]]
            for ebNE in range(self.mesh.nExteriorElementBoundaries_global):
                ebN = self.mesh.exteriorElementBoundariesArray[ebNE]
                eN = self.mesh.elementBoundaryElementsArray[ebN, 0]
                ebN_element = self.mesh.elementBoundaryLocalElementBoundariesArray[
                    ebN, 0]
                self.ebq_dragBeta[
                    eN, ebN_element, :] = self.dragBetaTypes[
                    self.elementMaterialTypes[eN]]

    def initializeGlobalExteriorElementBoundaryQuadrature(self, t, cebqe):
        # VRANS
        log("ebqe_global allocations in coefficients")
        self.ebqe_velocity_last = numpy.zeros(cebqe[('velocity',0)].shape)
        self.ebqe_dragAlpha = numpy.ones(cebqe[('u', 0)].shape, 'd')
        self.ebqe_dragAlpha.fill(self.dragAlpha)
        self.ebqe_dragBeta = numpy.ones(cebqe[('u', 0)].shape, 'd')
        self.ebqe_dragBeta.fill(self.dragBeta)
        log("porosity and drag")
        # TODO make loops faster
        if self.setParamsFunc is not None:
            self.setParamsFunc(
                cebqe['x'],
                self.ebqe_vos,
                self.ebqe_dragAlpha,
                self.ebqe_dragBeta)
        else:
            if self.porosityTypes is not None:
                for ebNE in range(self.mesh.nExteriorElementBoundaries_global):
                    ebN = self.mesh.exteriorElementBoundariesArray[ebNE]
                    eN = self.mesh.elementBoundaryElementsArray[ebN, 0]
                    self.ebqe_porosity[
                        ebNE, :] = self.porosityTypes[
                        self.elementMaterialTypes[eN]]
                #convert from porosity to volume of sediment - ASD: Leave porosity in for porosity Types for now!!!
#                self.ebqe_vos -= 1.0
#                self.ebqe_vos *= -1.0
            if self.dragAlphaTypes is not None:
                for ebNE in range(self.mesh.nExteriorElementBoundaries_global):
                    ebN = self.mesh.exteriorElementBoundariesArray[ebNE]
                    eN = self.mesh.elementBoundaryElementsArray[ebN, 0]
                    self.ebqe_dragAlpha[
                        ebNE, :] = self.dragAlphaTypes[
                        self.elementMaterialTypes[eN]]
            if self.dragBetaTypes is not None:
                for ebNE in range(self.mesh.nExteriorElementBoundaries_global):
                    ebN = self.mesh.exteriorElementBoundariesArray[ebNE]
                    eN = self.mesh.elementBoundaryElementsArray[ebN, 0]
                    self.ebqe_dragBeta[
                        ebNE, :] = self.dragBetaTypes[
                        self.elementMaterialTypes[eN]]

    def updateToMovingDomain(self, t, c):
        pass

    def evaluateForcingTerms(
            self,
            t,
            c,
            mesh=None,
            mesh_trial_ref=None,
            mesh_l2g=None):
        if 'x' in c and len(c['x'].shape) == 3:
            if self.nd == 2:
                c[('r', 0)].fill(0.0)
                eps_source = self.eps_source
                if self.waveFlag == 1:  # secondOrderStokes:
                    waveFunctions.secondOrderStokesWave(c[('r', 0)].shape[0],
                                                        c[('r', 0)].shape[1],
                                                        self.waveHeight,
                                                        self.waveCelerity,
                                                        self.waveFrequency,
                                                        self.waveNumber,
                                                        self.waterDepth,
                                                        self.Omega_s[0][0],
                                                        self.Omega_s[0][1],
                                                        self.Omega_s[1][0],
                                                        self.Omega_s[1][1],
                                                        eps_source,
                                                        c['x'],
                                                        c[('r', 0)],
                                                        t)
                elif self.waveFlag == 2:  # solitary wave
                    waveFunctions.solitaryWave(c[('r', 0)].shape[0],
                                               c[('r', 0)].shape[1],
                                               self.waveHeight,
                                               self.waveCelerity,
                                               self.waveFrequency,
                                               self.waterDepth,
                                               self.Omega_s[0][0],
                                               self.Omega_s[0][1],
                                               self.Omega_s[1][0],
                                               self.Omega_s[1][1],
                                               eps_source,
                                               c['x'],
                                               c[('r', 0)],
                                               t)

                elif self.waveFlag == 0:
                    waveFunctions.monochromaticWave(c[('r', 0)].shape[0],
                                                    c[('r', 0)].shape[1],
                                                    self.waveHeight,
                                                    self.waveCelerity,
                                                    self.waveFrequency,
                                                    self.Omega_s[0][0],
                                                    self.Omega_s[0][1],
                                                    self.Omega_s[1][0],
                                                    self.Omega_s[1][1],
                                                    eps_source,
                                                    c['x'],
                                                    c[('r', 0)],
                                                    t)
            else:
                c[('r', 0)].fill(0.0)
                eps_source = self.eps_source
                if self.waveFlag == 1:  # secondOrderStokes:
                    waveFunctions.secondOrderStokesWave3d(c[('r', 0)].shape[0],
                                                          c[('r', 0)].shape[1],
                                                          self.waveHeight,
                                                          self.waveCelerity,
                                                          self.waveFrequency,
                                                          self.waveNumber,
                                                          self.waterDepth,
                                                          self.Omega_s[0][0],
                                                          self.Omega_s[0][1],
                                                          self.Omega_s[1][0],
                                                          self.Omega_s[1][1],
                                                          self.Omega_s[2][0],
                                                          self.Omega_s[2][1],
                                                          eps_source,
                                                          c['x'],
                                                          c[('r', 0)],
                                                          t)
                elif self.waveFlag == 2:  # solitary wave
                    waveFunctions.solitaryWave3d(c[('r', 0)].shape[0],
                                                 c[('r', 0)].shape[1],
                                                 self.waveHeight,
                                                 self.waveCelerity,
                                                 self.waveFrequency,
                                                 self.waterDepth,
                                                 self.Omega_s[0][0],
                                                 self.Omega_s[0][1],
                                                 self.Omega_s[1][0],
                                                 self.Omega_s[1][1],
                                                 self.Omega_s[2][0],
                                                 self.Omega_s[2][1],
                                                 eps_source,
                                                 c['x'],
                                                 c[('r', 0)],
                                                 t)

                elif self.waveFlag == 0:
                    waveFunctions.monochromaticWave3d(c[('r', 0)].shape[0],
                                                      c[('r', 0)].shape[1],
                                                      self.waveHeight,
                                                      self.waveCelerity,
                                                      self.waveFrequency,
                                                      self.Omega_s[0][0],
                                                      self.Omega_s[0][1],
                                                      self.Omega_s[1][0],
                                                      self.Omega_s[1][1],
                                                      self.Omega_s[2][0],
                                                      self.Omega_s[2][1],
                                                      eps_source,
                                                      c['x'],
                                                      c[('r', 0)],
                                                      t)

        else:
            assert mesh is not None
            assert mesh_trial_ref is not None
            assert mesh_l2g is not None
            # cek hack
            pass
        #            self.calculateWaveFunction3d_ref(mesh_trial_ref,
        #                                     mesh.nodeArray,
        #                                     mesh_l2g,
        #                                     mesh.elementDiametersArray,
        #                                     numpy.array(self.Omega_s[0]),
        #                                     numpy.array(self.Omega_s[1]),
        #                                     numpy.array(self.Omega_s[2]),
        #                                     t,
        #                                     self.waveFlag,
        #                                     self.epsFact_source,
        #                                     self.waveHeight,
        #                                     self.waveCelerity,
        #                                     self.waveFrequency,
        #                                     self.waveNumber,
        #                                     self.waterDepth,
        #                                     c[('r',0)])

    def evaluate(self, t, c):
        pass

    def preStep(self, t, firstStep=False):
        # Save old solutions
        # solution at tnm1
        self.model.u_dof_old_old[:] = self.model.u_dof_old[:]
        self.model.v_dof_old_old[:] = self.model.v_dof_old[:]
        if (self.model.nSpace_global == 3):
            self.model.w_dof_old_old[:] = self.model.w_dof_old[:]
        # solution at tn
        self.model.u_dof_old[:] = self.model.u[0].dof
        self.model.v_dof_old[:] = self.model.u[1].dof
        if (self.model.nSpace_global == 3):
            self.model.w_dof_old[:] = self.model.u[2].dof
        # Compute 2nd order extrapolation on velocity
        if (firstStep):
            self.model.q[('velocityStar', 0)][:] = self.model.q[('velocity', 0)]
        else:
            if self.model.timeIntegration.timeOrder == 1:
                r = 1.
            else:
                r = old_div(self.model.timeIntegration.dt, self.model.timeIntegration.dt_history[0])
            self.model.q[('velocityStar', 0)][:] = (1 + r) * self.model.q[('velocity', 0)] - r * self.model.q[('velocityOld', 0)]
        self.model.q[('velocityOld', 0)][:] = self.model.q[('velocity', 0)]

        # COMPUTE MATERIAL PARAMETERS AND FORCE TERMS AS FUNCTIONS (if provided)
        if self.model.hasMaterialParametersAsFunctions:
            self.model.updateMaterialParameters()
        if self.model.hasForceTermsAsFunctions:
            self.model.updateForceTerms()
        self.model.dt_last = self.model.timeIntegration.dt

    def postStep(self, t, firstStep=False):
        if firstStep == True:
            self.model.firstStep = False
        self.model.dt_last = self.model.timeIntegration.dt
        self.model.q['dV_last'][:] = self.model.q['dV']

        # Save uncorrected velocity
        self.model.q[('uncorrectedVelocity',0)][:] = self.model.q[('velocity',0)]
        self.model.ebqe[('uncorrectedVelocity',0)][:] = self.model.ebqe[('velocity',0)]

        logEvent("updating {0} particles...".format(self.nParticles))
        if self.use_ball_as_particle == 0:
<<<<<<< HEAD
            self.phi_s[:] = 1e10
            self.phisField = np.ones(self.model.q[('u', 0)].shape, 'd') * 1e10
            for i in range(self.nParticles):
                if self.granular_sdf_Calc is not None:
                    vel = lambda x: self.granular_vel_Calc(x, i)
                    sdf = lambda x: self.granular_sdf_Calc(x, i)
                else:
                    vel = lambda x: self.particle_velocityList[i](t, x)
                    sdf = lambda x: self.particle_sdfList[i](t, x)
                    
                for j in range(self.mesh.nodeArray.shape[0]):
                    vel_at_node = vel(self.mesh.nodeArray[j, :])
                    sdf_at_node, sdNormals = sdf(self.mesh.nodeArray[j, :])
                    if (abs(sdf_at_node) < abs(self.phi_s[j])):
                        self.phi_s[j] = sdf_at_node
                for eN in range(self.model.q['x'].shape[0]):
                    for k in range(self.model.q['x'].shape[1]):
                        self.particle_signed_distances[i, eN, k], self.particle_signed_distance_normals[i, eN, k] = sdf(self.model.q['x'][eN, k])
                        self.particle_velocities[i, eN, k] = vel(self.model.q['x'][eN, k])
                        if (abs(self.particle_signed_distances[i, eN, k]) < abs(self.phisField[eN, k])):
                            self.phisField[eN, k] = self.particle_signed_distances[i, eN, k]
                corresponding_point_on_boundary = numpy.zeros((3,),'d')
                for ebN in range(self.model.ebq_global['x'].shape[0]):
                    for kb in range(self.model.ebq_global['x'].shape[1]):
                        sdf_at_quad_pt,sdNormals = sdf(self.model.ebq_global['x'][ebN,kb])
                        if ( abs(sdf_at_quad_pt) < abs(self.ebq_global_phi_s[ebN,kb]) ):
                            self.ebq_global_phi_s[ebN,kb]=sdf_at_quad_pt
                            self.ebq_global_grad_phi_s[ebN,kb,:]=sdNormals
                            for j in range(len(sdNormals)):
                                corresponding_point_on_boundary[j] = self.model.ebq_global['x'][ebN,kb][j] - sdf_at_quad_pt*sdNormals[j]
                            self.ebq_particle_velocity_s[ebN,kb,:]=vel(0.0,corresponding_point_on_boundary)
            self.model.q[('phis')] = self.phisField

            #Update velocity inside the particle
            for ci_g_dof,ci_fg_dof in self.model.dirichletConditions[0].global2freeGlobal.items():
                if isinstance(self.model.u[0].femSpace,C0_AffineLinearOnSimplexWithNodalBasis):
                    xyz = self.model.mesh.nodeArray[ci_g_dof,:]
                elif isinstance(self.model.u[0].femSpace,C0_AffineQuadraticOnSimplexWithNodalBasis):
                    xyz = self.model.u[0].femSpace.dofMap.lagrangeNodesArray[ci_g_dof,:]
                else:
                    assert False,"Use P1 or P2 for velocity"
                distance_to_solid = 1e10
=======
            if self.particles is not None:
                self.particles.moveParticles(self.model.dt_last, 
                                             t,
                                             self.particle_netForces, 
                                             self.particle_netMoments)
                
                self.particles.updateSDF(self.mesh.nodeArray,
                                         self.model.q['x'],
                                         self.model.ebq_global['x'],
                                         self.phi_s,
                                         self.particle_signed_distances,
                                         self.particle_signed_distance_normals,
                                         self.particle_velocities,
                                         self.particle_centroids,
                                         self.ebq_global_phi_s,
                                         self.ebq_global_grad_phi_s,
                                         self.ebq_particle_velocity_s)
                
                # Temporary hack... see note in attachModels
                for i in range(self.particles.size()):
                    self.particle_centroids[i,:] = self.particles[i].x()
            else:
                self.phi_s[:] = 1e10
                self.phisField = np.ones(self.model.q[('u', 0)].shape, 'd') * 1e10
>>>>>>> 88f62f11
                for i in range(self.nParticles):
                    if self.granular_sdf_Calc is not None:
                        vel = lambda x: self.granular_vel_Calc(x, i)
                        sdf = lambda x: self.granular_sdf_Calc(x, i)
                    else:
                        vel = lambda x: self.particle_velocityList[i](t, x)
                        sdf = lambda x: self.particle_sdfList[i](t, x)

                    for j in range(self.mesh.nodeArray.shape[0]):
                        vel_at_node = vel(self.mesh.nodeArray[j, :])
                        sdf_at_node, sdNormals = sdf(self.mesh.nodeArray[j, :])
                        if (abs(sdf_at_node) < abs(self.phi_s[j])):
                            self.phi_s[j] = sdf_at_node
                    for eN in range(self.model.q['x'].shape[0]):
                        for k in range(self.model.q['x'].shape[1]):
                            self.particle_signed_distances[i, eN, k], self.particle_signed_distance_normals[i, eN, k] = sdf(self.model.q['x'][eN, k])
                            self.particle_velocities[i, eN, k] = vel(self.model.q['x'][eN, k])
                            if (abs(self.particle_signed_distances[i, eN, k]) < abs(self.phisField[eN, k])):
                                self.phisField[eN, k] = self.particle_signed_distances[i, eN, k]
                    corresponding_point_on_boundary = numpy.zeros((3,),'d')
                    for ebN in range(self.model.ebq_global['x'].shape[0]):
                        for kb in range(self.model.ebq_global['x'].shape[1]):
                            sdf_at_quad_pt,sdNormals = sdf(self.model.ebq_global['x'][ebN,kb])
                            if ( abs(sdf_at_quad_pt) < abs(self.ebq_global_phi_s[ebN,kb]) ):
                                self.ebq_global_phi_s[ebN,kb]=sdf_at_quad_pt
                                self.ebq_global_grad_phi_s[ebN,kb,:]=sdNormals
                                for j in range(len(sdNormals)):
                                    corresponding_point_on_boundary[j] = self.model.ebq_global['x'][ebN,kb][j] - sdf_at_quad_pt*sdNormals[j]
                                self.ebq_particle_velocity_s[ebN,kb,:]=vel(0.0,corresponding_point_on_boundary)
                self.model.q[('phis')] = self.phisField
                 #Update velocity inside the particle
                for ci_g_dof,ci_fg_dof in self.model.dirichletConditions[0].global2freeGlobal.iteritems():
                    if isinstance(self.model.u[0].femSpace,C0_AffineLinearOnSimplexWithNodalBasis):
                        xyz = self.model.mesh.nodeArray[ci_g_dof,:]
                    elif isinstance(self.model.u[0].femSpace,C0_AffineQuadraticOnSimplexWithNodalBasis):
                        xyz = self.model.u[0].femSpace.dofMap.lagrangeNodesArray[ci_g_dof,:]
                    else:
                        assert False,"Use P1 or P2 for velocity"
                    distance_to_solid = 1e10
                    for i in range(self.nParticles):
                        if self.granular_sdf_Calc is not None:
                            vel = lambda x: self.granular_vel_Calc(x, i)
                            sdf = lambda x: self.granular_sdf_Calc(x, i)
                        else:
                            vel = lambda x: self.particle_velocityList[i](t, x)
                            sdf = lambda x: self.particle_sdfList[i](t, x)
                        distance_to_i_particle,_ = sdf(xyz)
                        if distance_to_solid > distance_to_i_particle:
                            vel_at_xyz = vel(xyz)
                            distance_to_solid = distance_to_i_particle
                    for ci in range(self.nc):#since nc=nd
                        dof = self.model.offset[ci] + self.model.stride[ci]*ci_fg_dof
                        if self.model.isActiveDOF[dof] < 0.5:
                            self.model.u[ci].dof[ci_g_dof] = vel_at_xyz[ci]    
        if self.model.comm.isMaster():
            self.wettedAreaHistory.write("%21.16e\n" % (self.wettedAreas[-1],))
            self.forceHistory_p.write("%21.16e %21.16e %21.16e\n" % tuple(self.netForces_p[-1, :]))
            self.forceHistory_p.flush()
            self.forceHistory_v.write("%21.16e %21.16e %21.16e\n" % tuple(self.netForces_v[-1, :]))
            self.forceHistory_v.flush()
            self.momentHistory.write("%21.15e %21.16e %21.16e\n" % tuple(self.netMoments[-1, :]))
            self.momentHistory.flush()
            if self.nParticles:
                self.particle_forceHistory.write("%21.16e %21.16e %21.16e\n" % tuple(self.particle_netForces[0, :]))
                self.particle_forceHistory.flush()
                self.particle_momentHistory.write("%21.15e %21.16e %21.16e\n" % tuple(self.particle_netMoments[0, :]))
                self.particle_momentHistory.flush()


class LevelModel(proteus.Transport.OneLevelTransport):
    nCalls = 0

    def __init__(self,
                 uDict,
                 phiDict,
                 testSpaceDict,
                 matType,
                 dofBoundaryConditionsDict,
                 dofBoundaryConditionsSetterDict,
                 coefficients,
                 elementQuadrature,
                 elementBoundaryQuadrature,
                 fluxBoundaryConditionsDict=None,
                 advectiveFluxBoundaryConditionsSetterDict=None,
                 diffusiveFluxBoundaryConditionsSetterDictDict=None,
                 stressTraceBoundaryConditionsSetterDictDict=None,
                 stabilization=None,
                 shockCapturing=None,
                 conservativeFluxDict=None,
                 numericalFluxType=None,
                 TimeIntegrationClass=None,
                 massLumping=False,
                 reactionLumping=False,
                 options=None,
                 name='RANS3PF',
                 reuse_trial_and_test_quadrature=True,
                 sd=True,
                 movingDomain=False,
                 bdyNullSpace=False):
        self.bdyNullSpace = bdyNullSpace
        self.firstStep = True
        self.eb_adjoint_sigma = coefficients.eb_adjoint_sigma
        # this is a hack to test the effect of using a constant smoothing width
        useConstant_he = coefficients.useConstant_he
        self.postProcessing = True
        #
        # set the objects describing the method and boundary conditions
        #
        self.movingDomain = coefficients.movingDomain
        self.tLast_mesh = None
        # mql: Kill_pressure_term? This is for debugging and for convergence of momentum equations
        if ('KILL_PRESSURE_TERM') in dir(options):
            self.KILL_PRESSURE_TERM = options.KILL_PRESSURE_TERM
        else:
            self.KILL_PRESSURE_TERM = False
        # mql: Check if materialParameters are declared. This is for convergence tests
        self.hasMaterialParametersAsFunctions = False
        if ('materialParameters') in dir(options):
            self.materialParameters = options.materialParameters
            self.hasMaterialParametersAsFunctions = True
        # mql: Check if forceTerms are declared
        self.hasForceTermsAsFunctions = False
        if ('forceTerms') in dir(options):
            self.forceTerms = options.forceTerms
            self.hasForceTermsAsFunctions = True
        # mql: Check if analytical pressure function is declared
        if ('analyticalPressureSolution') in dir(options):
            self.analyticalPressureSolution = options.analyticalPressureSolution
        # cek todo clean up these flags in the optimized version
        self.bcsTimeDependent = options.bcsTimeDependent
        self.bcsSet = False
        self.name = name
        self.sd = sd
        self.lowmem = True
        self.timeTerm = True  # allow turning off  the  time derivative
        self.testIsTrial = True
        self.phiTrialIsTrial = True
        self.u = uDict
        self.Hess = False
        if isinstance(
                self.u[0].femSpace,
                C0_AffineQuadraticOnSimplexWithNodalBasis):
            self.Hess = True
        self.ua = {}  # analytical solutions
        self.phi = phiDict
        self.dphi = {}
        self.phi_s = phiDict
        self.matType = matType
        # mwf try to reuse test and trial information across components if
        # spaces are the same
        self.reuse_test_trial_quadrature = reuse_trial_and_test_quadrature  # True#False
        if self.reuse_test_trial_quadrature:
            for ci in range(1, coefficients.nc):
                assert self.u[ci].femSpace.__class__.__name__ == self.u[
                    0].femSpace.__class__.__name__, "to reuse_test_trial_quad all femSpaces must be the same!"
        # Simplicial Mesh
        # assume the same mesh for  all components for now
        self.mesh = self.u[0].femSpace.mesh
        self.testSpace = testSpaceDict
        self.dirichletConditions = dofBoundaryConditionsDict
        # explicit Dirichlet  conditions for now, no Dirichlet BC constraints
        self.dirichletNodeSetList = None
        self.coefficients = coefficients
        self.coefficients.initializeMesh(self.mesh)
        self.nc = self.coefficients.nc
        self.stabilization = stabilization
        self.shockCapturing = shockCapturing
        # no velocity post-processing for now
        self.conservativeFlux = conservativeFluxDict
        self.fluxBoundaryConditions = fluxBoundaryConditionsDict
        self.advectiveFluxBoundaryConditionsSetterDict = advectiveFluxBoundaryConditionsSetterDict
        self.diffusiveFluxBoundaryConditionsSetterDictDict = diffusiveFluxBoundaryConditionsSetterDictDict
        # determine whether  the stabilization term is nonlinear
        self.stabilizationIsNonlinear = False
        # cek come back
        if self.stabilization is not None:
            for ci in range(self.nc):
                if ci in coefficients.mass:
                    for flag in list(coefficients.mass[ci].values()):
                        if flag == 'nonlinear':
                            self.stabilizationIsNonlinear = True
                if ci in coefficients.advection:
                    for flag in list(coefficients.advection[ci].values()):
                        if flag == 'nonlinear':
                            self.stabilizationIsNonlinear = True
                if ci in coefficients.diffusion:
                    for diffusionDict in list(coefficients.diffusion[ci].values()):
                        for flag in list(diffusionDict.values()):
                            if flag != 'constant':
                                self.stabilizationIsNonlinear = True
                if ci in coefficients.potential:
                    for flag in list(coefficients.potential[ci].values()):
                        if flag == 'nonlinear':
                            self.stabilizationIsNonlinear = True
                if ci in coefficients.reaction:
                    for flag in list(coefficients.reaction[ci].values()):
                        if flag == 'nonlinear':
                            self.stabilizationIsNonlinear = True
                if ci in coefficients.hamiltonian:
                    for flag in list(coefficients.hamiltonian[ci].values()):
                        if flag == 'nonlinear':
                            self.stabilizationIsNonlinear = True
        # determine if we need element boundary storage
        self.elementBoundaryIntegrals = {}
        for ci in range(self.nc):
            self.elementBoundaryIntegrals[ci] = (
                (self.conservativeFlux is not None) or (
                    numericalFluxType is not None) or (
                    self.fluxBoundaryConditions[ci] == 'outFlow') or (
                    self.fluxBoundaryConditions[ci] == 'mixedFlow') or (
                    self.fluxBoundaryConditions[ci] == 'setFlow'))
        #
        # calculate some dimensions
        #
        # assume same space dim for all variables
        self.nSpace_global = self.u[0].femSpace.nSpace_global
        self.nDOF_trial_element = [
            u_j.femSpace.max_nDOF_element for u_j in list(self.u.values())]
        self.nDOF_phi_trial_element = [
            phi_k.femSpace.max_nDOF_element for phi_k in list(self.phi.values())]
        self.n_phi_ip_element = [
            phi_k.femSpace.referenceFiniteElement.interpolationConditions.nQuadraturePoints for phi_k in list(self.phi.values())]
        self.nDOF_test_element = [
            femSpace.max_nDOF_element for femSpace in list(self.testSpace.values())]
        self.nFreeDOF_global = [
            dc.nFreeDOF_global for dc in list(self.dirichletConditions.values())]
        self.nVDOF_element = sum(self.nDOF_trial_element)
        self.nFreeVDOF_global = sum(self.nFreeDOF_global)
        #
        NonlinearEquation.__init__(self, self.nFreeVDOF_global)
        #
        # build the quadrature point dictionaries from the input (this
        # is just for convenience so that the input doesn't have to be
        # complete)
        #
        elementQuadratureDict = {}
        elemQuadIsDict = isinstance(elementQuadrature, dict)
        if elemQuadIsDict:  # set terms manually
            for I in self.coefficients.elementIntegralKeys:
                if I in elementQuadrature:
                    elementQuadratureDict[I] = elementQuadrature[I]
                else:
                    elementQuadratureDict[I] = elementQuadrature['default']
        else:
            for I in self.coefficients.elementIntegralKeys:
                elementQuadratureDict[I] = elementQuadrature
        if self.stabilization is not None:
            for I in self.coefficients.elementIntegralKeys:
                if elemQuadIsDict:
                    if I in elementQuadrature:
                        elementQuadratureDict[
                            ('stab',) + I[1:]] = elementQuadrature[I]
                    else:
                        elementQuadratureDict[
                            ('stab',) + I[1:]] = elementQuadrature['default']
                else:
                    elementQuadratureDict[
                        ('stab',) + I[1:]] = elementQuadrature
        if self.shockCapturing is not None:
            for ci in self.shockCapturing.components:
                if elemQuadIsDict:
                    if ('numDiff', ci, ci) in elementQuadrature:
                        elementQuadratureDict[('numDiff', ci, ci)] = elementQuadrature[
                            ('numDiff', ci, ci)]
                    else:
                        elementQuadratureDict[('numDiff', ci, ci)] = elementQuadrature[
                            'default']
                else:
                    elementQuadratureDict[
                        ('numDiff', ci, ci)] = elementQuadrature
        if massLumping:
            for ci in list(self.coefficients.mass.keys()):
                elementQuadratureDict[('m', ci)] = Quadrature.SimplexLobattoQuadrature(
                    self.nSpace_global, 1)
            for I in self.coefficients.elementIntegralKeys:
                elementQuadratureDict[
                    ('stab',) + I[1:]] = Quadrature.SimplexLobattoQuadrature(self.nSpace_global, 1)
        if reactionLumping:
            for ci in list(self.coefficients.mass.keys()):
                elementQuadratureDict[('r', ci)] = Quadrature.SimplexLobattoQuadrature(
                    self.nSpace_global, 1)
            for I in self.coefficients.elementIntegralKeys:
                elementQuadratureDict[
                    ('stab',) + I[1:]] = Quadrature.SimplexLobattoQuadrature(self.nSpace_global, 1)
        elementBoundaryQuadratureDict = {}
        if isinstance(elementBoundaryQuadrature, dict):  # set terms manually
            for I in self.coefficients.elementBoundaryIntegralKeys:
                if I in elementBoundaryQuadrature:
                    elementBoundaryQuadratureDict[
                        I] = elementBoundaryQuadrature[I]
                else:
                    elementBoundaryQuadratureDict[
                        I] = elementBoundaryQuadrature['default']
        else:
            for I in self.coefficients.elementBoundaryIntegralKeys:
                elementBoundaryQuadratureDict[I] = elementBoundaryQuadrature
        #
        # find the union of all element quadrature points and
        # build a quadrature rule for each integral that has a
        # weight at each point in the union
        (self.elementQuadraturePoints, self.elementQuadratureWeights,
         self.elementQuadratureRuleIndeces) = Quadrature.buildUnion(elementQuadratureDict)
        self.nQuadraturePoints_element = self.elementQuadraturePoints.shape[0]
        self.nQuadraturePoints_global = self.nQuadraturePoints_element * \
            self.mesh.nElements_global
        #
        # Repeat the same thing for the element boundary quadrature
        #
        (self.elementBoundaryQuadraturePoints, self.elementBoundaryQuadratureWeights,
         self.elementBoundaryQuadratureRuleIndeces) = Quadrature.buildUnion(elementBoundaryQuadratureDict)
        self.nElementBoundaryQuadraturePoints_elementBoundary = self.elementBoundaryQuadraturePoints.shape[
            0]
        self.nElementBoundaryQuadraturePoints_global = (
            self.mesh.nElements_global *
            self.mesh.nElementBoundaries_element *
            self.nElementBoundaryQuadraturePoints_elementBoundary)
        #
        # simplified allocations for test==trial and also check if space is mixed or not
        #
        self.q = {}
        self.ebq = {}
        self.ebq_global = {}
        self.ebqe = {}
        self.phi_ip = {}
        # mql. Some structures needed for stabilization operators
        self.u_dof_old = numpy.zeros(self.u[0].dof.shape, 'd')
        self.v_dof_old = numpy.zeros(self.u[0].dof.shape, 'd')
        self.w_dof_old = numpy.zeros(self.u[0].dof.shape, 'd')
        self.u_dof_old_old = numpy.zeros(self.u[0].dof.shape, 'd')
        self.v_dof_old_old = numpy.zeros(self.u[0].dof.shape, 'd')
        self.w_dof_old_old = numpy.zeros(self.u[0].dof.shape, 'd')
        # mesh
        self.ebqe['x'] = numpy.zeros(
            (self.mesh.nExteriorElementBoundaries_global,
             self.nElementBoundaryQuadraturePoints_elementBoundary,
             3),
            'd')
        self.ebq_global[
            ('totalFlux',
             0)] = numpy.zeros(
            (self.mesh.nElementBoundaries_global,
             self.nElementBoundaryQuadraturePoints_elementBoundary),
            'd')
        self.ebq_global[
            ('velocityAverage',
             0)] = numpy.zeros(
            (self.mesh.nElementBoundaries_global,
             self.nElementBoundaryQuadraturePoints_elementBoundary,
             self.nSpace_global),
            'd')
        self.q['p'] = numpy.zeros((self.mesh.nElements_global, self.nQuadraturePoints_element), 'd')
        self.q[('u', 0)] = numpy.zeros(
            (self.mesh.nElements_global, self.nQuadraturePoints_element), 'd')
        self.q[('u', 1)] = numpy.zeros(
            (self.mesh.nElements_global, self.nQuadraturePoints_element), 'd')
        self.q[('u', 2)] = numpy.zeros(
            (self.mesh.nElements_global, self.nQuadraturePoints_element), 'd')
        self.q[('m', 0)] = self.q[('u', 0)]
        self.q[('m', 1)] = self.q[('u', 1)]
        self.q[('m', 2)] = self.q[('u', 2)]
        self.q[('m_last', 0)] = numpy.zeros(
            (self.mesh.nElements_global, self.nQuadraturePoints_element), 'd')
        self.q[('m_last', 1)] = numpy.zeros(
            (self.mesh.nElements_global, self.nQuadraturePoints_element), 'd')
        self.q[('m_last', 2)] = numpy.zeros(
            (self.mesh.nElements_global, self.nQuadraturePoints_element), 'd')
        self.q[('m_tmp', 0)] = numpy.zeros(
            (self.mesh.nElements_global, self.nQuadraturePoints_element), 'd')
        self.q[('m_tmp', 1)] = numpy.zeros(
            (self.mesh.nElements_global, self.nQuadraturePoints_element), 'd')
        self.q[('m_tmp', 2)] = numpy.zeros(
            (self.mesh.nElements_global, self.nQuadraturePoints_element), 'd')
        self.q[('mt', 0)] = numpy.zeros(
            (self.mesh.nElements_global, self.nQuadraturePoints_element), 'd')
        self.q[('mt', 1)] = numpy.zeros(
            (self.mesh.nElements_global, self.nQuadraturePoints_element), 'd')
        self.q[('mt', 2)] = numpy.zeros(
            (self.mesh.nElements_global, self.nQuadraturePoints_element), 'd')
        self.q['dV'] = numpy.zeros(
            (self.mesh.nElements_global, self.nQuadraturePoints_element), 'd')
        self.q['dV_last'] = -1000 * \
            numpy.ones((self.mesh.nElements_global, self.nQuadraturePoints_element), 'd')
        self.q[('dV_u', 0)] = self.q[('dV')]
        self.q[('dV_u', 1)] = self.q[('dV')]
        self.q[('dV_u', 2)] = self.q[('dV')]
        self.q[('f', 0)] = numpy.zeros((self.mesh.nElements_global,
                                        self.nQuadraturePoints_element, self.nSpace_global), 'd')
        self.q[
            ('velocity',
             0)] = numpy.zeros(
                 (self.mesh.nElements_global,
                  self.nQuadraturePoints_element,
                  self.nSpace_global),
                 'd')
        self.q[
            ('uncorrectedVelocity',
             0)] = numpy.zeros(
                 (self.mesh.nElements_global,
                  self.nQuadraturePoints_element,
                  self.nSpace_global),
                 'd')
        self.q['velocity_solid'] = numpy.zeros(
            (self.mesh.nElements_global,
             self.nQuadraturePoints_element,
             self.nSpace_global),
            'd')
        # mql: create vectors to compute div(U)
        self.q['divU'] = numpy.zeros((self.mesh.nElements_global, self.nQuadraturePoints_element), 'd')
        # mql: create vectors to compute uStar = 2*un-unm1
        self.q[
            ('velocityOld',
             0)] = numpy.zeros(
            (self.mesh.nElements_global,
             self.nQuadraturePoints_element,
             self.nSpace_global),
            'd')
        self.q[
            ('velocityStar',
             0)] = numpy.zeros(
                 (self.mesh.nElements_global,
                  self.nQuadraturePoints_element,
                  self.nSpace_global),
                 'd')
        self.q['phi_solid'] = numpy.zeros(
            (self.mesh.nElements_global, self.nQuadraturePoints_element), 'd')
        self.q['x'] = numpy.zeros(
            (self.mesh.nElements_global, self.nQuadraturePoints_element, 3), 'd')
        self.q[('cfl', 0)] = numpy.zeros(
            (self.mesh.nElements_global, self.nQuadraturePoints_element), 'd')
        self.q[('numDiff', 0, 0)] = numpy.zeros(
            (self.mesh.nElements_global, self.nQuadraturePoints_element), 'd')
        self.q[('numDiff', 1, 1)] = numpy.zeros(
            (self.mesh.nElements_global, self.nQuadraturePoints_element), 'd')
        self.q[('numDiff', 2, 2)] = numpy.zeros(
            (self.mesh.nElements_global, self.nQuadraturePoints_element), 'd')
        self.ebqe[
            ('u',
             0)] = numpy.zeros(
            (self.mesh.nExteriorElementBoundaries_global,
             self.nElementBoundaryQuadraturePoints_elementBoundary),
            'd')
        self.ebqe[
            ('u',
             1)] = numpy.zeros(
            (self.mesh.nExteriorElementBoundaries_global,
             self.nElementBoundaryQuadraturePoints_elementBoundary),
            'd')
        self.ebqe[
            ('u',
             2)] = numpy.zeros(
            (self.mesh.nExteriorElementBoundaries_global,
             self.nElementBoundaryQuadraturePoints_elementBoundary),
            'd')
        self.ebq[
            ('u',
             0)] = numpy.zeros(
            (self.mesh.nExteriorElementBoundaries_global,
             self.nElementBoundaryQuadraturePoints_elementBoundary),
            'd')
        self.ebq[
            ('u',
             1)] = numpy.zeros(
            (self.mesh.nExteriorElementBoundaries_global,
             self.nElementBoundaryQuadraturePoints_elementBoundary),
            'd')
        self.ebq[
            ('u',
             2)] = numpy.zeros(
            (self.mesh.nExteriorElementBoundaries_global,
             self.nElementBoundaryQuadraturePoints_elementBoundary),
            'd')
        self.ebqe[
            ('advectiveFlux_bc_flag',
             0)] = numpy.zeros(
            (self.mesh.nExteriorElementBoundaries_global,
             self.nElementBoundaryQuadraturePoints_elementBoundary),
            'i')
        self.ebqe[
            ('advectiveFlux_bc_flag',
             1)] = numpy.zeros(
            (self.mesh.nExteriorElementBoundaries_global,
             self.nElementBoundaryQuadraturePoints_elementBoundary),
            'i')
        self.ebqe[
            ('advectiveFlux_bc_flag',
             2)] = numpy.zeros(
            (self.mesh.nExteriorElementBoundaries_global,
             self.nElementBoundaryQuadraturePoints_elementBoundary),
            'i')
        self.ebqe[
            ('diffusiveFlux_bc_flag',
             0,
             0)] = numpy.zeros(
            (self.mesh.nExteriorElementBoundaries_global,
             self.nElementBoundaryQuadraturePoints_elementBoundary),
            'i')
        self.ebqe[
            ('diffusiveFlux_bc_flag',
             1,
             1)] = numpy.zeros(
            (self.mesh.nExteriorElementBoundaries_global,
             self.nElementBoundaryQuadraturePoints_elementBoundary),
            'i')
        self.ebqe[
            ('diffusiveFlux_bc_flag',
             2,
             2)] = numpy.zeros(
            (self.mesh.nExteriorElementBoundaries_global,
             self.nElementBoundaryQuadraturePoints_elementBoundary),
            'i')
        self.ebqe[
            ('advectiveFlux_bc',
             0)] = numpy.zeros(
            (self.mesh.nExteriorElementBoundaries_global,
             self.nElementBoundaryQuadraturePoints_elementBoundary),
            'd')
        self.ebqe[
            ('advectiveFlux_bc',
             1)] = numpy.zeros(
            (self.mesh.nExteriorElementBoundaries_global,
             self.nElementBoundaryQuadraturePoints_elementBoundary),
            'd')
        self.ebqe[
            ('advectiveFlux_bc',
             2)] = numpy.zeros(
            (self.mesh.nExteriorElementBoundaries_global,
             self.nElementBoundaryQuadraturePoints_elementBoundary),
            'd')
        self.ebqe[
            ('diffusiveFlux_bc',
             0,
             0)] = numpy.zeros(
            (self.mesh.nExteriorElementBoundaries_global,
             self.nElementBoundaryQuadraturePoints_elementBoundary),
            'd')
        self.ebqe['penalty'] = numpy.zeros(
            (self.mesh.nExteriorElementBoundaries_global,
             self.nElementBoundaryQuadraturePoints_elementBoundary),
            'd')
        self.ebqe[
            ('diffusiveFlux_bc',
             1,
             1)] = numpy.zeros(
            (self.mesh.nExteriorElementBoundaries_global,
             self.nElementBoundaryQuadraturePoints_elementBoundary),
            'd')
        self.ebqe[
            ('diffusiveFlux_bc',
             2,
             2)] = numpy.zeros(
            (self.mesh.nExteriorElementBoundaries_global,
             self.nElementBoundaryQuadraturePoints_elementBoundary),
            'd')
        self.ebqe[
            ('velocity',
             0)] = numpy.zeros(
            (self.mesh.nExteriorElementBoundaries_global,
             self.nElementBoundaryQuadraturePoints_elementBoundary,
             self.nSpace_global),
            'd')
        #self.ebqe[ #mql: I think these two are not needed. All the info is interleaved insided the "0"-th component
        #    ('velocity',
        #     1)] = numpy.zeros(
        #    (self.mesh.nExteriorElementBoundaries_global,
        #     self.nElementBoundaryQuadraturePoints_elementBoundary,
        #     self.nSpace_global),
        #    'd')
        #self.ebqe[
        #    ('velocity',
        #     2)] = numpy.zeros(
        #    (self.mesh.nExteriorElementBoundaries_global,
        #     self.nElementBoundaryQuadraturePoints_elementBoundary,
        #     self.nSpace_global),
        #    'd')
        self.ebqe[
            ('uncorrectedVelocity',
             0)] = numpy.zeros(
            (self.mesh.nExteriorElementBoundaries_global,
             self.nElementBoundaryQuadraturePoints_elementBoundary,
             self.nSpace_global),
            'd')
        # VRANS start, defaults to RANS
        self.q[('r', 0)] = numpy.zeros(
            (self.mesh.nElements_global, self.nQuadraturePoints_element), 'd')
        self.q['eddy_viscosity'] = numpy.zeros(
            (self.mesh.nElements_global, self.nQuadraturePoints_element), 'd')
        # VRANS end
        # RANS 2eq Models start
        self.q[
            ('grad(u)',
             0)] = numpy.zeros(
            (self.mesh.nElements_global,
             self.nQuadraturePoints_element,
             self.nSpace_global),
            'd')
        self.q[
            ('grad(u)',
             1)] = numpy.zeros(
            (self.mesh.nElements_global,
             self.nQuadraturePoints_element,
             self.nSpace_global),
            'd')
        self.q[
            ('grad(u)',
             2)] = numpy.zeros(
            (self.mesh.nElements_global,
             self.nQuadraturePoints_element,
             self.nSpace_global),
            'd')
        # probably don't need ebqe gradients
        self.ebqe[
            ('grad(u)',
             0)] = numpy.zeros(
            (self.mesh.nExteriorElementBoundaries_global,
             self.nElementBoundaryQuadraturePoints_elementBoundary,
             self.nSpace_global),
            'd')
        self.ebqe[
            ('grad(u)',
             1)] = numpy.zeros(
            (self.mesh.nExteriorElementBoundaries_global,
             self.nElementBoundaryQuadraturePoints_elementBoundary,
             self.nSpace_global),
            'd')
        self.ebqe[
            ('grad(u)',
             2)] = numpy.zeros(
            (self.mesh.nExteriorElementBoundaries_global,
             self.nElementBoundaryQuadraturePoints_elementBoundary,
             self.nSpace_global),
            'd')
        self.ebq[
            ('grad(u)',
             0)] = numpy.zeros(
            (self.mesh.nExteriorElementBoundaries_global,
             self.nElementBoundaryQuadraturePoints_elementBoundary,
             self.nSpace_global),
            'd')
        self.ebq[
            ('grad(u)',
             1)] = numpy.zeros(
            (self.mesh.nExteriorElementBoundaries_global,
             self.nElementBoundaryQuadraturePoints_elementBoundary,
             self.nSpace_global),
            'd')
        self.ebq[
            ('grad(u)',
             2)] = numpy.zeros(
            (self.mesh.nExteriorElementBoundaries_global,
             self.nElementBoundaryQuadraturePoints_elementBoundary,
             self.nSpace_global),
            'd')
        # RANS 2eq Models end
        self.points_elementBoundaryQuadrature = set()
        self.scalars_elementBoundaryQuadrature = set(
            [('u', ci) for ci in range(self.nc)])
        self.vectors_elementBoundaryQuadrature = set()
        self.tensors_elementBoundaryQuadrature = set()
        # use post processing tools to get conservative fluxes, None by default
        if self.postProcessing:
            self.q[('v', 0)] = numpy.zeros(
                (self.mesh.nElements_global,
                 self.nQuadraturePoints_element,
                 self.nDOF_trial_element[0]),
                'd')
            self.q['J'] = numpy.zeros(
                (self.mesh.nElements_global,
                 self.nQuadraturePoints_element,
                 self.nSpace_global,
                 self.nSpace_global),
                'd')
            self.q['det(J)'] = numpy.zeros(
                (self.mesh.nElements_global,
                 self.nQuadraturePoints_element),
                'd')
            self.q['abs(det(J))'] = numpy.zeros(
                (self.mesh.nElements_global,
                 self.nQuadraturePoints_element),
                'd')
            self.q['inverse(J)'] = numpy.zeros(
                (self.mesh.nElements_global,
                 self.nQuadraturePoints_element,
                 self.nSpace_global,
                 self.nSpace_global),
                'd')
            self.ebq[('v', 0)] = numpy.zeros(
                (self.mesh.nElements_global,
                 self.mesh.nElementBoundaries_element,
                 self.nElementBoundaryQuadraturePoints_elementBoundary,
                 self.nDOF_trial_element[0]),
                'd')
            self.ebq[('w', 0)] = numpy.zeros(
                (self.mesh.nElements_global,
                 self.mesh.nElementBoundaries_element,
                 self.nElementBoundaryQuadraturePoints_elementBoundary,
                 self.nDOF_trial_element[0]),
                'd')
            self.ebq['x'] = numpy.zeros(
                (self.mesh.nElements_global,
                 self.mesh.nElementBoundaries_element,
                 self.nElementBoundaryQuadraturePoints_elementBoundary,
                 3),
                'd')
            self.ebq['hat(x)'] = numpy.zeros(
                (self.mesh.nElements_global,
                 self.mesh.nElementBoundaries_element,
                 self.nElementBoundaryQuadraturePoints_elementBoundary,
                 3),
                'd')
            self.ebq['inverse(J)'] = numpy.zeros(
                (self.mesh.nElements_global,
                 self.mesh.nElementBoundaries_element,
                 self.nElementBoundaryQuadraturePoints_elementBoundary,
                 self.nSpace_global,
                 self.nSpace_global),
                'd')
            self.ebq['g'] = numpy.zeros(
                (self.mesh.nElements_global,
                 self.mesh.nElementBoundaries_element,
                 self.nElementBoundaryQuadraturePoints_elementBoundary,
                 self.nSpace_global - 1,
                 self.nSpace_global - 1),
                'd')
            self.ebq['sqrt(det(g))'] = numpy.zeros(
                (self.mesh.nElements_global,
                 self.mesh.nElementBoundaries_element,
                 self.nElementBoundaryQuadraturePoints_elementBoundary),
                'd')
            self.ebq['n'] = numpy.zeros(
                (self.mesh.nElements_global,
                 self.mesh.nElementBoundaries_element,
                 self.nElementBoundaryQuadraturePoints_elementBoundary,
                 self.nSpace_global),
                'd')
            self.ebq[('dS_u', 0)] = numpy.zeros(
                (self.mesh.nElements_global,
                 self.mesh.nElementBoundaries_element,
                 self.nElementBoundaryQuadraturePoints_elementBoundary),
                'd')
            self.ebqe['dS'] = numpy.zeros(
                (self.mesh.nExteriorElementBoundaries_global,
                 self.nElementBoundaryQuadraturePoints_elementBoundary),
                'd')
            self.ebqe[('dS_u', 0)] = self.ebqe['dS']
            self.ebqe['n'] = numpy.zeros(
                (self.mesh.nExteriorElementBoundaries_global,
                 self.nElementBoundaryQuadraturePoints_elementBoundary,
                 self.nSpace_global),
                'd')
            self.ebqe['inverse(J)'] = numpy.zeros(
                (self.mesh.nExteriorElementBoundaries_global,
                 self.nElementBoundaryQuadraturePoints_elementBoundary,
                 self.nSpace_global,
                 self.nSpace_global),
                'd')
            self.ebqe['g'] = numpy.zeros(
                (self.mesh.nExteriorElementBoundaries_global,
                 self.nElementBoundaryQuadraturePoints_elementBoundary,
                 self.nSpace_global - 1,
                 self.nSpace_global - 1),
                'd')
            self.ebqe['sqrt(det(g))'] = numpy.zeros(
                (self.mesh.nExteriorElementBoundaries_global,
                 self.nElementBoundaryQuadraturePoints_elementBoundary),
                'd')
            self.ebq_global['n'] = numpy.zeros(
                (self.mesh.nElementBoundaries_global,
                 self.nElementBoundaryQuadraturePoints_elementBoundary,
                 self.nSpace_global),
                'd')
            self.ebq_global['x'] = numpy.zeros(
                (self.mesh.nElementBoundaries_global,
                 self.nElementBoundaryQuadraturePoints_elementBoundary,
                 3),
                'd')
        #
        # show quadrature
        #
        log("Dumping quadrature shapes for model %s" % self.name, level=9)
        log("Element quadrature array (q)", level=9)
        for (k, v) in self.q.items():
            log(str((k, v.shape)), level=9)
        log("Element boundary quadrature (ebq)", level=9)
        for (k, v) in self.ebq.items():
            log(str((k, v.shape)), level=9)
        log("Global element boundary quadrature (ebq_global)", level=9)
        for (k, v) in self.ebq_global.items():
            log(str((k, v.shape)), level=9)
        log("Exterior element boundary quadrature (ebqe)", level=9)
        for (k, v) in self.ebqe.items():
            log(str((k, v.shape)), level=9)
        log("Interpolation points for nonlinear diffusion potential (phi_ip)", level=9)
        for (k, v) in self.phi_ip.items():
            log(str((k, v.shape)), level=9)
        #
        # allocate residual and Jacobian storage
        #
        #
        # allocate residual and Jacobian storage
        #
        self.elementResidual = [numpy.zeros(
            (self.mesh.nElements_global,
             self.nDOF_test_element[ci]),
            'd')]
        self.inflowBoundaryBC = {}
        self.inflowBoundaryBC_values = {}
        self.inflowFlux = {}
        for cj in range(self.nc):
            self.inflowBoundaryBC[cj] = numpy.zeros(
                (self.mesh.nExteriorElementBoundaries_global,), 'i')
            self.inflowBoundaryBC_values[cj] = numpy.zeros(
                (self.mesh.nExteriorElementBoundaries_global, self.nDOF_trial_element[cj]), 'd')
            self.inflowFlux[cj] = numpy.zeros(
                (self.mesh.nExteriorElementBoundaries_global,
                 self.nElementBoundaryQuadraturePoints_elementBoundary),
                'd')
        self.internalNodes = set(range(self.mesh.nNodes_global))
        # identify the internal nodes this is ought to be in mesh
        # \todo move this to mesh
        for ebNE in range(self.mesh.nExteriorElementBoundaries_global):
            ebN = self.mesh.exteriorElementBoundariesArray[ebNE]
            eN_global = self.mesh.elementBoundaryElementsArray[ebN, 0]
            ebN_element = self.mesh.elementBoundaryLocalElementBoundariesArray[
                ebN, 0]
            for i in range(self.mesh.nNodes_element):
                if i != ebN_element:
                    I = self.mesh.elementNodesArray[eN_global, i]
                    self.internalNodes -= set([I])
        self.nNodes_internal = len(self.internalNodes)
        self.internalNodesArray = numpy.zeros((self.nNodes_internal,), 'i')
        for nI, n in enumerate(self.internalNodes):
            self.internalNodesArray[nI] = n
        #
        del self.internalNodes
        self.internalNodes = None
        log("Updating local to global mappings", 2)
        self.updateLocal2Global()
        log("Building time integration object", 2)
        log(memory("inflowBC, internalNodes,updateLocal2Global",
                   "OneLevelTransport"), level=4)
        # mwf for interpolating subgrid error for gradients etc
        if self.stabilization and self.stabilization.usesGradientStabilization:
            self.timeIntegration = TimeIntegrationClass(
                self, integrateInterpolationPoints=True)
        else:
            self.timeIntegration = TimeIntegrationClass(self)

        if options is not None:
            self.timeIntegration.setFromOptions(options)
        log(memory("TimeIntegration", "OneLevelTransport"), level=4)
        log("Calculating numerical quadrature formulas", 2)
        self.calculateQuadrature()

        self.setupFieldStrides()
        # Aux quantity at DOFs to be filled by optimized code (MQL)
        self.quantDOFs = numpy.zeros(self.u[0].dof.shape, 'd')

        # mql: material parameters defined by a function at quad points
        self.q['density'] = numpy.zeros(
            (self.mesh.nElements_global, self.nQuadraturePoints_element), 'd')
        self.q['dynamic_viscosity'] = numpy.zeros(
            (self.mesh.nElements_global, self.nQuadraturePoints_element), 'd')
        self.ebqe['density'] = numpy.zeros(
            (self.mesh.nExteriorElementBoundaries_global, self.nElementBoundaryQuadraturePoints_elementBoundary), 'd')
        self.ebqe['dynamic_viscosity'] = numpy.zeros(
            (self.mesh.nExteriorElementBoundaries_global, self.nElementBoundaryQuadraturePoints_elementBoundary), 'd')
        # Initialize material parameters
        if self.hasMaterialParametersAsFunctions:
            self.updateMaterialParameters()
        # mql: force terms
        self.q[('force', 0)] = numpy.zeros(
            (self.mesh.nElements_global, self.nQuadraturePoints_element), 'd')
        self.q[('force', 1)] = numpy.zeros(
            (self.mesh.nElements_global, self.nQuadraturePoints_element), 'd')
        self.q[('force', 2)] = numpy.zeros(
            (self.mesh.nElements_global, self.nQuadraturePoints_element), 'd')

        comm = Comm.get()
        self.comm = comm
        if comm.size() > 1:
            assert numericalFluxType is not None and numericalFluxType.useWeakDirichletConditions, "You must use a numerical flux to apply weak boundary conditions for parallel runs"

        log("initalizing numerical flux")
        log(memory("stride+offset", "OneLevelTransport"), level=4)
        if numericalFluxType is not None:
            if options is None or options.periodicDirichletConditions is None:
                self.numericalFlux = numericalFluxType(
                    self,
                    dofBoundaryConditionsSetterDict,
                    advectiveFluxBoundaryConditionsSetterDict,
                    diffusiveFluxBoundaryConditionsSetterDictDict)
            else:
                self.numericalFlux = numericalFluxType(
                    self,
                    dofBoundaryConditionsSetterDict,
                    advectiveFluxBoundaryConditionsSetterDict,
                    diffusiveFluxBoundaryConditionsSetterDictDict,
                    options.periodicDirichletConditions)
        else:
            self.numericalFlux = None
        # set penalty terms
        log("initializing numerical flux penalty")
        self.numericalFlux.penalty_constant = self.coefficients.eb_penalty_constant
        # cek todo move into numerical flux initialization
        if 'penalty' in self.ebq_global:
            for ebN in range(self.mesh.nElementBoundaries_global):
                for k in range(
                        self.nElementBoundaryQuadraturePoints_elementBoundary):
                    self.ebq_global['penalty'][ebN, k] = old_div(self.numericalFlux.penalty_constant, (
                        self.mesh.elementBoundaryDiametersArray[ebN]**self.numericalFlux.penalty_power))
        # penalty term
        # cek move  to Numerical flux initialization
        if 'penalty' in self.ebqe:
            for ebNE in range(self.mesh.nExteriorElementBoundaries_global):
                ebN = self.mesh.exteriorElementBoundariesArray[ebNE]
                for k in range(
                        self.nElementBoundaryQuadraturePoints_elementBoundary):
                    self.ebqe['penalty'][ebNE, k] = old_div(self.numericalFlux.penalty_constant, \
                        self.mesh.elementBoundaryDiametersArray[ebN]**self.numericalFlux.penalty_power)
        log(memory("numericalFlux", "OneLevelTransport"), level=4)
        self.elementEffectiveDiametersArray = self.mesh.elementInnerDiametersArray
        log("setting up post-processing")
        from proteus import PostProcessingTools
        self.velocityPostProcessor = PostProcessingTools.VelocityPostProcessingChooser(
            self)
        log(memory("velocity postprocessor", "OneLevelTransport"), level=4)
        # helper for writing out data storage
        log("initializing archiver")
        from proteus import Archiver
        self.elementQuadratureDictionaryWriter = Archiver.XdmfWriter()
        self.elementBoundaryQuadratureDictionaryWriter = Archiver.XdmfWriter()
        self.exteriorElementBoundaryQuadratureDictionaryWriter = Archiver.XdmfWriter()
        log("flux bc objects")
        for ci, fbcObject in self.fluxBoundaryConditionsObjectsDict.items():
            self.ebqe[('advectiveFlux_bc_flag', ci)] = numpy.zeros(
                self.ebqe[('advectiveFlux_bc', ci)].shape, 'i')
            for t, g in fbcObject.advectiveFluxBoundaryConditionsDict.items():
                if ci in self.coefficients.advection:
                    self.ebqe[
                        ('advectiveFlux_bc', ci)][
                        t[0], t[1]] = g(
                        self.ebqe[
                            ('x')][
                            t[0], t[1]], self.timeIntegration.t)
                    self.ebqe[('advectiveFlux_bc_flag', ci)][t[0], t[1]] = 1
            for ck, diffusiveFluxBoundaryConditionsDict in fbcObject.diffusiveFluxBoundaryConditionsDictDict.items():
                self.ebqe[('diffusiveFlux_bc_flag', ck, ci)] = numpy.zeros(
                    self.ebqe[('diffusiveFlux_bc', ck, ci)].shape, 'i')
                for t, g in diffusiveFluxBoundaryConditionsDict.items():
                    self.ebqe[
                        ('diffusiveFlux_bc', ck, ci)][
                        t[0], t[1]] = g(
                        self.ebqe[
                            ('x')][
                            t[0], t[1]], self.timeIntegration.t)
                    self.ebqe[
                        ('diffusiveFlux_bc_flag', ck, ci)][
                        t[0], t[1]] = 1
        self.numericalFlux.setDirichletValues(self.ebqe)
        if self.movingDomain:
            self.MOVING_DOMAIN = 1.0
        else:
            self.MOVING_DOMAIN = 0.0
        if self.mesh.nodeVelocityArray is None:
            self.mesh.nodeVelocityArray = numpy.zeros(
                self.mesh.nodeArray.shape, 'd')
        # cek/ido todo replace python loops in modules with optimized code if
        # possible/necessary
        log("dirichlet conditions")
        self.forceStrongConditions = coefficients.forceStrongDirichlet
        self.dirichletConditionsForceDOF = {}
        if self.forceStrongConditions:
            for cj in range(self.nc):
                self.dirichletConditionsForceDOF[cj] = DOFBoundaryConditions(
                    self.u[cj].femSpace,
                    dofBoundaryConditionsSetterDict[cj],
                    weakDirichletConditions=False)
        log("final allocations")
        compKernelFlag = 0
        if self.coefficients.useConstant_he:
            self.elementDiameter = self.mesh.elementDiametersArray.copy()
            self.elementDiameter[:] = max(self.mesh.elementDiametersArray)
        else:
            self.elementDiameter = self.mesh.elementDiametersArray
        if self.nSpace_global == 2:
            import copy
            self.u[2] = copy.deepcopy(self.u[1])
            self.timeIntegration.m_tmp[
                2] = self.timeIntegration.m_tmp[1].copy()
            self.timeIntegration.beta_bdf[
                2] = self.timeIntegration.beta_bdf[1].copy()
            self.coefficients.sdInfo[(0, 2)] = (numpy.array(
                [0, 1, 2], dtype='i'), numpy.array([0, 1], dtype='i'))
            self.coefficients.sdInfo[(1, 2)] = (numpy.array(
                [0, 1, 2], dtype='i'), numpy.array([0, 1], dtype='i'))
            self.coefficients.sdInfo[(2, 0)] = (numpy.array(
                [0, 1, 2], dtype='i'), numpy.array([0, 1], dtype='i'))
            self.coefficients.sdInfo[(2, 0)] = (numpy.array(
                [0, 1, 2], dtype='i'), numpy.array([0, 1], dtype='i'))
            self.coefficients.sdInfo[(2, 1)] = (numpy.array(
                [0, 1, 2], dtype='i'), numpy.array([0, 1], dtype='i'))
            self.coefficients.sdInfo[(2, 2)] = (numpy.array(
                [0, 1, 2], dtype='i'), numpy.array([0, 1], dtype='i'))
            self.offset.append(self.offset[1])
            self.stride.append(self.stride[1])
            self.numericalFlux.isDOFBoundary[
                2] = self.numericalFlux.isDOFBoundary[1].copy()
            self.numericalFlux.ebqe[
                ('u', 2)] = self.numericalFlux.ebqe[
                ('u', 1)].copy()
            log("calling RANS3PF2D ctor")
            self.rans3pf = cRANS3PF.RANS3PF2D(
                self.nSpace_global,
                self.nQuadraturePoints_element,
                self.u[0].femSpace.elementMaps.localFunctionSpace.dim,
                self.u[0].femSpace.referenceFiniteElement.localFunctionSpace.dim,
                self.testSpace[0].referenceFiniteElement.localFunctionSpace.dim,
                self.nElementBoundaryQuadraturePoints_elementBoundary,
                compKernelFlag,
                self.coefficients.aDarcy,
                self.coefficients.betaForch,
                self.coefficients.grain,
                self.coefficients.packFraction,
                self.coefficients.packMargin,
                self.coefficients.maxFraction,
                self.coefficients.frFraction,
                self.coefficients.sigmaC,
                self.coefficients.C3e,
                self.coefficients.C4e,
                self.coefficients.eR,
                self.coefficients.fContact,
                self.coefficients.mContact,
                self.coefficients.nContact,
                self.coefficients.angFriction,
                self.coefficients.vos_limiter,
                self.coefficients.mu_fr_limiter,
                )
        else:
            log("calling  RANS3PF_base ctor")
            self.rans3pf = cRANS3PF.RANS3PF(
                self.nSpace_global,
                self.nQuadraturePoints_element,
                self.u[0].femSpace.elementMaps.localFunctionSpace.dim,
                self.u[0].femSpace.referenceFiniteElement.localFunctionSpace.dim,
                self.testSpace[0].referenceFiniteElement.localFunctionSpace.dim,
                self.nElementBoundaryQuadraturePoints_elementBoundary,
                compKernelFlag,
                self.coefficients.aDarcy,
                self.coefficients.betaForch,
                self.coefficients.grain,
                self.coefficients.packFraction,
                self.coefficients.packMargin,
                self.coefficients.maxFraction,
                self.coefficients.frFraction,
                self.coefficients.sigmaC,
                self.coefficients.C3e,
                self.coefficients.C4e,
                self.coefficients.eR,
                self.coefficients.fContact,
                self.coefficients.mContact,
                self.coefficients.nContact,
                self.coefficients.angFriction,
                self.coefficients.vos_limiter,
                self.coefficients.mu_fr_limiter,
                )

        self.phisErrorNodal = self.u[0].dof.copy()
        self.velocityErrorNodal = self.u[0].dof.copy()

    def updateMaterialParameters(self):
        x = self.q[('x')][:, :, 0]
        y = self.q[('x')][:, :, 1]
        z = self.q[('x')][:, :, 2]
        X = {0: x,
             1: y,
             2: z}
        t = self.timeIntegration.t
        self.q['density'][:] = self.materialParameters['density'](X, t)
        self.q['dynamic_viscosity'][:] = self.materialParameters['dynamic_viscosity'](X, t)
        # BOUNDARY
        ebqe_X = {0: self.ebqe['x'][:, :, 0],
                  1: self.ebqe['x'][:, :, 1],
                  2: self.ebqe['x'][:, :, 2]}
        self.ebqe['density'][:] = self.materialParameters['density'](ebqe_X, t)
        self.ebqe['dynamic_viscosity'][:] = self.materialParameters['dynamic_viscosity'](ebqe_X, t)

    def updateForceTerms(self):
        x = self.q[('x')][:, :, 0]
        y = self.q[('x')][:, :, 1]
        z = self.q[('x')][:, :, 2]
        X = {0: x,
             1: y,
             2: z}
        t = self.timeIntegration.t
        self.q[('force', 0)][:] = self.forceTerms[0](X, t)
        self.q[('force', 1)][:] = self.forceTerms[1](X, t)
        try:
            self.q[('force', 2)][:] = self.forceTerms[2](X, t)
        except:
            pass

    def getResidual(self, u, r):
        """
        Calculate the element residuals and add in to the global residual
        """
        # Load the unknowns into the finite element dof
        self.timeIntegration.calculateCoefs()
        self.timeIntegration.calculateU(u)
        self.setUnknowns(self.timeIntegration.u)
        # cek todo put in logic to skip if BC's don't depend on t or u
        # hack
        if self.bcsTimeDependent or not self.bcsSet:
            self.bcsSet = True
            # Dirichlet boundary conditions
            self.numericalFlux.setDirichletValues(self.ebqe)
            # Flux boundary conditions
            for ci, fbcObject in self.fluxBoundaryConditionsObjectsDict.items():
                for t, g in fbcObject.advectiveFluxBoundaryConditionsDict.items():
                    if ci in self.coefficients.advection:
                        self.ebqe[
                            ('advectiveFlux_bc', ci)][
                            t[0], t[1]] = g(
                            self.ebqe[
                                ('x')][
                                t[0], t[1]], self.timeIntegration.t)
                        self.ebqe[
                            ('advectiveFlux_bc_flag', ci)][
                            t[0], t[1]] = 1
                for ck, diffusiveFluxBoundaryConditionsDict in fbcObject.diffusiveFluxBoundaryConditionsDictDict.items():
                    for t, g in diffusiveFluxBoundaryConditionsDict.items():
                        self.ebqe[
                            ('diffusiveFlux_bc', ck, ci)][
                            t[0], t[1]] = g(
                            self.ebqe[
                                ('x')][
                                t[0], t[1]], self.timeIntegration.t)
                        self.ebqe[
                            ('diffusiveFlux_bc_flag', ck, ci)][
                            t[0], t[1]] = 1
        r.fill(0.0)
        self.Ct_sge = 4.0
        self.Cd_sge = 36.0
        # TODO how to request problem specific evaluations from coefficient
        # class
        if 'evaluateForcingTerms' in dir(self.coefficients):
            self.coefficients.evaluateForcingTerms(
                self.timeIntegration.t,
                self.q,
                self.mesh,
                self.u[0].femSpace.elementMaps.psi,
                self.mesh.elementNodesArray)
        self.coefficients.wettedAreas[:] = 0.0
        self.coefficients.netForces_p[:, :] = 0.0
        self.coefficients.netForces_v[:, :] = 0.0
        self.coefficients.netMoments[:, :] = 0.0
        self.coefficients.particle_netForces[:, :] = 0.0
        self.coefficients.particle_netMoments[:, :] = 0.0
        self.coefficients.particle_surfaceArea[:] = 0.0

        if self.forceStrongConditions and self.firstStep == False:
            for cj in range(len(self.dirichletConditionsForceDOF)):
                for dofN, g in self.dirichletConditionsForceDOF[
                        cj].DOFBoundaryConditionsDict.items():
                    self.u[cj].dof[dofN] = g(self.dirichletConditionsForceDOF[cj].DOFBoundaryPointDict[
                        dofN], self.timeIntegration.t)  # + self.MOVING_DOMAIN * self.mesh.nodeVelocityArray[dofN, cj - 1]

        if self.coefficients.set_vos:
            self.coefficients.set_vos(self.q['x'], self.coefficients.q_vos)
            self.coefficients.set_vos(self.ebqe['x'], self.coefficients.ebqe_vos)

        self.pressureModel.u[0].femSpace.elementMaps.getBasisValuesRef(self.elementQuadraturePoints)
        self.pressureModel.u[0].femSpace.elementMaps.getBasisGradientValuesRef(self.elementQuadraturePoints)
        self.pressureModel.u[0].femSpace.getBasisValuesRef(self.elementQuadraturePoints)
        self.pressureModel.u[0].femSpace.getBasisGradientValuesRef(self.elementQuadraturePoints)

        try:
            if self.coefficients.use_sbm > 0:
                self.isActiveDOF[:] = 0.0
            else:
                self.isActiveDOF[:] = 1.0
        except AttributeError:
            if self.coefficients.use_sbm > 0:
                self.isActiveDOF = np.zeros_like(r)
            else:
                self.isActiveDOF = np.ones_like(r)

        self.rans3pf.calculateResidual(
            self.pressureModel.u[0].femSpace.elementMaps.psi,
            self.pressureModel.u[0].femSpace.elementMaps.grad_psi,
            self.mesh.nodeArray,
            self.mesh.nodeVelocityArray,
            self.MOVING_DOMAIN,
            self.coefficients.PSTAB,
            self.mesh.elementNodesArray,
            self.elementQuadratureWeights[('u', 0)],
            self.pressureModel.u[0].femSpace.referenceFiniteElement.localFunctionSpace.dim,#: dim of FE space of pressure
            self.pressureModel.u[0].femSpace.psi,
            self.pressureModel.u[0].femSpace.grad_psi,
            self.pressureModel.u[0].femSpace.psi,
            self.pressureModel.u[0].femSpace.grad_psi,
            self.pressureModel.q_p_sharp,
            self.pressureModel.q_grad_p_sharp,
            self.pressureModel.ebqe_p_sharp,
            self.pressureModel.ebqe_grad_p_sharp,
            # self.pressureModel.q[('u',0)],
            # self.pressureModel.q[('grad(u)',0)],
            # self.pressureModel.ebqe[('u',0)],
            # self.pressureModel.ebqe[('grad(u)',0)],
            self.u[0].femSpace.psi,
            self.u[0].femSpace.grad_psi,
            self.u[0].femSpace.Hessian_psi,
            self.u[0].femSpace.psi,
            self.u[0].femSpace.grad_psi,
            self.pressureModel.u[0].femSpace.elementMaps.psi_trace,
            self.pressureModel.u[0].femSpace.elementMaps.grad_psi_trace,
            self.elementBoundaryQuadratureWeights[('u', 0)],
            self.pressureModel.u[0].femSpace.psi_trace,
            self.pressureModel.u[0].femSpace.grad_psi_trace,
            self.pressureModel.u[0].femSpace.psi_trace,
            self.pressureModel.u[0].femSpace.grad_psi_trace,
            self.u[0].femSpace.psi_trace,
            self.u[0].femSpace.grad_psi_trace,
            self.u[0].femSpace.psi_trace,
            self.u[0].femSpace.grad_psi_trace,
            self.u[0].femSpace.elementMaps.boundaryNormals,
            self.u[0].femSpace.elementMaps.boundaryJacobians,
            self.eb_adjoint_sigma,
            self.elementDiameter,  # mesh.elementDiametersArray,
            self.mesh.nodeDiametersArray,
            self.stabilization.hFactor,
            self.mesh.nElements_global,
            self.mesh.nElements_owned,
            self.mesh.nElementBoundaries_owned,
            self.mesh.nNodes_owned,
            self.coefficients.useRBLES,
            self.coefficients.useMetrics,
            self.timeIntegration.alpha_bdf,
            self.coefficients.epsFact_density,
            self.coefficients.epsFact,
            self.coefficients.sigma,
            self.coefficients.rho_0,
            self.coefficients.nu_0,
            self.coefficients.rho_1,
            self.coefficients.nu_1,
            self.coefficients.smagorinskyConstant,
            self.coefficients.turbulenceClosureModel,
            self.Ct_sge,
            self.Cd_sge,
            self.shockCapturing.shockCapturingFactor,
            self.numericalFlux.penalty_constant,
            self.coefficients.epsFact_solid,
            self.coefficients.ebq_global_phi_s,
            self.coefficients.ebq_global_grad_phi_s,
            self.coefficients.ebq_particle_velocity_s,
            self.coefficients.phi_s,
            self.coefficients.q_phi_solid,
            self.coefficients.q_velocity_solid,
            self.coefficients.q_vos,#sed fraction - gco check
            self.coefficients.q_dvos_dt,
            self.coefficients.q_grad_vos,
            self.coefficients.q_dragAlpha,
            self.coefficients.q_dragBeta,
            self.q[('r', 0)],
            self.coefficients.q_turb_var[0],
            self.coefficients.q_turb_var[1],
            self.coefficients.q_turb_var_grad[0],
            self.q['eddy_viscosity'],
            self.pressureModel.u[0].femSpace.dofMap.l2g,
            self.u[0].femSpace.dofMap.l2g,
            self.pressureModel.u[0].dof,
            self.u[0].dof,
            self.u[1].dof,
            self.u[2].dof,
            self.u_dof_old,
            self.v_dof_old,
            self.w_dof_old,
            self.u_dof_old_old,
            self.v_dof_old_old,
            self.w_dof_old_old,
            self.coefficients.g,
            self.coefficients.useVF,
            self.coefficients.q_vf,
            self.coefficients.q_phi,
            self.coefficients.q_n,
            self.coefficients.q_kappa,
            self.timeIntegration.m_tmp[0],
            self.timeIntegration.m_tmp[1],
            self.timeIntegration.m_tmp[2],
            self.q[('f', 0)],
            self.timeIntegration.beta_bdf[0],
            self.timeIntegration.beta_bdf[1],
            self.timeIntegration.beta_bdf[2],
            self.q['dV'],
            self.q['dV_last'],
            self.q[('velocityStar', 0)],  # mql: use uStar=2*un-unm1 to achieve 2nd order accuracy
            self.coefficients.ebqe_velocity_last,
            self.q[('cfl', 0)],
            self.q[('numDiff', 0, 0)],
            self.q[('numDiff', 1, 1)],
            self.q[('numDiff', 2, 2)],
            self.shockCapturing.numDiff_last[0],
            self.shockCapturing.numDiff_last[1],
            self.shockCapturing.numDiff_last[2],
            self.coefficients.sdInfo[(0, 0)][0],
            self.coefficients.sdInfo[(0, 0)][1],
            self.coefficients.sdInfo[(0, 1)][0],
            self.coefficients.sdInfo[(0, 1)][1],
            self.coefficients.sdInfo[(0, 2)][0],
            self.coefficients.sdInfo[(0, 2)][1],
            self.coefficients.sdInfo[(1, 1)][0],
            self.coefficients.sdInfo[(1, 1)][1],
            self.coefficients.sdInfo[(1, 0)][0],
            self.coefficients.sdInfo[(1, 0)][1],
            self.coefficients.sdInfo[(1, 2)][0],
            self.coefficients.sdInfo[(1, 2)][1],
            self.coefficients.sdInfo[(2, 2)][0],
            self.coefficients.sdInfo[(2, 2)][1],
            self.coefficients.sdInfo[(2, 0)][0],
            self.coefficients.sdInfo[(2, 0)][1],
            self.coefficients.sdInfo[(2, 1)][0],
            self.coefficients.sdInfo[(2, 1)][1],
            self.pressureModel.offset[0],
            self.offset[0],
            self.offset[1],
            self.offset[2],
            self.pressureModel.stride[0],
            self.stride[0],
            self.stride[1],
            self.stride[2],
            r,
            self.mesh.nExteriorElementBoundaries_global,
            self.mesh.exteriorElementBoundariesArray,
            self.mesh.elementBoundariesArray,
            self.mesh.elementBoundaryElementsArray,
            self.mesh.elementBoundaryLocalElementBoundariesArray,
            self.coefficients.ebqe_vf,
            self.coefficients.bc_ebqe_vf,
            self.coefficients.ebqe_phi,
            self.coefficients.bc_ebqe_phi,
            self.coefficients.ebqe_n,
            self.coefficients.ebqe_kappa,
            self.coefficients.ebqe_vos,#sed fraction - gco check
            self.coefficients.ebqe_turb_var[0],
            self.coefficients.ebqe_turb_var[1],
            self.pressureModel.numericalFlux.isDOFBoundary[0],
            self.numericalFlux.isDOFBoundary[0],
            self.numericalFlux.isDOFBoundary[1],
            self.numericalFlux.isDOFBoundary[2],
            self.pressureModel.numericalFlux.ebqe[('advectiveFlux_bc_flag', 0)],
            self.ebqe[('advectiveFlux_bc_flag', 0)],
            self.ebqe[('advectiveFlux_bc_flag', 1)],
            self.ebqe[('advectiveFlux_bc_flag', 2)],
            self.ebqe[('diffusiveFlux_bc_flag', 0, 0)],
            self.ebqe[('diffusiveFlux_bc_flag', 1, 1)],
            self.ebqe[('diffusiveFlux_bc_flag', 2, 2)],
            self.pressureModel.numericalFlux.ebqe[('u', 0)],
            self.pressureModel.numericalFlux.ebqe[('advectiveFlux_bc', 0)],
            self.ebqe[('advectiveFlux_bc', 0)],
            self.ebqe[('advectiveFlux_bc', 1)],
            self.ebqe[('advectiveFlux_bc', 2)],
            self.numericalFlux.ebqe[('u', 0)],
            self.ebqe[('diffusiveFlux_bc', 0, 0)],
            self.ebqe['penalty'],
            self.numericalFlux.ebqe[('u', 1)],
            self.ebqe[('diffusiveFlux_bc', 1, 1)],
            self.numericalFlux.ebqe[('u', 2)],
            self.ebqe[('diffusiveFlux_bc', 2, 2)],
            self.q['x'],
            self.q[('velocity', 0)],
            self.ebqe[('velocity', 0)],
            self.q[('grad(u)', 0)],
            self.q[('grad(u)', 1)],
            self.q[('grad(u)', 2)],
            self.q['divU'],
            self.ebqe[('grad(u)', 0)],
            self.ebqe[('grad(u)', 1)],
            self.ebqe[('grad(u)', 2)],
            self.ebq_global[('totalFlux', 0)],
            self.elementResidual[0],
            self.mesh.elementMaterialTypes,
            self.mesh.elementBoundaryMaterialTypes,
            self.coefficients.barycenters,
            self.coefficients.wettedAreas,
            self.coefficients.netForces_p,
            self.coefficients.netForces_v,
            self.coefficients.netMoments,
            self.coefficients.q_rho,
            self.coefficients.ebqe_rho,
            self.coefficients.q_nu,
            self.coefficients.ebqe_nu,
            self.coefficients.nParticles,
            self.coefficients.particle_epsFact,
            self.coefficients.particle_alpha,
            self.coefficients.particle_beta,
            self.coefficients.particle_penalty_constant,
            self.coefficients.particle_signed_distances,
            self.coefficients.particle_signed_distance_normals,
            self.coefficients.particle_velocities,
            self.coefficients.particle_centroids,
            self.coefficients.particle_netForces,
            self.coefficients.particle_netMoments,
            self.coefficients.particle_surfaceArea,
            self.coefficients.particle_nitsche,
            self.coefficients.use_ball_as_particle,
            self.coefficients.ball_center,
            self.coefficients.ball_radius,
            self.coefficients.ball_velocity,
            self.coefficients.ball_angular_velocity,
            self.q['phisError'],
            self.phisErrorNodal,
            self.coefficients.USE_SUPG,
            self.coefficients.ARTIFICIAL_VISCOSITY,
            self.coefficients.cMax,
            self.coefficients.cE,
            self.coefficients.MULTIPLY_EXTERNAL_FORCE_BY_DENSITY,
            self.q[('force', 0)],
            self.q[('force', 1)],
            self.q[('force', 2)],
            self.KILL_PRESSURE_TERM,
            self.timeIntegration.dt,
            self.quantDOFs,
            self.hasMaterialParametersAsFunctions,
            self.q['density'],
            self.q['dynamic_viscosity'],
            self.ebqe['density'],
            self.ebqe['dynamic_viscosity'],
            self.u[0].femSpace.order,
            self.isActiveDOF,
            self.coefficients.use_sbm)
        r*=self.isActiveDOF
#         print "***********",np.amin(r),np.amax(r),np.amin(self.isActiveDOF),np.amax(self.isActiveDOF)
        # mql: Save the solution in 'u' to allow SimTools.py to compute the errors
        for dim in range(self.nSpace_global):
            self.q[('u', dim)][:] = self.q[('velocity', 0)][:, :, dim]

        from proteus.flcbdfWrappers import globalSum
        for i in range(self.coefficients.netForces_p.shape[0]):
            self.coefficients.wettedAreas[i] = globalSum(
                self.coefficients.wettedAreas[i])
            for I in range(3):
                self.coefficients.netForces_p[i, I] = globalSum(
                    self.coefficients.netForces_p[i, I])
                self.coefficients.netForces_v[i, I] = globalSum(
                    self.coefficients.netForces_v[i, I])
                self.coefficients.netMoments[i, I] = globalSum(
                    self.coefficients.netMoments[i, I])
        for i in range(self.coefficients.nParticles):
            for I in range(3):
                self.coefficients.particle_netForces[i, I] = globalSum(
                    self.coefficients.particle_netForces[i, I])
                self.coefficients.particle_netForces[i+self.coefficients.nParticles, I] = globalSum(
                    self.coefficients.particle_netForces[i+self.coefficients.nParticles, I])
                self.coefficients.particle_netForces[i+2*self.coefficients.nParticles, I] = globalSum(
                    self.coefficients.particle_netForces[i+2*self.coefficients.nParticles, I])
                self.coefficients.particle_netMoments[i, I] = globalSum(
                    self.coefficients.particle_netMoments[i, I])
            self.coefficients.particle_surfaceArea[i] = globalSum(
                self.coefficients.particle_surfaceArea[i])
<<<<<<< HEAD
            logEvent("particle i=" + repr(i)+ " force " + repr(self.coefficients.particle_netForces[i]))
            logEvent("particle i=" + repr(i)+ " moment " + repr(self.coefficients.particle_netMoments[i]))
            logEvent("particle i=" + repr(i)+ " surfaceArea " + repr(self.coefficients.particle_surfaceArea[i]))
=======
            logEvent("particle i=" + `i`+ " force " + `self.coefficients.particle_netForces[i]`)
            logEvent("particle i=" + `i`+ " moment " + `self.coefficients.particle_netMoments[i]`)
            logEvent("particle i=" + `i`+ " surfaceArea " + `self.coefficients.particle_surfaceArea[i]`)
            logEvent("particle i=" + `i`+ " stress force " + `self.coefficients.particle_netForces[i+self.coefficients.nParticles]`)
            logEvent("particle i=" + `i`+ " pressure force " + `self.coefficients.particle_netForces[i+2*self.coefficients.nParticles]`)
>>>>>>> 88f62f11

        if self.forceStrongConditions:
            for cj in range(len(self.dirichletConditionsForceDOF)):
                for dofN, g in self.dirichletConditionsForceDOF[cj].DOFBoundaryConditionsDict.items():
                    r[self.offset[cj] + self.stride[cj] * dofN] = self.u[cj].dof[dofN] - g(self.dirichletConditionsForceDOF[cj].DOFBoundaryPointDict[
                        dofN], self.timeIntegration.t)  # - self.MOVING_DOMAIN * self.mesh.nodeVelocityArray[dofN, cj - 1]

        cflMax = globalMax(self.q[('cfl', 0)].max()) * self.timeIntegration.dt
        log("Maximum CFL = " + str(cflMax), level=2)
        if self.stabilization:
            self.stabilization.accumulateSubgridMassHistory(self.q)
        log("Global residual", level=9, data=r)
        # mwf decide if this is reasonable for keeping solver statistics
        self.nonlinear_function_evaluations += 1

    def getJacobian(self, jacobian):
        cfemIntegrals.zeroJacobian_CSR(self.nNonzerosInJacobian,
                                       jacobian)
        if self.nSpace_global == 2:
            self.csrRowIndeces[(0, 2)] = self.csrRowIndeces[(0, 1)]
            self.csrColumnOffsets[(0, 2)] = self.csrColumnOffsets[(0, 1)]
            self.csrRowIndeces[(0, 2)] = self.csrRowIndeces[(0, 1)]
            self.csrColumnOffsets[(0, 2)] = self.csrColumnOffsets[(0, 1)]
            self.csrRowIndeces[(1, 2)] = self.csrRowIndeces[(0, 1)]
            self.csrColumnOffsets[(1, 2)] = self.csrColumnOffsets[(0, 1)]
            self.csrRowIndeces[(2, 0)] = self.csrRowIndeces[(1, 0)]
            self.csrColumnOffsets[(2, 0)] = self.csrColumnOffsets[(1, 0)]
            self.csrRowIndeces[(2, 0)] = self.csrRowIndeces[(1, 0)]
            self.csrColumnOffsets[(2, 0)] = self.csrColumnOffsets[(1, 0)]
            self.csrRowIndeces[(2, 1)] = self.csrRowIndeces[(1, 0)]
            self.csrColumnOffsets[(2, 1)] = self.csrColumnOffsets[(1, 0)]
            self.csrRowIndeces[(2, 2)] = self.csrRowIndeces[(1, 0)]
            self.csrColumnOffsets[(2, 2)] = self.csrColumnOffsets[(1, 0)]
            self.csrColumnOffsets_eb[(0, 2)] = self.csrColumnOffsets[(0, 1)]
            self.csrColumnOffsets_eb[(0, 2)] = self.csrColumnOffsets[(0, 1)]
            self.csrColumnOffsets_eb[(1, 2)] = self.csrColumnOffsets[(0, 1)]
            self.csrColumnOffsets_eb[(2, 0)] = self.csrColumnOffsets[(0, 1)]
            self.csrColumnOffsets_eb[(2, 0)] = self.csrColumnOffsets[(0, 1)]
            self.csrColumnOffsets_eb[(2, 1)] = self.csrColumnOffsets[(0, 1)]
            self.csrColumnOffsets_eb[(2, 2)] = self.csrColumnOffsets[(0, 1)]

        self.rans3pf.calculateJacobian(  # element
            self.pressureModel.u[0].femSpace.elementMaps.psi,
            self.pressureModel.u[0].femSpace.elementMaps.grad_psi,
            self.mesh.nodeArray,
            self.mesh.nodeVelocityArray,
            self.MOVING_DOMAIN,
            self.coefficients.PSTAB,
            self.mesh.elementNodesArray,
            self.elementQuadratureWeights[('u', 0)],
            self.pressureModel.u[0].femSpace.psi,
            self.pressureModel.u[0].femSpace.grad_psi,
            self.pressureModel.u[0].femSpace.psi,
            self.pressureModel.u[0].femSpace.grad_psi,
            self.pressureModel.q_p_sharp,
            self.pressureModel.q_grad_p_sharp,
            self.pressureModel.ebqe_p_sharp,
            self.pressureModel.ebqe_grad_p_sharp,
            # self.pressureModel.q[('u',0)],
            # self.pressureModel.q[('grad(u)',0)],
            # self.pressureModel.ebqe[('u',0)],
            # self.pressureModel.ebqe[('grad(u)',0)],
            self.u[0].femSpace.psi,
            self.u[0].femSpace.grad_psi,
            self.u[0].femSpace.Hessian_psi,
            self.u[0].femSpace.psi,
            self.u[0].femSpace.grad_psi,
            # element boundary
            self.pressureModel.u[0].femSpace.elementMaps.psi_trace,
            self.pressureModel.u[0].femSpace.elementMaps.grad_psi_trace,
            self.pressureModel.elementBoundaryQuadratureWeights[('u', 0)],
            self.pressureModel.u[0].femSpace.psi_trace,
            self.pressureModel.u[0].femSpace.grad_psi_trace,
            self.pressureModel.u[0].femSpace.psi_trace,
            self.pressureModel.u[0].femSpace.grad_psi_trace,
            self.u[0].femSpace.psi_trace,
            self.u[0].femSpace.grad_psi_trace,
            self.u[0].femSpace.psi_trace,
            self.u[0].femSpace.grad_psi_trace,
            self.u[0].femSpace.elementMaps.boundaryNormals,
            self.u[0].femSpace.elementMaps.boundaryJacobians,
            self.eb_adjoint_sigma,
            self.elementDiameter,  # mesh.elementDiametersArray,
            self.mesh.nodeDiametersArray,
            self.stabilization.hFactor,
            self.mesh.nElements_global,
            self.mesh.nElements_owned,
            self.mesh.nElementBoundaries_owned,
            self.mesh.nNodes_owned,
            self.coefficients.useRBLES,
            self.coefficients.useMetrics,
            self.timeIntegration.alpha_bdf,
            self.coefficients.epsFact_density,
            self.coefficients.epsFact,
            self.coefficients.sigma,
            self.coefficients.rho_0,
            self.coefficients.nu_0,
            self.coefficients.rho_1,
            self.coefficients.nu_1,
            self.coefficients.smagorinskyConstant,
            self.coefficients.turbulenceClosureModel,
            self.Ct_sge,
            self.Cd_sge,
            self.shockCapturing.shockCapturingFactor,
            self.numericalFlux.penalty_constant,
            # VRANS start
            self.coefficients.epsFact_solid,
            self.coefficients.ebq_global_phi_s,
            self.coefficients.ebq_global_grad_phi_s,
            self.coefficients.ebq_particle_velocity_s,
            self.coefficients.phi_s,
            self.coefficients.q_phi_solid,
            self.coefficients.q_velocity_solid,
            self.coefficients.q_vos,#sed fraction - gco check
            self.coefficients.q_dvos_dt,
            self.coefficients.q_grad_vos,
            self.coefficients.q_dragAlpha,
            self.coefficients.q_dragBeta,
            self.pressureModel.q[('r', 0)],
            self.coefficients.q_turb_var[0],
            self.coefficients.q_turb_var[1],
            self.coefficients.q_turb_var_grad[0],
            # VRANS end
            self.pressureModel.u[0].femSpace.dofMap.l2g,
            self.u[0].femSpace.dofMap.l2g,
            self.pressureModel.u[0].dof,
            self.u[0].dof,
            self.u[1].dof,
            self.u[2].dof,
            self.coefficients.g,
            self.coefficients.useVF,
            self.coefficients.q_vf,
            self.coefficients.q_phi,
            self.coefficients.q_n,
            self.coefficients.q_kappa,
            self.timeIntegration.beta_bdf[0],
            self.timeIntegration.beta_bdf[1],
            self.timeIntegration.beta_bdf[2],
            self.q['dV'],
            self.q['dV_last'],
            self.q[('velocityStar', 0)],  # mql: use uStar=2*un-unm1 to achieve 2nd order accuracy
            self.coefficients.ebqe_velocity_last,
            self.q[('cfl', 0)],
            self.shockCapturing.numDiff_last[0],
            self.shockCapturing.numDiff_last[1],
            self.shockCapturing.numDiff_last[2],
            self.coefficients.sdInfo[
                (0, 0)][0], self.coefficients.sdInfo[
                (0, 0)][1],
            self.coefficients.sdInfo[
                (0, 1)][0], self.coefficients.sdInfo[
                (0, 1)][1],
            self.coefficients.sdInfo[
                (0, 2)][0], self.coefficients.sdInfo[
                (0, 2)][1],
            self.coefficients.sdInfo[
                (1, 1)][0], self.coefficients.sdInfo[
                (1, 1)][1],
            self.coefficients.sdInfo[
                (1, 0)][0], self.coefficients.sdInfo[
                (1, 0)][1],
            self.coefficients.sdInfo[
                (1, 2)][0], self.coefficients.sdInfo[
                (1, 2)][1],
            self.coefficients.sdInfo[
                (2, 2)][0], self.coefficients.sdInfo[
                (2, 2)][1],
            self.coefficients.sdInfo[
                (2, 0)][0], self.coefficients.sdInfo[
                (2, 0)][1],
            self.coefficients.sdInfo[
                (2, 1)][0], self.coefficients.sdInfo[
                (2, 1)][1],
            self.csrRowIndeces[(0, 0)], self.csrColumnOffsets[(0, 0)],
            self.csrRowIndeces[(0, 0)], self.csrColumnOffsets[(0, 0)],
            self.csrRowIndeces[(0, 1)], self.csrColumnOffsets[(0, 1)],
            self.csrRowIndeces[(0, 2)], self.csrColumnOffsets[(0, 2)],
            self.csrRowIndeces[(0, 0)], self.csrColumnOffsets[(0, 0)],
            self.csrRowIndeces[(0, 0)], self.csrColumnOffsets[(0, 0)],
            self.csrRowIndeces[(0, 1)], self.csrColumnOffsets[(0, 1)],
            self.csrRowIndeces[(0, 2)], self.csrColumnOffsets[(0, 2)],
            self.csrRowIndeces[(1, 0)], self.csrColumnOffsets[(1, 0)],
            self.csrRowIndeces[(1, 0)], self.csrColumnOffsets[(1, 0)],
            self.csrRowIndeces[(1, 1)], self.csrColumnOffsets[(1, 1)],
            self.csrRowIndeces[(1, 2)], self.csrColumnOffsets[(1, 2)],
            self.csrRowIndeces[(2, 0)], self.csrColumnOffsets[(2, 0)],
            self.csrRowIndeces[(2, 0)], self.csrColumnOffsets[(2, 0)],
            self.csrRowIndeces[(2, 1)], self.csrColumnOffsets[(2, 1)],
            self.csrRowIndeces[(2, 2)], self.csrColumnOffsets[(2, 2)],
            jacobian,
            self.mesh.nExteriorElementBoundaries_global,
            self.mesh.exteriorElementBoundariesArray,
            self.mesh.elementBoundariesArray,
            self.mesh.elementBoundaryElementsArray,
            self.mesh.elementBoundaryLocalElementBoundariesArray,
            self.coefficients.ebqe_vf,
            self.coefficients.bc_ebqe_vf,
            self.coefficients.ebqe_phi,
            self.coefficients.bc_ebqe_phi,
            self.coefficients.ebqe_n,
            self.coefficients.ebqe_kappa,
            # VRANS start
            self.coefficients.ebqe_vos,
            self.coefficients.ebqe_turb_var[0],
            self.coefficients.ebqe_turb_var[1],
            # VRANS end
            self.pressureModel.numericalFlux.isDOFBoundary[0],
            self.numericalFlux.isDOFBoundary[0],
            self.numericalFlux.isDOFBoundary[1],
            self.numericalFlux.isDOFBoundary[2],
            self.pressureModel.numericalFlux.ebqe[('advectiveFlux_bc_flag', 0)],
            self.ebqe[('advectiveFlux_bc_flag', 0)],
            self.ebqe[('advectiveFlux_bc_flag', 1)],
            self.ebqe[('advectiveFlux_bc_flag', 2)],
            self.ebqe[('diffusiveFlux_bc_flag', 0, 0)],
            self.ebqe[('diffusiveFlux_bc_flag', 1, 1)],
            self.ebqe[('diffusiveFlux_bc_flag', 2, 2)],
            self.pressureModel.numericalFlux.ebqe[('u', 0)],
            self.pressureModel.numericalFlux.ebqe[('advectiveFlux_bc', 0)],
            self.ebqe[('advectiveFlux_bc', 0)],
            self.ebqe[('advectiveFlux_bc', 1)],
            self.ebqe[('advectiveFlux_bc', 2)],
            self.numericalFlux.ebqe[('u', 0)],
            self.ebqe[('diffusiveFlux_bc', 0, 0)],
            self.ebqe['penalty'],
            self.numericalFlux.ebqe[('u', 1)],
            self.ebqe[('diffusiveFlux_bc', 1, 1)],
            self.numericalFlux.ebqe[('u', 2)],
            self.ebqe[('diffusiveFlux_bc', 2, 2)],
            self.csrColumnOffsets_eb[(0, 0)],
            self.csrColumnOffsets_eb[(0, 0)],
            self.csrColumnOffsets_eb[(0, 1)],
            self.csrColumnOffsets_eb[(0, 2)],
            self.csrColumnOffsets_eb[(0, 0)],
            self.csrColumnOffsets_eb[(0, 0)],
            self.csrColumnOffsets_eb[(0, 1)],
            self.csrColumnOffsets_eb[(0, 2)],
            self.csrColumnOffsets_eb[(1, 0)],
            self.csrColumnOffsets_eb[(1, 0)],
            self.csrColumnOffsets_eb[(1, 1)],
            self.csrColumnOffsets_eb[(1, 2)],
            self.csrColumnOffsets_eb[(2, 0)],
            self.csrColumnOffsets_eb[(2, 0)],
            self.csrColumnOffsets_eb[(2, 1)],
            self.csrColumnOffsets_eb[(2, 2)],
            self.mesh.elementMaterialTypes,
            self.coefficients.nParticles,
            self.coefficients.particle_epsFact,
            self.coefficients.particle_alpha,
            self.coefficients.particle_beta,
            self.coefficients.particle_penalty_constant,
            self.coefficients.particle_signed_distances,
            self.coefficients.particle_signed_distance_normals,
            self.coefficients.particle_velocities,
            self.coefficients.particle_centroids,
            self.coefficients.particle_nitsche,
            self.coefficients.use_ball_as_particle,
            self.coefficients.ball_center,
            self.coefficients.ball_radius,
            self.coefficients.ball_velocity,
            self.coefficients.ball_angular_velocity,
            self.coefficients.USE_SUPG,
            self.KILL_PRESSURE_TERM,
            self.timeIntegration.dt,
            self.hasMaterialParametersAsFunctions,
            self.q['density'],
            self.q['dynamic_viscosity'],
            self.ebqe['density'],
            self.ebqe['dynamic_viscosity'],
            self.coefficients.use_sbm)

        if not self.forceStrongConditions and max(
            numpy.linalg.norm(
                self.u[0].dof, numpy.inf), numpy.linalg.norm(
                self.u[1].dof, numpy.inf), numpy.linalg.norm(
                self.u[2].dof, numpy.inf)) < 1.0e-8:
            self.pp_hasConstantNullSpace = True
        else:
            self.pp_hasConstantNullSpace = False
        # Load the Dirichlet conditions directly into residual
        if self.forceStrongConditions:
            for cj in range(self.nc):
                for dofN in list(self.dirichletConditionsForceDOF[
                        cj].DOFBoundaryConditionsDict.keys()):
                    global_dofN = self.offset[cj] + self.stride[cj] * dofN
                    for i in range(
                        self.rowptr[global_dofN], self.rowptr[
                            global_dofN + 1]):
                        if (self.colind[i] == global_dofN):
                            self.nzval[i] = 1.0
                        else:
                            self.nzval[i] = 0.0
                            # print "RBLES zeroing residual cj = %s dofN= %s
                            # global_dofN= %s " % (cj,dofN,global_dofN)
        # sb method
        for global_dofN in np.where(self.isActiveDOF==0.0)[0]:
            for i in range(
                    self.rowptr[global_dofN],
                    self.rowptr[global_dofN + 1]):
                if (self.colind[i] == global_dofN):
                    self.nzval[i] = 1.0
                else:
                    self.nzval[i] = 0.0
        log("Jacobian ", level=10, data=jacobian)
        # mwf decide if this is reasonable for solver statistics
        self.nonlinear_function_jacobian_evaluations += 1
        return jacobian

    def calculateElementQuadrature(self, domainMoved=False):
        """
        Calculate the physical location and weights of the quadrature rules
        and the shape information at the quadrature points.

        This function should be called only when the mesh changes.
        """
        if self.postProcessing:
            self.u[0].femSpace.elementMaps.getValues(
                self.elementQuadraturePoints, self.q['x'])
            self.u[0].femSpace.elementMaps.getJacobianValues(
                self.elementQuadraturePoints,
                self.q['J'],
                self.q['inverse(J)'],
                self.q['det(J)'])
            self.q['abs(det(J))'][:] = numpy.abs(self.q['det(J)'])
            self.u[0].femSpace.getBasisValues(
                self.elementQuadraturePoints, self.q[('v', 0)])
        self.u[0].femSpace.elementMaps.getBasisValuesRef(
            self.elementQuadraturePoints)
        self.u[0].femSpace.elementMaps.getBasisGradientValuesRef(
            self.elementQuadraturePoints)
        self.u[0].femSpace.getBasisValuesRef(self.elementQuadraturePoints)
        self.u[0].femSpace.getBasisGradientValuesRef(
            self.elementQuadraturePoints)
        self.u[0].femSpace.getBasisHessianValuesRef(
            self.elementQuadraturePoints)
        self.u[1].femSpace.getBasisValuesRef(self.elementQuadraturePoints)
        self.u[1].femSpace.getBasisGradientValuesRef(
            self.elementQuadraturePoints)
        self.coefficients.initializeElementQuadrature(
            self.timeIntegration.t, self.q)
        if self.stabilization is not None and not domainMoved:
            self.stabilization.initializeElementQuadrature(
                self.mesh, self.timeIntegration.t, self.q)
            self.stabilization.initializeTimeIntegration(self.timeIntegration)
        if self.shockCapturing is not None and not domainMoved:
            self.shockCapturing.initializeElementQuadrature(
                self.mesh, self.timeIntegration.t, self.q)

    def calculateElementBoundaryQuadrature(self, domainMoved=False):
        """
        Calculate the physical location and weights of the quadrature rules
        and the shape information at the quadrature points on element boundaries.

        This function should be called only when the mesh changes.
        """
        if self.postProcessing:
            self.u[0].femSpace.elementMaps.getValuesTrace(
                self.elementBoundaryQuadraturePoints, self.ebq['x'])
            self.u[0].femSpace.elementMaps.getJacobianValuesTrace(
                self.elementBoundaryQuadraturePoints,
                self.ebq['inverse(J)'],
                self.ebq['g'],
                self.ebq['sqrt(det(g))'],
                self.ebq['n'])
            cfemIntegrals.copyLeftElementBoundaryInfo(
                self.mesh.elementBoundaryElementsArray,
                self.mesh.elementBoundaryLocalElementBoundariesArray,
                self.mesh.exteriorElementBoundariesArray,
                self.mesh.interiorElementBoundariesArray,
                self.ebq['x'],
                self.ebq['n'],
                self.ebq_global['x'],
                self.ebq_global['n'])
            self.u[0].femSpace.elementMaps.getInverseValuesTrace(
                self.ebq['inverse(J)'], self.ebq['x'], self.ebq['hat(x)'])
            self.u[0].femSpace.elementMaps.getPermutations(self.ebq['hat(x)'])
            self.testSpace[0].getBasisValuesTrace(
                self.u[0].femSpace.elementMaps.permutations, self.ebq['hat(x)'], self.ebq[
                    ('w', 0)])
            self.u[0].femSpace.getBasisValuesTrace(
                self.u[0].femSpace.elementMaps.permutations, self.ebq['hat(x)'], self.ebq[
                    ('v', 0)])
            cfemIntegrals.calculateElementBoundaryIntegrationWeights(
                self.ebq['sqrt(det(g))'], self.elementBoundaryQuadratureWeights[
                    ('u', 0)], self.ebq[
                    ('dS_u', 0)])

    def calculateExteriorElementBoundaryQuadrature(self, domainMoved=False):
        """
        Calculate the physical location and weights of the quadrature rules
        and the shape information at the quadrature points on global element boundaries.

        This function should be called only when the mesh changes.
        """
        log("initalizing ebqe vectors for post-procesing velocity")
        if self.postProcessing:
            self.u[0].femSpace.elementMaps.getValuesGlobalExteriorTrace(
                self.elementBoundaryQuadraturePoints, self.ebqe['x'])
            self.u[0].femSpace.elementMaps.getJacobianValuesGlobalExteriorTrace(
                self.elementBoundaryQuadraturePoints,
                self.ebqe['inverse(J)'],
                self.ebqe['g'],
                self.ebqe['sqrt(det(g))'],
                self.ebqe['n'])
            cfemIntegrals.calculateIntegrationWeights(
                self.ebqe['sqrt(det(g))'], self.elementBoundaryQuadratureWeights[
                    ('u', 0)], self.ebqe[
                    ('dS_u', 0)])
        #
        # get physical locations of element boundary quadrature points
        #
        # assume all components live on the same mesh
        log("initalizing basis info")
        self.u[0].femSpace.elementMaps.getBasisValuesTraceRef(
            self.elementBoundaryQuadraturePoints)
        self.u[0].femSpace.elementMaps.getBasisGradientValuesTraceRef(
            self.elementBoundaryQuadraturePoints)
        self.u[0].femSpace.getBasisValuesTraceRef(
            self.elementBoundaryQuadraturePoints)
        self.u[0].femSpace.getBasisGradientValuesTraceRef(
            self.elementBoundaryQuadraturePoints)
        self.u[1].femSpace.getBasisValuesTraceRef(
            self.elementBoundaryQuadraturePoints)
        self.u[1].femSpace.getBasisGradientValuesTraceRef(
            self.elementBoundaryQuadraturePoints)
        self.u[0].femSpace.elementMaps.getValuesGlobalExteriorTrace(
            self.elementBoundaryQuadraturePoints, self.ebqe['x'])
        log("setting flux boundary conditions")
        if not domainMoved:
            self.fluxBoundaryConditionsObjectsDict = dict([(cj, FluxBoundaryConditions(self.mesh,
                                                                                       self.nElementBoundaryQuadraturePoints_elementBoundary,
                                                                                       self.ebqe[('x')],
                                                                                       self.advectiveFluxBoundaryConditionsSetterDict[cj],
                                                                                       self.diffusiveFluxBoundaryConditionsSetterDictDict[cj]))
                                                           for cj in list(self.advectiveFluxBoundaryConditionsSetterDict.keys())])
            log("initializing coefficients ebqe")
            self.coefficients.initializeGlobalExteriorElementBoundaryQuadrature(
                self.timeIntegration.t, self.ebqe)
        log("done with ebqe")

    def estimate_mt(self):
        pass

    def calculateSolutionAtQuadrature(self):
        pass

    def calculateAuxiliaryQuantitiesAfterStep(self):
        if self.postProcessing and self.conservativeFlux:
            self.rans3pf.calculateVelocityAverage(
                self.mesh.nExteriorElementBoundaries_global,
                self.mesh.exteriorElementBoundariesArray,
                self.mesh.nInteriorElementBoundaries_global,
                self.mesh.interiorElementBoundariesArray,
                self.mesh.elementBoundaryElementsArray,
                self.mesh.elementBoundaryLocalElementBoundariesArray,
                self.mesh.nodeArray,
                self.mesh.nodeVelocityArray,
                self.MOVING_DOMAIN,
                self.mesh.elementNodesArray,
                self.u[0].femSpace.elementMaps.psi_trace,
                self.u[0].femSpace.elementMaps.grad_psi_trace,
                self.u[0].femSpace.elementMaps.boundaryNormals,
                self.u[0].femSpace.elementMaps.boundaryJacobians,
                self.u[0].femSpace.dofMap.l2g,
                self.u[0].dof,
                self.u[1].dof,
                self.u[2].dof,
                self.coefficients.vos_dof,
                self.u[0].femSpace.psi_trace,
                self.ebqe[
                    ('velocity',
                     0)],
                self.ebq_global[
                    ('velocityAverage',
                     0)])
            if self.movingDomain:
                log("Element Quadrature", level=3)
                self.calculateElementQuadrature(domainMoved=True)
                log("Element Boundary Quadrature", level=3)
                self.calculateElementBoundaryQuadrature(domainMoved=True)
                log("Global Exterior Element Boundary Quadrature", level=3)
                self.calculateExteriorElementBoundaryQuadrature(
                    domainMoved=True)
                for ci in range(
                        len(self.velocityPostProcessor.vpp_algorithms)):
                    for cj in list(self.velocityPostProcessor.vpp_algorithms[
                            ci].updateConservationJacobian.keys()):
                        self.velocityPostProcessor.vpp_algorithms[
                            ci].updateWeights()
                        self.velocityPostProcessor.vpp_algorithms[
                            ci].computeGeometricInfo()
                        self.velocityPostProcessor.vpp_algorithms[
                            ci].updateConservationJacobian[cj] = True

        self.q['velocityError'][:] = self.q[('velocity', 0)]
        OneLevelTransport.calculateAuxiliaryQuantitiesAfterStep(self)
        self.q['velocityError'] -= self.q[('velocity', 0)]
        if 'phis' in self.q and self.coefficients.granular_sdf_Calc is not None:
            self.q['phisError'] = self.q[('phis')]
        else:  # this needs to be fixed for the case that multiple bodies are present
            if ('phis', 0) in self.q:
                self.q['phisError'][:] = self.q[('phis', 0)]

    def updateAfterMeshMotion(self):
        pass
<|MERGE_RESOLUTION|>--- conflicted
+++ resolved
@@ -1107,50 +1107,6 @@
 
         logEvent("updating {0} particles...".format(self.nParticles))
         if self.use_ball_as_particle == 0:
-<<<<<<< HEAD
-            self.phi_s[:] = 1e10
-            self.phisField = np.ones(self.model.q[('u', 0)].shape, 'd') * 1e10
-            for i in range(self.nParticles):
-                if self.granular_sdf_Calc is not None:
-                    vel = lambda x: self.granular_vel_Calc(x, i)
-                    sdf = lambda x: self.granular_sdf_Calc(x, i)
-                else:
-                    vel = lambda x: self.particle_velocityList[i](t, x)
-                    sdf = lambda x: self.particle_sdfList[i](t, x)
-                    
-                for j in range(self.mesh.nodeArray.shape[0]):
-                    vel_at_node = vel(self.mesh.nodeArray[j, :])
-                    sdf_at_node, sdNormals = sdf(self.mesh.nodeArray[j, :])
-                    if (abs(sdf_at_node) < abs(self.phi_s[j])):
-                        self.phi_s[j] = sdf_at_node
-                for eN in range(self.model.q['x'].shape[0]):
-                    for k in range(self.model.q['x'].shape[1]):
-                        self.particle_signed_distances[i, eN, k], self.particle_signed_distance_normals[i, eN, k] = sdf(self.model.q['x'][eN, k])
-                        self.particle_velocities[i, eN, k] = vel(self.model.q['x'][eN, k])
-                        if (abs(self.particle_signed_distances[i, eN, k]) < abs(self.phisField[eN, k])):
-                            self.phisField[eN, k] = self.particle_signed_distances[i, eN, k]
-                corresponding_point_on_boundary = numpy.zeros((3,),'d')
-                for ebN in range(self.model.ebq_global['x'].shape[0]):
-                    for kb in range(self.model.ebq_global['x'].shape[1]):
-                        sdf_at_quad_pt,sdNormals = sdf(self.model.ebq_global['x'][ebN,kb])
-                        if ( abs(sdf_at_quad_pt) < abs(self.ebq_global_phi_s[ebN,kb]) ):
-                            self.ebq_global_phi_s[ebN,kb]=sdf_at_quad_pt
-                            self.ebq_global_grad_phi_s[ebN,kb,:]=sdNormals
-                            for j in range(len(sdNormals)):
-                                corresponding_point_on_boundary[j] = self.model.ebq_global['x'][ebN,kb][j] - sdf_at_quad_pt*sdNormals[j]
-                            self.ebq_particle_velocity_s[ebN,kb,:]=vel(0.0,corresponding_point_on_boundary)
-            self.model.q[('phis')] = self.phisField
-
-            #Update velocity inside the particle
-            for ci_g_dof,ci_fg_dof in self.model.dirichletConditions[0].global2freeGlobal.items():
-                if isinstance(self.model.u[0].femSpace,C0_AffineLinearOnSimplexWithNodalBasis):
-                    xyz = self.model.mesh.nodeArray[ci_g_dof,:]
-                elif isinstance(self.model.u[0].femSpace,C0_AffineQuadraticOnSimplexWithNodalBasis):
-                    xyz = self.model.u[0].femSpace.dofMap.lagrangeNodesArray[ci_g_dof,:]
-                else:
-                    assert False,"Use P1 or P2 for velocity"
-                distance_to_solid = 1e10
-=======
             if self.particles is not None:
                 self.particles.moveParticles(self.model.dt_last, 
                                              t,
@@ -1175,7 +1131,6 @@
             else:
                 self.phi_s[:] = 1e10
                 self.phisField = np.ones(self.model.q[('u', 0)].shape, 'd') * 1e10
->>>>>>> 88f62f11
                 for i in range(self.nParticles):
                     if self.granular_sdf_Calc is not None:
                         vel = lambda x: self.granular_vel_Calc(x, i)
@@ -2634,17 +2589,11 @@
                     self.coefficients.particle_netMoments[i, I])
             self.coefficients.particle_surfaceArea[i] = globalSum(
                 self.coefficients.particle_surfaceArea[i])
-<<<<<<< HEAD
-            logEvent("particle i=" + repr(i)+ " force " + repr(self.coefficients.particle_netForces[i]))
-            logEvent("particle i=" + repr(i)+ " moment " + repr(self.coefficients.particle_netMoments[i]))
-            logEvent("particle i=" + repr(i)+ " surfaceArea " + repr(self.coefficients.particle_surfaceArea[i]))
-=======
-            logEvent("particle i=" + `i`+ " force " + `self.coefficients.particle_netForces[i]`)
-            logEvent("particle i=" + `i`+ " moment " + `self.coefficients.particle_netMoments[i]`)
-            logEvent("particle i=" + `i`+ " surfaceArea " + `self.coefficients.particle_surfaceArea[i]`)
-            logEvent("particle i=" + `i`+ " stress force " + `self.coefficients.particle_netForces[i+self.coefficients.nParticles]`)
-            logEvent("particle i=" + `i`+ " pressure force " + `self.coefficients.particle_netForces[i+2*self.coefficients.nParticles]`)
->>>>>>> 88f62f11
+            logEvent("particle i=" + repr(i)+ " force " + `self.coefficients.particle_netForces[i]`)
+            logEvent("particle i=" + repr(i)+ " moment " + `self.coefficients.particle_netMoments[i]`)
+            logEvent("particle i=" + repr(i)+ " surfaceArea " + `self.coefficients.particle_surfaceArea[i]`)
+            logEvent("particle i=" + repr(i)+ " stress force " + `self.coefficients.particle_netForces[i+self.coefficients.nParticles]`)
+            logEvent("particle i=" + repr(i)+ " pressure force " + `self.coefficients.particle_netForces[i+2*self.coefficients.nParticles]`)
 
         if self.forceStrongConditions:
             for cj in range(len(self.dirichletConditionsForceDOF)):
