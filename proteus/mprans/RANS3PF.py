import proteus
from proteus import Profiling
import numpy
from proteus import *
from proteus.Transport import *
from proteus.Transport import OneLevelTransport
import os
from proteus import cfemIntegrals, Quadrature, Norms, Comm
from proteus.NonlinearSolvers import NonlinearEquation
from proteus.FemTools import (DOFBoundaryConditions,
                              FluxBoundaryConditions,
                              C0_AffineLinearOnSimplexWithNodalBasis)
from proteus.flcbdfWrappers import globalMax
from proteus.Profiling import memory
from proteus.Profiling import logEvent as log
from proteus.Transport import OneLevelTransport
from proteus.TransportCoefficients import TC_base
from proteus.SubgridError import SGE_base
from proteus.ShockCapturing import ShockCapturing_base
import cRANS3PF

class SubgridError(proteus.SubgridError.SGE_base):

    def __init__(
            self,
            coefficients,
            nd,
            lag=False,
            nStepsToDelay=0,
            hFactor=1.0,
            noPressureStabilization=False):
        self.noPressureStabilization = noPressureStabilization
        proteus.SubgridError.SGE_base.__init__(self, coefficients, nd, lag)
        coefficients.stencil[0].add(0)
        self.hFactor = hFactor
        self.nStepsToDelay = nStepsToDelay
        self.nSteps = 0
        if self.lag:
            log("RANS3PF.SubgridError: lagging requested but must lag the first step; switching lagging off and delaying")
            self.nStepsToDelay = 1
            self.lag = False

    def initializeElementQuadrature(self, mesh, t, cq):
        import copy
        self.cq = cq
        self.v_last = self.cq[('velocity', 0)]

    def updateSubgridErrorHistory(self, initializationPhase=False):
        self.nSteps += 1
        if self.lag:
            self.v_last[:] = self.cq[('velocity', 0)]
        if self.lag == False and self.nStepsToDelay is not None and self.nSteps > self.nStepsToDelay:
            log("RANS3PF.SubgridError: switched to lagged subgrid error")
            self.lag = True
            self.v_last = self.cq[('velocity', 0)].copy()

    def calculateSubgridError(self, q):
        pass


class NumericalFlux(
        proteus.NumericalFlux.NavierStokes_Advection_DiagonalUpwind_Diffusion_SIPG_exterior):
    hasInterior = False

    def __init__(self, vt, getPointwiseBoundaryConditions,
                 getAdvectiveFluxBoundaryConditions,
                 getDiffusiveFluxBoundaryConditions,
                 getPeriodicBoundaryConditions=None):
        proteus.NumericalFlux.NavierStokes_Advection_DiagonalUpwind_Diffusion_SIPG_exterior.__init__(
            self,
            vt,
            getPointwiseBoundaryConditions,
            getAdvectiveFluxBoundaryConditions,
            getDiffusiveFluxBoundaryConditions,
            getPeriodicBoundaryConditions)
        self.penalty_constant = 2.0
        self.includeBoundaryAdjoint = True
        self.boundaryAdjoint_sigma = 1.0
        self.hasInterior = False


class ShockCapturing(proteus.ShockCapturing.ShockCapturing_base):

    def __init__(
            self,
            coefficients,
            nd,
            shockCapturingFactor=0.25,
            lag=False,
            nStepsToDelay=3):
        proteus.ShockCapturing.ShockCapturing_base.__init__(
            self, coefficients, nd, shockCapturingFactor, lag)
        self.nStepsToDelay = nStepsToDelay
        self.nSteps = 0
        if self.lag:
            log("RANS3PF.ShockCapturing: lagging requested but must lag the first step; switching lagging off and delaying")
            self.nStepsToDelay = 1
            self.lag = False

    def initializeElementQuadrature(self, mesh, t, cq):
        self.mesh = mesh
        self.numDiff = {}
        self.numDiff_last = {}
        for ci in range(0, 3):
            self.numDiff[ci] = cq[('numDiff', ci, ci)]
            self.numDiff_last[ci] = cq[('numDiff', ci, ci)]

    def updateShockCapturingHistory(self):
        self.nSteps += 1
        if self.lag:
            for ci in range(0, 3):
                self.numDiff_last[ci][:] = self.numDiff[ci]
        if self.lag == False and self.nStepsToDelay is not None and self.nSteps > self.nStepsToDelay:
            log("RANS3PF.ShockCapturing: switched to lagged shock capturing")
            self.lag = True
            for ci in range(0, 3):
                self.numDiff_last[ci] = self.numDiff[ci].copy()
        log(
            "RANS3PF: max numDiff_1 %e numDiff_2 %e numDiff_3 %e" %
            (globalMax(
                self.numDiff_last[0].max()), globalMax(
                self.numDiff_last[1].max()), globalMax(
                self.numDiff_last[2].max())))


class Coefficients(proteus.TransportCoefficients.TC_base):
    """
    The coefficients for two incompresslble fluids governed by the Navier-Stokes equations and separated by a sharp interface represented by a level set function
    """
    from proteus.ctransportCoefficients import TwophaseNavierStokes_ST_LS_SO_2D_Evaluate
    from proteus.ctransportCoefficients import TwophaseNavierStokes_ST_LS_SO_3D_Evaluate
    from proteus.ctransportCoefficients import TwophaseNavierStokes_ST_LS_SO_2D_Evaluate_sd
    from proteus.ctransportCoefficients import TwophaseNavierStokes_ST_LS_SO_3D_Evaluate_sd
    from proteus.ctransportCoefficients import calculateWaveFunction3d_ref

    def __init__(self,
                 epsFact=1.5,
                 sigma=72.8,
                 rho_0=998.2, nu_0=1.004e-6,
                 rho_1=1.205, nu_1=1.500e-5,
                 g=[0.0, 0.0, -9.8],
                 nd=3,
                 ME_model=5,
                 PRESSURE_model=7,
                 VOS_model=0,
                 SED_model=5,
                 LS_model=None,
                 VOF_model=None,
                 KN_model=None,
                 Closure_0_model=None,  # Turbulence closure model
                 Closure_1_model=None,  # Second possible Turbulence closure model
                 epsFact_density=None,
                 stokes=False,
                 sd=True,
                 movingDomain=False,
                 useVF=0.0,
                 useRBLES=0.0,
                 useMetrics=0.0,
                 useConstant_he=False,
                 dragAlpha=0.0,
                 dragBeta=0.0,
                 setParamsFunc=None,  # uses setParamsFunc if given
                 dragAlphaTypes=None,  # otherwise can use element constant values
                 dragBetaTypes=None,  # otherwise can use element constant values
                 porosityTypes=None,
                 killNonlinearDrag=False,
                 waveFlag=None,
                 waveHeight=0.01,
                 waveCelerity=1.0,
                 waveFrequency=1.0,
                 waveNumber=2.0,
                 waterDepth=0.5,
                 Omega_s=[[0.45, 0.55], [0.2, 0.4], [0.0, 1.0]],
                 epsFact_source=1.,
                 epsFact_solid=None,
                 eb_adjoint_sigma=1.0,
                 eb_penalty_constant=10.0,
                 forceStrongDirichlet=False,
                 turbulenceClosureModel=0,
                 # 0=No Model, 1=Smagorinksy, 2=Dynamic Smagorinsky,
                 # 3=K-Epsilon, 4=K-Omega
                 smagorinskyConstant=0.1,
                 barycenters=None,
                 PSTAB=0.0,
                 set_vos=None,
                 set_sed_velocity=None,
                 aDarcy=150.0,
		 betaForch=0.0,
		 grain=0.0102,
		 packFraction=0.2,
		 packMargin=0.01,
		 maxFraction=0.635,
		 frFraction=0.57,
                 sigmaC=1.1,
                 C3e=1.2,
                 C4e=1.0,
                 eR=0.8,
 		 fContact=0.02,
                 mContact=2.0,
                 nContact=5.0,
                 angFriction=pi/6.0,
                 nParticles=0,
                 particle_epsFact=3.0,
                 particle_alpha=1000.0,
                 particle_beta=1000.0,
                 particle_penalty_constant=1000.0,
                 particle_nitsche=1.0,
                 particle_sdfList=[],
                 particle_velocityList=[],
                 granular_sdf_Calc=None,
                 granular_vel_Calc=None
		 ):
            self.nParticles=nParticles
            self.particle_nitsche=particle_nitsche
            self.particle_epsFact=particle_epsFact
            self.particle_alpha=particle_alpha
            self.particle_beta=particle_beta
            self.particle_penalty_constant=particle_penalty_constant
            self.particle_sdfList=particle_sdfList
            self.particle_velocityList=particle_velocityList
            self.granular_sdf_Calc=granular_sdf_Calc
            self.granular_vel_Calc=granular_vel_Calc
            self.aDarcy=aDarcy
            self.betaForch=betaForch
            self.grain=grain
            self.packFraction=packFraction
            self.packMargin=packMargin
            self.maxFraction=maxFraction
            self.frFraction=frFraction
            self.sigmaC=sigmaC
            self.C3e=C3e
            self.C4e=C4e
            self.eR=eR
            self.fContact=fContact
            self.mContact=mContact
            self.nContact=nContact
            self.angFriction=angFriction
            self.set_vos=set_vos
            self.set_sed=set_sed_velocity
            self.PSTAB=PSTAB
            self.barycenters = barycenters
            self.smagorinskyConstant = smagorinskyConstant
            self.turbulenceClosureModel = turbulenceClosureModel
            self.forceStrongDirichlet = forceStrongDirichlet
            self.eb_adjoint_sigma = eb_adjoint_sigma
            self.eb_penalty_constant = eb_penalty_constant
            self.movingDomain = movingDomain
            self.epsFact_solid = epsFact_solid
            self.useConstant_he = useConstant_he
            self.useVF = useVF
            self.useRBLES = useRBLES
            self.useMetrics = useMetrics
            self.sd = sd
            if epsFact_density is not None:
                self.epsFact_density = epsFact_density
            else:
                self.epsFact_density = epsFact
            self.stokes = stokes
            self.ME_model = ME_model
            self.PRESSURE_model = PRESSURE_model
            self.VOS_model = VOS_model
            self.SED_model = SED_model
            self.LS_model = LS_model
            self.VOF_model = VOF_model
            self.KN_model = KN_model
            self.Closure_0_model = Closure_0_model
            self.Closure_1_model = Closure_1_model
            self.epsFact = epsFact
            self.eps = None
            self.sigma = sigma
            self.rho_0 = rho_0
            self.nu_0 = nu_0
            # cek for debugging using single phase test problems
            self.rho = rho_0
            self.nu = nu_0
            self.rho_1 = rho_1
            self.nu_1 = nu_1
            self.g = numpy.array(g)
            self.nd = nd
            #
            self.dragAlpha = dragAlpha
            self.dragBeta = dragBeta
            self.setParamsFunc = setParamsFunc
            self.dragAlphaTypes = dragAlphaTypes
            self.dragBetaTypes = dragBetaTypes
            self.porosityTypes = porosityTypes
            self.killNonlinearDrag = int(killNonlinearDrag)
            self.waveFlag = waveFlag
            self.waveHeight = waveHeight
            self.waveCelerity = waveCelerity
            self.waveFrequency = waveFrequency
            self.waveNumber = waveNumber
            self.waterDepth = waterDepth
            self.Omega_s = Omega_s
            self.epsFact_source = epsFact_source
            self.linearDragFactor = 1.0
            self.nonlinearDragFactor = 1.0
            if self.killNonlinearDrag:
                self.nonlinearDragFactor = 0.0
            mass = {}
            advection = {}
            diffusion = {}
            potential = {}
            reaction = {}
            hamiltonian = {}
            if nd == 2:
                variableNames = ['u', 'v']
                mass = {0: {0: 'linear'},
                        1: {1: 'linear'}}
                advection = {0: {0: 'nonlinear',
                                1: 'nonlinear'},
                            1: {0: 'nonlinear',
                                1: 'nonlinear'}}
                diffusion = {0: {0: {0: 'constant'}, 1: {1: 'constant'}},
                            1: {1: {1: 'constant'}, 0: {0: 'constant'}}}
                sdInfo = {(0, 0): (numpy.array([0, 1, 2], dtype='i'),
                                numpy.array([0, 1], dtype='i')),
                        (0, 1): (numpy.array([0, 0, 1], dtype='i'),
                                numpy.array([0], dtype='i')),
                        (1, 1): (numpy.array([0, 1, 2], dtype='i'),
                                numpy.array([0, 1], dtype='i')),
                        (1, 0): (numpy.array([0, 1, 1], dtype='i'),
                                numpy.array([1], dtype='i'))}
                potential = {0: {0: 'u'},
                            1: {1: 'u'}}
                reaction = {0: {0: 'nonlinear', 1: 'nonlinear'},
                            1: {0: 'nonlinear', 1: 'nonlinear'}}
                hamiltonian = {0: {0: 'linear'},
                            1: {1: 'linear'}}
                TC_base.__init__(self,
                                2,
                                mass,
                                advection,
                                diffusion,
                                potential,
                                reaction,
                                hamiltonian,
                                variableNames,
                                sparseDiffusionTensors=sdInfo,
                                useSparseDiffusion=sd,
                                movingDomain=movingDomain)
                self.vectorComponents = [0, 1]
                self.vectorName="velocity"
            elif nd == 3:
                variableNames = ['u', 'v', 'w']
                mass = {0: {0: 'linear'},
                        1: {1: 'linear'},
                        2: {2: 'linear'}}
                advection = {0: {0: 'nonlinear',
                                1: 'nonlinear',
                                2: 'nonlinear'},
                            1: {0: 'nonlinear',
                                1: 'nonlinear',
                                2: 'nonlinear'},
                            2: {0: 'nonlinear',
                                1: 'nonlinear',
                                2: 'nonlinear'}}
                diffusion = {0: {0: {0: 'constant'},
                                1: {1: 'constant'},
                                2: {2: 'constant'}},
                            1: {0: {0: 'constant'},
                                1: {1: 'constant'},
                                2: {2: 'constant'}},
                            2: {0: {0: 'constant'},
                                1: {1: 'constant'},
                                2: {2: 'constant'}}}
                sdInfo = {}
                sdInfo = {(0, 0): (numpy.array([0, 1, 2, 3], dtype='i'), numpy.array([0, 1, 2], dtype='i')),
                        (0, 1): (numpy.array([0, 0, 1, 1], dtype='i'), numpy.array([0], dtype='i')),
                        (0, 2): (numpy.array([0, 0, 0, 1], dtype='i'), numpy.array([0], dtype='i')),
                        (1, 0): (numpy.array([0, 1, 1, 1], dtype='i'), numpy.array([1], dtype='i')),
                        (1, 1): (numpy.array([0, 1, 2, 3], dtype='i'), numpy.array([0, 1, 2], dtype='i')),
                        (1, 2): (numpy.array([0, 0, 0, 1], dtype='i'), numpy.array([1], dtype='i')),
                        (2, 0): (numpy.array([0, 1, 1, 1], dtype='i'), numpy.array([2], dtype='i')),
                        (2, 1): (numpy.array([0, 0, 1, 1], dtype='i'), numpy.array([2], dtype='i')),
                        (2, 2): (numpy.array([0, 1, 2, 3], dtype='i'), numpy.array([0, 1, 2], dtype='i'))}
                potential = {0: {0: 'u'},
                            1: {1: 'u'},
                            2: {2: 'u'}}
                reaction = {0: {0: 'nonlinear', 1: 'nonlinear', 2: 'nonlinear'},
                            1: {0: 'nonlinear', 1: 'nonlinear', 2: 'nonlinear'},
                            2: {0: 'nonlinear', 1: 'nonlinear', 2: 'nonlinear'}}
                hamiltonian = {0: {0: 'linear'},
                            1: {1: 'linear'},
                            2: {2: 'linear'}}
                TC_base.__init__(self,
                                3,
                                mass,
                                advection,
                                diffusion,
                                potential,
                                reaction,
                                hamiltonian,
                                variableNames,
                                sparseDiffusionTensors=sdInfo,
                                useSparseDiffusion=sd,
                                movingDomain=movingDomain)
                self.vectorComponents = [0, 1, 2]
                self.vectorName="velocity"

    def attachModels(self, modelList):
        # level set
        self.model = modelList[self.ME_model]
        self.model.q['phi_solid'] = self.q_phi_solid
        self.q_rho  = self.model.q[('u',0)].copy()
        self.ebqe_rho  = self.model.ebqe[('u',0)].copy()
        self.q_nu  = self.model.q[('u',0)].copy()
        self.ebqe_nu  = self.model.ebqe[('u',0)].copy()
        #DEM particles
        self.particle_netForces = np.zeros((self.nParticles,3),'d')
        self.particle_netMoments = np.zeros((self.nParticles,3),'d')
        self.particle_surfaceArea = np.zeros((self.nParticles,),'d')
<<<<<<< HEAD
        self.particle_velocities = np.zeros((self.nParticles,3),'d')
        self.particle_angular_velocities = np.zeros((self.nParticles,3),'d')
        self.particle_centroids = np.zeros((self.nParticles,3),'d')
        self.particle_signed_distances=np.zeros((self.nParticles,)+self.model.q[('u',0)].shape,'d')
        self.particle_signed_distance_normals=np.zeros((self.nParticles,)+self.model.q[('velocity',0)].shape,'d')
        for i in range(self.nParticles):
            for eN in range(self.model.q['x'].shape[0]):
                for k in range(self.model.q['x'].shape[1]):
                    self.particle_signed_distances[i,eN,k],self.particle_signed_distance_normals[i,eN,k] = self.particle_sdfList[0](i, self.model.q['x'][eN,k])
            self.model.q[('phis',i)] = self.particle_signed_distances[i]
=======
        # self.particle_velocities = np.zeros((self.nParticles,3),'d')
        self.particle_centroids = np.zeros((self.nParticles,3),'d')
        self.particle_signed_distances=np.zeros((self.nParticles,)+self.model.q[('u',0)].shape,'d')
        self.particle_signed_distance_normals=np.zeros((self.nParticles,)+self.model.q[('velocity',0)].shape,'d')
        self.particle_velocities=np.zeros((self.nParticles,)+self.model.q[('velocity',0)].shape,'d')

        self.phisField=np.ones(self.model.q[('u',0)].shape,'d')*1e10
        # This is making a special case for granular material simulations
        # if the user inputs a list of position/velocities then the sdf are calculated based on the "spherical" particles
        # otherwise the sdf are calculated based on the input sdf list for each body
        if self.granular_sdf_Calc is not None:
            temp_1=np.zeros(self.model.q[('u',0)].shape,'d')
            temp_2=np.zeros(self.model.q[('u',0)].shape,'d')
            temp_3=np.zeros(self.model.q[('u',0)].shape,'d')
            for i in range(self.nParticles):
                print ("Attaching particle i=", i)
                for eN in range(self.model.q['x'].shape[0]):
                    for k in range(self.model.q['x'].shape[1]):
                        self.particle_signed_distances[i,eN,k],self.particle_signed_distance_normals[i,eN,k] = self.granular_sdf_Calc(self.model.q['x'][eN,k],i)    
                        self.particle_velocities[i,eN,k] = self.granular_vel_Calc(self.model.q['x'][eN,k],i)           
                #This is important to write the a field for the sdf in the domain which distinguishes solid particles
                temp_1=np.minimum(abs(self.particle_signed_distances[i]),abs(self.phisField))
                temp_2=np.minimum(self.particle_signed_distances[i],temp_1)
                temp_3=np.minimum(temp_2,self.phisField)
                self.phisField=temp_3
                self.model.q[('phis')] = temp_3
        else:
            for i,sdf,vel in zip(range(self.nParticles),
                            self.particle_sdfList, self.particle_velocityList):
                for eN in range(self.model.q['x'].shape[0]):
                    for k in range(self.model.q['x'].shape[1]):
                        self.particle_signed_distances[i,eN,k],self.particle_signed_distance_normals[i,eN,k] = sdf(0, self.model.q['x'][eN,k])
                        self.particle_velocities[i,eN,k]=vel(0,self.model.q['x'][eN,k])
                self.model.q[('phis',i)] = self.particle_signed_distances[i]
                self.model.q[('phis_vel',i)] = self.particle_velocities[i]

	
>>>>>>> 974bb177
        if self.PRESSURE_model is not None:
            self.model.pressureModel = modelList[self.PRESSURE_model]
            self.model.q_p_fluid = modelList[self.PRESSURE_model].q[('u',0)]
            self.model.ebqe_p_fluid = modelList[self.PRESSURE_model].ebqe[('u',0)]
            self.model.q_grad_p_fluid = modelList[self.PRESSURE_model].q[('grad(u)',0)]
            self.model.ebqe_grad_p_fluid = modelList[self.PRESSURE_model].ebqe[('grad(u)',0)]
        if self.VOS_model is not None:
           self.vos_dof = modelList[self.VOS_model].u[0].dof
           self.q_vos = modelList[self.VOS_model].q[('u',0)]
           self.q_dvos_dt = modelList[self.VOS_model].q[('mt',0)]
           self.ebqe_vos = modelList[self.VOS_model].ebqe[('u',0)]
        else:
           self.vos_dof = modelList[self.VOF_model].u[0].dof.copy()
           self.vos_dof[:] = 0.0
           self.q_vos = modelList[self.VOF_model].coefficients.q_vos
           self.q_dvos_dt = self.q_vos.copy()
           self.q_dvos_dt[:] = 0.0
           self.ebqe_vos = modelList[self.VOF_model].coefficients.ebqe_vos
        if self.SED_model is not None:
            self.rho_s = modelList[self.SED_model].coefficients.rho_0
            self.q_velocity_solid = modelList[self.SED_model].q[('velocity',0)]
            self.ebqe_velocity_solid = modelList[self.SED_model].ebqe[('velocity',0)]
        else:
            self.rho_s = self.rho_0
            self.q_velocity_solid = self.model.q[('velocity',0)].copy()
            self.q_velocity_solid[:] = 0.0
            self.ebqe_velocity_solid = self.model.ebqe[('velocity',0)].copy()
            self.ebqe_velocity_solid[:] = 0.0
        if self.LS_model is not None:
            self.q_phi = modelList[self.LS_model].q[('u', 0)]
            if modelList[self.LS_model].ebq.has_key(('u', 0)):
                self.ebq_phi = modelList[self.LS_model].ebq[('u', 0)]
            else:
                self.ebq_phi = None
            self.ebqe_phi = modelList[self.LS_model].ebqe[('u', 0)]
            self.bc_ebqe_phi = modelList[
                self.LS_model].numericalFlux.ebqe[
                ('u', 0)]
            # normal
            self.q_n = modelList[self.LS_model].q[('grad(u)', 0)]
            if modelList[self.LS_model].ebq.has_key(('grad(u)', 0)):
                self.ebq_n = modelList[self.LS_model].ebq[('grad(u)', 0)]
            else:
                self.ebq_n = None
            self.ebqe_n = modelList[self.LS_model].ebqe[('grad(u)', 0)]
        else:
            self.q_phi = 10.0 * numpy.ones(self.model.q[('u', 0)].shape, 'd')
            self.ebqe_phi = 10.0 * \
                numpy.ones(self.model.ebqe[('u', 0)].shape, 'd')
            self.bc_ebqe_phi = 10.0 * \
                numpy.ones(self.model.ebqe[('u', 0)].shape, 'd')
            self.q_n = numpy.ones(self.model.q[('velocity', 0)].shape, 'd')
            self.ebqe_n = numpy.ones(
                self.model.ebqe[
                    ('velocity', 0)].shape, 'd')
        if self.VOF_model is not None:
            self.q_vf = modelList[self.VOF_model].q[('u', 0)]
            if modelList[self.VOF_model].ebq.has_key(('u', 0)):
                self.ebq_vf = modelList[self.VOF_model].ebq[('u', 0)]
            else:
                self.ebq_vf = None
            self.ebqe_vf = modelList[self.VOF_model].ebqe[('u', 0)]
            self.bc_ebqe_vf = modelList[
                self.VOF_model].numericalFlux.ebqe[
                ('u', 0)]
        else:
            self.q_vf = numpy.zeros(self.model.q[('u', 0)].shape, 'd')
            self.ebqe_vf = numpy.zeros(self.model.ebqe[('u', 0)].shape, 'd')
            self.bc_ebqe_vf = numpy.zeros(self.model.ebqe[('u', 0)].shape, 'd')
        # curvature
        if self.KN_model is not None:
            self.q_kappa = modelList[self.KN_model].q[('u', 0)]
            self.ebqe_kappa = modelList[self.KN_model].ebqe[('u', 0)]
            if modelList[self.KN_model].ebq.has_key(('u', 0)):
                self.ebq_kappa = modelList[self.KN_model].ebq[('u', 0)]
            else:
                self.ebq_kappa = None
        else:
            self.q_kappa = -numpy.ones(self.model.q[('u', 0)].shape, 'd')
            self.ebqe_kappa = -numpy.ones(self.model.ebqe[('u', 0)].shape, 'd')
        # Turbulence Closures
        # only option for now is k-epsilon
        self.q_turb_var = {}
        self.q_turb_var_grad = {}
        self.ebqe_turb_var = {}
        if self.Closure_0_model is not None:
            self.q_turb_var[0] = modelList[self.Closure_0_model].q[('u', 0)]
            self.q_turb_var_grad[0] = modelList[
                self.Closure_0_model].q[
                ('grad(u)', 0)]
            self.ebqe_turb_var[0] = modelList[
                self.Closure_0_model].ebqe[
                ('u', 0)]
        else:
            self.q_turb_var[0] = numpy.ones(self.model.q[('u', 0)].shape, 'd')
            self.q_turb_var_grad[0] = numpy.ones(
                self.model.q[('grad(u)', 0)].shape, 'd')
            self.ebqe_turb_var[0] = numpy.ones(
                self.model.ebqe[('u', 0)].shape, 'd')
        if self.Closure_1_model is not None:
            self.q_turb_var[1] = modelList[self.Closure_1_model].q[('u', 0)]
            self.ebqe_turb_var[1] = modelList[
                self.Closure_1_model].ebqe[
                ('u', 0)]
        else:
            self.q_turb_var[1] = numpy.ones(self.model.q[('u', 0)].shape, 'd')
            self.ebqe_turb_var[1] = numpy.ones(
                self.model.ebqe[('u', 0)].shape, 'd')
        if self.epsFact_solid is None:
            self.epsFact_solid = numpy.ones(
                self.model.mesh.elementMaterialTypes.max() + 1)
        assert len(self.epsFact_solid) > self.model.mesh.elementMaterialTypes.max(
        ), "epsFact_solid  array is not large  enough for the materials  in this mesh; length must be greater  than largest  material type ID"

    def initializeMesh(self, mesh):
        # cek we eventually need to use the local element diameter
        self.eps_density = self.epsFact_density * mesh.h
        self.eps_viscosity = self.epsFact * mesh.h
        self.mesh = mesh
        self.elementMaterialTypes = mesh.elementMaterialTypes
        self.eps_source = self.epsFact_source * mesh.h
        nBoundariesMax = int(
            globalMax(max(self.mesh.elementBoundaryMaterialTypes))) + 1
        self.wettedAreas = numpy.zeros((nBoundariesMax,), 'd')
        self.netForces_p = numpy.zeros((nBoundariesMax, 3), 'd')
        self.netForces_v = numpy.zeros((nBoundariesMax, 3), 'd')
        self.netMoments = numpy.zeros((nBoundariesMax, 3), 'd')
        if self.barycenters is None:
            self.barycenters = numpy.zeros((nBoundariesMax, 3), 'd')
        comm = Comm.get()
        if comm.isMaster():
            self.wettedAreaHistory = open(os.path.join(proteus.Profiling.logDir,"wettedAreaHistory.txt"),"w")
            self.forceHistory_p = open(os.path.join(proteus.Profiling.logDir,"forceHistory_p.txt"),"w")
            self.forceHistory_v = open(os.path.join(proteus.Profiling.logDir,"forceHistory_v.txt"),"w")
            self.momentHistory = open(os.path.join(proteus.Profiling.logDir,"momentHistory.txt"),"w")
            if self.nParticles:
                self.particle_forceHistory = open(os.path.join(proteus.Profiling.logDir,"particle_forceHistory.txt"),"w")
                self.particle_momentHistory = open(os.path.join(proteus.Profiling.logDir,"particle_momentHistory.txt"),"w")
    # initialize so it can run as single phase

    def initializeElementQuadrature(self, t, cq):
        # VRANS
        self.q_phi_solid = numpy.ones(cq[('u', 0)].shape, 'd')
        self.q_velocity_solid = numpy.zeros(cq[('velocity', 0)].shape, 'd')
        self.q_porosity = numpy.ones(cq[('u', 0)].shape, 'd')
        self.q_dragAlpha = numpy.ones(cq[('u', 0)].shape, 'd')
        self.q_dragAlpha.fill(self.dragAlpha)
        self.q_dragBeta = numpy.ones(cq[('u', 0)].shape, 'd')
        self.q_dragBeta.fill(self.dragBeta)
        if self.setParamsFunc is not None:
            self.setParamsFunc(
                cq['x'],
                self.q_porosity,
                self.q_dragAlpha,
                self.q_dragBeta)
        else:
            # TODO make loops faster
            if self.porosityTypes is not None:
                for eN in range(self.q_porosity.shape[0]):
                    self.q_porosity[
                        eN, :] = self.porosityTypes[
                        self.elementMaterialTypes[eN]]
            if self.dragAlphaTypes is not None:
                for eN in range(self.q_dragAlpha.shape[0]):
                    self.q_dragAlpha[
                        eN, :] = self.dragAlphaTypes[
                        self.elementMaterialTypes[eN]]
            if self.dragBetaTypes is not None:
                for eN in range(self.q_dragBeta.shape[0]):
                    self.q_dragBeta[
                        eN, :] = self.dragBetaTypes[
                        self.elementMaterialTypes[eN]]
        #

    def initializeElementBoundaryQuadrature(self, t, cebq, cebq_global):
        # VRANS
        self.ebq_porosity = numpy.ones(cebq['det(J)'].shape, 'd')
        self.ebq_dragAlpha = numpy.ones(cebq['det(J)'].shape, 'd')
        self.ebq_dragAlpha.fill(self.dragAlpha)
        self.ebq_dragBeta = numpy.ones(cebq['det(J)'].shape, 'd')
        self.ebq_dragBeta.fill(self.dragBeta)
        if self.setParamsFunc is not None:
            self.setParamsFunc(
                cebq['x'],
                self.ebq_porosity,
                self.ebq_dragAlpha,
                self.ebq_dragBeta)
        # TODO which mean to use or leave discontinuous
        # TODO make loops faster
        if self.porosityTypes is not None:
            for ebNI in range(self.mesh.nInteriorElementBoundaries_global):
                ebN = self.mesh.interiorElementBoundariesArray[ebNI]
                eN_left = self.mesh.elementBoundaryElementsArray[ebN, 0]
                eN_right = self.mesh.elementBoundaryElementsArray[ebN, 1]
                ebN_element_left = self.mesh.elementBoundaryLocalElementBoundariesArray[
                    ebN, 0]
                ebN_element_right = self.mesh.elementBoundaryLocalElementBoundariesArray[
                    ebN, 1]
                avg = 0.5 * (self.porosityTypes[self.elementMaterialTypes[eN_left]] +
                             self.porosityTypes[self.elementMaterialTypes[eN_right]])
                self.ebq_porosity[
                    eN_left, ebN_element_left, :] = self.porosityTypes[
                    self.elementMaterialTypes[eN_left]]
                self.ebq_porosity[
                    eN_right, ebN_element_right, :] = self.porosityTypes[
                    self.elementMaterialTypes[eN_right]]
            for ebNE in range(self.mesh.nExteriorElementBoundaries_global):
                ebN = self.mesh.exteriorElementBoundariesArray[ebNE]
                eN = self.mesh.elementBoundaryElementsArray[ebN, 0]
                ebN_element = self.mesh.elementBoundaryLocalElementBoundariesArray[
                    ebN, 0]
                self.ebq_porosity[
                    eN, ebN_element, :] = self.porosityTypes[
                    self.elementMaterialTypes[eN]]
        if self.dragAlphaTypes is not None:
            for ebNI in range(self.mesh.nInteriorElementBoundaries_global):
                ebN = self.mesh.interiorElementBoundariesArray[ebNI]
                eN_left = self.mesh.elementBoundaryElementsArray[ebN, 0]
                eN_right = self.mesh.elementBoundaryElementsArray[ebN, 1]
            ebN_element_left = self.mesh.elementBoundaryLocalElementBoundariesArray[
                ebN, 0]
            ebN_element_right = self.mesh.elementBoundaryLocalElementBoundariesArray[
                ebN, 1]
            avg = 0.5 * (self.dragAlphaTypes[self.elementMaterialTypes[eN_left]] +
                         self.dragAlphaTypes[self.elementMaterialTypes[eN_right]])
            self.ebq_dragAlpha[
                eN_left, ebN_element_left, :] = self.dragAlphaTypes[
                self.elementMaterialTypes[eN_left]]
            self.ebq_dragAlpha[
                eN_right, ebN_element_right, :] = self.dragAlphaTypes[
                self.elementMaterialTypes[eN_right]]
            for ebNE in range(self.mesh.nExteriorElementBoundaries_global):
                ebN = self.mesh.exteriorElementBoundariesArray[ebNE]
                eN = self.mesh.elementBoundaryElementsArray[ebN, 0]
                ebN_element = self.mesh.elementBoundaryLocalElementBoundariesArray[
                    ebN, 0]
                self.ebq_dragAlpha[
                    eN, ebN_element, :] = self.dragAlphaTypes[
                    self.elementMaterialTypes[eN]]
        if self.dragBetaTypes is not None:
            for ebNI in range(self.mesh.nInteriorElementBoundaries_global):
                ebN = self.mesh.interiorElementBoundariesArray[ebNI]
                eN_left = self.mesh.elementBoundaryElementsArray[ebN, 0]
                eN_right = self.mesh.elementBoundaryElementsArray[ebN, 1]
            ebN_element_left = self.mesh.elementBoundaryLocalElementBoundariesArray[
                ebN, 0]
            ebN_element_right = self.mesh.elementBoundaryLocalElementBoundariesArray[
                ebN, 1]
            avg = 0.5 * (self.dragBetaTypes[self.elementMaterialTypes[eN_left]] +
                         self.dragBetaTypes[self.elementMaterialTypes[eN_right]])
            self.ebq_dragBeta[
                eN_left, ebN_element_left, :] = self.dragBetaTypes[
                self.elementMaterialTypes[eN_left]]
            self.ebq_dragBeta[
                eN_right, ebN_element_right, :] = self.dragBetaTypes[
                self.elementMaterialTypes[eN_right]]
            for ebNE in range(self.mesh.nExteriorElementBoundaries_global):
                ebN = self.mesh.exteriorElementBoundariesArray[ebNE]
                eN = self.mesh.elementBoundaryElementsArray[ebN, 0]
                ebN_element = self.mesh.elementBoundaryLocalElementBoundariesArray[
                    ebN, 0]
                self.ebq_dragBeta[
                    eN, ebN_element, :] = self.dragBetaTypes[
                    self.elementMaterialTypes[eN]]
         #

    def initializeGlobalExteriorElementBoundaryQuadrature(self, t, cebqe):
        # VRANS
        log("ebqe_global allocations in coefficients")
        self.ebqe_velocity_last = numpy.zeros(cebqe[('velocity',0)].shape)
        self.ebqe_porosity = numpy.ones(cebqe[('u', 0)].shape, 'd')
        self.ebqe_dragAlpha = numpy.ones(cebqe[('u', 0)].shape, 'd')
        self.ebqe_dragAlpha.fill(self.dragAlpha)
        self.ebqe_dragBeta = numpy.ones(cebqe[('u', 0)].shape, 'd')
        self.ebqe_dragBeta.fill(self.dragBeta)
        log("porosity and drag")
        # TODO make loops faster
        if self.setParamsFunc is not None:
            self.setParamsFunc(
                cebqe['x'],
                self.ebqe_porosity,
                self.ebqe_dragAlpha,
                self.ebqe_dragBeta)
        else:
            if self.porosityTypes is not None:
                for ebNE in range(self.mesh.nExteriorElementBoundaries_global):
                    ebN = self.mesh.exteriorElementBoundariesArray[ebNE]
                    eN = self.mesh.elementBoundaryElementsArray[ebN, 0]
                    self.ebqe_porosity[
                        ebNE, :] = self.porosityTypes[
                        self.elementMaterialTypes[eN]]
            if self.dragAlphaTypes is not None:
                for ebNE in range(self.mesh.nExteriorElementBoundaries_global):
                    ebN = self.mesh.exteriorElementBoundariesArray[ebNE]
                    eN = self.mesh.elementBoundaryElementsArray[ebN, 0]
                    self.ebqe_dragAlpha[
                        ebNE, :] = self.dragAlphaTypes[
                        self.elementMaterialTypes[eN]]
            if self.dragBetaTypes is not None:
                for ebNE in range(self.mesh.nExteriorElementBoundaries_global):
                    ebN = self.mesh.exteriorElementBoundariesArray[ebNE]
                    eN = self.mesh.elementBoundaryElementsArray[ebN, 0]
                    self.ebqe_dragBeta[
                        ebNE, :] = self.dragBetaTypes[
                        self.elementMaterialTypes[eN]]
        #

    def updateToMovingDomain(self, t, c):
        pass

    def evaluateForcingTerms(
            self,
            t,
            c,
            mesh=None,
            mesh_trial_ref=None,
            mesh_l2g=None):
        if c.has_key('x') and len(c['x'].shape) == 3:
            if self.nd == 2:
                # mwf debug
                #import pdb
                # pdb.set_trace()
                c[('r', 0)].fill(0.0)
                eps_source = self.eps_source
                if self.waveFlag == 1:  # secondOrderStokes:
                    waveFunctions.secondOrderStokesWave(c[('r', 0)].shape[0],
                                                        c[('r', 0)].shape[1],
                                                        self.waveHeight,
                                                        self.waveCelerity,
                                                        self.waveFrequency,
                                                        self.waveNumber,
                                                        self.waterDepth,
                                                        self.Omega_s[0][0],
                                                        self.Omega_s[0][1],
                                                        self.Omega_s[1][0],
                                                        self.Omega_s[1][1],
                                                        eps_source,
                                                        c['x'],
                                                        c[('r', 0)],
                                                        t)
                elif self.waveFlag == 2:  # solitary wave
                    waveFunctions.solitaryWave(c[('r', 0)].shape[0],
                                               c[('r', 0)].shape[1],
                                               self.waveHeight,
                                               self.waveCelerity,
                                               self.waveFrequency,
                                               self.waterDepth,
                                               self.Omega_s[0][0],
                                               self.Omega_s[0][1],
                                               self.Omega_s[1][0],
                                               self.Omega_s[1][1],
                                               eps_source,
                                               c['x'],
                                               c[('r', 0)],
                                               t)

                elif self.waveFlag == 0:
                    waveFunctions.monochromaticWave(c[('r', 0)].shape[0],
                                                    c[('r', 0)].shape[1],
                                                    self.waveHeight,
                                                    self.waveCelerity,
                                                    self.waveFrequency,
                                                    self.Omega_s[0][0],
                                                    self.Omega_s[0][1],
                                                    self.Omega_s[1][0],
                                                    self.Omega_s[1][1],
                                                    eps_source,
                                                    c['x'],
                                                    c[('r', 0)],
                                                    t)

                # mwf debug
                if numpy.isnan(c[('r', 0)].any()):
                    import pdb
                    pdb.set_trace()
            else:
                # mwf debug
                #import pdb
                # pdb.set_trace()
                c[('r', 0)].fill(0.0)
                eps_source = self.eps_source
                if self.waveFlag == 1:  # secondOrderStokes:
                    waveFunctions.secondOrderStokesWave3d(c[('r', 0)].shape[0],
                                                          c[('r', 0)].shape[1],
                                                          self.waveHeight,
                                                          self.waveCelerity,
                                                          self.waveFrequency,
                                                          self.waveNumber,
                                                          self.waterDepth,
                                                          self.Omega_s[0][0],
                                                          self.Omega_s[0][1],
                                                          self.Omega_s[1][0],
                                                          self.Omega_s[1][1],
                                                          self.Omega_s[2][0],
                                                          self.Omega_s[2][1],
                                                          eps_source,
                                                          c['x'],
                                                          c[('r', 0)],
                                                          t)
                elif self.waveFlag == 2:  # solitary wave
                    waveFunctions.solitaryWave3d(c[('r', 0)].shape[0],
                                                 c[('r', 0)].shape[1],
                                                 self.waveHeight,
                                                 self.waveCelerity,
                                                 self.waveFrequency,
                                                 self.waterDepth,
                                                 self.Omega_s[0][0],
                                                 self.Omega_s[0][1],
                                                 self.Omega_s[1][0],
                                                 self.Omega_s[1][1],
                                                 self.Omega_s[2][0],
                                                 self.Omega_s[2][1],
                                                 eps_source,
                                                 c['x'],
                                                 c[('r', 0)],
                                                 t)

                elif self.waveFlag == 0:
                    waveFunctions.monochromaticWave3d(c[('r', 0)].shape[0],
                                                      c[('r', 0)].shape[1],
                                                      self.waveHeight,
                                                      self.waveCelerity,
                                                      self.waveFrequency,
                                                      self.Omega_s[0][0],
                                                      self.Omega_s[0][1],
                                                      self.Omega_s[1][0],
                                                      self.Omega_s[1][1],
                                                      self.Omega_s[2][0],
                                                      self.Omega_s[2][1],
                                                      eps_source,
                                                      c['x'],
                                                      c[('r', 0)],
                                                      t)

        else:
            assert mesh is not None
            assert mesh_trial_ref is not None
            assert mesh_l2g is not None
            # cek hack
            pass
        #            self.calculateWaveFunction3d_ref(mesh_trial_ref,
        #                                     mesh.nodeArray,
        #                                     mesh_l2g,
        #                                     mesh.elementDiametersArray,
        #                                     numpy.array(self.Omega_s[0]),
        #                                     numpy.array(self.Omega_s[1]),
        #                                     numpy.array(self.Omega_s[2]),
        #                                     t,
        #                                     self.waveFlag,
        #                                     self.epsFact_source,
        #                                     self.waveHeight,
        #                                     self.waveCelerity,
        #                                     self.waveFrequency,
        #                                     self.waveNumber,
        #                                     self.waterDepth,
        #                                     c[('r',0)])

    def evaluate(self, t, c):
        pass

    def preStep(self, t, firstStep=False):
        self.model.dt_last = self.model.timeIntegration.dt
        pass

    def postStep(self, t, firstStep=False):
        self.model.dt_last = self.model.timeIntegration.dt
        self.model.q['dV_last'][:] = self.model.q['dV']
<<<<<<< HEAD
        for i in range(self.nParticles):
            for eN in range(self.model.q['x'].shape[0]):
                for k in range(self.model.q['x'].shape[1]):
                    self.particle_signed_distances[i,eN,k],self.particle_signed_distance_normals[i,eN,k] = self.particle_sdfList[0](i, self.model.q['x'][eN,k])
        if self.model.comm.isMaster():
=======
        self.phisField=np.ones(self.model.q[('u',0)].shape,'d')*1e10
        if self.granular_sdf_Calc is not None:
            print ("updating",self.nParticles," particles...")
            for i in range(self.nParticles):
                for eN in range(self.model.q['x'].shape[0]):
                    for k in range(self.model.q['x'].shape[1]):
                        self.particle_signed_distances[i,eN,k],self.particle_signed_distance_normals[i,eN,k] = self.granular_sdf_Calc(self.model.q['x'][eN,k],i)
                        self.particle_velocities[i,eN,k] = self.granular_vel_Calc(self.model.q['x'][eN,k],i)
                        if ( abs(self.particle_signed_distances[i,eN,k]) < abs(self.phisField[eN,k]) ):
                            self.phisField[eN,k]=self.particle_signed_distances[i,eN,k]

            self.model.q[('phis')] = self.phisField    

        else:
            for i,sdf,vel in zip(range(self.nParticles),
                            self.particle_sdfList,self.particle_velocityList
                            ):
                for eN in range(self.model.q['x'].shape[0]):
                    for k in range(self.model.q['x'].shape[1]):
                        self.particle_signed_distances[i,eN,k],self.particle_signed_distance_normals[i,eN,k] = sdf(t, self.model.q['x'][eN,k])
                        self.particle_velocities[i,eN,k]=vel(t,self.model.q['x'][eN,k])


         
	if self.model.comm.isMaster():
>>>>>>> 974bb177
            self.wettedAreaHistory.write("%21.16e\n" % (self.wettedAreas[-1],))
            self.forceHistory_p.write("%21.16e %21.16e %21.16e\n" %tuple(self.netForces_p[-1,:]))
            self.forceHistory_p.flush()
            self.forceHistory_v.write("%21.16e %21.16e %21.16e\n" %tuple(self.netForces_v[-1,:]))
            self.forceHistory_v.flush()
            self.momentHistory.write("%21.15e %21.16e %21.16e\n" % tuple(self.netMoments[-1,:]))
            self.momentHistory.flush()
            if self.nParticles:
                self.particle_forceHistory.write("%21.16e %21.16e %21.16e\n" %tuple(self.particle_netForces[0,:]))
                self.particle_forceHistory.flush()
                self.particle_momentHistory.write("%21.15e %21.16e %21.16e\n" % tuple(self.particle_netMoments[0,:]))
                self.particle_momentHistory.flush()

class LevelModel(proteus.Transport.OneLevelTransport):
    nCalls = 0

    def __init__(self,
                 uDict,
                 phiDict,
                 testSpaceDict,
                 matType,
                 dofBoundaryConditionsDict,
                 dofBoundaryConditionsSetterDict,
                 coefficients,
                 elementQuadrature,
                 elementBoundaryQuadrature,
                 fluxBoundaryConditionsDict=None,
                 advectiveFluxBoundaryConditionsSetterDict=None,
                 diffusiveFluxBoundaryConditionsSetterDictDict=None,
                 stressTraceBoundaryConditionsSetterDictDict=None,
                 stabilization=None,
                 shockCapturing=None,
                 conservativeFluxDict=None,
                 numericalFluxType=None,
                 TimeIntegrationClass=None,
                 massLumping=False,
                 reactionLumping=False,
                 options=None,
                 name='RANS3PF',
                 reuse_trial_and_test_quadrature=True,
                 sd=True,
                 movingDomain=False):
        self.eb_adjoint_sigma = coefficients.eb_adjoint_sigma
        # this is a hack to test the effect of using a constant smoothing width
        useConstant_he = coefficients.useConstant_he
        self.postProcessing = True
        #
        # set the objects describing the method and boundary conditions
        #
        self.movingDomain = coefficients.movingDomain
        self.tLast_mesh = None
        #
        # cek todo clean up these flags in the optimized version
        self.bcsTimeDependent = options.bcsTimeDependent
        self.bcsSet = False
        self.name = name
        self.sd = sd
        self.lowmem = True
        self.timeTerm = True  # allow turning off  the  time derivative
        self.testIsTrial = True
        self.phiTrialIsTrial = True
        self.u = uDict
        self.Hess = False
        if isinstance(
                self.u[0].femSpace,
                C0_AffineQuadraticOnSimplexWithNodalBasis):
            self.Hess = True
        self.ua = {}  # analytical solutions
        self.phi = phiDict
        self.dphi = {}
        self.matType = matType
        # mwf try to reuse test and trial information across components if
        # spaces are the same
        self.reuse_test_trial_quadrature = reuse_trial_and_test_quadrature  # True#False
        if self.reuse_test_trial_quadrature:
            for ci in range(1, coefficients.nc):
                assert self.u[ci].femSpace.__class__.__name__ == self.u[
                    0].femSpace.__class__.__name__, "to reuse_test_trial_quad all femSpaces must be the same!"
        # Simplicial Mesh
        # assume the same mesh for  all components for now
        self.mesh = self.u[0].femSpace.mesh
        self.testSpace = testSpaceDict
        self.dirichletConditions = dofBoundaryConditionsDict
        # explicit Dirichlet  conditions for now, no Dirichlet BC constraints
        self.dirichletNodeSetList = None
        self.coefficients = coefficients
        self.coefficients.initializeMesh(self.mesh)
        self.nc = self.coefficients.nc
        self.stabilization = stabilization
        self.shockCapturing = shockCapturing
        # no velocity post-processing for now
        self.conservativeFlux = conservativeFluxDict
        self.fluxBoundaryConditions = fluxBoundaryConditionsDict
        self.advectiveFluxBoundaryConditionsSetterDict = advectiveFluxBoundaryConditionsSetterDict
        self.diffusiveFluxBoundaryConditionsSetterDictDict = diffusiveFluxBoundaryConditionsSetterDictDict
        # determine whether  the stabilization term is nonlinear
        self.stabilizationIsNonlinear = False
        # cek come back
        if self.stabilization is not None:
            for ci in range(self.nc):
                if coefficients.mass.has_key(ci):
                    for flag in coefficients.mass[ci].values():
                        if flag == 'nonlinear':
                            self.stabilizationIsNonlinear = True
                if coefficients.advection.has_key(ci):
                    for flag in coefficients.advection[ci].values():
                        if flag == 'nonlinear':
                            self.stabilizationIsNonlinear = True
                if coefficients.diffusion.has_key(ci):
                    for diffusionDict in coefficients.diffusion[ci].values():
                        for flag in diffusionDict.values():
                            if flag != 'constant':
                                self.stabilizationIsNonlinear = True
                if coefficients.potential.has_key(ci):
                    for flag in coefficients.potential[ci].values():
                        if flag == 'nonlinear':
                            self.stabilizationIsNonlinear = True
                if coefficients.reaction.has_key(ci):
                    for flag in coefficients.reaction[ci].values():
                        if flag == 'nonlinear':
                            self.stabilizationIsNonlinear = True
                if coefficients.hamiltonian.has_key(ci):
                    for flag in coefficients.hamiltonian[ci].values():
                        if flag == 'nonlinear':
                            self.stabilizationIsNonlinear = True
        # determine if we need element boundary storage
        self.elementBoundaryIntegrals = {}
        for ci in range(self.nc):
            self.elementBoundaryIntegrals[ci] = (
                (self.conservativeFlux is not None) or (
                    numericalFluxType is not None) or (
                    self.fluxBoundaryConditions[ci] == 'outFlow') or (
                    self.fluxBoundaryConditions[ci] == 'mixedFlow') or (
                    self.fluxBoundaryConditions[ci] == 'setFlow'))
        #
        # calculate some dimensions
        #
        # assume same space dim for all variables
        self.nSpace_global = self.u[0].femSpace.nSpace_global
        self.nDOF_trial_element = [
            u_j.femSpace.max_nDOF_element for u_j in self.u.values()]
        self.nDOF_phi_trial_element = [
            phi_k.femSpace.max_nDOF_element for phi_k in self.phi.values()]
        self.n_phi_ip_element = [
            phi_k.femSpace.referenceFiniteElement.interpolationConditions.nQuadraturePoints for phi_k in self.phi.values()]
        self.nDOF_test_element = [
            femSpace.max_nDOF_element for femSpace in self.testSpace.values()]
        self.nFreeDOF_global = [
            dc.nFreeDOF_global for dc in self.dirichletConditions.values()]
        self.nVDOF_element = sum(self.nDOF_trial_element)
        self.nFreeVDOF_global = sum(self.nFreeDOF_global)
        #
        NonlinearEquation.__init__(self, self.nFreeVDOF_global)
        #
        # build the quadrature point dictionaries from the input (this
        # is just for convenience so that the input doesn't have to be
        # complete)
        #
        elementQuadratureDict = {}
        elemQuadIsDict = isinstance(elementQuadrature, dict)
        if elemQuadIsDict:  # set terms manually
            for I in self.coefficients.elementIntegralKeys:
                if elementQuadrature.has_key(I):
                    elementQuadratureDict[I] = elementQuadrature[I]
                else:
                    elementQuadratureDict[I] = elementQuadrature['default']
        else:
            for I in self.coefficients.elementIntegralKeys:
                elementQuadratureDict[I] = elementQuadrature
        if self.stabilization is not None:
            for I in self.coefficients.elementIntegralKeys:
                if elemQuadIsDict:
                    if elementQuadrature.has_key(I):
                        elementQuadratureDict[
                            ('stab',) + I[1:]] = elementQuadrature[I]
                    else:
                        elementQuadratureDict[
                            ('stab',) + I[1:]] = elementQuadrature['default']
                else:
                    elementQuadratureDict[
                        ('stab',) + I[1:]] = elementQuadrature
        if self.shockCapturing is not None:
            for ci in self.shockCapturing.components:
                if elemQuadIsDict:
                    if elementQuadrature.has_key(('numDiff', ci, ci)):
                        elementQuadratureDict[('numDiff', ci, ci)] = elementQuadrature[
                            ('numDiff', ci, ci)]
                    else:
                        elementQuadratureDict[('numDiff', ci, ci)] = elementQuadrature[
                            'default']
                else:
                    elementQuadratureDict[
                        ('numDiff', ci, ci)] = elementQuadrature
        if massLumping:
            for ci in self.coefficients.mass.keys():
                elementQuadratureDict[('m', ci)] = Quadrature.SimplexLobattoQuadrature(
                    self.nSpace_global, 1)
            for I in self.coefficients.elementIntegralKeys:
                elementQuadratureDict[
                    ('stab',) + I[1:]] = Quadrature.SimplexLobattoQuadrature(self.nSpace_global, 1)
        if reactionLumping:
            for ci in self.coefficients.mass.keys():
                elementQuadratureDict[('r', ci)] = Quadrature.SimplexLobattoQuadrature(
                    self.nSpace_global, 1)
            for I in self.coefficients.elementIntegralKeys:
                elementQuadratureDict[
                    ('stab',) + I[1:]] = Quadrature.SimplexLobattoQuadrature(self.nSpace_global, 1)
        elementBoundaryQuadratureDict = {}
        if isinstance(elementBoundaryQuadrature, dict):  # set terms manually
            for I in self.coefficients.elementBoundaryIntegralKeys:
                if elementBoundaryQuadrature.has_key(I):
                    elementBoundaryQuadratureDict[
                        I] = elementBoundaryQuadrature[I]
                else:
                    elementBoundaryQuadratureDict[
                        I] = elementBoundaryQuadrature['default']
        else:
            for I in self.coefficients.elementBoundaryIntegralKeys:
                elementBoundaryQuadratureDict[I] = elementBoundaryQuadrature
        #
        # find the union of all element quadrature points and
        # build a quadrature rule for each integral that has a
        # weight at each point in the union
        (self.elementQuadraturePoints, self.elementQuadratureWeights,
         self.elementQuadratureRuleIndeces) = Quadrature.buildUnion(elementQuadratureDict)
        self.nQuadraturePoints_element = self.elementQuadraturePoints.shape[0]
        self.nQuadraturePoints_global = self.nQuadraturePoints_element * \
            self.mesh.nElements_global
        #
        # Repeat the same thing for the element boundary quadrature
        #
        (self.elementBoundaryQuadraturePoints, self.elementBoundaryQuadratureWeights,
         self.elementBoundaryQuadratureRuleIndeces) = Quadrature.buildUnion(elementBoundaryQuadratureDict)
        self.nElementBoundaryQuadraturePoints_elementBoundary = self.elementBoundaryQuadraturePoints.shape[
            0]
        self.nElementBoundaryQuadraturePoints_global = (
            self.mesh.nElements_global *
            self.mesh.nElementBoundaries_element *
            self.nElementBoundaryQuadraturePoints_elementBoundary)
        #
        # simplified allocations for test==trial and also check if space is mixed or not
        #
        self.q = {}
        self.ebq = {}
        self.ebq_global = {}
        self.ebqe = {}
        self.phi_ip = {}
        # mesh
        self.ebqe['x'] = numpy.zeros(
            (self.mesh.nExteriorElementBoundaries_global,
             self.nElementBoundaryQuadraturePoints_elementBoundary,
             3),
            'd')
        self.ebq_global[
            ('totalFlux',
             0)] = numpy.zeros(
            (self.mesh.nElementBoundaries_global,
             self.nElementBoundaryQuadraturePoints_elementBoundary),
            'd')
        self.ebq_global[
            ('velocityAverage',
             0)] = numpy.zeros(
            (self.mesh.nElementBoundaries_global,
             self.nElementBoundaryQuadraturePoints_elementBoundary,
             self.nSpace_global),
            'd')
        self.q[('u', 0)] = numpy.zeros(
            (self.mesh.nElements_global, self.nQuadraturePoints_element), 'd')
        self.q[('u', 1)] = numpy.zeros(
            (self.mesh.nElements_global, self.nQuadraturePoints_element), 'd')
        self.q[('u', 2)] = numpy.zeros(
            (self.mesh.nElements_global, self.nQuadraturePoints_element), 'd')
        self.q[('m', 0)] = self.q[('u', 0)]
        self.q[('m', 1)] = self.q[('u', 1)]
        self.q[('m', 2)] = self.q[('u', 2)]
        self.q[('m_last', 0)] = numpy.zeros(
            (self.mesh.nElements_global, self.nQuadraturePoints_element), 'd')
        self.q[('m_last', 1)] = numpy.zeros(
            (self.mesh.nElements_global, self.nQuadraturePoints_element), 'd')
        self.q[('m_last', 2)] = numpy.zeros(
            (self.mesh.nElements_global, self.nQuadraturePoints_element), 'd')
        self.q[('m_tmp', 0)] = numpy.zeros(
            (self.mesh.nElements_global, self.nQuadraturePoints_element), 'd')
        self.q[('m_tmp', 1)] = numpy.zeros(
            (self.mesh.nElements_global, self.nQuadraturePoints_element), 'd')
        self.q[('m_tmp', 2)] = numpy.zeros(
            (self.mesh.nElements_global, self.nQuadraturePoints_element), 'd')
        self.q[('mt', 0)] = numpy.zeros(
            (self.mesh.nElements_global, self.nQuadraturePoints_element), 'd')
        self.q[('mt', 1)] = numpy.zeros(
            (self.mesh.nElements_global, self.nQuadraturePoints_element), 'd')
        self.q[('mt', 2)] = numpy.zeros(
            (self.mesh.nElements_global, self.nQuadraturePoints_element), 'd')
        #self.q[('dV_u',0)] = (1.0/self.mesh.nElements_global)*numpy.ones((self.mesh.nElements_global,self.nQuadraturePoints_element),'d')
        #self.q[('dV_u',1)] = (1.0/self.mesh.nElements_global)*numpy.ones((self.mesh.nElements_global,self.nQuadraturePoints_element),'d')
        #self.q[('dV_u',2)] = (1.0/self.mesh.nElements_global)*numpy.ones((self.mesh.nElements_global,self.nQuadraturePoints_element),'d')
        self.q['dV'] = numpy.zeros(
            (self.mesh.nElements_global, self.nQuadraturePoints_element), 'd')
        self.q['dV_last'] = -1000 * \
            numpy.ones((self.mesh.nElements_global, self.nQuadraturePoints_element), 'd')
        self.q[('f', 0)] = numpy.zeros((self.mesh.nElements_global,
                                        self.nQuadraturePoints_element, self.nSpace_global), 'd')
        self.q[
            ('velocity',
             0)] = numpy.zeros(
            (self.mesh.nElements_global,
             self.nQuadraturePoints_element,
             self.nSpace_global),
            'd')
        self.q['velocity_solid'] = numpy.zeros(
            (self.mesh.nElements_global,
             self.nQuadraturePoints_element,
             self.nSpace_global),
            'd')
        self.q['phi_solid'] = numpy.zeros(
            (self.mesh.nElements_global, self.nQuadraturePoints_element), 'd')
        self.q['x'] = numpy.zeros(
            (self.mesh.nElements_global, self.nQuadraturePoints_element, 3), 'd')
        self.q[('cfl', 0)] = numpy.zeros(
            (self.mesh.nElements_global, self.nQuadraturePoints_element), 'd')
        self.q[('numDiff', 0, 0)] = numpy.zeros(
            (self.mesh.nElements_global, self.nQuadraturePoints_element), 'd')
        self.q[('numDiff', 1, 1)] = numpy.zeros(
            (self.mesh.nElements_global, self.nQuadraturePoints_element), 'd')
        self.q[('numDiff', 2, 2)] = numpy.zeros(
            (self.mesh.nElements_global, self.nQuadraturePoints_element), 'd')
        self.ebqe[
            ('u',
             0)] = numpy.zeros(
            (self.mesh.nExteriorElementBoundaries_global,
             self.nElementBoundaryQuadraturePoints_elementBoundary),
            'd')
        self.ebqe[
            ('u',
             1)] = numpy.zeros(
            (self.mesh.nExteriorElementBoundaries_global,
             self.nElementBoundaryQuadraturePoints_elementBoundary),
            'd')
        self.ebqe[
            ('u',
             2)] = numpy.zeros(
            (self.mesh.nExteriorElementBoundaries_global,
             self.nElementBoundaryQuadraturePoints_elementBoundary),
            'd')
        self.ebqe[
            ('advectiveFlux_bc_flag',
             0)] = numpy.zeros(
            (self.mesh.nExteriorElementBoundaries_global,
             self.nElementBoundaryQuadraturePoints_elementBoundary),
            'i')
        self.ebqe[
            ('advectiveFlux_bc_flag',
             1)] = numpy.zeros(
            (self.mesh.nExteriorElementBoundaries_global,
             self.nElementBoundaryQuadraturePoints_elementBoundary),
            'i')
        self.ebqe[
            ('advectiveFlux_bc_flag',
             2)] = numpy.zeros(
            (self.mesh.nExteriorElementBoundaries_global,
             self.nElementBoundaryQuadraturePoints_elementBoundary),
            'i')
        self.ebqe[
            ('diffusiveFlux_bc_flag',
             0,
             0)] = numpy.zeros(
            (self.mesh.nExteriorElementBoundaries_global,
             self.nElementBoundaryQuadraturePoints_elementBoundary),
            'i')
        self.ebqe[
            ('diffusiveFlux_bc_flag',
             1,
             1)] = numpy.zeros(
            (self.mesh.nExteriorElementBoundaries_global,
             self.nElementBoundaryQuadraturePoints_elementBoundary),
            'i')
        self.ebqe[
            ('diffusiveFlux_bc_flag',
             2,
             2)] = numpy.zeros(
            (self.mesh.nExteriorElementBoundaries_global,
             self.nElementBoundaryQuadraturePoints_elementBoundary),
            'i')
        self.ebqe[
            ('advectiveFlux_bc',
             0)] = numpy.zeros(
            (self.mesh.nExteriorElementBoundaries_global,
             self.nElementBoundaryQuadraturePoints_elementBoundary),
            'd')
        self.ebqe[
            ('advectiveFlux_bc',
             1)] = numpy.zeros(
            (self.mesh.nExteriorElementBoundaries_global,
             self.nElementBoundaryQuadraturePoints_elementBoundary),
            'd')
        self.ebqe[
            ('advectiveFlux_bc',
             2)] = numpy.zeros(
            (self.mesh.nExteriorElementBoundaries_global,
             self.nElementBoundaryQuadraturePoints_elementBoundary),
            'd')
        self.ebqe[
            ('diffusiveFlux_bc',
             0,
             0)] = numpy.zeros(
            (self.mesh.nExteriorElementBoundaries_global,
             self.nElementBoundaryQuadraturePoints_elementBoundary),
            'd')
        self.ebqe['penalty'] = numpy.zeros(
            (self.mesh.nExteriorElementBoundaries_global,
             self.nElementBoundaryQuadraturePoints_elementBoundary),
            'd')
        self.ebqe[
            ('diffusiveFlux_bc',
             1,
             1)] = numpy.zeros(
            (self.mesh.nExteriorElementBoundaries_global,
             self.nElementBoundaryQuadraturePoints_elementBoundary),
            'd')
        self.ebqe[
            ('diffusiveFlux_bc',
             2,
             2)] = numpy.zeros(
            (self.mesh.nExteriorElementBoundaries_global,
             self.nElementBoundaryQuadraturePoints_elementBoundary),
            'd')
        self.ebqe[
            ('velocity',
             0)] = numpy.zeros(
            (self.mesh.nExteriorElementBoundaries_global,
             self.nElementBoundaryQuadraturePoints_elementBoundary,
             self.nSpace_global),
            'd')
        self.ebqe[
            ('velocity',
             1)] = numpy.zeros(
            (self.mesh.nExteriorElementBoundaries_global,
             self.nElementBoundaryQuadraturePoints_elementBoundary,
             self.nSpace_global),
            'd')
        self.ebqe[
            ('velocity',
             2)] = numpy.zeros(
            (self.mesh.nExteriorElementBoundaries_global,
             self.nElementBoundaryQuadraturePoints_elementBoundary,
             self.nSpace_global),
            'd')
        # VRANS start, defaults to RANS
        self.q[('r', 0)] = numpy.zeros(
            (self.mesh.nElements_global, self.nQuadraturePoints_element), 'd')
        self.q['eddy_viscosity'] = numpy.zeros(
            (self.mesh.nElements_global, self.nQuadraturePoints_element), 'd')
        # VRANS end
        # RANS 2eq Models start
        self.q[
            ('grad(u)',
             0)] = numpy.zeros(
            (self.mesh.nElements_global,
             self.nQuadraturePoints_element,
             self.nSpace_global),
            'd')
        self.q[
            ('grad(u)',
             1)] = numpy.zeros(
            (self.mesh.nElements_global,
             self.nQuadraturePoints_element,
             self.nSpace_global),
            'd')
        self.q[
            ('grad(u)',
             2)] = numpy.zeros(
            (self.mesh.nElements_global,
             self.nQuadraturePoints_element,
             self.nSpace_global),
            'd')
        # probably don't need ebqe gradients
        self.ebqe[
            ('grad(u)',
             0)] = numpy.zeros(
            (self.mesh.nExteriorElementBoundaries_global,
             self.nElementBoundaryQuadraturePoints_elementBoundary,
             self.nSpace_global),
            'd')
        self.ebqe[
            ('grad(u)',
             1)] = numpy.zeros(
            (self.mesh.nExteriorElementBoundaries_global,
             self.nElementBoundaryQuadraturePoints_elementBoundary,
             self.nSpace_global),
            'd')
        self.ebqe[
            ('grad(u)',
             2)] = numpy.zeros(
            (self.mesh.nExteriorElementBoundaries_global,
             self.nElementBoundaryQuadraturePoints_elementBoundary,
             self.nSpace_global),
            'd')
        # RANS 2eq Models end
        self.points_elementBoundaryQuadrature = set()
        self.scalars_elementBoundaryQuadrature = set(
            [('u', ci) for ci in range(self.nc)])
        self.vectors_elementBoundaryQuadrature = set()
        self.tensors_elementBoundaryQuadrature = set()
        # use post processing tools to get conservative fluxes, None by default
        if self.postProcessing:
            self.q[('v', 0)] = numpy.zeros(
                (self.mesh.nElements_global,
                 self.nQuadraturePoints_element,
                 self.nDOF_trial_element[0]),
                'd')
            self.q['J'] = numpy.zeros(
                (self.mesh.nElements_global,
                 self.nQuadraturePoints_element,
                 self.nSpace_global,
                 self.nSpace_global),
                'd')
            self.q['det(J)'] = numpy.zeros(
                (self.mesh.nElements_global,
                 self.nQuadraturePoints_element),
                'd')
            self.q['inverse(J)'] = numpy.zeros(
                (self.mesh.nElements_global,
                 self.nQuadraturePoints_element,
                 self.nSpace_global,
                 self.nSpace_global),
                'd')
            self.ebq[('v', 0)] = numpy.zeros(
                (self.mesh.nElements_global,
                 self.mesh.nElementBoundaries_element,
                 self.nElementBoundaryQuadraturePoints_elementBoundary,
                 self.nDOF_trial_element[0]),
                'd')
            self.ebq[('w', 0)] = numpy.zeros(
                (self.mesh.nElements_global,
                 self.mesh.nElementBoundaries_element,
                 self.nElementBoundaryQuadraturePoints_elementBoundary,
                 self.nDOF_trial_element[0]),
                'd')
            self.ebq['x'] = numpy.zeros(
                (self.mesh.nElements_global,
                 self.mesh.nElementBoundaries_element,
                 self.nElementBoundaryQuadraturePoints_elementBoundary,
                 3),
                'd')
            self.ebq['hat(x)'] = numpy.zeros(
                (self.mesh.nElements_global,
                 self.mesh.nElementBoundaries_element,
                 self.nElementBoundaryQuadraturePoints_elementBoundary,
                 3),
                'd')
            self.ebq['inverse(J)'] = numpy.zeros(
                (self.mesh.nElements_global,
                 self.mesh.nElementBoundaries_element,
                 self.nElementBoundaryQuadraturePoints_elementBoundary,
                 self.nSpace_global,
                 self.nSpace_global),
                'd')
            self.ebq['g'] = numpy.zeros(
                (self.mesh.nElements_global,
                 self.mesh.nElementBoundaries_element,
                 self.nElementBoundaryQuadraturePoints_elementBoundary,
                 self.nSpace_global - 1,
                 self.nSpace_global - 1),
                'd')
            self.ebq['sqrt(det(g))'] = numpy.zeros(
                (self.mesh.nElements_global,
                 self.mesh.nElementBoundaries_element,
                 self.nElementBoundaryQuadraturePoints_elementBoundary),
                'd')
            self.ebq['n'] = numpy.zeros(
                (self.mesh.nElements_global,
                 self.mesh.nElementBoundaries_element,
                 self.nElementBoundaryQuadraturePoints_elementBoundary,
                 self.nSpace_global),
                'd')
            self.ebq[('dS_u', 0)] = numpy.zeros(
                (self.mesh.nElements_global,
                 self.mesh.nElementBoundaries_element,
                 self.nElementBoundaryQuadraturePoints_elementBoundary),
                'd')
            self.ebqe['dS'] = numpy.zeros(
                (self.mesh.nExteriorElementBoundaries_global,
                 self.nElementBoundaryQuadraturePoints_elementBoundary),
                'd')
            self.ebqe[('dS_u', 0)] = self.ebqe['dS']
            self.ebqe['n'] = numpy.zeros(
                (self.mesh.nExteriorElementBoundaries_global,
                 self.nElementBoundaryQuadraturePoints_elementBoundary,
                 self.nSpace_global),
                'd')
            self.ebqe['inverse(J)'] = numpy.zeros(
                (self.mesh.nExteriorElementBoundaries_global,
                 self.nElementBoundaryQuadraturePoints_elementBoundary,
                 self.nSpace_global,
                 self.nSpace_global),
                'd')
            self.ebqe['g'] = numpy.zeros(
                (self.mesh.nExteriorElementBoundaries_global,
                 self.nElementBoundaryQuadraturePoints_elementBoundary,
                 self.nSpace_global - 1,
                 self.nSpace_global - 1),
                'd')
            self.ebqe['sqrt(det(g))'] = numpy.zeros(
                (self.mesh.nExteriorElementBoundaries_global,
                 self.nElementBoundaryQuadraturePoints_elementBoundary),
                'd')
            self.ebq_global['n'] = numpy.zeros(
                (self.mesh.nElementBoundaries_global,
                 self.nElementBoundaryQuadraturePoints_elementBoundary,
                 self.nSpace_global),
                'd')
            self.ebq_global['x'] = numpy.zeros(
                (self.mesh.nElementBoundaries_global,
                 self.nElementBoundaryQuadraturePoints_elementBoundary,
                 3),
                'd')
        #
        # show quadrature
        #
        log("Dumping quadrature shapes for model %s" % self.name, level=9)
        log("Element quadrature array (q)", level=9)
        for (k, v) in self.q.iteritems():
            log(str((k, v.shape)), level=9)
        log("Element boundary quadrature (ebq)", level=9)
        for (k, v) in self.ebq.iteritems():
            log(str((k, v.shape)), level=9)
        log("Global element boundary quadrature (ebq_global)", level=9)
        for (k, v) in self.ebq_global.iteritems():
            log(str((k, v.shape)), level=9)
        log("Exterior element boundary quadrature (ebqe)", level=9)
        for (k, v) in self.ebqe.iteritems():
            log(str((k, v.shape)), level=9)
        log("Interpolation points for nonlinear diffusion potential (phi_ip)", level=9)
        for (k, v) in self.phi_ip.iteritems():
            log(str((k, v.shape)), level=9)
        #
        # allocate residual and Jacobian storage
        #
        #
        # allocate residual and Jacobian storage
        #
        self.elementResidual = [numpy.zeros(
            (self.mesh.nElements_global,
             self.nDOF_test_element[ci]),
            'd')]
        self.inflowBoundaryBC = {}
        self.inflowBoundaryBC_values = {}
        self.inflowFlux = {}
        for cj in range(self.nc):
            self.inflowBoundaryBC[cj] = numpy.zeros(
                (self.mesh.nExteriorElementBoundaries_global,), 'i')
            self.inflowBoundaryBC_values[cj] = numpy.zeros(
                (self.mesh.nExteriorElementBoundaries_global, self.nDOF_trial_element[cj]), 'd')
            self.inflowFlux[cj] = numpy.zeros(
                (self.mesh.nExteriorElementBoundaries_global,
                 self.nElementBoundaryQuadraturePoints_elementBoundary),
                'd')
        self.internalNodes = set(range(self.mesh.nNodes_global))
        # identify the internal nodes this is ought to be in mesh
        # \todo move this to mesh
        for ebNE in range(self.mesh.nExteriorElementBoundaries_global):
            ebN = self.mesh.exteriorElementBoundariesArray[ebNE]
            eN_global = self.mesh.elementBoundaryElementsArray[ebN, 0]
            ebN_element = self.mesh.elementBoundaryLocalElementBoundariesArray[
                ebN, 0]
            for i in range(self.mesh.nNodes_element):
                if i != ebN_element:
                    I = self.mesh.elementNodesArray[eN_global, i]
                    self.internalNodes -= set([I])
        self.nNodes_internal = len(self.internalNodes)
        self.internalNodesArray = numpy.zeros((self.nNodes_internal,), 'i')
        for nI, n in enumerate(self.internalNodes):
            self.internalNodesArray[nI] = n
        #
        del self.internalNodes
        self.internalNodes = None
        log("Updating local to global mappings", 2)
        self.updateLocal2Global()
        log("Building time integration object", 2)
        log(memory("inflowBC, internalNodes,updateLocal2Global",
                   "OneLevelTransport"), level=4)
        # mwf for interpolating subgrid error for gradients etc
        if self.stabilization and self.stabilization.usesGradientStabilization:
            self.timeIntegration = TimeIntegrationClass(
                self, integrateInterpolationPoints=True)
        else:
            self.timeIntegration = TimeIntegrationClass(self)

        if options is not None:
            self.timeIntegration.setFromOptions(options)
        log(memory("TimeIntegration", "OneLevelTransport"), level=4)
        log("Calculating numerical quadrature formulas", 2)
        self.calculateQuadrature()

        self.setupFieldStrides()

        comm = Comm.get()
        self.comm = comm
        if comm.size() > 1:
            assert numericalFluxType is not None and numericalFluxType.useWeakDirichletConditions, "You must use a numerical flux to apply weak boundary conditions for parallel runs"

        log("initalizing numerical flux")
        log(memory("stride+offset", "OneLevelTransport"), level=4)
        if numericalFluxType is not None:
            if options is None or options.periodicDirichletConditions is None:
                self.numericalFlux = numericalFluxType(
                    self,
                    dofBoundaryConditionsSetterDict,
                    advectiveFluxBoundaryConditionsSetterDict,
                    diffusiveFluxBoundaryConditionsSetterDictDict)
            else:
                self.numericalFlux = numericalFluxType(
                    self,
                    dofBoundaryConditionsSetterDict,
                    advectiveFluxBoundaryConditionsSetterDict,
                    diffusiveFluxBoundaryConditionsSetterDictDict,
                    options.periodicDirichletConditions)
        else:
            self.numericalFlux = None
        # set penalty terms
        log("initializing numerical flux penalty")
        self.numericalFlux.penalty_constant = self.coefficients.eb_penalty_constant
        # cek todo move into numerical flux initialization
        if self.ebq_global.has_key('penalty'):
            for ebN in range(self.mesh.nElementBoundaries_global):
                for k in range(
                        self.nElementBoundaryQuadraturePoints_elementBoundary):
                    self.ebq_global['penalty'][ebN, k] = self.numericalFlux.penalty_constant / (
                        self.mesh.elementBoundaryDiametersArray[ebN]**self.numericalFlux.penalty_power)
        # penalty term
        # cek move  to Numerical flux initialization
        if self.ebqe.has_key('penalty'):
            for ebNE in range(self.mesh.nExteriorElementBoundaries_global):
                ebN = self.mesh.exteriorElementBoundariesArray[ebNE]
                for k in range(
                        self.nElementBoundaryQuadraturePoints_elementBoundary):
                    self.ebqe['penalty'][ebNE, k] = self.numericalFlux.penalty_constant / \
                        self.mesh.elementBoundaryDiametersArray[ebN]**self.numericalFlux.penalty_power
        log(memory("numericalFlux", "OneLevelTransport"), level=4)
        self.elementEffectiveDiametersArray = self.mesh.elementInnerDiametersArray
        log("setting up post-processing")
        from proteus import PostProcessingTools
        self.velocityPostProcessor = PostProcessingTools.VelocityPostProcessingChooser(
            self)
        log(memory("velocity postprocessor", "OneLevelTransport"), level=4)
        # helper for writing out data storage
        log("initializing archiver")
        from proteus import Archiver
        self.elementQuadratureDictionaryWriter = Archiver.XdmfWriter()
        self.elementBoundaryQuadratureDictionaryWriter = Archiver.XdmfWriter()
        self.exteriorElementBoundaryQuadratureDictionaryWriter = Archiver.XdmfWriter()
        log("flux bc objects")
        for ci, fbcObject in self.fluxBoundaryConditionsObjectsDict.iteritems():
            self.ebqe[('advectiveFlux_bc_flag', ci)] = numpy.zeros(
                self.ebqe[('advectiveFlux_bc', ci)].shape, 'i')
            for t, g in fbcObject.advectiveFluxBoundaryConditionsDict.iteritems():
                if self.coefficients.advection.has_key(ci):
                    self.ebqe[
                        ('advectiveFlux_bc', ci)][
                        t[0], t[1]] = g(
                        self.ebqe[
                            ('x')][
                            t[0], t[1]], self.timeIntegration.t)
                    self.ebqe[('advectiveFlux_bc_flag', ci)][t[0], t[1]] = 1
            for ck, diffusiveFluxBoundaryConditionsDict in fbcObject.diffusiveFluxBoundaryConditionsDictDict.iteritems():
                self.ebqe[('diffusiveFlux_bc_flag', ck, ci)] = numpy.zeros(
                    self.ebqe[('diffusiveFlux_bc', ck, ci)].shape, 'i')
                for t, g in diffusiveFluxBoundaryConditionsDict.iteritems():
                    self.ebqe[
                        ('diffusiveFlux_bc', ck, ci)][
                        t[0], t[1]] = g(
                        self.ebqe[
                            ('x')][
                            t[0], t[1]], self.timeIntegration.t)
                    self.ebqe[
                        ('diffusiveFlux_bc_flag', ck, ci)][
                        t[0], t[1]] = 1
        self.numericalFlux.setDirichletValues(self.ebqe)
        if self.movingDomain:
            self.MOVING_DOMAIN = 1.0
        else:
            self.MOVING_DOMAIN = 0.0
        if self.mesh.nodeVelocityArray is None:
            self.mesh.nodeVelocityArray = numpy.zeros(
                self.mesh.nodeArray.shape, 'd')
        # cek/ido todo replace python loops in modules with optimized code if
        # possible/necessary
        log("dirichlet conditions")
        self.forceStrongConditions = coefficients.forceStrongDirichlet
        self.dirichletConditionsForceDOF = {}
        if self.forceStrongConditions:
            for cj in range(self.nc):
                self.dirichletConditionsForceDOF[cj] = DOFBoundaryConditions(
                    self.u[cj].femSpace,
                    dofBoundaryConditionsSetterDict[cj],
                    weakDirichletConditions=False)
        log("final allocations")
        compKernelFlag = 0
        if self.coefficients.useConstant_he:
            self.elementDiameter = self.mesh.elementDiametersArray.copy()
            self.elementDiameter[:] = max(self.mesh.elementDiametersArray)
        else:
            self.elementDiameter = self.mesh.elementDiametersArray
        if self.nSpace_global == 2:
            import copy
            self.u[2] = copy.deepcopy(self.u[1])
            self.timeIntegration.m_tmp[
                2] = self.timeIntegration.m_tmp[1].copy()
            self.timeIntegration.beta_bdf[
                2] = self.timeIntegration.beta_bdf[1].copy()
            self.coefficients.sdInfo[(0, 2)] = (numpy.array(
                [0, 1, 2], dtype='i'), numpy.array([0, 1], dtype='i'))
            self.coefficients.sdInfo[(1, 2)] = (numpy.array(
                [0, 1, 2], dtype='i'), numpy.array([0, 1], dtype='i'))
            self.coefficients.sdInfo[(2, 0)] = (numpy.array(
                [0, 1, 2], dtype='i'), numpy.array([0, 1], dtype='i'))
            self.coefficients.sdInfo[(2, 0)] = (numpy.array(
                [0, 1, 2], dtype='i'), numpy.array([0, 1], dtype='i'))
            self.coefficients.sdInfo[(2, 1)] = (numpy.array(
                [0, 1, 2], dtype='i'), numpy.array([0, 1], dtype='i'))
            self.coefficients.sdInfo[(2, 2)] = (numpy.array(
                [0, 1, 2], dtype='i'), numpy.array([0, 1], dtype='i'))
            self.offset.append(self.offset[1])
            self.stride.append(self.stride[1])
            self.numericalFlux.isDOFBoundary[
                2] = self.numericalFlux.isDOFBoundary[1].copy()
            self.numericalFlux.ebqe[
                ('u', 2)] = self.numericalFlux.ebqe[
                ('u', 1)].copy()
            log("calling RANS3PF2D ctor")
            self.rans3pf = cRANS3PF.RANS3PF2D(
                self.nSpace_global,
                self.nQuadraturePoints_element,
                self.u[0].femSpace.elementMaps.localFunctionSpace.dim,
                self.u[0].femSpace.referenceFiniteElement.localFunctionSpace.dim,
                self.testSpace[0].referenceFiniteElement.localFunctionSpace.dim,
                self.nElementBoundaryQuadraturePoints_elementBoundary,
                compKernelFlag,
                self.coefficients.aDarcy,
		self.coefficients.betaForch,
		self.coefficients.grain,
		self.coefficients.packFraction,
		self.coefficients.packMargin,
		self.coefficients.maxFraction,
		self.coefficients.frFraction,
                self.coefficients.sigmaC,
                self.coefficients.C3e,
                self.coefficients.C4e,
                self.coefficients.eR,
 		self.coefficients.fContact,
                self.coefficients.mContact,
                self.coefficients.nContact,
                self.coefficients.angFriction)
        else:
            log("calling  RANS3PF_base ctor")
            self.rans3pf = cRANS3PF.RANS3PF(
                self.nSpace_global,
                self.nQuadraturePoints_element,
                self.u[0].femSpace.elementMaps.localFunctionSpace.dim,
                self.u[0].femSpace.referenceFiniteElement.localFunctionSpace.dim,
                self.testSpace[0].referenceFiniteElement.localFunctionSpace.dim,
                self.nElementBoundaryQuadraturePoints_elementBoundary,
                compKernelFlag,
                self.coefficients.aDarcy,
		self.coefficients.betaForch,
		self.coefficients.grain,
		self.coefficients.packFraction,
		self.coefficients.packMargin,
		self.coefficients.maxFraction,
		self.coefficients.frFraction,
                self.coefficients.sigmaC,
                self.coefficients.C3e,
                self.coefficients.C4e,
                self.coefficients.eR,
 		self.coefficients.fContact,
                self.coefficients.mContact,
                self.coefficients.nContact,
                self.coefficients.angFriction)

    def getResidual(self, u, r):
        """
        Calculate the element residuals and add in to the global residual
        """

        # Load the unknowns into the finite element dof
        self.timeIntegration.calculateCoefs()
        self.timeIntegration.calculateU(u)
        self.setUnknowns(self.timeIntegration.u)
        # cek todo put in logic to skip if BC's don't depend on t or u
        # hack
        if self.bcsTimeDependent or not self.bcsSet:
            self.bcsSet = True
            # Dirichlet boundary conditions
            self.numericalFlux.setDirichletValues(self.ebqe)
            # Flux boundary conditions
            for ci, fbcObject in self.fluxBoundaryConditionsObjectsDict.iteritems():
                for t, g in fbcObject.advectiveFluxBoundaryConditionsDict.iteritems():
                    if self.coefficients.advection.has_key(ci):
                        self.ebqe[
                            ('advectiveFlux_bc', ci)][
                            t[0], t[1]] = g(
                            self.ebqe[
                                ('x')][
                                t[0], t[1]], self.timeIntegration.t)
                        self.ebqe[
                            ('advectiveFlux_bc_flag', ci)][
                            t[0], t[1]] = 1
                for ck, diffusiveFluxBoundaryConditionsDict in fbcObject.diffusiveFluxBoundaryConditionsDictDict.iteritems():
                    for t, g in diffusiveFluxBoundaryConditionsDict.iteritems():
                        self.ebqe[
                            ('diffusiveFlux_bc', ck, ci)][
                            t[0], t[1]] = g(
                            self.ebqe[
                                ('x')][
                                t[0], t[1]], self.timeIntegration.t)
                        self.ebqe[
                            ('diffusiveFlux_bc_flag', ck, ci)][
                            t[0], t[1]] = 1
        r.fill(0.0)
        self.Ct_sge = 4.0
        self.Cd_sge = 36.0
        # TODO how to request problem specific evaluations from coefficient
        # class
        if 'evaluateForcingTerms' in dir(self.coefficients):
            self.coefficients.evaluateForcingTerms(
                self.timeIntegration.t,
                self.q,
                self.mesh,
                self.u[0].femSpace.elementMaps.psi,
                self.mesh.elementNodesArray)
        self.coefficients.wettedAreas[:] = 0.0
        self.coefficients.netForces_p[:, :] = 0.0
        self.coefficients.netForces_v[:, :] = 0.0
        self.coefficients.netMoments[:, :] = 0.0
        self.coefficients.particle_netForces[:,:]=0.0
        self.coefficients.particle_netMoments[:,:]=0.0
        self.coefficients.particle_surfaceArea[:]=0.0
<<<<<<< HEAD
=======

>>>>>>> 974bb177

        if self.forceStrongConditions:
            for cj in range(len(self.dirichletConditionsForceDOF)):
                for dofN, g in self.dirichletConditionsForceDOF[
                        cj].DOFBoundaryConditionsDict.iteritems():
                        self.u[cj].dof[dofN] = g(self.dirichletConditionsForceDOF[cj].DOFBoundaryPointDict[
<<<<<<< HEAD
                            dofN], self.timeIntegration.t)# + self.MOVING_DOMAIN * self.mesh.nodeVelocityArray[dofN, cj - 1]
=======
                                                 dofN], self.timeIntegration.t)# + self.MOVING_DOMAIN * self.mesh.nodeVelocityArray[dofN, cj - 1]        
>>>>>>> 974bb177
        if self.coefficients.set_vos:
            self.coefficients.set_vos(self.q['x'],self.coefficients.q_vos)
            self.coefficients.set_vos(self.ebqe['x'],self.coefficients.ebqe_vos)
        self.rans3pf.calculateResidual(  # element
            self.pressureModel.u[0].femSpace.elementMaps.psi,
            self.pressureModel.u[0].femSpace.elementMaps.grad_psi,
            self.mesh.nodeArray,
            self.mesh.nodeVelocityArray,
            self.MOVING_DOMAIN,
            self.coefficients.PSTAB,
            self.mesh.elementNodesArray,
            self.elementQuadratureWeights[('u', 0)],
            self.pressureModel.u[0].femSpace.psi,
            self.pressureModel.u[0].femSpace.grad_psi,
            self.pressureModel.u[0].femSpace.psi,
            self.pressureModel.u[0].femSpace.grad_psi,
            self.pressureModel.q_p_sharp,
            self.pressureModel.q_grad_p_sharp,
            self.pressureModel.ebqe_p_sharp,
            self.pressureModel.ebqe_grad_p_sharp,
            #self.pressureModel.q[('u',0)],
            #self.pressureModel.q[('grad(u)',0)],
            #self.pressureModel.ebqe[('u',0)],
            #self.pressureModel.ebqe[('grad(u)',0)],
            self.u[0].femSpace.psi,
            self.u[0].femSpace.grad_psi,
            self.u[0].femSpace.Hessian_psi,
            self.u[0].femSpace.psi,
            self.u[0].femSpace.grad_psi,
            self.pressureModel.u[0].femSpace.elementMaps.psi_trace,
            self.pressureModel.u[0].femSpace.elementMaps.grad_psi_trace,
            self.elementBoundaryQuadratureWeights[('u', 0)],
            self.pressureModel.u[0].femSpace.psi_trace,
            self.pressureModel.u[0].femSpace.grad_psi_trace,
            self.pressureModel.u[0].femSpace.psi_trace,
            self.pressureModel.u[0].femSpace.grad_psi_trace,
            self.u[0].femSpace.psi_trace,
            self.u[0].femSpace.grad_psi_trace,
            self.u[0].femSpace.psi_trace,
            self.u[0].femSpace.grad_psi_trace,
            self.u[0].femSpace.elementMaps.boundaryNormals,
            self.u[0].femSpace.elementMaps.boundaryJacobians,
            self.eb_adjoint_sigma,
            self.elementDiameter,  # mesh.elementDiametersArray,
            self.mesh.nodeDiametersArray,
            self.stabilization.hFactor,
            self.mesh.nElements_global,
            self.mesh.nElements_owned,
            self.mesh.nElementBoundaries_owned,
            self.coefficients.useRBLES,
            self.coefficients.useMetrics,
            self.timeIntegration.alpha_bdf,
            self.coefficients.epsFact_density,
            self.coefficients.epsFact,
            self.coefficients.sigma,
            self.coefficients.rho_0,
            self.coefficients.nu_0,
            self.coefficients.rho_1,
            self.coefficients.nu_1,
            self.coefficients.smagorinskyConstant,
            self.coefficients.turbulenceClosureModel,
            self.Ct_sge,
            self.Cd_sge,
            self.shockCapturing.shockCapturingFactor,
            self.numericalFlux.penalty_constant,
            self.coefficients.epsFact_solid,
            self.coefficients.q_phi_solid,
            self.coefficients.q_velocity_solid,
            self.coefficients.q_vos,
            self.coefficients.q_dvos_dt,
            self.coefficients.q_dragAlpha,
            self.coefficients.q_dragBeta,
            self.q[('r', 0)],
            self.coefficients.q_turb_var[0],
            self.coefficients.q_turb_var[1],
            self.coefficients.q_turb_var_grad[0],
            self.q['eddy_viscosity'],
            self.pressureModel.u[0].femSpace.dofMap.l2g,
            self.u[0].femSpace.dofMap.l2g,
            self.pressureModel.u[0].dof,
            self.u[0].dof,
            self.u[1].dof,
            self.u[2].dof,
            self.coefficients.g,
            self.coefficients.useVF,
            self.coefficients.q_vf,
            self.coefficients.q_phi,
            self.coefficients.q_n,
            self.coefficients.q_kappa,
            self.timeIntegration.m_tmp[0],
            self.timeIntegration.m_tmp[1],
            self.timeIntegration.m_tmp[2],
            self.q[('f', 0)],
            self.timeIntegration.beta_bdf[0],
            self.timeIntegration.beta_bdf[1],
            self.timeIntegration.beta_bdf[2],
            self.q['dV'],
            self.q['dV_last'],
            self.stabilization.v_last,
            self.coefficients.ebqe_velocity_last,
            self.q[('cfl', 0)],
            self.q[('numDiff', 0, 0)],
            self.q[('numDiff', 1, 1)],
            self.q[('numDiff', 2, 2)],
            self.shockCapturing.numDiff_last[0],
            self.shockCapturing.numDiff_last[1],
            self.shockCapturing.numDiff_last[2],
            self.coefficients.sdInfo[(0, 0)][0],
            self.coefficients.sdInfo[(0, 0)][1],
            self.coefficients.sdInfo[(0, 1)][0],
            self.coefficients.sdInfo[(0, 1)][1],
            self.coefficients.sdInfo[(0, 2)][0],
            self.coefficients.sdInfo[(0, 2)][1],
            self.coefficients.sdInfo[(1, 1)][0],
            self.coefficients.sdInfo[(1, 1)][1],
            self.coefficients.sdInfo[(1, 0)][0],
            self.coefficients.sdInfo[(1, 0)][1],
            self.coefficients.sdInfo[(1, 2)][0],
            self.coefficients.sdInfo[(1, 2)][1],
            self.coefficients.sdInfo[(2, 2)][0],
            self.coefficients.sdInfo[(2, 2)][1],
            self.coefficients.sdInfo[(2, 0)][0],
            self.coefficients.sdInfo[(2, 0)][1],
            self.coefficients.sdInfo[(2, 1)][0],
            self.coefficients.sdInfo[(2, 1)][1],
            self.pressureModel.offset[0],
            self.offset[0],
            self.offset[1],
            self.offset[2],
            self.pressureModel.stride[0],
            self.stride[0],
            self.stride[1],
            self.stride[2],
            r,
            self.mesh.nExteriorElementBoundaries_global,
            self.mesh.exteriorElementBoundariesArray,
            self.mesh.elementBoundaryElementsArray,
            self.mesh.elementBoundaryLocalElementBoundariesArray,
            self.coefficients.ebqe_vf,
            self.coefficients.bc_ebqe_vf,
            self.coefficients.ebqe_phi,
            self.coefficients.bc_ebqe_phi,
            self.coefficients.ebqe_n,
            self.coefficients.ebqe_kappa,
            self.coefficients.ebqe_vos,
            self.coefficients.ebqe_turb_var[0],
            self.coefficients.ebqe_turb_var[1],
            self.pressureModel.numericalFlux.isDOFBoundary[0],
            self.numericalFlux.isDOFBoundary[0],
            self.numericalFlux.isDOFBoundary[1],
            self.numericalFlux.isDOFBoundary[2],
            self.pressureModel.numericalFlux.ebqe[('advectiveFlux_bc_flag', 0)],
            self.ebqe[('advectiveFlux_bc_flag', 0)],
            self.ebqe[('advectiveFlux_bc_flag', 1)],
            self.ebqe[('advectiveFlux_bc_flag', 2)],
            self.ebqe[('diffusiveFlux_bc_flag', 0, 0)],
            self.ebqe[('diffusiveFlux_bc_flag', 1, 1)],
            self.ebqe[('diffusiveFlux_bc_flag', 2, 2)],
            self.pressureModel.numericalFlux.ebqe[('u', 0)],
            self.pressureModel.numericalFlux.ebqe[('advectiveFlux_bc', 0)],
            self.ebqe[('advectiveFlux_bc', 0)],
            self.ebqe[('advectiveFlux_bc', 1)],
            self.ebqe[('advectiveFlux_bc', 2)],
            self.numericalFlux.ebqe[('u', 0)],
            self.ebqe[('diffusiveFlux_bc', 0, 0)],
            self.ebqe['penalty'],
            self.numericalFlux.ebqe[('u', 1)],
            self.ebqe[('diffusiveFlux_bc', 1, 1)],
            self.numericalFlux.ebqe[('u', 2)],
            self.ebqe[('diffusiveFlux_bc', 2, 2)],
            self.q['x'],
            self.q[('velocity', 0)],
            self.ebqe[('velocity', 0)],
            self.ebq_global[('totalFlux', 0)],
            self.elementResidual[0],
            self.mesh.elementMaterialTypes,
            self.mesh.elementBoundaryMaterialTypes,
            self.coefficients.barycenters,
            self.coefficients.wettedAreas,
            self.coefficients.netForces_p,
            self.coefficients.netForces_v,
            self.coefficients.netMoments,
            self.coefficients.q_rho,
            self.coefficients.ebqe_rho,
            self.coefficients.q_nu,
            self.coefficients.ebqe_nu,
            self.coefficients.nParticles,
	    self.coefficients.particle_epsFact,
	    self.coefficients.particle_alpha,
	    self.coefficients.particle_beta,
	    self.coefficients.particle_penalty_constant,
	    self.coefficients.particle_signed_distances,
	    self.coefficients.particle_signed_distance_normals,
	    self.coefficients.particle_velocities,
            self.coefficients.particle_angular_velocities,
	    self.coefficients.particle_centroids,
            self.coefficients.particle_netForces,
            self.coefficients.particle_netMoments,
            self.coefficients.particle_surfaceArea,
            self.coefficients.particle_nitsche)
        from proteus.flcbdfWrappers import globalSum
        for i in range(self.coefficients.netForces_p.shape[0]):
            self.coefficients.wettedAreas[i] = globalSum(
                self.coefficients.wettedAreas[i])
            for I in range(3):
                self.coefficients.netForces_p[i, I] = globalSum(
                    self.coefficients.netForces_p[i, I])
                self.coefficients.netForces_v[i, I] = globalSum(
                    self.coefficients.netForces_v[i, I])
                self.coefficients.netMoments[i, I] = globalSum(
                    self.coefficients.netMoments[i, I])
        for i in range(self.coefficients.particle_netForces.shape[0]):
            for I in range(3):
                self.coefficients.particle_netForces[i, I] = globalSum(
                    self.coefficients.particle_netForces[i, I])
                self.coefficients.particle_netMoments[i, I] = globalSum(
                    self.coefficients.particle_netMoments[i, I])
<<<<<<< HEAD
                self.coefficients.particle_surfaceArea[i] = globalSum(
                    self.coefficients.particle_surfaceArea[i])
            logEvent("particle i="+`i`+ " force "+`self.coefficients.particle_netForces[i]`)
            logEvent("particle i="+`i`+ " moment "+`self.coefficients.particle_netMoments[i]`)
            logEvent("particle i="+`i`+ " surfaceArea "+`self.coefficients.particle_surfaceArea[i]`)
=======
            self.coefficients.particle_surfaceArea[i] = globalSum(
                self.coefficients.particle_surfaceArea[i])
            logEvent("particle i="+`i`+ " force "+`self.coefficients.particle_netForces[i]`)
            logEvent("particle i="+`i`+ " moment "+`self.coefficients.particle_netMoments[i]`)
            logEvent("particle i="+`i`+ " surfaceArea "+`self.coefficients.particle_surfaceArea[i]`)

>>>>>>> 974bb177
        if self.forceStrongConditions:
            for cj in range(len(self.dirichletConditionsForceDOF)):
                for dofN, g in self.dirichletConditionsForceDOF[
                        cj].DOFBoundaryConditionsDict.iteritems():
                    r[self.offset[cj] + self.stride[cj] * dofN] = self.u[cj].dof[dofN] - g(self.dirichletConditionsForceDOF[cj].DOFBoundaryPointDict[
                        dofN], self.timeIntegration.t)# - self.MOVING_DOMAIN * self.mesh.nodeVelocityArray[dofN, cj - 1]

        cflMax = globalMax(self.q[('cfl', 0)].max()) * self.timeIntegration.dt
        log("Maximum CFL = " + str(cflMax), level=2)
        if self.stabilization:
            self.stabilization.accumulateSubgridMassHistory(self.q)
        log("Global residual", level=9, data=r)
        # mwf decide if this is reasonable for keeping solver statistics
        self.nonlinear_function_evaluations += 1

    def getJacobian(self, jacobian):
        cfemIntegrals.zeroJacobian_CSR(self.nNonzerosInJacobian,
                                       jacobian)
        if self.nSpace_global == 2:
            self.csrRowIndeces[(0, 2)] = self.csrRowIndeces[(0, 1)]
            self.csrColumnOffsets[(0, 2)] = self.csrColumnOffsets[(0, 1)]
            self.csrRowIndeces[(0, 2)] = self.csrRowIndeces[(0, 1)]
            self.csrColumnOffsets[(0, 2)] = self.csrColumnOffsets[(0, 1)]
            self.csrRowIndeces[(1, 2)] = self.csrRowIndeces[(0, 1)]
            self.csrColumnOffsets[(1, 2)] = self.csrColumnOffsets[(0, 1)]
            self.csrRowIndeces[(2, 0)] = self.csrRowIndeces[(1, 0)]
            self.csrColumnOffsets[(2, 0)] = self.csrColumnOffsets[(1, 0)]
            self.csrRowIndeces[(2, 0)] = self.csrRowIndeces[(1, 0)]
            self.csrColumnOffsets[(2, 0)] = self.csrColumnOffsets[(1, 0)]
            self.csrRowIndeces[(2, 1)] = self.csrRowIndeces[(1, 0)]
            self.csrColumnOffsets[(2, 1)] = self.csrColumnOffsets[(1, 0)]
            self.csrRowIndeces[(2, 2)] = self.csrRowIndeces[(1, 0)]
            self.csrColumnOffsets[(2, 2)] = self.csrColumnOffsets[(1, 0)]
            self.csrColumnOffsets_eb[(0, 2)] = self.csrColumnOffsets[(0, 1)]
            self.csrColumnOffsets_eb[(0, 2)] = self.csrColumnOffsets[(0, 1)]
            self.csrColumnOffsets_eb[(1, 2)] = self.csrColumnOffsets[(0, 1)]
            self.csrColumnOffsets_eb[(2, 0)] = self.csrColumnOffsets[(0, 1)]
            self.csrColumnOffsets_eb[(2, 0)] = self.csrColumnOffsets[(0, 1)]
            self.csrColumnOffsets_eb[(2, 1)] = self.csrColumnOffsets[(0, 1)]
            self.csrColumnOffsets_eb[(2, 2)] = self.csrColumnOffsets[(0, 1)]

        self.rans3pf.calculateJacobian(  # element
            self.pressureModel.u[0].femSpace.elementMaps.psi,
            self.pressureModel.u[0].femSpace.elementMaps.grad_psi,
            self.mesh.nodeArray,
            self.mesh.nodeVelocityArray,
            self.MOVING_DOMAIN,
            self.coefficients.PSTAB,
            self.mesh.elementNodesArray,
            self.elementQuadratureWeights[('u', 0)],
            self.pressureModel.u[0].femSpace.psi,
            self.pressureModel.u[0].femSpace.grad_psi,
            self.pressureModel.u[0].femSpace.psi,
            self.pressureModel.u[0].femSpace.grad_psi,
            self.pressureModel.q_p_sharp,
            self.pressureModel.q_grad_p_sharp,
            self.pressureModel.ebqe_p_sharp,
            self.pressureModel.ebqe_grad_p_sharp,
            #self.pressureModel.q[('u',0)],
            #self.pressureModel.q[('grad(u)',0)],
            #self.pressureModel.ebqe[('u',0)],
            #self.pressureModel.ebqe[('grad(u)',0)],
            self.u[0].femSpace.psi,
            self.u[0].femSpace.grad_psi,
            self.u[0].femSpace.Hessian_psi,
            self.u[0].femSpace.psi,
            self.u[0].femSpace.grad_psi,
            # element boundary
            self.pressureModel.u[0].femSpace.elementMaps.psi_trace,
            self.pressureModel.u[0].femSpace.elementMaps.grad_psi_trace,
            self.pressureModel.elementBoundaryQuadratureWeights[('u', 0)],
            self.pressureModel.u[0].femSpace.psi_trace,
            self.pressureModel.u[0].femSpace.grad_psi_trace,
            self.pressureModel.u[0].femSpace.psi_trace,
            self.pressureModel.u[0].femSpace.grad_psi_trace,
            self.u[0].femSpace.psi_trace,
            self.u[0].femSpace.grad_psi_trace,
            self.u[0].femSpace.psi_trace,
            self.u[0].femSpace.grad_psi_trace,
            self.u[0].femSpace.elementMaps.boundaryNormals,
            self.u[0].femSpace.elementMaps.boundaryJacobians,
            self.eb_adjoint_sigma,
            self.elementDiameter,  # mesh.elementDiametersArray,
            self.mesh.nodeDiametersArray,
            self.stabilization.hFactor,
            self.mesh.nElements_global,
            self.mesh.nElements_owned,
            self.coefficients.useRBLES,
            self.coefficients.useMetrics,
            self.timeIntegration.alpha_bdf,
            self.coefficients.epsFact_density,
            self.coefficients.epsFact,
            self.coefficients.sigma,
            self.coefficients.rho_0,
            self.coefficients.nu_0,
            self.coefficients.rho_1,
            self.coefficients.nu_1,
            self.coefficients.smagorinskyConstant,
            self.coefficients.turbulenceClosureModel,
            self.Ct_sge,
            self.Cd_sge,
            self.shockCapturing.shockCapturingFactor,
            self.numericalFlux.penalty_constant,
            # VRANS start
            self.coefficients.epsFact_solid,
            self.coefficients.q_phi_solid,
            self.coefficients.q_velocity_solid,
            self.coefficients.q_vos,
            self.coefficients.q_dvos_dt,
            self.coefficients.q_dragAlpha,
            self.coefficients.q_dragBeta,
            self.pressureModel.q[('r', 0)],
            self.coefficients.q_turb_var[0],
            self.coefficients.q_turb_var[1],
            self.coefficients.q_turb_var_grad[0],
            # VRANS end
            self.pressureModel.u[0].femSpace.dofMap.l2g,
            self.u[0].femSpace.dofMap.l2g,
            self.pressureModel.u[0].dof,
            self.u[0].dof,
            self.u[1].dof,
            self.u[2].dof,
            self.coefficients.g,
            self.coefficients.useVF,
            self.coefficients.q_vf,
            self.coefficients.q_phi,
            self.coefficients.q_n,
            self.coefficients.q_kappa,
            self.timeIntegration.beta_bdf[0],
            self.timeIntegration.beta_bdf[1],
            self.timeIntegration.beta_bdf[2],
            self.q['dV'],
            self.q['dV_last'],
            self.stabilization.v_last,
            self.coefficients.ebqe_velocity_last,
            self.q[('cfl', 0)],
            self.shockCapturing.numDiff_last[0],
            self.shockCapturing.numDiff_last[1],
            self.shockCapturing.numDiff_last[2],
            self.coefficients.sdInfo[
                (0, 0)][0], self.coefficients.sdInfo[
                (0, 0)][1],
            self.coefficients.sdInfo[
                (0, 1)][0], self.coefficients.sdInfo[
                (0, 1)][1],
            self.coefficients.sdInfo[
                (0, 2)][0], self.coefficients.sdInfo[
                (0, 2)][1],
            self.coefficients.sdInfo[
                (1, 1)][0], self.coefficients.sdInfo[
                (1, 1)][1],
            self.coefficients.sdInfo[
                (1, 0)][0], self.coefficients.sdInfo[
                (1, 0)][1],
            self.coefficients.sdInfo[
                (1, 2)][0], self.coefficients.sdInfo[
                (1, 2)][1],
            self.coefficients.sdInfo[
                (2, 2)][0], self.coefficients.sdInfo[
                (2, 2)][1],
            self.coefficients.sdInfo[
                (2, 0)][0], self.coefficients.sdInfo[
                (2, 0)][1],
            self.coefficients.sdInfo[
                (2, 1)][0], self.coefficients.sdInfo[
                (2, 1)][1],
            self.csrRowIndeces[(0, 0)], self.csrColumnOffsets[(0, 0)],
            self.csrRowIndeces[(0, 0)], self.csrColumnOffsets[(0, 0)],
            self.csrRowIndeces[(0, 1)], self.csrColumnOffsets[(0, 1)],
            self.csrRowIndeces[(0, 2)], self.csrColumnOffsets[(0, 2)],
            self.csrRowIndeces[(0, 0)], self.csrColumnOffsets[(0, 0)],
            self.csrRowIndeces[(0, 0)], self.csrColumnOffsets[(0, 0)],
            self.csrRowIndeces[(0, 1)], self.csrColumnOffsets[(0, 1)],
            self.csrRowIndeces[(0, 2)], self.csrColumnOffsets[(0, 2)],
            self.csrRowIndeces[(1, 0)], self.csrColumnOffsets[(1, 0)],
            self.csrRowIndeces[(1, 0)], self.csrColumnOffsets[(1, 0)],
            self.csrRowIndeces[(1, 1)], self.csrColumnOffsets[(1, 1)],
            self.csrRowIndeces[(1, 2)], self.csrColumnOffsets[(1, 2)],
            self.csrRowIndeces[(2, 0)], self.csrColumnOffsets[(2, 0)],
            self.csrRowIndeces[(2, 0)], self.csrColumnOffsets[(2, 0)],
            self.csrRowIndeces[(2, 1)], self.csrColumnOffsets[(2, 1)],
            self.csrRowIndeces[(2, 2)], self.csrColumnOffsets[(2, 2)],
            jacobian,
            self.mesh.nExteriorElementBoundaries_global,
            self.mesh.exteriorElementBoundariesArray,
            self.mesh.elementBoundaryElementsArray,
            self.mesh.elementBoundaryLocalElementBoundariesArray,
            self.coefficients.ebqe_vf,
            self.coefficients.bc_ebqe_vf,
            self.coefficients.ebqe_phi,
            self.coefficients.bc_ebqe_phi,
            self.coefficients.ebqe_n,
            self.coefficients.ebqe_kappa,
            # VRANS start
            self.coefficients.ebqe_vos,
            self.coefficients.ebqe_turb_var[0],
            self.coefficients.ebqe_turb_var[1],
            # VRANS end
            self.pressureModel.numericalFlux.isDOFBoundary[0],
            self.numericalFlux.isDOFBoundary[0],
            self.numericalFlux.isDOFBoundary[1],
            self.numericalFlux.isDOFBoundary[2],
            self.pressureModel.numericalFlux.ebqe[('advectiveFlux_bc_flag', 0)],
            self.ebqe[('advectiveFlux_bc_flag', 0)],
            self.ebqe[('advectiveFlux_bc_flag', 1)],
            self.ebqe[('advectiveFlux_bc_flag', 2)],
            self.ebqe[('diffusiveFlux_bc_flag', 0, 0)],
            self.ebqe[('diffusiveFlux_bc_flag', 1, 1)],
            self.ebqe[('diffusiveFlux_bc_flag', 2, 2)],
            self.pressureModel.numericalFlux.ebqe[('u', 0)],
            self.pressureModel.numericalFlux.ebqe[('advectiveFlux_bc', 0)],
            self.ebqe[('advectiveFlux_bc', 0)],
            self.ebqe[('advectiveFlux_bc', 1)],
            self.ebqe[('advectiveFlux_bc', 2)],
            self.numericalFlux.ebqe[('u', 0)],
            self.ebqe[('diffusiveFlux_bc', 0, 0)],
            self.ebqe['penalty'],
            self.numericalFlux.ebqe[('u', 1)],
            self.ebqe[('diffusiveFlux_bc', 1, 1)],
            self.numericalFlux.ebqe[('u', 2)],
            self.ebqe[('diffusiveFlux_bc', 2, 2)],
            self.csrColumnOffsets_eb[(0, 0)],
            self.csrColumnOffsets_eb[(0, 0)],
            self.csrColumnOffsets_eb[(0, 1)],
            self.csrColumnOffsets_eb[(0, 2)],
            self.csrColumnOffsets_eb[(0, 0)],
            self.csrColumnOffsets_eb[(0, 0)],
            self.csrColumnOffsets_eb[(0, 1)],
            self.csrColumnOffsets_eb[(0, 2)],
            self.csrColumnOffsets_eb[(1, 0)],
            self.csrColumnOffsets_eb[(1, 0)],
            self.csrColumnOffsets_eb[(1, 1)],
            self.csrColumnOffsets_eb[(1, 2)],
            self.csrColumnOffsets_eb[(2, 0)],
            self.csrColumnOffsets_eb[(2, 0)],
            self.csrColumnOffsets_eb[(2, 1)],
            self.csrColumnOffsets_eb[(2, 2)],
            self.mesh.elementMaterialTypes,
            self.coefficients.nParticles,
	    self.coefficients.particle_epsFact,
	    self.coefficients.particle_alpha,
	    self.coefficients.particle_beta,
	    self.coefficients.particle_penalty_constant,
	    self.coefficients.particle_signed_distances,
	    self.coefficients.particle_signed_distance_normals,
	    self.coefficients.particle_velocities,
            self.coefficients.particle_angular_velocities,
	    self.coefficients.particle_centroids,
            self.coefficients.particle_nitsche)

        if not self.forceStrongConditions and max(
            numpy.linalg.norm(
                self.u[0].dof, numpy.inf), numpy.linalg.norm(
                self.u[1].dof, numpy.inf), numpy.linalg.norm(
                self.u[2].dof, numpy.inf)) < 1.0e-8:
            self.pp_hasConstantNullSpace = True
        else:
            self.pp_hasConstantNullSpace = False
        # Load the Dirichlet conditions directly into residual
        if self.forceStrongConditions:
            for cj in range(self.nc):
                for dofN in self.dirichletConditionsForceDOF[
                        cj].DOFBoundaryConditionsDict.keys():
                    global_dofN = self.offset[cj] + self.stride[cj] * dofN
                    for i in range(
                        self.rowptr[global_dofN], self.rowptr[
                            global_dofN + 1]):
                        if (self.colind[i] == global_dofN):
                            self.nzval[i] = 1.0
                        else:
                            self.nzval[i] = 0.0
                            # print "RBLES zeroing residual cj = %s dofN= %s
                            # global_dofN= %s " % (cj,dofN,global_dofN)
        log("Jacobian ", level=10, data=jacobian)
        # mwf decide if this is reasonable for solver statistics
        self.nonlinear_function_jacobian_evaluations += 1
        return jacobian

    def calculateElementQuadrature(self, domainMoved=False):
        """
        Calculate the physical location and weights of the quadrature rules
        and the shape information at the quadrature points.

        This function should be called only when the mesh changes.
        """
        if self.postProcessing:
            self.u[0].femSpace.elementMaps.getValues(
                self.elementQuadraturePoints, self.q['x'])
            self.u[0].femSpace.elementMaps.getJacobianValues(
                self.elementQuadraturePoints,
                self.q['J'],
                self.q['inverse(J)'],
                self.q['det(J)'])
            self.u[0].femSpace.getBasisValues(
                self.elementQuadraturePoints, self.q[('v', 0)])
        self.u[0].femSpace.elementMaps.getBasisValuesRef(
            self.elementQuadraturePoints)
        self.u[0].femSpace.elementMaps.getBasisGradientValuesRef(
            self.elementQuadraturePoints)
        self.u[0].femSpace.getBasisValuesRef(self.elementQuadraturePoints)
        self.u[0].femSpace.getBasisGradientValuesRef(
            self.elementQuadraturePoints)
        self.u[0].femSpace.getBasisHessianValuesRef(
            self.elementQuadraturePoints)
        self.u[1].femSpace.getBasisValuesRef(self.elementQuadraturePoints)
        self.u[1].femSpace.getBasisGradientValuesRef(
            self.elementQuadraturePoints)
        self.coefficients.initializeElementQuadrature(
            self.timeIntegration.t, self.q)
        if self.stabilization is not None and not domainMoved:
            self.stabilization.initializeElementQuadrature(
                self.mesh, self.timeIntegration.t, self.q)
            self.stabilization.initializeTimeIntegration(self.timeIntegration)
        if self.shockCapturing is not None and not domainMoved:
            self.shockCapturing.initializeElementQuadrature(
                self.mesh, self.timeIntegration.t, self.q)

    def calculateElementBoundaryQuadrature(self, domainMoved=False):
        """
        Calculate the physical location and weights of the quadrature rules
        and the shape information at the quadrature points on element boundaries.

        This function should be called only when the mesh changes.
        """
        if self.postProcessing:
            self.u[0].femSpace.elementMaps.getValuesTrace(
                self.elementBoundaryQuadraturePoints, self.ebq['x'])
            self.u[0].femSpace.elementMaps.getJacobianValuesTrace(
                self.elementBoundaryQuadraturePoints,
                self.ebq['inverse(J)'],
                self.ebq['g'],
                self.ebq['sqrt(det(g))'],
                self.ebq['n'])
            cfemIntegrals.copyLeftElementBoundaryInfo(
                self.mesh.elementBoundaryElementsArray,
                self.mesh.elementBoundaryLocalElementBoundariesArray,
                self.mesh.exteriorElementBoundariesArray,
                self.mesh.interiorElementBoundariesArray,
                self.ebq['x'],
                self.ebq['n'],
                self.ebq_global['x'],
                self.ebq_global['n'])
            self.u[0].femSpace.elementMaps.getInverseValuesTrace(
                self.ebq['inverse(J)'], self.ebq['x'], self.ebq['hat(x)'])
            self.u[0].femSpace.elementMaps.getPermutations(self.ebq['hat(x)'])
            self.testSpace[0].getBasisValuesTrace(
                self.u[0].femSpace.elementMaps.permutations, self.ebq['hat(x)'], self.ebq[
                    ('w', 0)])
            self.u[0].femSpace.getBasisValuesTrace(
                self.u[0].femSpace.elementMaps.permutations, self.ebq['hat(x)'], self.ebq[
                    ('v', 0)])
            cfemIntegrals.calculateElementBoundaryIntegrationWeights(
                self.ebq['sqrt(det(g))'], self.elementBoundaryQuadratureWeights[
                    ('u', 0)], self.ebq[
                    ('dS_u', 0)])

    def calculateExteriorElementBoundaryQuadrature(self, domainMoved=False):
        """
        Calculate the physical location and weights of the quadrature rules
        and the shape information at the quadrature points on global element boundaries.

        This function should be called only when the mesh changes.
        """
        log("initalizing ebqe vectors for post-procesing velocity")
        if self.postProcessing:
            self.u[0].femSpace.elementMaps.getValuesGlobalExteriorTrace(
                self.elementBoundaryQuadraturePoints, self.ebqe['x'])
            self.u[0].femSpace.elementMaps.getJacobianValuesGlobalExteriorTrace(
                self.elementBoundaryQuadraturePoints,
                self.ebqe['inverse(J)'],
                self.ebqe['g'],
                self.ebqe['sqrt(det(g))'],
                self.ebqe['n'])
            cfemIntegrals.calculateIntegrationWeights(
                self.ebqe['sqrt(det(g))'], self.elementBoundaryQuadratureWeights[
                    ('u', 0)], self.ebqe[
                    ('dS_u', 0)])
        #
        # get physical locations of element boundary quadrature points
        #
        # assume all components live on the same mesh
        log("initalizing basis info")
        self.u[0].femSpace.elementMaps.getBasisValuesTraceRef(
            self.elementBoundaryQuadraturePoints)
        self.u[0].femSpace.elementMaps.getBasisGradientValuesTraceRef(
            self.elementBoundaryQuadraturePoints)
        self.u[0].femSpace.getBasisValuesTraceRef(
            self.elementBoundaryQuadraturePoints)
        self.u[0].femSpace.getBasisGradientValuesTraceRef(
            self.elementBoundaryQuadraturePoints)
        self.u[1].femSpace.getBasisValuesTraceRef(
            self.elementBoundaryQuadraturePoints)
        self.u[1].femSpace.getBasisGradientValuesTraceRef(
            self.elementBoundaryQuadraturePoints)
        self.u[0].femSpace.elementMaps.getValuesGlobalExteriorTrace(
            self.elementBoundaryQuadraturePoints, self.ebqe['x'])
        log("setting flux boundary conditions")
        if not domainMoved:
            self.fluxBoundaryConditionsObjectsDict = dict([(cj, FluxBoundaryConditions(self.mesh,
                                                                                       self.nElementBoundaryQuadraturePoints_elementBoundary,
                                                                                       self.ebqe[('x')],
                                                                                       self.advectiveFluxBoundaryConditionsSetterDict[cj],
                                                                                       self.diffusiveFluxBoundaryConditionsSetterDictDict[cj]))
                                                           for cj in self.advectiveFluxBoundaryConditionsSetterDict.keys()])
            log("initializing coefficients ebqe")
            self.coefficients.initializeGlobalExteriorElementBoundaryQuadrature(
                self.timeIntegration.t, self.ebqe)
        log("done with ebqe")

    def estimate_mt(self):
        pass

    def calculateSolutionAtQuadrature(self):
        pass

    def calculateAuxiliaryQuantitiesAfterStep(self):
        if self.postProcessing and self.conservativeFlux:
            self.rans3pf.calculateVelocityAverage(
                self.mesh.nExteriorElementBoundaries_global,
                self.mesh.exteriorElementBoundariesArray,
                self.mesh.nInteriorElementBoundaries_global,
                self.mesh.interiorElementBoundariesArray,
                self.mesh.elementBoundaryElementsArray,
                self.mesh.elementBoundaryLocalElementBoundariesArray,
                self.mesh.nodeArray,
                self.mesh.nodeVelocityArray,
                self.MOVING_DOMAIN,
                self.mesh.elementNodesArray,
                self.u[0].femSpace.elementMaps.psi_trace,
                self.u[0].femSpace.elementMaps.grad_psi_trace,
                self.u[0].femSpace.elementMaps.boundaryNormals,
                self.u[0].femSpace.elementMaps.boundaryJacobians,
                self.u[0].femSpace.dofMap.l2g,
                self.u[0].dof,
                self.u[1].dof,
                self.u[2].dof,
                self.coefficients.vos_dof,
                self.u[0].femSpace.psi_trace,
                self.ebqe[
                    ('velocity',
                     0)],
                self.ebq_global[
                    ('velocityAverage',
                     0)])
            if self.movingDomain:
                log("Element Quadrature", level=3)
                self.calculateElementQuadrature(domainMoved=True)
                log("Element Boundary Quadrature", level=3)
                self.calculateElementBoundaryQuadrature(domainMoved=True)
                log("Global Exterior Element Boundary Quadrature", level=3)
                self.calculateExteriorElementBoundaryQuadrature(
                    domainMoved=True)
                for ci in range(
                        len(self.velocityPostProcessor.vpp_algorithms)):
                    for cj in self.velocityPostProcessor.vpp_algorithms[
                            ci].updateConservationJacobian.keys():
                        self.velocityPostProcessor.vpp_algorithms[
                            ci].updateWeights()
                        self.velocityPostProcessor.vpp_algorithms[
                            ci].computeGeometricInfo()
                        self.velocityPostProcessor.vpp_algorithms[
                            ci].updateConservationJacobian[cj] = True
        OneLevelTransport.calculateAuxiliaryQuantitiesAfterStep(self)

    def updateAfterMeshMotion(self):
        pass


def getErgunDrag(porosity, meanGrainSize, viscosity):
    # cek hack, this doesn't seem right
    # cek todo look up correct Ergun model for alpha and beta
    voidFrac = 1.0 - porosity
    if voidFrac > 1.0e-6:
        dragBeta = porosity * porosity * porosity * meanGrainSize * 1.0e-2 / voidFrac
    if (porosity > epsZero and meanGrainSize > epsZero):
        dragAlpha = viscosity * 180.0 * voidFrac * voidFrac / \
            (meanGrainSize * meanGrainSize * porosity)<|MERGE_RESOLUTION|>--- conflicted
+++ resolved
@@ -410,18 +410,6 @@
         self.particle_netForces = np.zeros((self.nParticles,3),'d')
         self.particle_netMoments = np.zeros((self.nParticles,3),'d')
         self.particle_surfaceArea = np.zeros((self.nParticles,),'d')
-<<<<<<< HEAD
-        self.particle_velocities = np.zeros((self.nParticles,3),'d')
-        self.particle_angular_velocities = np.zeros((self.nParticles,3),'d')
-        self.particle_centroids = np.zeros((self.nParticles,3),'d')
-        self.particle_signed_distances=np.zeros((self.nParticles,)+self.model.q[('u',0)].shape,'d')
-        self.particle_signed_distance_normals=np.zeros((self.nParticles,)+self.model.q[('velocity',0)].shape,'d')
-        for i in range(self.nParticles):
-            for eN in range(self.model.q['x'].shape[0]):
-                for k in range(self.model.q['x'].shape[1]):
-                    self.particle_signed_distances[i,eN,k],self.particle_signed_distance_normals[i,eN,k] = self.particle_sdfList[0](i, self.model.q['x'][eN,k])
-            self.model.q[('phis',i)] = self.particle_signed_distances[i]
-=======
         # self.particle_velocities = np.zeros((self.nParticles,3),'d')
         self.particle_centroids = np.zeros((self.nParticles,3),'d')
         self.particle_signed_distances=np.zeros((self.nParticles,)+self.model.q[('u',0)].shape,'d')
@@ -459,7 +447,6 @@
                 self.model.q[('phis_vel',i)] = self.particle_velocities[i]
 
 	
->>>>>>> 974bb177
         if self.PRESSURE_model is not None:
             self.model.pressureModel = modelList[self.PRESSURE_model]
             self.model.q_p_fluid = modelList[self.PRESSURE_model].q[('u',0)]
@@ -927,13 +914,6 @@
     def postStep(self, t, firstStep=False):
         self.model.dt_last = self.model.timeIntegration.dt
         self.model.q['dV_last'][:] = self.model.q['dV']
-<<<<<<< HEAD
-        for i in range(self.nParticles):
-            for eN in range(self.model.q['x'].shape[0]):
-                for k in range(self.model.q['x'].shape[1]):
-                    self.particle_signed_distances[i,eN,k],self.particle_signed_distance_normals[i,eN,k] = self.particle_sdfList[0](i, self.model.q['x'][eN,k])
-        if self.model.comm.isMaster():
-=======
         self.phisField=np.ones(self.model.q[('u',0)].shape,'d')*1e10
         if self.granular_sdf_Calc is not None:
             print ("updating",self.nParticles," particles...")
@@ -959,7 +939,6 @@
 
          
 	if self.model.comm.isMaster():
->>>>>>> 974bb177
             self.wettedAreaHistory.write("%21.16e\n" % (self.wettedAreas[-1],))
             self.forceHistory_p.write("%21.16e %21.16e %21.16e\n" %tuple(self.netForces_p[-1,:]))
             self.forceHistory_p.flush()
@@ -1897,21 +1876,14 @@
         self.coefficients.particle_netForces[:,:]=0.0
         self.coefficients.particle_netMoments[:,:]=0.0
         self.coefficients.particle_surfaceArea[:]=0.0
-<<<<<<< HEAD
-=======
-
->>>>>>> 974bb177
+
 
         if self.forceStrongConditions:
             for cj in range(len(self.dirichletConditionsForceDOF)):
                 for dofN, g in self.dirichletConditionsForceDOF[
                         cj].DOFBoundaryConditionsDict.iteritems():
                         self.u[cj].dof[dofN] = g(self.dirichletConditionsForceDOF[cj].DOFBoundaryPointDict[
-<<<<<<< HEAD
-                            dofN], self.timeIntegration.t)# + self.MOVING_DOMAIN * self.mesh.nodeVelocityArray[dofN, cj - 1]
-=======
                                                  dofN], self.timeIntegration.t)# + self.MOVING_DOMAIN * self.mesh.nodeVelocityArray[dofN, cj - 1]        
->>>>>>> 974bb177
         if self.coefficients.set_vos:
             self.coefficients.set_vos(self.q['x'],self.coefficients.q_vos)
             self.coefficients.set_vos(self.ebqe['x'],self.coefficients.ebqe_vos)
@@ -2106,7 +2078,6 @@
 	    self.coefficients.particle_signed_distances,
 	    self.coefficients.particle_signed_distance_normals,
 	    self.coefficients.particle_velocities,
-            self.coefficients.particle_angular_velocities,
 	    self.coefficients.particle_centroids,
             self.coefficients.particle_netForces,
             self.coefficients.particle_netMoments,
@@ -2129,20 +2100,12 @@
                     self.coefficients.particle_netForces[i, I])
                 self.coefficients.particle_netMoments[i, I] = globalSum(
                     self.coefficients.particle_netMoments[i, I])
-<<<<<<< HEAD
-                self.coefficients.particle_surfaceArea[i] = globalSum(
-                    self.coefficients.particle_surfaceArea[i])
-            logEvent("particle i="+`i`+ " force "+`self.coefficients.particle_netForces[i]`)
-            logEvent("particle i="+`i`+ " moment "+`self.coefficients.particle_netMoments[i]`)
-            logEvent("particle i="+`i`+ " surfaceArea "+`self.coefficients.particle_surfaceArea[i]`)
-=======
             self.coefficients.particle_surfaceArea[i] = globalSum(
                 self.coefficients.particle_surfaceArea[i])
             logEvent("particle i="+`i`+ " force "+`self.coefficients.particle_netForces[i]`)
             logEvent("particle i="+`i`+ " moment "+`self.coefficients.particle_netMoments[i]`)
             logEvent("particle i="+`i`+ " surfaceArea "+`self.coefficients.particle_surfaceArea[i]`)
 
->>>>>>> 974bb177
         if self.forceStrongConditions:
             for cj in range(len(self.dirichletConditionsForceDOF)):
                 for dofN, g in self.dirichletConditionsForceDOF[
@@ -2389,7 +2352,6 @@
 	    self.coefficients.particle_signed_distances,
 	    self.coefficients.particle_signed_distance_normals,
 	    self.coefficients.particle_velocities,
-            self.coefficients.particle_angular_velocities,
 	    self.coefficients.particle_centroids,
             self.coefficients.particle_nitsche)
 
