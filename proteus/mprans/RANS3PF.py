import proteus
from proteus import Profiling
import numpy
from proteus import *
from proteus.Transport import *
from proteus.Transport import OneLevelTransport
import os
from proteus import cfemIntegrals, Quadrature, Norms, Comm
from proteus.NonlinearSolvers import NonlinearEquation
from proteus.FemTools import (DOFBoundaryConditions,
                              FluxBoundaryConditions,
                              C0_AffineLinearOnSimplexWithNodalBasis)
from proteus.flcbdfWrappers import globalMax
from proteus.Profiling import memory
from proteus.Profiling import logEvent as log
from proteus.Transport import OneLevelTransport
from proteus.TransportCoefficients import TC_base
from proteus.SubgridError import SGE_base
from proteus.ShockCapturing import ShockCapturing_base
import cRANS3PF

class SubgridError(proteus.SubgridError.SGE_base):

    def __init__(
            self,
            coefficients,
            nd,
            lag=False,
            nStepsToDelay=0,
            hFactor=1.0,
            noPressureStabilization=False):
        self.noPressureStabilization = noPressureStabilization
        proteus.SubgridError.SGE_base.__init__(self, coefficients, nd, lag)
        coefficients.stencil[0].add(0)
        self.hFactor = hFactor
        self.nStepsToDelay = nStepsToDelay
        self.nSteps = 0
        if self.lag:
            log("RANS3PF.SubgridError: lagging requested but must lag the first step; switching lagging off and delaying")
            self.nStepsToDelay = 1
            self.lag = False

    def initializeElementQuadrature(self, mesh, t, cq):
        import copy
        self.cq = cq
        self.v_last = self.cq[('velocity', 0)]

    def updateSubgridErrorHistory(self, initializationPhase=False):
        self.nSteps += 1
        if self.lag:
            self.v_last[:] = self.cq[('velocity', 0)]
        if self.lag == False and self.nStepsToDelay is not None and self.nSteps > self.nStepsToDelay:
            log("RANS3PF.SubgridError: switched to lagged subgrid error")
            self.lag = True
            self.v_last = self.cq[('velocity', 0)].copy()

    def calculateSubgridError(self, q):
        pass


class NumericalFlux(
        proteus.NumericalFlux.NavierStokes_Advection_DiagonalUpwind_Diffusion_SIPG_exterior):
    hasInterior = False

    def __init__(self, vt, getPointwiseBoundaryConditions,
                 getAdvectiveFluxBoundaryConditions,
                 getDiffusiveFluxBoundaryConditions,
                 getPeriodicBoundaryConditions=None):
        proteus.NumericalFlux.NavierStokes_Advection_DiagonalUpwind_Diffusion_SIPG_exterior.__init__(
            self,
            vt,
            getPointwiseBoundaryConditions,
            getAdvectiveFluxBoundaryConditions,
            getDiffusiveFluxBoundaryConditions,
            getPeriodicBoundaryConditions)
        self.penalty_constant = 2.0
        self.includeBoundaryAdjoint = True
        self.boundaryAdjoint_sigma = 1.0
        self.hasInterior = False


class ShockCapturing(proteus.ShockCapturing.ShockCapturing_base):

    def __init__(
            self,
            coefficients,
            nd,
            shockCapturingFactor=0.25,
            lag=False,
            nStepsToDelay=3):
        proteus.ShockCapturing.ShockCapturing_base.__init__(
            self, coefficients, nd, shockCapturingFactor, lag)
        self.nStepsToDelay = nStepsToDelay
        self.nSteps = 0
        if self.lag:
            log("RANS3PF.ShockCapturing: lagging requested but must lag the first step; switching lagging off and delaying")
            self.nStepsToDelay = 1
            self.lag = False

    def initializeElementQuadrature(self, mesh, t, cq):
        self.mesh = mesh
        self.numDiff = {}
        self.numDiff_last = {}
        for ci in range(0, 3):
            self.numDiff[ci] = cq[('numDiff', ci, ci)]
            self.numDiff_last[ci] = cq[('numDiff', ci, ci)]

    def updateShockCapturingHistory(self):
        self.nSteps += 1
        if self.lag:
            for ci in range(0, 3):
                self.numDiff_last[ci][:] = self.numDiff[ci]
        if self.lag == False and self.nStepsToDelay is not None and self.nSteps > self.nStepsToDelay:
            log("RANS3PF.ShockCapturing: switched to lagged shock capturing")
            self.lag = True
            for ci in range(0, 3):
                self.numDiff_last[ci] = self.numDiff[ci].copy()
        log(
            "RANS3PF: max numDiff_1 %e numDiff_2 %e numDiff_3 %e" %
            (globalMax(
                self.numDiff_last[0].max()), globalMax(
                self.numDiff_last[1].max()), globalMax(
                self.numDiff_last[2].max())))


class Coefficients(proteus.TransportCoefficients.TC_base):
    """
    The coefficients for two incompresslble fluids governed by the Navier-Stokes equations and separated by a sharp interface represented by a level set function
    """
    from proteus.ctransportCoefficients import TwophaseNavierStokes_ST_LS_SO_2D_Evaluate
    from proteus.ctransportCoefficients import TwophaseNavierStokes_ST_LS_SO_3D_Evaluate
    from proteus.ctransportCoefficients import TwophaseNavierStokes_ST_LS_SO_2D_Evaluate_sd
    from proteus.ctransportCoefficients import TwophaseNavierStokes_ST_LS_SO_3D_Evaluate_sd
    from proteus.ctransportCoefficients import calculateWaveFunction3d_ref

    def __init__(self,
                 CORRECT_VELOCITY=True,
                 cMax=1.0, # For entropy viscosity (mql) 
                 cE=1.0, # For entropy viscosity (mql)
                 epsFact=1.5,
                 sigma=72.8,
                 rho_0=998.2, nu_0=1.004e-6,
                 rho_1=1.205, nu_1=1.500e-5,
                 g=[0.0, 0.0, -9.8],
                 nd=3,
                 ME_model=5,
                 PRESSURE_model=7,
                 VOS_model=0,
                 SED_model=5,
                 LS_model=None,
                 VOF_model=None,
                 KN_model=None,
                 Closure_0_model=None,  # Turbulence closure model
                 Closure_1_model=None,  # Second possible Turbulence closure model
                 epsFact_density=None,
                 stokes=False,
                 sd=True,
                 movingDomain=False,
                 useVF=0.0,
                 useRBLES=0.0,
                 useMetrics=0.0,
                 useConstant_he=False,
                 dragAlpha=0.0,
                 dragBeta=0.0,
                 setParamsFunc=None,  # uses setParamsFunc if given
                 dragAlphaTypes=None,  # otherwise can use element constant values
                 dragBetaTypes=None,  # otherwise can use element constant values
                 porosityTypes=None,
                 killNonlinearDrag=False,
                 waveFlag=None,
                 waveHeight=0.01,
                 waveCelerity=1.0,
                 waveFrequency=1.0,
                 waveNumber=2.0,
                 waterDepth=0.5,
                 Omega_s=[[0.45, 0.55], [0.2, 0.4], [0.0, 1.0]],
                 epsFact_source=1.,
                 epsFact_solid=None,
                 eb_adjoint_sigma=1.0,
                 eb_penalty_constant=10.0,
                 forceStrongDirichlet=False,
                 turbulenceClosureModel=0,
                 # 0=No Model, 1=Smagorinksy, 2=Dynamic Smagorinsky,
                 # 3=K-Epsilon, 4=K-Omega
                 smagorinskyConstant=0.1,
                 barycenters=None,
                 PSTAB=0.0,
                 set_vos=None,
                 set_sed_velocity=None,
                 aDarcy=150.0,
		 betaForch=0.0,
		 grain=0.0102,
		 packFraction=0.2,
		 packMargin=0.01,
		 maxFraction=0.635,
		 frFraction=0.57,
                 sigmaC=1.1,
                 C3e=1.2,
                 C4e=1.0,
                 eR=0.8,
 		 fContact=0.02,
                 mContact=2.0,
                 nContact=5.0,
                 angFriction=pi/6.0,
                 nParticles=0,
                 particle_epsFact=3.0,
                 particle_alpha=1000.0,
                 particle_beta=1000.0,
                 particle_penalty_constant=1000.0,
                 particle_nitsche=1.0,
                 particle_sdfList=[],
                 vos_function=None,
                 particle_velocityList=[],
                 granular_sdf_Calc=None,
                 granular_vel_Calc=None,
		 ):
        self.CORRECT_VELOCITY=CORRECT_VELOCITY
        self.vos_function=vos_function
        self.nParticles=nParticles
        self.particle_nitsche=particle_nitsche
        self.particle_epsFact=particle_epsFact
        self.particle_alpha=particle_alpha
        self.particle_beta=particle_beta
        self.particle_penalty_constant=particle_penalty_constant
        self.particle_sdfList=particle_sdfList
        self.particle_velocityList=particle_velocityList
        self.granular_sdf_Calc=granular_sdf_Calc
        self.granular_vel_Calc=granular_vel_Calc
        self.aDarcy=aDarcy
        self.betaForch=betaForch
        self.grain=grain
        self.packFraction=packFraction
        self.packMargin=packMargin
        self.maxFraction=maxFraction
        self.frFraction=frFraction
        self.sigmaC=sigmaC
        self.C3e=C3e
        self.C4e=C4e
        self.eR=eR
        self.fContact=fContact
        self.mContact=mContact
        self.nContact=nContact
        self.angFriction=angFriction
        self.set_vos=set_vos
        self.set_sed=set_sed_velocity
        self.PSTAB=PSTAB
        self.barycenters = barycenters
        self.smagorinskyConstant = smagorinskyConstant
        self.turbulenceClosureModel = turbulenceClosureModel
        self.forceStrongDirichlet = forceStrongDirichlet
        self.eb_adjoint_sigma = eb_adjoint_sigma
        self.eb_penalty_constant = eb_penalty_constant
        self.movingDomain = movingDomain
        self.epsFact_solid = epsFact_solid
        self.useConstant_he = useConstant_he
        self.useVF = useVF
        self.useRBLES = useRBLES
        self.useMetrics = useMetrics
        self.sd = sd
        if epsFact_density is not None:
            self.epsFact_density = epsFact_density
        else:
            self.epsFact_density = epsFact
        self.stokes = stokes
        self.ME_model = ME_model
        self.PRESSURE_model = PRESSURE_model
        self.VOS_model = VOS_model
        self.SED_model = SED_model
        self.LS_model = LS_model
        self.VOF_model = VOF_model
        self.KN_model = KN_model
        self.Closure_0_model = Closure_0_model
        self.Closure_1_model = Closure_1_model
        self.epsFact = epsFact
        self.eps = None
        self.sigma = sigma
        self.rho_0 = rho_0
        self.nu_0 = nu_0
        # cek for debugging using single phase test problems
        self.rho = rho_0
        self.nu = nu_0
        self.rho_1 = rho_1
        self.nu_1 = nu_1
        self.g = numpy.array(g)
        self.nd = nd
        #
        # mql: for entropy viscosity 
        self.cMax=cMax
        self.cE=cE
        #
        self.dragAlpha = dragAlpha
        self.dragBeta = dragBeta
        self.setParamsFunc = setParamsFunc
        self.dragAlphaTypes = dragAlphaTypes
        self.dragBetaTypes = dragBetaTypes
        self.porosityTypes = porosityTypes
        self.killNonlinearDrag = int(killNonlinearDrag)
        self.waveFlag = waveFlag
        self.waveHeight = waveHeight
        self.waveCelerity = waveCelerity
        self.waveFrequency = waveFrequency
        self.waveNumber = waveNumber
        self.waterDepth = waterDepth
        self.Omega_s = Omega_s
        self.epsFact_source = epsFact_source
        self.linearDragFactor = 1.0
        self.nonlinearDragFactor = 1.0
        if self.killNonlinearDrag:
            self.nonlinearDragFactor = 0.0
        mass = {}
        advection = {}
        diffusion = {}
        potential = {}
        reaction = {}
        hamiltonian = {}
        if nd == 2:
            variableNames = ['u', 'v']
            mass = {0: {0: 'linear'},
                    1: {1: 'linear'}}
            advection = {0: {0: 'nonlinear',
                             1: 'nonlinear'},
                         1: {0: 'nonlinear',
                             1: 'nonlinear'}}
            diffusion = {0: {0: {0: 'constant'}, 1: {1: 'constant'}},
                         1: {1: {1: 'constant'}, 0: {0: 'constant'}}}
            sdInfo = {(0, 0): (numpy.array([0, 1, 2], dtype='i'),
                               numpy.array([0, 1], dtype='i')),
                      (0, 1): (numpy.array([0, 0, 1], dtype='i'),
                               numpy.array([0], dtype='i')),
                      (1, 1): (numpy.array([0, 1, 2], dtype='i'),
                               numpy.array([0, 1], dtype='i')),
                      (1, 0): (numpy.array([0, 1, 1], dtype='i'),
                               numpy.array([1], dtype='i'))}
            potential = {0: {0: 'u'},
                         1: {1: 'u'}}
            reaction = {0: {0: 'nonlinear', 1: 'nonlinear'},
                        1: {0: 'nonlinear', 1: 'nonlinear'}}
            hamiltonian = {0: {0: 'linear'},
                           1: {1: 'linear'}}
            TC_base.__init__(self,
                             2,
                             mass,
                             advection,
                             diffusion,
                             potential,
                             reaction,
                             hamiltonian,
                             variableNames,
                             sparseDiffusionTensors=sdInfo,
                             useSparseDiffusion=sd,
                             movingDomain=movingDomain)
            self.vectorComponents = [0, 1]
            self.vectorName="velocity"
        elif nd == 3:
            variableNames = ['u', 'v', 'w']
            mass = {0: {0: 'linear'},
                    1: {1: 'linear'},
                    2: {2: 'linear'}}
            advection = {0: {0: 'nonlinear',
                             1: 'nonlinear',
                             2: 'nonlinear'},
                         1: {0: 'nonlinear',
                             1: 'nonlinear',
                             2: 'nonlinear'},
                         2: {0: 'nonlinear',
                             1: 'nonlinear',
                             2: 'nonlinear'}}
            diffusion = {0: {0: {0: 'constant'},
                             1: {1: 'constant'},
                             2: {2: 'constant'}},
                         1: {0: {0: 'constant'},
                             1: {1: 'constant'},
                             2: {2: 'constant'}},
                         2: {0: {0: 'constant'},
                             1: {1: 'constant'},
                             2: {2: 'constant'}}}
            sdInfo = {}
            sdInfo = {(0, 0): (numpy.array([0, 1, 2, 3], dtype='i'), numpy.array([0, 1, 2], dtype='i')),
                      (0, 1): (numpy.array([0, 0, 1, 1], dtype='i'), numpy.array([0], dtype='i')),
                      (0, 2): (numpy.array([0, 0, 0, 1], dtype='i'), numpy.array([0], dtype='i')),
                      (1, 0): (numpy.array([0, 1, 1, 1], dtype='i'), numpy.array([1], dtype='i')),
                      (1, 1): (numpy.array([0, 1, 2, 3], dtype='i'), numpy.array([0, 1, 2], dtype='i')),
                      (1, 2): (numpy.array([0, 0, 0, 1], dtype='i'), numpy.array([1], dtype='i')),
                      (2, 0): (numpy.array([0, 1, 1, 1], dtype='i'), numpy.array([2], dtype='i')),
                      (2, 1): (numpy.array([0, 0, 1, 1], dtype='i'), numpy.array([2], dtype='i')),
                      (2, 2): (numpy.array([0, 1, 2, 3], dtype='i'), numpy.array([0, 1, 2], dtype='i'))}
            potential = {0: {0: 'u'},
                         1: {1: 'u'},
                         2: {2: 'u'}}
            reaction = {0: {0: 'nonlinear', 1: 'nonlinear', 2: 'nonlinear'},
                        1: {0: 'nonlinear', 1: 'nonlinear', 2: 'nonlinear'},
                        2: {0: 'nonlinear', 1: 'nonlinear', 2: 'nonlinear'}}
            hamiltonian = {0: {0: 'linear'},
                           1: {1: 'linear'},
                           2: {2: 'linear'}}
            TC_base.__init__(self,
                             3,
                             mass,
                             advection,
                             diffusion,
                             potential,
                             reaction,
                             hamiltonian,
                             variableNames,
                             sparseDiffusionTensors=sdInfo,
                             useSparseDiffusion=sd,
                             movingDomain=movingDomain)
            self.vectorComponents = [0, 1, 2]
            self.vectorName="velocity"

    def attachModels(self, modelList):
        # level set
        self.model = modelList[self.ME_model]
        self.model.q['phi_solid'] = self.q_phi_solid
        self.q_rho  = self.model.q[('u',0)].copy()
        self.ebqe_rho  = self.model.ebqe[('u',0)].copy()
        self.q_nu  = self.model.q[('u',0)].copy()
        self.ebqe_nu  = self.model.ebqe[('u',0)].copy()
        #DEM particles
        self.particle_netForces = np.zeros((self.nParticles,3),'d')
        self.particle_netMoments = np.zeros((self.nParticles,3),'d')
        self.particle_surfaceArea = np.zeros((self.nParticles,),'d')
        self.particle_centroids = np.zeros((self.nParticles,3),'d')
        self.particle_signed_distances=np.zeros((self.nParticles,)+self.model.q[('u',0)].shape,'d')
        self.particle_signed_distance_normals=np.zeros((self.nParticles,)+self.model.q[('velocity',0)].shape,'d')
        self.particle_velocities=np.zeros((self.nParticles,)+self.model.q[('velocity',0)].shape,'d')

        self.phisField=np.ones(self.model.q[('u',0)].shape,'d')*1e10
        # This is making a special case for granular material simulations
        # if the user inputs a list of position/velocities then the sdf are calculated based on the "spherical" particles
        # otherwise the sdf are calculated based on the input sdf list for each body
        if self.granular_sdf_Calc is not None:
            temp_1=np.zeros(self.model.q[('u',0)].shape,'d')
            temp_2=np.zeros(self.model.q[('u',0)].shape,'d')
            temp_3=np.zeros(self.model.q[('u',0)].shape,'d')
            for i in range(self.nParticles):
                print ("Attaching particle i=", i)
                for eN in range(self.model.q['x'].shape[0]):
                    for k in range(self.model.q['x'].shape[1]):
                        self.particle_signed_distances[i,eN,k],self.particle_signed_distance_normals[i,eN,k] = self.granular_sdf_Calc(self.model.q['x'][eN,k],i)    
                        self.particle_velocities[i,eN,k] = self.granular_vel_Calc(self.model.q['x'][eN,k],i)           
                #This is important to write the a field for the sdf in the domain which distinguishes solid particles
                temp_1=np.minimum(abs(self.particle_signed_distances[i]),abs(self.phisField))
                temp_2=np.minimum(self.particle_signed_distances[i],temp_1)
                temp_3=np.minimum(temp_2,self.phisField)
                self.phisField=temp_3
                self.model.q[('phis')] = temp_3
        else:
            for i,sdf,vel in zip(range(self.nParticles),
                            self.particle_sdfList, self.particle_velocityList):
                for eN in range(self.model.q['x'].shape[0]):
                    for k in range(self.model.q['x'].shape[1]):
                        self.particle_signed_distances[i,eN,k],self.particle_signed_distance_normals[i,eN,k] = sdf(0, self.model.q['x'][eN,k])
                        self.particle_velocities[i,eN,k]=vel(0,self.model.q['x'][eN,k])
                self.model.q[('phis',i)] = self.particle_signed_distances[i]
                self.model.q[('phis_vel',i)] = self.particle_velocities[i]

	
        if self.PRESSURE_model is not None:
            self.model.pressureModel = modelList[self.PRESSURE_model]
            self.model.q_p_fluid = modelList[self.PRESSURE_model].q[('u',0)]
            self.model.ebqe_p_fluid = modelList[self.PRESSURE_model].ebqe[('u',0)]
            self.model.q_grad_p_fluid = modelList[self.PRESSURE_model].q[('grad(u)',0)]
            self.model.ebqe_grad_p_fluid = modelList[self.PRESSURE_model].ebqe[('grad(u)',0)]
        if self.VOS_model is not None:
<<<<<<< HEAD
            self.model.vos_dof = modelList[self.VOS_model].u[0].dof#.copy()
            self.model.q_vos = modelList[self.VOS_model].q[('u',0)]#.copy()
            self.model.q_dvos_dt = modelList[self.VOS_model].q[('mt',0)]#.copy()
            self.model.q_dvos_dt[:] = 0.0
            self.model.ebqe_vos = modelList[self.VOS_model].ebqe[('u',0)]#.copy()
=======
            self.model.vos_dof = modelList[self.VOS_model].u[0].dof
            self.model.q_vos = modelList[self.VOS_model].q[('u',0)]
            self.model.q_dvos_dt = modelList[self.VOS_model].q[('mt',0)]
            self.model.ebqe_vos = modelList[self.VOS_model].ebqe[('u',0)]
>>>>>>> 3d607ee4
            self.vos_dof = self.model.vos_dof
            self.q_vos = self.model.q_vos
            self.q_dvos_dt = self.model.q_dvos_dt
            self.ebqe_vos = self.model.ebqe_vos
        else:
            if self.VOF_model is None:
                self.vos_dof = modelList[self.ME_model].u[0].dof.copy()
                self.vos_dof[:] = 0.0
                self.q_vos = modelList[self.ME_model].q[('u',0)].copy()
                self.q_vos[:] = 0.0
                self.q_dvos_dt = self.q_vos.copy()
                self.q_dvos_dt[:] = 0.0
                self.ebqe_vos = modelList[self.ME_model].ebqe[('u',0)].copy() 
                self.ebqe_vos[:] = 0.0
            else:
                self.vos_dof = modelList[self.VOF_model].u[0].dof.copy()
                self.vos_dof[:] = 0.0
                self.q_vos = modelList[self.VOF_model].coefficients.q_vos
                self.q_dvos_dt = self.q_vos.copy()
                self.q_dvos_dt[:] = 0.0
                self.ebqe_vos = modelList[self.VOF_model].coefficients.ebqe_vos
        if self.SED_model is not None:
            self.rho_s = modelList[self.SED_model].coefficients.rho_0
            self.q_velocity_solid = modelList[self.SED_model].q[('velocity',0)]
            self.ebqe_velocity_solid = modelList[self.SED_model].ebqe[('velocity',0)]
        else:
            self.rho_s = self.rho_0
            self.q_velocity_solid = self.model.q[('velocity',0)].copy()
            self.q_velocity_solid[:] = 0.0
            self.ebqe_velocity_solid = self.model.ebqe[('velocity',0)].copy()
            self.ebqe_velocity_solid[:] = 0.0
        if self.LS_model is not None:
            self.q_phi = modelList[self.LS_model].q[('u', 0)]
            if modelList[self.LS_model].ebq.has_key(('u', 0)):
                self.ebq_phi = modelList[self.LS_model].ebq[('u', 0)]
            else:
                self.ebq_phi = None
            self.ebqe_phi = modelList[self.LS_model].ebqe[('u', 0)]
            self.bc_ebqe_phi = modelList[
                self.LS_model].numericalFlux.ebqe[
                ('u', 0)]
            # normal
            self.q_n = modelList[self.LS_model].q[('grad(u)', 0)]
            if modelList[self.LS_model].ebq.has_key(('grad(u)', 0)):
                self.ebq_n = modelList[self.LS_model].ebq[('grad(u)', 0)]
            else:
                self.ebq_n = None
            self.ebqe_n = modelList[self.LS_model].ebqe[('grad(u)', 0)]
        else:
            self.q_phi = 10.0 * numpy.ones(self.model.q[('u', 0)].shape, 'd')
            self.ebqe_phi = 10.0 * \
                numpy.ones(self.model.ebqe[('u', 0)].shape, 'd')
            self.bc_ebqe_phi = 10.0 * \
                numpy.ones(self.model.ebqe[('u', 0)].shape, 'd')
            self.q_n = numpy.ones(self.model.q[('velocity', 0)].shape, 'd')
            self.ebqe_n = numpy.ones(
                self.model.ebqe[
                    ('velocity', 0)].shape, 'd')
        if self.VOF_model is not None:
            self.q_vf = modelList[self.VOF_model].q[('u', 0)]
            if modelList[self.VOF_model].ebq.has_key(('u', 0)):
                self.ebq_vf = modelList[self.VOF_model].ebq[('u', 0)]
            else:
                self.ebq_vf = None
            self.ebqe_vf = modelList[self.VOF_model].ebqe[('u', 0)]
            self.bc_ebqe_vf = modelList[
                self.VOF_model].numericalFlux.ebqe[
                ('u', 0)]
        else:
            self.q_vf = numpy.zeros(self.model.q[('u', 0)].shape, 'd')
            self.ebqe_vf = numpy.zeros(self.model.ebqe[('u', 0)].shape, 'd')
            self.bc_ebqe_vf = numpy.zeros(self.model.ebqe[('u', 0)].shape, 'd')
        # curvature
        if self.KN_model is not None:
            self.q_kappa = modelList[self.KN_model].q[('u', 0)]
            self.ebqe_kappa = modelList[self.KN_model].ebqe[('u', 0)]
            if modelList[self.KN_model].ebq.has_key(('u', 0)):
                self.ebq_kappa = modelList[self.KN_model].ebq[('u', 0)]
            else:
                self.ebq_kappa = None
        else:
            self.q_kappa = -numpy.ones(self.model.q[('u', 0)].shape, 'd')
            self.ebqe_kappa = -numpy.ones(self.model.ebqe[('u', 0)].shape, 'd')
        # Turbulence Closures
        # only option for now is k-epsilon
        self.q_turb_var = {}
        self.q_turb_var_grad = {}
        self.ebqe_turb_var = {}
        if self.Closure_0_model is not None:
            self.q_turb_var[0] = modelList[self.Closure_0_model].q[('u', 0)]
            self.q_turb_var_grad[0] = modelList[
                self.Closure_0_model].q[
                ('grad(u)', 0)]
            self.ebqe_turb_var[0] = modelList[
                self.Closure_0_model].ebqe[
                ('u', 0)]
        else:
            self.q_turb_var[0] = numpy.ones(self.model.q[('u', 0)].shape, 'd')
            self.q_turb_var_grad[0] = numpy.ones(
                self.model.q[('grad(u)', 0)].shape, 'd')
            self.ebqe_turb_var[0] = numpy.ones(
                self.model.ebqe[('u', 0)].shape, 'd')
        if self.Closure_1_model is not None:
            self.q_turb_var[1] = modelList[self.Closure_1_model].q[('u', 0)]
            self.ebqe_turb_var[1] = modelList[
                self.Closure_1_model].ebqe[
                ('u', 0)]
        else:
            self.q_turb_var[1] = numpy.ones(self.model.q[('u', 0)].shape, 'd')
            self.ebqe_turb_var[1] = numpy.ones(
                self.model.ebqe[('u', 0)].shape, 'd')
        if self.epsFact_solid is None:
            self.epsFact_solid = numpy.ones(
                self.model.mesh.elementMaterialTypes.max() + 1)
        assert len(self.epsFact_solid) > self.model.mesh.elementMaterialTypes.max(
        ), "epsFact_solid  array is not large  enough for the materials  in this mesh; length must be greater  than largest  material type ID"

    def initializeMesh(self, mesh):
        self.phi_s = numpy.zeros(mesh.nodeArray.shape[0],'d')

        if self.granular_sdf_Calc is not None:
            print ("updating",self.nParticles," particles...")
            for i in range(self.nParticles):
                for j in range(mesh.nodeArray.shape[0]):
                    sdf,sdNormals = self.granular_sdf_Calc(mesh.nodeArray[j,:],i)
                    if ( abs(sdf) < abs(self.phi_s[j]) ):
                         self.phi_s[j]=sdf
        else:
            for i,sdf in zip(range(self.nParticles),
                            self.particle_sdfList):
                for j in range(mesh.nodeArray.shape[0]):
                     self.phi_s[j],sdNormals=sdf(0,mesh.nodeArray[j,:])


        # cek we eventually need to use the local element diameter
        self.eps_density = self.epsFact_density * mesh.h
        self.eps_viscosity = self.epsFact * mesh.h
        self.mesh = mesh
        self.elementMaterialTypes = mesh.elementMaterialTypes
        self.eps_source = self.epsFact_source * mesh.h
        nBoundariesMax = int(
            globalMax(max(self.mesh.elementBoundaryMaterialTypes))) + 1
        self.wettedAreas = numpy.zeros((nBoundariesMax,), 'd')
        self.netForces_p = numpy.zeros((nBoundariesMax, 3), 'd')
        self.netForces_v = numpy.zeros((nBoundariesMax, 3), 'd')
        self.netMoments = numpy.zeros((nBoundariesMax, 3), 'd')
        if self.barycenters is None:
            self.barycenters = numpy.zeros((nBoundariesMax, 3), 'd')
        comm = Comm.get()
        if comm.isMaster():
            self.wettedAreaHistory = open(os.path.join(proteus.Profiling.logDir,"wettedAreaHistory.txt"),"w")
            self.forceHistory_p = open(os.path.join(proteus.Profiling.logDir,"forceHistory_p.txt"),"w")
            self.forceHistory_v = open(os.path.join(proteus.Profiling.logDir,"forceHistory_v.txt"),"w")
            self.momentHistory = open(os.path.join(proteus.Profiling.logDir,"momentHistory.txt"),"w")
            if self.nParticles:
                self.particle_forceHistory = open(os.path.join(proteus.Profiling.logDir,"particle_forceHistory.txt"),"w")
                self.particle_momentHistory = open(os.path.join(proteus.Profiling.logDir,"particle_momentHistory.txt"),"w")
    # initialize so it can run as single phase

    def initializeElementQuadrature(self, t, cq):
        # VRANS
        self.q_phi_solid = numpy.ones(cq[('u', 0)].shape, 'd')
        self.q_dragAlpha = numpy.ones(cq[('u', 0)].shape, 'd')
        self.q_dragAlpha.fill(self.dragAlpha)
        self.q_dragBeta = numpy.ones(cq[('u', 0)].shape, 'd')
        self.q_dragBeta.fill(self.dragBeta)
        if self.setParamsFunc is not None:
            self.setParamsFunc(
                cq['x'],
                self.q_vos,
                self.q_dragAlpha,
                self.q_dragBeta)
            #convert from porosity to volume of sediment
            self.q_vos -= 1.0
            self.q_vos *= -1.0
        else:
            # TODO make loops faster
            if self.porosityTypes is not None:
                for eN in range(self.q_vos.shape[0]):
                    self.q_vos[
                        eN, :] = self.porosityTypes[
                        self.elementMaterialTypes[eN]]
                #convert from porosity to volume of sediment
                self.q_vos -= 1.0
                self.q_vos *= -1.0
            if self.dragAlphaTypes is not None:
                for eN in range(self.q_dragAlpha.shape[0]):
                    self.q_dragAlpha[
                        eN, :] = self.dragAlphaTypes[
                        self.elementMaterialTypes[eN]]
            if self.dragBetaTypes is not None:
                for eN in range(self.q_dragBeta.shape[0]):
                    self.q_dragBeta[
                        eN, :] = self.dragBetaTypes[
                        self.elementMaterialTypes[eN]]
        cq['phisError'] = cq[('u',0)].copy()
        cq['velocityError'] = cq[('velocity',0)].copy()

    def initializeElementBoundaryQuadrature(self, t, cebq, cebq_global):
        # VRANS
        self.ebq_dragAlpha = numpy.ones(cebq['det(J)'].shape, 'd')
        self.ebq_dragAlpha.fill(self.dragAlpha)
        self.ebq_dragBeta = numpy.ones(cebq['det(J)'].shape, 'd')
        self.ebq_dragBeta.fill(self.dragBeta)
        if self.setParamsFunc is not None:
            self.setParamsFunc(
                cebq['x'],
                self.ebq_vos,
                self.ebq_dragAlpha,
                self.ebq_dragBeta)
            #convert from porosity to volume of sediment
            self.ebq_vos -= 1.0
            self.ebq_vos *= -1.0
        # TODO which mean to use or leave discontinuous
        # TODO make loops faster
        if self.porosityTypes is not None:
            for ebNI in range(self.mesh.nInteriorElementBoundaries_global):
                ebN = self.mesh.interiorElementBoundariesArray[ebNI]
                eN_left = self.mesh.elementBoundaryElementsArray[ebN, 0]
                eN_right = self.mesh.elementBoundaryElementsArray[ebN, 1]
                ebN_element_left = self.mesh.elementBoundaryLocalElementBoundariesArray[
                    ebN, 0]
                ebN_element_right = self.mesh.elementBoundaryLocalElementBoundariesArray[
                    ebN, 1]
                avg = 0.5 * (self.porosityTypes[self.elementMaterialTypes[eN_left]] +
                             self.porosityTypes[self.elementMaterialTypes[eN_right]])
                self.ebq_vos[
                    eN_left, ebN_element_left, :] = self.porosityTypes[
                    self.elementMaterialTypes[eN_left]]
                self.ebq_vos[
                    eN_right, ebN_element_right, :] = self.porosityTypes[
                    self.elementMaterialTypes[eN_right]]
            for ebNE in range(self.mesh.nExteriorElementBoundaries_global):
                ebN = self.mesh.exteriorElementBoundariesArray[ebNE]
                eN = self.mesh.elementBoundaryElementsArray[ebN, 0]
                ebN_element = self.mesh.elementBoundaryLocalElementBoundariesArray[
                    ebN, 0]
                self.ebq_vos[
                    eN, ebN_element, :] = self.porosityTypes[
                    self.elementMaterialTypes[eN]]
            #convert from porosity to volume of sediment
            self.ebq_vos -= 1.0
            self.ebq_vos *= -1.0
        if self.dragAlphaTypes is not None:
            for ebNI in range(self.mesh.nInteriorElementBoundaries_global):
                ebN = self.mesh.interiorElementBoundariesArray[ebNI]
                eN_left = self.mesh.elementBoundaryElementsArray[ebN, 0]
                eN_right = self.mesh.elementBoundaryElementsArray[ebN, 1]
            ebN_element_left = self.mesh.elementBoundaryLocalElementBoundariesArray[
                ebN, 0]
            ebN_element_right = self.mesh.elementBoundaryLocalElementBoundariesArray[
                ebN, 1]
            avg = 0.5 * (self.dragAlphaTypes[self.elementMaterialTypes[eN_left]] +
                         self.dragAlphaTypes[self.elementMaterialTypes[eN_right]])
            self.ebq_dragAlpha[
                eN_left, ebN_element_left, :] = self.dragAlphaTypes[
                self.elementMaterialTypes[eN_left]]
            self.ebq_dragAlpha[
                eN_right, ebN_element_right, :] = self.dragAlphaTypes[
                self.elementMaterialTypes[eN_right]]
            for ebNE in range(self.mesh.nExteriorElementBoundaries_global):
                ebN = self.mesh.exteriorElementBoundariesArray[ebNE]
                eN = self.mesh.elementBoundaryElementsArray[ebN, 0]
                ebN_element = self.mesh.elementBoundaryLocalElementBoundariesArray[
                    ebN, 0]
                self.ebq_dragAlpha[
                    eN, ebN_element, :] = self.dragAlphaTypes[
                    self.elementMaterialTypes[eN]]
        if self.dragBetaTypes is not None:
            for ebNI in range(self.mesh.nInteriorElementBoundaries_global):
                ebN = self.mesh.interiorElementBoundariesArray[ebNI]
                eN_left = self.mesh.elementBoundaryElementsArray[ebN, 0]
                eN_right = self.mesh.elementBoundaryElementsArray[ebN, 1]
            ebN_element_left = self.mesh.elementBoundaryLocalElementBoundariesArray[
                ebN, 0]
            ebN_element_right = self.mesh.elementBoundaryLocalElementBoundariesArray[
                ebN, 1]
            avg = 0.5 * (self.dragBetaTypes[self.elementMaterialTypes[eN_left]] +
                         self.dragBetaTypes[self.elementMaterialTypes[eN_right]])
            self.ebq_dragBeta[
                eN_left, ebN_element_left, :] = self.dragBetaTypes[
                self.elementMaterialTypes[eN_left]]
            self.ebq_dragBeta[
                eN_right, ebN_element_right, :] = self.dragBetaTypes[
                self.elementMaterialTypes[eN_right]]
            for ebNE in range(self.mesh.nExteriorElementBoundaries_global):
                ebN = self.mesh.exteriorElementBoundariesArray[ebNE]
                eN = self.mesh.elementBoundaryElementsArray[ebN, 0]
                ebN_element = self.mesh.elementBoundaryLocalElementBoundariesArray[
                    ebN, 0]
                self.ebq_dragBeta[
                    eN, ebN_element, :] = self.dragBetaTypes[
                    self.elementMaterialTypes[eN]]

    def initializeGlobalExteriorElementBoundaryQuadrature(self, t, cebqe):
        # VRANS
        log("ebqe_global allocations in coefficients")
        self.ebqe_velocity_last = numpy.zeros(cebqe[('velocity',0)].shape)
        self.ebqe_dragAlpha = numpy.ones(cebqe[('u', 0)].shape, 'd')
        self.ebqe_dragAlpha.fill(self.dragAlpha)
        self.ebqe_dragBeta = numpy.ones(cebqe[('u', 0)].shape, 'd')
        self.ebqe_dragBeta.fill(self.dragBeta)
        log("porosity and drag")
        # TODO make loops faster
        if self.setParamsFunc is not None:
            self.setParamsFunc(
                cebqe['x'],
                self.ebqe_vos,
                self.ebqe_dragAlpha,
                self.ebqe_dragBeta)
            #convert from porosity to volume of sediment
            self.ebqe_vos -= 1.0
            self.ebqe_vos *= -1.0
        else:
            if self.porosityTypes is not None:
                for ebNE in range(self.mesh.nExteriorElementBoundaries_global):
                    ebN = self.mesh.exteriorElementBoundariesArray[ebNE]
                    eN = self.mesh.elementBoundaryElementsArray[ebN, 0]
                    self.ebqe_vos[
                        ebNE, :] = self.porosityTypes[
                        self.elementMaterialTypes[eN]]
                #convert from porosity to volume of sediment
                self.ebqe_vos -= 1.0
                self.ebqe_vos *= -1.0
            if self.dragAlphaTypes is not None:
                for ebNE in range(self.mesh.nExteriorElementBoundaries_global):
                    ebN = self.mesh.exteriorElementBoundariesArray[ebNE]
                    eN = self.mesh.elementBoundaryElementsArray[ebN, 0]
                    self.ebqe_dragAlpha[
                        ebNE, :] = self.dragAlphaTypes[
                        self.elementMaterialTypes[eN]]
            if self.dragBetaTypes is not None:
                for ebNE in range(self.mesh.nExteriorElementBoundaries_global):
                    ebN = self.mesh.exteriorElementBoundariesArray[ebNE]
                    eN = self.mesh.elementBoundaryElementsArray[ebN, 0]
                    self.ebqe_dragBeta[
                        ebNE, :] = self.dragBetaTypes[
                        self.elementMaterialTypes[eN]]

    def updateToMovingDomain(self, t, c):
        pass

    def evaluateForcingTerms(
            self,
            t,
            c,
            mesh=None,
            mesh_trial_ref=None,
            mesh_l2g=None):
        if c.has_key('x') and len(c['x'].shape) == 3:
            if self.nd == 2:
                # mwf debug
                #import pdb
                # pdb.set_trace()
                c[('r', 0)].fill(0.0)
                eps_source = self.eps_source
                if self.waveFlag == 1:  # secondOrderStokes:
                    waveFunctions.secondOrderStokesWave(c[('r', 0)].shape[0],
                                                        c[('r', 0)].shape[1],
                                                        self.waveHeight,
                                                        self.waveCelerity,
                                                        self.waveFrequency,
                                                        self.waveNumber,
                                                        self.waterDepth,
                                                        self.Omega_s[0][0],
                                                        self.Omega_s[0][1],
                                                        self.Omega_s[1][0],
                                                        self.Omega_s[1][1],
                                                        eps_source,
                                                        c['x'],
                                                        c[('r', 0)],
                                                        t)
                elif self.waveFlag == 2:  # solitary wave
                    waveFunctions.solitaryWave(c[('r', 0)].shape[0],
                                               c[('r', 0)].shape[1],
                                               self.waveHeight,
                                               self.waveCelerity,
                                               self.waveFrequency,
                                               self.waterDepth,
                                               self.Omega_s[0][0],
                                               self.Omega_s[0][1],
                                               self.Omega_s[1][0],
                                               self.Omega_s[1][1],
                                               eps_source,
                                               c['x'],
                                               c[('r', 0)],
                                               t)

                elif self.waveFlag == 0:
                    waveFunctions.monochromaticWave(c[('r', 0)].shape[0],
                                                    c[('r', 0)].shape[1],
                                                    self.waveHeight,
                                                    self.waveCelerity,
                                                    self.waveFrequency,
                                                    self.Omega_s[0][0],
                                                    self.Omega_s[0][1],
                                                    self.Omega_s[1][0],
                                                    self.Omega_s[1][1],
                                                    eps_source,
                                                    c['x'],
                                                    c[('r', 0)],
                                                    t)

                # mwf debug
                if numpy.isnan(c[('r', 0)].any()):
                    import pdb
                    pdb.set_trace()
            else:
                # mwf debug
                #import pdb
                # pdb.set_trace()
                c[('r', 0)].fill(0.0)
                eps_source = self.eps_source
                if self.waveFlag == 1:  # secondOrderStokes:
                    waveFunctions.secondOrderStokesWave3d(c[('r', 0)].shape[0],
                                                          c[('r', 0)].shape[1],
                                                          self.waveHeight,
                                                          self.waveCelerity,
                                                          self.waveFrequency,
                                                          self.waveNumber,
                                                          self.waterDepth,
                                                          self.Omega_s[0][0],
                                                          self.Omega_s[0][1],
                                                          self.Omega_s[1][0],
                                                          self.Omega_s[1][1],
                                                          self.Omega_s[2][0],
                                                          self.Omega_s[2][1],
                                                          eps_source,
                                                          c['x'],
                                                          c[('r', 0)],
                                                          t)
                elif self.waveFlag == 2:  # solitary wave
                    waveFunctions.solitaryWave3d(c[('r', 0)].shape[0],
                                                 c[('r', 0)].shape[1],
                                                 self.waveHeight,
                                                 self.waveCelerity,
                                                 self.waveFrequency,
                                                 self.waterDepth,
                                                 self.Omega_s[0][0],
                                                 self.Omega_s[0][1],
                                                 self.Omega_s[1][0],
                                                 self.Omega_s[1][1],
                                                 self.Omega_s[2][0],
                                                 self.Omega_s[2][1],
                                                 eps_source,
                                                 c['x'],
                                                 c[('r', 0)],
                                                 t)

                elif self.waveFlag == 0:
                    waveFunctions.monochromaticWave3d(c[('r', 0)].shape[0],
                                                      c[('r', 0)].shape[1],
                                                      self.waveHeight,
                                                      self.waveCelerity,
                                                      self.waveFrequency,
                                                      self.Omega_s[0][0],
                                                      self.Omega_s[0][1],
                                                      self.Omega_s[1][0],
                                                      self.Omega_s[1][1],
                                                      self.Omega_s[2][0],
                                                      self.Omega_s[2][1],
                                                      eps_source,
                                                      c['x'],
                                                      c[('r', 0)],
                                                      t)

        else:
            assert mesh is not None
            assert mesh_trial_ref is not None
            assert mesh_l2g is not None
            # cek hack
            pass
        #            self.calculateWaveFunction3d_ref(mesh_trial_ref,
        #                                     mesh.nodeArray,
        #                                     mesh_l2g,
        #                                     mesh.elementDiametersArray,
        #                                     numpy.array(self.Omega_s[0]),
        #                                     numpy.array(self.Omega_s[1]),
        #                                     numpy.array(self.Omega_s[2]),
        #                                     t,
        #                                     self.waveFlag,
        #                                     self.epsFact_source,
        #                                     self.waveHeight,
        #                                     self.waveCelerity,
        #                                     self.waveFrequency,
        #                                     self.waveNumber,
        #                                     self.waterDepth,
        #                                     c[('r',0)])

    def evaluate(self, t, c):
        pass

    def preStep(self, t, firstStep=False):
        # Save old solutions
        # solution at tnm1        
        self.model.u_dof_old_old[:] = self.model.u_dof_old[:]
        self.model.v_dof_old_old[:] = self.model.v_dof_old[:]
        if (self.model.nSpace_global == 3):
            self.model.w_dof_old_old[:] = self.model.w_dof_old[:]
        # solution at tn
        self.model.u_dof_old[:] = self.model.u[0].dof
        self.model.v_dof_old[:] = self.model.u[1].dof
        if (self.model.nSpace_global == 3):
            self.model.w_dof_old[:] = self.model.u[2].dof
        # Compute 2nd order extrapolation on velocity
        if (firstStep):
            self.model.q[('velocityStar',0)][:] = self.model.q[('velocity',0)]        
        else:
            if self.model.timeIntegration.timeOrder == 1: 
                r = 1.
            else:
                r = self.model.timeIntegration.dt/self.model.timeIntegration.dt_history[0] 
            self.model.q[('velocityStar',0)][:] = (1+r)*self.model.q[('velocity',0)] - r*self.model.q[('velocityOld',0)]
        self.model.q[('velocityOld',0)][:] = self.model.q[('velocity',0)]  

        # COMPUTE MATERIAL PARAMETERS AND FORCE TERMS AS FUNCTIONS (if provided)
        if self.model.hasMaterialParametersAsFunctions:
            self.model.updateMaterialParameters()
        if self.model.hasForceTermsAsFunctions: 
            self.model.updateForceTerms()
        self.model.dt_last = self.model.timeIntegration.dt

    def postStep(self, t, firstStep=False):
        if firstStep==True:
            self.model.firstStep=False
        self.model.dt_last = self.model.timeIntegration.dt
        self.model.q['dV_last'][:] = self.model.q['dV']

        self.phi_s[:]=1e10
        self.phisField=np.ones(self.model.q[('u',0)].shape,'d')*1e10
        if self.granular_sdf_Calc is not None:
            print ("updating",self.nParticles," particles...")
            for i in range(self.nParticles):
                for j in range(self.mesh.nodeArray.shape[0]):
                    vel = self.granular_vel_Calc(self.mesh.nodeArray[j,:],i)
                    sdf,sdNormals = self.granular_sdf_Calc(self.mesh.nodeArray[j,:],i)
                    sdf+=vel* self.model.dt_last
                    if ( abs(sdf) < abs(self.phi_s[j]) ):
                        self.phi_s[j]=sdf
                for eN in range(self.model.q['x'].shape[0]):
                    for k in range(self.model.q['x'].shape[1]):
                        self.particle_signed_distances[i,eN,k],self.particle_signed_distance_normals[i,eN,k] = self.granular_sdf_Calc(self.model.q['x'][eN,k],i)
                        self.particle_velocities[i,eN,k] = self.granular_vel_Calc(self.model.q['x'][eN,k],i)
                        if ( abs(self.particle_signed_distances[i,eN,k]) < abs(self.phisField[eN,k]) ):
                            self.phisField[eN,k]=self.particle_signed_distances[i,eN,k]

            self.model.q[('phis')] = self.phisField    

        else:
            for i,sdf,vel in zip(range(self.nParticles),
                            self.particle_sdfList,self.particle_velocityList
                            ):
                for j in range(self.mesh.nodeArray.shape[0]):
                    myvel = vel(t,self.mesh.nodeArray[j,:])
                    mysdf,sdNormals=sdf(t,self.mesh.nodeArray[j,:])
                    if ( abs(mysdf) < abs(self.phi_s[j])):
                        self.phi_s[j]=mysdf
                for eN in range(self.model.q['x'].shape[0]):
                    for k in range(self.model.q['x'].shape[1]):
                        self.particle_signed_distances[i,eN,k],self.particle_signed_distance_normals[i,eN,k] = sdf(t, self.model.q['x'][eN,k])
                        self.particle_velocities[i,eN,k]=vel(t,self.model.q['x'][eN,k])


         
	if self.model.comm.isMaster():
            self.wettedAreaHistory.write("%21.16e\n" % (self.wettedAreas[-1],))
            self.forceHistory_p.write("%21.16e %21.16e %21.16e\n" %tuple(self.netForces_p[-1,:]))
            self.forceHistory_p.flush()
            self.forceHistory_v.write("%21.16e %21.16e %21.16e\n" %tuple(self.netForces_v[-1,:]))
            self.forceHistory_v.flush()
            self.momentHistory.write("%21.15e %21.16e %21.16e\n" % tuple(self.netMoments[-1,:]))
            self.momentHistory.flush()
            if self.nParticles:
                self.particle_forceHistory.write("%21.16e %21.16e %21.16e\n" %tuple(self.particle_netForces[0,:]))
                self.particle_forceHistory.flush()
                self.particle_momentHistory.write("%21.15e %21.16e %21.16e\n" % tuple(self.particle_netMoments[0,:]))
                self.particle_momentHistory.flush()

class LevelModel(proteus.Transport.OneLevelTransport):
    nCalls = 0

    def __init__(self,
                 uDict,
                 phiDict,
                 testSpaceDict,
                 matType,
                 dofBoundaryConditionsDict,
                 dofBoundaryConditionsSetterDict,
                 coefficients,
                 elementQuadrature,
                 elementBoundaryQuadrature,
                 fluxBoundaryConditionsDict=None,
                 advectiveFluxBoundaryConditionsSetterDict=None,
                 diffusiveFluxBoundaryConditionsSetterDictDict=None,
                 stressTraceBoundaryConditionsSetterDictDict=None,
                 stabilization=None,
                 shockCapturing=None,
                 conservativeFluxDict=None,
                 numericalFluxType=None,
                 TimeIntegrationClass=None,
                 massLumping=False,
                 reactionLumping=False,
                 options=None,
                 name='RANS3PF',
                 reuse_trial_and_test_quadrature=True,
                 sd=True,
                 movingDomain=False,
                 bdyNullSpace=False):
        self.bdyNullSpace=bdyNullSpace
        self.firstStep=True
        self.eb_adjoint_sigma = coefficients.eb_adjoint_sigma
        # this is a hack to test the effect of using a constant smoothing width
        useConstant_he = coefficients.useConstant_he
        self.postProcessing = True
        #
        # set the objects describing the method and boundary conditions
        #
        self.movingDomain = coefficients.movingDomain
        self.tLast_mesh = None
        # mql: Kill_pressure_term? This is for debugging and for convergence of momentum equations
        if ('KILL_PRESSURE_TERM') in dir(options):
            self.KILL_PRESSURE_TERM = options.KILL_PRESSURE_TERM
        else: 
            self.KILL_PRESSURE_TERM = False
        # mql: Use entropy viscosity?
        self.STABILIZATION_TYPE = 0 #0: SUPG, 1: EV via weak residual, 2: EV via strong residual
        if ('STABILIZATION_TYPE') in dir(options):
            self.STABILIZATION_TYPE = options.STABILIZATION_TYPE 
        # mql: Check if materialParameters are declared. This is for convergence tests
        self.hasMaterialParametersAsFunctions = False
        if ('materialParameters') in dir(options):
            self.materialParameters = options.materialParameters
            self.hasMaterialParametersAsFunctions = True
        # mql: Check if forceTerms are declared
        self.hasForceTermsAsFunctions = False
        if ('forceTerms') in dir(options):
            self.forceTerms = options.forceTerms
            self.hasForceTermsAsFunctions = True
        # mql: Check if analytical pressure function is declared
        if ('analyticalPressureSolution') in dir(options):
            self.analyticalPressureSolution = options.analyticalPressureSolution
        # cek todo clean up these flags in the optimized version
        self.bcsTimeDependent = options.bcsTimeDependent
        self.bcsSet = False
        self.name = name
        self.sd = sd
        self.lowmem = True
        self.timeTerm = True  # allow turning off  the  time derivative
        self.testIsTrial = True
        self.phiTrialIsTrial = True
        self.u = uDict
        self.Hess = False
        if isinstance(
                self.u[0].femSpace,
                C0_AffineQuadraticOnSimplexWithNodalBasis):
            self.Hess = True
        self.ua = {}  # analytical solutions
        self.phi = phiDict
        self.dphi = {}
        self.phi_s = phiDict
        self.matType = matType
        # mwf try to reuse test and trial information across components if
        # spaces are the same
        self.reuse_test_trial_quadrature = reuse_trial_and_test_quadrature  # True#False
        if self.reuse_test_trial_quadrature:
            for ci in range(1, coefficients.nc):
                assert self.u[ci].femSpace.__class__.__name__ == self.u[
                    0].femSpace.__class__.__name__, "to reuse_test_trial_quad all femSpaces must be the same!"
        # Simplicial Mesh
        # assume the same mesh for  all components for now
        self.mesh = self.u[0].femSpace.mesh
        self.testSpace = testSpaceDict
        self.dirichletConditions = dofBoundaryConditionsDict
        # explicit Dirichlet  conditions for now, no Dirichlet BC constraints
        self.dirichletNodeSetList = None
        self.coefficients = coefficients
        self.coefficients.initializeMesh(self.mesh)
        self.nc = self.coefficients.nc
        self.stabilization = stabilization
        self.shockCapturing = shockCapturing
        # no velocity post-processing for now
        self.conservativeFlux = conservativeFluxDict
        self.fluxBoundaryConditions = fluxBoundaryConditionsDict
        self.advectiveFluxBoundaryConditionsSetterDict = advectiveFluxBoundaryConditionsSetterDict
        self.diffusiveFluxBoundaryConditionsSetterDictDict = diffusiveFluxBoundaryConditionsSetterDictDict
        # determine whether  the stabilization term is nonlinear
        self.stabilizationIsNonlinear = False
        # cek come back
        if self.stabilization is not None:
            for ci in range(self.nc):
                if coefficients.mass.has_key(ci):
                    for flag in coefficients.mass[ci].values():
                        if flag == 'nonlinear':
                            self.stabilizationIsNonlinear = True
                if coefficients.advection.has_key(ci):
                    for flag in coefficients.advection[ci].values():
                        if flag == 'nonlinear':
                            self.stabilizationIsNonlinear = True
                if coefficients.diffusion.has_key(ci):
                    for diffusionDict in coefficients.diffusion[ci].values():
                        for flag in diffusionDict.values():
                            if flag != 'constant':
                                self.stabilizationIsNonlinear = True
                if coefficients.potential.has_key(ci):
                    for flag in coefficients.potential[ci].values():
                        if flag == 'nonlinear':
                            self.stabilizationIsNonlinear = True
                if coefficients.reaction.has_key(ci):
                    for flag in coefficients.reaction[ci].values():
                        if flag == 'nonlinear':
                            self.stabilizationIsNonlinear = True
                if coefficients.hamiltonian.has_key(ci):
                    for flag in coefficients.hamiltonian[ci].values():
                        if flag == 'nonlinear':
                            self.stabilizationIsNonlinear = True
        # determine if we need element boundary storage
        self.elementBoundaryIntegrals = {}
        for ci in range(self.nc):
            self.elementBoundaryIntegrals[ci] = (
                (self.conservativeFlux is not None) or (
                    numericalFluxType is not None) or (
                    self.fluxBoundaryConditions[ci] == 'outFlow') or (
                    self.fluxBoundaryConditions[ci] == 'mixedFlow') or (
                    self.fluxBoundaryConditions[ci] == 'setFlow'))
        #
        # calculate some dimensions
        #
        # assume same space dim for all variables
        self.nSpace_global = self.u[0].femSpace.nSpace_global
        self.nDOF_trial_element = [
            u_j.femSpace.max_nDOF_element for u_j in self.u.values()]
        self.nDOF_phi_trial_element = [
            phi_k.femSpace.max_nDOF_element for phi_k in self.phi.values()]
        self.n_phi_ip_element = [
            phi_k.femSpace.referenceFiniteElement.interpolationConditions.nQuadraturePoints for phi_k in self.phi.values()]
        self.nDOF_test_element = [
            femSpace.max_nDOF_element for femSpace in self.testSpace.values()]
        self.nFreeDOF_global = [
            dc.nFreeDOF_global for dc in self.dirichletConditions.values()]
        self.nVDOF_element = sum(self.nDOF_trial_element)
        self.nFreeVDOF_global = sum(self.nFreeDOF_global)
        #
        NonlinearEquation.__init__(self, self.nFreeVDOF_global)
        #
        # build the quadrature point dictionaries from the input (this
        # is just for convenience so that the input doesn't have to be
        # complete)
        #
        elementQuadratureDict = {}
        elemQuadIsDict = isinstance(elementQuadrature, dict)
        if elemQuadIsDict:  # set terms manually
            for I in self.coefficients.elementIntegralKeys:
                if elementQuadrature.has_key(I):
                    elementQuadratureDict[I] = elementQuadrature[I]
                else:
                    elementQuadratureDict[I] = elementQuadrature['default']
        else:
            for I in self.coefficients.elementIntegralKeys:
                elementQuadratureDict[I] = elementQuadrature
        if self.stabilization is not None:
            for I in self.coefficients.elementIntegralKeys:
                if elemQuadIsDict:
                    if elementQuadrature.has_key(I):
                        elementQuadratureDict[
                            ('stab',) + I[1:]] = elementQuadrature[I]
                    else:
                        elementQuadratureDict[
                            ('stab',) + I[1:]] = elementQuadrature['default']
                else:
                    elementQuadratureDict[
                        ('stab',) + I[1:]] = elementQuadrature
        if self.shockCapturing is not None:
            for ci in self.shockCapturing.components:
                if elemQuadIsDict:
                    if elementQuadrature.has_key(('numDiff', ci, ci)):
                        elementQuadratureDict[('numDiff', ci, ci)] = elementQuadrature[
                            ('numDiff', ci, ci)]
                    else:
                        elementQuadratureDict[('numDiff', ci, ci)] = elementQuadrature[
                            'default']
                else:
                    elementQuadratureDict[
                        ('numDiff', ci, ci)] = elementQuadrature
        if massLumping:
            for ci in self.coefficients.mass.keys():
                elementQuadratureDict[('m', ci)] = Quadrature.SimplexLobattoQuadrature(
                    self.nSpace_global, 1)
            for I in self.coefficients.elementIntegralKeys:
                elementQuadratureDict[
                    ('stab',) + I[1:]] = Quadrature.SimplexLobattoQuadrature(self.nSpace_global, 1)
        if reactionLumping:
            for ci in self.coefficients.mass.keys():
                elementQuadratureDict[('r', ci)] = Quadrature.SimplexLobattoQuadrature(
                    self.nSpace_global, 1)
            for I in self.coefficients.elementIntegralKeys:
                elementQuadratureDict[
                    ('stab',) + I[1:]] = Quadrature.SimplexLobattoQuadrature(self.nSpace_global, 1)
        elementBoundaryQuadratureDict = {}
        if isinstance(elementBoundaryQuadrature, dict):  # set terms manually
            for I in self.coefficients.elementBoundaryIntegralKeys:
                if elementBoundaryQuadrature.has_key(I):
                    elementBoundaryQuadratureDict[
                        I] = elementBoundaryQuadrature[I]
                else:
                    elementBoundaryQuadratureDict[
                        I] = elementBoundaryQuadrature['default']
        else:
            for I in self.coefficients.elementBoundaryIntegralKeys:
                elementBoundaryQuadratureDict[I] = elementBoundaryQuadrature
        #
        # find the union of all element quadrature points and
        # build a quadrature rule for each integral that has a
        # weight at each point in the union
        (self.elementQuadraturePoints, self.elementQuadratureWeights,
         self.elementQuadratureRuleIndeces) = Quadrature.buildUnion(elementQuadratureDict)
        self.nQuadraturePoints_element = self.elementQuadraturePoints.shape[0]
        self.nQuadraturePoints_global = self.nQuadraturePoints_element * \
            self.mesh.nElements_global
        #
        # Repeat the same thing for the element boundary quadrature
        #
        (self.elementBoundaryQuadraturePoints, self.elementBoundaryQuadratureWeights,
         self.elementBoundaryQuadratureRuleIndeces) = Quadrature.buildUnion(elementBoundaryQuadratureDict)
        self.nElementBoundaryQuadraturePoints_elementBoundary = self.elementBoundaryQuadraturePoints.shape[
            0]
        self.nElementBoundaryQuadraturePoints_global = (
            self.mesh.nElements_global *
            self.mesh.nElementBoundaries_element *
            self.nElementBoundaryQuadraturePoints_elementBoundary)
        #
        # simplified allocations for test==trial and also check if space is mixed or not
        #
        self.q = {}
        self.ebq = {}
        self.ebq_global = {}
        self.ebqe = {}
        self.phi_ip = {}
        # mql. Some structures needed for stabilization operators
        self.u_dof_old = numpy.zeros(self.u[0].dof.shape,'d')
        self.v_dof_old = numpy.zeros(self.u[0].dof.shape,'d')
        self.w_dof_old = numpy.zeros(self.u[0].dof.shape,'d')
        self.u_dof_old_old = numpy.zeros(self.u[0].dof.shape,'d')
        self.v_dof_old_old = numpy.zeros(self.u[0].dof.shape,'d')
        self.w_dof_old_old = numpy.zeros(self.u[0].dof.shape,'d')
        self.ML=None #lumped mass matrix
        self.MC_global=None #consistent mass matrix
        self.cterm_global=None
        # mesh
        self.ebqe['x'] = numpy.zeros(
            (self.mesh.nExteriorElementBoundaries_global,
             self.nElementBoundaryQuadraturePoints_elementBoundary,
             3),
            'd')
        self.ebq_global[
            ('totalFlux',
             0)] = numpy.zeros(
            (self.mesh.nElementBoundaries_global,
             self.nElementBoundaryQuadraturePoints_elementBoundary),
            'd')
        self.ebq_global[
            ('velocityAverage',
             0)] = numpy.zeros(
            (self.mesh.nElementBoundaries_global,
             self.nElementBoundaryQuadraturePoints_elementBoundary,
             self.nSpace_global),
            'd')
        self.q['p'] = numpy.zeros((self.mesh.nElements_global, self.nQuadraturePoints_element), 'd')
        self.q[('u', 0)] = numpy.zeros(
            (self.mesh.nElements_global, self.nQuadraturePoints_element), 'd')
        self.q[('u', 1)] = numpy.zeros(
            (self.mesh.nElements_global, self.nQuadraturePoints_element), 'd')
        self.q[('u', 2)] = numpy.zeros(
            (self.mesh.nElements_global, self.nQuadraturePoints_element), 'd')
        self.q[('m', 0)] = self.q[('u', 0)]
        self.q[('m', 1)] = self.q[('u', 1)]
        self.q[('m', 2)] = self.q[('u', 2)]
        self.q[('m_last', 0)] = numpy.zeros(
            (self.mesh.nElements_global, self.nQuadraturePoints_element), 'd')
        self.q[('m_last', 1)] = numpy.zeros(
            (self.mesh.nElements_global, self.nQuadraturePoints_element), 'd')
        self.q[('m_last', 2)] = numpy.zeros(
            (self.mesh.nElements_global, self.nQuadraturePoints_element), 'd')
        self.q[('m_tmp', 0)] = numpy.zeros(
            (self.mesh.nElements_global, self.nQuadraturePoints_element), 'd')
        self.q[('m_tmp', 1)] = numpy.zeros(
            (self.mesh.nElements_global, self.nQuadraturePoints_element), 'd')
        self.q[('m_tmp', 2)] = numpy.zeros(
            (self.mesh.nElements_global, self.nQuadraturePoints_element), 'd')
        self.q[('mt', 0)] = numpy.zeros(
            (self.mesh.nElements_global, self.nQuadraturePoints_element), 'd')
        self.q[('mt', 1)] = numpy.zeros(
            (self.mesh.nElements_global, self.nQuadraturePoints_element), 'd')
        self.q[('mt', 2)] = numpy.zeros(
            (self.mesh.nElements_global, self.nQuadraturePoints_element), 'd')
        self.q['dV'] = numpy.zeros(
            (self.mesh.nElements_global, self.nQuadraturePoints_element), 'd')
        self.q['dV_last'] = -1000 * \
            numpy.ones((self.mesh.nElements_global, self.nQuadraturePoints_element), 'd')
        self.q[('dV_u',0)] = self.q[('dV')]
        self.q[('dV_u',1)] = self.q[('dV')]
        self.q[('dV_u',2)] = self.q[('dV')]
        self.q[('f', 0)] = numpy.zeros((self.mesh.nElements_global,
                                        self.nQuadraturePoints_element, self.nSpace_global), 'd')
        self.q[
            ('velocity',
             0)] = numpy.zeros(
                 (self.mesh.nElements_global,
                  self.nQuadraturePoints_element,
                  self.nSpace_global),
                 'd')
        # mql: create vectors to compute div(U)
        self.q['divU'] = numpy.zeros((self.mesh.nElements_global, self.nQuadraturePoints_element), 'd')
        # mql: create vectors to compute uStar = 2*un-unm1
        self.q[
            ('velocityOld',
            0)] = numpy.zeros(
                (self.mesh.nElements_global,
                 self.nQuadraturePoints_element,
                 self.nSpace_global),
                'd')
        self.q[
            ('velocityStar',
             0)] = numpy.zeros(
                 (self.mesh.nElements_global,
                  self.nQuadraturePoints_element,
                  self.nSpace_global),
                 'd')
        self.q['phi_solid'] = numpy.zeros(
            (self.mesh.nElements_global, self.nQuadraturePoints_element), 'd')
        self.q['x'] = numpy.zeros(
            (self.mesh.nElements_global, self.nQuadraturePoints_element, 3), 'd')
        self.q[('cfl', 0)] = numpy.zeros(
            (self.mesh.nElements_global, self.nQuadraturePoints_element), 'd')
        self.q[('numDiff', 0, 0)] = numpy.zeros(
            (self.mesh.nElements_global, self.nQuadraturePoints_element), 'd')
        self.q[('numDiff', 1, 1)] = numpy.zeros(
            (self.mesh.nElements_global, self.nQuadraturePoints_element), 'd')
        self.q[('numDiff', 2, 2)] = numpy.zeros(
            (self.mesh.nElements_global, self.nQuadraturePoints_element), 'd')
        self.ebqe[
            ('u',
             0)] = numpy.zeros(
            (self.mesh.nExteriorElementBoundaries_global,
             self.nElementBoundaryQuadraturePoints_elementBoundary),
            'd')
        self.ebqe[
            ('u',
             1)] = numpy.zeros(
            (self.mesh.nExteriorElementBoundaries_global,
             self.nElementBoundaryQuadraturePoints_elementBoundary),
            'd')
        self.ebqe[
            ('u',
             2)] = numpy.zeros(
            (self.mesh.nExteriorElementBoundaries_global,
             self.nElementBoundaryQuadraturePoints_elementBoundary),
            'd')
        self.ebqe[
            ('advectiveFlux_bc_flag',
             0)] = numpy.zeros(
            (self.mesh.nExteriorElementBoundaries_global,
             self.nElementBoundaryQuadraturePoints_elementBoundary),
            'i')
        self.ebqe[
            ('advectiveFlux_bc_flag',
             1)] = numpy.zeros(
            (self.mesh.nExteriorElementBoundaries_global,
             self.nElementBoundaryQuadraturePoints_elementBoundary),
            'i')
        self.ebqe[
            ('advectiveFlux_bc_flag',
             2)] = numpy.zeros(
            (self.mesh.nExteriorElementBoundaries_global,
             self.nElementBoundaryQuadraturePoints_elementBoundary),
            'i')
        self.ebqe[
            ('diffusiveFlux_bc_flag',
             0,
             0)] = numpy.zeros(
            (self.mesh.nExteriorElementBoundaries_global,
             self.nElementBoundaryQuadraturePoints_elementBoundary),
            'i')
        self.ebqe[
            ('diffusiveFlux_bc_flag',
             1,
             1)] = numpy.zeros(
            (self.mesh.nExteriorElementBoundaries_global,
             self.nElementBoundaryQuadraturePoints_elementBoundary),
            'i')
        self.ebqe[
            ('diffusiveFlux_bc_flag',
             2,
             2)] = numpy.zeros(
            (self.mesh.nExteriorElementBoundaries_global,
             self.nElementBoundaryQuadraturePoints_elementBoundary),
            'i')
        self.ebqe[
            ('advectiveFlux_bc',
             0)] = numpy.zeros(
            (self.mesh.nExteriorElementBoundaries_global,
             self.nElementBoundaryQuadraturePoints_elementBoundary),
            'd')
        self.ebqe[
            ('advectiveFlux_bc',
             1)] = numpy.zeros(
            (self.mesh.nExteriorElementBoundaries_global,
             self.nElementBoundaryQuadraturePoints_elementBoundary),
            'd')
        self.ebqe[
            ('advectiveFlux_bc',
             2)] = numpy.zeros(
            (self.mesh.nExteriorElementBoundaries_global,
             self.nElementBoundaryQuadraturePoints_elementBoundary),
            'd')
        self.ebqe[
            ('diffusiveFlux_bc',
             0,
             0)] = numpy.zeros(
            (self.mesh.nExteriorElementBoundaries_global,
             self.nElementBoundaryQuadraturePoints_elementBoundary),
            'd')
        self.ebqe['penalty'] = numpy.zeros(
            (self.mesh.nExteriorElementBoundaries_global,
             self.nElementBoundaryQuadraturePoints_elementBoundary),
            'd')
        self.ebqe[
            ('diffusiveFlux_bc',
             1,
             1)] = numpy.zeros(
            (self.mesh.nExteriorElementBoundaries_global,
             self.nElementBoundaryQuadraturePoints_elementBoundary),
            'd')
        self.ebqe[
            ('diffusiveFlux_bc',
             2,
             2)] = numpy.zeros(
            (self.mesh.nExteriorElementBoundaries_global,
             self.nElementBoundaryQuadraturePoints_elementBoundary),
            'd')
        self.ebqe[
            ('velocity',
             0)] = numpy.zeros(
            (self.mesh.nExteriorElementBoundaries_global,
             self.nElementBoundaryQuadraturePoints_elementBoundary,
             self.nSpace_global),
            'd')
        self.ebqe[
            ('velocity',
             1)] = numpy.zeros(
            (self.mesh.nExteriorElementBoundaries_global,
             self.nElementBoundaryQuadraturePoints_elementBoundary,
             self.nSpace_global),
            'd')
        self.ebqe[
            ('velocity',
             2)] = numpy.zeros(
            (self.mesh.nExteriorElementBoundaries_global,
             self.nElementBoundaryQuadraturePoints_elementBoundary,
             self.nSpace_global),
            'd')
        # VRANS start, defaults to RANS
        self.q[('r', 0)] = numpy.zeros(
            (self.mesh.nElements_global, self.nQuadraturePoints_element), 'd')
        self.q['eddy_viscosity'] = numpy.zeros(
            (self.mesh.nElements_global, self.nQuadraturePoints_element), 'd')
        # VRANS end
        # RANS 2eq Models start
        self.q[
            ('grad(u)',
             0)] = numpy.zeros(
            (self.mesh.nElements_global,
             self.nQuadraturePoints_element,
             self.nSpace_global),
            'd')
        self.q[
            ('grad(u)',
             1)] = numpy.zeros(
            (self.mesh.nElements_global,
             self.nQuadraturePoints_element,
             self.nSpace_global),
            'd')
        self.q[
            ('grad(u)',
             2)] = numpy.zeros(
            (self.mesh.nElements_global,
             self.nQuadraturePoints_element,
             self.nSpace_global),
            'd')
        # probably don't need ebqe gradients
        self.ebqe[
            ('grad(u)',
             0)] = numpy.zeros(
            (self.mesh.nExteriorElementBoundaries_global,
             self.nElementBoundaryQuadraturePoints_elementBoundary,
             self.nSpace_global),
            'd')
        self.ebqe[
            ('grad(u)',
             1)] = numpy.zeros(
            (self.mesh.nExteriorElementBoundaries_global,
             self.nElementBoundaryQuadraturePoints_elementBoundary,
             self.nSpace_global),
            'd')
        self.ebqe[
            ('grad(u)',
             2)] = numpy.zeros(
            (self.mesh.nExteriorElementBoundaries_global,
             self.nElementBoundaryQuadraturePoints_elementBoundary,
             self.nSpace_global),
            'd')
        # RANS 2eq Models end
        self.points_elementBoundaryQuadrature = set()
        self.scalars_elementBoundaryQuadrature = set(
            [('u', ci) for ci in range(self.nc)])
        self.vectors_elementBoundaryQuadrature = set()
        self.tensors_elementBoundaryQuadrature = set()
        # use post processing tools to get conservative fluxes, None by default
        if self.postProcessing:
            self.q[('v', 0)] = numpy.zeros(
                (self.mesh.nElements_global,
                 self.nQuadraturePoints_element,
                 self.nDOF_trial_element[0]),
                'd')
            self.q['J'] = numpy.zeros(
                (self.mesh.nElements_global,
                 self.nQuadraturePoints_element,
                 self.nSpace_global,
                 self.nSpace_global),
                'd')
            self.q['det(J)'] = numpy.zeros(
                (self.mesh.nElements_global,
                 self.nQuadraturePoints_element),
                'd')
            self.q['abs(det(J))'] = numpy.zeros(
                (self.mesh.nElements_global,
                 self.nQuadraturePoints_element),
                'd')
            self.q['inverse(J)'] = numpy.zeros(
                (self.mesh.nElements_global,
                 self.nQuadraturePoints_element,
                 self.nSpace_global,
                 self.nSpace_global),
                'd')
            self.ebq[('v', 0)] = numpy.zeros(
                (self.mesh.nElements_global,
                 self.mesh.nElementBoundaries_element,
                 self.nElementBoundaryQuadraturePoints_elementBoundary,
                 self.nDOF_trial_element[0]),
                'd')
            self.ebq[('w', 0)] = numpy.zeros(
                (self.mesh.nElements_global,
                 self.mesh.nElementBoundaries_element,
                 self.nElementBoundaryQuadraturePoints_elementBoundary,
                 self.nDOF_trial_element[0]),
                'd')
            self.ebq['x'] = numpy.zeros(
                (self.mesh.nElements_global,
                 self.mesh.nElementBoundaries_element,
                 self.nElementBoundaryQuadraturePoints_elementBoundary,
                 3),
                'd')
            self.ebq['hat(x)'] = numpy.zeros(
                (self.mesh.nElements_global,
                 self.mesh.nElementBoundaries_element,
                 self.nElementBoundaryQuadraturePoints_elementBoundary,
                 3),
                'd')
            self.ebq['inverse(J)'] = numpy.zeros(
                (self.mesh.nElements_global,
                 self.mesh.nElementBoundaries_element,
                 self.nElementBoundaryQuadraturePoints_elementBoundary,
                 self.nSpace_global,
                 self.nSpace_global),
                'd')
            self.ebq['g'] = numpy.zeros(
                (self.mesh.nElements_global,
                 self.mesh.nElementBoundaries_element,
                 self.nElementBoundaryQuadraturePoints_elementBoundary,
                 self.nSpace_global - 1,
                 self.nSpace_global - 1),
                'd')
            self.ebq['sqrt(det(g))'] = numpy.zeros(
                (self.mesh.nElements_global,
                 self.mesh.nElementBoundaries_element,
                 self.nElementBoundaryQuadraturePoints_elementBoundary),
                'd')
            self.ebq['n'] = numpy.zeros(
                (self.mesh.nElements_global,
                 self.mesh.nElementBoundaries_element,
                 self.nElementBoundaryQuadraturePoints_elementBoundary,
                 self.nSpace_global),
                'd')
            self.ebq[('dS_u', 0)] = numpy.zeros(
                (self.mesh.nElements_global,
                 self.mesh.nElementBoundaries_element,
                 self.nElementBoundaryQuadraturePoints_elementBoundary),
                'd')
            self.ebqe['dS'] = numpy.zeros(
                (self.mesh.nExteriorElementBoundaries_global,
                 self.nElementBoundaryQuadraturePoints_elementBoundary),
                'd')
            self.ebqe[('dS_u', 0)] = self.ebqe['dS']
            self.ebqe['n'] = numpy.zeros(
                (self.mesh.nExteriorElementBoundaries_global,
                 self.nElementBoundaryQuadraturePoints_elementBoundary,
                 self.nSpace_global),
                'd')
            self.ebqe['inverse(J)'] = numpy.zeros(
                (self.mesh.nExteriorElementBoundaries_global,
                 self.nElementBoundaryQuadraturePoints_elementBoundary,
                 self.nSpace_global,
                 self.nSpace_global),
                'd')
            self.ebqe['g'] = numpy.zeros(
                (self.mesh.nExteriorElementBoundaries_global,
                 self.nElementBoundaryQuadraturePoints_elementBoundary,
                 self.nSpace_global - 1,
                 self.nSpace_global - 1),
                'd')
            self.ebqe['sqrt(det(g))'] = numpy.zeros(
                (self.mesh.nExteriorElementBoundaries_global,
                 self.nElementBoundaryQuadraturePoints_elementBoundary),
                'd')
            self.ebq_global['n'] = numpy.zeros(
                (self.mesh.nElementBoundaries_global,
                 self.nElementBoundaryQuadraturePoints_elementBoundary,
                 self.nSpace_global),
                'd')
            self.ebq_global['x'] = numpy.zeros(
                (self.mesh.nElementBoundaries_global,
                 self.nElementBoundaryQuadraturePoints_elementBoundary,
                 3),
                'd')
        #
        # show quadrature
        #
        log("Dumping quadrature shapes for model %s" % self.name, level=9)
        log("Element quadrature array (q)", level=9)
        for (k, v) in self.q.iteritems():
            log(str((k, v.shape)), level=9)
        log("Element boundary quadrature (ebq)", level=9)
        for (k, v) in self.ebq.iteritems():
            log(str((k, v.shape)), level=9)
        log("Global element boundary quadrature (ebq_global)", level=9)
        for (k, v) in self.ebq_global.iteritems():
            log(str((k, v.shape)), level=9)
        log("Exterior element boundary quadrature (ebqe)", level=9)
        for (k, v) in self.ebqe.iteritems():
            log(str((k, v.shape)), level=9)
        log("Interpolation points for nonlinear diffusion potential (phi_ip)", level=9)
        for (k, v) in self.phi_ip.iteritems():
            log(str((k, v.shape)), level=9)
        #
        # allocate residual and Jacobian storage
        #
        #
        # allocate residual and Jacobian storage
        #
        self.elementResidual = [numpy.zeros(
            (self.mesh.nElements_global,
             self.nDOF_test_element[ci]),
            'd')]
        self.inflowBoundaryBC = {}
        self.inflowBoundaryBC_values = {}
        self.inflowFlux = {}
        for cj in range(self.nc):
            self.inflowBoundaryBC[cj] = numpy.zeros(
                (self.mesh.nExteriorElementBoundaries_global,), 'i')
            self.inflowBoundaryBC_values[cj] = numpy.zeros(
                (self.mesh.nExteriorElementBoundaries_global, self.nDOF_trial_element[cj]), 'd')
            self.inflowFlux[cj] = numpy.zeros(
                (self.mesh.nExteriorElementBoundaries_global,
                 self.nElementBoundaryQuadraturePoints_elementBoundary),
                'd')
        self.internalNodes = set(range(self.mesh.nNodes_global))
        # identify the internal nodes this is ought to be in mesh
        # \todo move this to mesh
        for ebNE in range(self.mesh.nExteriorElementBoundaries_global):
            ebN = self.mesh.exteriorElementBoundariesArray[ebNE]
            eN_global = self.mesh.elementBoundaryElementsArray[ebN, 0]
            ebN_element = self.mesh.elementBoundaryLocalElementBoundariesArray[
                ebN, 0]
            for i in range(self.mesh.nNodes_element):
                if i != ebN_element:
                    I = self.mesh.elementNodesArray[eN_global, i]
                    self.internalNodes -= set([I])
        self.nNodes_internal = len(self.internalNodes)
        self.internalNodesArray = numpy.zeros((self.nNodes_internal,), 'i')
        for nI, n in enumerate(self.internalNodes):
            self.internalNodesArray[nI] = n
        #
        del self.internalNodes
        self.internalNodes = None
        log("Updating local to global mappings", 2)
        self.updateLocal2Global()
        log("Building time integration object", 2)
        log(memory("inflowBC, internalNodes,updateLocal2Global",
                   "OneLevelTransport"), level=4)
        # mwf for interpolating subgrid error for gradients etc
        if self.stabilization and self.stabilization.usesGradientStabilization:
            self.timeIntegration = TimeIntegrationClass(
                self, integrateInterpolationPoints=True)
        else:
            self.timeIntegration = TimeIntegrationClass(self)

        if options is not None:
            self.timeIntegration.setFromOptions(options)
        log(memory("TimeIntegration", "OneLevelTransport"), level=4)
        log("Calculating numerical quadrature formulas", 2)
        self.calculateQuadrature()

        self.setupFieldStrides()
        # Aux quantity at DOFs to be filled by optimized code (MQL)
        self.quantDOFs = numpy.zeros(self.u[0].dof.shape,'d')
        self.entropyResidualAtCell = numpy.zeros(self.mesh.nElements_global,'d')
        self.maxSpeed2AtCell = numpy.zeros(self.mesh.nElements_global,'d')
        self.rhoAtCell = numpy.zeros(self.mesh.nElements_global,'d')
        self.muAtCell = numpy.zeros(self.mesh.nElements_global,'d')

        # mql: material parameters defined by a function at quad points
        self.q['density'] = numpy.zeros(
            (self.mesh.nElements_global, self.nQuadraturePoints_element), 'd')
        self.q['dynamic_viscosity'] = numpy.zeros(
            (self.mesh.nElements_global, self.nQuadraturePoints_element), 'd')
        self.ebqe['density'] = numpy.zeros(
            (self.mesh.nExteriorElementBoundaries_global, self.nElementBoundaryQuadraturePoints_elementBoundary), 'd')
        self.ebqe['dynamic_viscosity'] = numpy.zeros(
            (self.mesh.nExteriorElementBoundaries_global, self.nElementBoundaryQuadraturePoints_elementBoundary), 'd')
        # Initialize material parameters 
        if self.hasMaterialParametersAsFunctions: 
            self.updateMaterialParameters()
        # mql: force terms
        self.q[('force', 0)] = numpy.zeros(
            (self.mesh.nElements_global, self.nQuadraturePoints_element), 'd')
        self.q[('force', 1)] = numpy.zeros(
            (self.mesh.nElements_global, self.nQuadraturePoints_element), 'd')
        self.q[('force', 2)] = numpy.zeros(
            (self.mesh.nElements_global, self.nQuadraturePoints_element), 'd')

        comm = Comm.get()
        self.comm = comm
        if comm.size() > 1:
            assert numericalFluxType is not None and numericalFluxType.useWeakDirichletConditions, "You must use a numerical flux to apply weak boundary conditions for parallel runs"

        log("initalizing numerical flux")
        log(memory("stride+offset", "OneLevelTransport"), level=4)
        if numericalFluxType is not None:
            if options is None or options.periodicDirichletConditions is None:
                self.numericalFlux = numericalFluxType(
                    self,
                    dofBoundaryConditionsSetterDict,
                    advectiveFluxBoundaryConditionsSetterDict,
                    diffusiveFluxBoundaryConditionsSetterDictDict)
            else:
                self.numericalFlux = numericalFluxType(
                    self,
                    dofBoundaryConditionsSetterDict,
                    advectiveFluxBoundaryConditionsSetterDict,
                    diffusiveFluxBoundaryConditionsSetterDictDict,
                    options.periodicDirichletConditions)
        else:
            self.numericalFlux = None
        # set penalty terms
        log("initializing numerical flux penalty")
        self.numericalFlux.penalty_constant = self.coefficients.eb_penalty_constant
        # cek todo move into numerical flux initialization
        if self.ebq_global.has_key('penalty'):
            for ebN in range(self.mesh.nElementBoundaries_global):
                for k in range(
                        self.nElementBoundaryQuadraturePoints_elementBoundary):
                    self.ebq_global['penalty'][ebN, k] = self.numericalFlux.penalty_constant / (
                        self.mesh.elementBoundaryDiametersArray[ebN]**self.numericalFlux.penalty_power)
        # penalty term
        # cek move  to Numerical flux initialization
        if self.ebqe.has_key('penalty'):
            for ebNE in range(self.mesh.nExteriorElementBoundaries_global):
                ebN = self.mesh.exteriorElementBoundariesArray[ebNE]
                for k in range(
                        self.nElementBoundaryQuadraturePoints_elementBoundary):
                    self.ebqe['penalty'][ebNE, k] = self.numericalFlux.penalty_constant / \
                        self.mesh.elementBoundaryDiametersArray[ebN]**self.numericalFlux.penalty_power
        log(memory("numericalFlux", "OneLevelTransport"), level=4)
        self.elementEffectiveDiametersArray = self.mesh.elementInnerDiametersArray
        log("setting up post-processing")
        from proteus import PostProcessingTools
        self.velocityPostProcessor = PostProcessingTools.VelocityPostProcessingChooser(
            self)
        log(memory("velocity postprocessor", "OneLevelTransport"), level=4)
        # helper for writing out data storage
        log("initializing archiver")
        from proteus import Archiver
        self.elementQuadratureDictionaryWriter = Archiver.XdmfWriter()
        self.elementBoundaryQuadratureDictionaryWriter = Archiver.XdmfWriter()
        self.exteriorElementBoundaryQuadratureDictionaryWriter = Archiver.XdmfWriter()
        log("flux bc objects")
        for ci, fbcObject in self.fluxBoundaryConditionsObjectsDict.iteritems():
            self.ebqe[('advectiveFlux_bc_flag', ci)] = numpy.zeros(
                self.ebqe[('advectiveFlux_bc', ci)].shape, 'i')
            for t, g in fbcObject.advectiveFluxBoundaryConditionsDict.iteritems():
                if self.coefficients.advection.has_key(ci):
                    self.ebqe[
                        ('advectiveFlux_bc', ci)][
                        t[0], t[1]] = g(
                        self.ebqe[
                            ('x')][
                            t[0], t[1]], self.timeIntegration.t)
                    self.ebqe[('advectiveFlux_bc_flag', ci)][t[0], t[1]] = 1
            for ck, diffusiveFluxBoundaryConditionsDict in fbcObject.diffusiveFluxBoundaryConditionsDictDict.iteritems():
                self.ebqe[('diffusiveFlux_bc_flag', ck, ci)] = numpy.zeros(
                    self.ebqe[('diffusiveFlux_bc', ck, ci)].shape, 'i')
                for t, g in diffusiveFluxBoundaryConditionsDict.iteritems():
                    self.ebqe[
                        ('diffusiveFlux_bc', ck, ci)][
                        t[0], t[1]] = g(
                        self.ebqe[
                            ('x')][
                            t[0], t[1]], self.timeIntegration.t)
                    self.ebqe[
                        ('diffusiveFlux_bc_flag', ck, ci)][
                        t[0], t[1]] = 1
        self.numericalFlux.setDirichletValues(self.ebqe)
        if self.movingDomain:
            self.MOVING_DOMAIN = 1.0
        else:
            self.MOVING_DOMAIN = 0.0
        if self.mesh.nodeVelocityArray is None:
            self.mesh.nodeVelocityArray = numpy.zeros(
                self.mesh.nodeArray.shape, 'd')
        # cek/ido todo replace python loops in modules with optimized code if
        # possible/necessary
        log("dirichlet conditions")
        self.forceStrongConditions = coefficients.forceStrongDirichlet
        self.dirichletConditionsForceDOF = {}
        if self.forceStrongConditions:
            for cj in range(self.nc):
                self.dirichletConditionsForceDOF[cj] = DOFBoundaryConditions(
                    self.u[cj].femSpace,
                    dofBoundaryConditionsSetterDict[cj],
                    weakDirichletConditions=False)
        log("final allocations")
        compKernelFlag = 0
        if self.coefficients.useConstant_he:
            self.elementDiameter = self.mesh.elementDiametersArray.copy()
            self.elementDiameter[:] = max(self.mesh.elementDiametersArray)
        else:
            self.elementDiameter = self.mesh.elementDiametersArray
        if self.nSpace_global == 2:
            import copy
            self.u[2] = copy.deepcopy(self.u[1])
            self.timeIntegration.m_tmp[
                2] = self.timeIntegration.m_tmp[1].copy()
            self.timeIntegration.beta_bdf[
                2] = self.timeIntegration.beta_bdf[1].copy()
            self.coefficients.sdInfo[(0, 2)] = (numpy.array(
                [0, 1, 2], dtype='i'), numpy.array([0, 1], dtype='i'))
            self.coefficients.sdInfo[(1, 2)] = (numpy.array(
                [0, 1, 2], dtype='i'), numpy.array([0, 1], dtype='i'))
            self.coefficients.sdInfo[(2, 0)] = (numpy.array(
                [0, 1, 2], dtype='i'), numpy.array([0, 1], dtype='i'))
            self.coefficients.sdInfo[(2, 0)] = (numpy.array(
                [0, 1, 2], dtype='i'), numpy.array([0, 1], dtype='i'))
            self.coefficients.sdInfo[(2, 1)] = (numpy.array(
                [0, 1, 2], dtype='i'), numpy.array([0, 1], dtype='i'))
            self.coefficients.sdInfo[(2, 2)] = (numpy.array(
                [0, 1, 2], dtype='i'), numpy.array([0, 1], dtype='i'))
            self.offset.append(self.offset[1])
            self.stride.append(self.stride[1])
            self.numericalFlux.isDOFBoundary[
                2] = self.numericalFlux.isDOFBoundary[1].copy()
            self.numericalFlux.ebqe[
                ('u', 2)] = self.numericalFlux.ebqe[
                ('u', 1)].copy()
            log("calling RANS3PF2D ctor")
            self.rans3pf = cRANS3PF.RANS3PF2D(
                self.nSpace_global,
                self.nQuadraturePoints_element,
                self.u[0].femSpace.elementMaps.localFunctionSpace.dim,
                self.u[0].femSpace.referenceFiniteElement.localFunctionSpace.dim,
                self.testSpace[0].referenceFiniteElement.localFunctionSpace.dim,
                self.nElementBoundaryQuadraturePoints_elementBoundary,
                compKernelFlag,
                self.coefficients.aDarcy,
		self.coefficients.betaForch,
		self.coefficients.grain,
		self.coefficients.packFraction,
		self.coefficients.packMargin,
		self.coefficients.maxFraction,
		self.coefficients.frFraction,
                self.coefficients.sigmaC,
                self.coefficients.C3e,
                self.coefficients.C4e,
                self.coefficients.eR,
 		self.coefficients.fContact,
                self.coefficients.mContact,
                self.coefficients.nContact,
                self.coefficients.angFriction)
        else:
            log("calling  RANS3PF_base ctor")
            self.rans3pf = cRANS3PF.RANS3PF(
                self.nSpace_global,
                self.nQuadraturePoints_element,
                self.u[0].femSpace.elementMaps.localFunctionSpace.dim,
                self.u[0].femSpace.referenceFiniteElement.localFunctionSpace.dim,
                self.testSpace[0].referenceFiniteElement.localFunctionSpace.dim,
                self.nElementBoundaryQuadraturePoints_elementBoundary,
                compKernelFlag,
                self.coefficients.aDarcy,
		self.coefficients.betaForch,
		self.coefficients.grain,
		self.coefficients.packFraction,
		self.coefficients.packMargin,
		self.coefficients.maxFraction,
		self.coefficients.frFraction,
                self.coefficients.sigmaC,
                self.coefficients.C3e,
                self.coefficients.C4e,
                self.coefficients.eR,
 		self.coefficients.fContact,
                self.coefficients.mContact,
                self.coefficients.nContact,
                self.coefficients.angFriction)
        

        self.phisErrorNodal=self.u[0].dof.copy()
        self.velocityErrorNodal=self.u[0].dof.copy()


    def updateMaterialParameters(self):
        x = self.q[('x')][:,:,0]
        y = self.q[('x')][:,:,1]
        z = self.q[('x')][:,:,2]
        X = {0:x,
             1:y,
             2:z}
        t = self.timeIntegration.t
        self.q['density'][:] = self.materialParameters['density'](X,t)
        self.q['dynamic_viscosity'][:] = self.materialParameters['dynamic_viscosity'](X,t)
        # BOUNDARY
        ebqe_X = {0:self.ebqe['x'][:,:,0],
                  1:self.ebqe['x'][:,:,1],
                  2:self.ebqe['x'][:,:,2]}
        self.ebqe['density'][:] = self.materialParameters['density'](ebqe_X,t)
        self.ebqe['dynamic_viscosity'][:] = self.materialParameters['dynamic_viscosity'](ebqe_X,t)

    def updateForceTerms(self): 
        x = self.q[('x')][:,:,0]
        y = self.q[('x')][:,:,1]
        z = self.q[('x')][:,:,2]
        X = {0:x,
             1:y,
             2:z}
        t = self.timeIntegration.t
        self.q[('force', 0)][:] = self.forceTerms[0](X,t)
        self.q[('force', 1)][:] = self.forceTerms[1](X,t)
        try: 
            self.q[('force', 2)][:] = self.forceTerms[2](X,t)
        except: 
            pass

    def getResidual(self, u, r):
        """
        Calculate the element residuals and add in to the global residual
        """
        # Load the unknowns into the finite element dof
        self.timeIntegration.calculateCoefs()
        self.timeIntegration.calculateU(u)
        self.setUnknowns(self.timeIntegration.u)
        # cek todo put in logic to skip if BC's don't depend on t or u
        # hack
        if self.bcsTimeDependent or not self.bcsSet:
            self.bcsSet = True
            # Dirichlet boundary conditions
            self.numericalFlux.setDirichletValues(self.ebqe)
            # Flux boundary conditions
            for ci, fbcObject in self.fluxBoundaryConditionsObjectsDict.iteritems():
                for t, g in fbcObject.advectiveFluxBoundaryConditionsDict.iteritems():
                    if self.coefficients.advection.has_key(ci):
                        self.ebqe[
                            ('advectiveFlux_bc', ci)][
                            t[0], t[1]] = g(
                            self.ebqe[
                                ('x')][
                                t[0], t[1]], self.timeIntegration.t)
                        self.ebqe[
                            ('advectiveFlux_bc_flag', ci)][
                            t[0], t[1]] = 1
                for ck, diffusiveFluxBoundaryConditionsDict in fbcObject.diffusiveFluxBoundaryConditionsDictDict.iteritems():
                    for t, g in diffusiveFluxBoundaryConditionsDict.iteritems():
                        self.ebqe[
                            ('diffusiveFlux_bc', ck, ci)][
                            t[0], t[1]] = g(
                            self.ebqe[
                                ('x')][
                                t[0], t[1]], self.timeIntegration.t)
                        self.ebqe[
                            ('diffusiveFlux_bc_flag', ck, ci)][
                            t[0], t[1]] = 1
        r.fill(0.0)
        self.Ct_sge = 4.0
        self.Cd_sge = 36.0
        # TODO how to request problem specific evaluations from coefficient
        # class
        if 'evaluateForcingTerms' in dir(self.coefficients):
            self.coefficients.evaluateForcingTerms(
                self.timeIntegration.t,
                self.q,
                self.mesh,
                self.u[0].femSpace.elementMaps.psi,
                self.mesh.elementNodesArray)
        self.coefficients.wettedAreas[:] = 0.0
        self.coefficients.netForces_p[:, :] = 0.0
        self.coefficients.netForces_v[:, :] = 0.0
        self.coefficients.netMoments[:, :] = 0.0
        self.coefficients.particle_netForces[:,:]=0.0
        self.coefficients.particle_netMoments[:,:]=0.0
        self.coefficients.particle_surfaceArea[:]=0.0

        if self.forceStrongConditions and self.firstStep == False:
            for cj in range(len(self.dirichletConditionsForceDOF)):
                for dofN, g in self.dirichletConditionsForceDOF[
                        cj].DOFBoundaryConditionsDict.iteritems():
                        self.u[cj].dof[dofN] = g(self.dirichletConditionsForceDOF[cj].DOFBoundaryPointDict[
                            dofN], self.timeIntegration.t)# + self.MOVING_DOMAIN * self.mesh.nodeVelocityArray[dofN, cj - 1]
                        
        if self.coefficients.set_vos:
            self.coefficients.set_vos(self.q['x'],self.coefficients.q_vos)
            self.coefficients.set_vos(self.ebqe['x'],self.coefficients.ebqe_vos)

        # mql: get sparsity pattern corresponding to a 1D system. This is to loop on DOFs
        if self.cterm_global is None:
            self.cterm={}
            self.cterm_a={}
            self.cterm_global={}
            rowptr, colind, nzval = self.jacobian.getCSRrepresentation()
            nnz = nzval.shape[-1] #number of non-zero entries in sparse matrix
            nnz_cMatrix = nnz/self.nc/self.nc
            nzval_cMatrix = numpy.zeros(nnz_cMatrix)
            rowptr_cMatrix = numpy.zeros(self.nFreeDOF_global[0]+1,'i')
            colind_cMatrix = numpy.zeros(nnz_cMatrix,'i')
            #fill vector rowptr_cMatrix
            for i in range(1,rowptr_cMatrix.size):
                rowptr_cMatrix[i] = rowptr_cMatrix[i-1]+(rowptr[self.nc*(i-1)+1]-rowptr[self.nc*(i-1)])/self.nc 

            #fill vector colind_cMatrix
            i_cMatrix=0 #ith row of cMatrix
            for i in range(rowptr.size-1): #0 to total num of DOFs (i.e. num of rows of jacobian)
                if (i%self.nc == 0): # Just consider the rows related to the 1st variable
                    for j,offset in enumerate(range(rowptr[i],rowptr[i+1])):
                        offset_cMatrix = range(rowptr_cMatrix[i_cMatrix],rowptr_cMatrix[i_cMatrix+1])
                        if (j%self.nc == 0):
                            colind_cMatrix[offset_cMatrix[j/self.nc]] = colind[offset]/self.nc
                    i_cMatrix+=1
            # END OF SPARSITY PATTERN FOR C MATRICES 
            di = numpy.zeros((self.mesh.nElements_global,
                              self.nQuadraturePoints_element,
                              self.nSpace_global),
                             'd') #direction of derivative
            # JACOBIANS (FOR ELEMENT TRANSFORMATION)
            self.q[('J')] = numpy.zeros((self.mesh.nElements_global,
                                         self.nQuadraturePoints_element,
                                         self.nSpace_global,
                                         self.nSpace_global),
                                        'd')
            self.q[('inverse(J)')] = numpy.zeros((self.mesh.nElements_global,
                                                  self.nQuadraturePoints_element,
                                                  self.nSpace_global,
                                                  self.nSpace_global),
                                                 'd')
            self.q[('det(J)')] = numpy.zeros((self.mesh.nElements_global,
                                              self.nQuadraturePoints_element),
                                             'd')
            self.u[0].femSpace.elementMaps.getJacobianValues(self.elementQuadraturePoints,
                                                             self.q['J'],
                                                             self.q['inverse(J)'],
                                                             self.q['det(J)'])
            self.q['abs(det(J))'] = numpy.abs(self.q['det(J)'])
            # SHAPE FUNCTIONS
            self.q[('w',0)] = numpy.zeros((self.mesh.nElements_global,
                                           self.nQuadraturePoints_element,
                                           self.nDOF_test_element[0]),
                                          'd')
            self.q[('w*dV_m',0)] = self.q[('w',0)].copy()
            self.u[0].femSpace.getBasisValues(self.elementQuadraturePoints, self.q[('w',0)])
            cfemIntegrals.calculateWeightedShape(self.elementQuadratureWeights[('u',0)],
                                                 self.q['abs(det(J))'],
                                                 self.q[('w',0)],
                                                 self.q[('w*dV_m',0)])
            #### GRADIENT OF TEST FUNCTIONS 
            self.q[('grad(w)',0)] = numpy.zeros((self.mesh.nElements_global,
                                                 self.nQuadraturePoints_element,
                                                 self.nDOF_test_element[0],
                                                 self.nSpace_global),
                                                'd')
            self.u[0].femSpace.getBasisGradientValues(self.elementQuadraturePoints,
                                                      self.q['inverse(J)'],
                                                      self.q[('grad(w)',0)])
            self.q[('grad(w)*dV_f',0)] = numpy.zeros((self.mesh.nElements_global,
                                                      self.nQuadraturePoints_element,
                                                      self.nDOF_test_element[0],
                                                      self.nSpace_global),
                                                     'd')
            cfemIntegrals.calculateWeightedShapeGradients(self.elementQuadratureWeights[('u',0)],
                                                          self.q['abs(det(J))'],
                                                          self.q[('grad(w)',0)],
                                                          self.q[('grad(w)*dV_f',0)])
            # LUMPED MASS MATRIX #
            #assume a linear mass term
            dm = np.ones(self.q[('u',0)].shape,'d')
            elementMassMatrix = np.zeros((self.mesh.nElements_global,
                                          self.nDOF_test_element[0],
                                          self.nDOF_trial_element[0]),'d')
            cfemIntegrals.updateMassJacobian_weak_lowmem(dm,
                                                         self.q[('w',0)],
                                                         self.q[('w*dV_m',0)],
                                                         elementMassMatrix)
            self.MC_a = nzval_cMatrix.copy()
            self.MC_global = SparseMat(self.nFreeDOF_global[0],
                                       self.nFreeDOF_global[0],
                                       nnz_cMatrix,
                                       self.MC_a,
                                       colind_cMatrix,
                                       rowptr_cMatrix)
            cfemIntegrals.zeroJacobian_CSR(nnz_cMatrix, self.MC_global)
            cfemIntegrals.updateGlobalJacobianFromElementJacobian_CSR(self.l2g[0]['nFreeDOF'],
                                                                      self.l2g[0]['freeLocal'],
                                                                      self.l2g[0]['nFreeDOF'],
                                                                      self.l2g[0]['freeLocal'],
                                                                      self.csrRowIndeces[(0,0)]/self.nc/self.nc,
                                                                      self.csrColumnOffsets[(0,0)]/self.nc,
                                                                      elementMassMatrix,
                                                                      self.MC_global)
            diamD2 = numpy.sum(self.q['abs(det(J))'][:]*self.elementQuadratureWeights[('u',0)])  
            self.ML = np.zeros((self.nFreeDOF_global[0],),'d')
            for i in range(self.nFreeDOF_global[0]):
                self.ML[i] = self.MC_a[rowptr_cMatrix[i]:rowptr_cMatrix[i+1]].sum()
            np.testing.assert_almost_equal(self.ML.sum(), diamD2, 
                                           err_msg="Trace of lumped mass matrix should be the domain volume",verbose=True)

            # COMPUTE C-MATRICES #
            for d in range(self.nSpace_global): #spatial dimensions
                #C matrices
                self.cterm[d] = numpy.zeros((self.mesh.nElements_global,
                                             self.nDOF_test_element[0],
                                             self.nDOF_trial_element[0]),'d')
                self.cterm_a[d] = nzval_cMatrix.copy()
                self.cterm_global[d] = LinearAlgebraTools.SparseMat(self.nFreeDOF_global[0],
                                                                    self.nFreeDOF_global[0],
                                                                    nnz_cMatrix,
                                                                    self.cterm_a[d],
                                                                    colind_cMatrix,
                                                                    rowptr_cMatrix)
                cfemIntegrals.zeroJacobian_CSR(nnz_cMatrix, self.cterm_global[d])
                di[:] = 0.0
                di[...,d] = 1.0
                cfemIntegrals.updateHamiltonianJacobian_weak_lowmem(di,
                                                                    self.q[('grad(w)*dV_f',0)],
                                                                    self.q[('w',0)],
                                                                    self.cterm[d]) # int[(di*grad(wj))*wi*dV]
                cfemIntegrals.updateGlobalJacobianFromElementJacobian_CSR(self.l2g[0]['nFreeDOF'],
                                                                          self.l2g[0]['freeLocal'],
                                                                          self.l2g[0]['nFreeDOF'],
                                                                          self.l2g[0]['freeLocal'],
                                                                          self.csrRowIndeces[(0,0)]/self.nc/self.nc,
                                                                          self.csrColumnOffsets[(0,0)]/self.nc,
                                                                          self.cterm[d],
                                                                          self.cterm_global[d])
                print "****************... ", self.nFreeDOF_global[0]

        rowptr_cMatrix, colind_cMatrix, Cx = self.cterm_global[0].getCSRrepresentation()
        rowptr_cMatrix, colind_cMatrix, Cy = self.cterm_global[1].getCSRrepresentation()
        if (self.nSpace_global == 3):
            rowptr_cMatrix, colind_cMatrix, Cz = self.cterm_global[2].getCSRrepresentation()
        else:
            Cz = numpy.zeros(Cx.shape,'d')

        # mql: select appropiate functions to compute residual and jacobian
        if (self.STABILIZATION_TYPE == 1 or self.STABILIZATION_TYPE == 2):
            self.calculateResidual = self.rans3pf.calculateResidual_entropy_viscosity
            self.calculateJacobian = self.rans3pf.calculateJacobian_entropy_viscosity
        else: 
            self.calculateResidual = self.rans3pf.calculateResidual
            self.calculateJacobian = self.rans3pf.calculateJacobian
        
        self.calculateResidual(  # element
            self.pressureModel.u[0].femSpace.elementMaps.psi,
            self.pressureModel.u[0].femSpace.elementMaps.grad_psi,
            self.mesh.nodeArray,
            self.mesh.nodeVelocityArray,
            self.MOVING_DOMAIN,
            self.coefficients.PSTAB,
            self.mesh.elementNodesArray,
            self.elementQuadratureWeights[('u', 0)],
            self.pressureModel.u[0].femSpace.psi,
            self.pressureModel.u[0].femSpace.grad_psi,
            self.pressureModel.u[0].femSpace.psi,
            self.pressureModel.u[0].femSpace.grad_psi,
            self.pressureModel.q_p_sharp,
            self.pressureModel.q_grad_p_sharp,
            self.pressureModel.ebqe_p_sharp,
            self.pressureModel.ebqe_grad_p_sharp,
            #self.pressureModel.q[('u',0)],
            #self.pressureModel.q[('grad(u)',0)],
            #self.pressureModel.ebqe[('u',0)],
            #self.pressureModel.ebqe[('grad(u)',0)],
            self.u[0].femSpace.psi,
            self.u[0].femSpace.grad_psi,
            self.u[0].femSpace.Hessian_psi,
            self.u[0].femSpace.psi,
            self.u[0].femSpace.grad_psi,
            self.pressureModel.u[0].femSpace.elementMaps.psi_trace,
            self.pressureModel.u[0].femSpace.elementMaps.grad_psi_trace,
            self.elementBoundaryQuadratureWeights[('u', 0)],
            self.pressureModel.u[0].femSpace.psi_trace,
            self.pressureModel.u[0].femSpace.grad_psi_trace,
            self.pressureModel.u[0].femSpace.psi_trace,
            self.pressureModel.u[0].femSpace.grad_psi_trace,
            self.u[0].femSpace.psi_trace,
            self.u[0].femSpace.grad_psi_trace,
            self.u[0].femSpace.psi_trace,
            self.u[0].femSpace.grad_psi_trace,
            self.u[0].femSpace.elementMaps.boundaryNormals,
            self.u[0].femSpace.elementMaps.boundaryJacobians,
            self.eb_adjoint_sigma,
            self.elementDiameter,  # mesh.elementDiametersArray,
            self.mesh.nodeDiametersArray,
            self.stabilization.hFactor,
            self.mesh.nElements_global,
            self.mesh.nElements_owned,
            self.mesh.nElementBoundaries_owned,
            self.coefficients.useRBLES,
            self.coefficients.useMetrics,
            self.timeIntegration.alpha_bdf,
            self.coefficients.epsFact_density,
            self.coefficients.epsFact,
            self.coefficients.sigma,
            self.coefficients.rho_0,
            self.coefficients.nu_0,
            self.coefficients.rho_1,
            self.coefficients.nu_1,
            self.coefficients.smagorinskyConstant,
            self.coefficients.turbulenceClosureModel,
            self.Ct_sge,
            self.Cd_sge,
            self.shockCapturing.shockCapturingFactor,
            self.numericalFlux.penalty_constant,
            self.coefficients.epsFact_solid,
            self.coefficients.q_phi_solid,
            self.coefficients.q_velocity_solid,
            self.coefficients.q_vos,
            self.coefficients.q_dvos_dt,
            self.coefficients.q_dragAlpha,
            self.coefficients.q_dragBeta,
            self.q[('r', 0)],
            self.coefficients.q_turb_var[0],
            self.coefficients.q_turb_var[1],
            self.coefficients.q_turb_var_grad[0],
            self.q['eddy_viscosity'],
            self.pressureModel.u[0].femSpace.dofMap.l2g,
            self.u[0].femSpace.dofMap.l2g,
            self.pressureModel.u[0].dof,
            self.u[0].dof,
            self.u[1].dof,
            self.u[2].dof,
            self.u_dof_old,
            self.v_dof_old,
            self.w_dof_old,
            self.u_dof_old_old,
            self.v_dof_old_old,
            self.w_dof_old_old,
            self.coefficients.g,
            self.coefficients.useVF,
            self.coefficients.q_vf,
            self.coefficients.q_phi,
            self.coefficients.q_n,
            self.coefficients.q_kappa,
            self.timeIntegration.m_tmp[0],
            self.timeIntegration.m_tmp[1],
            self.timeIntegration.m_tmp[2],
            self.q[('f', 0)],
            self.timeIntegration.beta_bdf[0],
            self.timeIntegration.beta_bdf[1],
            self.timeIntegration.beta_bdf[2],
            self.q['dV'],
            self.q['dV_last'],
            self.q[('velocityStar',0)], #mql: use uStar=2*un-unm1 to achieve 2nd order accuracy             
            self.coefficients.ebqe_velocity_last,
            self.q[('cfl', 0)],
            self.q[('numDiff', 0, 0)],
            self.q[('numDiff', 1, 1)],
            self.q[('numDiff', 2, 2)],
            self.shockCapturing.numDiff_last[0],
            self.shockCapturing.numDiff_last[1],
            self.shockCapturing.numDiff_last[2],
            self.coefficients.sdInfo[(0, 0)][0],
            self.coefficients.sdInfo[(0, 0)][1],
            self.coefficients.sdInfo[(0, 1)][0],
            self.coefficients.sdInfo[(0, 1)][1],
            self.coefficients.sdInfo[(0, 2)][0],
            self.coefficients.sdInfo[(0, 2)][1],
            self.coefficients.sdInfo[(1, 1)][0],
            self.coefficients.sdInfo[(1, 1)][1],
            self.coefficients.sdInfo[(1, 0)][0],
            self.coefficients.sdInfo[(1, 0)][1],
            self.coefficients.sdInfo[(1, 2)][0],
            self.coefficients.sdInfo[(1, 2)][1],
            self.coefficients.sdInfo[(2, 2)][0],
            self.coefficients.sdInfo[(2, 2)][1],
            self.coefficients.sdInfo[(2, 0)][0],
            self.coefficients.sdInfo[(2, 0)][1],
            self.coefficients.sdInfo[(2, 1)][0],
            self.coefficients.sdInfo[(2, 1)][1],
            self.pressureModel.offset[0],
            self.offset[0],
            self.offset[1],
            self.offset[2],
            self.pressureModel.stride[0],
            self.stride[0],
            self.stride[1],
            self.stride[2],
            r,
            self.mesh.nExteriorElementBoundaries_global,
            self.mesh.exteriorElementBoundariesArray,
            self.mesh.elementBoundaryElementsArray,
            self.mesh.elementBoundaryLocalElementBoundariesArray,
            self.coefficients.ebqe_vf,
            self.coefficients.bc_ebqe_vf,
            self.coefficients.ebqe_phi,
            self.coefficients.bc_ebqe_phi,
            self.coefficients.ebqe_n,
            self.coefficients.ebqe_kappa,
            self.coefficients.ebqe_vos,
            self.coefficients.ebqe_turb_var[0],
            self.coefficients.ebqe_turb_var[1],
            self.pressureModel.numericalFlux.isDOFBoundary[0],
            self.numericalFlux.isDOFBoundary[0],
            self.numericalFlux.isDOFBoundary[1],
            self.numericalFlux.isDOFBoundary[2],
            self.pressureModel.numericalFlux.ebqe[('advectiveFlux_bc_flag', 0)],
            self.ebqe[('advectiveFlux_bc_flag', 0)],
            self.ebqe[('advectiveFlux_bc_flag', 1)],
            self.ebqe[('advectiveFlux_bc_flag', 2)],
            self.ebqe[('diffusiveFlux_bc_flag', 0, 0)],
            self.ebqe[('diffusiveFlux_bc_flag', 1, 1)],
            self.ebqe[('diffusiveFlux_bc_flag', 2, 2)],
            self.pressureModel.numericalFlux.ebqe[('u', 0)],
            self.pressureModel.numericalFlux.ebqe[('advectiveFlux_bc', 0)],
            self.ebqe[('advectiveFlux_bc', 0)],
            self.ebqe[('advectiveFlux_bc', 1)],
            self.ebqe[('advectiveFlux_bc', 2)],
            self.numericalFlux.ebqe[('u', 0)],
            self.ebqe[('diffusiveFlux_bc', 0, 0)],
            self.ebqe['penalty'],
            self.numericalFlux.ebqe[('u', 1)],
            self.ebqe[('diffusiveFlux_bc', 1, 1)],
            self.numericalFlux.ebqe[('u', 2)],
            self.ebqe[('diffusiveFlux_bc', 2, 2)],
            self.q['x'],
            self.q[('velocity', 0)],
            self.ebqe[('velocity', 0)],
            self.q[('grad(u)',0)],
            self.q[('grad(u)',1)],
            self.q[('grad(u)',2)],
            self.q['divU'],
            self.ebqe[('grad(u)',0)],
            self.ebqe[('grad(u)',1)],
            self.ebqe[('grad(u)',2)],
            self.ebq_global[('totalFlux', 0)],
            self.elementResidual[0],
            self.mesh.elementMaterialTypes,
            self.mesh.elementBoundaryMaterialTypes,
            self.coefficients.barycenters,
            self.coefficients.wettedAreas,
            self.coefficients.netForces_p,
            self.coefficients.netForces_v,
            self.coefficients.netMoments,
            self.coefficients.q_rho,
            self.coefficients.ebqe_rho,
            self.coefficients.q_nu,
            self.coefficients.ebqe_nu,
            self.coefficients.nParticles,
	    self.coefficients.particle_epsFact,
	    self.coefficients.particle_alpha,
	    self.coefficients.particle_beta,
	    self.coefficients.particle_penalty_constant,
	    self.coefficients.particle_signed_distances,
	    self.coefficients.particle_signed_distance_normals,
	    self.coefficients.particle_velocities,
	    self.coefficients.particle_centroids,
            self.coefficients.particle_netForces,
            self.coefficients.particle_netMoments,
            self.coefficients.particle_surfaceArea,
            self.coefficients.particle_nitsche, 
            self.STABILIZATION_TYPE,
            self.elementQuadratureWeights[('u',0)].sum(),
            self.coefficients.cMax, 
            self.coefficients.cE, 
            self.q[('force', 0)],
            self.q[('force', 1)],
            self.q[('force', 2)], 
            self.KILL_PRESSURE_TERM,
            self.timeIntegration.dt, 
            self.entropyResidualAtCell,
            self.maxSpeed2AtCell,
            self.maxSpeed2AtCell.max(),
            self.rhoAtCell, 
            self.muAtCell, 
            self.quantDOFs, 
            self.nFreeDOF_global[0],
            rowptr_cMatrix,
            colind_cMatrix, 
            self.ML, 
            Cx, 
            Cy, 
            Cz, 
            self.hasMaterialParametersAsFunctions, 
            self.q['density'], 
            self.q['dynamic_viscosity'], 
            self.ebqe['density'],
            self.ebqe['dynamic_viscosity'],             
            self.u[0].femSpace.order)

        # mql: Save the solution in 'u' to allow SimTools.py to compute the errors
        for dim in range(self.nSpace_global):
            self.q[('u',dim)][:] = self.q[('velocity',0)][:,:,dim]

        from proteus.flcbdfWrappers import globalSum
        for i in range(self.coefficients.netForces_p.shape[0]):
            self.coefficients.wettedAreas[i] = globalSum(
                self.coefficients.wettedAreas[i])
            for I in range(3):
                self.coefficients.netForces_p[i, I] = globalSum(
                    self.coefficients.netForces_p[i, I])
                self.coefficients.netForces_v[i, I] = globalSum(
                    self.coefficients.netForces_v[i, I])
                self.coefficients.netMoments[i, I] = globalSum(
                    self.coefficients.netMoments[i, I])
        for i in range(self.coefficients.particle_netForces.shape[0]):
            for I in range(3):
                self.coefficients.particle_netForces[i, I] = globalSum(
                    self.coefficients.particle_netForces[i, I])
                self.coefficients.particle_netMoments[i, I] = globalSum(
                    self.coefficients.particle_netMoments[i, I])
            self.coefficients.particle_surfaceArea[i] = globalSum(
                self.coefficients.particle_surfaceArea[i])
            logEvent("particle i="+`i`+ " force "+`self.coefficients.particle_netForces[i]`)
            logEvent("particle i="+`i`+ " moment "+`self.coefficients.particle_netMoments[i]`)
            logEvent("particle i="+`i`+ " surfaceArea "+`self.coefficients.particle_surfaceArea[i]`)

        if self.forceStrongConditions:
            for cj in range(len(self.dirichletConditionsForceDOF)):
                for dofN, g in self.dirichletConditionsForceDOF[cj].DOFBoundaryConditionsDict.iteritems():
                    r[self.offset[cj] + self.stride[cj] * dofN] = self.u[cj].dof[dofN] - g(self.dirichletConditionsForceDOF[cj].DOFBoundaryPointDict[
                        dofN], self.timeIntegration.t)# - self.MOVING_DOMAIN * self.mesh.nodeVelocityArray[dofN, cj - 1]

        cflMax = globalMax(self.q[('cfl', 0)].max()) * self.timeIntegration.dt
        log("Maximum CFL = " + str(cflMax), level=2)
        if self.stabilization:
            self.stabilization.accumulateSubgridMassHistory(self.q)
        log("Global residual", level=9, data=r)
        # mwf decide if this is reasonable for keeping solver statistics
        self.nonlinear_function_evaluations += 1

    def getJacobian(self, jacobian):
        cfemIntegrals.zeroJacobian_CSR(self.nNonzerosInJacobian,
                                       jacobian)
        if self.nSpace_global == 2:
            self.csrRowIndeces[(0, 2)] = self.csrRowIndeces[(0, 1)]
            self.csrColumnOffsets[(0, 2)] = self.csrColumnOffsets[(0, 1)]
            self.csrRowIndeces[(0, 2)] = self.csrRowIndeces[(0, 1)]
            self.csrColumnOffsets[(0, 2)] = self.csrColumnOffsets[(0, 1)]
            self.csrRowIndeces[(1, 2)] = self.csrRowIndeces[(0, 1)]
            self.csrColumnOffsets[(1, 2)] = self.csrColumnOffsets[(0, 1)]
            self.csrRowIndeces[(2, 0)] = self.csrRowIndeces[(1, 0)]
            self.csrColumnOffsets[(2, 0)] = self.csrColumnOffsets[(1, 0)]
            self.csrRowIndeces[(2, 0)] = self.csrRowIndeces[(1, 0)]
            self.csrColumnOffsets[(2, 0)] = self.csrColumnOffsets[(1, 0)]
            self.csrRowIndeces[(2, 1)] = self.csrRowIndeces[(1, 0)]
            self.csrColumnOffsets[(2, 1)] = self.csrColumnOffsets[(1, 0)]
            self.csrRowIndeces[(2, 2)] = self.csrRowIndeces[(1, 0)]
            self.csrColumnOffsets[(2, 2)] = self.csrColumnOffsets[(1, 0)]
            self.csrColumnOffsets_eb[(0, 2)] = self.csrColumnOffsets[(0, 1)]
            self.csrColumnOffsets_eb[(0, 2)] = self.csrColumnOffsets[(0, 1)]
            self.csrColumnOffsets_eb[(1, 2)] = self.csrColumnOffsets[(0, 1)]
            self.csrColumnOffsets_eb[(2, 0)] = self.csrColumnOffsets[(0, 1)]
            self.csrColumnOffsets_eb[(2, 0)] = self.csrColumnOffsets[(0, 1)]
            self.csrColumnOffsets_eb[(2, 1)] = self.csrColumnOffsets[(0, 1)]
            self.csrColumnOffsets_eb[(2, 2)] = self.csrColumnOffsets[(0, 1)]

        self.calculateJacobian(  # element
            self.pressureModel.u[0].femSpace.elementMaps.psi,
            self.pressureModel.u[0].femSpace.elementMaps.grad_psi,
            self.mesh.nodeArray,
            self.mesh.nodeVelocityArray,
            self.MOVING_DOMAIN,
            self.coefficients.PSTAB,
            self.mesh.elementNodesArray,
            self.elementQuadratureWeights[('u', 0)],
            self.pressureModel.u[0].femSpace.psi,
            self.pressureModel.u[0].femSpace.grad_psi,
            self.pressureModel.u[0].femSpace.psi,
            self.pressureModel.u[0].femSpace.grad_psi,
            self.pressureModel.q_p_sharp,
            self.pressureModel.q_grad_p_sharp,
            self.pressureModel.ebqe_p_sharp,
            self.pressureModel.ebqe_grad_p_sharp,
            #self.pressureModel.q[('u',0)],
            #self.pressureModel.q[('grad(u)',0)],
            #self.pressureModel.ebqe[('u',0)],
            #self.pressureModel.ebqe[('grad(u)',0)],
            self.u[0].femSpace.psi,
            self.u[0].femSpace.grad_psi,
            self.u[0].femSpace.Hessian_psi,
            self.u[0].femSpace.psi,
            self.u[0].femSpace.grad_psi,
            # element boundary
            self.pressureModel.u[0].femSpace.elementMaps.psi_trace,
            self.pressureModel.u[0].femSpace.elementMaps.grad_psi_trace,
            self.pressureModel.elementBoundaryQuadratureWeights[('u', 0)],
            self.pressureModel.u[0].femSpace.psi_trace,
            self.pressureModel.u[0].femSpace.grad_psi_trace,
            self.pressureModel.u[0].femSpace.psi_trace,
            self.pressureModel.u[0].femSpace.grad_psi_trace,
            self.u[0].femSpace.psi_trace,
            self.u[0].femSpace.grad_psi_trace,
            self.u[0].femSpace.psi_trace,
            self.u[0].femSpace.grad_psi_trace,
            self.u[0].femSpace.elementMaps.boundaryNormals,
            self.u[0].femSpace.elementMaps.boundaryJacobians,
            self.eb_adjoint_sigma,
            self.elementDiameter,  # mesh.elementDiametersArray,
            self.mesh.nodeDiametersArray,
            self.stabilization.hFactor,
            self.mesh.nElements_global,
            self.mesh.nElements_owned,
            self.coefficients.useRBLES,
            self.coefficients.useMetrics,
            self.timeIntegration.alpha_bdf,
            self.coefficients.epsFact_density,
            self.coefficients.epsFact,
            self.coefficients.sigma,
            self.coefficients.rho_0,
            self.coefficients.nu_0,
            self.coefficients.rho_1,
            self.coefficients.nu_1,
            self.coefficients.smagorinskyConstant,
            self.coefficients.turbulenceClosureModel,
            self.Ct_sge,
            self.Cd_sge,
            self.shockCapturing.shockCapturingFactor,
            self.numericalFlux.penalty_constant,
            # VRANS start
            self.coefficients.epsFact_solid,
            self.coefficients.q_phi_solid,
            self.coefficients.q_velocity_solid,
            self.coefficients.q_vos,
            self.coefficients.q_dvos_dt,
            self.coefficients.q_dragAlpha,
            self.coefficients.q_dragBeta,
            self.pressureModel.q[('r', 0)],
            self.coefficients.q_turb_var[0],
            self.coefficients.q_turb_var[1],
            self.coefficients.q_turb_var_grad[0],
            # VRANS end
            self.pressureModel.u[0].femSpace.dofMap.l2g,
            self.u[0].femSpace.dofMap.l2g,
            self.pressureModel.u[0].dof,
            self.u[0].dof,
            self.u[1].dof,
            self.u[2].dof,
            self.coefficients.g,
            self.coefficients.useVF,
            self.coefficients.q_vf,
            self.coefficients.q_phi,
            self.coefficients.q_n,
            self.coefficients.q_kappa,
            self.timeIntegration.beta_bdf[0],
            self.timeIntegration.beta_bdf[1],
            self.timeIntegration.beta_bdf[2],
            self.q['dV'],
            self.q['dV_last'],
            self.q[('velocityStar',0)], #mql: use uStar=2*un-unm1 to achieve 2nd order accuracy 
            self.coefficients.ebqe_velocity_last,
            self.q[('cfl', 0)],
            self.shockCapturing.numDiff_last[0],
            self.shockCapturing.numDiff_last[1],
            self.shockCapturing.numDiff_last[2],
            self.coefficients.sdInfo[
                (0, 0)][0], self.coefficients.sdInfo[
                (0, 0)][1],
            self.coefficients.sdInfo[
                (0, 1)][0], self.coefficients.sdInfo[
                (0, 1)][1],
            self.coefficients.sdInfo[
                (0, 2)][0], self.coefficients.sdInfo[
                (0, 2)][1],
            self.coefficients.sdInfo[
                (1, 1)][0], self.coefficients.sdInfo[
                (1, 1)][1],
            self.coefficients.sdInfo[
                (1, 0)][0], self.coefficients.sdInfo[
                (1, 0)][1],
            self.coefficients.sdInfo[
                (1, 2)][0], self.coefficients.sdInfo[
                (1, 2)][1],
            self.coefficients.sdInfo[
                (2, 2)][0], self.coefficients.sdInfo[
                (2, 2)][1],
            self.coefficients.sdInfo[
                (2, 0)][0], self.coefficients.sdInfo[
                (2, 0)][1],
            self.coefficients.sdInfo[
                (2, 1)][0], self.coefficients.sdInfo[
                (2, 1)][1],
            self.csrRowIndeces[(0, 0)], self.csrColumnOffsets[(0, 0)],
            self.csrRowIndeces[(0, 0)], self.csrColumnOffsets[(0, 0)],
            self.csrRowIndeces[(0, 1)], self.csrColumnOffsets[(0, 1)],
            self.csrRowIndeces[(0, 2)], self.csrColumnOffsets[(0, 2)],
            self.csrRowIndeces[(0, 0)], self.csrColumnOffsets[(0, 0)],
            self.csrRowIndeces[(0, 0)], self.csrColumnOffsets[(0, 0)],
            self.csrRowIndeces[(0, 1)], self.csrColumnOffsets[(0, 1)],
            self.csrRowIndeces[(0, 2)], self.csrColumnOffsets[(0, 2)],
            self.csrRowIndeces[(1, 0)], self.csrColumnOffsets[(1, 0)],
            self.csrRowIndeces[(1, 0)], self.csrColumnOffsets[(1, 0)],
            self.csrRowIndeces[(1, 1)], self.csrColumnOffsets[(1, 1)],
            self.csrRowIndeces[(1, 2)], self.csrColumnOffsets[(1, 2)],
            self.csrRowIndeces[(2, 0)], self.csrColumnOffsets[(2, 0)],
            self.csrRowIndeces[(2, 0)], self.csrColumnOffsets[(2, 0)],
            self.csrRowIndeces[(2, 1)], self.csrColumnOffsets[(2, 1)],
            self.csrRowIndeces[(2, 2)], self.csrColumnOffsets[(2, 2)],
            jacobian,
            self.mesh.nExteriorElementBoundaries_global,
            self.mesh.exteriorElementBoundariesArray,
            self.mesh.elementBoundaryElementsArray,
            self.mesh.elementBoundaryLocalElementBoundariesArray,
            self.coefficients.ebqe_vf,
            self.coefficients.bc_ebqe_vf,
            self.coefficients.ebqe_phi,
            self.coefficients.bc_ebqe_phi,
            self.coefficients.ebqe_n,
            self.coefficients.ebqe_kappa,
            # VRANS start
            self.coefficients.ebqe_vos,
            self.coefficients.ebqe_turb_var[0],
            self.coefficients.ebqe_turb_var[1],
            # VRANS end
            self.pressureModel.numericalFlux.isDOFBoundary[0],
            self.numericalFlux.isDOFBoundary[0],
            self.numericalFlux.isDOFBoundary[1],
            self.numericalFlux.isDOFBoundary[2],
            self.pressureModel.numericalFlux.ebqe[('advectiveFlux_bc_flag', 0)],
            self.ebqe[('advectiveFlux_bc_flag', 0)],
            self.ebqe[('advectiveFlux_bc_flag', 1)],
            self.ebqe[('advectiveFlux_bc_flag', 2)],
            self.ebqe[('diffusiveFlux_bc_flag', 0, 0)],
            self.ebqe[('diffusiveFlux_bc_flag', 1, 1)],
            self.ebqe[('diffusiveFlux_bc_flag', 2, 2)],
            self.pressureModel.numericalFlux.ebqe[('u', 0)],
            self.pressureModel.numericalFlux.ebqe[('advectiveFlux_bc', 0)],
            self.ebqe[('advectiveFlux_bc', 0)],
            self.ebqe[('advectiveFlux_bc', 1)],
            self.ebqe[('advectiveFlux_bc', 2)],
            self.numericalFlux.ebqe[('u', 0)],
            self.ebqe[('diffusiveFlux_bc', 0, 0)],
            self.ebqe['penalty'],
            self.numericalFlux.ebqe[('u', 1)],
            self.ebqe[('diffusiveFlux_bc', 1, 1)],
            self.numericalFlux.ebqe[('u', 2)],
            self.ebqe[('diffusiveFlux_bc', 2, 2)],
            self.csrColumnOffsets_eb[(0, 0)],
            self.csrColumnOffsets_eb[(0, 0)],
            self.csrColumnOffsets_eb[(0, 1)],
            self.csrColumnOffsets_eb[(0, 2)],
            self.csrColumnOffsets_eb[(0, 0)],
            self.csrColumnOffsets_eb[(0, 0)],
            self.csrColumnOffsets_eb[(0, 1)],
            self.csrColumnOffsets_eb[(0, 2)],
            self.csrColumnOffsets_eb[(1, 0)],
            self.csrColumnOffsets_eb[(1, 0)],
            self.csrColumnOffsets_eb[(1, 1)],
            self.csrColumnOffsets_eb[(1, 2)],
            self.csrColumnOffsets_eb[(2, 0)],
            self.csrColumnOffsets_eb[(2, 0)],
            self.csrColumnOffsets_eb[(2, 1)],
            self.csrColumnOffsets_eb[(2, 2)],
            self.mesh.elementMaterialTypes,
            self.coefficients.nParticles,
	    self.coefficients.particle_epsFact,
	    self.coefficients.particle_alpha,
	    self.coefficients.particle_beta,
	    self.coefficients.particle_penalty_constant,
	    self.coefficients.particle_signed_distances,
	    self.coefficients.particle_signed_distance_normals,
	    self.coefficients.particle_velocities,
	    self.coefficients.particle_centroids,
            self.coefficients.particle_nitsche, 
            self.KILL_PRESSURE_TERM,
            self.hasMaterialParametersAsFunctions, 
            self.q['density'], 
            self.q['dynamic_viscosity'], 
            self.ebqe['density'],
            self.ebqe['dynamic_viscosity'])

        if not self.forceStrongConditions and max(
            numpy.linalg.norm(
                self.u[0].dof, numpy.inf), numpy.linalg.norm(
                self.u[1].dof, numpy.inf), numpy.linalg.norm(
                self.u[2].dof, numpy.inf)) < 1.0e-8:
            self.pp_hasConstantNullSpace = True
        else:
            self.pp_hasConstantNullSpace = False
        # Load the Dirichlet conditions directly into residual
        if self.forceStrongConditions:
            for cj in range(self.nc):
                for dofN in self.dirichletConditionsForceDOF[
                        cj].DOFBoundaryConditionsDict.keys():
                    global_dofN = self.offset[cj] + self.stride[cj] * dofN
                    for i in range(
                        self.rowptr[global_dofN], self.rowptr[
                            global_dofN + 1]):
                        if (self.colind[i] == global_dofN):
                            self.nzval[i] = 1.0
                        else:
                            self.nzval[i] = 0.0
                            # print "RBLES zeroing residual cj = %s dofN= %s
                            # global_dofN= %s " % (cj,dofN,global_dofN)
        log("Jacobian ", level=10, data=jacobian)
        # mwf decide if this is reasonable for solver statistics
        self.nonlinear_function_jacobian_evaluations += 1
        return jacobian

    def calculateElementQuadrature(self, domainMoved=False):
        """
        Calculate the physical location and weights of the quadrature rules
        and the shape information at the quadrature points.

        This function should be called only when the mesh changes.
        """
        if self.postProcessing:
            self.u[0].femSpace.elementMaps.getValues(
                self.elementQuadraturePoints, self.q['x'])
            self.u[0].femSpace.elementMaps.getJacobianValues(
                self.elementQuadraturePoints,
                self.q['J'],
                self.q['inverse(J)'],
                self.q['det(J)'])
            self.q['abs(det(J))'][:] = numpy.abs(self.q['det(J)'])
            self.u[0].femSpace.getBasisValues(
                self.elementQuadraturePoints, self.q[('v', 0)])
        self.u[0].femSpace.elementMaps.getBasisValuesRef(
            self.elementQuadraturePoints)
        self.u[0].femSpace.elementMaps.getBasisGradientValuesRef(
            self.elementQuadraturePoints)
        self.u[0].femSpace.getBasisValuesRef(self.elementQuadraturePoints)
        self.u[0].femSpace.getBasisGradientValuesRef(
            self.elementQuadraturePoints)
        self.u[0].femSpace.getBasisHessianValuesRef(
            self.elementQuadraturePoints)
        self.u[1].femSpace.getBasisValuesRef(self.elementQuadraturePoints)
        self.u[1].femSpace.getBasisGradientValuesRef(
            self.elementQuadraturePoints)
        self.coefficients.initializeElementQuadrature(
            self.timeIntegration.t, self.q)
        if self.stabilization is not None and not domainMoved:
            self.stabilization.initializeElementQuadrature(
                self.mesh, self.timeIntegration.t, self.q)
            self.stabilization.initializeTimeIntegration(self.timeIntegration)
        if self.shockCapturing is not None and not domainMoved:
            self.shockCapturing.initializeElementQuadrature(
                self.mesh, self.timeIntegration.t, self.q)

    def calculateElementBoundaryQuadrature(self, domainMoved=False):
        """
        Calculate the physical location and weights of the quadrature rules
        and the shape information at the quadrature points on element boundaries.

        This function should be called only when the mesh changes.
        """
        if self.postProcessing:
            self.u[0].femSpace.elementMaps.getValuesTrace(
                self.elementBoundaryQuadraturePoints, self.ebq['x'])
            self.u[0].femSpace.elementMaps.getJacobianValuesTrace(
                self.elementBoundaryQuadraturePoints,
                self.ebq['inverse(J)'],
                self.ebq['g'],
                self.ebq['sqrt(det(g))'],
                self.ebq['n'])
            cfemIntegrals.copyLeftElementBoundaryInfo(
                self.mesh.elementBoundaryElementsArray,
                self.mesh.elementBoundaryLocalElementBoundariesArray,
                self.mesh.exteriorElementBoundariesArray,
                self.mesh.interiorElementBoundariesArray,
                self.ebq['x'],
                self.ebq['n'],
                self.ebq_global['x'],
                self.ebq_global['n'])
            self.u[0].femSpace.elementMaps.getInverseValuesTrace(
                self.ebq['inverse(J)'], self.ebq['x'], self.ebq['hat(x)'])
            self.u[0].femSpace.elementMaps.getPermutations(self.ebq['hat(x)'])
            self.testSpace[0].getBasisValuesTrace(
                self.u[0].femSpace.elementMaps.permutations, self.ebq['hat(x)'], self.ebq[
                    ('w', 0)])
            self.u[0].femSpace.getBasisValuesTrace(
                self.u[0].femSpace.elementMaps.permutations, self.ebq['hat(x)'], self.ebq[
                    ('v', 0)])
            cfemIntegrals.calculateElementBoundaryIntegrationWeights(
                self.ebq['sqrt(det(g))'], self.elementBoundaryQuadratureWeights[
                    ('u', 0)], self.ebq[
                    ('dS_u', 0)])

    def calculateExteriorElementBoundaryQuadrature(self, domainMoved=False):
        """
        Calculate the physical location and weights of the quadrature rules
        and the shape information at the quadrature points on global element boundaries.

        This function should be called only when the mesh changes.
        """
        log("initalizing ebqe vectors for post-procesing velocity")
        if self.postProcessing:
            self.u[0].femSpace.elementMaps.getValuesGlobalExteriorTrace(
                self.elementBoundaryQuadraturePoints, self.ebqe['x'])
            self.u[0].femSpace.elementMaps.getJacobianValuesGlobalExteriorTrace(
                self.elementBoundaryQuadraturePoints,
                self.ebqe['inverse(J)'],
                self.ebqe['g'],
                self.ebqe['sqrt(det(g))'],
                self.ebqe['n'])
            cfemIntegrals.calculateIntegrationWeights(
                self.ebqe['sqrt(det(g))'], self.elementBoundaryQuadratureWeights[
                    ('u', 0)], self.ebqe[
                    ('dS_u', 0)])
        #
        # get physical locations of element boundary quadrature points
        #
        # assume all components live on the same mesh
        log("initalizing basis info")
        self.u[0].femSpace.elementMaps.getBasisValuesTraceRef(
            self.elementBoundaryQuadraturePoints)
        self.u[0].femSpace.elementMaps.getBasisGradientValuesTraceRef(
            self.elementBoundaryQuadraturePoints)
        self.u[0].femSpace.getBasisValuesTraceRef(
            self.elementBoundaryQuadraturePoints)
        self.u[0].femSpace.getBasisGradientValuesTraceRef(
            self.elementBoundaryQuadraturePoints)
        self.u[1].femSpace.getBasisValuesTraceRef(
            self.elementBoundaryQuadraturePoints)
        self.u[1].femSpace.getBasisGradientValuesTraceRef(
            self.elementBoundaryQuadraturePoints)
        self.u[0].femSpace.elementMaps.getValuesGlobalExteriorTrace(
            self.elementBoundaryQuadraturePoints, self.ebqe['x'])
        log("setting flux boundary conditions")
        if not domainMoved:
            self.fluxBoundaryConditionsObjectsDict = dict([(cj, FluxBoundaryConditions(self.mesh,
                                                                                       self.nElementBoundaryQuadraturePoints_elementBoundary,
                                                                                       self.ebqe[('x')],
                                                                                       self.advectiveFluxBoundaryConditionsSetterDict[cj],
                                                                                       self.diffusiveFluxBoundaryConditionsSetterDictDict[cj]))
                                                           for cj in self.advectiveFluxBoundaryConditionsSetterDict.keys()])
            log("initializing coefficients ebqe")
            self.coefficients.initializeGlobalExteriorElementBoundaryQuadrature(
                self.timeIntegration.t, self.ebqe)
        log("done with ebqe")

    def estimate_mt(self):
        pass

    def calculateSolutionAtQuadrature(self):
        pass

    def calculateAuxiliaryQuantitiesAfterStep(self):
        if self.postProcessing and self.conservativeFlux:
            self.rans3pf.calculateVelocityAverage(
                self.mesh.nExteriorElementBoundaries_global,
                self.mesh.exteriorElementBoundariesArray,
                self.mesh.nInteriorElementBoundaries_global,
                self.mesh.interiorElementBoundariesArray,
                self.mesh.elementBoundaryElementsArray,
                self.mesh.elementBoundaryLocalElementBoundariesArray,
                self.mesh.nodeArray,
                self.mesh.nodeVelocityArray,
                self.MOVING_DOMAIN,
                self.mesh.elementNodesArray,
                self.u[0].femSpace.elementMaps.psi_trace,
                self.u[0].femSpace.elementMaps.grad_psi_trace,
                self.u[0].femSpace.elementMaps.boundaryNormals,
                self.u[0].femSpace.elementMaps.boundaryJacobians,
                self.u[0].femSpace.dofMap.l2g,
                self.u[0].dof,
                self.u[1].dof,
                self.u[2].dof,
                self.coefficients.vos_dof,
                self.u[0].femSpace.psi_trace,
                self.ebqe[
                    ('velocity',
                     0)],
                self.ebq_global[
                    ('velocityAverage',
                     0)])
            if self.movingDomain:
                log("Element Quadrature", level=3)
                self.calculateElementQuadrature(domainMoved=True)
                log("Element Boundary Quadrature", level=3)
                self.calculateElementBoundaryQuadrature(domainMoved=True)
                log("Global Exterior Element Boundary Quadrature", level=3)
                self.calculateExteriorElementBoundaryQuadrature(
                    domainMoved=True)
                for ci in range(
                        len(self.velocityPostProcessor.vpp_algorithms)):
                    for cj in self.velocityPostProcessor.vpp_algorithms[
                            ci].updateConservationJacobian.keys():
                        self.velocityPostProcessor.vpp_algorithms[
                            ci].updateWeights()
                        self.velocityPostProcessor.vpp_algorithms[
                            ci].computeGeometricInfo()
                        self.velocityPostProcessor.vpp_algorithms[
                            ci].updateConservationJacobian[cj] = True


        self.q['velocityError'][:]=self.q[('velocity',0)]                 
        OneLevelTransport.calculateAuxiliaryQuantitiesAfterStep(self)
        self.q['velocityError']-=self.q[('velocity',0)]
        if self.q.has_key('phis') and self.coefficients.granular_sdf_Calc is not None:
            self.q['phisError']=self.q[('phis')]
        else:#this needs to be fixed for the case that multiple bodies are present
            if self.q.has_key(('phis',0)):
                self.q['phisError'][:]=self.q[('phis',0)]

    def updateAfterMeshMotion(self):
        pass
<|MERGE_RESOLUTION|>--- conflicted
+++ resolved
@@ -463,18 +463,10 @@
             self.model.q_grad_p_fluid = modelList[self.PRESSURE_model].q[('grad(u)',0)]
             self.model.ebqe_grad_p_fluid = modelList[self.PRESSURE_model].ebqe[('grad(u)',0)]
         if self.VOS_model is not None:
-<<<<<<< HEAD
-            self.model.vos_dof = modelList[self.VOS_model].u[0].dof#.copy()
-            self.model.q_vos = modelList[self.VOS_model].q[('u',0)]#.copy()
-            self.model.q_dvos_dt = modelList[self.VOS_model].q[('mt',0)]#.copy()
-            self.model.q_dvos_dt[:] = 0.0
-            self.model.ebqe_vos = modelList[self.VOS_model].ebqe[('u',0)]#.copy()
-=======
             self.model.vos_dof = modelList[self.VOS_model].u[0].dof
             self.model.q_vos = modelList[self.VOS_model].q[('u',0)]
             self.model.q_dvos_dt = modelList[self.VOS_model].q[('mt',0)]
             self.model.ebqe_vos = modelList[self.VOS_model].ebqe[('u',0)]
->>>>>>> 3d607ee4
             self.vos_dof = self.model.vos_dof
             self.q_vos = self.model.q_vos
             self.q_dvos_dt = self.model.q_dvos_dt
