--- conflicted
+++ resolved
@@ -179,10 +179,6 @@
                  dragBetaTypes=None,  # otherwise can use element constant values
                  porosityTypes=None,
                  killNonlinearDrag=False,
-<<<<<<< HEAD
-=======
-                 epsFact_source=1.,
->>>>>>> 615ca9f9
                  epsFact_solid=None,
                  eb_adjoint_sigma=1.0,
                  eb_penalty_constant=10.0,
@@ -325,10 +321,6 @@
         self.dragBetaTypes = dragBetaTypes
         self.porosityTypes = porosityTypes
         self.killNonlinearDrag = int(killNonlinearDrag)
-<<<<<<< HEAD
-=======
-        self.epsFact_source = epsFact_source
->>>>>>> 615ca9f9
         self.linearDragFactor = 1.0
         self.nonlinearDragFactor = 1.0
         if self.killNonlinearDrag:
@@ -927,31 +919,7 @@
 
     def updateToMovingDomain(self, t, c):
         pass
-
-<<<<<<< HEAD
-=======
-    def evaluateForcingTerms(
-            self,
-            t,
-            c,
-            mesh=None,
-            mesh_trial_ref=None,
-            mesh_l2g=None):
-        if 'x' in c and len(c['x'].shape) == 3:
-            if self.nd == 2:
-                c[('r', 0)].fill(0.0)
-                eps_source = self.eps_source
-            else:
-                c[('r', 0)].fill(0.0)
-                eps_source = self.eps_source
-        else:
-            assert mesh is not None
-            assert mesh_trial_ref is not None
-            assert mesh_l2g is not None
-            # cek hack
-            pass
-
->>>>>>> 615ca9f9
+      
     def evaluate(self, t, c):
         pass
 
