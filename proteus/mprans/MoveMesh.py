--- conflicted
+++ resolved
@@ -74,10 +74,7 @@
         self.firstCall=True
         self.gravityStep=True
         self.meIndex = meIndex
-<<<<<<< HEAD
-=======
         self.dt_last = None
->>>>>>> 35b3b6b5
         self.solidsList=[]
 
     def attachModels(self,modelList):
