--- conflicted
+++ resolved
@@ -172,14 +172,8 @@
                  name='Plasticity',
                  reuse_trial_and_test_quadrature=True,
                  sd = True,
-<<<<<<< HEAD
-                 movingDomain=False):
-        # self.ProtChBody = None
-        self.stored_detJ0 = False
-=======
                  movingDomain=False,
                  bdyNullSpace=False):
->>>>>>> 05543bf6
         #
         #set the objects describing the method and boundary conditions
         #
@@ -187,6 +181,7 @@
         self.movingDomain=movingDomain
         self.tLast_mesh=None
         self.bdyNullSpace = bdyNullSpace
+        self.stored_detJ0 = False
         #
         #cek todo clean up these flags in the optimized version
         self.bcsTimeDependent=options.bcsTimeDependent
