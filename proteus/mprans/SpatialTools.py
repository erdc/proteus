"""
This module adds functionality to proteus.SpatialTools module by enabling
two-phase flow functionality such as converting shapes to moving rigid bodies,
or adding wave absorption and generation zones.


Example
-------
from proteus import Domain
from proteus.mprans import SpatialTools as st
import numpy as np

domain = Domain.PlanarStraightLineGraphDomain()
tank = st.Tank2D(domain. dim=[4., 4.])
tank.setSponge(left=0.4)
tank.setAbsorptionZones(left=true)
shape = st.Rectangle(domain, dim=[0.5, 0.5], coords=[1., 1.])
shape.setRigidBody()
shape2.rotate(np.pi/3.)
shape2.BC.left.setNoSlip()

st.assembleDomain(domain)
"""

from math import cos, sin, sqrt, atan2, acos, asin
from itertools import compress
import csv
import os
import numpy as np
from proteus import AuxiliaryVariables, Archiver, Comm, Profiling, Gauges
from proteus.Profiling import logEvent
from proteus.mprans import BoundaryConditions as bc
from proteus.SpatialTools import (Shape,
                                  Cuboid,
                                  Rectangle,
                                  CustomShape,
                                  ShapeSTL,
                                  BCContainer,
                                  _assembleGeometry,
                                  _generateMesh)


class ShapeRANS(Shape):
    """
    Base/super class of all shapes. Sets the boundary condition class to
    proteus.mprans.BoundaryConditions.BC_RANS.

    Parameters
    ----------
    domain: proteus.Domain.D_base
        Domain class instance that hold all the geometrical informations and
        boundary conditions of the shape.
    nd: Optional[int]
        Number of dimensions of the shape. If not set, will take the number of
        dimensions of the domain.
    """

    def __init__(self, domain, nd):
        super(ShapeRANS, self).__init__(domain, nd, BC_class=bc.BC_RANS)
        self.mass = None
        self.density = None
        self.free_x = (1, 1, 1)
        self.free_r = (1, 1, 1)
        self.record_values = False
        self.zones = {}  # for absorption/generation zones
        self.auxiliaryVariables = {}  # list of auxvar attached to shape
        self.It = None  # inertia tensor

    def _attachAuxiliaryVariable(self, key, gauge=None):
        """
        Attaches an auxiliary variable to the auxiliaryVariables dictionary of
        the shape (used in buildDomain function)

        Parameters
        ----------
        key: string
            Dictionary key defining the auxiliaryVariable to attach

        gauge: Gauges

        Notes
        -----
        This function is called automatically when using other functions to set
        auxiliaryVariables and should not be used manually.
        """
        if key not in self.auxiliaryVariables:
            if key == 'RigidBody':
                self.auxiliaryVariables[key] = True
            elif key == 'RelaxZones':
                self.auxiliaryVariables[key] = self.zones
            elif str(key).startswith('Gauge_'):
                self.auxiliaryVariables[key] = [gauge]
            else:
                logEvent("auxiliaryVariable key: "
                         "{key} not recognized.".format(key=str(key)), level=1)
        elif str(key).startswith('Gauge_'):
            if gauge not in self.auxiliaryVariables[key]:
                self.auxiliaryVariables[key] += [gauge]
            else:
                logEvent(
                    "Attempted to put identical "
                    "gauge at key: {key}".format(key=str(key)), level=1)
        else:
            logEvent("Key {key} is already attached.".format(key=str(key)),
                     level=1)

    def attachPointGauges(self, model_key, gauges, activeTime=None,
                          sampleRate=0,
                          fileName='point_gauges.csv'):
        """Attaches Point Gauges (in the Proteus/Gauges.py style) to the shape.

        Parameters
        ----------
        model_key: string
            Label of the model to use as a key for selecting particular gauges.
        See proteus Gauges.py PointGauges class for the remaining parameters.
        """
        new_gauges = Gauges.PointGauges(gauges, activeTime, sampleRate,
                                        fileName)
        self._attachAuxiliaryVariable('Gauge_' + model_key,
                                      gauge=new_gauges)

    def attachLineGauges(self, model_key, gauges, activeTime=None,
                         sampleRate=0,
                         fileName='line_gauges.csv'):
        """Attaches Line Gauges (in the Proteus/Gauges.py style) to the shape.

        Parameters
        ----------
        model_key: string
            Label of the model to use as a key for selecting particular gauges.
        See proteus Gauges.py LineGauges class for the remaining parameters.
        """
        new_gauges = Gauges.LineGauges(gauges, activeTime, sampleRate,
                                       fileName)
        self._attachAuxiliaryVariable('Gauge_' + model_key,
                                      gauge=new_gauges)

    def attachLineIntegralGauges(self, model_key, gauges, activeTime=None,
                                 sampleRate=0,
                                 fileName='line_integral_gauges.csv'):
        """Attaches Line Integral Gauges (in the Proteus/Gauges.py style).

        Parameters
        ----------
        model_key: string
            Label of the model to use as a key for selecting particular gauges.
        See proteus Gauges.py LineIntegralGauges class for the remaining parameters.
        """
        new_gauges = Gauges.LineIntegralGauges(gauges, activeTime,
                                               sampleRate, fileName)
        self._attachAuxiliaryVariable('Gauge_' + model_key,
                                      gauge=new_gauges)


    def setRigidBody(self, holes=None):
        """
        Makes the shape a rigid body

        Parameters
        ----------
        holes: Optional[array_like]
            Used to set coordinates of hole inside the rigid body, so it does
            not get meshed. If not set, the hole coordinates will be the
            barycenter coordinates.
        """
        self._attachAuxiliaryVariable('RigidBody')
        if holes is None:
            self.holes = np.array([self.barycenter[:self.nd]])
        else:
            self._checkListOfLists(holes)
            self.holes = np.array(holes)

    def setTank(self):
        """
        Sets tank boundary conditions (for moving domain).
        """
        for boundcond in self.BC_list:
            boundcond.setTank()

    def setConstraints(self, free_x, free_r):
        """
        Sets constraints on the Shape (for moving bodies)

        Parameters
        ----------
        free_x: array_like
            Translational constraints.
        free_r: array_like
            Rotational constraints.
        """
        self.free_x = np.array(free_x)
        self.free_r = np.array(free_r)

    def setMass(self, mass):
        """
        Set mass of the shape and calculate density if volume is defined.

        Parameters
        ----------
        mass: float
            mass of the body
        """
        self.mass = float(mass)
        if self.volume:
            self.density = self.mass/self.volume

    def setDensity(self, density):
        """
        Set density and calculate mass is volume is defined.

        Parameters
        ----------
        density: float
            Density of the shape
        """
        self.density = float(density)
        if self.volume:
            self.mass = self.density*self.volume

    def _setInertiaTensor(self, It):
        """
        Set the inertia tensor of the shape

        Parameters
        ----------
        It: array_like, float
            Inertia tensor of the body (3x3 array in 3D, float in 2D)

        Notes
        -----
        The inertia tensor should not be already scaled with the mass of the
        shape.
        """
        It = np.array(It)
        if self.nd == 2:
            assert isinstance(It, float), 'the inertia tensor of a 2D shape ' \
                'must be a float'
        if self.nd == 3:
            assert It.shape == (3, 3), 'the inertia tensor of a 3D shape ' \
                'must have a (3, 3) shape'
        self.It = It

    def getInertia(self, vec=(0., 0., 1.), pivot=None):
        """
        Gives the inertia of the shape from an axis and a pivot

        Parameters
        ----------
        vec: array_like
            Vector around which the body rotates.
        pivot: Optional[array_like]
            Pivotal point around which the body rotates. If not set, it will
            be the barycenter coordinates

        Returns
        -------
        I: float
            inertia of the mass

        Notes
        -----
        The inertia is calculated relative to the coordinate system of the
        shape (self.coords_system). If the shape was not initialised with a
        position corresponding to its inertia tensor (e.g. shape was already
        rotated when initialised), set the coordinate system accordingly
        before calling this function
        """
        assert self.It is not None, 'No inertia tensor! (' + self.name + ')'
        if pivot is None:
            pivot = self.barycenter
        # Pivot coords relative to shape centre of mass
        pivot = pivot-np.array(self.barycenter)
        # making unity vector/axis of rotation
        vec = vx, vy, vz = np.array(vec)
        length_vec = sqrt(vx**2+vy**2+vz**2)
        vec = vec/length_vec
        if self.Domain.nd == 2:
            I = self.It*self.mass
        elif self.Domain.nd == 3:
            # vector relative to original position of shape:
            vec = np.dot(vec, np.linalg.inv(self.coords_system))
            cx, cy, cz = vec
            # getting the tensor for calculaing moment of inertia
            # from arbitrary axis
            vt = np.array([[cx**2, cx*cy, cx*cz],
                           [cx*cy, cy**2, cy*cz],
                           [cx*cz, cy*cz, cz**2]])
            # total moment of inertia
            I = np.einsum('ij,ij->', self.mass*self.It, vt)
        return I

    def setRecordValues(self, filename=None, all_values=False, time=True,
                        pos=False, rot=False, F=False, M=False, inertia=False,
                        vel=False, acc=False):
        """
        Sets the rigid body attributes that are to be recorded in a csv file
        during the simulation.

        Parameters
        ----------
        filename: Optional[string]
            Name of file, if not set, the file will be named as follows:
            'record_[shape.name].csv'
        all_values: bool
            Set to True to record all values listed below.
        time: bool
            Time of recorded row (default: True).
        pos: bool
            Position of body (default: False. Set to True to record).
        rot: bool
            Rotation of body (default: False. Set to True to record).
        F: bool
            Forces applied on body (default: False. Set to True to record).
        M: bool
            Moments applied on body (default: False. Set to True to record).
        inertia: bool
            Inertia of body (default: False. Set to True to record).
        vel: bool
            Velocity of body (default: False. Set to True to record).
        acc: bool
            Acceleration of body (default: False. Set to True to record).

        """
        self.record_values = True
        if pos is True:
            x = y = z = True
        if rot is True:
            rot_x = rot_y = rot_z = True
        if F is True:
            Fx = Fy = Fz = True
        if M is True:
            Mx = My = Mz = True
        if vel is True:
            vel_x = vel_y = vel_z = True
        if acc is True:
            acc_x = acc_y = acc_z = True
        self.record_dict = {'time':time, 'pos': pos, 'rot':rot, 'F':F, 'M':M,
                            'inertia': inertia, 'vel': vel, 'acc': acc}
        if all_values is True:
            for key in self.record_dict:
                self.record_dict[key] = True
        if filename is None:
            self.record_filename = 'record_' + self.name + '.csv'
        else:
            self.record_filename = filename + '.csv'

    def setAbsorptionZones(self, flags, epsFact_solid, center, orientation,
                           dragAlpha=0.5/1.005e-6, dragBeta=0.,
                           porosity=1.):
        """
        Sets a region (given the local flag) to an absorption zone

        Parameters
        ----------
        flags: array_like, int
            Local flags of the region. Can be an integer or a list.
        epsFact_solid: float
            Half of absorption zone (region) length (used for blending func).
        center: array_like
            Coordinates of the center of the absorption zone.
        orientation: array_like
            Orientation vector pointing TOWARDS incoming waves.
        dragAlpha: Optional[float]
            Porous module parameter.
        dragBeta: Optional[float]
            Porous module parameter.
        porosity: Optional[float]
            Porous module parameter.
        """
        self._attachAuxiliaryVariable('RelaxZones')
        waves = None
        wind_speed = np.array([0., 0., 0.])
        if isinstance(flags, int):
            flags = [flags]
            epsFact_solid = [epsFact_solid]
            center = np.array([center])
            orientation = np.array([orientation])
            dragAlpha = [dragAlpha]
            dragBeta = [dragBeta]
            porosity = [porosity]
        for i, flag in enumerate(flags):
            self._checkNd(center[i])
            self._checkNd(orientation[i])
            ori = get_unit_vector(orientation[i])
            self.zones[flag] = bc.RelaxationZone(shape=self,
                                                 zone_type='absorption',
                                                 orientation=ori,
                                                 center=center[i],
                                                 waves=waves,
                                                 wind_speed=wind_speed,
                                                 epsFact_solid=epsFact_solid[i],
                                                 dragAlpha=dragAlpha[i],
                                                 dragBeta=dragBeta[i],
                                                 porosity=porosity[i])

    def setGenerationZones(self, flags, epsFact_solid, center, orientation,
                           waves, wind_speed=(0., 0., 0.),
                           dragAlpha=0.5/1.005e-6, dragBeta=0.,
                           porosity=1., smoothing=0.):
        """
        Sets a region (given the local flag) to a generation zone

        Parameters
        ----------
        flags: array_like, int
            Local flags of the region. Can be an integer or a list.
        epsFact_solid: float
            Half of absorption zone (region) length (used for blending func).
        center: array_like
            Coordinates of the center of the absorption zone.
        orientation: array_like
            Orientation vector pointing TOWARDS incoming waves.
        waves: proteus.WaveTools
            Class instance of wave generated from proteus.WaveTools.
        wind_speed: Optional[array_like]
            Speed of wind in generation zone (default is (0., 0., 0.))
        dragAlpha: Optional[float]
            Porous module parameter.
        dragBeta: Optional[float]
            Porous module parameter.
        porosity: Optional[float]
            Porous module parameter.
        """
        self._attachAuxiliaryVariable('RelaxZones')
        if isinstance(flags, int):
            flags = [flags]
            epsFact_solid = [epsFact_solid]
            center = np.array([center])
            orientation = np.array([orientation])
            waves = [waves]
            wind_speed = np.array([wind_speed])
            dragAlpha = [dragAlpha]
            dragBeta = [dragBeta]
            porosity = [porosity]
            smoothing = [smoothing]
        for i, flag in enumerate(flags):
            self._checkNd(center[i])
            self._checkNd(orientation[i])
            ori = get_unit_vector(orientation[i])
            self.zones[flag] = bc.RelaxationZone(shape=self,
                                                 zone_type='generation',
                                                 orientation=ori,
                                                 center=center[i],
                                                 waves=waves[i],
                                                 wind_speed=wind_speed[i],
                                                 epsFact_solid=epsFact_solid[i],
                                                 dragAlpha=dragAlpha[i],
                                                 dragBeta=dragBeta[i],
                                                 porosity=porosity[i],
                                                 smoothing=smoothing[i])

    def setPorousZones(self, flags, dragAlpha=0.5/1.005e-6, dragBeta=0.,
                       porosity=1.):
        """
        Sets a region (given the local flag) to a porous zone

        Parameters
        ----------
        flags: array_like, int
            Local flags of the region. Can be an integer or a list.
        dragAlpha: Optional[float]
            Porous module parameter.
        dragBeta: Optional[float]
            Porous module parameter.
        porosity: Optional[float]
            Porous module parameter.
        """
        self._attachAuxiliaryVariable('RelaxZones')
        if isinstance(flags, int):
            flags = [flags]
            dragAlpha = [dragAlpha]
            dragBeta = [dragBeta]
            porosity = [porosity]
        for i, flag in enumerate(flags):
            # note for porous zone:
            # epsFact_solid = q_phi_solid, --> Hs always equal to 1.
            self.zones[flag] = bc.RelaxationZone(shape=self,
                                                 zone_type='porous',
                                                 orientation=None,
                                                 center=None,
                                                 waves=None,
                                                 wind_speed=None,
                                                 epsFact_solid=1.,
                                                 dragAlpha=dragAlpha[i],
                                                 dragBeta=dragBeta[i],
                                                 porosity=porosity[i])

# -----------------------------------------------------------------------------
# ADDING FUNCTIONALITY TO SHAPE FROM proteus.SpatialTools
# -----------------------------------------------------------------------------

# reassigning base/super class to access all functions from ShapeRANS and Shape
Rectangle.__bases__ = (ShapeRANS,)
Cuboid.__bases__ = (ShapeRANS,)
CustomShape.__bases__ = (ShapeRANS,)
ShapeSTL.__bases__ = (ShapeRANS,)

# adding extra functionality to predefined shapes

def _CuboidsetInertiaTensor(self):
    """
    Sets the inertia tensor of the cuboid
    (!) should not be used manually
    """
    L, W, H = self.dim
    self.It = [[(W**2.+H**2.)/12., 0, 0],
               [0, (L**2.+H**2.)/12., 0],
               [0, 0, (W**2.+L**2.)/12.]]

Cuboid._setInertiaTensor = _CuboidsetInertiaTensor

def _RectanglesetInertiaTensor(self):
    """
    Sets the inertia tensor of the rectangle
    (!) should not be used manually
    """
    L, H = self.dim
    self.It = (L**2+H**2)/12

Rectangle._setInertiaTensor = _RectanglesetInertiaTensor


# -----------------------------------------------------------------------------
# DEFINING NEW SHAPES TYPES
# -----------------------------------------------------------------------------

class Tank3D(ShapeRANS):
    """
    Class to create a 3D tank (cuboidal shape).

    Parameters
    ----------
    domain: proteus.Domain.D_base
        Domain class instance that hold all the geometrical informations and
        boundary conditions of the shape.
    dim: Optional[array_like]
        Dimensions of the cuboid.
    coords: Optional[array_like]
        Coordinates of the centroid of the shape.
    from_0: Optional[bool]
        If True (default), the tank extends from the origin to postive x, y, z
    """
    count = 0

    def __init__(self, domain, dim=(0., 0., 0.), coords=None, from_0=True):
        super(Tank3D, self).__init__(domain, nd=3)
        self.__class__.count += 1
        self.name = "tank3d" + str(self.__class__.count)
        self.from_0 = from_0
        if coords is None:
            self.coords = np.array(dim)/2.
        else:
            self.coords = coords
            self.from_0 = False
        self.holes = None
        self.boundaryTags = {'z-': 1,
                             'x-': 2,
                             'y+': 3,
                             'x+': 4,
                             'y-': 5,
                             'z+': 6,
                             'sponge': 7}
        self.b_or = np.array([[0.,  0., -1.],
                              [-1., 0.,  0.],
                              [0.,  1.,  0.],
                              [1.,  0.,  0.],
                              [0., -1.,  0.],
                              [0.,  0.,  1.]])
        self.BC = {'z-': self.BC_class(shape=self, name='z-',
                                       b_or=self.b_or, b_i=0),
                   'x-': self.BC_class(shape=self, name='x-',
                                       b_or=self.b_or, b_i=1),
                   'y+': self.BC_class(shape=self, name='y+',
                                       b_or=self.b_or, b_i=2),
                   'x+': self.BC_class(shape=self, name='x+',
                                       b_or=self.b_or, b_i=3),
                   'y-': self.BC_class(shape=self, name='y+',
                                       b_or=self.b_or, b_i=4),
                   'z+': self.BC_class(shape=self, name='z+',
                                       b_or=self.b_or, b_i=5),
                   'sponge': self.BC_class(shape=self, name='sponge')}
        self.BC_list = [self.BC['z-'],
                        self.BC['x-'],
                        self.BC['y+'],
                        self.BC['x+'],
                        self.BC['y+'],
                        self.BC['z+'],
                        self.BC['sponge']]
        # self.BC = BCContainer(self.BC_dict)
        for i in range(6):
            self.BC_list[i].setTank()
        self.barycenter = np.array([0., 0., 0.])
        self.spongeLayers = {'y+': None, 'y-': None, 'x+': None, 'x-': None}
        self.setDimensions(dim)

    def setSponge(self, x_p=None, x_n=None, y_p=None, y_n=None):
        """
        Set length of sponge layers of the tank (used for wave absorption or
        generation zones).
        (!) Sponge layers expand outwards.

        Parameters
        ----------
        x_p: Optional[float]
            length of sponge layer in +x direction.
        x_n: Optional[float]
            length of sponge layer in -x direction.
        y_p: Optional[float]
            length of sponge layer in +y direction.
        y_n: Optional[float]
            length of sponge layer in -y direction.
        """
        self.spongeLayers['x+'] = x_p
        self.spongeLayers['x-'] = x_n
        self.spongeLayers['y+'] = y_p
        self.spongeLayers['y-'] = y_n
        self.setDimensions(self.dim)

    def setDimensions(self, dim):
        """
        Set dimension of the tank

        Parameters
        ----------
        dim: array_like
            dimensions of the tank (excluding sponge layers), array of length 3.
        """
        L, W, H = dim
        self.dim = dim
        if self.from_0 is True:
            x, y, z = L/2., W/2., H/2.
        else:
            x, y, z = self.coords
        self.coords = [x, y, z]
        x0, x1 = x-0.5*L, x+0.5*L
        y0, y1 = y-0.5*W, y+0.5*W
        z0, z1 = z-0.5*H, z+0.5*H
        # ---------------------------------------------
        # first add all vecors, facets, regions at the bottom
        # ---------------------------------------------
        bt = self.boundaryTags
        x_p = self.spongeLayers['x+'] or 0.
        x_n = self.spongeLayers['x-'] or 0.
        y_p = self.spongeLayers['y+'] or 0.
        y_n = self.spongeLayers['y-'] or 0.
        vertices = [[x0, y0, z0], [x1, y0, z0], [x1, y1, z0], [x0, y1, z0]]
        vertexFlags = [bt['z-'], bt['z-'], bt['z-'], bt['z-']]
        segments = [[0, 1], [1, 2], [2, 3], [3, 0]]
        segmentFlags = [bt['z-'], bt['z-'], bt['z-'], bt['z-']]
        facets = [[[0, 1, 2, 3]]]
        volumes = [[[0]]]
        facetFlags = [bt['z-']]
        regions = [[(x0+x1)/2., (y0+y1)/2., (z0+z1)/2.]]
        regionFlags = [1]
        self.regionIndice = {'tank': 0}
        v_i = 4  # index of next vector to add
        r_i = 1  # index of next region to add
        nb_sponge = 0  # number of sponge layers defined

        if y_n:
            vertices += [[x0, y0-y_n, z0], [x1, y0-y_n, z0]]
            segments += [[0, v_i], [v_i, v_i+1], [v_i+1, 1]]
            facets += [[[0, 1, v_i+1, v_i]]]
            regions += [[(x0+x1)/2., (y0+(y0-y_n))/2., (z0+z1)/2.]]
            self.regionIndice['y-'] = r_i
            regionFlags += [r_i+1]
            v_i += 2  # 2 vertices were added
            r_i += 1  # 1 region was added
            nb_sponge += 1
        if y_p:
            vertices += [[x0, y1+y_p, z0], [x1, y1+y_p, z0]]
            segments += [[3, v_i], [v_i, v_i+1], [v_i+1, 2]]
            facets += [[[3, 2, v_i+1, v_i]]]
            regions += [[(x0+x1)/2., (y1+(y1+y_p))/2., (z0+z1)/2.]]
            self.regionIndice['y+'] = r_i
            regionFlags += [r_i+1]
            v_i += 2
            r_i += 1
            nb_sponge += 1
        if x_p:
            vertices += [[x1+x_p, y0, z0], [x1+x_p, y1, z0]]
            segments += [[1, v_i], [v_i, v_i+1], [v_i+1, 2]]
            facets += [[[1, 2, v_i+1, v_i]]]
            regions += [[(x1+(x1+x_p))/2., (y0+y1)/2., (z0+z1)/2.]]
            self.regionIndice['x+'] = r_i
            regionFlags += [r_i+1]
            v_i += 2
            r_i += 1
            nb_sponge += 1
        if x_n:
            vertices += [[x0-x_n, y0, z0], [x0-x_n, y1, z0]]
            segments += [[0, v_i], [v_i, v_i+1], [v_i+1, 3]]
            facets += [[[0, 3, v_i+1, v_i]]]
            regions += [[(x0+(x0-x_n))/2., (y0+y1)/2., (z0+z1)/2.]]
            self.regionIndice['x-'] = r_i
            regionFlags += [r_i+1]
            v_i += 2
            r_i += 1
            nb_sponge += 1
        # all flags as bottom flags
        for i in range(nb_sponge):
            vertexFlags += [bt['z-'], bt['z-']]
            segmentFlags += [bt['z-'], bt['z-'], bt['z-']]
            facetFlags += [bt['z-']]
            volumes += [[[len(facetFlags)-1]]]
        # ---------------------------------------------
        # Then add the rest of the vectors (top) by symmetry
        # ---------------------------------------------
        # copying list of bottom segments to get top and side segments
        segments_bottom = segments[:]
        # getting top
        vertexFlags += [bt['z+'] for i in range(len(vertices))]
        segmentFlags += [bt['z+'] for i in range(len(segments))]
        facetFlags += [bt['z+'] for i in range(len(facets))]
        vertices_top = np.array(vertices)
        vertices_top[:, 2] = z1
        vertices += vertices_top.tolist()
        segments_top = np.array(segments)
        segments_top += v_i
        segments += segments_top.tolist()
        facets_top = np.array(facets)
        facets_top += v_i
        for vol in volumes:
            vol[0] += [vol[0][0]+len(facetFlags)/2]
        facets += facets_top.tolist()
        # getting sides
        for s in segments_bottom:  # for vertical facets
            facets += [[[s[0], s[1], s[1]+v_i, s[0]+v_i]]]
            if vertices[s[0]][0] == vertices[s[1]][0] == x0:
                if y_n > 0 and (vertices[s[0]][1] == y0-y_n or vertices[s[1]][1] == y0-y_n):
                    volumes[self.regionIndice['y-']][0] += [len(facetFlags)]
                elif y_p > 0 and (vertices[s[0]][1] == y1+y_p or vertices[s[1]][1] == y1+y_p):
                    volumes[self.regionIndice['y+']][0] += [len(facetFlags)]
                else:
                    volumes[self.regionIndice['tank']][0] += [len(facetFlags)]
                if x_n > 0:
                    volumes[self.regionIndice['x-']][0] += [len(facetFlags)]
                    facetFlags += [bt['sponge']]
                else:
                    facetFlags += [bt['x-']]
            elif vertices[s[0]][0] == vertices[s[1]][0] == x0-x_n and x_n > 0:
                volumes[self.regionIndice['x-']][0] += [len(facetFlags)]
                facetFlags += [bt['x-']]
            elif vertices[s[0]][0] == vertices[s[1]][0] == x1:
                if y_n > 0 and (vertices[s[0]][1] == y0-y_n or vertices[s[1]][1] == y0-y_n):
                    volumes[self.regionIndice['y-']][0] += [len(facetFlags)]
                elif y_p > 0 and (vertices[s[0]][1] == y1+y_p or vertices[s[1]][1] == y1+y_p):
                    volumes[self.regionIndice['y+']][0] += [len(facetFlags)]
                else:
                    volumes[self.regionIndice['tank']][0] += [len(facetFlags)]
                if x_p > 0:
                    volumes[self.regionIndice['x+']][0] += [len(facetFlags)]
                    facetFlags += [bt['sponge']]
                else:
                    facetFlags += [bt['x+']]
            elif vertices[s[0]][0] == vertices[s[1]][0] == x1+x_p and x_p > 0:
                volumes[self.regionIndice['x+']][0] += [len(facetFlags)]
                facetFlags += [bt['x+']]
            if vertices[s[0]][1] == vertices[s[1]][1] == y0:
                if x_n > 0 and (vertices[s[0]][0] == x0-x_n or vertices[s[1]][0] == x0-x_n):
                    volumes[self.regionIndice['x-']][0] += [len(facetFlags)]
                elif x_p > 0 and (vertices[s[0]][0] == x1+x_p or vertices[s[1]][0] == x1+x_p):
                    volumes[self.regionIndice['x+']][0] += [len(facetFlags)]
                else:
                    volumes[self.regionIndice['tank']][0] += [len(facetFlags)]
                if y_n > 0:
                    volumes[self.regionIndice['y-']][0] += [len(facetFlags)]
                    facetFlags += [bt['sponge']]
                else:
                    facetFlags += [bt['y-']]
            elif vertices[s[0]][1] == vertices[s[1]][1] == y0-y_n and y_n > 0:
                volumes[self.regionIndice['y-']][0] += [len(facetFlags)]
                facetFlags += [bt['y-']]
            elif vertices[s[0]][1] == vertices[s[1]][1] == y1:
                if x_n > 0 and (vertices[s[0]][0] == x0-x_n or vertices[s[1]][0] == x0-x_n):
                    volumes[self.regionIndice['x-']][0] += [len(facetFlags)]
                elif x_p > 0 and (vertices[s[0]][0] == x1+x_p or vertices[s[1]][0] == x1+x_p):
                    volumes[self.regionIndice['x+']][0] += [len(facetFlags)]
                else:
                    volumes[self.regionIndice['tank']][0] += [len(facetFlags)]
                if y_p > 0:
                    volumes[self.regionIndice['y+']][0] += [len(facetFlags)]
                    facetFlags += [bt['sponge']]
                else:
                    facetFlags += [bt['y+']]
            elif vertices[s[0]][1] == vertices[s[1]][1] == y1+y_p and y_p > 0:
                volumes[self.regionIndice['y+']][0] += [len(facetFlags)]
        # vertical segments
        for i in range(v_i):
            segments += [[i, i+v_i]]
            if vertices[i][0] == vertices[i+v_i][0] == x0-x_n:
                segmentFlags += [bt['x-']]
            elif vertices[i][0] == vertices[i+v_i][0] == x1+x_p:
                segmentFlags += [bt['x+']]
            elif vertices[i][1] == vertices[i+v_i][1] == y0-x_n:
                segmentFlags += [bt['y-']]
            elif vertices[i][1] == vertices[i+v_i][1] == y1+x_p:
                segmentFlags += [bt['y+']]
            else:
                segmentFlags += [bt['sponge']]
        self.vertices = np.array(vertices)
        self.vertices = np.dot(self.vertices, self.coords_system)
        self.vertexFlags = np.array(vertexFlags)
        self.segments = np.array(segments)
        self.segmentFlags = np.array(segmentFlags)
        self.facets = np.array(facets)
        self.facetFlags = np.array(facetFlags)
        self.regions = np.array(regions)
        self.regionFlags = np.array(regionFlags)
        self.volumes = np.array(volumes)


    def setAbsorptionZones(self, allSponge=False, y_n=False, y_p=False,
                           x_n=False, x_p=False, dragAlpha=0.5/1.005e-6,
                           dragBeta=0., porosity=1.):
        """
        Sets regions (x+, x-, y+, y-) to absorption zones

        Parameters
        ----------
        allSponge: bool
            If True, all sponge layers are converted to absorption zones.
        x_p: bool
            If True, x+ region is converted to absorption zone.
        x_n: bool
            If True, x- region is converted to absorption zone.
        y_p: bool
            If True, y+ region is converted to absorption zone.
        y_n: bool
            If True, y- region is converted to absorption zone.
        dragAlpha: Optional[float]
            Porous module parameter.
        dragBeta: Optional[float]
            Porous module parameter.
        porosity: Optional[float]
            Porous module parameter.
        """
        self.abs_zones = {'y-': y_n, 'y+': y_p, 'x-': x_n, 'x+': x_p}
        if allSponge is True:
            for key in self.abs_zones:
                self.abs_zones[key] = True
        waves = None
        wind_speed = np.array([0., 0., 0.])
        sl = self.spongeLayers
        for key, value in self.abs_zones.iteritems():
            if value is True:
                self._attachAuxiliaryVariable('RelaxZones')
                ind = self.regionIndice[key]
                flag = self.regionFlags[ind]
                epsFact_solid = self.spongeLayers[key]/2.
                center = np.array(self.coords)
                zeros_to_append = 3-len(center)
                if zeros_to_append:
                    for i in range(zeros_to_append):
                        center = np.append(center, [0])
                if key == 'x-':
                    center[0] += -0.5*self.dim[0]-0.5*sl['x-']
                    orientation = np.array([1., 0., 0.])
                elif key == 'x+':
                    center[0] += +0.5*self.dim[0]+0.5*sl['x+']
                    orientation = np.array([-1., 0., 0.])
                elif key == 'y-':
                    center[1] += -0.5*self.dim[1]-0.5*sl['y-']
                    orientation = np.array([0., 1., 0.])
                elif key == 'y+':
                    center[1] += +0.5*self.dim[1]+0.5*sl['y+']
                    orientation = np.array([0., -1., 0.])
                self.zones[flag] = bc.RelaxationZone(shape=self,
                                                     zone_type='absorption',
                                                     orientation=orientation,
                                                     center=center,
                                                     waves=waves,
                                                     wind_speed=wind_speed,
                                                     epsFact_solid=epsFact_solid,
                                                     dragAlpha=dragAlpha,
                                                     dragBeta=dragBeta,
                                                     porosity=porosity)

    def setGenerationZones(self, waves=None, wind_speed=(0. ,0., 0.),
                           allSponge=False, y_n=False, y_p=False, x_n=False,
                           x_p=False, dragAlpha=0.5/1.005e-6, dragBeta=0.,
                           porosity=1., smoothing=0.):
        """
        Sets regions (x+, x-, y+, y-) to generation zones

        Parameters
        ----------
        waves: proteus.WaveTools
            Class instance of wave generated from proteus.WaveTools.
        wind_speed: Optional[array_like]
            Speed of wind in generation zone (default is (0., 0., 0.))
        allSponge: bool
            If True, all sponge layers are converted to generation zones.
        x_p: bool
            If True, x+ region is converted to generation zone.
        x_n: bool
            If True, x- region is converted to generation zone.
        y_p: bool
            If True, y+ region is converted to generation zone.
        y_n: bool
            If True, y- region is converted to generation zone.
        dragAlpha: Optional[float]
            Porous module parameter.
        dragBeta: Optional[float]
            Porous module parameter.
        porosity: Optional[float]
            Porous module parameter.
        """
        self.abs_zones = {'y-': y_n, 'y+': y_p, 'x-': x_n, 'x+': x_p}
        if allSponge is True:
            for key in self.abs_zones:
                self.abs_zones[key] = True
        waves = waves
        wind_speed = np.array(wind_speed)
        sl = self.spongeLayers
        for key, value in self.abs_zones.iteritems():
            if value is True:
                self._attachAuxiliaryVariable('RelaxZones')
                ind = self.regionIndice[key]
                flag = self.regionFlags[ind]
                epsFact_solid = self.spongeLayers[key]/2.
                center = np.array(self.coords)
                zeros_to_append = 3-len(center)
                if zeros_to_append:
                    for i in range(zeros_to_append):
                        center = np.append(center, [0])
                if key == 'x-':
                    center[0] += -0.5*self.dim[0]-sl['x-']/2.
                    orientation = np.array([1., 0., 0.])
                    self.BC['x-'].setUnsteadyTwoPhaseVelocityInlet(wave=waves,
                                                                   wind_speed=wind_speed,
                                                                   smoothing=smoothing)
                elif key == 'x+':
                    center[0] += +0.5*self.dim[0]+sl['x+']/2.
                    orientation = np.array([-1., 0., 0.])
                    self.BC['x+'].setUnsteadyTwoPhaseVelocityInlet(wave=waves,
                                                                   wind_speed=wind_speed,
                                                                   smoothing=smoothing)
                elif key == 'y-':
                    center[1] += -0.5*self.dim[1]-sl['y-']/2.
                    orientation = np.array([0., 1., 0.])
                    self.BC['y-'].setUnsteadyTwoPhaseVelocityInlet(wave=waves,
                                                                   wind_speed=wind_speed,
                                                                   smoothing=smoothing)
                elif key == 'y+':
                    center[1] += +0.5*self.dim[1]+sl['y+']/2.
                    orientation = np.array([0., -1., 0.])
                    self.BC['y+'].setUnsteadyTwoPhaseVelocityInlet(wave=waves,
                                                                   wind_speed=wind_speed,
                                                                   smoothing=smoothing)
                self.zones[flag] = bc.RelaxationZone(shape=self,
                                                     zone_type='generation',
                                                     orientation=orientation,
                                                     center=center,
                                                     waves=waves,
                                                     wind_speed=wind_speed,
                                                     epsFact_solid=epsFact_solid,
                                                     dragAlpha=dragAlpha,
                                                     dragBeta=dragBeta,
                                                     porosity=porosity,
                                                     smoothing=smoothing)


class Tank2D(ShapeRANS):
    """
    Class to create a 2D tank (rectangular shape).

    Parameters
    ----------
    domain: proteus.Domain.D_base
        Domain class instance that hold all the geometrical informations and
        boundary conditions of the shape.
    dim: array_like
        Dimensions of the tank (excluding sponge layers).
    coords: Optional[array_like]
        Coordinates of the centroid of the shape.
    from_0: Optional[bool]
        If True (default), the tank extends from the origin to positive x, y, z
    """
    count = 0

    def __init__(self, domain, dim, coords=None, from_0=True):
        super(Tank2D, self).__init__(domain, nd=2)
        self._nameSelf()
        self._setupBCs()
        self.spongeLayers = {'x-': None,
                             'x+': None}
        self._findEdges(dim, coords, from_0)
        self.constructShape()

    def _nameSelf(self):
        self.__class__.count += 1
        self.name = "tank2D" + str(self.__class__.count)

    def _setupBCs(self):
        self.boundaryTags = {'y-': 1, 'x+': 2, 'y+': 3, 'x-': 4, 'sponge': 5}
        self.b_or = np.array([[0., -1., 0.],
                              [1., 0., 0.],
                              [0., 1., 0.],
                              [-1., 0., 0.]])
        self.BC = {'y-': self.BC_class(shape=self, name='y-',
                                       b_or=self.b_or, b_i=0),
                   'x+': self.BC_class(shape=self, name='x+',
                                       b_or=self.b_or, b_i=1),
                   'y+': self.BC_class(shape=self, name='y+',
                                       b_or=self.b_or, b_i=2),
                   'x-': self.BC_class(shape=self, name='x-',
                                       b_or=self.b_or, b_i=3),
                   'sponge': self.BC_class(shape=self, name='sponge')}
        self.BC_list = [self.BC['y-'],
                        self.BC['x+'],
                        self.BC['y+'],
                        self.BC['x-'],
                        self.BC['sponge']]
        # self.BC = BCContainer(self.BC_dict)
        for i in range(4):
            self.BC_list[i].setTank()

    def constructShape(self):
        """
        Construct the geometry of the tank: segments, regions, etc.

        Parameters
        ----------
        frame: array_like
            An array of (x,y) coordinates in counterclockwise order to define
            the boundaries of the main (that is, excluding extensions such as
            sponge zones) shape.  This can be generated with tank2DFrame or
            subclass specific methods.
        frame_flags: array_like
            A corresponding array of boundary tags associated with each point
            in the frame.  This can be generated with tank2DFrame or subclass
            specific methods.
        """
        vertices, vertexFlags = self._constructVertices()
        segments, segmentFlags = self._constructSegments(vertices, vertexFlags)
        regions, regionFlags = self._constructRegions(vertices, vertexFlags,
                                                      segments, segmentFlags)
        facets, facetFlags = self._constructFacets()

        self.vertices     = np.array(vertices)
        self.vertexFlags  = np.array(vertexFlags)
        self.segments     = np.array(segments)
        self.segmentFlags = np.array(segmentFlags)
        self.regions      = np.array(regions)
        self.regionFlags  = np.array(regionFlags)
        self.facets       = np.array(facets)
        self.facetFlags   = np.array(facetFlags)
<<<<<<< HEAD
    
=======

>>>>>>> 1d598fc1
    def _findEdges(self, dim, coords, from_0):

        if from_0 and (coords == [x * 0.5 for x in dim]):
            coords = None

        if not from_0 and (coords is None):
            raise ValueError("Cannot locate tank center. Either set from_0 = "
                             "True, or pass in center coordinates in [coords]")
        elif from_0 and (coords is not None):
            raise ValueError("The center of the tank cannot be at coords = "
                             + str(coords) + " while also starting from_0  "
                             "(True) with dimensions: " + str(dim))
        elif from_0 and (coords is None):
            self.x0 = 0
            self.x1 = dim[0]
            self.y0 = 0
            self.y1 = dim[1]
        else: # not from_0 and coords is not None
            self.x0 = coords[0] - 0.5 * dim[0]
            self.x1 = coords[0] + 0.5 * dim[0]
            self.y0 = coords[1] - 0.5 * dim[1]
            self.y1 = coords[1] + 0.5 * dim[1]

    def _constructVertices(self):
        vertices = [[self.x0, self.y0],
                    [self.x1, self.y0],
                    [self.x1, self.y1],
                    [self.x0, self.y1]]
        vertexFlags = [self.boundaryTags['y-'],
                       self.boundaryTags['y-'],
                       self.boundaryTags['y+'],
                       self.boundaryTags['y+']]
        if self.spongeLayers['x-']:
            vertices += [[self.x0 - self.spongeLayers['x-'], self.y0],
                         [self.x0 - self.spongeLayers['x-'], self.y1]]
            vertexFlags += [self.boundaryTags['y-'],
                            self.boundaryTags['y+']]
        if self.spongeLayers['x+']:
            vertices += [[self.x1 + self.spongeLayers['x+'], self.y0],
                         [self.x1 + self.spongeLayers['x+'], self.y1]]
            vertexFlags += [self.boundaryTags['y-'],
                            self.boundaryTags['y+']]
        return vertices, vertexFlags

    def _constructSegments(self, vertices, vertexFlags):
        segments = [[0, 1], [1, 2], [2, 3], [3, 0]]
        segmentFlags = [self.boundaryTags['y-'],
                        self.boundaryTags['x+'],
                        self.boundaryTags['y+'],
                        self.boundaryTags['x-']]
        added_vertices = 0
        if self.spongeLayers['x-']:
            segments += [[0, 4 + added_vertices],
                         [4 + added_vertices, 5 + added_vertices],
                         [5 + added_vertices, 3]]
            segmentFlags += [self.boundaryTags['y-'],
                             self.boundaryTags['x-'],
                             self.boundaryTags['y+']]
            segmentFlags[3] = self.boundaryTags['sponge']
            added_vertices += 2
        if self.spongeLayers['x+']:
            segments += [[1, 4 + added_vertices],
                         [4 + added_vertices, 5 + added_vertices],
                         [5 + added_vertices, 2]]
            segmentFlags += [self.boundaryTags['y-'],
                             self.boundaryTags['x+'],
                             self.boundaryTags['y+']]
            segmentFlags[1] = self.boundaryTags['sponge']
            added_vertices += 2
        return segments, segmentFlags

    def _constructFacets(self):
        facets = [[[0, 1, 2, 3]]]
        facetFlags = [1]
        if self.spongeLayers['x-']:
            facets += [[[3, 0, 4, 5]]]
            facetFlags += [2]
        if self.spongeLayers['x-']:
            facets += [[[2, 1, 6, 7]]]
            facetFlags += [3]
        return facets, facetFlags



    def _constructRegions(self, vertices, vertexFlags, segments, segmentFlags):
        regions = [[self.x0 + 0.01 * (self.x1 - self.x0), 0.5 * (self.y0 + self.y1)],]
        ind_region = 1
        regionFlags = [ind_region,]
        self.regionIndice = {'tank': ind_region - 1}
        if self.spongeLayers['x-']:
            regions += [[self.x0 - 0.5 * self.spongeLayers['x-'],
                         0.5 * (self.y0 + self.y1)]]
            ind_region += 1
            regionFlags += [ind_region]
            self.regionIndice['x-'] = ind_region - 1
        if self.spongeLayers['x+']:
            regions += [[self.x1 + 0.5 * self.spongeLayers['x+'],
                         0.5 * (self.y0 + self.y1)]]
            ind_region += 1
            regionFlags += [ind_region]
            self.regionIndice['x+'] = ind_region - 1
        return regions, regionFlags

    def setSponge(self, x_n=None, x_p=None):
        """
        Set length of sponge layers of the tank (used for wave absorption or
        generation zones).
        (!) Sponge layers expand outwards.

        Parameters
        ----------
        x_p: Optional[float]
            length of sponge layer in +x direction.
        x_n: Optional[float]
            length of sponge layer in -x direction.
        """
        self.spongeLayers['x-'] = x_n
        self.spongeLayers['x+'] = x_p
        self.constructShape()

    def setAbsorptionZones(self, x_n=False, x_p=False, dragAlpha=0.5/1.005e-6,
                           dragBeta=0., porosity=1.):
        """
        Sets regions (x+, x-) to absorption zones

        Parameters
        ----------
        allSponge: bool
            If True, all sponge layers are converted to absorption zones.
        x_p: bool
            If True, x+ region is converted to absorption zone.
        x_n: bool
            If True, x- region is converted to absorption zone.
        dragAlpha: Optional[float]
            Porous module parameter.
        dragBeta: Optional[float]
            Porous module parameter.
        porosity: Optional[float]
            Porous module parameter.
        """
        waves = None
        wind_speed = np.array([0., 0., 0.])
        if x_n or x_p:
            self._attachAuxiliaryVariable('RelaxZones')
        if x_n is True:
            center = np.array([self.x0 - 0.5 * self.spongeLayers['x-'],
                               0.5 * (self.y0 + self.y1), 0.])
            ind = self.regionIndice['x-']
            flag = self.regionFlags[ind]
            epsFact_solid = self.spongeLayers['x-']/2.
            orientation = np.array([1., 0.])
            self.zones[flag] = bc.RelaxationZone(shape=self,
                                                 zone_type='absorption',
                                                 orientation=orientation,
                                                 center=center,
                                                 waves=waves,
                                                 wind_speed=wind_speed,
                                                 epsFact_solid=epsFact_solid,
                                                 dragAlpha=dragAlpha,
                                                 dragBeta=dragBeta,
                                                 porosity=porosity)
        if x_p is True:
            center = np.array([self.x1 + 0.5 * self.spongeLayers['x+'],
                               0.5 * (self.y0 + self.y1), 0.])
            ind = self.regionIndice['x+']
            flag = self.regionFlags[ind]
            epsFact_solid = self.spongeLayers['x+']/2.
            orientation = np.array([-1., 0.])
            self.zones[flag] = bc.RelaxationZone(shape=self,
                                                 zone_type='absorption',
                                                 orientation=orientation,
                                                 center=center,
                                                 waves=waves,
                                                 wind_speed=wind_speed,
                                                 epsFact_solid=epsFact_solid,
                                                 dragAlpha=dragAlpha,
                                                 dragBeta=dragBeta,
                                                 porosity=porosity)

    def setGenerationZones(self, waves=None, wind_speed=(0., 0., 0.),
                           x_n=False, x_p=False,  dragAlpha=0.5/1.005e-6,
                           dragBeta=0., porosity=1., smoothing=0.):
        """
        Sets regions (x+, x-) to generation zones

        Parameters
        ----------
        waves: proteus.WaveTools
            Class instance of wave generated from proteus.WaveTools.
        wind_speed: Optional[array_like]
            Speed of wind in generation zone (default is (0., 0., 0.))
        allSponge: bool
            If True, all sponge layers are converted to generation zones.
        x_p: bool
            If True, x+ region is converted to generation zone.
        x_n: bool
            If True, x- region is converted to generation zone.
        dragAlpha: Optional[float]
            Porous module parameter.
        dragBeta: Optional[float]
            Porous module parameter.
        porosity: Optional[float]
            Porous module parameter.
        """
        waves = waves
        wind_speed = np.array(wind_speed)
        if x_n or x_p:
            self._attachAuxiliaryVariable('RelaxZones')
        if x_n is True:
            center = np.array([self.x0 - 0.5 * self.spongeLayers['x-'],
                               0.5 * (self.y0 + self.y1), 0.])
            ind = self.regionIndice['x-']
            flag = self.regionFlags[ind]
            epsFact_solid = self.spongeLayers['x-']/2.
            orientation = np.array([1., 0.])
            self.zones[flag] = bc.RelaxationZone(shape=self,
                                                 zone_type='generation',
                                                 orientation=orientation,
                                                 center=center,
                                                 waves=waves,
                                                 wind_speed=wind_speed,
                                                 epsFact_solid=epsFact_solid,
                                                 dragAlpha=dragAlpha,
                                                 dragBeta=dragBeta,
                                                 porosity=porosity,
                                                 smoothing=smoothing)
            self.BC['x-'].setUnsteadyTwoPhaseVelocityInlet(wave=waves,
                                                           wind_speed=wind_speed,
                                                           smoothing=smoothing)
        if x_p is True:
            center = np.array([self.x1 + 0.5 * self.spongeLayers['x+'],
                               0.5 * (self.y0 + self.y1), 0.])
            ind = self.regionIndice['x+']
            flag = self.regionFlags[ind]
            epsFact_solid = self.spongeLayers['x+']/2.
            orientation = np.array([-1., 0.])
            self.zones[flag] = bc.RelaxationZone(shape=self,
                                                 zone_type='generation',
                                                 orientation=orientation,
                                                 center=center,
                                                 waves=waves,
                                                 wind_speed=wind_speed,
                                                 epsFact_solid=epsFact_solid,
                                                 dragAlpha=dragAlpha,
                                                 dragBeta=dragBeta,
                                                 porosity=porosity,
                                                 smoothing=smoothing)
            self.BC['x+'].setUnsteadyTwoPhaseVelocityInlet(wave=waves,
                                                           wind_speed=wind_speed,
                                                           smoothing=smoothing)

#[temp] no tests yet!
class TankWithObstacles2D(Tank2D):
    """
    Class to create a 2D rectangular tank with obstacles built out of any wall.

    An obstacle is defined by a contiguous list of points which start and end
    on the walls or corners of the tank.

    This also covers special boundary conditions.  To tag a segment with a
    unique boundary tag, add the starting vertex (in the counterclockwise
    format the shape is generated in) of the segment as a value in a dictionary
    element keyed to the name of the boundary tag.

    (!) Warning: If each of the four corners of the rectangular tank is inside
    an obstacle or a vertex for an obstacle, then the tank's region is defined
    in a pseudorandom manner, which may make it unreliable when dealing with
    holes caused by other shapes.
    (!) Warning: Obstacle boundary tags are keyed to whichever edge they started
    from.  If this is undesirable, it may be manually overriden by applying
    special boundary conditions to affected segments.

    Parameters
    ----------
    domain: proteus.Domain.D_base
        Domain class instance that hold all the geometrical informations and
        boundary conditions of the shape.
    dim: Optional[array_like]
        Dimensions of the cuboid.
    obstacles: Optional[array_like]
        A list of lists of (x,y) coordinates.  Each (x,y) coordinate is a length
        and height relative to the x-,y- corner of the tank.  Each list of
        coordinates is an obstacle defined by points connected in the order of
        their index.  The list of lists gives all such obstacles in a
        counterclockwise manner of which they should be appended, starting from
        the (x-,y-) corner.
    special_boundaries: Optional[mapping]
        A dictionary of lists of vertices keyed to boundary names. The vertices
        listed will be given the boundary name they are keyed to, overriding
        any other designation they would be given.
        If this is a distinct boundary name, the segment starting from the vertex
        will be assigned the same boundary tag.
    full_circle: Optional[bool]
        A boolean tag to check if the final obstacle ends on the same edge that
        the first obstacle starts on.  Default is False.
    coords: Optional[array_like]
        Coordinates of the centroid of the shape.
    from_0: Optional[bool]
        If True (default), the tank extends from the origin to positive x, y, z
    """
    def __init__(self, domain, dim=(0., 0.),
                 obstacles = None, special_boundaries = None,
                 full_circle = False,
                 coords=None, from_0=True):
        if obstacles:
            self.obstacles = obstacles
        else:
            self.obstacles = []

        self.special_boundaries = []
        self.special_BC_vertices = []
        self.full_circle = full_circle

        self.spongeLayers = {'x-': None,
                             'x+': None}

        if special_boundaries:
            for key in special_boundaries.keys():
                self.special_boundaries += [key for v in special_boundaries[key]]
                self.special_BC_vertices += special_boundaries[key]

        self.corners = {'x-y-': False, 'x+y-': False,
                        'x+y+': False, 'x-y+': False}

        super(TankWithObstacles2D, self).__init__(domain, dim, coords, from_0)

    def _setupBCs(self):
        super(TankWithObstacles2D, self)._setupBCs()
        for boundary in self.special_boundaries:
            if boundary not in self.boundaryTags.keys():
                self.boundaryTags[boundary] = len(self.boundaryTags) + 1
                self.BC[boundary] = self.BC_class(shape=self, name=boundary)
                self.BC_list += [self.BC[boundary]]

    def _resetEdgesFromVertices(self, vertices):
        """
        Resets self.x0, self.x1, self.y0, self.y1 based on the actual shape.

        In particular, they will form a bounding box form around the shape -
        the furthest points in x and y dimensions, both high and low.

        Parameters
        ----------
        vertices: array_like
        """
        sorted_vertices = sorted(vertices, key=lambda vertex: vertex[1])
        self.y0 = sorted_vertices[0][1]
        self.y1 = sorted_vertices[-1][1]
        sorted_vertices = sorted(vertices, key=lambda vertex: vertex[0])
        self.x0 = sorted_vertices[0][0]
        self.x1 = sorted_vertices[-1][0]

    def _findSpongeLayerCorners(self, vertices):
        """
        Finds the corners for horizontal (x-, x+) sponge layers.

        Parameters
        ----------
        vertices: array_like
        """
        self._resetEdgesFromVertices(vertices)

        potential_x_n_corners = [vertex for vertex in vertices
                                 if np.isclose(vertex[0], self.x0)]
        potential_x_p_corners = [vertex for vertex in vertices
                                 if np.isclose(vertex[0], self.x1)]

        potential_x_n_corners.sort(key=lambda vertex: vertex[1])
        potential_x_p_corners.sort(key=lambda vertex: vertex[1])

        self.x0y0 = potential_x_n_corners[0]
        self.x0y1 = potential_x_n_corners[-1]
        self.x1y0 = potential_x_p_corners[0]
        self.x1y1 = potential_x_p_corners[-1]

    def _constructVertices(self):

        def getClockwiseOrder(first_point):
            clockwise_ordering = ('x-y-', 'y-', 'x+y-', 'x+',
                                  'x+y+', 'y+', 'x-y+', 'x-')
            index = clockwise_ordering.index(first_point)
            return clockwise_ordering[index:] + clockwise_ordering[:index]

        def findLocation(vertex):
            """
            Given an (x,y) coordinate gives a label associated to corner or edge
            """
            dim = [self.x1 - self.x0, self.y1 - self.y0]
            if np.isclose(vertex[0],0) and np.isclose(vertex[1],0):
                return 'x-y-'
            elif np.isclose(vertex[0],dim[0]) and np.isclose(vertex[1],dim[1]):
                return 'x+y+'
            elif np.isclose(vertex[0],0) and np.isclose(vertex[1],dim[1]):
                return 'x-y+'
            elif np.isclose(vertex[0],dim[0]) and np.isclose(vertex[1],0):
                return 'x+y-'
            elif np.isclose(vertex[0],0):
                return 'x-'
            elif np.isclose(vertex[0],dim[0]):
                return 'x+'
            elif np.isclose(vertex[1],0):
                return 'y-'
            elif np.isclose(vertex[1],dim[1]):
                return 'y+'
            else:
                raise ValueError("Point " + str(vertex) + " does not seem to"
                                 "be on a tank wall.")

        def checkClosure(start_point, end_point):
            if start_point == end_point:
                return True

        def addCorner(corner_flag):
            if corner_flag == 'x-y-':
                corner = [[self.x0, self.y0]]
            elif corner_flag == 'x+y-':
                corner = [[self.x1, self.y0]]
            elif corner_flag == 'x+y+':
                corner = [[self.x1, self.y1]]
            elif corner_flag == 'x-y+':
                corner = [[self.x0, self.y1]]
            # vertex flags
            if corner_flag in ['x-y-', 'x+y-']:
                corner_tag = [self.boundaryTags['y-']]
            else:
                corner_tag = [self.boundaryTags['y+']]

            return corner, corner_tag

        def addIntermediateCorners(first, last):
            """
            Returns corner vertices (and flags) in between two segments
            """
            ordering = getClockwiseOrder(first)
            corners = [x for x in ordering
                       if x in self.corners.keys()
                       and ordering.index(x) < ordering.index(last)
                       ]
            corner_vertices = []
            corner_flags = []

            for corner in corners:
                self.corners[corner] = True
                vertex, flag = addCorner(corner)
                corner_vertices += vertex
                corner_flags += flag

            return corner_vertices, corner_flags

        def addRemainingCorners(first, last):
            if first == last:
                if self.full_circle:
                    return []
                else:
                    return addAllCorners(first)
            else:
                return addIntermediateCorners(first, last)

        def addAllCorners(starting_point):
            """
            Returns all corners and flags.
            """
            corner_vertices = []
            corner_flags = []

            ordering = getClockwiseOrder(starting_point)

            for potential_corner in ordering:
                if potential_corner in self.corners.keys():
                    self.corners[potential_corner] = True
                    vertex, flag = addCorner(potential_corner)
                    corner_vertices += vertex
                    corner_flags += flag

            return corner_vertices, corner_flags

        def addSpongeVertices():
            sponge_vertices = []
            sponge_vertexFlags = []
            if self.spongeLayers['x-']:
                sponge_vertices += [[v[0] - self.spongeLayers['x-'], v[1]]
                                    for v in [self.x0y0, self.x0y1]]
                sponge_vertexFlags += [self.boundaryTags['y-'],
                                       self.boundaryTags['y+']]
            if self.spongeLayers['x+']:
                sponge_vertices += [[v[0] + self.spongeLayers['x+'], v[1]]
                                    for v in [self.x1y0, self.x1y1]]
                sponge_vertexFlags += [self.boundaryTags['y-'],
                                       self.boundaryTags['y+']]
            return sponge_vertices, sponge_vertexFlags

        #--------------------------------------------------------#
        vertices = []
        vertexFlags = []
        former_end = None
        first_start = None

        for obstacle in self.obstacles:
            start = findLocation(obstacle[0])
            end = findLocation(obstacle[-1])

            if start == end and checkClosure(obstacle[0],obstacle[-1]):
                raise ValueError("Obstacles must be open (start and end"
                                 " vertices must be distinct)")
            if start == former_end and checkClosure(obstacle[0], vertices[-1]):
                vertices.pop()
                vertexFlags.pop()

            # ---- In-Between Corner Vertices ---- #
            if former_end is not None:
                new_vertices, new_flags = addIntermediateCorners(former_end, start)
                vertices += new_vertices
                vertexFlags += new_flags

            # ---- Obstacle ---- #
            vertices += obstacle
            vertexFlags += [self.boundaryTags[start]
                            for i in range(len(obstacle))]

            # ---- Paperwork ---- #
            former_end = end
            if first_start is None:
                first_start = start

        # ---- Remaining Corner Vertices ---- #
        if first_start is not None:
            new_vertices, new_flags = addRemainingCorners(former_end,
                                                          first_start)
        else:
            new_vertices, new_flags = addAllCorners('x-')

        vertices += new_vertices
        vertexFlags += new_flags

        # ---- Check for Special Conditions ---- #
        for vertex in self.special_BC_vertices:
            flag_index = vertices.index(vertex)
            boundary_index = self.special_BC_vertices.index(vertex)
            boundary_name = self.special_boundaries[boundary_index]
            vertexFlags[flag_index] = self.boundaryTags[boundary_name]

        # ---- Adjustments for Sponge Zones ---- #
        self._findSpongeLayerCorners(vertices=vertices)

        # ---- Add Sponge Zone Vertices ---- #
        new_vertices, new_flags = addSpongeVertices()
        vertices += new_vertices
        vertexFlags += new_flags

        return vertices, vertexFlags

    def _constructSegments(self, vertices, vertexFlags):
        # VertexFlag --> SegmentFlag logic:
        #
        # if EITHER are x+  --> segment is x+
        #                       UNLESS the other is x-  --> y+
        # if EITHER are x-  --> segment is x-
        #                       UNLESS the other is x+  --> y-
        # if it STARTS y-   --> segment is y-
        #                       UNLESS they are vertical --> x+
        # if it STARTS y+   --> segment is y+
        #                       UNLESS they are vertical --> x-
        # if BOTH are ***   --> segment is ***
        # (if two different *** are around, it takes the first)
        segments = []
        segmentFlags = []

        on_sponge_edge = {'x-': False, 'x+': False}
        sponge_edges_covered = {'x-': False, 'x+': False}

        def checkSpongeStatus(start_index, end_index):
            start_vertex = vertices[start_index]
            if self.spongeLayers['x-']:
                if not on_sponge_edge['x-']:
                    if start_vertex in (self.x0y0, self.x0y1):
                        on_sponge_edge['x-'] = True
                elif not sponge_edges_covered['x-']:
                    if start_vertex in (self.x0y0, self.x0y1):
                        on_sponge_edge['x-'] = False
                        sponge_edges_covered['x-'] = True
                    else:
                        vertexFlags[start_index] = self.boundaryTags['sponge']
                else:
                    pass

            if self.spongeLayers['x+']:
                if not on_sponge_edge['x+']:
                    if start_vertex in (self.x1y0, self.x1y1):
                        on_sponge_edge['x+'] = True
                elif not sponge_edges_covered['x+']:
                    if start_vertex in (self.x1y0, self.x1y1):
                        on_sponge_edge['x+'] = False
                        sponge_edges_covered['x+'] = True
                    else:
                        vertexFlags[start_index] = self.boundaryTags['sponge']
                else:
                    pass

            end_vertex = vertices[end_index]
            if on_sponge_edge['x-']:
                if end_vertex not in (self.x0y0, self.x0y1):
                    vertexFlags[end_index] = self.boundaryTags['sponge']
            if on_sponge_edge['x+']:
                if end_vertex not in (self.x1y0, self.x1y1):
                    vertexFlags[end_index] = self.boundaryTags['sponge']


        def getSegmentFlag(start, end):
            if ((self.spongeLayers['x-'] and not sponge_edges_covered['x-']) or
                (self.spongeLayers['x+'] and not sponge_edges_covered['x+'])):
                checkSpongeStatus(start, end)

            if on_sponge_edge['x-'] or on_sponge_edge['x+']:
                return [self.boundaryTags['sponge'], ]

            else:
                if vertexFlags[start] == self.boundaryTags['x+']:
                    if vertexFlags[end] == self.boundaryTags['x-']:
                        return [self.boundaryTags['y+'], ]
                    else:
                        return [self.boundaryTags['x+'], ]

                elif vertexFlags[start] == self.boundaryTags['x-']:
                    if vertexFlags[end] == self.boundaryTags['x+']:
                        return [self.boundaryTags['y-'], ]
                    else:
                        return [self.boundaryTags['x-'], ]

                elif vertexFlags[end] == self.boundaryTags['x+']:
                    if vertexFlags[start] in [self.boundaryTags['y-'],
                                              self.boundaryTags['y+']]:
                        return [self.boundaryTags['x+'], ]

                elif vertexFlags[end] == self.boundaryTags['x-']:
                    if vertexFlags[start] in [self.boundaryTags['y-'],
                                              self.boundaryTags['y+']]:
                        return [self.boundaryTags['x-'], ]

                elif vertexFlags[start] == self.boundaryTags['y-']:
                    if (vertexFlags[end] == self.boundaryTags['y+']
                        and np.isclose(vertices[start][0], vertices[end][0])
                        ):
                        return [self.boundaryTags['x+'], ]
                    else:
                        return [self.boundaryTags['y-'], ]

                elif vertexFlags[start] == self.boundaryTags['y+']:
                    if (vertexFlags[end] == self.boundaryTags['y-']
                        and np.isclose(vertices[start][0], vertices[end][0])
                        ):
                        return [self.boundaryTags['x-'], ]
                    else:
                        return [self.boundaryTags['y+'], ]

                else:
                    return [vertexFlags[start], ]

        # ---- Initial Sponge Logic ---- #
        sponge_vertex_count = 0

        if self.spongeLayers['x-']:
            sponge_vertex_count += 2
        if self.spongeLayers['x+']:
            sponge_vertex_count += 2

        # ---- Build Main Segments ---- #
        for i in range(len(vertices) - 1 - sponge_vertex_count):
            segments += [[i, i + 1], ]
            segmentFlags += getSegmentFlag(i, i + 1)
        segments += [[len(vertices) - 1 - sponge_vertex_count, 0], ]
        segmentFlags += getSegmentFlag(len(vertices) - 1 - sponge_vertex_count,
                                       0)

        # ---- Build Sponge Segments ---- #
        if self.spongeLayers['x-']:
            segments += [[vertices.index(self.x0y0),
                          len(vertices) - sponge_vertex_count],
                         [len(vertices) - sponge_vertex_count,
                          len(vertices) - sponge_vertex_count + 1],
                         [len(vertices) - sponge_vertex_count + 1,
                          vertices.index(self.x0y1)]
                         ]
            segmentFlags += [self.boundaryTags['y-'],
                             self.boundaryTags['x-'],
                             self.boundaryTags['y+']]
        if self.spongeLayers['x+']:
            segments += [[vertices.index(self.x1y0), len(vertices) - 2],
                         [len(vertices) - 2, len(vertices) - 1],
                         [len(vertices) - 1, vertices.index(self.x1y1)]
                         ]
            segmentFlags += [self.boundaryTags['y-'],
                             self.boundaryTags['x+'],
                             self.boundaryTags['y+']]

        return segments, segmentFlags

    def _constructRegions(self, vertices, vertexFlags, segments, segmentFlags):
        if True in self.corners.values():
            regions = self._getCornerRegion()
        else:
            regions = self._getRandomRegion(vertices, segments)

        ind_region = 1
        regionFlags = [ind_region,]
        self.regionIndice = {'tank': ind_region - 1}

        sponge_half_height_x0 = 0.5 * (self.x0y0[1] + self.x0y1[1])
        sponge_half_height_x1 = 0.5 * (self.x1y0[1] + self.x1y1[1])
        sponge_x0 = self.x0y0[0]
        sponge_x1 = self.x1y0[0]

        if self.spongeLayers['x-']:
            regions += [[sponge_x0 - 0.5 * self.spongeLayers['x-'],
                         sponge_half_height_x0]]
            ind_region += 1
            regionFlags += [ind_region]
            self.regionIndice['x-'] = ind_region - 1
        if self.spongeLayers['x+']:
            regions += [[sponge_x1 + 0.5 * self.spongeLayers['x+'],
                         sponge_half_height_x1]]
            ind_region += 1
            regionFlags += [ind_region]
            self.regionIndice['x+'] = ind_region - 1

        return regions, regionFlags

    def _findExtrema(self, points):
        """
        Return the extrema of a series of points in n dimensions in the form:
        max(x1), max(x2), ... , max(xn), min(x1), ... , min(xn)
        """
        points = np.array(points)
        return np.max(points,0).tolist() + np.min(points,0).tolist()

    def _getCornerRegion(self):
        eps = np.finfo(float).eps
        if self.corners['x-y-']:
            return [[self.x0 + eps, self.y0 + eps], ]
        elif self.corners['x+y-']:
            return [[self.x1 - eps, self.y0 + eps], ]
        elif self.corners['x+y+']:
            return [[self.x1 - eps, self.y1 - eps], ]
        elif self.corners['x-y+']:
            return [[self.x0 + eps, self.y1 - eps], ]

    def _getRandomRegion(self, vertices, segments):
        x_p, y_p, x_n, y_n = self._findExtrema(vertices)
        if self.spongeLayers['x-']:
            x_n += self.spongeLayers['x-']
        if self.spongeLayers['x+']:
            x_p -= self.spongeLayers['x+']

        count = 0
        allowed_tries = 100

        while True:
            count += 1
            vertical_line = np.random.uniform(x_n, x_p)
            if True in [np.isclose(vertical_line, vertex[0]) for vertex in
                        vertices]:
                continue

            lowest_intersect = second_intersect = y_p

            for segment in segments:
                line_x0 = vertices[segment[0]][0]
                line_y0 = vertices[segment[0]][1]
                line_x1 = vertices[segment[1]][0]
                line_y1 = vertices[segment[1]][1]
                if (line_x0 < vertical_line < line_x1
                    or line_x0 > vertical_line > line_x1):
                    # (due to the strict inequality check and
                    # our selection of vertical_line - x1 > x0 should be sure)
                    intersection_height = line_y0 + (
                        (line_y1 - line_y0)
                        * (vertical_line - line_x0)
                        / (line_x1 - line_x0)
                    )
                    if intersection_height < lowest_intersect:
                        second_intersect = lowest_intersect
                        lowest_intersect = intersection_height
                    elif intersection_height < second_intersect:
                        second_intersect = intersection_height

            interior_point = 0.5 * (lowest_intersect + second_intersect)

            if lowest_intersect < interior_point < second_intersect:
                break
            if count > allowed_tries:
                ValueError(
                    "Cannot find a proper interior point of the defined "
                    "shape after " + str(count) + " tries.")

        return [[vertical_line, interior_point], ]

    def setAbsorptionZones(self, x_n=False, x_p=False, dragAlpha=0.5/1.005e-6,
                           dragBeta=0., porosity=1.):
        """
        Sets regions (x+, x-) to absorption zones

        Parameters
        ----------
        allSponge: bool
            If True, all sponge layers are converted to absorption zones.
        x_p: bool
            If True, x+ region is converted to absorption zone.
        x_n: bool
            If True, x- region is converted to absorption zone.
        dragAlpha: Optional[float]
            Porous module parameter.
        dragBeta: Optional[float]
            Porous module parameter.
        porosity: Optional[float]
            Porous module parameter.
        """
        sponge_half_height_x0 = 0.5 * (self.x0y0[1] + self.x0y1[1])
        sponge_half_height_x1 = 0.5 * (self.x1y0[1] + self.x1y1[1])
        sponge_x0 = self.x0y0[0]
        sponge_x1 = self.x1y0[0]

        waves = None
        wind_speed = np.array([0., 0., 0.])
        if x_n or x_p:
            self._attachAuxiliaryVariable('RelaxZones')
        if x_n is True:
            center = np.array([sponge_x0 - 0.5 * self.spongeLayers['x-'],
                               sponge_half_height_x0, 0.])
            ind = self.regionIndice['x-']
            flag = self.regionFlags[ind]
            epsFact_solid = self.spongeLayers['x-']/2.
            orientation = np.array([1., 0.])
            self.zones[flag] = bc.RelaxationZone(shape=self,
                                                 zone_type='absorption',
                                                 orientation=orientation,
                                                 center=center,
                                                 waves=waves,
                                                 wind_speed=wind_speed,
                                                 epsFact_solid=epsFact_solid,
                                                 dragAlpha=dragAlpha,
                                                 dragBeta=dragBeta,
                                                 porosity=porosity)
        if x_p is True:
            center = np.array([sponge_x1 + 0.5 * self.spongeLayers['x+'],
                               sponge_half_height_x1, 0.])
            ind = self.regionIndice['x+']
            flag = self.regionFlags[ind]
            epsFact_solid = self.spongeLayers['x+']/2.
            orientation = np.array([-1., 0.])
            self.zones[flag] = bc.RelaxationZone(shape=self,
                                                 zone_type='absorption',
                                                 orientation=orientation,
                                                 center=center,
                                                 waves=waves,
                                                 wind_speed=wind_speed,
                                                 epsFact_solid=epsFact_solid,
                                                 dragAlpha=dragAlpha,
                                                 dragBeta=dragBeta,
                                                 porosity=porosity)

    def setGenerationZones(self, waves=None, wind_speed=(0., 0., 0.),
                           x_n=False, x_p=False,  dragAlpha=0.5/1.005e-6,
                           dragBeta=0., porosity=1., smoothing=0.):
        """
        Sets regions (x+, x-) to generation zones

        Parameters
        ----------
        waves: proteus.WaveTools
            Class instance of wave generated from proteus.WaveTools.
        wind_speed: Optional[array_like]
            Speed of wind in generation zone (default is (0., 0., 0.))
        allSponge: bool
            If True, all sponge layers are converted to generation zones.
        x_p: bool
            If True, x+ region is converted to generation zone.
        x_n: bool
            If True, x- region is converted to generation zone.
        dragAlpha: Optional[float]
            Porous module parameter.
        dragBeta: Optional[float]
            Porous module parameter.
        porosity: Optional[float]
            Porous module parameter.
        """
        sponge_half_height_x0 = 0.5 * (self.x0y0[1] + self.x0y1[1])
        sponge_half_height_x1 = 0.5 * (self.x1y0[1] + self.x1y1[1])
        sponge_x0 = self.x0y0[0]
        sponge_x1 = self.x1y0[0]

        waves = waves
        wind_speed = np.array(wind_speed)
        if x_n or x_p:
            self._attachAuxiliaryVariable('RelaxZones')
        if x_n is True:

            center = np.array([sponge_x0 - 0.5 * self.spongeLayers['x-'],
                               sponge_half_height_x0, 0.])
            ind = self.regionIndice['x-']
            flag = self.regionFlags[ind]
            epsFact_solid = self.spongeLayers['x-']/2.
            orientation = np.array([1., 0.])
            self.zones[flag] = bc.RelaxationZone(shape=self,
                                                 zone_type='generation',
                                                 orientation=orientation,
                                                 center=center,
                                                 waves=waves,
                                                 wind_speed=wind_speed,
                                                 epsFact_solid=epsFact_solid,
                                                 dragAlpha=dragAlpha,
                                                 dragBeta=dragBeta,
                                                 porosity=porosity,
                                                 smoothing=smoothing)
            self.BC['x-'].setUnsteadyTwoPhaseVelocityInlet(wave=waves,
                                                           wind_speed=wind_speed,
                                                           smoothing=smoothing)
        if x_p is True:

            center = np.array([sponge_x1 + 0.5 * self.spongeLayers['x+'],
                               sponge_half_height_x1, 0.])
            ind = self.regionIndice['x+']
            flag = self.regionFlags[ind]
            epsFact_solid = self.spongeLayers['x+']/2.
            orientation = np.array([-1., 0.])
            self.zones[flag] = bc.RelaxationZone(shape=self,
                                                 zone_type='generation',
                                                 orientation=orientation,
                                                 center=center,
                                                 waves=waves,
                                                 wind_speed=wind_speed,
                                                 epsFact_solid=epsFact_solid,
                                                 dragAlpha=dragAlpha,
                                                 dragBeta=dragBeta,
                                                 porosity=porosity,
                                                 smoothing=smoothing)
            self.BC['x+'].setUnsteadyTwoPhaseVelocityInlet(wave=waves,
                                                           wind_speed=wind_speed,
                                                           smoothing=smoothing)

class RigidBody(AuxiliaryVariables.AV_base):
    """
    Auxiliary variable used to calculate attributes of an associated shape
    class instance acting as a rigid body. To set a shape as a rigid body, use
    shape.setRigidBody(). The class instance is created automatically when
    shape.setRigidBody() has been called and after calling assembleDomain().

    Parameters
    ----------
    shape: proteus.mprans.SpatialTools.Shape_RANS
        Class instance of the shape associated to the rigid body calculations.
    cfl_target: Optional[float]
        UNUSED (to implement), sets the maximum displacement of the body
        allowed per time step.
    dt_init: float
        first time step of the simulation.
    """

    def __init__(self, shape, cfl_target=0.9, dt_init=0.001):
        self.Shape = shape
        # if isinstance(shape, (Rectangle, Cuboid)):
        #     shape._setInertiaTensor()
        self.dt_init = dt_init
        self.cfl_target = 0.9
        self.last_position = np.array([0., 0., 0.])
        self.rotation_matrix = np.eye(3)
        self.h = np.array([0., 0., 0.])
        self.barycenter = np.zeros(3)
        self.i_start = None  # will be retrieved from setValues() of Domain
        self.i_end = None  # will be retrieved from setValues() of Domain

    def attachModel(self, model, ar):
        """
        Attaches model to auxiliary variable
        """
        self.model = model
        self.ar = ar
        self.writer = Archiver.XdmfWriter()
        self.nd = model.levelModelList[-1].nSpace_global
        m = self.model.levelModelList[-1]
        flagMax = max(m.mesh.elementBoundaryMaterialTypes)
        # flagMin = min(m.mesh.elementBoundaryMaterialTypes)
        self.nForces = flagMax+1
        return self

    def calculate_init(self):
        """
        Function called at the very beginning of the simulation by proteus.
        """
        nd = self.Shape.Domain.nd
        shape = self.Shape
        self.position = np.zeros(3)
        self.position[:] = self.Shape.barycenter.copy()
        self.last_position[:] = self.position
        self.velocity = np.zeros(3, 'd')
        self.last_velocity = np.zeros(3, 'd')
        self.acceleration = np.zeros(3, 'd')
        self.last_acceleration = np.zeros(3, 'd')
        self.rotation = np.eye(3)
        self.rotation[:nd, :nd] = shape.coords_system
        self.last_rotation = np.eye(3)
        self.last_rotation[:nd, :nd] = shape.coords_system
        self.F = np.zeros(3, 'd')
        self.M = np.zeros(3, 'd')
        self.last_F = np.zeros(3, 'd')
        self.last_M = np.zeros(3, 'd')
        self.ang = 0.
        self.barycenter = self.Shape.barycenter
        self.angvel = np.zeros(3, 'd')
        self.last_angvel = np.zeros(3, 'd')
        if nd == 2:
            self.Fg = self.Shape.mass*np.array([0., -9.81, 0.])
        if nd == 3:
            self.Fg = self.Shape.mass*np.array([0., 0., -9.81])
        if self.Shape.record_values is True:
            self.record_file = os.path.join(Profiling.logDir,
                                            self.Shape.record_filename)

    def calculate(self):
        """
        Function called at each time step by proteus.
        """
        # store previous values
        self.last_position[:] = self.position
        self.last_velocity[:] = self.velocity
        self.last_acceleration[:] = self.acceleration
        self.last_rotation[:] = self.rotation
        self.last_angvel[:] = self.angvel
        self.last_F[:] = self.F
        self.last_M[:] = self.M
        # for first time step
        try:
            dt = self.model.levelModelList[-1].dt_last
        except:
            dt = self.dt_init
        # update forces and moments for current body/shape
        i0, i1 = self.i_start, self.i_end
        # get forces
        F_p = self.model.levelModelList[-1].coefficients.netForces_p[i0:i1, :]
        F_v = self.model.levelModelList[-1].coefficients.netForces_v[i0:i1, :]
        F_g = self.Fg
        F = np.sum(F_p + F_v, axis=0) + F_g
        # get moments
        M_t = self.model.levelModelList[-1].coefficients.netMoments[i0:i1, :]
        M = np.sum(M_t, axis=0)
        # store F and M with DOF constraints to body
        self.F[:] = F2 = F*self.Shape.free_x
        self.M[:] = M2 = M*self.Shape.free_r
        # calculate new properties
        self.step(dt)
        # log values
        t_previous = self.model.stepController.t_model_last-dt
        t_current = self.model.stepController.t_model_last
        h = self.h
        last_pos, pos = self.last_position, self.position
        last_vel, vel = self.last_velocity, self.velocity
        rot = self.rotation
        rot_x = atan2(rot[1, 2], rot[2, 2])
        rot_y = -asin(rot[0, 2])
        rot_z = atan2(rot[0, 1], rot[0, 0])
        logEvent("================================================================")
        logEvent("=================== Rigid Body Calculation =====================")
        logEvent("================================================================")
        logEvent("Name: " + `self.Shape.name`)
        logEvent("================================================================")
        logEvent("[proteus]     t=%1.5fsec to t=%1.5fsec" % \
            (t_previous, t_current))
        logEvent("[proteus]    dt=%1.5fsec" % (dt))
        logEvent("[body] ============== Pre-calculation attributes  ==============")
        logEvent("[proteus]     t=%1.5fsec" % (t_previous))
        logEvent("[proteus]     F=(% 12.7e, % 12.7e, % 12.7e)" % (F[0], F[1], F[2]))
        logEvent("[proteus] F*DOF=(% 12.7e, % 12.7e, % 12.7e)" % (F2[0], F2[1], F2[2]))
        logEvent("[proteus]     M=(% 12.7e, % 12.7e, % 12.7e)" % (M[0], M[1], M[2]))
        logEvent("[proteus] M*DOF=(% 12.7e, % 12.7e, % 12.7e)" % (M2[0], M2[1], M2[2]))
        logEvent("[body]      pos=(% 12.7e, % 12.7e, % 12.7e)" % \
            (last_pos[0], last_pos[1], last_pos[2]))
        logEvent("[body]      vel=(% 12.7e, % 12.7e, % 12.7e)" % \
            (last_vel[0], last_vel[1], last_vel[2]))
        logEvent("[body] ===============Post-calculation attributes ==============")
        logEvent("[body]        t=%1.5fsec" % (t_current))
        logEvent("[body]        h=(% 12.7e, % 12.7e, % 12.7e)" % (h[0], h[1], h[2]))
        logEvent("[body]      pos=(% 12.7e, % 12.7e, % 12.7e)" % \
            (pos[0], pos[1], pos[2]))
        logEvent("[body]      vel=(% 12.7e, % 12.7e, % 12.7e)" % \
            (vel[0], vel[1], vel[2]))
        logEvent("[body]      rot=(% 12.7e, % 12.7e, % 12.7e)" % \
            (rot_x, rot_y, rot_z))
        logEvent("================================================================")

    def step(self, dt):
        """
        Step for rigid body calculations in Python

        Parameters
        ----------
        dt: float
            time step
        """
        nd = self.Shape.Domain.nd
        # acceleration from force
        self.acceleration = self.F/self.Shape.mass
        # angular acceleration from moment
        if sum(self.M) != 0:
            self.inertia = self.Shape.getInertia(self.M, self.Shape.barycenter)
            assert self.inertia != 0, 'Zero inertia: inertia tensor (It)' \
                                      'was not set correctly!'
            ang_acc = self.M[:]/self.inertia
        else:
            self.inertia = None
            ang_acc = np.array([0., 0., 0.])
        # substeps for smoother motion between timesteps
        ang_disp = 0
        substeps = 20
        dt_sub = dt/float(substeps)
        self.h[:] = np.zeros(3)
        for i in range(substeps):
            # displacement
            self.velocity += self.acceleration*dt_sub
            self.h += self.velocity*dt_sub
            # rotation
            self.angvel += ang_acc*dt_sub
            ang_disp += self.angvel*dt_sub
        # translate
        self.Shape.translate(self.h[:nd])
        # rotate
        self.ang = np.linalg.norm(ang_disp)
        if nd == 2 and self.angvel[2] < 0:
            self.ang = -self.ang
        if self.ang != 0.:
            self.Shape.rotate(self.ang, self.angvel, self.Shape.barycenter)
            self.rotation[:nd, :nd] = self.Shape.coords_system
            self.rotation_matrix[:] = np.dot(np.linalg.inv(self.last_rotation),
                                             self.rotation)
        else:
            self.rotation_matrix[:] = np.eye(3)
        self.barycenter[:] = self.Shape.barycenter
        self.position[:] = self.Shape.barycenter
        if self.Shape.record_values is True:
            self.recordValues()

    def recordValues(self):
        """
        Records values of rigid body attributes at each time step in a csv file.
        """
        comm = Comm.get()
        if comm.isMaster():
            t_last = self.model.stepController.t_model_last
            dt_last = self.model.levelModelList[-1].dt_last
            values_towrite = []
            t = t_last-dt_last
            if t == 0:
                headers = []
                if self.Shape.record_dict['time'] is True:
                    headers += ['t']
                if self.Shape.record_dict['pos'] is True:
                    headers += ['x', 'y', 'z']
                if self.Shape.record_dict['rot'] is True:
                    headers += ['rx', 'ry', 'rz']
                if self.Shape.record_dict['F'] is True:
                    headers += ['Fx', 'Fy', 'Fz']
                if self.Shape.record_dict['M'] is True:
                    headers += ['Mx', 'My', 'Mz']
                if self.Shape.record_dict['inertia'] is True:
                    headers += ['inertia']
                if self.Shape.record_dict['vel'] is True:
                    headers += ['vel_x', 'vel_y', 'vel_z']
                if self.Shape.record_dict['acc'] is True:
                    headers += ['acc_x', 'acc_y', 'acc_z']
                with open(self.record_file, 'w') as csvfile:
                    writer = csv.writer(csvfile, delimiter=',')
                    writer.writerow(headers)
            if self.Shape.record_dict['time'] is True:
                t = t_last-dt_last
                values_towrite += [t]
            if self.Shape.record_dict['pos'] is True:
                x, y, z = self.last_position
                values_towrite += [x, y, z]
            if self.Shape.record_dict['rot'] is True:
                rot = self.last_rotation
                rx = atan2(rot[1, 2], rot[2, 2])
                ry = -asin(rot[0, 2])
                rz = atan2(rot[0, 1], rot[0, 0])
                values_towrite += [rx, ry, rz]
            if self.Shape.record_dict['F'] is True:
                Fx, Fy, Fz = self.F
                values_towrite += [Fx, Fy, Fz]
            if self.Shape.record_dict['M'] is True:
                Mx, My, Mz = self.M
                values_towrite += [Mx, My, Mz]
            if self.Shape.record_dict['inertia'] is True:
                values_towrite += [self.inertia]
            if self.Shape.record_dict['vel'] is True:
                vel_x, vel_y, vel_z = self.velocity
                values_towrite += [vel_x, vel_y, vel_z]
            if self.Shape.record_dict['acc'] is True:
                acc_x, acc_y, acc_z = self.acceleration
                values_towrite += [acc_x, acc_y, acc_z]
            with open(self.record_file, 'a') as csvfile:
                writer = csv.writer(csvfile, delimiter=',')
                writer.writerow(values_towrite)


def assembleDomain(domain):
    """
    This function sets up everything needed for the domain, meshing, and
    AuxiliaryVariables calculations (if any).
    It should always be called after defining and manipulating all the shapes
    to be attached to the domain.

    Parameters
    ----------
    domain: proteus.Domain.D_base
        Domain class instance that hold all the geometrical informations and
        boundary conditions of the shape.
    """
    _assembleGeometry(domain, BC_class=bc.BC_RANS)
    domain.bc[0].setNonMaterial()  # set BC for boundary between processors
    assembleAuxiliaryVariables(domain)
    _generateMesh(domain)


def assembleAuxiliaryVariables(domain):
    """
    Adds the auxiliary variables to the domain.

    Parameters
    ----------
    domain: proteus.Domain.D_base
        Domain class instance that hold all the geometrical informations and
        boundary conditions of the shape.

    Notes
    -----
    Should be called after assembleGeometry
    """

    domain.auxiliaryVariables = {
        'dissipation': [],
        'kappa': [],
        'ls': [],
        'ls_consrv': [],
        'moveMesh': [],
        'redist': [],
        'twp': [],
        'vof': []
    }

    zones_global = {}
    start_region = 0
    start_rflag = 0
    start_flag = 0
    for shape in domain.shape_list:
        aux = domain.auxiliaryVariables
        # ----------------------------
        # RIGID BODIES
        if 'RigidBody' in shape.auxiliaryVariables.keys():
            body = RigidBody(shape)
            aux['twp'] += [body]
            # fixing mesh on rigid body
            for boundcond in shape.BC_list:
                boundcond.setMoveMesh(body.last_position, body.h,
                                      body.rotation_matrix)
            # update the indice for force/moment calculations
            body.i_start = start_flag+1
            body.i_end = start_flag+1+len(shape.BC_list)
        # ----------------------------
        # ABSORPTION/GENERATION ZONES
        if 'RelaxZones' in shape.auxiliaryVariables.keys():
            if not zones_global:
                aux['twp'] += [bc.RelaxationZoneWaveGenerator(zones_global,
                                                       domain.nd)]
            if not hasattr(domain, 'porosityTypes'):
                # create arrays of default values
                domain.porosityTypes = np.ones(len(domain.regionFlags)+1)
                domain.dragAlphaTypes = np.zeros(len(domain.regionFlags)+1)
                domain.dragBetaTypes = np.zeros(len(domain.regionFlags)+1)
                domain.epsFact_solid = np.zeros(len(domain.regionFlags)+1)
            i0 = start_region+1
            for flag, zone in shape.zones.iteritems():
                ind = [i for i, f in enumerate(shape.regionFlags) if f == flag]
                for i1 in ind:
                    domain.porosityTypes[i0+i1] = zone.porosity
                    domain.dragAlphaTypes[i0+i1] = zone.dragAlpha
                    domain.dragBetaTypes[i0+i1] = zone.dragBeta
                    domain.epsFact_solid[i0+i1] = zone.epsFact_solid
                # update dict with global key instead of local key
                key = flag+start_rflag
                zones_global[key] = zone
        start_flag += len(shape.BC_list)
        # ----------------------------
        # GAUGES
        gauge_dict = {key: shape.auxiliaryVariables.get(key,[])
                      for key in shape.auxiliaryVariables.keys()
                      if str(key).startswith('Gauge_')}
        for key in gauge_dict.keys():
            key_name = key.split('_', 1)[1] # Cutting off "Gauge_" prefix
            if key_name not in aux:
                # It is probably too dangerous to simply put "aux[key_name] = []"
                # as this system is fragile to typos. Instead, we throw an error.
                raise ValueError('ERROR: Gauge key ',
                                 key_name,
                                 ' is not a recognized model by SpatialTools.',
                                 ' The known models in our dictionary are ',
                                 str(aux.keys())
                                 )
            else:
                aux[key_name] += gauge_dict[key]
        if shape.regions is not None:
            start_region += len(shape.regions)
            start_rflag += max(domain.regionFlags[0:start_region])


def get_unit_vector(vector):
    return np.array(vector)/np.linalg.norm(vector)<|MERGE_RESOLUTION|>--- conflicted
+++ resolved
@@ -1047,11 +1047,7 @@
         self.regionFlags  = np.array(regionFlags)
         self.facets       = np.array(facets)
         self.facetFlags   = np.array(facetFlags)
-<<<<<<< HEAD
-    
-=======
-
->>>>>>> 1d598fc1
+
     def _findEdges(self, dim, coords, from_0):
 
         if from_0 and (coords == [x * 0.5 for x in dim]):
