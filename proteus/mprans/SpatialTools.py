"""
This module adds functionality to proteus.SpatialTools module by enabling
two-phase flow functionality such as converting shapes to moving rigid bodies,
or adding wave absorption and generation zones.


Example
-------
from proteus import Domain
from proteus.mprans import SpatialTools as st
import numpy as np

domain = Domain.PlanarStraightLineGraphDomain()
tank = st.Tank2D(domain. dim=[4., 4.])
tank.setSponge(left=0.4)
tank.setAbsorptionZones(left=true)
shape = st.Rectangle(domain, dim=[0.5, 0.5], coords=[1., 1.])
shape.setRigidBody()
shape2.rotate(np.pi/3.)
shape2.BC.left.setNoSlip()

st.assembleDomain(domain)
"""

from math import cos, sin, sqrt, atan2, acos, asin
from itertools import compress
import csv
import os
import numpy as np
from proteus import AuxiliaryVariables, Archiver, Comm, Profiling, Gauges
from proteus.Profiling import logEvent
from proteus.mprans import BoundaryConditions as bc
from proteus.mprans import BodyDynamics as bd
from proteus.SpatialTools import (Shape,
                                  Cuboid,
                                  Sphere,
                                  Cylinder,
                                  Rectangle,
                                  Circle,
                                  CustomShape,
                                  ShapeSTL,
                                  BCContainer,
                                  _assembleGeometry,
                                  _generateMesh)


class ShapeRANS(Shape):
    """
    Base/super class of all shapes. Sets the boundary condition class to
    proteus.mprans.BoundaryConditions.BC_RANS.

    Parameters
    ----------
    domain: proteus.Domain.D_base
        Domain class instance that hold all the geometrical informations and
        boundary conditions of the shape.
    nd: Optional[int]
        Number of dimensions of the shape. If not set, will take the number of
        dimensions of the domain.
    """

    def __init__(self, domain, nd):
        super(ShapeRANS, self).__init__(domain, nd, BC_class=bc.BC_RANS)
        self.mass = None
        self.density = None
        self.free_x = (1, 1, 1)
        self.free_r = (1, 1, 1)
        self.record_values = False
        self.zones = {}  # for absorption/generation zones
        self.auxiliaryVariables = {}  # list of auxvar attached to shape
        self.It = None  # inertia tensor

    def _attachAuxiliaryVariable(self, key, auxvar=None, gauge=None):
        """
        Attaches an auxiliary variable to the auxiliaryVariables dictionary of
        the shape (used in buildDomain function)

        Parameters
        ----------
        key: string
            Dictionary key defining the auxiliaryVariable to attach
        auxvar:
            auxiliaryVariable to associate with key

        gauge: Gauges

        Notes
        -----
        This function is called automatically when using other functions to set
        auxiliaryVariables and should not be used manually.
        """
        if key not in self.auxiliaryVariables:
            if key == 'RigidBody':
                self.auxiliaryVariables[key] = auxvar
                if self.holes is None:
                    self.holes = np.array([self.barycenter[:self.nd]])
            elif key == 'WallFunction':
                self.auxiliaryVariables[key] = auxvar
            elif key == 'kWallFunction':
                self.auxiliaryVariables[key] = auxvar
            elif key == 'RelaxZones':
                self.auxiliaryVariables[key] = self.zones
            elif str(key).startswith('Gauge_'):
                self.auxiliaryVariables[key] = [gauge]
            else:
                logEvent("auxiliaryVariable key: "
                         "{key} not recognized.".format(key=str(key)), level=1)
        elif str(key).startswith('Gauge_'):
            if gauge not in self.auxiliaryVariables[key]:
                self.auxiliaryVariables[key] += [gauge]
            else:
                logEvent(
                    "Attempted to put identical "
                    "gauge at key: {key}".format(key=str(key)), level=1)
        else:
            logEvent("Key {key} is already attached.".format(key=str(key)),
                     level=1)

    def attachPointGauges(self, model_key, gauges, activeTime=None,
                          sampleRate=0,
                          fileName='point_gauges.csv'):
        """Attaches Point Gauges (in the Proteus/Gauges.py style) to the shape.

        Parameters
        ----------
        model_key: string
            Label of the model to use as a key for selecting particular gauges.
        See proteus Gauges.py PointGauges class for the remaining parameters.
        """
        new_gauges = Gauges.PointGauges(gauges, activeTime, sampleRate,
                                        fileName)
        self._attachAuxiliaryVariable('Gauge_' + model_key,
                                      gauge=new_gauges)

    def attachLineGauges(self, model_key, gauges, activeTime=None,
                         sampleRate=0,
                         fileName='line_gauges.csv'):
        """Attaches Line Gauges (in the Proteus/Gauges.py style) to the shape.

        Parameters
        ----------
        model_key: string
            Label of the model to use as a key for selecting particular gauges.
        See proteus Gauges.py LineGauges class for the remaining parameters.
        """
        new_gauges = Gauges.LineGauges(gauges, activeTime, sampleRate,
                                       fileName)
        self._attachAuxiliaryVariable('Gauge_' + model_key,
                                      gauge=new_gauges)

    def attachLineIntegralGauges(self, model_key, gauges, activeTime=None,
                                 sampleRate=0,
                                 fileName='line_integral_gauges.csv'):
        """Attaches Line Integral Gauges (in the Proteus/Gauges.py style).

        Parameters
        ----------
        model_key: string
            Label of the model to use as a key for selecting particular gauges.
        See proteus Gauges.py LineIntegralGauges class for the remaining parameters.
        """
        new_gauges = Gauges.LineIntegralGauges(gauges, activeTime,
                                               sampleRate, fileName)
        self._attachAuxiliaryVariable('Gauge_' + model_key,
                                      gauge=new_gauges)


    def setTank(self):
        """
        Sets tank boundary conditions (for moving domain).
        """
        for boundcond in self.BC_list:
            boundcond.setTank()


    def setTurbulentWall(self, wall):
        """
        Sets a turbulent wall as an object to be attacched to auxiliaryVariable.
        The objects has to be defined with WallFunction class.

        Parameters
        ----------
        wall: list of WallFunction class object
        """

        auxvar = wall
        self._attachAuxiliaryVariable('WallFunction', auxvar)


    def setTurbulentKWall(self, kWall):
        """
        Sets a turbulent wall as an object to be attacched to auxiliaryVariable.
        The objects has to be defined with WallFunction class.

        Parameters
        ----------
        kWall: list of WallFunction class object for kappa
        """

        auxvar = kWall
        self._attachAuxiliaryVariable('kWallFunction', auxvar)


    def setAbsorptionZones(self, flags, epsFact_solid, center, orientation,
                           dragAlpha, dragBeta=0.,
                           porosity=1.):
        """
        Sets a region (given the local flag) to an absorption zone

        Parameters
        ----------
        dragAlpha: Optional
            Relaxation zone coefficient.
        flags: array_like, int
            Local flags of the region. Can be an integer or a list.
        epsFact_solid: float
            Half of absorption zone (region) length (used for blending func).
        center: array_like
            Coordinates of the center of the absorption zone.
        orientation: array_like
            Orientation vector pointing TOWARDS incoming waves.
        dragBeta: Optional[float]
            Relaxation zone coefficient.
        porosity: Optional[float]
            Relaxation zone coefficient.
        """
        self._attachAuxiliaryVariable('RelaxZones')
        waves = None
        wind_speed = np.array([0., 0., 0.])
        if isinstance(flags, int):
            flags = [flags]
            epsFact_solid = [epsFact_solid]
            center = np.array([center])
            orientation = np.array([orientation])
            dragAlpha = [dragAlpha]
            dragBeta = [dragBeta]
            porosity = [porosity]
        for i, flag in enumerate(flags):
            self._checkNd(center[i])
            self._checkNd(orientation[i])
            ori = get_unit_vector(orientation[i])
            self.zones[flag] = bc.RelaxationZone(shape=self,
                                                 zone_type='absorption',
                                                 orientation=ori,
                                                 center=center[i],
                                                 waves=waves,
                                                 wind_speed=wind_speed,
                                                 epsFact_solid=epsFact_solid[i],
                                                 dragAlpha=dragAlpha[i],
                                                 dragBeta=dragBeta[i],
                                                 porosity=porosity[i])

    def setGenerationZones(self, flags, epsFact_solid, center, orientation,
                           waves, dragAlpha,
                           wind_speed=(0., 0., 0.),dragBeta=0.,
                           porosity=1., smoothing=0.):
        """
        Sets a region (given the local flag) to a generation zone

        Parameters
        ----------
        flags: array_like, int
            Local flags of the region. Can be an integer or a list.
        epsFact_solid: float
            Half of absorption zone (region) length (used for blending func).
        center: array_like
            Coordinates of the center of the absorption zone.
        orientation: array_like
            Orientation vector pointing TOWARDS incoming waves.
        waves: proteus.WaveTools
            Class instance of wave generated from proteus.WaveTools.
        dragAlpha: Optional[float]
            Relaxation zone coefficient.
        wind_speed: Optional[array_like]
            Speed of wind in generation zone (default is (0., 0., 0.))
        dragBeta: Optional[float]
            Relaxation zone coefficient.
        porosity: Optional[float]
            Relaxation zone coefficient.
        """
        self._attachAuxiliaryVariable('RelaxZones')
        if isinstance(flags, int):
            flags = [flags]
            epsFact_solid = [epsFact_solid]
            center = np.array([center])
            orientation = np.array([orientation])
            waves = [waves]
            wind_speed = np.array([wind_speed])
            dragAlpha = [dragAlpha]
            dragBeta = [dragBeta]
            porosity = [porosity]
            smoothing = [smoothing]
        for i, flag in enumerate(flags):
            self._checkNd(center[i])
            self._checkNd(orientation[i])
            ori = get_unit_vector(orientation[i])
            self.zones[flag] = bc.RelaxationZone(shape=self,
                                                 zone_type='generation',
                                                 orientation=ori,
                                                 center=center[i],
                                                 waves=waves[i],
                                                 wind_speed=wind_speed[i],
                                                 epsFact_solid=epsFact_solid[i],
                                                 dragAlpha=dragAlpha[i],
                                                 dragBeta=dragBeta[i],
                                                 porosity=porosity[i],
                                                 smoothing=smoothing[i])

    def setPorousZones(self, flags, dragAlpha, dragBeta,
                       porosity):
        """
        Sets a region (given the local flag) to a porous zone

        Parameters
        ----------
        flags: array_like, int
            Local flags of the region. Can be an integer or a list.
        dragAlpha: float
            Darcy-type coefficient
        dragBeta: float
            Forchheimer-type coefficient 
        porosity: float
            Porosity 
        """
        self._attachAuxiliaryVariable('RelaxZones')
        if isinstance(flags, int):
            flags = [flags]
            dragAlpha = [dragAlpha]
            dragBeta = [dragBeta]
            porosity = [porosity]
        for i, flag in enumerate(flags):
            # note for porous zone:
            # epsFact_solid = q_phi_solid, --> Hs always equal to 1.
            self.zones[flag] = bc.RelaxationZone(shape=self,
                                                 zone_type='porous',
                                                 orientation=None,
                                                 center=None,
                                                 waves=None,
                                                 wind_speed=None,
                                                 epsFact_solid=1.,
                                                 dragAlpha=dragAlpha[i],
                                                 dragBeta=dragBeta[i],
                                                 porosity=porosity[i])

# -----------------------------------------------------------------------------
# ADDING FUNCTIONALITY TO SHAPE FROM proteus.SpatialTools
# -----------------------------------------------------------------------------

# reassigning base/super class to access all functions from ShapeRANS and Shape
Rectangle.__bases__ = (ShapeRANS,)
Cuboid.__bases__ = (ShapeRANS,)
Sphere.__bases__ = (ShapeRANS,)
Cylinder.__bases__ = (ShapeRANS,)
CustomShape.__bases__ = (ShapeRANS,)
ShapeSTL.__bases__ = (ShapeRANS,)
Circle.__bases__ = (ShapeRANS,)  

# adding extra functionality to predefined shapes

def _CuboidsetInertiaTensor(self):
    """
    Sets the inertia tensor of the cuboid
    (!) should not be used manually
    """
    L, W, H = self.dim
    self.It = [[(W**2.+H**2.)/12., 0, 0],
               [0, (L**2.+H**2.)/12., 0],
               [0, 0, (W**2.+L**2.)/12.]]

Cuboid._setInertiaTensor = _CuboidsetInertiaTensor

def _RectanglesetInertiaTensor(self):
    """
    Sets the inertia tensor of the rectangle
    (!) should not be used manually
    """
    L, H = self.dim
    self.It = (L**2+H**2)/12

Rectangle._setInertiaTensor = _RectanglesetInertiaTensor


# -----------------------------------------------------------------------------
# DEFINING NEW SHAPES TYPES
# -----------------------------------------------------------------------------

class Tank3D(ShapeRANS):
    """
    Class to create a 3D tank (cuboidal shape).

    Parameters
    ----------
    domain: proteus.Domain.D_base
        Domain class instance that hold all the geometrical informations and
        boundary conditions of the shape.
    dim: Optional[array_like]
        Dimensions of the cuboid.
    coords: Optional[array_like]
        Coordinates of the centroid of the shape.
    from_0: Optional[bool]
        If True (default), the tank extends from the origin to postive x, y, z
    """
    count = 0

    def __init__(self, domain, dim=(0., 0., 0.), coords=None, from_0=True):
        super(Tank3D, self).__init__(domain, nd=3)
        self.__class__.count += 1
        self.name = "tank3d" + str(self.__class__.count)
        self.from_0 = from_0
        if coords is None:
            self.coords = np.array(dim)/2.
        else:
            self.coords = coords
            self.from_0 = False
        self.holes = None
        self.boundaryTags = {'z-': 1,
                             'x-': 2,
                             'y+': 3,
                             'x+': 4,
                             'y-': 5,
                             'z+': 6,
                             'sponge': 7,
                             'wall': 8}
        self.b_or = np.array([[0.,  0., -1.],
                              [-1., 0.,  0.],
                              [0.,  1.,  0.],
                              [1.,  0.,  0.],
                              [0., -1.,  0.],
                              [0.,  0.,  1.]])
        self.BC = {'z-': self.BC_class(shape=self, name='z-',
                                       b_or=self.b_or, b_i=0),
                   'x-': self.BC_class(shape=self, name='x-',
                                       b_or=self.b_or, b_i=1),
                   'y+': self.BC_class(shape=self, name='y+',
                                       b_or=self.b_or, b_i=2),
                   'x+': self.BC_class(shape=self, name='x+',
                                       b_or=self.b_or, b_i=3),
                   'y-': self.BC_class(shape=self, name='y+',
                                       b_or=self.b_or, b_i=4),
                   'z+': self.BC_class(shape=self, name='z+',
                                       b_or=self.b_or, b_i=5),
                   'sponge': self.BC_class(shape=self, name='sponge'),
                   'wall': self.BC_class(shape=self, name='wall')}
        self.BC_list = [self.BC['z-'],
                        self.BC['x-'],
                        self.BC['y+'],
                        self.BC['x+'],
                        self.BC['y+'],
                        self.BC['z+'],
                        self.BC['sponge'],
                        self.BC['wall']]
        # self.BC = BCContainer(self.BC_dict)
        for i in range(6):
            self.BC_list[i].setTank()
        self.barycenter = np.array([0., 0., 0.])
        self.spongeLayers = {'y+': None, 'y-': None, 'x+': None, 'x-': None}
        self.setDimensions(dim)

    def setSponge(self, x_p=None, x_n=None, y_p=None, y_n=None):
        """
        Set length of sponge layers of the tank (used for wave absorption or
        generation zones).
        (!) Sponge layers expand outwards.

        Parameters
        ----------
        x_p: Optional[float]
            length of sponge layer in +x direction.
        x_n: Optional[float]
            length of sponge layer in -x direction.
        y_p: Optional[float]
            length of sponge layer in +y direction.
        y_n: Optional[float]
            length of sponge layer in -y direction.
        """
        self.spongeLayers['x+'] = x_p
        self.spongeLayers['x-'] = x_n
        self.spongeLayers['y+'] = y_p
        self.spongeLayers['y-'] = y_n
        self.setDimensions(self.dim)

    def setDimensions(self, dim):
        """
        Set dimension of the tank
        Parameters
        ----------
        dim: array_like
            dimensions of the tank (excluding sponge layers), array of length 3.
        """
        L, W, H = dim
        self.dim = dim
        if self.from_0 is True:
            x, y, z = L/2., W/2., H/2.
        else:
            x, y, z = self.coords
        self.coords = [x, y, z]
        x0, x1 = x-0.5*L, x+0.5*L
        y0, y1 = y-0.5*W, y+0.5*W
        z0, z1 = z-0.5*H, z+0.5*H
        # ---------------------------------------------
        # first add all vecors, facets, regions at the bottom
        # ---------------------------------------------
        bt = self.boundaryTags
        x_p = self.spongeLayers['x+'] or 0.
        x_n = self.spongeLayers['x-'] or 0.
        y_p = self.spongeLayers['y+'] or 0.
        y_n = self.spongeLayers['y-'] or 0.
        vertices = [[x0, y0, z0], [x1, y0, z0], [x1, y1, z0], [x0, y1, z0],
                    [x0, y0, z1], [x1, y0, z1], [x1, y1, z1], [x0, y1, z1]]
        vertexFlags = [bt['z-'], bt['z-'], bt['z-'], bt['z-'],
                       bt['z+'], bt['z+'], bt['z+'], bt['z+']]
        facets = [[[0, 1, 2, 3]], [[4, 5, 6, 7]]]
        segments = []
        segmentFlags = []
        volumes = [[[0, 1]]]
        facetFlags = [bt['z-'], bt['z+']]
        regions = [[(x0+x1)/2., (y0+y1)/2., (z0+z1)/2.]]
        regionFlags = [1]
        self.regionIndice = {'tank': 0}
        v_i = 8  # index of next vector to add
        r_i = 1  # index of next region to add
        f_i = len(facets)
        nb_sponge = 0  # number of sponge layers defined

        # y-
        vertices += [[x0, y0-y_n, z0], [x1, y0-y_n, z0],
                     [x0, y0-y_n, z1], [x1, y0-y_n, z1]]
        vertexFlags += [bt['z-'], bt['z-'],
                        bt['z+'], bt['z+']]
        volumes[0][0] += [f_i]  # add to volume
        facets += [[[v_i, v_i+1, v_i+3, v_i+2]]]
        facetFlags += [bt['y-']]
        regions += [[(x0+x1)/2., (y0+(y0-y_n))/2., (z0+z1)/2.]]
        self.regionIndice['y-'] = r_i
        regionFlags += [r_i+1]
        if y_n:
            facets += [[[0, 1, v_i+1, v_i]],
                       [[4, 5, v_i+3, v_i+2]],
                       [[0, 1, 5, 4]],
                       [[0, v_i, v_i+2, 4]],
                       [[1, v_i+1, v_i+3, 5]]]
            facetFlags += [bt['z-'],
                           bt['z+'],
                           bt['sponge']]
            if x_n > 0:
                facetFlags += [bt['wall']]
            else:
                facetFlags += [bt['x-']]
            if x_p > 0:
                facetFlags += [bt['wall']]
            else:
                facetFlags += [bt['x+']]
            volumes[0][0][-1] = f_i+3 
            volumes += [[[ f_i+i for i in range(6)]]]
        v_i += 4  # 2 vertices were added
        r_i += 1  # 1 region was added
        nb_sponge += 1
        f_i = len(facets)
        # y+
        vertices += [[x1, y1+y_p, z0], [x0, y1+y_p, z0],
                     [x1, y1+y_p, z1], [x0, y1+y_p, z1]]
        vertexFlags += [bt['z-'], bt['z-'],
                        bt['z+'], bt['z+']]
        volumes[0][0] += [f_i]  # add to volume
        facets += [[[v_i, v_i+1, v_i+3, v_i+2]]]
        facetFlags += [bt['y+']]
        regions += [[(x0+x1)/2., (y1+(y1+y_p))/2., (z0+z1)/2.]]
        self.regionIndice['y+'] = r_i
        regionFlags += [r_i+1]
        if y_p:
            facets += [[[2, 3, v_i+1, v_i]],
                       [[6, 7, v_i+3, v_i+2]],
                       [[2, 3, 7, 6]],
                       [[2, v_i, v_i+2, 6]],
                       [[3, v_i+1, v_i+3, 7]]]
            facetFlags += [bt['z-'],
                           bt['z+'],
                           bt['sponge']]
            if x_p > 0:
                facetFlags += [bt['wall']]
            else:
                facetFlags += [bt['x+']]
            if x_n > 0:
                facetFlags += [bt['wall']]
            else:
                facetFlags += [bt['x-']]
            volumes[0][0][-1] = f_i+3 
            volumes += [[[f_i+i for i in range(6)]]]
        v_i += 4
        r_i += 1
        nb_sponge += 1
        f_i = len(facets)
        # x+
        vertices += [[x1+x_p, y0, z0], [x1+x_p, y1, z0],
                     [x1+x_p, y0, z1], [x1+x_p, y1, z1]]
        vertexFlags += [bt['z-'], bt['z-'],
                        bt['z+'], bt['z+']]
        volumes[0][0] += [f_i]  # add to volume
        facets += [[[v_i, v_i+1, v_i+3, v_i+2]]]
        facetFlags += [bt['x+']]
        regions += [[(x1+(x1+x_p))/2., (y0+y1)/2., (z0+z1)/2.]]
        self.regionIndice['x+'] = r_i
        regionFlags += [r_i+1]
        if x_p:
            facets += [[[1, 2, v_i+1, v_i]],
                       [[5, 6, v_i+3, v_i+2]],
                       [[1, 2, 6, 5]],
                       [[1, v_i, v_i+2, 5]],
                       [[2, v_i+1, v_i+3, 6]]]
            facetFlags += [bt['z-'],
                           bt['z+'],
                           bt['sponge']]
            if y_n > 0:
                facetFlags += [bt['wall']]
            else:
                facetFlags += [bt['y-']]
            if y_p > 0:
                facetFlags += [bt['wall']]
            else:
                facetFlags += [bt['y+']]
            volumes[0][0][-1] = f_i+3 
            volumes += [[[f_i+i for i in range(6)]]]
        v_i += 4
        r_i += 1
        nb_sponge += 1
        f_i = len(facets)
        # x-
        vertices += [[x0-x_n, y0, z0], [x0-x_n, y1, z0],
                     [x0-x_n, y0, z1], [x0-x_n, y1, z1]]
        vertexFlags += [bt['z-'], bt['z-'],
                        bt['z+'], bt['z+']]
        volumes[0][0] += [f_i]  # add to volume
        facets += [[[v_i, v_i+1, v_i+3, v_i+2]]]
        facetFlags += [bt['x-']]
        regions += [[(x0+(x0-x_n))/2., (y0+y1)/2., (z0+z1)/2.]]
        self.regionIndice['x-'] = r_i
        regionFlags += [r_i+1]
        if x_n:
            facets += [[[0, 3, v_i+1, v_i]],
                       [[4, 7, v_i+3, v_i+2]],
                       [[0, 3, 7, 4]],
                       [[0, v_i, v_i+2, 4]],
                       [[3, v_i+1, v_i+3, 7]]]
            facetFlags += [bt['z-'],
                           bt['z+'],
                           bt['sponge']]
            if y_n > 0:
                facetFlags += [bt['wall']]
            else:
                facetFlags += [bt['y-']]
            if y_p > 0:
                facetFlags += [bt['wall']]
            else:
                facetFlags += [bt['y+']]
            volumes[0][0][-1] = f_i+3 
            volumes += [[[f_i+i for i in range(6)]]]
        v_i += 4
        r_i += 1
        nb_sponge += 1
        f_i = len(facets)
        self.vertices = np.array(vertices)
        self.vertices = np.dot(self.vertices, self.coords_system)
        self.vertexFlags = np.array(vertexFlags)
        self.segments = np.array(segments)
        self.segmentFlags = np.array(segmentFlags)
        self.facets = np.array(facets)
        self.facetFlags = np.array(facetFlags)
        self.regions = np.array(regions)
        self.regionFlags = np.array(regionFlags)
        self.volumes = volumes


    def setAbsorptionZones(self, dragAlpha,allSponge=False,
                           y_n=False, y_p=False,
                           x_n=False, x_p=False, 
                           dragBeta=0., porosity=1.):
        """
        Sets regions (x+, x-, y+, y-) to absorption zones

        Parameters
        ----------
        dragAlpha: float
            Relaxation zone coefficient.
        allSponge: bool
            If True, all sponge layers are converted to absorption zones.
        x_p: bool
            If True, x+ region is converted to absorption zone.
        x_n: bool
            If True, x- region is converted to absorption zone.
        y_p: bool
            If True, y+ region is converted to absorption zone.
        y_n: bool
            If True, y- region is converted to absorption zone.
        dragBeta: Optional[float]
            Relaxation zone coefficient.
        porosity: Optional[float]
            Relaxation zone coefficient.
        """
        self.abs_zones = {'y-': y_n, 'y+': y_p, 'x-': x_n, 'x+': x_p}
        if allSponge is True:
            for key in self.abs_zones:
                self.abs_zones[key] = True
        waves = None
        wind_speed = np.array([0., 0., 0.])
        sl = self.spongeLayers
        for key, value in self.abs_zones.iteritems():
            if value is True:
                self._attachAuxiliaryVariable('RelaxZones')
                ind = self.regionIndice[key]
                flag = self.regionFlags[ind]
                epsFact_solid = self.spongeLayers[key]/2.
                center = np.array(self.coords)
                zeros_to_append = 3-len(center)
                if zeros_to_append:
                    for i in range(zeros_to_append):
                        center = np.append(center, [0])
                if key == 'x-':
                    center[0] += -0.5*self.dim[0]-0.5*sl['x-']
                    orientation = np.array([1., 0., 0.])
                elif key == 'x+':
                    center[0] += +0.5*self.dim[0]+0.5*sl['x+']
                    orientation = np.array([-1., 0., 0.])
                elif key == 'y-':
                    center[1] += -0.5*self.dim[1]-0.5*sl['y-']
                    orientation = np.array([0., 1., 0.])
                elif key == 'y+':
                    center[1] += +0.5*self.dim[1]+0.5*sl['y+']
                    orientation = np.array([0., -1., 0.])
                self.zones[flag] = bc.RelaxationZone(shape=self,
                                                     zone_type='absorption',
                                                     orientation=orientation,
                                                     center=center,
                                                     waves=waves,
                                                     wind_speed=wind_speed,
                                                     epsFact_solid=epsFact_solid,
                                                     dragAlpha=dragAlpha,
                                                     dragBeta=dragBeta,
                                                     porosity=porosity)

    def setGenerationZones(self,  dragAlpha, smoothing, waves=None,
                           wind_speed=(0. ,0., 0.), allSponge=False, y_n=False,
                           y_p=False, x_n=False, x_p=False, dragBeta=0.,
                           porosity=1.):
        """
        Sets regions (x+, x-, y+, y-) to generation zones

        Parameters
        ----------
        dragAlpha: float
            Relaxation zone coefficient.
        smoothing: float
            Smoothing distance (typically 3.*he)
        waves: proteus.WaveTools
            Class instance of wave generated from proteus.WaveTools.
        wind_speed: Optional[array_like]
            Speed of wind in generation zone (default is (0., 0., 0.))
        allSponge: bool
            If True, all sponge layers are converted to generation zones.
        x_p: bool
            If True, x+ region is converted to generation zone.
        x_n: bool
            If True, x- region is converted to generation zone.
        y_p: bool
            If True, y+ region is converted to generation zone.
        y_n: bool
            If True, y- region is converted to generation zone.
        dragBeta: Optional[float]
            Relaxation zone coefficient.
        porosity: Optional[float]
            Relaxation zone coefficient.
        """
        self.abs_zones = {'y-': y_n, 'y+': y_p, 'x-': x_n, 'x+': x_p}
        if allSponge is True:
            for key in self.abs_zones:
                self.abs_zones[key] = True
        waves = waves
        wind_speed = np.array(wind_speed)
        sl = self.spongeLayers
        for key, value in self.abs_zones.iteritems():
            if value is True:
                self._attachAuxiliaryVariable('RelaxZones')
                ind = self.regionIndice[key]
                flag = self.regionFlags[ind]
                epsFact_solid = self.spongeLayers[key]/2.
                center = np.array(self.coords)
                zeros_to_append = 3-len(center)
                if zeros_to_append:
                    for i in range(zeros_to_append):
                        center = np.append(center, [0])
                if key == 'x-':
                    center[0] += -0.5*self.dim[0]-sl['x-']/2.
                    orientation = np.array([1., 0., 0.])
                    self.BC['x-'].setUnsteadyTwoPhaseVelocityInlet(wave=waves,
                                                                   wind_speed=wind_speed,
                                                                   smoothing=smoothing)
                elif key == 'x+':
                    center[0] += +0.5*self.dim[0]+sl['x+']/2.
                    orientation = np.array([-1., 0., 0.])
                    self.BC['x+'].setUnsteadyTwoPhaseVelocityInlet(wave=waves,
                                                                   wind_speed=wind_speed,
                                                                   smoothing=smoothing)
                elif key == 'y-':
                    center[1] += -0.5*self.dim[1]-sl['y-']/2.
                    orientation = np.array([0., 1., 0.])
                    self.BC['y-'].setUnsteadyTwoPhaseVelocityInlet(wave=waves,
                                                                   wind_speed=wind_speed,
                                                                   smoothing=smoothing)
                elif key == 'y+':
                    center[1] += +0.5*self.dim[1]+sl['y+']/2.
                    orientation = np.array([0., -1., 0.])
                    self.BC['y+'].setUnsteadyTwoPhaseVelocityInlet(wave=waves,
                                                                   wind_speed=wind_speed,
                                                                   smoothing=smoothing)
                self.zones[flag] = bc.RelaxationZone(shape=self,
                                                     zone_type='generation',
                                                     orientation=orientation,
                                                     center=center,
                                                     waves=waves,
                                                     wind_speed=wind_speed,
                                                     epsFact_solid=epsFact_solid,
                                                     dragAlpha=dragAlpha,
                                                     dragBeta=dragBeta,
                                                     porosity=porosity,
                                                     smoothing=smoothing)


class Tank2D(ShapeRANS):
    """
    Class to create a 2D tank (rectangular shape).

    Parameters
    ----------
    domain: proteus.Domain.D_base
        Domain class instance that hold all the geometrical informations and
        boundary conditions of the shape.
    dim: array_like
        Dimensions of the tank (excluding sponge layers).
    coords: Optional[array_like]
        Coordinates of the centroid of the shape.
    from_0: Optional[bool]
        If True (default), the tank extends from the origin to positive x, y, z
    """
    count = 0

    def __init__(self, domain, dim, coords=None, from_0=True):
        super(Tank2D, self).__init__(domain, nd=2)
        self._nameSelf()
        self._setupBCs()
        self.spongeLayers = {'x-': None,
                             'x+': None}
        self._findEdges(dim, coords, from_0)
        self.constructShape()

    def _nameSelf(self):
        self.__class__.count += 1
        self.name = "tank2D" + str(self.__class__.count)

    def _setupBCs(self):
        self.boundaryTags = {'y-': 1, 'x+': 2, 'y+': 3, 'x-': 4, 'sponge': 5}
        self.b_or = np.array([[0., -1., 0.],
                              [1., 0., 0.],
                              [0., 1., 0.],
                              [-1., 0., 0.]])
        self.BC = {'y-': self.BC_class(shape=self, name='y-',
                                       b_or=self.b_or, b_i=0),
                   'x+': self.BC_class(shape=self, name='x+',
                                       b_or=self.b_or, b_i=1),
                   'y+': self.BC_class(shape=self, name='y+',
                                       b_or=self.b_or, b_i=2),
                   'x-': self.BC_class(shape=self, name='x-',
                                       b_or=self.b_or, b_i=3),
                   'sponge': self.BC_class(shape=self, name='sponge')}
        self.BC_list = [self.BC['y-'],
                        self.BC['x+'],
                        self.BC['y+'],
                        self.BC['x-'],
                        self.BC['sponge']]
        # self.BC = BCContainer(self.BC_dict)
        for i in range(4):
            self.BC_list[i].setTank()

    def constructShape(self):
        """
        Construct the geometry of the tank: segments, regions, etc.

        Parameters
        ----------
        frame: array_like
            An array of (x,y) coordinates in counterclockwise order to define
            the boundaries of the main (that is, excluding extensions such as
            sponge zones) shape.  This can be generated with tank2DFrame or
            subclass specific methods.
        frame_flags: array_like
            A corresponding array of boundary tags associated with each point
            in the frame.  This can be generated with tank2DFrame or subclass
            specific methods.
        """
        vertices, vertexFlags = self._constructVertices()
        segments, segmentFlags = self._constructSegments(vertices, vertexFlags)
        regions, regionFlags = self._constructRegions(vertices, vertexFlags,
                                                      segments, segmentFlags)
        facets, facetFlags = self._constructFacets()

        self.vertices     = np.array(vertices)
        self.vertexFlags  = np.array(vertexFlags)
        self.segments     = np.array(segments)
        self.segmentFlags = np.array(segmentFlags)
        self.regions      = np.array(regions)
        self.regionFlags  = np.array(regionFlags)
        self.facets       = np.array(facets)
        self.facetFlags   = np.array(facetFlags)

    def _findEdges(self, dim, coords, from_0):

        if from_0 and (coords == [x * 0.5 for x in dim]):
            coords = None

        if not from_0 and (coords is None):
            raise ValueError("Cannot locate tank center. Either set from_0 = "
                             "True, or pass in center coordinates in [coords]")
        elif from_0 and (coords is not None):
            raise ValueError("The center of the tank cannot be at coords = "
                             + str(coords) + " while also starting from_0  "
                             "(True) with dimensions: " + str(dim))
        elif from_0 and (coords is None):
            self.x0 = 0
            self.x1 = dim[0]
            self.y0 = 0
            self.y1 = dim[1]
        else: # not from_0 and coords is not None
            self.x0 = coords[0] - 0.5 * dim[0]
            self.x1 = coords[0] + 0.5 * dim[0]
            self.y0 = coords[1] - 0.5 * dim[1]
            self.y1 = coords[1] + 0.5 * dim[1]

    def _constructVertices(self):
        vertices = [[self.x0, self.y0],
                    [self.x1, self.y0],
                    [self.x1, self.y1],
                    [self.x0, self.y1]]
        vertexFlags = [self.boundaryTags['y-'],
                       self.boundaryTags['y-'],
                       self.boundaryTags['y+'],
                       self.boundaryTags['y+']]
        if self.spongeLayers['x-']:
            vertices += [[self.x0 - self.spongeLayers['x-'], self.y0],
                         [self.x0 - self.spongeLayers['x-'], self.y1]]
            vertexFlags += [self.boundaryTags['y-'],
                            self.boundaryTags['y+']]
        if self.spongeLayers['x+']:
            vertices += [[self.x1 + self.spongeLayers['x+'], self.y0],
                         [self.x1 + self.spongeLayers['x+'], self.y1]]
            vertexFlags += [self.boundaryTags['y-'],
                            self.boundaryTags['y+']]
        return vertices, vertexFlags

    def _constructSegments(self, vertices, vertexFlags):
        segments = [[0, 1], [1, 2], [2, 3], [3, 0]]
        segmentFlags = [self.boundaryTags['y-'],
                        self.boundaryTags['x+'],
                        self.boundaryTags['y+'],
                        self.boundaryTags['x-']]
        added_vertices = 0
        if self.spongeLayers['x-']:
            segments += [[0, 4 + added_vertices],
                         [4 + added_vertices, 5 + added_vertices],
                         [5 + added_vertices, 3]]
            segmentFlags += [self.boundaryTags['y-'],
                             self.boundaryTags['x-'],
                             self.boundaryTags['y+']]
            segmentFlags[3] = self.boundaryTags['sponge']
            added_vertices += 2
        if self.spongeLayers['x+']:
            segments += [[1, 4 + added_vertices],
                         [4 + added_vertices, 5 + added_vertices],
                         [5 + added_vertices, 2]]
            segmentFlags += [self.boundaryTags['y-'],
                             self.boundaryTags['x+'],
                             self.boundaryTags['y+']]
            segmentFlags[1] = self.boundaryTags['sponge']
            added_vertices += 2
        return segments, segmentFlags

    def _constructFacets(self):
        facets = [[[0, 1, 2, 3]]]
        facetFlags = [1]
        added_vertices = 0
        added_facets = 0
        if self.spongeLayers['x-']:
            facets += [[[3, 0, 4, 5]]]
            facetFlags += [2+added_facets]
            added_vertices += 2
            added_facets += 1
        if self.spongeLayers['x+']:
            facets += [[[2, 1, added_vertices+4, added_vertices+5]]]
            facetFlags += [2+added_facets]
        return facets, facetFlags



    def _constructRegions(self, vertices, vertexFlags, segments, segmentFlags):
        regions = [[self.x0 + 0.01 * (self.x1 - self.x0), 0.5 * (self.y0 + self.y1)],]
        ind_region = 1
        regionFlags = [ind_region,]
        self.regionIndice = {'tank': ind_region - 1}
        if self.spongeLayers['x-']:
            regions += [[self.x0 - 0.5 * self.spongeLayers['x-'],
                         0.5 * (self.y0 + self.y1)]]
            ind_region += 1
            regionFlags += [ind_region]
            self.regionIndice['x-'] = ind_region - 1
        if self.spongeLayers['x+']:
            regions += [[self.x1 + 0.5 * self.spongeLayers['x+'],
                         0.5 * (self.y0 + self.y1)]]
            ind_region += 1
            regionFlags += [ind_region]
            self.regionIndice['x+'] = ind_region - 1
        return regions, regionFlags

    def setSponge(self, x_n=None, x_p=None):
        """
        Set length of sponge layers of the tank (used for wave absorption or
        generation zones).
        (!) Sponge layers expand outwards.

        Parameters
        ----------
        x_p: Optional[float]
            length of sponge layer in +x direction.
        x_n: Optional[float]
            length of sponge layer in -x direction.
        """
        self.spongeLayers['x-'] = x_n
        self.spongeLayers['x+'] = x_p
        self.constructShape()

    def setAbsorptionZones(self, dragAlpha, x_n=False, x_p=False,
                           dragBeta=0., porosity=1.):
        """
        Sets regions (x+, x-) to absorption zones

        Parameters
        ----------
        dragAlpha: float
            Relaxation zone coefficient.
        allSponge: bool
            If True, all sponge layers are converted to absorption zones.
        x_p: bool
            If True, x+ region is converted to absorption zone.
        x_n: bool
            If True, x- region is converted to absorption zone.
        dragBeta: Optional[float]
            Relaxation zone coefficient.
        porosity: Optional[float]
            Relaxation zone coefficient.
        """
        waves = None
        wind_speed = np.array([0., 0., 0.])
        if x_n or x_p:
            self._attachAuxiliaryVariable('RelaxZones')
        if x_n is True:
            center = np.array([self.x0 - 0.5 * self.spongeLayers['x-'],
                               0.5 * (self.y0 + self.y1), 0.])
            ind = self.regionIndice['x-']
            flag = self.regionFlags[ind]
            epsFact_solid = self.spongeLayers['x-']/2.
            orientation = np.array([1., 0.])
            self.zones[flag] = bc.RelaxationZone(shape=self,
                                                 zone_type='absorption',
                                                 orientation=orientation,
                                                 center=center,
                                                 waves=waves,
                                                 wind_speed=wind_speed,
                                                 epsFact_solid=epsFact_solid,
                                                 dragAlpha=dragAlpha,
                                                 dragBeta=dragBeta,
                                                 porosity=porosity)
        if x_p is True:
            center = np.array([self.x1 + 0.5 * self.spongeLayers['x+'],
                               0.5 * (self.y0 + self.y1), 0.])
            ind = self.regionIndice['x+']
            flag = self.regionFlags[ind]
            epsFact_solid = self.spongeLayers['x+']/2.
            orientation = np.array([-1., 0.])
            self.zones[flag] = bc.RelaxationZone(shape=self,
                                                 zone_type='absorption',
                                                 orientation=orientation,
                                                 center=center,
                                                 waves=waves,
                                                 wind_speed=wind_speed,
                                                 epsFact_solid=epsFact_solid,
                                                 dragAlpha=dragAlpha,
                                                 dragBeta=dragBeta,
                                                 porosity=porosity)

    def setGenerationZones(self,  dragAlpha,  smoothing,
                           waves=None, wind_speed=(0., 0., 0.),
                           x_n=False, x_p=False,
                           dragBeta=0., porosity=1.):
        """
        Sets regions (x+, x-) to generation zones

        Parameters
        ----------
        dragAlpha: float
            Relaxation zone coefficient
        smoothing:  
            Smoothing distance
        waves: proteus.WaveTools
            Class instance of wave generated from proteus.WaveTools.
        wind_speed: Optional[array_like]
            Speed of wind in generation zone (default is (0., 0., 0.))
        allSponge: bool
            If True, all sponge layers are converted to generation zones.
        x_p: bool
            If True, x+ region is converted to generation zone.
        x_n: bool
            If True, x- region is converted to generation zone.
        dragBeta: Optional[float]
            Relaxation zone coefficient.
        porosity: Optional[float]
            Relaxation zone coefficient.
        """
        waves = waves
        wind_speed = np.array(wind_speed)
        if x_n or x_p:
            self._attachAuxiliaryVariable('RelaxZones')
        if x_n is True:
            center = np.array([self.x0 - 0.5 * self.spongeLayers['x-'],
                               0.5 * (self.y0 + self.y1), 0.])
            ind = self.regionIndice['x-']
            flag = self.regionFlags[ind]
            epsFact_solid = self.spongeLayers['x-']/2.
            orientation = np.array([1., 0.])
            self.zones[flag] = bc.RelaxationZone(shape=self,
                                                 zone_type='generation',
                                                 orientation=orientation,
                                                 center=center,
                                                 waves=waves,
                                                 wind_speed=wind_speed,
                                                 epsFact_solid=epsFact_solid,
                                                 dragAlpha=dragAlpha,
                                                 dragBeta=dragBeta,
                                                 porosity=porosity,
                                                 smoothing=smoothing)
            self.BC['x-'].setUnsteadyTwoPhaseVelocityInlet(wave=waves,
                                                           wind_speed=wind_speed,
                                                           smoothing=smoothing)
        if x_p is True:
            center = np.array([self.x1 + 0.5 * self.spongeLayers['x+'],
                               0.5 * (self.y0 + self.y1), 0.])
            ind = self.regionIndice['x+']
            flag = self.regionFlags[ind]
            epsFact_solid = self.spongeLayers['x+']/2.
            orientation = np.array([-1., 0.])
            self.zones[flag] = bc.RelaxationZone(shape=self,
                                                 zone_type='generation',
                                                 orientation=orientation,
                                                 center=center,
                                                 waves=waves,
                                                 wind_speed=wind_speed,
                                                 epsFact_solid=epsFact_solid,
                                                 dragAlpha=dragAlpha,
                                                 dragBeta=dragBeta,
                                                 porosity=porosity,
                                                 smoothing=smoothing)
            self.BC['x+'].setUnsteadyTwoPhaseVelocityInlet(wave=waves,
                                                           wind_speed=wind_speed,
                                                           smoothing=smoothing)

#[temp] no tests yet!
class TankWithObstacles2D(Tank2D):
    """
    Class to create a 2D rectangular tank with obstacles built out of any wall.

    An obstacle is defined by a contiguous list of points which start and end
    on the walls or corners of the tank.

    This also covers special boundary conditions.  To tag a segment with a
    unique boundary tag, add the starting vertex (in the counterclockwise
    format the shape is generated in) of the segment as a value in a dictionary
    element keyed to the name of the boundary tag.

    (!) Warning: If each of the four corners of the rectangular tank is inside
    an obstacle or a vertex for an obstacle, then the tank's region is defined
    in a pseudorandom manner, which may make it unreliable when dealing with
    holes caused by other shapes.
    (!) Warning: Obstacle boundary tags are keyed to whichever edge they started
    from.  If this is undesirable, it may be manually overriden by applying
    special boundary conditions to affected segments.

    Parameters
    ----------
    domain: proteus.Domain.D_base
        Domain class instance that hold all the geometrical informations and
        boundary conditions of the shape.
    dim: Optional[array_like]
        Dimensions of the cuboid.
    obstacles: Optional[array_like]
        A list of lists of (x,y) coordinates.  Each (x,y) coordinate is a length
        and height relative to the x-,y- corner of the tank.  Each list of
        coordinates is an obstacle defined by points connected in the order of
        their index.  The list of lists gives all such obstacles in a
        counterclockwise manner of which they should be appended, starting from
        the (x-,y-) corner.
    special_boundaries: Optional[mapping]
        A dictionary of lists of vertices keyed to boundary names. The vertices
        listed will be given the boundary name they are keyed to, overriding
        any other designation they would be given.
        If this is a distinct boundary name, the segment starting from the vertex
        will be assigned the same boundary tag.
    full_circle: Optional[bool]
        A boolean tag to check if the final obstacle ends on the same edge that
        the first obstacle starts on.  Default is False.
    coords: Optional[array_like]
        Coordinates of the centroid of the shape.
    from_0: Optional[bool]
        If True (default), the tank extends from the origin to positive x, y, z
    """
    def __init__(self, domain, dim=(0., 0.),
                 obstacles = None, special_boundaries = None,
                 full_circle = False,
                 coords=None, from_0=True):
        if obstacles:
            self.obstacles = obstacles
        else:
            self.obstacles = []

        self.special_boundaries = []
        self.special_BC_vertices = []
        self.full_circle = full_circle

        self.spongeLayers = {'x-': None,
                             'x+': None}

        if special_boundaries:
            for key in special_boundaries.keys():
                self.special_boundaries += [key for v in special_boundaries[key]]
                self.special_BC_vertices += special_boundaries[key]

        self.corners = {'x-y-': False, 'x+y-': False,
                        'x+y+': False, 'x-y+': False}

        super(TankWithObstacles2D, self).__init__(domain, dim, coords, from_0)

    def _setupBCs(self):
        super(TankWithObstacles2D, self)._setupBCs()
        for boundary in self.special_boundaries:
            if boundary not in self.boundaryTags.keys():
                self.boundaryTags[boundary] = len(self.boundaryTags) + 1
                self.BC[boundary] = self.BC_class(shape=self, name=boundary)
                self.BC_list += [self.BC[boundary]]

    def _resetEdgesFromVertices(self, vertices):
        """
        Resets self.x0, self.x1, self.y0, self.y1 based on the actual shape.

        In particular, they will form a bounding box form around the shape -
        the furthest points in x and y dimensions, both high and low.

        Parameters
        ----------
        vertices: array_like
        """
        sorted_vertices = sorted(vertices, key=lambda vertex: vertex[1])
        self.y0 = sorted_vertices[0][1]
        self.y1 = sorted_vertices[-1][1]
        sorted_vertices = sorted(vertices, key=lambda vertex: vertex[0])
        self.x0 = sorted_vertices[0][0]
        self.x1 = sorted_vertices[-1][0]

    def _findSpongeLayerCorners(self, vertices):
        """
        Finds the corners for horizontal (x-, x+) sponge layers.

        Parameters
        ----------
        vertices: array_like
        """
        self._resetEdgesFromVertices(vertices)

        potential_x_n_corners = [vertex for vertex in vertices
                                 if np.isclose(vertex[0], self.x0)]
        potential_x_p_corners = [vertex for vertex in vertices
                                 if np.isclose(vertex[0], self.x1)]

        potential_x_n_corners.sort(key=lambda vertex: vertex[1])
        potential_x_p_corners.sort(key=lambda vertex: vertex[1])

        self.x0y0 = potential_x_n_corners[0]
        self.x0y1 = potential_x_n_corners[-1]
        self.x1y0 = potential_x_p_corners[0]
        self.x1y1 = potential_x_p_corners[-1]

    def _constructVertices(self):

        def getClockwiseOrder(first_point):
            clockwise_ordering = ('x-y-', 'y-', 'x+y-', 'x+',
                                  'x+y+', 'y+', 'x-y+', 'x-')
            index = clockwise_ordering.index(first_point)
            return clockwise_ordering[index:] + clockwise_ordering[:index]

        def findLocation(vertex):
            """
            Given an (x,y) coordinate gives a label associated to corner or edge
            """
            dim = [self.x1 - self.x0, self.y1 - self.y0]
            if np.isclose(vertex[0],0) and np.isclose(vertex[1],0):
                return 'x-y-'
            elif np.isclose(vertex[0],dim[0]) and np.isclose(vertex[1],dim[1]):
                return 'x+y+'
            elif np.isclose(vertex[0],0) and np.isclose(vertex[1],dim[1]):
                return 'x-y+'
            elif np.isclose(vertex[0],dim[0]) and np.isclose(vertex[1],0):
                return 'x+y-'
            elif np.isclose(vertex[0],0):
                return 'x-'
            elif np.isclose(vertex[0],dim[0]):
                return 'x+'
            elif np.isclose(vertex[1],0):
                return 'y-'
            elif np.isclose(vertex[1],dim[1]):
                return 'y+'
            else:
                raise ValueError("Point " + str(vertex) + " does not seem to"
                                 "be on a tank wall.")

        def checkClosure(start_point, end_point):
            if start_point == end_point:
                return True

        def addCorner(corner_flag):
            if corner_flag == 'x-y-':
                corner = [[self.x0, self.y0]]
            elif corner_flag == 'x+y-':
                corner = [[self.x1, self.y0]]
            elif corner_flag == 'x+y+':
                corner = [[self.x1, self.y1]]
            elif corner_flag == 'x-y+':
                corner = [[self.x0, self.y1]]
            # vertex flags
            if corner_flag in ['x-y-', 'x+y-']:
                corner_tag = [self.boundaryTags['y-']]
            else:
                corner_tag = [self.boundaryTags['y+']]

            return corner, corner_tag

        def addIntermediateCorners(first, last):
            """
            Returns corner vertices (and flags) in between two segments
            """
            ordering = getClockwiseOrder(first)
            corners = [x for x in ordering
                       if x in self.corners.keys()
                       and ordering.index(x) < ordering.index(last)
                       ]
            corner_vertices = []
            corner_flags = []

            for corner in corners:
                self.corners[corner] = True
                vertex, flag = addCorner(corner)
                corner_vertices += vertex
                corner_flags += flag

            return corner_vertices, corner_flags

        def addRemainingCorners(first, last):
            if first == last:
                if self.full_circle:
                    return []
                else:
                    return addAllCorners(first)
            else:
                return addIntermediateCorners(first, last)

        def addAllCorners(starting_point):
            """
            Returns all corners and flags.
            """
            corner_vertices = []
            corner_flags = []

            ordering = getClockwiseOrder(starting_point)

            for potential_corner in ordering:
                if potential_corner in self.corners.keys():
                    self.corners[potential_corner] = True
                    vertex, flag = addCorner(potential_corner)
                    corner_vertices += vertex
                    corner_flags += flag

            return corner_vertices, corner_flags

        def addSpongeVertices():
            sponge_vertices = []
            sponge_vertexFlags = []
            if self.spongeLayers['x-']:
                sponge_vertices += [[v[0] - self.spongeLayers['x-'], v[1]]
                                    for v in [self.x0y0, self.x0y1]]
                sponge_vertexFlags += [self.boundaryTags['y-'],
                                       self.boundaryTags['y+']]
            if self.spongeLayers['x+']:
                sponge_vertices += [[v[0] + self.spongeLayers['x+'], v[1]]
                                    for v in [self.x1y0, self.x1y1]]
                sponge_vertexFlags += [self.boundaryTags['y-'],
                                       self.boundaryTags['y+']]
            return sponge_vertices, sponge_vertexFlags

        #--------------------------------------------------------#
        vertices = []
        vertexFlags = []
        former_end = None
        first_start = None

        for obstacle in self.obstacles:
            start = findLocation(obstacle[0])
            end = findLocation(obstacle[-1])

            if start == end and checkClosure(obstacle[0],obstacle[-1]):
                raise ValueError("Obstacles must be open (start and end"
                                 " vertices must be distinct)")
            if start == former_end and checkClosure(obstacle[0], vertices[-1]):
                vertices.pop()
                vertexFlags.pop()

            # ---- In-Between Corner Vertices ---- #
            if former_end is not None:
                new_vertices, new_flags = addIntermediateCorners(former_end, start)
                vertices += new_vertices
                vertexFlags += new_flags

            # ---- Obstacle ---- #
            vertices += obstacle
            vertexFlags += [self.boundaryTags[start]
                            for i in range(len(obstacle))]

            # ---- Paperwork ---- #
            former_end = end
            if first_start is None:
                first_start = start

        # ---- Remaining Corner Vertices ---- #
        if first_start is not None:
            new_vertices, new_flags = addRemainingCorners(former_end,
                                                          first_start)
        else:
            new_vertices, new_flags = addAllCorners('x-')

        vertices += new_vertices
        vertexFlags += new_flags

        # ---- Check for Special Conditions ---- #
        for vertex in self.special_BC_vertices:
            flag_index = vertices.index(vertex)
            boundary_index = self.special_BC_vertices.index(vertex)
            boundary_name = self.special_boundaries[boundary_index]
            vertexFlags[flag_index] = self.boundaryTags[boundary_name]

        # ---- Adjustments for Sponge Zones ---- #
        self._findSpongeLayerCorners(vertices=vertices)

        # ---- Add Sponge Zone Vertices ---- #
        new_vertices, new_flags = addSpongeVertices()
        vertices += new_vertices
        vertexFlags += new_flags

        return vertices, vertexFlags

    def _constructSegments(self, vertices, vertexFlags):
        # VertexFlag --> SegmentFlag logic:
        #
        # if EITHER are x+  --> segment is x+
        #                       UNLESS the other is x-  --> y+
        # if EITHER are x-  --> segment is x-
        #                       UNLESS the other is x+  --> y-
        # if it STARTS y-   --> segment is y-
        #                       UNLESS they are vertical --> x+
        # if it STARTS y+   --> segment is y+
        #                       UNLESS they are vertical --> x-
        # if BOTH are ***   --> segment is ***
        # (if two different *** are around, it takes the first)
        segments = []
        segmentFlags = []

        on_sponge_edge = {'x-': False, 'x+': False}
        sponge_edges_covered = {'x-': False, 'x+': False}

        def checkSpongeStatus(start_index, end_index):
            start_vertex = vertices[start_index]
            if self.spongeLayers['x-']:
                if not on_sponge_edge['x-']:
                    if start_vertex in (self.x0y0, self.x0y1):
                        on_sponge_edge['x-'] = True
                elif not sponge_edges_covered['x-']:
                    if start_vertex in (self.x0y0, self.x0y1):
                        on_sponge_edge['x-'] = False
                        sponge_edges_covered['x-'] = True
                    else:
                        vertexFlags[start_index] = self.boundaryTags['sponge']
                else:
                    pass

            if self.spongeLayers['x+']:
                if not on_sponge_edge['x+']:
                    if start_vertex in (self.x1y0, self.x1y1):
                        on_sponge_edge['x+'] = True
                elif not sponge_edges_covered['x+']:
                    if start_vertex in (self.x1y0, self.x1y1):
                        on_sponge_edge['x+'] = False
                        sponge_edges_covered['x+'] = True
                    else:
                        vertexFlags[start_index] = self.boundaryTags['sponge']
                else:
                    pass

            end_vertex = vertices[end_index]
            if on_sponge_edge['x-']:
                if end_vertex not in (self.x0y0, self.x0y1):
                    vertexFlags[end_index] = self.boundaryTags['sponge']
            if on_sponge_edge['x+']:
                if end_vertex not in (self.x1y0, self.x1y1):
                    vertexFlags[end_index] = self.boundaryTags['sponge']


        def getSegmentFlag(start, end):
            if ((self.spongeLayers['x-'] and not sponge_edges_covered['x-']) or
                (self.spongeLayers['x+'] and not sponge_edges_covered['x+'])):
                checkSpongeStatus(start, end)

            if on_sponge_edge['x-'] or on_sponge_edge['x+']:
                return [self.boundaryTags['sponge'], ]

            else:
                if vertexFlags[start] == self.boundaryTags['x+']:
                    if vertexFlags[end] == self.boundaryTags['x-']:
                        return [self.boundaryTags['y+'], ]
                    else:
                        return [self.boundaryTags['x+'], ]

                elif vertexFlags[start] == self.boundaryTags['x-']:
                    if vertexFlags[end] == self.boundaryTags['x+']:
                        return [self.boundaryTags['y-'], ]
                    else:
                        return [self.boundaryTags['x-'], ]

                elif vertexFlags[end] == self.boundaryTags['x+']:
                    if vertexFlags[start] in [self.boundaryTags['y-'],
                                              self.boundaryTags['y+']]:
                        return [self.boundaryTags['x+'], ]

                elif vertexFlags[end] == self.boundaryTags['x-']:
                    if vertexFlags[start] in [self.boundaryTags['y-'],
                                              self.boundaryTags['y+']]:
                        return [self.boundaryTags['x-'], ]

                elif vertexFlags[start] == self.boundaryTags['y-']:
                    if (vertexFlags[end] == self.boundaryTags['y+']
                        and np.isclose(vertices[start][0], vertices[end][0])
                        ):
                        return [self.boundaryTags['x+'], ]
                    else:
                        return [self.boundaryTags['y-'], ]

                elif vertexFlags[start] == self.boundaryTags['y+']:
                    if (vertexFlags[end] == self.boundaryTags['y-']
                        and np.isclose(vertices[start][0], vertices[end][0])
                        ):
                        return [self.boundaryTags['x-'], ]
                    else:
                        return [self.boundaryTags['y+'], ]

                else:
                    return [vertexFlags[start], ]

        # ---- Initial Sponge Logic ---- #
        sponge_vertex_count = 0

        if self.spongeLayers['x-']:
            sponge_vertex_count += 2
        if self.spongeLayers['x+']:
            sponge_vertex_count += 2

        # ---- Build Main Segments ---- #
        for i in range(len(vertices) - 1 - sponge_vertex_count):
            segments += [[i, i + 1], ]
            segmentFlags += getSegmentFlag(i, i + 1)
        segments += [[len(vertices) - 1 - sponge_vertex_count, 0], ]
        segmentFlags += getSegmentFlag(len(vertices) - 1 - sponge_vertex_count,
                                       0)

        # ---- Build Sponge Segments ---- #
        if self.spongeLayers['x-']:
            segments += [[vertices.index(self.x0y0),
                          len(vertices) - sponge_vertex_count],
                         [len(vertices) - sponge_vertex_count,
                          len(vertices) - sponge_vertex_count + 1],
                         [len(vertices) - sponge_vertex_count + 1,
                          vertices.index(self.x0y1)]
                         ]
            segmentFlags += [self.boundaryTags['y-'],
                             self.boundaryTags['x-'],
                             self.boundaryTags['y+']]
        if self.spongeLayers['x+']:
            segments += [[vertices.index(self.x1y0), len(vertices) - 2],
                         [len(vertices) - 2, len(vertices) - 1],
                         [len(vertices) - 1, vertices.index(self.x1y1)]
                         ]
            segmentFlags += [self.boundaryTags['y-'],
                             self.boundaryTags['x+'],
                             self.boundaryTags['y+']]

        return segments, segmentFlags

    def _constructRegions(self, vertices, vertexFlags, segments, segmentFlags):
        if True in self.corners.values():
            regions = self._getCornerRegion()
        else:
            regions = self._getRandomRegion(vertices, segments)

        ind_region = 1
        regionFlags = [ind_region,]
        self.regionIndice = {'tank': ind_region - 1}

        sponge_half_height_x0 = 0.5 * (self.x0y0[1] + self.x0y1[1])
        sponge_half_height_x1 = 0.5 * (self.x1y0[1] + self.x1y1[1])
        sponge_x0 = self.x0y0[0]
        sponge_x1 = self.x1y0[0]

        if self.spongeLayers['x-']:
            regions += [[sponge_x0 - 0.5 * self.spongeLayers['x-'],
                         sponge_half_height_x0]]
            ind_region += 1
            regionFlags += [ind_region]
            self.regionIndice['x-'] = ind_region - 1
        if self.spongeLayers['x+']:
            regions += [[sponge_x1 + 0.5 * self.spongeLayers['x+'],
                         sponge_half_height_x1]]
            ind_region += 1
            regionFlags += [ind_region]
            self.regionIndice['x+'] = ind_region - 1

        return regions, regionFlags

    def _findExtrema(self, points):
        """
        Return the extrema of a series of points in n dimensions in the form:
        max(x1), max(x2), ... , max(xn), min(x1), ... , min(xn)
        """
        points = np.array(points)
        return np.max(points,0).tolist() + np.min(points,0).tolist()

    def _getCornerRegion(self):
        eps = np.finfo(float).eps
        if self.corners['x-y-']:
            return [[self.x0 + eps, self.y0 + eps], ]
        elif self.corners['x+y-']:
            return [[self.x1 - eps, self.y0 + eps], ]
        elif self.corners['x+y+']:
            return [[self.x1 - eps, self.y1 - eps], ]
        elif self.corners['x-y+']:
            return [[self.x0 + eps, self.y1 - eps], ]

    def _getRandomRegion(self, vertices, segments):
        x_p, y_p, x_n, y_n = self._findExtrema(vertices)
        if self.spongeLayers['x-']:
            x_n += self.spongeLayers['x-']
        if self.spongeLayers['x+']:
            x_p -= self.spongeLayers['x+']

        count = 0
        allowed_tries = 100

        while True:
            count += 1
            vertical_line = np.random.uniform(x_n, x_p)
            if True in [np.isclose(vertical_line, vertex[0]) for vertex in
                        vertices]:
                continue

            lowest_intersect = second_intersect = y_p

            for segment in segments:
                line_x0 = vertices[segment[0]][0]
                line_y0 = vertices[segment[0]][1]
                line_x1 = vertices[segment[1]][0]
                line_y1 = vertices[segment[1]][1]
                if (line_x0 < vertical_line < line_x1
                    or line_x0 > vertical_line > line_x1):
                    # (due to the strict inequality check and
                    # our selection of vertical_line - x1 > x0 should be sure)
                    intersection_height = line_y0 + (
                        (line_y1 - line_y0)
                        * (vertical_line - line_x0)
                        / (line_x1 - line_x0)
                    )
                    if intersection_height < lowest_intersect:
                        second_intersect = lowest_intersect
                        lowest_intersect = intersection_height
                    elif intersection_height < second_intersect:
                        second_intersect = intersection_height

            interior_point = 0.5 * (lowest_intersect + second_intersect)

            if lowest_intersect < interior_point < second_intersect:
                break
            if count > allowed_tries:
                ValueError(
                    "Cannot find a proper interior point of the defined "
                    "shape after " + str(count) + " tries.")

        return [[vertical_line, interior_point], ]

    def setAbsorptionZones(self, dragAlpha, x_n=False, x_p=False,
                           dragBeta=0., porosity=1.):
        """
        Sets regions (x+, x-) to absorption zones

        Parameters
        ----------
        dragAlpha: float
            Relaxation zone coefficient
        allSponge: bool
            If True, all sponge layers are converted to absorption zones.
        x_p: bool
            If True, x+ region is converted to absorption zone.
        x_n: bool
            If True, x- region is converted to absorption zone.
        dragBeta: Optional[float]
            Relaxation zone coefficient.
        porosity: Optional[float]
            Relaxation zone coefficient.
        """
        sponge_half_height_x0 = 0.5 * (self.x0y0[1] + self.x0y1[1])
        sponge_half_height_x1 = 0.5 * (self.x1y0[1] + self.x1y1[1])
        sponge_x0 = self.x0y0[0]
        sponge_x1 = self.x1y0[0]

        waves = None
        wind_speed = np.array([0., 0., 0.])
        if x_n or x_p:
            self._attachAuxiliaryVariable('RelaxZones')
        if x_n is True:
            center = np.array([sponge_x0 - 0.5 * self.spongeLayers['x-'],
                               sponge_half_height_x0, 0.])
            ind = self.regionIndice['x-']
            flag = self.regionFlags[ind]
            epsFact_solid = self.spongeLayers['x-']/2.
            orientation = np.array([1., 0.])
            self.zones[flag] = bc.RelaxationZone(shape=self,
                                                 zone_type='absorption',
                                                 orientation=orientation,
                                                 center=center,
                                                 waves=waves,
                                                 wind_speed=wind_speed,
                                                 epsFact_solid=epsFact_solid,
                                                 dragAlpha=dragAlpha,
                                                 dragBeta=dragBeta,
                                                 porosity=porosity)
        if x_p is True:
            center = np.array([sponge_x1 + 0.5 * self.spongeLayers['x+'],
                               sponge_half_height_x1, 0.])
            ind = self.regionIndice['x+']
            flag = self.regionFlags[ind]
            epsFact_solid = self.spongeLayers['x+']/2.
            orientation = np.array([-1., 0.])
            self.zones[flag] = bc.RelaxationZone(shape=self,
                                                 zone_type='absorption',
                                                 orientation=orientation,
                                                 center=center,
                                                 waves=waves,
                                                 wind_speed=wind_speed,
                                                 epsFact_solid=epsFact_solid,
                                                 dragAlpha=dragAlpha,
                                                 dragBeta=dragBeta,
                                                 porosity=porosity)

    def setGenerationZones(self,  dragAlpha, smoothing, waves=None,
                           wind_speed=(0., 0., 0.), x_n=False, x_p=False, 
                           dragBeta=0., porosity=1.):
        """
        Sets regions (x+, x-) to generation zones

        Parameters
        ----------
        dragAlpha: float
            Relaxation zone coefficient.
        smoothing: float
            Smoothing distance (typically 3*he)
        waves: proteus.WaveTools
            Class instance of wave generated from proteus.WaveTools.
        wind_speed: Optional[array_like]
            Speed of wind in generation zone (default is (0., 0., 0.))
        allSponge: bool
            If True, all sponge layers are converted to generation zones.
        x_p: bool
            If True, x+ region is converted to generation zone.
        x_n: bool
            If True, x- region is converted to generation zone.
        dragBeta: Optional[float]
            Relaxation zone coefficient.
        porosity: Optional[float]
            Relaxation zone coefficient.
        """
        sponge_half_height_x0 = 0.5 * (self.x0y0[1] + self.x0y1[1])
        sponge_half_height_x1 = 0.5 * (self.x1y0[1] + self.x1y1[1])
        sponge_x0 = self.x0y0[0]
        sponge_x1 = self.x1y0[0]

        waves = waves
        wind_speed = np.array(wind_speed)
        if x_n or x_p:
            self._attachAuxiliaryVariable('RelaxZones')
        if x_n is True:

            center = np.array([sponge_x0 - 0.5 * self.spongeLayers['x-'],
                               sponge_half_height_x0, 0.])
            ind = self.regionIndice['x-']
            flag = self.regionFlags[ind]
            epsFact_solid = self.spongeLayers['x-']/2.
            orientation = np.array([1., 0.])
            self.zones[flag] = bc.RelaxationZone(shape=self,
                                                 zone_type='generation',
                                                 orientation=orientation,
                                                 center=center,
                                                 waves=waves,
                                                 wind_speed=wind_speed,
                                                 epsFact_solid=epsFact_solid,
                                                 dragAlpha=dragAlpha,
                                                 dragBeta=dragBeta,
                                                 porosity=porosity,
                                                 smoothing=smoothing)
            self.BC['x-'].setUnsteadyTwoPhaseVelocityInlet(wave=waves,
                                                           wind_speed=wind_speed,
                                                           smoothing=smoothing)
        if x_p is True:

            center = np.array([sponge_x1 + 0.5 * self.spongeLayers['x+'],
                               sponge_half_height_x1, 0.])
            ind = self.regionIndice['x+']
            flag = self.regionFlags[ind]
            epsFact_solid = self.spongeLayers['x+']/2.
            orientation = np.array([-1., 0.])
            self.zones[flag] = bc.RelaxationZone(shape=self,
                                                 zone_type='generation',
                                                 orientation=orientation,
                                                 center=center,
                                                 waves=waves,
                                                 wind_speed=wind_speed,
                                                 epsFact_solid=epsFact_solid,
                                                 dragAlpha=dragAlpha,
                                                 dragBeta=dragBeta,
                                                 porosity=porosity,
                                                 smoothing=smoothing)
            self.BC['x+'].setUnsteadyTwoPhaseVelocityInlet(wave=waves,
                                                           wind_speed=wind_speed,
                                                           smoothing=smoothing)



def assembleDomain(domain):
    """
    This function sets up everything needed for the domain, meshing, and
    AuxiliaryVariables calculations (if any).
    It should always be called after defining and manipulating all the shapes
    to be attached to the domain.

    Parameters
    ----------
    domain: proteus.Domain.D_base
        Domain class instance that hold all the geometrical informations and
        boundary conditions of the shape.
    """
    _assembleGeometry(domain, BC_class=bc.BC_RANS)
    domain.bc[0].setNonMaterial()  # set BC for boundary between processors
    assembleAuxiliaryVariables(domain)
    _generateMesh(domain)


def assembleAuxiliaryVariables(domain):
    """
    Adds the auxiliary variables to the domain.

    Parameters
    ----------
    domain: proteus.Domain.D_base
        Domain class instance that hold all the geometrical informations and
        boundary conditions of the shape.

    Notes
    -----
    Should be called after assembleGeometry
    """

    domain.auxiliaryVariables = {
        'dissipation': [],
        'kappa': [],
        'ls': [],
        'ls_consrv': [],
        'moveMesh': [],
        'redist': [],
        'twp': [],
        'vof': []
    }

    zones_global = {}
    start_region = 0
    start_rflag = 0
    start_flag = 0
    for shape in domain.shape_list:
        aux = domain.auxiliaryVariables
        # ----------------------------
        # RIGID BODIES
        if 'RigidBody' in shape.auxiliaryVariables.keys():
            body = shape.auxiliaryVariables['RigidBody']
            aux['twp'] += [body]
            # fixing mesh on rigid body
            for boundcond in shape.BC_list:
                boundcond.setRigidBodyMoveMesh(body)
            # update the indice for force/moment calculations
            body.i_start = start_flag+1
            body.i_end = start_flag+1+len(shape.BC_list)
        if 'ChRigidBody' in shape.auxiliaryVariables.keys():
            body = shape.auxiliaryVariables['ChRigidBody']
            for boundcond in shape.BC_list:
                boundcond.setChMoveMesh(body)
            body.i_start = start_flag+1
            body.i_end = start_flag+1+len(shape.BC_list)
        if 'WallFunction' in shape.auxiliaryVariables.keys():
            wall = shape.auxiliaryVariables['WallFunction']
            for ii in range(len(wall)):
                aux['twp'] += [wall[ii]]
                logEvent('WALL ATTACHED TO AUXVAR --> %s' % wall[ii])
        if 'kWallFunction' in shape.auxiliaryVariables.keys():
            kWall = shape.auxiliaryVariables['kWallFunction']
            for ii in range(len(kWall)):
                aux['kappa'] += [kWall[ii]]
                logEvent('kWALL ATTACHED TO AUXVAR --> %s' % kWall[ii])
        # ----------------------------
        # ABSORPTION/GENERATION ZONES

        if 'RelaxZones' in shape.auxiliaryVariables.keys():
            if not zones_global:
                aux['twp'] += [bc.RelaxationZoneWaveGenerator(zones_global,
                                                       domain.nd)]
            if not hasattr(domain, 'porosityTypes'):
                # create arrays of default values
                domain.porosityTypes = np.ones(len(domain.regionFlags)+1)
                domain.dragAlphaTypes = np.zeros(len(domain.regionFlags)+1)
                domain.dragBetaTypes = np.zeros(len(domain.regionFlags)+1)
                domain.epsFact_solid = np.zeros(len(domain.regionFlags)+1)
            i0 = start_region+1
            for flag, zone in shape.zones.iteritems():
                ind = [i for i, f in enumerate(shape.regionFlags) if f == flag]
                for i1 in ind:
                    domain.porosityTypes[i0+i1] = zone.porosity
                    domain.dragAlphaTypes[i0+i1] = zone.dragAlpha
                    domain.dragBetaTypes[i0+i1] = zone.dragBeta
                    domain.epsFact_solid[i0+i1] = zone.epsFact_solid
                # update dict with global key instead of local key
                key = flag+start_rflag
                zones_global[key] = zone
        start_flag += len(shape.BC_list)
        # ----------------------------
        # GAUGES
        gauge_dict = {key: shape.auxiliaryVariables.get(key,[])
                      for key in shape.auxiliaryVariables.keys()
                      if str(key).startswith('Gauge_')}
        for key in gauge_dict.keys():
            key_name = key.split('_', 1)[1] # Cutting off "Gauge_" prefix
            if key_name not in aux:
                # It is probably too dangerous to simply put "aux[key_name] = []"
                # as this system is fragile to typos. Instead, we throw an error.
                raise ValueError('ERROR: Gauge key ',
                                 key_name,
                                 ' is not a recognized model by SpatialTools.',
                                 ' The known models in our dictionary are ',
                                 str(aux.keys())
                                 )
            else:
                aux[key_name] += gauge_dict[key]
        if shape.regions is not None:
            start_region += len(shape.regions)
<<<<<<< HEAD
            start_rflag += len(shape.regions)
=======
            start_rflag = max(domain.regionFlags[0:start_region])
>>>>>>> 05543bf6


def get_unit_vector(vector):
    return np.array(vector)/np.linalg.norm(vector)<|MERGE_RESOLUTION|>--- conflicted
+++ resolved
@@ -1982,11 +1982,7 @@
                 aux[key_name] += gauge_dict[key]
         if shape.regions is not None:
             start_region += len(shape.regions)
-<<<<<<< HEAD
-            start_rflag += len(shape.regions)
-=======
             start_rflag = max(domain.regionFlags[0:start_region])
->>>>>>> 05543bf6
 
 
 def get_unit_vector(vector):
