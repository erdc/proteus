--- conflicted
+++ resolved
@@ -1076,14 +1076,6 @@
 
     def _constructSegments(self, vertices, vertexFlags):
         segments = [[0, 1], [1, 2], [2, 3], [3, 0]]
-<<<<<<< HEAD
-        segmentFlags = [bt['y-'], bt['x+'], bt['y+'], bt['x-']]  # y-, x+, y+, x-
-        regions = [[(x0-leftSponge+x0)/2., regions_y]]
-        regionFlags = [1]
-        facets = [[[0, 1, 2, 3]]]
-        facetFlags = [1]
-        self.regionIndice = {'tank': 0}
-=======
         segmentFlags = [self.boundaryTags['y-'],
                         self.boundaryTags['x+'],
                         self.boundaryTags['y+'],
@@ -1111,7 +1103,6 @@
 
     def _constructRegions(self, vertices, vertexFlags, segments, segmentFlags):
         regions = [[self.x0 + 0.01 * (self.x1 - self.x0), 0.5 * (self.y0 + self.y1)],]
->>>>>>> e2306bb5
         ind_region = 1
         regionFlags = [ind_region,]
         self.regionIndice = {'tank': ind_region - 1}
@@ -1120,33 +1111,6 @@
                          0.5 * (self.y0 + self.y1)]]
             ind_region += 1
             regionFlags += [ind_region]
-<<<<<<< HEAD
-            facets += [[[0, 4+av, 5+av, 3]]]
-            facetFlags += [ind_region]
-            av += 2
-        if rightSponge:
-            vertices += [[x1+rightSponge, y0], [x1+rightSponge, y1]]
-            vertexFlags += [bt['y-'], bt['y+']]
-            segments += [[1, 4+av], [4+av, 5+av], [5+av, 2]]
-            segmentFlags += [bt['y-'], bt['x+'], bt['y+']]
-            segmentFlags[1] = bt['sponge']
-            regions += [[((x1+rightSponge)+x1)/2., regions_y]]
-            facets += [[[1, 4+av, 5+av, 2]]]
-            self.regionIndice['x+'] = ind_region
-            ind_region += 1
-            regionFlags += [ind_region]
-            facetFlags += [ind_region]
-            av += 2
-        # need to check that original region is not in new sponge regions!
-        self.vertices = np.array(vertices)
-        self.vertexFlags = np.array(vertexFlags)
-        self.segments = np.array(segments)
-        self.segmentFlags = np.array(segmentFlags)
-        self.regions = np.array(regions)
-        self.facets = np.array(facets)
-        self.facetFlags = np.array(facetFlags)
-        self.regionFlags = np.array(regionFlags)
-=======
             self.regionIndice['x-'] = ind_region - 1
         if self.spongeLayers['x+']:
             regions += [[self.x1 + 0.5 * self.spongeLayers['x+'],
@@ -1155,7 +1119,6 @@
             regionFlags += [ind_region]
             self.regionIndice['x+'] = ind_region - 1
         return regions, regionFlags
->>>>>>> e2306bb5
 
     def setSponge(self, x_n=None, x_p=None):
         """
