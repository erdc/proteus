--- conflicted
+++ resolved
@@ -529,24 +529,6 @@
         xmax = x1 + x_p
         corners = False
         # y-
-<<<<<<< HEAD
-        vertices += [[x0, y0 - y_n, z0], [x1, y0 - y_n, z0],
-                     [x0, y0 - y_n, z1], [x1, y0 - y_n, z1]]
-        vertexFlags += [bt['z-'], bt['z-'],
-                        bt['z+'], bt['z+']]
-        volumes[0][0] += [f_i]  # add to volume
-        facets += [[[v_i, v_i + 1, v_i + 3, v_i + 2]]]
-        facetFlags += [bt['y-']]
-        regions += [[(x0 + x1) / 2., (y0 + (y0 - y_n)) / 2., (z0 + z1) / 2.]]
-        self.regionIndice['y-'] = r_i
-        regionFlags += [r_i + 1]
-        if y_n:
-            facets += [[[0, 1, v_i + 1, v_i]],
-                       [[4, 5, v_i + 3, v_i + 2]],
-                       [[0, 1, 5, 4]],
-                       [[0, v_i, v_i + 2, 4]],
-                       [[1, v_i + 1, v_i + 3, 5]]]
-=======
         if y_n:
             v0 = v_i
             v1 = v_i + 2
@@ -571,7 +553,6 @@
                        [[0, 1, 5, 4]],
                        [[0, v0, v2, 4]],
                        [[1, v1, v3, 5]]]
->>>>>>> dded8985
             facetFlags += [bt['z-'],
                            bt['z+'],
                            bt['sponge']]
@@ -583,31 +564,6 @@
                 facetFlags += [bt['wall']]
             else:
                 facetFlags += [bt['x+']]
-<<<<<<< HEAD
-            volumes[0][0][-1] = f_i + 3
-            volumes += [[[f_i + i for i in range(6)]]]
-        v_i += 4  # 2 vertices were added
-        r_i += 1  # 1 region was added
-        nb_sponge += 1
-        f_i = len(facets)
-        # y+
-        vertices += [[x1, y1 + y_p, z0], [x0, y1 + y_p, z0],
-                     [x1, y1 + y_p, z1], [x0, y1 + y_p, z1]]
-        vertexFlags += [bt['z-'], bt['z-'],
-                        bt['z+'], bt['z+']]
-        volumes[0][0] += [f_i]  # add to volume
-        facets += [[[v_i, v_i + 1, v_i + 3, v_i + 2]]]
-        facetFlags += [bt['y+']]
-        regions += [[(x0 + x1) / 2., (y1 + (y1 + y_p)) / 2., (z0 + z1) / 2.]]
-        self.regionIndice['y+'] = r_i
-        regionFlags += [r_i + 1]
-        if y_p:
-            facets += [[[2, 3, v_i + 1, v_i]],
-                       [[6, 7, v_i + 3, v_i + 2]],
-                       [[2, 3, 7, 6]],
-                       [[2, v_i, v_i + 2, 6]],
-                       [[3, v_i + 1, v_i + 3, 7]]]
-=======
             volumes[0][0][-1] = f_i + 3  # add to volume
             r_i += 1
             nb_sponge += 1
@@ -653,7 +609,6 @@
             facets += [[[1, 2, v1, v0]],
                        [[5, 6, v3, v2]],
                        [[1, 2, 6, 5]]]
->>>>>>> dded8985
             facetFlags += [bt['z-'],
                            bt['z+'],
                            bt['sponge']]
@@ -667,32 +622,6 @@
             if y_p > 0:
                 facetFlags += [bt['wall']]
             else:
-<<<<<<< HEAD
-                facetFlags += [bt['x-']]
-            volumes[0][0][-1] = f_i + 3
-            volumes += [[[f_i + i for i in range(6)]]]
-        v_i += 4
-        r_i += 1
-        nb_sponge += 1
-        f_i = len(facets)
-        # x+
-        vertices += [[x1 + x_p, y0, z0], [x1 + x_p, y1, z0],
-                     [x1 + x_p, y0, z1], [x1 + x_p, y1, z1]]
-        vertexFlags += [bt['z-'], bt['z-'],
-                        bt['z+'], bt['z+']]
-        volumes[0][0] += [f_i]  # add to volume
-        facets += [[[v_i, v_i + 1, v_i + 3, v_i + 2]]]
-        facetFlags += [bt['x+']]
-        regions += [[(x1 + (x1 + x_p)) / 2., (y0 + y1) / 2., (z0 + z1) / 2.]]
-        self.regionIndice['x+'] = r_i
-        regionFlags += [r_i + 1]
-        if x_p:
-            facets += [[[1, 2, v_i + 1, v_i]],
-                       [[5, 6, v_i + 3, v_i + 2]],
-                       [[1, 2, 6, 5]],
-                       [[1, v_i, v_i + 2, 5]],
-                       [[2, v_i + 1, v_i + 3, 6]]]
-=======
                 facetFlags += [bt['y+']]
             volumes[0][0][-1] = f_i + 3  # add to volume
             r_i += 1
@@ -738,7 +667,6 @@
             facets += [[[2, 3, v1, v0]],
                        [[6, 7, v3, v2]],
                        [[2, 3, 7, 6]]]
->>>>>>> dded8985
             facetFlags += [bt['z-'],
                            bt['z+'],
                            bt['sponge']]
@@ -752,32 +680,6 @@
             if x_n > 0:
                 facetFlags += [bt['wall']]
             else:
-<<<<<<< HEAD
-                facetFlags += [bt['y+']]
-            volumes[0][0][-1] = f_i + 3
-            volumes += [[[f_i + i for i in range(6)]]]
-        v_i += 4
-        r_i += 1
-        nb_sponge += 1
-        f_i = len(facets)
-        # x-
-        vertices += [[x0 - x_n, y0, z0], [x0 - x_n, y1, z0],
-                     [x0 - x_n, y0, z1], [x0 - x_n, y1, z1]]
-        vertexFlags += [bt['z-'], bt['z-'],
-                        bt['z+'], bt['z+']]
-        volumes[0][0] += [f_i]  # add to volume
-        facets += [[[v_i, v_i + 1, v_i + 3, v_i + 2]]]
-        facetFlags += [bt['x-']]
-        regions += [[(x0 + (x0 - x_n)) / 2., (y0 + y1) / 2., (z0 + z1) / 2.]]
-        self.regionIndice['x-'] = r_i
-        regionFlags += [r_i + 1]
-        if x_n:
-            facets += [[[0, 3, v_i + 1, v_i]],
-                       [[4, 7, v_i + 3, v_i + 2]],
-                       [[0, 3, 7, 4]],
-                       [[0, v_i, v_i + 2, 4]],
-                       [[3, v_i + 1, v_i + 3, 7]]]
-=======
                 facetFlags += [bt['x-']]
             volumes[0][0][-1] = f_i + 3
             r_i += 1
@@ -838,7 +740,6 @@
             facets += [[[0, 3, v1, v0]],
                        [[4, 7, v3, v2]],
                        [[0, 3, 7, 4]]]
->>>>>>> dded8985
             facetFlags += [bt['z-'],
                            bt['z+'],
                            bt['sponge']]
@@ -861,21 +762,12 @@
             if corners or not y_n:
                 volumes += [[[len(facets) - i - 1 for i in range(6)]]]
             else:
-<<<<<<< HEAD
-                facetFlags += [bt['y+']]
-            volumes[0][0][-1] = f_i + 3
-            volumes += [[[f_i + i for i in range(6)]]]
-        v_i += 4
-        r_i += 1
-        nb_sponge += 1
-=======
                 volumes += [[[len(facets) - i - 1 for i in range(5)] + [x_n_facet_i]]]
         else:
             facets += [[[0, 3, 7, 4]]]
             facetFlags += [bt['x-']]
             volumes[0][0] += [f_i]
         v_i = len(vertices)
->>>>>>> dded8985
         f_i = len(facets)
         self.vertices = np.array(vertices)
         self.vertices = np.dot(self.vertices, self.coords_system)
