"""
This module adds functionality to proteus.SpatialTools module by enabling
two-phase flow functionality such as converting shapes to moving rigid bodies,
or adding wave absorption and generation zones.


Example
-------
from proteus import Domain
from proteus.mprans import SpatialTools as st
import numpy as np

domain = Domain.PlanarStraightLineGraphDomain()
tank = st.Tank2D(domain. dim=[4., 4.])
tank.setSponge(left=0.4)
tank.setAbsorptionZones(left=true)
shape = st.Rectangle(domain, dim=[0.5, 0.5], coords=[1., 1.])
shape.setRigidBody()
shape2.rotate(np.pi/3.)
shape2.BC.left.setNoSlip()

st.assembleDomain(domain)
"""

from math import cos, sin, sqrt, atan2, acos, asin
from itertools import compress
import csv
import os
import numpy as np
from proteus import AuxiliaryVariables, Archiver, Comm, Profiling, Gauges
from proteus.Profiling import logEvent
from proteus.mprans import BoundaryConditions as bc
from proteus.mprans import BodyDynamics as bd
from proteus.SpatialTools import (Shape,
                                  Cuboid,
                                  Rectangle,
                                  CustomShape,
                                  ShapeSTL,
                                  BCContainer,
                                  _assembleGeometry,
                                  _generateMesh)


class ShapeRANS(Shape):
    """
    Base/super class of all shapes. Sets the boundary condition class to
    proteus.mprans.BoundaryConditions.BC_RANS.

    Parameters
    ----------
    domain: proteus.Domain.D_base
        Domain class instance that hold all the geometrical informations and
        boundary conditions of the shape.
    nd: Optional[int]
        Number of dimensions of the shape. If not set, will take the number of
        dimensions of the domain.
    """

    def __init__(self, domain, nd):
        super(ShapeRANS, self).__init__(domain, nd, BC_class=bc.BC_RANS)
        self.mass = None
        self.density = None
        self.free_x = (1, 1, 1)
        self.free_r = (1, 1, 1)
        self.record_values = False
        self.zones = {}  # for absorption/generation zones
        self.auxiliaryVariables = {}  # list of auxvar attached to shape
        self.It = None  # inertia tensor

<<<<<<< HEAD
    def _attachAuxiliaryVariable(self, key, auxvar=None):
=======
    def _attachAuxiliaryVariable(self, key, gauge=None):
>>>>>>> 610707a2
        """
        Attaches an auxiliary variable to the auxiliaryVariables dictionary of
        the shape (used in buildDomain function)

        Parameters
        ----------
        key: string
            Dictionary key defining the auxiliaryVariable to attach
        auxvar:
            auxiliaryVariable to associate with key

        gauge: Gauges

        Notes
        -----
        This function is called automatically when using other functions to set
        auxiliaryVariables and should not be used manually.
        """
        if key not in self.auxiliaryVariables:
            if key == 'RigidBody':
<<<<<<< HEAD
                self.auxiliaryVariables[key] = auxvar
                if self.holes is None:
                    self.holes = np.array([self.barycenter[:self.nd]])
            if key == 'RelaxZones':
=======
                self.auxiliaryVariables[key] = True
            elif key == 'RelaxZones':
>>>>>>> 610707a2
                self.auxiliaryVariables[key] = self.zones
            elif str(key).startswith('Gauge_'):
                self.auxiliaryVariables[key] = [gauge]
            else:
                logEvent("auxiliaryVariable key: "
                         "{key} not recognized.".format(key=str(key)), level=1)
        elif str(key).startswith('Gauge_'):
            if gauge not in self.auxiliaryVariables[key]:
                self.auxiliaryVariables[key] += [gauge]
            else:
                logEvent(
                    "Attempted to put identical "
                    "gauge at key: {key}".format(key=str(key)), level=1)
        else:
            logEvent("Key {key} is already attached.".format(key=str(key)),
                     level=1)

    def attachPointGauges(self, model_key, gauges, activeTime=None,
                          sampleRate=0,
                          fileName='point_gauges.csv'):
        """Attaches Point Gauges (in the Proteus/Gauges.py style) to the shape.

        Parameters
        ----------
        model_key: string
            Label of the model to use as a key for selecting particular gauges.
        See proteus Gauges.py PointGauges class for the remaining parameters.
        """
        new_gauges = Gauges.PointGauges(gauges, activeTime, sampleRate,
                                        fileName)
        self._attachAuxiliaryVariable('Gauge_' + model_key,
                                      gauge=new_gauges)

    def attachLineGauges(self, model_key, gauges, activeTime=None,
                         sampleRate=0,
                         fileName='line_gauges.csv'):
        """Attaches Line Gauges (in the Proteus/Gauges.py style) to the shape.

        Parameters
        ----------
        model_key: string
            Label of the model to use as a key for selecting particular gauges.
        See proteus Gauges.py LineGauges class for the remaining parameters.
        """
        new_gauges = Gauges.LineGauges(gauges, activeTime, sampleRate,
                                       fileName)
        self._attachAuxiliaryVariable('Gauge_' + model_key,
                                      gauge=new_gauges)

    def attachLineIntegralGauges(self, model_key, gauges, activeTime=None,
                                 sampleRate=0,
                                 fileName='line_integral_gauges.csv'):
        """Attaches Line Integral Gauges (in the Proteus/Gauges.py style).

        Parameters
        ----------
        model_key: string
            Label of the model to use as a key for selecting particular gauges.
        See proteus Gauges.py LineIntegralGauges class for the remaining parameters.
        """
        new_gauges = Gauges.LineIntegralGauges(gauges, activeTime,
                                               sampleRate, fileName)
        self._attachAuxiliaryVariable('Gauge_' + model_key,
                                      gauge=new_gauges)


    def setTank(self):
        """
        Sets tank boundary conditions (for moving domain).
        """
        for boundcond in self.BC_list:
            boundcond.setTank()


    def setAbsorptionZones(self, flags, epsFact_solid, center, orientation,
                           dragAlpha=0.5/1.005e-6, dragBeta=0.,
                           porosity=1.):
        """
        Sets a region (given the local flag) to an absorption zone

        Parameters
        ----------
        flags: array_like, int
            Local flags of the region. Can be an integer or a list.
        epsFact_solid: float
            Half of absorption zone (region) length (used for blending func).
        center: array_like
            Coordinates of the center of the absorption zone.
        orientation: array_like
            Orientation vector pointing TOWARDS incoming waves.
        dragAlpha: Optional[float]
            Porous module parameter.
        dragBeta: Optional[float]
            Porous module parameter.
        porosity: Optional[float]
            Porous module parameter.
        """
        self._attachAuxiliaryVariable('RelaxZones')
        waves = None
        wind_speed = np.array([0., 0., 0.])
        if isinstance(flags, int):
            flags = [flags]
            epsFact_solid = [epsFact_solid]
            center = np.array([center])
            orientation = np.array([orientation])
            dragAlpha = [dragAlpha]
            dragBeta = [dragBeta]
            porosity = [porosity]
        for i, flag in enumerate(flags):
            self._checkNd(center[i])
            self._checkNd(orientation[i])
            ori = get_unit_vector(orientation[i])
            self.zones[flag] = bc.RelaxationZone(shape=self,
                                                 zone_type='absorption',
                                                 orientation=ori,
                                                 center=center[i],
                                                 waves=waves,
                                                 wind_speed=wind_speed,
                                                 epsFact_solid=epsFact_solid[i],
                                                 dragAlpha=dragAlpha[i],
                                                 dragBeta=dragBeta[i],
                                                 porosity=porosity[i])

    def setGenerationZones(self, flags, epsFact_solid, center, orientation,
                           waves, wind_speed=(0., 0., 0.),
                           dragAlpha=0.5/1.005e-6, dragBeta=0.,
                           porosity=1., smoothing=0.):
        """
        Sets a region (given the local flag) to a generation zone

        Parameters
        ----------
        flags: array_like, int
            Local flags of the region. Can be an integer or a list.
        epsFact_solid: float
            Half of absorption zone (region) length (used for blending func).
        center: array_like
            Coordinates of the center of the absorption zone.
        orientation: array_like
            Orientation vector pointing TOWARDS incoming waves.
        waves: proteus.WaveTools
            Class instance of wave generated from proteus.WaveTools.
        wind_speed: Optional[array_like]
            Speed of wind in generation zone (default is (0., 0., 0.))
        dragAlpha: Optional[float]
            Porous module parameter.
        dragBeta: Optional[float]
            Porous module parameter.
        porosity: Optional[float]
            Porous module parameter.
        """
        self._attachAuxiliaryVariable('RelaxZones')
        if isinstance(flags, int):
            flags = [flags]
            epsFact_solid = [epsFact_solid]
            center = np.array([center])
            orientation = np.array([orientation])
            waves = [waves]
            wind_speed = np.array([wind_speed])
            dragAlpha = [dragAlpha]
            dragBeta = [dragBeta]
            porosity = [porosity]
            smoothing = [smoothing]
        for i, flag in enumerate(flags):
            self._checkNd(center[i])
            self._checkNd(orientation[i])
            ori = get_unit_vector(orientation[i])
            self.zones[flag] = bc.RelaxationZone(shape=self,
                                                 zone_type='generation',
                                                 orientation=ori,
                                                 center=center[i],
                                                 waves=waves[i],
                                                 wind_speed=wind_speed[i],
                                                 epsFact_solid=epsFact_solid[i],
                                                 dragAlpha=dragAlpha[i],
                                                 dragBeta=dragBeta[i],
                                                 porosity=porosity[i],
                                                 smoothing=smoothing[i])

    def setPorousZones(self, flags, dragAlpha=0.5/1.005e-6, dragBeta=0.,
                       porosity=1.):
        """
        Sets a region (given the local flag) to a porous zone

        Parameters
        ----------
        flags: array_like, int
            Local flags of the region. Can be an integer or a list.
        dragAlpha: Optional[float]
            Porous module parameter.
        dragBeta: Optional[float]
            Porous module parameter.
        porosity: Optional[float]
            Porous module parameter.
        """
        self._attachAuxiliaryVariable('RelaxZones')
        if isinstance(flags, int):
            flags = [flags]
            dragAlpha = [dragAlpha]
            dragBeta = [dragBeta]
            porosity = [porosity]
        for i, flag in enumerate(flags):
            # note for porous zone:
            # epsFact_solid = q_phi_solid, --> Hs always equal to 1.
            self.zones[flag] = bc.RelaxationZone(shape=self,
                                                 zone_type='porous',
                                                 orientation=None,
                                                 center=None,
                                                 waves=None,
                                                 wind_speed=None,
                                                 epsFact_solid=1.,
                                                 dragAlpha=dragAlpha[i],
                                                 dragBeta=dragBeta[i],
                                                 porosity=porosity[i])

# -----------------------------------------------------------------------------
# ADDING FUNCTIONALITY TO SHAPE FROM proteus.SpatialTools
# -----------------------------------------------------------------------------

# reassigning base/super class to access all functions from ShapeRANS and Shape
Rectangle.__bases__ = (ShapeRANS,)
Cuboid.__bases__ = (ShapeRANS,)
CustomShape.__bases__ = (ShapeRANS,)
ShapeSTL.__bases__ = (ShapeRANS,)

# adding extra functionality to predefined shapes

def _CuboidsetInertiaTensor(self):
    """
    Sets the inertia tensor of the cuboid
    (!) should not be used manually
    """
    L, W, H = self.dim
    self.It = [[(W**2.+H**2.)/12., 0, 0],
               [0, (L**2.+H**2.)/12., 0],
               [0, 0, (W**2.+L**2.)/12.]]

Cuboid._setInertiaTensor = _CuboidsetInertiaTensor

def _RectanglesetInertiaTensor(self):
    """
    Sets the inertia tensor of the rectangle
    (!) should not be used manually
    """
    L, H = self.dim
    self.It = (L**2+H**2)/12

Rectangle._setInertiaTensor = _RectanglesetInertiaTensor


# -----------------------------------------------------------------------------
# DEFINING NEW SHAPES TYPES
# -----------------------------------------------------------------------------

class Tank3D(ShapeRANS):
    """
    Class to create a 3D tank (cuboidal shape).

    Parameters
    ----------
    domain: proteus.Domain.D_base
        Domain class instance that hold all the geometrical informations and
        boundary conditions of the shape.
    dim: Optional[array_like]
        Dimensions of the cuboid.
    coords: Optional[array_like]
        Coordinates of the centroid of the shape.
    from_0: Optional[bool]
        If True (default), the tank extends from the origin to postive x, y, z
    """
    count = 0

    def __init__(self, domain, dim=(0., 0., 0.), coords=None, from_0=True):
        super(Tank3D, self).__init__(domain, nd=3)
        self.__class__.count += 1
        self.name = "tank3d" + str(self.__class__.count)
        self.from_0 = from_0
        if coords is None:
            self.coords = np.array(dim)/2.
        else:
            self.coords = coords
            self.from_0 = False
        self.holes = None
        self.boundaryTags = {'z-': 1,
                             'x-': 2,
                             'y+': 3,
                             'x+': 4,
                             'y-': 5,
                             'z+': 6,
                             'sponge': 7}
        self.b_or = np.array([[0.,  0., -1.],
                              [-1., 0.,  0.],
                              [0.,  1.,  0.],
                              [1.,  0.,  0.],
                              [0., -1.,  0.],
                              [0.,  0.,  1.]])
        self.BC = {'z-': self.BC_class(shape=self, name='z-',
                                       b_or=self.b_or, b_i=0),
                   'x-': self.BC_class(shape=self, name='x-',
                                       b_or=self.b_or, b_i=1),
                   'y+': self.BC_class(shape=self, name='y+',
                                       b_or=self.b_or, b_i=2),
                   'x+': self.BC_class(shape=self, name='x+',
                                       b_or=self.b_or, b_i=3),
                   'y-': self.BC_class(shape=self, name='y+',
                                       b_or=self.b_or, b_i=4),
                   'z+': self.BC_class(shape=self, name='z+',
                                       b_or=self.b_or, b_i=5),
                   'sponge': self.BC_class(shape=self, name='sponge')}
        self.BC_list = [self.BC['z-'],
                        self.BC['x-'],
                        self.BC['y+'],
                        self.BC['x+'],
                        self.BC['y+'],
                        self.BC['z+'],
                        self.BC['sponge']]
        # self.BC = BCContainer(self.BC_dict)
        for i in range(6):
            self.BC_list[i].setTank()
        self.barycenter = np.array([0., 0., 0.])
        self.spongeLayers = {'y+': None, 'y-': None, 'x+': None, 'x-': None}
        self.setDimensions(dim)

    def setSponge(self, x_p=None, x_n=None, y_p=None, y_n=None):
        """
        Set length of sponge layers of the tank (used for wave absorption or
        generation zones).
        (!) Sponge layers expand outwards.

        Parameters
        ----------
        x_p: Optional[float]
            length of sponge layer in +x direction.
        x_n: Optional[float]
            length of sponge layer in -x direction.
        y_p: Optional[float]
            length of sponge layer in +y direction.
        y_n: Optional[float]
            length of sponge layer in -y direction.
        """
        self.spongeLayers['x+'] = x_p
        self.spongeLayers['x-'] = x_n
        self.spongeLayers['y+'] = y_p
        self.spongeLayers['y-'] = y_n
        self.setDimensions(self.dim)

    def setDimensions(self, dim):
        """
        Set dimension of the tank

        Parameters
        ----------
        dim: array_like
            dimensions of the tank (excluding sponge layers), array of length 3.
        """
        L, W, H = dim
        self.dim = dim
        if self.from_0 is True:
            x, y, z = L/2., W/2., H/2.
        else:
            x, y, z = self.coords
        self.coords = [x, y, z]
        x0, x1 = x-0.5*L, x+0.5*L
        y0, y1 = y-0.5*W, y+0.5*W
        z0, z1 = z-0.5*H, z+0.5*H
        # ---------------------------------------------
        # first add all vecors, facets, regions at the bottom
        # ---------------------------------------------
        bt = self.boundaryTags
        x_p = self.spongeLayers['x+'] or 0.
        x_n = self.spongeLayers['x-'] or 0.
        y_p = self.spongeLayers['y+'] or 0.
        y_n = self.spongeLayers['y-'] or 0.
        vertices = [[x0, y0, z0], [x1, y0, z0], [x1, y1, z0], [x0, y1, z0]]
        vertexFlags = [bt['z-'], bt['z-'], bt['z-'], bt['z-']]
        segments = [[0, 1], [1, 2], [2, 3], [3, 0]]
        segmentFlags = [bt['z-'], bt['z-'], bt['z-'], bt['z-']]
        facets = [[[0, 1, 2, 3]]]
        volumes = [[[0]]]
        facetFlags = [bt['z-']]
        regions = [[(x0+x1)/2., (y0+y1)/2., (z0+z1)/2.]]
        regionFlags = [1]
        self.regionIndice = {'tank': 0}
        v_i = 4  # index of next vector to add
        r_i = 1  # index of next region to add
        nb_sponge = 0  # number of sponge layers defined

        if y_n:
            vertices += [[x0, y0-y_n, z0], [x1, y0-y_n, z0]]
            segments += [[0, v_i], [v_i, v_i+1], [v_i+1, 1]]
            facets += [[[0, 1, v_i+1, v_i]]]
            regions += [[(x0+x1)/2., (y0+(y0-y_n))/2., (z0+z1)/2.]]
            self.regionIndice['y-'] = r_i
            regionFlags += [r_i+1]
            v_i += 2  # 2 vertices were added
            r_i += 1  # 1 region was added
            nb_sponge += 1
        if y_p:
            vertices += [[x0, y1+y_p, z0], [x1, y1+y_p, z0]]
            segments += [[3, v_i], [v_i, v_i+1], [v_i+1, 2]]
            facets += [[[3, 2, v_i+1, v_i]]]
            regions += [[(x0+x1)/2., (y1+(y1+y_p))/2., (z0+z1)/2.]]
            self.regionIndice['y+'] = r_i
            regionFlags += [r_i+1]
            v_i += 2
            r_i += 1
            nb_sponge += 1
        if x_p:
            vertices += [[x1+x_p, y0, z0], [x1+x_p, y1, z0]]
            segments += [[1, v_i], [v_i, v_i+1], [v_i+1, 2]]
            facets += [[[1, 2, v_i+1, v_i]]]
            regions += [[(x1+(x1+x_p))/2., (y0+y1)/2., (z0+z1)/2.]]
            self.regionIndice['x+'] = r_i
            regionFlags += [r_i+1]
            v_i += 2
            r_i += 1
            nb_sponge += 1
        if x_n:
            vertices += [[x0-x_n, y0, z0], [x0-x_n, y1, z0]]
            segments += [[0, v_i], [v_i, v_i+1], [v_i+1, 3]]
            facets += [[[0, 3, v_i+1, v_i]]]
            regions += [[(x0+(x0-x_n))/2., (y0+y1)/2., (z0+z1)/2.]]
            self.regionIndice['x-'] = r_i
            regionFlags += [r_i+1]
            v_i += 2
            r_i += 1
            nb_sponge += 1
        # all flags as bottom flags
        for i in range(nb_sponge):
            vertexFlags += [bt['z-'], bt['z-']]
            segmentFlags += [bt['z-'], bt['z-'], bt['z-']]
            facetFlags += [bt['z-']]
            volumes += [[[len(facetFlags)-1]]]
        # ---------------------------------------------
        # Then add the rest of the vectors (top) by symmetry
        # ---------------------------------------------
        # copying list of bottom segments to get top and side segments
        segments_bottom = segments[:]
        # getting top
        vertexFlags += [bt['z+'] for i in range(len(vertices))]
        segmentFlags += [bt['z+'] for i in range(len(segments))]
        facetFlags += [bt['z+'] for i in range(len(facets))]
        vertices_top = np.array(vertices)
        vertices_top[:, 2] = z1
        vertices += vertices_top.tolist()
        segments_top = np.array(segments)
        segments_top += v_i
        segments += segments_top.tolist()
        facets_top = np.array(facets)
        facets_top += v_i
        for vol in volumes:
            vol[0] += [vol[0][0]+len(facetFlags)/2]
        facets += facets_top.tolist()
        # getting sides
        for s in segments_bottom:  # for vertical facets
            facets += [[[s[0], s[1], s[1]+v_i, s[0]+v_i]]]
            if vertices[s[0]][0] == vertices[s[1]][0] == x0:
                if y_n > 0 and (vertices[s[0]][1] == y0-y_n or vertices[s[1]][1] == y0-y_n):
                    volumes[self.regionIndice['y-']][0] += [len(facetFlags)]
                elif y_p > 0 and (vertices[s[0]][1] == y1+y_p or vertices[s[1]][1] == y1+y_p):
                    volumes[self.regionIndice['y+']][0] += [len(facetFlags)]
                else:
                    volumes[self.regionIndice['tank']][0] += [len(facetFlags)]
                if x_n > 0:
                    volumes[self.regionIndice['x-']][0] += [len(facetFlags)]
                    facetFlags += [bt['sponge']]
                else:
                    facetFlags += [bt['x-']]
            elif vertices[s[0]][0] == vertices[s[1]][0] == x0-x_n and x_n > 0:
                volumes[self.regionIndice['x-']][0] += [len(facetFlags)]
                facetFlags += [bt['x-']]
            elif vertices[s[0]][0] == vertices[s[1]][0] == x1:
                if y_n > 0 and (vertices[s[0]][1] == y0-y_n or vertices[s[1]][1] == y0-y_n):
                    volumes[self.regionIndice['y-']][0] += [len(facetFlags)]
                elif y_p > 0 and (vertices[s[0]][1] == y1+y_p or vertices[s[1]][1] == y1+y_p):
                    volumes[self.regionIndice['y+']][0] += [len(facetFlags)]
                else:
                    volumes[self.regionIndice['tank']][0] += [len(facetFlags)]
                if x_p > 0:
                    volumes[self.regionIndice['x+']][0] += [len(facetFlags)]
                    facetFlags += [bt['sponge']]
                else:
                    facetFlags += [bt['x+']]
            elif vertices[s[0]][0] == vertices[s[1]][0] == x1+x_p and x_p > 0:
                volumes[self.regionIndice['x+']][0] += [len(facetFlags)]
                facetFlags += [bt['x+']]
            if vertices[s[0]][1] == vertices[s[1]][1] == y0:
                if x_n > 0 and (vertices[s[0]][0] == x0-x_n or vertices[s[1]][0] == x0-x_n):
                    volumes[self.regionIndice['x-']][0] += [len(facetFlags)]
                elif x_p > 0 and (vertices[s[0]][0] == x1+x_p or vertices[s[1]][0] == x1+x_p):
                    volumes[self.regionIndice['x+']][0] += [len(facetFlags)]
                else:
                    volumes[self.regionIndice['tank']][0] += [len(facetFlags)]
                if y_n > 0:
                    volumes[self.regionIndice['y-']][0] += [len(facetFlags)]
                    facetFlags += [bt['sponge']]
                else:
                    facetFlags += [bt['y-']]
            elif vertices[s[0]][1] == vertices[s[1]][1] == y0-y_n and y_n > 0:
                volumes[self.regionIndice['y-']][0] += [len(facetFlags)]
                facetFlags += [bt['y-']]
            elif vertices[s[0]][1] == vertices[s[1]][1] == y1:
                if x_n > 0 and (vertices[s[0]][0] == x0-x_n or vertices[s[1]][0] == x0-x_n):
                    volumes[self.regionIndice['x-']][0] += [len(facetFlags)]
                elif x_p > 0 and (vertices[s[0]][0] == x1+x_p or vertices[s[1]][0] == x1+x_p):
                    volumes[self.regionIndice['x+']][0] += [len(facetFlags)]
                else:
                    volumes[self.regionIndice['tank']][0] += [len(facetFlags)]
                if y_p > 0:
                    volumes[self.regionIndice['y+']][0] += [len(facetFlags)]
                    facetFlags += [bt['sponge']]
                else:
                    facetFlags += [bt['y+']]
            elif vertices[s[0]][1] == vertices[s[1]][1] == y1+y_p and y_p > 0:
                volumes[self.regionIndice['y+']][0] += [len(facetFlags)]
        # vertical segments
        for i in range(v_i):
            segments += [[i, i+v_i]]
            if vertices[i][0] == vertices[i+v_i][0] == x0-x_n:
                segmentFlags += [bt['x-']]
            elif vertices[i][0] == vertices[i+v_i][0] == x1+x_p:
                segmentFlags += [bt['x+']]
            elif vertices[i][1] == vertices[i+v_i][1] == y0-x_n:
                segmentFlags += [bt['y-']]
            elif vertices[i][1] == vertices[i+v_i][1] == y1+x_p:
                segmentFlags += [bt['y+']]
            else:
                segmentFlags += [bt['sponge']]
        self.vertices = np.array(vertices)
        self.vertices = np.dot(self.vertices, self.coords_system)
        self.vertexFlags = np.array(vertexFlags)
        self.segments = np.array(segments)
        self.segmentFlags = np.array(segmentFlags)
        self.facets = np.array(facets)
        self.facetFlags = np.array(facetFlags)
        self.regions = np.array(regions)
        self.regionFlags = np.array(regionFlags)
        self.volumes = np.array(volumes)


    def setAbsorptionZones(self, allSponge=False, y_n=False, y_p=False,
                           x_n=False, x_p=False, dragAlpha=0.5/1.005e-6,
                           dragBeta=0., porosity=1.):
        """
        Sets regions (x+, x-, y+, y-) to absorption zones

        Parameters
        ----------
        allSponge: bool
            If True, all sponge layers are converted to absorption zones.
        x_p: bool
            If True, x+ region is converted to absorption zone.
        x_n: bool
            If True, x- region is converted to absorption zone.
        y_p: bool
            If True, y+ region is converted to absorption zone.
        y_n: bool
            If True, y- region is converted to absorption zone.
        dragAlpha: Optional[float]
            Porous module parameter.
        dragBeta: Optional[float]
            Porous module parameter.
        porosity: Optional[float]
            Porous module parameter.
        """
        self.abs_zones = {'y-': y_n, 'y+': y_p, 'x-': x_n, 'x+': x_p}
        if allSponge is True:
            for key in self.abs_zones:
                self.abs_zones[key] = True
        waves = None
        wind_speed = np.array([0., 0., 0.])
        sl = self.spongeLayers
        for key, value in self.abs_zones.iteritems():
            if value is True:
                self._attachAuxiliaryVariable('RelaxZones')
                ind = self.regionIndice[key]
                flag = self.regionFlags[ind]
                epsFact_solid = self.spongeLayers[key]/2.
                center = np.array(self.coords)
                zeros_to_append = 3-len(center)
                if zeros_to_append:
                    for i in range(zeros_to_append):
                        center = np.append(center, [0])
                if key == 'x-':
                    center[0] += -0.5*self.dim[0]-0.5*sl['x-']
                    orientation = np.array([1., 0., 0.])
                elif key == 'x+':
                    center[0] += +0.5*self.dim[0]+0.5*sl['x+']
                    orientation = np.array([-1., 0., 0.])
                elif key == 'y-':
                    center[1] += -0.5*self.dim[1]-0.5*sl['y-']
                    orientation = np.array([0., 1., 0.])
                elif key == 'y+':
                    center[1] += +0.5*self.dim[1]+0.5*sl['y+']
                    orientation = np.array([0., -1., 0.])
                self.zones[flag] = bc.RelaxationZone(shape=self,
                                                     zone_type='absorption',
                                                     orientation=orientation,
                                                     center=center,
                                                     waves=waves,
                                                     wind_speed=wind_speed,
                                                     epsFact_solid=epsFact_solid,
                                                     dragAlpha=dragAlpha,
                                                     dragBeta=dragBeta,
                                                     porosity=porosity)

    def setGenerationZones(self, waves=None, wind_speed=(0. ,0., 0.),
                           allSponge=False, y_n=False, y_p=False, x_n=False,
                           x_p=False, dragAlpha=0.5/1.005e-6, dragBeta=0.,
                           porosity=1., smoothing=0.):
        """
        Sets regions (x+, x-, y+, y-) to generation zones

        Parameters
        ----------
        waves: proteus.WaveTools
            Class instance of wave generated from proteus.WaveTools.
        wind_speed: Optional[array_like]
            Speed of wind in generation zone (default is (0., 0., 0.))
        allSponge: bool
            If True, all sponge layers are converted to generation zones.
        x_p: bool
            If True, x+ region is converted to generation zone.
        x_n: bool
            If True, x- region is converted to generation zone.
        y_p: bool
            If True, y+ region is converted to generation zone.
        y_n: bool
            If True, y- region is converted to generation zone.
        dragAlpha: Optional[float]
            Porous module parameter.
        dragBeta: Optional[float]
            Porous module parameter.
        porosity: Optional[float]
            Porous module parameter.
        """
        self.abs_zones = {'y-': y_n, 'y+': y_p, 'x-': x_n, 'x+': x_p}
        if allSponge is True:
            for key in self.abs_zones:
                self.abs_zones[key] = True
        waves = waves
        wind_speed = np.array(wind_speed)
        sl = self.spongeLayers
        for key, value in self.abs_zones.iteritems():
            if value is True:
                self._attachAuxiliaryVariable('RelaxZones')
                ind = self.regionIndice[key]
                flag = self.regionFlags[ind]
                epsFact_solid = self.spongeLayers[key]/2.
                center = np.array(self.coords)
                zeros_to_append = 3-len(center)
                if zeros_to_append:
                    for i in range(zeros_to_append):
                        center = np.append(center, [0])
                if key == 'x-':
                    center[0] += -0.5*self.dim[0]-sl['x-']/2.
                    orientation = np.array([1., 0., 0.])
                    self.BC['x-'].setUnsteadyTwoPhaseVelocityInlet(wave=waves,
                                                                   wind_speed=wind_speed,
                                                                   smoothing=smoothing)
                elif key == 'x+':
                    center[0] += +0.5*self.dim[0]+sl['x+']/2.
                    orientation = np.array([-1., 0., 0.])
                    self.BC['x+'].setUnsteadyTwoPhaseVelocityInlet(wave=waves,
                                                                   wind_speed=wind_speed,
                                                                   smoothing=smoothing)
                elif key == 'y-':
                    center[1] += -0.5*self.dim[1]-sl['y-']/2.
                    orientation = np.array([0., 1., 0.])
                    self.BC['y-'].setUnsteadyTwoPhaseVelocityInlet(wave=waves,
                                                                   wind_speed=wind_speed,
                                                                   smoothing=smoothing)
                elif key == 'y+':
                    center[1] += +0.5*self.dim[1]+sl['y+']/2.
                    orientation = np.array([0., -1., 0.])
                    self.BC['y+'].setUnsteadyTwoPhaseVelocityInlet(wave=waves,
                                                                   wind_speed=wind_speed,
                                                                   smoothing=smoothing)
                self.zones[flag] = bc.RelaxationZone(shape=self,
                                                     zone_type='generation',
                                                     orientation=orientation,
                                                     center=center,
                                                     waves=waves,
                                                     wind_speed=wind_speed,
                                                     epsFact_solid=epsFact_solid,
                                                     dragAlpha=dragAlpha,
                                                     dragBeta=dragBeta,
                                                     porosity=porosity,
                                                     smoothing=smoothing)


class Tank2D(ShapeRANS):
    """
    Class to create a 2D tank (rectangular shape).

    Parameters
    ----------
    domain: proteus.Domain.D_base
        Domain class instance that hold all the geometrical informations and
        boundary conditions of the shape.
    dim: array_like
        Dimensions of the tank (excluding sponge layers).
    coords: Optional[array_like]
        Coordinates of the centroid of the shape.
    from_0: Optional[bool]
        If True (default), the tank extends from the origin to positive x, y, z
    """
    count = 0

    def __init__(self, domain, dim, coords=None, from_0=True):
        super(Tank2D, self).__init__(domain, nd=2)
        self._nameSelf()
        self._setupBCs()
        self.spongeLayers = {'x-': None,
                             'x+': None}
        self._findEdges(dim, coords, from_0)
        self.constructShape()

    def _nameSelf(self):
        self.__class__.count += 1
        self.name = "tank2D" + str(self.__class__.count)

    def _setupBCs(self):
        self.boundaryTags = {'y-': 1, 'x+': 2, 'y+': 3, 'x-': 4, 'sponge': 5}
        self.b_or = np.array([[0., -1., 0.],
                              [1., 0., 0.],
                              [0., 1., 0.],
                              [-1., 0., 0.]])
        self.BC = {'y-': self.BC_class(shape=self, name='y-',
                                       b_or=self.b_or, b_i=0),
                   'x+': self.BC_class(shape=self, name='x+',
                                       b_or=self.b_or, b_i=1),
                   'y+': self.BC_class(shape=self, name='y+',
                                       b_or=self.b_or, b_i=2),
                   'x-': self.BC_class(shape=self, name='x-',
                                       b_or=self.b_or, b_i=3),
                   'sponge': self.BC_class(shape=self, name='sponge')}
        self.BC_list = [self.BC['y-'],
                        self.BC['x+'],
                        self.BC['y+'],
                        self.BC['x-'],
                        self.BC['sponge']]
        # self.BC = BCContainer(self.BC_dict)
        for i in range(4):
            self.BC_list[i].setTank()

    def constructShape(self):
        """
        Construct the geometry of the tank: segments, regions, etc.

        Parameters
        ----------
        frame: array_like
            An array of (x,y) coordinates in counterclockwise order to define
            the boundaries of the main (that is, excluding extensions such as
            sponge zones) shape.  This can be generated with tank2DFrame or
            subclass specific methods.
        frame_flags: array_like
            A corresponding array of boundary tags associated with each point
            in the frame.  This can be generated with tank2DFrame or subclass
            specific methods.
        """
        vertices, vertexFlags = self._constructVertices()
        segments, segmentFlags = self._constructSegments(vertices, vertexFlags)
        regions, regionFlags = self._constructRegions(vertices, vertexFlags,
                                                      segments, segmentFlags)
        facets, facetFlags = self._constructFacets()

        self.vertices     = np.array(vertices)
        self.vertexFlags  = np.array(vertexFlags)
        self.segments     = np.array(segments)
        self.segmentFlags = np.array(segmentFlags)
        self.regions      = np.array(regions)
        self.regionFlags  = np.array(regionFlags)
        self.facets       = np.array(facets)
        self.facetFlags   = np.array(facetFlags)

    def _findEdges(self, dim, coords, from_0):

        if from_0 and (coords == [x * 0.5 for x in dim]):
            coords = None

        if not from_0 and (coords is None):
            raise ValueError("Cannot locate tank center. Either set from_0 = "
                             "True, or pass in center coordinates in [coords]")
        elif from_0 and (coords is not None):
            raise ValueError("The center of the tank cannot be at coords = "
                             + str(coords) + " while also starting from_0  "
                             "(True) with dimensions: " + str(dim))
        elif from_0 and (coords is None):
            self.x0 = 0
            self.x1 = dim[0]
            self.y0 = 0
            self.y1 = dim[1]
        else: # not from_0 and coords is not None
            self.x0 = coords[0] - 0.5 * dim[0]
            self.x1 = coords[0] + 0.5 * dim[0]
            self.y0 = coords[1] - 0.5 * dim[1]
            self.y1 = coords[1] + 0.5 * dim[1]

    def _constructVertices(self):
        vertices = [[self.x0, self.y0],
                    [self.x1, self.y0],
                    [self.x1, self.y1],
                    [self.x0, self.y1]]
        vertexFlags = [self.boundaryTags['y-'],
                       self.boundaryTags['y-'],
                       self.boundaryTags['y+'],
                       self.boundaryTags['y+']]
        if self.spongeLayers['x-']:
            vertices += [[self.x0 - self.spongeLayers['x-'], self.y0],
                         [self.x0 - self.spongeLayers['x-'], self.y1]]
            vertexFlags += [self.boundaryTags['y-'],
                            self.boundaryTags['y+']]
        if self.spongeLayers['x+']:
            vertices += [[self.x1 + self.spongeLayers['x+'], self.y0],
                         [self.x1 + self.spongeLayers['x+'], self.y1]]
            vertexFlags += [self.boundaryTags['y-'],
                            self.boundaryTags['y+']]
        return vertices, vertexFlags

    def _constructSegments(self, vertices, vertexFlags):
        segments = [[0, 1], [1, 2], [2, 3], [3, 0]]
        segmentFlags = [self.boundaryTags['y-'],
                        self.boundaryTags['x+'],
                        self.boundaryTags['y+'],
                        self.boundaryTags['x-']]
        added_vertices = 0
        if self.spongeLayers['x-']:
            segments += [[0, 4 + added_vertices],
                         [4 + added_vertices, 5 + added_vertices],
                         [5 + added_vertices, 3]]
            segmentFlags += [self.boundaryTags['y-'],
                             self.boundaryTags['x-'],
                             self.boundaryTags['y+']]
            segmentFlags[3] = self.boundaryTags['sponge']
            added_vertices += 2
        if self.spongeLayers['x+']:
            segments += [[1, 4 + added_vertices],
                         [4 + added_vertices, 5 + added_vertices],
                         [5 + added_vertices, 2]]
            segmentFlags += [self.boundaryTags['y-'],
                             self.boundaryTags['x+'],
                             self.boundaryTags['y+']]
            segmentFlags[1] = self.boundaryTags['sponge']
            added_vertices += 2
        return segments, segmentFlags

    def _constructFacets(self):
        facets = [[[0, 1, 2, 3]]]
        facetFlags = [1]
        if self.spongeLayers['x-']:
            facets += [[[3, 0, 4, 5]]]
            facetFlags += [2]
        if self.spongeLayers['x-']:
            facets += [[[2, 1, 6, 7]]]
            facetFlags += [3]
        return facets, facetFlags



    def _constructRegions(self, vertices, vertexFlags, segments, segmentFlags):
        regions = [[self.x0 + 0.01 * (self.x1 - self.x0), 0.5 * (self.y0 + self.y1)],]
        ind_region = 1
        regionFlags = [ind_region,]
        self.regionIndice = {'tank': ind_region - 1}
        if self.spongeLayers['x-']:
            regions += [[self.x0 - 0.5 * self.spongeLayers['x-'],
                         0.5 * (self.y0 + self.y1)]]
            ind_region += 1
            regionFlags += [ind_region]
            self.regionIndice['x-'] = ind_region - 1
        if self.spongeLayers['x+']:
            regions += [[self.x1 + 0.5 * self.spongeLayers['x+'],
                         0.5 * (self.y0 + self.y1)]]
            ind_region += 1
            regionFlags += [ind_region]
            self.regionIndice['x+'] = ind_region - 1
        return regions, regionFlags

    def setSponge(self, x_n=None, x_p=None):
        """
        Set length of sponge layers of the tank (used for wave absorption or
        generation zones).
        (!) Sponge layers expand outwards.

        Parameters
        ----------
        x_p: Optional[float]
            length of sponge layer in +x direction.
        x_n: Optional[float]
            length of sponge layer in -x direction.
        """
        self.spongeLayers['x-'] = x_n
        self.spongeLayers['x+'] = x_p
        self.constructShape()

    def setAbsorptionZones(self, x_n=False, x_p=False, dragAlpha=0.5/1.005e-6,
                           dragBeta=0., porosity=1.):
        """
        Sets regions (x+, x-) to absorption zones

        Parameters
        ----------
        allSponge: bool
            If True, all sponge layers are converted to absorption zones.
        x_p: bool
            If True, x+ region is converted to absorption zone.
        x_n: bool
            If True, x- region is converted to absorption zone.
        dragAlpha: Optional[float]
            Porous module parameter.
        dragBeta: Optional[float]
            Porous module parameter.
        porosity: Optional[float]
            Porous module parameter.
        """
        waves = None
        wind_speed = np.array([0., 0., 0.])
        if x_n or x_p:
            self._attachAuxiliaryVariable('RelaxZones')
        if x_n is True:
            center = np.array([self.x0 - 0.5 * self.spongeLayers['x-'],
                               0.5 * (self.y0 + self.y1), 0.])
            ind = self.regionIndice['x-']
            flag = self.regionFlags[ind]
            epsFact_solid = self.spongeLayers['x-']/2.
            orientation = np.array([1., 0.])
            self.zones[flag] = bc.RelaxationZone(shape=self,
                                                 zone_type='absorption',
                                                 orientation=orientation,
                                                 center=center,
                                                 waves=waves,
                                                 wind_speed=wind_speed,
                                                 epsFact_solid=epsFact_solid,
                                                 dragAlpha=dragAlpha,
                                                 dragBeta=dragBeta,
                                                 porosity=porosity)
        if x_p is True:
            center = np.array([self.x1 + 0.5 * self.spongeLayers['x+'],
                               0.5 * (self.y0 + self.y1), 0.])
            ind = self.regionIndice['x+']
            flag = self.regionFlags[ind]
            epsFact_solid = self.spongeLayers['x+']/2.
            orientation = np.array([-1., 0.])
            self.zones[flag] = bc.RelaxationZone(shape=self,
                                                 zone_type='absorption',
                                                 orientation=orientation,
                                                 center=center,
                                                 waves=waves,
                                                 wind_speed=wind_speed,
                                                 epsFact_solid=epsFact_solid,
                                                 dragAlpha=dragAlpha,
                                                 dragBeta=dragBeta,
                                                 porosity=porosity)

    def setGenerationZones(self, waves=None, wind_speed=(0., 0., 0.),
                           x_n=False, x_p=False,  dragAlpha=0.5/1.005e-6,
                           dragBeta=0., porosity=1., smoothing=0.):
        """
        Sets regions (x+, x-) to generation zones

        Parameters
        ----------
        waves: proteus.WaveTools
            Class instance of wave generated from proteus.WaveTools.
        wind_speed: Optional[array_like]
            Speed of wind in generation zone (default is (0., 0., 0.))
        allSponge: bool
            If True, all sponge layers are converted to generation zones.
        x_p: bool
            If True, x+ region is converted to generation zone.
        x_n: bool
            If True, x- region is converted to generation zone.
        dragAlpha: Optional[float]
            Porous module parameter.
        dragBeta: Optional[float]
            Porous module parameter.
        porosity: Optional[float]
            Porous module parameter.
        """
        waves = waves
        wind_speed = np.array(wind_speed)
        if x_n or x_p:
            self._attachAuxiliaryVariable('RelaxZones')
        if x_n is True:
            center = np.array([self.x0 - 0.5 * self.spongeLayers['x-'],
                               0.5 * (self.y0 + self.y1), 0.])
            ind = self.regionIndice['x-']
            flag = self.regionFlags[ind]
            epsFact_solid = self.spongeLayers['x-']/2.
            orientation = np.array([1., 0.])
            self.zones[flag] = bc.RelaxationZone(shape=self,
                                                 zone_type='generation',
                                                 orientation=orientation,
                                                 center=center,
                                                 waves=waves,
                                                 wind_speed=wind_speed,
                                                 epsFact_solid=epsFact_solid,
                                                 dragAlpha=dragAlpha,
                                                 dragBeta=dragBeta,
                                                 porosity=porosity,
                                                 smoothing=smoothing)
            self.BC['x-'].setUnsteadyTwoPhaseVelocityInlet(wave=waves,
                                                           wind_speed=wind_speed,
                                                           smoothing=smoothing)
        if x_p is True:
            center = np.array([self.x1 + 0.5 * self.spongeLayers['x+'],
                               0.5 * (self.y0 + self.y1), 0.])
            ind = self.regionIndice['x+']
            flag = self.regionFlags[ind]
            epsFact_solid = self.spongeLayers['x+']/2.
            orientation = np.array([-1., 0.])
            self.zones[flag] = bc.RelaxationZone(shape=self,
                                                 zone_type='generation',
                                                 orientation=orientation,
                                                 center=center,
                                                 waves=waves,
                                                 wind_speed=wind_speed,
                                                 epsFact_solid=epsFact_solid,
                                                 dragAlpha=dragAlpha,
                                                 dragBeta=dragBeta,
                                                 porosity=porosity,
                                                 smoothing=smoothing)
            self.BC['x+'].setUnsteadyTwoPhaseVelocityInlet(wave=waves,
                                                           wind_speed=wind_speed,
                                                           smoothing=smoothing)

#[temp] no tests yet!
class TankWithObstacles2D(Tank2D):
    """
    Class to create a 2D rectangular tank with obstacles built out of any wall.

    An obstacle is defined by a contiguous list of points which start and end
    on the walls or corners of the tank.

    This also covers special boundary conditions.  To tag a segment with a
    unique boundary tag, add the starting vertex (in the counterclockwise
    format the shape is generated in) of the segment as a value in a dictionary
    element keyed to the name of the boundary tag.

    (!) Warning: If each of the four corners of the rectangular tank is inside
    an obstacle or a vertex for an obstacle, then the tank's region is defined
    in a pseudorandom manner, which may make it unreliable when dealing with
    holes caused by other shapes.
    (!) Warning: Obstacle boundary tags are keyed to whichever edge they started
    from.  If this is undesirable, it may be manually overriden by applying
    special boundary conditions to affected segments.

    Parameters
    ----------
    domain: proteus.Domain.D_base
        Domain class instance that hold all the geometrical informations and
        boundary conditions of the shape.
    dim: Optional[array_like]
        Dimensions of the cuboid.
    obstacles: Optional[array_like]
        A list of lists of (x,y) coordinates.  Each (x,y) coordinate is a length
        and height relative to the x-,y- corner of the tank.  Each list of
        coordinates is an obstacle defined by points connected in the order of
        their index.  The list of lists gives all such obstacles in a
        counterclockwise manner of which they should be appended, starting from
        the (x-,y-) corner.
    special_boundaries: Optional[mapping]
        A dictionary of lists of vertices keyed to boundary names. The vertices
        listed will be given the boundary name they are keyed to, overriding
        any other designation they would be given.
        If this is a distinct boundary name, the segment starting from the vertex
        will be assigned the same boundary tag.
    full_circle: Optional[bool]
        A boolean tag to check if the final obstacle ends on the same edge that
        the first obstacle starts on.  Default is False.
    coords: Optional[array_like]
        Coordinates of the centroid of the shape.
    from_0: Optional[bool]
        If True (default), the tank extends from the origin to positive x, y, z
    """
    def __init__(self, domain, dim=(0., 0.),
                 obstacles = None, special_boundaries = None,
                 full_circle = False,
                 coords=None, from_0=True):
        if obstacles:
            self.obstacles = obstacles
        else:
            self.obstacles = []

        self.special_boundaries = []
        self.special_BC_vertices = []
        self.full_circle = full_circle

        self.spongeLayers = {'x-': None,
                             'x+': None}

        if special_boundaries:
            for key in special_boundaries.keys():
                self.special_boundaries += [key for v in special_boundaries[key]]
                self.special_BC_vertices += special_boundaries[key]

        self.corners = {'x-y-': False, 'x+y-': False,
                        'x+y+': False, 'x-y+': False}

        super(TankWithObstacles2D, self).__init__(domain, dim, coords, from_0)

    def _setupBCs(self):
        super(TankWithObstacles2D, self)._setupBCs()
        for boundary in self.special_boundaries:
            if boundary not in self.boundaryTags.keys():
                self.boundaryTags[boundary] = len(self.boundaryTags) + 1
                self.BC[boundary] = self.BC_class(shape=self, name=boundary)
                self.BC_list += [self.BC[boundary]]

    def _resetEdgesFromVertices(self, vertices):
        """
        Resets self.x0, self.x1, self.y0, self.y1 based on the actual shape.

        In particular, they will form a bounding box form around the shape -
        the furthest points in x and y dimensions, both high and low.

        Parameters
        ----------
        vertices: array_like
        """
        sorted_vertices = sorted(vertices, key=lambda vertex: vertex[1])
        self.y0 = sorted_vertices[0][1]
        self.y1 = sorted_vertices[-1][1]
        sorted_vertices = sorted(vertices, key=lambda vertex: vertex[0])
        self.x0 = sorted_vertices[0][0]
        self.x1 = sorted_vertices[-1][0]

    def _findSpongeLayerCorners(self, vertices):
        """
        Finds the corners for horizontal (x-, x+) sponge layers.

        Parameters
        ----------
        vertices: array_like
        """
        self._resetEdgesFromVertices(vertices)

        potential_x_n_corners = [vertex for vertex in vertices
                                 if np.isclose(vertex[0], self.x0)]
        potential_x_p_corners = [vertex for vertex in vertices
                                 if np.isclose(vertex[0], self.x1)]

        potential_x_n_corners.sort(key=lambda vertex: vertex[1])
        potential_x_p_corners.sort(key=lambda vertex: vertex[1])

        self.x0y0 = potential_x_n_corners[0]
        self.x0y1 = potential_x_n_corners[-1]
        self.x1y0 = potential_x_p_corners[0]
        self.x1y1 = potential_x_p_corners[-1]

    def _constructVertices(self):

        def getClockwiseOrder(first_point):
            clockwise_ordering = ('x-y-', 'y-', 'x+y-', 'x+',
                                  'x+y+', 'y+', 'x-y+', 'x-')
            index = clockwise_ordering.index(first_point)
            return clockwise_ordering[index:] + clockwise_ordering[:index]

        def findLocation(vertex):
            """
            Given an (x,y) coordinate gives a label associated to corner or edge
            """
            dim = [self.x1 - self.x0, self.y1 - self.y0]
            if np.isclose(vertex[0],0) and np.isclose(vertex[1],0):
                return 'x-y-'
            elif np.isclose(vertex[0],dim[0]) and np.isclose(vertex[1],dim[1]):
                return 'x+y+'
            elif np.isclose(vertex[0],0) and np.isclose(vertex[1],dim[1]):
                return 'x-y+'
            elif np.isclose(vertex[0],dim[0]) and np.isclose(vertex[1],0):
                return 'x+y-'
            elif np.isclose(vertex[0],0):
                return 'x-'
            elif np.isclose(vertex[0],dim[0]):
                return 'x+'
            elif np.isclose(vertex[1],0):
                return 'y-'
            elif np.isclose(vertex[1],dim[1]):
                return 'y+'
            else:
                raise ValueError("Point " + str(vertex) + " does not seem to"
                                 "be on a tank wall.")

        def checkClosure(start_point, end_point):
            if start_point == end_point:
                return True

        def addCorner(corner_flag):
            if corner_flag == 'x-y-':
                corner = [[self.x0, self.y0]]
            elif corner_flag == 'x+y-':
                corner = [[self.x1, self.y0]]
            elif corner_flag == 'x+y+':
                corner = [[self.x1, self.y1]]
            elif corner_flag == 'x-y+':
                corner = [[self.x0, self.y1]]
            # vertex flags
            if corner_flag in ['x-y-', 'x+y-']:
                corner_tag = [self.boundaryTags['y-']]
            else:
                corner_tag = [self.boundaryTags['y+']]

            return corner, corner_tag

        def addIntermediateCorners(first, last):
            """
            Returns corner vertices (and flags) in between two segments
            """
            ordering = getClockwiseOrder(first)
            corners = [x for x in ordering
                       if x in self.corners.keys()
                       and ordering.index(x) < ordering.index(last)
                       ]
            corner_vertices = []
            corner_flags = []

            for corner in corners:
                self.corners[corner] = True
                vertex, flag = addCorner(corner)
                corner_vertices += vertex
                corner_flags += flag

            return corner_vertices, corner_flags

        def addRemainingCorners(first, last):
            if first == last:
                if self.full_circle:
                    return []
                else:
                    return addAllCorners(first)
            else:
                return addIntermediateCorners(first, last)

        def addAllCorners(starting_point):
            """
            Returns all corners and flags.
            """
            corner_vertices = []
            corner_flags = []

            ordering = getClockwiseOrder(starting_point)

            for potential_corner in ordering:
                if potential_corner in self.corners.keys():
                    self.corners[potential_corner] = True
                    vertex, flag = addCorner(potential_corner)
                    corner_vertices += vertex
                    corner_flags += flag

            return corner_vertices, corner_flags

        def addSpongeVertices():
            sponge_vertices = []
            sponge_vertexFlags = []
            if self.spongeLayers['x-']:
                sponge_vertices += [[v[0] - self.spongeLayers['x-'], v[1]]
                                    for v in [self.x0y0, self.x0y1]]
                sponge_vertexFlags += [self.boundaryTags['y-'],
                                       self.boundaryTags['y+']]
            if self.spongeLayers['x+']:
                sponge_vertices += [[v[0] + self.spongeLayers['x+'], v[1]]
                                    for v in [self.x1y0, self.x1y1]]
                sponge_vertexFlags += [self.boundaryTags['y-'],
                                       self.boundaryTags['y+']]
            return sponge_vertices, sponge_vertexFlags

        #--------------------------------------------------------#
        vertices = []
        vertexFlags = []
        former_end = None
        first_start = None

        for obstacle in self.obstacles:
            start = findLocation(obstacle[0])
            end = findLocation(obstacle[-1])

            if start == end and checkClosure(obstacle[0],obstacle[-1]):
                raise ValueError("Obstacles must be open (start and end"
                                 " vertices must be distinct)")
            if start == former_end and checkClosure(obstacle[0], vertices[-1]):
                vertices.pop()
                vertexFlags.pop()

            # ---- In-Between Corner Vertices ---- #
            if former_end is not None:
                new_vertices, new_flags = addIntermediateCorners(former_end, start)
                vertices += new_vertices
                vertexFlags += new_flags

            # ---- Obstacle ---- #
            vertices += obstacle
            vertexFlags += [self.boundaryTags[start]
                            for i in range(len(obstacle))]

            # ---- Paperwork ---- #
            former_end = end
            if first_start is None:
                first_start = start

        # ---- Remaining Corner Vertices ---- #
        if first_start is not None:
            new_vertices, new_flags = addRemainingCorners(former_end,
                                                          first_start)
        else:
            new_vertices, new_flags = addAllCorners('x-')

        vertices += new_vertices
        vertexFlags += new_flags

        # ---- Check for Special Conditions ---- #
        for vertex in self.special_BC_vertices:
            flag_index = vertices.index(vertex)
            boundary_index = self.special_BC_vertices.index(vertex)
            boundary_name = self.special_boundaries[boundary_index]
            vertexFlags[flag_index] = self.boundaryTags[boundary_name]

        # ---- Adjustments for Sponge Zones ---- #
        self._findSpongeLayerCorners(vertices=vertices)

        # ---- Add Sponge Zone Vertices ---- #
        new_vertices, new_flags = addSpongeVertices()
        vertices += new_vertices
        vertexFlags += new_flags

        return vertices, vertexFlags

    def _constructSegments(self, vertices, vertexFlags):
        # VertexFlag --> SegmentFlag logic:
        #
        # if EITHER are x+  --> segment is x+
        #                       UNLESS the other is x-  --> y+
        # if EITHER are x-  --> segment is x-
        #                       UNLESS the other is x+  --> y-
        # if it STARTS y-   --> segment is y-
        #                       UNLESS they are vertical --> x+
        # if it STARTS y+   --> segment is y+
        #                       UNLESS they are vertical --> x-
        # if BOTH are ***   --> segment is ***
        # (if two different *** are around, it takes the first)
        segments = []
        segmentFlags = []

        on_sponge_edge = {'x-': False, 'x+': False}
        sponge_edges_covered = {'x-': False, 'x+': False}

        def checkSpongeStatus(start_index, end_index):
            start_vertex = vertices[start_index]
            if self.spongeLayers['x-']:
                if not on_sponge_edge['x-']:
                    if start_vertex in (self.x0y0, self.x0y1):
                        on_sponge_edge['x-'] = True
                elif not sponge_edges_covered['x-']:
                    if start_vertex in (self.x0y0, self.x0y1):
                        on_sponge_edge['x-'] = False
                        sponge_edges_covered['x-'] = True
                    else:
                        vertexFlags[start_index] = self.boundaryTags['sponge']
                else:
                    pass

            if self.spongeLayers['x+']:
                if not on_sponge_edge['x+']:
                    if start_vertex in (self.x1y0, self.x1y1):
                        on_sponge_edge['x+'] = True
                elif not sponge_edges_covered['x+']:
                    if start_vertex in (self.x1y0, self.x1y1):
                        on_sponge_edge['x+'] = False
                        sponge_edges_covered['x+'] = True
                    else:
                        vertexFlags[start_index] = self.boundaryTags['sponge']
                else:
                    pass

            end_vertex = vertices[end_index]
            if on_sponge_edge['x-']:
                if end_vertex not in (self.x0y0, self.x0y1):
                    vertexFlags[end_index] = self.boundaryTags['sponge']
            if on_sponge_edge['x+']:
                if end_vertex not in (self.x1y0, self.x1y1):
                    vertexFlags[end_index] = self.boundaryTags['sponge']


        def getSegmentFlag(start, end):
            if ((self.spongeLayers['x-'] and not sponge_edges_covered['x-']) or
                (self.spongeLayers['x+'] and not sponge_edges_covered['x+'])):
                checkSpongeStatus(start, end)

            if on_sponge_edge['x-'] or on_sponge_edge['x+']:
                return [self.boundaryTags['sponge'], ]

            else:
                if vertexFlags[start] == self.boundaryTags['x+']:
                    if vertexFlags[end] == self.boundaryTags['x-']:
                        return [self.boundaryTags['y+'], ]
                    else:
                        return [self.boundaryTags['x+'], ]

                elif vertexFlags[start] == self.boundaryTags['x-']:
                    if vertexFlags[end] == self.boundaryTags['x+']:
                        return [self.boundaryTags['y-'], ]
                    else:
                        return [self.boundaryTags['x-'], ]

                elif vertexFlags[end] == self.boundaryTags['x+']:
                    if vertexFlags[start] in [self.boundaryTags['y-'],
                                              self.boundaryTags['y+']]:
                        return [self.boundaryTags['x+'], ]

                elif vertexFlags[end] == self.boundaryTags['x-']:
                    if vertexFlags[start] in [self.boundaryTags['y-'],
                                              self.boundaryTags['y+']]:
                        return [self.boundaryTags['x-'], ]

                elif vertexFlags[start] == self.boundaryTags['y-']:
                    if (vertexFlags[end] == self.boundaryTags['y+']
                        and np.isclose(vertices[start][0], vertices[end][0])
                        ):
                        return [self.boundaryTags['x+'], ]
                    else:
                        return [self.boundaryTags['y-'], ]

                elif vertexFlags[start] == self.boundaryTags['y+']:
                    if (vertexFlags[end] == self.boundaryTags['y-']
                        and np.isclose(vertices[start][0], vertices[end][0])
                        ):
                        return [self.boundaryTags['x-'], ]
                    else:
                        return [self.boundaryTags['y+'], ]

                else:
                    return [vertexFlags[start], ]

        # ---- Initial Sponge Logic ---- #
        sponge_vertex_count = 0

        if self.spongeLayers['x-']:
            sponge_vertex_count += 2
        if self.spongeLayers['x+']:
            sponge_vertex_count += 2

        # ---- Build Main Segments ---- #
        for i in range(len(vertices) - 1 - sponge_vertex_count):
            segments += [[i, i + 1], ]
            segmentFlags += getSegmentFlag(i, i + 1)
        segments += [[len(vertices) - 1 - sponge_vertex_count, 0], ]
        segmentFlags += getSegmentFlag(len(vertices) - 1 - sponge_vertex_count,
                                       0)

        # ---- Build Sponge Segments ---- #
        if self.spongeLayers['x-']:
            segments += [[vertices.index(self.x0y0),
                          len(vertices) - sponge_vertex_count],
                         [len(vertices) - sponge_vertex_count,
                          len(vertices) - sponge_vertex_count + 1],
                         [len(vertices) - sponge_vertex_count + 1,
                          vertices.index(self.x0y1)]
                         ]
            segmentFlags += [self.boundaryTags['y-'],
                             self.boundaryTags['x-'],
                             self.boundaryTags['y+']]
        if self.spongeLayers['x+']:
            segments += [[vertices.index(self.x1y0), len(vertices) - 2],
                         [len(vertices) - 2, len(vertices) - 1],
                         [len(vertices) - 1, vertices.index(self.x1y1)]
                         ]
            segmentFlags += [self.boundaryTags['y-'],
                             self.boundaryTags['x+'],
                             self.boundaryTags['y+']]

        return segments, segmentFlags

    def _constructRegions(self, vertices, vertexFlags, segments, segmentFlags):
        if True in self.corners.values():
            regions = self._getCornerRegion()
        else:
            regions = self._getRandomRegion(vertices, segments)

        ind_region = 1
        regionFlags = [ind_region,]
        self.regionIndice = {'tank': ind_region - 1}

        sponge_half_height_x0 = 0.5 * (self.x0y0[1] + self.x0y1[1])
        sponge_half_height_x1 = 0.5 * (self.x1y0[1] + self.x1y1[1])
        sponge_x0 = self.x0y0[0]
        sponge_x1 = self.x1y0[0]

        if self.spongeLayers['x-']:
            regions += [[sponge_x0 - 0.5 * self.spongeLayers['x-'],
                         sponge_half_height_x0]]
            ind_region += 1
            regionFlags += [ind_region]
            self.regionIndice['x-'] = ind_region - 1
        if self.spongeLayers['x+']:
            regions += [[sponge_x1 + 0.5 * self.spongeLayers['x+'],
                         sponge_half_height_x1]]
            ind_region += 1
            regionFlags += [ind_region]
            self.regionIndice['x+'] = ind_region - 1

        return regions, regionFlags

    def _findExtrema(self, points):
        """
        Return the extrema of a series of points in n dimensions in the form:
        max(x1), max(x2), ... , max(xn), min(x1), ... , min(xn)
        """
        points = np.array(points)
        return np.max(points,0).tolist() + np.min(points,0).tolist()

    def _getCornerRegion(self):
        eps = np.finfo(float).eps
        if self.corners['x-y-']:
            return [[self.x0 + eps, self.y0 + eps], ]
        elif self.corners['x+y-']:
            return [[self.x1 - eps, self.y0 + eps], ]
        elif self.corners['x+y+']:
            return [[self.x1 - eps, self.y1 - eps], ]
        elif self.corners['x-y+']:
            return [[self.x0 + eps, self.y1 - eps], ]

    def _getRandomRegion(self, vertices, segments):
        x_p, y_p, x_n, y_n = self._findExtrema(vertices)
        if self.spongeLayers['x-']:
            x_n += self.spongeLayers['x-']
        if self.spongeLayers['x+']:
            x_p -= self.spongeLayers['x+']

        count = 0
        allowed_tries = 100

        while True:
            count += 1
            vertical_line = np.random.uniform(x_n, x_p)
            if True in [np.isclose(vertical_line, vertex[0]) for vertex in
                        vertices]:
                continue

            lowest_intersect = second_intersect = y_p

            for segment in segments:
                line_x0 = vertices[segment[0]][0]
                line_y0 = vertices[segment[0]][1]
                line_x1 = vertices[segment[1]][0]
                line_y1 = vertices[segment[1]][1]
                if (line_x0 < vertical_line < line_x1
                    or line_x0 > vertical_line > line_x1):
                    # (due to the strict inequality check and
                    # our selection of vertical_line - x1 > x0 should be sure)
                    intersection_height = line_y0 + (
                        (line_y1 - line_y0)
                        * (vertical_line - line_x0)
                        / (line_x1 - line_x0)
                    )
                    if intersection_height < lowest_intersect:
                        second_intersect = lowest_intersect
                        lowest_intersect = intersection_height
                    elif intersection_height < second_intersect:
                        second_intersect = intersection_height

            interior_point = 0.5 * (lowest_intersect + second_intersect)

            if lowest_intersect < interior_point < second_intersect:
                break
            if count > allowed_tries:
                ValueError(
                    "Cannot find a proper interior point of the defined "
                    "shape after " + str(count) + " tries.")

        return [[vertical_line, interior_point], ]

    def setAbsorptionZones(self, x_n=False, x_p=False, dragAlpha=0.5/1.005e-6,
                           dragBeta=0., porosity=1.):
        """
        Sets regions (x+, x-) to absorption zones

        Parameters
        ----------
        allSponge: bool
            If True, all sponge layers are converted to absorption zones.
        x_p: bool
            If True, x+ region is converted to absorption zone.
        x_n: bool
            If True, x- region is converted to absorption zone.
        dragAlpha: Optional[float]
            Porous module parameter.
        dragBeta: Optional[float]
            Porous module parameter.
        porosity: Optional[float]
            Porous module parameter.
        """
        sponge_half_height_x0 = 0.5 * (self.x0y0[1] + self.x0y1[1])
        sponge_half_height_x1 = 0.5 * (self.x1y0[1] + self.x1y1[1])
        sponge_x0 = self.x0y0[0]
        sponge_x1 = self.x1y0[0]

        waves = None
        wind_speed = np.array([0., 0., 0.])
        if x_n or x_p:
            self._attachAuxiliaryVariable('RelaxZones')
        if x_n is True:
            center = np.array([sponge_x0 - 0.5 * self.spongeLayers['x-'],
                               sponge_half_height_x0, 0.])
            ind = self.regionIndice['x-']
            flag = self.regionFlags[ind]
            epsFact_solid = self.spongeLayers['x-']/2.
            orientation = np.array([1., 0.])
            self.zones[flag] = bc.RelaxationZone(shape=self,
                                                 zone_type='absorption',
                                                 orientation=orientation,
                                                 center=center,
                                                 waves=waves,
                                                 wind_speed=wind_speed,
                                                 epsFact_solid=epsFact_solid,
                                                 dragAlpha=dragAlpha,
                                                 dragBeta=dragBeta,
                                                 porosity=porosity)
        if x_p is True:
            center = np.array([sponge_x1 + 0.5 * self.spongeLayers['x+'],
                               sponge_half_height_x1, 0.])
            ind = self.regionIndice['x+']
            flag = self.regionFlags[ind]
            epsFact_solid = self.spongeLayers['x+']/2.
            orientation = np.array([-1., 0.])
            self.zones[flag] = bc.RelaxationZone(shape=self,
                                                 zone_type='absorption',
                                                 orientation=orientation,
                                                 center=center,
                                                 waves=waves,
                                                 wind_speed=wind_speed,
                                                 epsFact_solid=epsFact_solid,
                                                 dragAlpha=dragAlpha,
                                                 dragBeta=dragBeta,
                                                 porosity=porosity)

    def setGenerationZones(self, waves=None, wind_speed=(0., 0., 0.),
                           x_n=False, x_p=False,  dragAlpha=0.5/1.005e-6,
                           dragBeta=0., porosity=1., smoothing=0.):
        """
        Sets regions (x+, x-) to generation zones

        Parameters
        ----------
        waves: proteus.WaveTools
            Class instance of wave generated from proteus.WaveTools.
        wind_speed: Optional[array_like]
            Speed of wind in generation zone (default is (0., 0., 0.))
        allSponge: bool
            If True, all sponge layers are converted to generation zones.
        x_p: bool
            If True, x+ region is converted to generation zone.
        x_n: bool
            If True, x- region is converted to generation zone.
        dragAlpha: Optional[float]
            Porous module parameter.
        dragBeta: Optional[float]
            Porous module parameter.
        porosity: Optional[float]
            Porous module parameter.
        """
        sponge_half_height_x0 = 0.5 * (self.x0y0[1] + self.x0y1[1])
        sponge_half_height_x1 = 0.5 * (self.x1y0[1] + self.x1y1[1])
        sponge_x0 = self.x0y0[0]
        sponge_x1 = self.x1y0[0]

        waves = waves
        wind_speed = np.array(wind_speed)
        if x_n or x_p:
            self._attachAuxiliaryVariable('RelaxZones')
        if x_n is True:

            center = np.array([sponge_x0 - 0.5 * self.spongeLayers['x-'],
                               sponge_half_height_x0, 0.])
            ind = self.regionIndice['x-']
            flag = self.regionFlags[ind]
            epsFact_solid = self.spongeLayers['x-']/2.
            orientation = np.array([1., 0.])
            self.zones[flag] = bc.RelaxationZone(shape=self,
                                                 zone_type='generation',
                                                 orientation=orientation,
                                                 center=center,
                                                 waves=waves,
                                                 wind_speed=wind_speed,
                                                 epsFact_solid=epsFact_solid,
                                                 dragAlpha=dragAlpha,
                                                 dragBeta=dragBeta,
                                                 porosity=porosity,
                                                 smoothing=smoothing)
            self.BC['x-'].setUnsteadyTwoPhaseVelocityInlet(wave=waves,
                                                           wind_speed=wind_speed,
                                                           smoothing=smoothing)
        if x_p is True:

            center = np.array([sponge_x1 + 0.5 * self.spongeLayers['x+'],
                               sponge_half_height_x1, 0.])
            ind = self.regionIndice['x+']
            flag = self.regionFlags[ind]
            epsFact_solid = self.spongeLayers['x+']/2.
            orientation = np.array([-1., 0.])
            self.zones[flag] = bc.RelaxationZone(shape=self,
                                                 zone_type='generation',
                                                 orientation=orientation,
                                                 center=center,
                                                 waves=waves,
                                                 wind_speed=wind_speed,
                                                 epsFact_solid=epsFact_solid,
                                                 dragAlpha=dragAlpha,
                                                 dragBeta=dragBeta,
                                                 porosity=porosity,
                                                 smoothing=smoothing)
            self.BC['x+'].setUnsteadyTwoPhaseVelocityInlet(wave=waves,
                                                           wind_speed=wind_speed,
                                                           smoothing=smoothing)



def assembleDomain(domain):
    """
    This function sets up everything needed for the domain, meshing, and
    AuxiliaryVariables calculations (if any).
    It should always be called after defining and manipulating all the shapes
    to be attached to the domain.

    Parameters
    ----------
    domain: proteus.Domain.D_base
        Domain class instance that hold all the geometrical informations and
        boundary conditions of the shape.
    """
    _assembleGeometry(domain, BC_class=bc.BC_RANS)
    domain.bc[0].setNonMaterial()  # set BC for boundary between processors
    assembleAuxiliaryVariables(domain)
    _generateMesh(domain)


def assembleAuxiliaryVariables(domain):
    """
    Adds the auxiliary variables to the domain.

    Parameters
    ----------
    domain: proteus.Domain.D_base
        Domain class instance that hold all the geometrical informations and
        boundary conditions of the shape.

    Notes
    -----
    Should be called after assembleGeometry
    """

    domain.auxiliaryVariables = {
        'dissipation': [],
        'kappa': [],
        'ls': [],
        'ls_consrv': [],
        'moveMesh': [],
        'redist': [],
        'twp': [],
        'vof': []
    }

    zones_global = {}
    start_region = 0
    start_rflag = 0
    start_flag = 0
    for shape in domain.shape_list:
        aux = domain.auxiliaryVariables
        # ----------------------------
        # RIGID BODIES
        if 'RigidBody' in shape.auxiliaryVariables.keys():
            body = shape.auxiliaryVariables['RigidBody']
            aux['twp'] += [body]
            # fixing mesh on rigid body
            for boundcond in shape.BC_list:
                boundcond.setRigidBodyMoveMesh(body)
            # update the indice for force/moment calculations
            body.i_start = start_flag+1
            body.i_end = start_flag+1+len(shape.BC_list)
        # ----------------------------
        # ABSORPTION/GENERATION ZONES
        if 'RelaxZones' in shape.auxiliaryVariables.keys():
            if not zones_global:
                aux['twp'] += [bc.RelaxationZoneWaveGenerator(zones_global,
                                                       domain.nd)]
            if not hasattr(domain, 'porosityTypes'):
                # create arrays of default values
                domain.porosityTypes = np.ones(len(domain.regionFlags)+1)
                domain.dragAlphaTypes = np.zeros(len(domain.regionFlags)+1)
                domain.dragBetaTypes = np.zeros(len(domain.regionFlags)+1)
                domain.epsFact_solid = np.zeros(len(domain.regionFlags)+1)
            i0 = start_region+1
            for flag, zone in shape.zones.iteritems():
                ind = [i for i, f in enumerate(shape.regionFlags) if f == flag]
                for i1 in ind:
                    domain.porosityTypes[i0+i1] = zone.porosity
                    domain.dragAlphaTypes[i0+i1] = zone.dragAlpha
                    domain.dragBetaTypes[i0+i1] = zone.dragBeta
                    domain.epsFact_solid[i0+i1] = zone.epsFact_solid
                # update dict with global key instead of local key
                key = flag+start_rflag
                zones_global[key] = zone
        start_flag += len(shape.BC_list)
        # ----------------------------
        # GAUGES
        gauge_dict = {key: shape.auxiliaryVariables.get(key,[])
                      for key in shape.auxiliaryVariables.keys()
                      if str(key).startswith('Gauge_')}
        for key in gauge_dict.keys():
            key_name = key.split('_', 1)[1] # Cutting off "Gauge_" prefix
            if key_name not in aux:
                # It is probably too dangerous to simply put "aux[key_name] = []"
                # as this system is fragile to typos. Instead, we throw an error.
                raise ValueError('ERROR: Gauge key ',
                                 key_name,
                                 ' is not a recognized model by SpatialTools.',
                                 ' The known models in our dictionary are ',
                                 str(aux.keys())
                                 )
            else:
                aux[key_name] += gauge_dict[key]
        if shape.regions is not None:
            start_region += len(shape.regions)
            start_rflag += max(domain.regionFlags[0:start_region])


def get_unit_vector(vector):
    return np.array(vector)/np.linalg.norm(vector)<|MERGE_RESOLUTION|>--- conflicted
+++ resolved
@@ -67,11 +67,7 @@
         self.auxiliaryVariables = {}  # list of auxvar attached to shape
         self.It = None  # inertia tensor
 
-<<<<<<< HEAD
-    def _attachAuxiliaryVariable(self, key, auxvar=None):
-=======
-    def _attachAuxiliaryVariable(self, key, gauge=None):
->>>>>>> 610707a2
+    def _attachAuxiliaryVariable(self, key, auxvar=None, gauge=None):
         """
         Attaches an auxiliary variable to the auxiliaryVariables dictionary of
         the shape (used in buildDomain function)
@@ -92,15 +88,10 @@
         """
         if key not in self.auxiliaryVariables:
             if key == 'RigidBody':
-<<<<<<< HEAD
                 self.auxiliaryVariables[key] = auxvar
                 if self.holes is None:
                     self.holes = np.array([self.barycenter[:self.nd]])
-            if key == 'RelaxZones':
-=======
-                self.auxiliaryVariables[key] = True
             elif key == 'RelaxZones':
->>>>>>> 610707a2
                 self.auxiliaryVariables[key] = self.zones
             elif str(key).startswith('Gauge_'):
                 self.auxiliaryVariables[key] = [gauge]
