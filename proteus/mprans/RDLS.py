import proteus
from proteus.mprans.cRDLS import *


class SubgridError(proteus.SubgridError.SGE_base):
    def __init__(self, coefficients, nd):
        proteus.SubgridError.SGE_base.__init__(self, coefficients, nd, False)

    def initializeElementQuadrature(self, mesh, t, cq):
        for ci in range(self.nc):
            cq[('dH_sge', ci, ci)] = cq[('dH', ci, ci)]

    def calculateSubgridError(self, q):
        pass

    def updateSubgridErrorHistory(self, initializationPhase=False):
        pass


class ShockCapturing(proteus.ShockCapturing.ShockCapturing_base):
    def __init__(self, coefficients, nd, shockCapturingFactor=0.25, lag=True, nStepsToDelay=None):
        proteus.ShockCapturing.ShockCapturing_base.__init__(self, coefficients, nd, shockCapturingFactor, lag)
        self.nStepsToDelay = nStepsToDelay
        self.nSteps = 0

    def initializeElementQuadrature(self, mesh, t, cq):
        self.mesh = mesh
        self.numDiff = []
        self.numDiff_last = []
        for ci in range(self.nc):
            self.numDiff.append(cq[('numDiff', ci, ci)])
            self.numDiff_last.append(cq[('numDiff', ci, ci)])

    def updateShockCapturingHistory(self):
        self.nSteps += 1
        if self.lag:
            for ci in range(self.nc):
                self.numDiff_last[ci][:] = self.numDiff[ci]
        if self.lag == False and self.nStepsToDelay is not None and self.nSteps > self.nStepsToDelay:
            self.lag = True
            self.numDiff_last = []
            for ci in range(self.nc):
                self.numDiff_last.append(self.numDiff[ci].copy())
        logEvent("RDLS: max numDiff %e" % (globalMax(self.numDiff_last[0].max()),))


class PsiTC(proteus.StepControl.SC_base):
    def __init__(self, model, nOptions):
        proteus.StepControl.SC_base.__init__(self, model, nOptions)
        for ci in nOptions.atol_res.keys():
            self.atol = nOptions.atol_res[ci]
            self.rtol = nOptions.rtol_res[ci]
        self.stepExact = True
        for m in model.levelModelList:
            m.timeIntegration.isAdaptive = False
        self.nSteps = 0
        self.nStepsOsher = nOptions.psitc['nStepsForce']
        self.red_ratio = nOptions.psitc['reduceRatio']
        self.start_ratio = nOptions.psitc['startRatio']
        self.nStepsMax = nOptions.psitc['nStepsMax']

    def stepExact_model(self, tOut):
        # pseudo time step
        for m in self.model.levelModelList:
            m.timeIntegration.choose_dt()
        self.dt_model = self.start_ratio * m.timeIntegration.dt
        self.set_dt_allLevels()
        # physical time step
        self.t_model = tOut
        self.setSubsteps([tOut])

    def initialize_dt_model(self, t0, tOut):
        self.saveSolution()
        self.t_model_last = t0
        self.t_model = tOut
        # pseudo time step
        for m in self.model.levelModelList:
            m.timeIntegration.initialize_dt(t0, tOut, m.q)
        # set the starting time steps
        self.dt_model = self.start_ratio * m.timeIntegration.dt
        self.set_dt_allLevels()
        # physical time step
        self.t = tOut
        self.setSubsteps([tOut])
        self.nSteps = 0
        logEvent("Initializing time step on model %s to dt = %12.5e" % (self.model.name,
                                                                        self.dt_model),
                 level=1)

    def updateSubstep(self):
        # choose  a new dt and add a substep without increasing t
        # if the steady state has been reached then append the new  t to the  substeps
        self.solverFailures = 0
        self.errorFailures = 0
        self.saveSolution()
        # here we just need to test the error and set to tOut if steady state
        if self.nSteps == 0:
            self.res0 = self.model.solver.solverList[-1].norm_r0
            for m in self.model.levelModelList:
                m.timeIntegration.choose_dt()
            self.dt_model = self.start_ratio * self.model.levelModelList[0].timeIntegration.dt
        res = self.model.solver.solverList[-1].norm_r0
        ssError = res / (self.res0 * self.rtol + self.atol)
        for m in self.model.levelModelList:
            m.updateTimeHistory(self.t_model)
            m.timeIntegration.updateTimeHistory()
        if ((self.nSteps < self.nStepsOsher or
             ssError >= 1.0) and
                self.nSteps < self.nStepsMax):
            self.nSteps += 1
            self.dt_model = m.timeIntegration.dt
            if self.nSteps >= self.nStepsOsher:  # start ramping up the time step
                self.dt_model = self.dt_model * self.red_ratio
            #logEvent("Osher-PsiTC dt %12.5e" %(self.dt_model),level=1)
            self.set_dt_allLevels()
            # physical time step
            self.t_model = self.substeps[0]
            self.substeps.append(self.substeps[0])
            logEvent("Osher-PsiTC iteration %d  dt = %12.5e  |res| = %12.5e %g  " % (self.nSteps, self.dt_model, res, (res / self.res0) * 100.0), level=1)
        elif self.nSteps >= self.nStepsMax:
            logEvent("Osher-PsiTC DID NOT Converge |res| = %12.5e but quitting anyway" % (res,))
            logEvent("Osher-PsiTC tolerance                %12.5e " % (self.res0 * self.rtol + self.atol,))
            self.nSteps = 0
        else:
            logEvent("Osher-PsiTC converged |res| = %12.5e %12.5e" % (res, ssError * 100.0))
            logEvent("Osher-PsiTC tolerance                %12.5e " % (self.res0 * self.rtol + self.atol,))
            self.nSteps = 0

    def choose_dt_model(self):
        # don't modify dt_model
        self.solverFailures = 0
        self.errorFailures = 0
        self.saveSolution()
        # pseudo time step
        for m in self.model.levelModelList:
            m.timeIntegration.choose_dt()
        self.dt_model = self.start_ratio * m.timeIntegration.dt
        self.set_dt_allLevels()
        # physical time step
        self.t_model = self.substeps[0]
        self.setSubsteps([self.substeps[0]])
        logEvent("Osher-PsiTC choosing dt = %12.5e " % (self.dt_model,))


class Coefficients(proteus.TransportCoefficients.TC_base):
    from proteus.ctransportCoefficients import redistanceLevelSetCoefficientsEvaluate

    def __init__(self, applyRedistancing=True, epsFact=2.0, nModelId=None, u0=None, rdModelId=0, penaltyParameter=0.0, useMetrics=0.0, useConstantH=False, weakDirichletFactor=10.0, backgroundDiffusionFactor=0.01):
        self.useConstantH = useConstantH
        self.useMetrics = useMetrics
        variableNames = ['phid']
        nc = 1
        mass = {0: {0: 'linear'}}
        hamiltonian = {0: {0: 'nonlinear'}}
        advection = {}
        diffusion = {}
        potential = {}
        reaction = {0: {0: 'constant'}}
        TC_base.__init__(self,
                         nc,
                         mass,
                         advection,
                         diffusion,
                         potential,
                         reaction,
                         hamiltonian,
                         variableNames)
        self.nModelId = nModelId
        self.rdModelId = rdModelId
        self.epsFact = epsFact
        self.q_u0 = None
        self.ebq_u0 = None
        self.ebqe_u0 = None
        self.dof_u0 = None
        self.u0 = u0
        self.applyRedistancing = applyRedistancing
        self.weakBC_on = True  # False
        self.penaltyParameter = penaltyParameter
        self.backgroundDiffusionFactor = backgroundDiffusionFactor
        self.weakDirichletFactor = weakDirichletFactor

    def attachModels(self, modelList):
        if self.nModelId is not None:
            self.nModel = modelList[self.nModelId]
            self.q_u0 = self.nModel.q[('u', 0)]
            if self.nModel.ebq.has_key(('u', 0)):
                self.ebq_u0 = self.nModel.ebq[('u', 0)]
            self.ebqe_u0 = self.nModel.ebqe[('u', 0)]
            self.dof_u0 = self.nModel.u[0].dof
        else:
            self.nModel = None
        self.rdModel = modelList[self.rdModelId]

    def initializeMesh(self, mesh):
        self.h = mesh.h
        self.eps = self.epsFact * mesh.h

    def initializeElementQuadrature(self, t, cq):
        if self.nModelId is None:
            if self.q_u0 is None:
                self.q_u0 = numpy.zeros(cq[('u', 0)].shape, 'd')
            if self.u0 is not None:
                for i in range(len(cq[('u', 0)].flat)):
                    self.q_u0.flat[i] = self.u0.uOfXT(cq['x'].flat[3 * i:3 * (i + 1)], 0.)

    def initializeElementBoundaryQuadrature(self, t, cebq, cebq_global):
        if self.nModelId is None:
            if self.ebq_u0 is None:
                self.ebq_u0 = numpy.zeros(cebq[('u', 0)].shape, 'd')
            if self.u0 is not None:
                for i in range(len(cebq[('u', 0)].flat)):
                    self.ebq_u0.flat[i] = self.u0.uOfXT(cebq['x'].flat[3 * i:3 * (i + 1)], 0.)

    def initializeGlobalExteriorElementBoundaryQuadrature(self, t, cebqe):
        if self.nModelId is None:
            if self.ebqe_u0 is None:
                self.ebqe_u0 = numpy.zeros(cebqe[('u', 0)].shape, 'd')
            if self.u0 is not None:
                for i in range(len(cebqe[('u', 0)].flat)):
                    self.ebqe_u0.flat[i] = self.u0.uOfXT(cebqe['x'].flat[3 * i:3 * (i + 1)], 0.)

    def preStep(self, t, firstStep=False):
        import pdb
<<<<<<< HEAD
        # pdb.set_trace()
        if self.nModel is not None:
            logEvent("resetting signed distance level set to current level set", level=2)
            self.rdModel.u[0].dof[:] = self.nModel.u[0].dof[:]
=======
        if self.nModel is not None:
            logEvent("resetting signed distance level set to current level set",level=2)
            self.rdModel.u[0].dof[:] = self.nModel.u[0].dof
            self.rdModel.q[('u',0)][:] = self.nModel.q[('u',0)]
            self.rdModel.ebqe[('u',0)][:] = self.nModel.ebqe[('u',0)]
            self.rdModel.q[('grad(u)',0)][:] = self.nModel.q[('grad(u)',0)]
            self.rdModel.ebqe[('grad(u)',0)][:] = self.nModel.ebqe[('grad(u)',0)]
>>>>>>> 5b579530
            self.rdModel.calculateCoefficients()
            self.rdModel.calculateElementResidual()
            self.rdModel.timeIntegration.updateTimeHistory(resetFromDOF=True)
            self.rdModel.timeIntegration.resetTimeHistory(resetFromDOF=True)
            self.rdModel.updateTimeHistory(t, resetFromDOF=True)
            # now do again because of subgrid error lagging
            #\todo modify subgrid error lagging so this won't be necessary
            self.rdModel.calculateCoefficients()
            self.rdModel.calculateElementResidual()
            self.rdModel.timeIntegration.updateTimeHistory(resetFromDOF=True)
            self.rdModel.timeIntegration.resetTimeHistory(resetFromDOF=True)
            self.rdModel.updateTimeHistory(t, resetFromDOF=True)
            copyInstructions = {'copy_uList': True,
                                'uList_model': self.nModelId}
            copyInstructions = {'reset_uList': True}
            return copyInstructions
        else:
            return {}

    def postStep(self, t, firstStep=False):
        if self.nModel is not None:
            if self.applyRedistancing == True:
                logEvent("resetting level set to signed distance")
<<<<<<< HEAD
                self.nModel.u[0].dof.flat[:] = self.rdModel.u[0].dof.flat[:]
=======
                self.nModel.u[0].dof[:] = self.rdModel.u[0].dof
                self.nModel.q[('u',0)][:] = self.rdModel.q[('u',0)]
                self.nModel.ebqe[('u',0)][:] = self.rdModel.ebqe[('u',0)]
                self.nModel.q[('grad(u)',0)][:] = self.rdModel.q[('grad(u)',0)]
                self.nModel.ebqe[('grad(u)',0)][:] = self.rdModel.ebqe[('grad(u)',0)]
>>>>>>> 5b579530
                self.nModel.calculateCoefficients()
                self.nModel.calculateElementResidual()
                # save the boundary level set in the numerical flux to use for
                self.nModel.numericalFlux.ebqe[('u', 0)][:] = self.rdModel.ebqe[('u', 0)]
            copyInstructions = {}
            return copyInstructions
        else:
            return {}

    def getICDofs(self, cj):
        return self.dof_u0

    def updateToMovingDomain(self, t, c):
        # the redistancing equations is not physical so it just needs the updated mesh
        pass

    def evaluate(self, t, c):
        if c[('H', 0)].shape == self.q_u0.shape:
            u0 = self.q_u0
            # print "numdiff",c[('numDiff',0,0)].min(),c[('numDiff',0,0)].max()
            # print "tau",self.rdModel.stabilization.tau[0].min(),self.rdModel.stabilization.tau[0].max(),
        elif c[('H', 0)].shape == self.ebqe_u0.shape:
            u0 = self.ebqe_u0
        else:
            u0 = self.ebq_u0
        assert u0 is not None
        # \todo make redistancing epsilon depend on local element diamater instead of global max
        self.redistanceLevelSetCoefficientsEvaluate(self.eps,
                                                    u0,
                                                    c[('u', 0)],
                                                    c[('grad(u)', 0)],
                                                    c[('m', 0)],
                                                    c[('dm', 0, 0)],
                                                    c[('H', 0)],
                                                    c[('dH', 0, 0)],
                                                    c[('r', 0)])
    # weak Dirichlet conditions on level set (boundary conditions of Eikonal equation)
    # \todo clean up weak Dirichlet conditions for Eikonal equation in transport coefficents

    def setZeroLSweakDirichletBCs(vt):
        if vt.coefficients.weakBC_on:
            # print "!!!!!!!!!!!!!!!!!!!!!!!!!!!!!=========================Setting new weak BC's=======================!!!!!!!!!!!!!!!!!!!!!!!!!!!!!!!!!!!!!!!!"
            vt.dirichletNodeSetList[0] = []
            vt.dirichletGlobalNodeSet[0] = set()
            vt.dirichletValues[0] = {}
            for eN in range(vt.mesh.nElements_global):
                vt.dirichletNodeSetList[0].append(set())
                signU = 0
                j0 = 0
                eps = vt.u[0].femSpace.mesh.elementDiametersArray[eN]
                # loop over nodes looking for a node not within eps of zero
                while ((signU == 0) and
                       (j0 < vt.nDOF_trial_element[0])):
                    J0 = vt.u[0].femSpace.dofMap.l2g[eN, j0]
                    if vt.u[0].dof[J0] < -eps:
                        signU = -1
                    elif vt.u[0].dof[J0] > eps:
                        signU = 1
                    else:  # freeze this node within eps of zero
                        vt.dirichletNodeSetList[0][eN].add(j0)
                        vt.dirichletValues[0][(eN, j0)] = vt.u[0].dof[J0]
                        vt.dirichletGlobalNodeSet[0].add(J0)
                    j0 += 1
                # loop over remaining nodes to see if the zero level set cuts element
                for j in range(j0, vt.nDOF_trial_element[0]):
                    J = vt.u[0].femSpace.dofMap.l2g[eN, j]
                    if (((vt.u[0].dof[J] < -eps) and
                         (signU == 1)) or
                        ((vt.u[0].dof[J] > eps) and
                         (signU == -1))):  # level set cuts element, freeze whole element
                        for jj in range(vt.nDOF_trial_element[0]):
                            JJ = vt.u[0].femSpace.dofMap.l2g[eN, jj]
                            vt.dirichletNodeSetList[0][eN].add(jj)
                            vt.dirichletValues[0][(eN, jj)] = float(vt.u[0].dof[JJ])
                            vt.dirichletGlobalNodeSet[0].add(JJ)
                        break
                    elif (fabs(vt.u[0].dof[J]) < eps):  # freeze this node within eps of zero
                        vt.dirichletNodeSetList[0][eN].add(j)
                        vt.dirichletValues[0][(eN, j)] = float(vt.u[0].dof[J])
                        vt.dirichletGlobalNodeSet[0].add(J)
            # get all frozen dof and make sure they're frozen on each element
            for eN in range(vt.mesh.nElements_global):
                for j in range(vt.nDOF_trial_element[0]):
                    J = vt.u[0].femSpace.dofMap.l2g[eN, j]
                    if J in vt.dirichletGlobalNodeSet[0]:
                        vt.dirichletNodeSetList[0][eN].add(j)
                        vt.dirichletValues[0][(eN, j)] = float(vt.u[0].dof[J])
        else:
            # print "!!!!!!!!!!!!!!!!!!!!!!!!!!!!!=========================Unsetting weak BC's=======================!!!!!!!!!!!!!!!!!!!!!!!!!!!!!!!!!!!!!!!!"
            vt.dirichletNodeSetList[0] = []
            vt.dirichletGlobalNodeSet[0] = set()
            vt.dirichletValues[0] = {}
            for eN in range(vt.mesh.nElements_global):
                vt.dirichletNodeSetList[0].append(set())

    def setZeroLSweakDirichletBCs2(vt):
        # just look for cut edges and nodes
        vt.dirichletNodeSetList[0] = []
        vt.dirichletGlobalNodeSet[0] = set()
        vt.dirichletValues[0] = {}
        for eN in range(vt.mesh.nElements_global):
            vt.dirichletNodeSetList[0].append(set())
            signU = 0
            j0 = 0
            eps = .1 * vt.u[0].femSpace.mesh.elementDiametersArray[eN]
            eps = 0.0
            for j0 in range(vt.nDOF_trial_element[0]):
                J0 = vt.u[0].femSpace.dofMap.l2g[eN, j0]
                if vt.u[0].dof[J0] < -eps:
                    signU = -1
                elif vt.u[0].dof[J0] > eps:
                    signU = 1
                else:
                    vt.dirichletNodeSetList[0][eN].add(j0)
                    vt.dirichletValues[0][(eN, j0)] = float(vt.u[0].dof[J0])
                    vt.dirichletGlobalNodeSet[0].add(J0)
                if signU != 0:
                    for j in (range(0, j0) + range(j0 + 1, vt.nDOF_trial_element[0])):
                        J = vt.u[0].femSpace.dofMap.l2g[eN, j]
                        if (((vt.u[0].dof[J] < -eps) and
                             (signU == 1)) or
                            ((vt.u[0].dof[J] > eps) and
                             (signU == -1))):
                            vt.dirichletNodeSetList[0][eN].add(j)
                            vt.dirichletValues[0][(eN, j)] = float(vt.u[0].dof[J])
                            vt.dirichletGlobalNodeSet[0].add(J)
                            vt.dirichletNodeSetList[0][eN].add(j0)
                            vt.dirichletValues[0][(eN, j0)] = float(vt.u[0].dof[j0])
                            vt.dirichletGlobalNodeSet[0].add(j0)
        for eN in range(vt.mesh.nElements_global):
            for j in range(vt.nDOF_trial_element[0]):
                J = vt.u[0].femSpace.dofMap.l2g[eN, j]
                if J in vt.dirichletGlobalNodeSet[0]:
                    vt.dirichletNodeSetList[0][eN].add(j)
                    vt.dirichletValues[0][(eN, j)] = float(vt.u[0].dof[J])

    def setZeroLSweakDirichletBCs3(vt):
        if vt.coefficients.weakBC_on:
            # print "!!!!!!!!!!!!!!!!!!!!!!!!!!!!!=========================Setting new weak BC's=======================!!!!!!!!!!!!!!!!!!!!!!!!!!!!!!!!!!!!!!!!"
            vt.dirichletNodeSetList[0] = []
            vt.dirichletGlobalNodeSet[0] = set()
            vt.dirichletValues[0] = {}
            for eN in range(vt.mesh.nElements_global):
                vt.dirichletNodeSetList[0].append(set())
                eps = vt.coefficients.epsFact * vt.u[0].femSpace.mesh.elementDiametersArray[eN]
                #eps = 1.5*vt.u[0].femSpace.mesh.elementDiametersArray[eN]
                # loop over nodes looking for a node not within eps of zero
                for j in range(vt.nDOF_trial_element[0]):
                    J = vt.u[0].femSpace.dofMap.l2g[eN, j]
                    if (fabs(vt.u[0].dof[J]) < eps):  # freeze this node within eps of zero
                        vt.dirichletNodeSetList[0][eN].add(j)
                        vt.dirichletValues[0][(eN, j)] = float(vt.u[0].dof[J])
                        vt.dirichletGlobalNodeSet[0].add(J)
        else:
            # print "!!!!!!!!!!!!!!!!!!!!!!!!!!!!!=========================Unsetting weak BC's=======================!!!!!!!!!!!!!!!!!!!!!!!!!!!!!!!!!!!!!!!!"
            vt.dirichletNodeSetList[0] = []
            vt.dirichletGlobalNodeSet[0] = set()
            vt.dirichletValues[0] = {}
            for eN in range(vt.mesh.nElements_global):
                vt.dirichletNodeSetList[0].append(set())

    # def
    setZeroLSweakDirichletBCs = staticmethod(setZeroLSweakDirichletBCs)
    setZeroLSweakDirichletBCs2 = staticmethod(setZeroLSweakDirichletBCs2)
    setZeroLSweakDirichletBCs3 = staticmethod(setZeroLSweakDirichletBCs3)


debugRDLS = False  # True


class LevelModel(proteus.Transport.OneLevelTransport):
    nCalls = 0

    def __init__(self,
                 uDict,
                 phiDict,
                 testSpaceDict,
                 matType,
                 dofBoundaryConditionsDict,
                 dofBoundaryConditionsSetterDict,
                 coefficients,
                 elementQuadrature,
                 elementBoundaryQuadrature,
                 fluxBoundaryConditionsDict=None,
                 advectiveFluxBoundaryConditionsSetterDict=None,
                 diffusiveFluxBoundaryConditionsSetterDictDict=None,
                 stressTraceBoundaryConditionsSetterDict=None,
                 stabilization=None,
                 shockCapturing=None,
                 conservativeFluxDict=None,
                 numericalFluxType=None,
                 TimeIntegrationClass=None,
                 massLumping=False,
                 reactionLumping=False,
                 options=None,
                 name='defaultName',
                 reuse_trial_and_test_quadrature=True,
                 sd=True,
                 movingDomain=False,
                 bdyNullSpace=False):
        from proteus import Comm
        #
        # set the objects describing the method and boundary conditions
        #
        self.movingDomain = movingDomain
        self.tLast_mesh = None
        #
        self.name = name
        self.sd = sd
        self.Hess = False
        self.lowmem = True
        self.timeTerm = True  # allow turning off  the  time derivative
        # self.lowmem=False
        self.testIsTrial = True
        self.phiTrialIsTrial = True
        self.u = uDict
        self.ua = {}  # analytical solutions
        self.phi = phiDict
        self.dphi = {}
        self.matType = matType
        # mwf try to reuse test and trial information across components if spaces are the same
        self.reuse_test_trial_quadrature = reuse_trial_and_test_quadrature  # True#False
        if self.reuse_test_trial_quadrature:
            for ci in range(1, coefficients.nc):
                assert self.u[ci].femSpace.__class__.__name__ == self.u[0].femSpace.__class__.__name__, "to reuse_test_trial_quad all femSpaces must be the same!"
        # Simplicial Mesh
        self.mesh = self.u[0].femSpace.mesh  # assume the same mesh for  all components for now
        self.testSpace = testSpaceDict
        self.dirichletConditions = dofBoundaryConditionsDict
        self.dirichletNodeSetList = None  # explicit Dirichlet  conditions for now, no Dirichlet BC constraints
        self.bdyNullSpace = bdyNullSpace
        self.coefficients = coefficients
        self.coefficients.initializeMesh(self.mesh)
        self.nc = self.coefficients.nc
        self.stabilization = stabilization
        self.shockCapturing = shockCapturing
        self.conservativeFlux = conservativeFluxDict  # no velocity post-processing for now
        self.fluxBoundaryConditions = fluxBoundaryConditionsDict
        self.advectiveFluxBoundaryConditionsSetterDict = advectiveFluxBoundaryConditionsSetterDict
        self.diffusiveFluxBoundaryConditionsSetterDictDict = diffusiveFluxBoundaryConditionsSetterDictDict
        # determine whether  the stabilization term is nonlinear
        self.stabilizationIsNonlinear = False
        # cek come back
        if self.stabilization is not None:
            for ci in range(self.nc):
                if coefficients.mass.has_key(ci):
                    for flag in coefficients.mass[ci].values():
                        if flag == 'nonlinear':
                            self.stabilizationIsNonlinear = True
                if coefficients.advection.has_key(ci):
                    for flag in coefficients.advection[ci].values():
                        if flag == 'nonlinear':
                            self.stabilizationIsNonlinear = True
                if coefficients.diffusion.has_key(ci):
                    for diffusionDict in coefficients.diffusion[ci].values():
                        for flag in diffusionDict.values():
                            if flag != 'constant':
                                self.stabilizationIsNonlinear = True
                if coefficients.potential.has_key(ci):
                    for flag in coefficients.potential[ci].values():
                        if flag == 'nonlinear':
                            self.stabilizationIsNonlinear = True
                if coefficients.reaction.has_key(ci):
                    for flag in coefficients.reaction[ci].values():
                        if flag == 'nonlinear':
                            self.stabilizationIsNonlinear = True
                if coefficients.hamiltonian.has_key(ci):
                    for flag in coefficients.hamiltonian[ci].values():
                        if flag == 'nonlinear':
                            self.stabilizationIsNonlinear = True
        # determine if we need element boundary storage
        self.elementBoundaryIntegrals = {}
        for ci in range(self.nc):
            self.elementBoundaryIntegrals[ci] = ((self.conservativeFlux is not None) or
                                                 (numericalFluxType is not None) or
                                                 (self.fluxBoundaryConditions[ci] == 'outFlow') or
                                                 (self.fluxBoundaryConditions[ci] == 'mixedFlow') or
                                                 (self.fluxBoundaryConditions[ci] == 'setFlow'))
        #
        # calculate some dimensions
        #
        self.nSpace_global = self.u[0].femSpace.nSpace_global  # assume same space dim for all variables
        self.nDOF_trial_element = [u_j.femSpace.max_nDOF_element for u_j in self.u.values()]
        self.nDOF_phi_trial_element = [phi_k.femSpace.max_nDOF_element for phi_k in self.phi.values()]
        self.n_phi_ip_element = [phi_k.femSpace.referenceFiniteElement.interpolationConditions.nQuadraturePoints for phi_k in self.phi.values()]
        self.nDOF_test_element = [femSpace.max_nDOF_element for femSpace in self.testSpace.values()]
        self.nFreeDOF_global = [dc.nFreeDOF_global for dc in self.dirichletConditions.values()]
        self.nVDOF_element = sum(self.nDOF_trial_element)
        self.nFreeVDOF_global = sum(self.nFreeDOF_global)
        #
        NonlinearEquation.__init__(self, self.nFreeVDOF_global)
        #
        # build the quadrature point dictionaries from the input (this
        # is just for convenience so that the input doesn't have to be
        # complete)
        #
        elementQuadratureDict = {}
        elemQuadIsDict = isinstance(elementQuadrature, dict)
        if elemQuadIsDict:  # set terms manually
            for I in self.coefficients.elementIntegralKeys:
                if elementQuadrature.has_key(I):
                    elementQuadratureDict[I] = elementQuadrature[I]
                else:
                    elementQuadratureDict[I] = elementQuadrature['default']
        else:
            for I in self.coefficients.elementIntegralKeys:
                elementQuadratureDict[I] = elementQuadrature
        if self.stabilization is not None:
            for I in self.coefficients.elementIntegralKeys:
                if elemQuadIsDict:
                    if elementQuadrature.has_key(I):
                        elementQuadratureDict[('stab',) + I[1:]] = elementQuadrature[I]
                    else:
                        elementQuadratureDict[('stab',) + I[1:]] = elementQuadrature['default']
                else:
                    elementQuadratureDict[('stab',) + I[1:]] = elementQuadrature
        if self.shockCapturing is not None:
            for ci in self.shockCapturing.components:
                if elemQuadIsDict:
                    if elementQuadrature.has_key(('numDiff', ci, ci)):
                        elementQuadratureDict[('numDiff', ci, ci)] = elementQuadrature[('numDiff', ci, ci)]
                    else:
                        elementQuadratureDict[('numDiff', ci, ci)] = elementQuadrature['default']
                else:
                    elementQuadratureDict[('numDiff', ci, ci)] = elementQuadrature
        if massLumping:
            for ci in self.coefficients.mass.keys():
                elementQuadratureDict[('m', ci)] = Quadrature.SimplexLobattoQuadrature(self.nSpace_global, 1)
            for I in self.coefficients.elementIntegralKeys:
                elementQuadratureDict[('stab',) + I[1:]] = Quadrature.SimplexLobattoQuadrature(self.nSpace_global, 1)
        if reactionLumping:
            for ci in self.coefficients.mass.keys():
                elementQuadratureDict[('r', ci)] = Quadrature.SimplexLobattoQuadrature(self.nSpace_global, 1)
            for I in self.coefficients.elementIntegralKeys:
                elementQuadratureDict[('stab',) + I[1:]] = Quadrature.SimplexLobattoQuadrature(self.nSpace_global, 1)
        elementBoundaryQuadratureDict = {}
        if isinstance(elementBoundaryQuadrature, dict):  # set terms manually
            for I in self.coefficients.elementBoundaryIntegralKeys:
                if elementBoundaryQuadrature.has_key(I):
                    elementBoundaryQuadratureDict[I] = elementBoundaryQuadrature[I]
                else:
                    elementBoundaryQuadratureDict[I] = elementBoundaryQuadrature['default']
        else:
            for I in self.coefficients.elementBoundaryIntegralKeys:
                elementBoundaryQuadratureDict[I] = elementBoundaryQuadrature
        #
        # find the union of all element quadrature points and
        # build a quadrature rule for each integral that has a
        # weight at each point in the union
        # mwf include tag telling me which indices are which quadrature rule?
        (self.elementQuadraturePoints, self.elementQuadratureWeights,
         self.elementQuadratureRuleIndeces) = Quadrature.buildUnion(elementQuadratureDict)
        self.nQuadraturePoints_element = self.elementQuadraturePoints.shape[0]
        self.nQuadraturePoints_global = self.nQuadraturePoints_element * self.mesh.nElements_global
        #
        # Repeat the same thing for the element boundary quadrature
        #
        (self.elementBoundaryQuadraturePoints,
         self.elementBoundaryQuadratureWeights,
         self.elementBoundaryQuadratureRuleIndeces) = Quadrature.buildUnion(elementBoundaryQuadratureDict)
        self.nElementBoundaryQuadraturePoints_elementBoundary = self.elementBoundaryQuadraturePoints.shape[0]
        self.nElementBoundaryQuadraturePoints_global = (self.mesh.nElements_global *
                                                        self.mesh.nElementBoundaries_element *
                                                        self.nElementBoundaryQuadraturePoints_elementBoundary)
#        if isinstance(self.u[0].femSpace,C0_AffineLinearOnSimplexWithNodalBasis):
#            print self.nQuadraturePoints_element
#            if self.nSpace_global == 3:
#                assert(self.nQuadraturePoints_element == 5)
#            elif self.nSpace_global == 2:
#                assert(self.nQuadraturePoints_element == 6)
#            elif self.nSpace_global == 1:
#                assert(self.nQuadraturePoints_element == 3)
#
#            print self.nElementBoundaryQuadraturePoints_elementBoundary
#            if self.nSpace_global == 3:
#                assert(self.nElementBoundaryQuadraturePoints_elementBoundary == 4)
#            elif self.nSpace_global == 2:
#                assert(self.nElementBoundaryQuadraturePoints_elementBoundary == 4)
#            elif self.nSpace_global == 1:
#                assert(self.nElementBoundaryQuadraturePoints_elementBoundary == 1)

        #
        # simplified allocations for test==trial and also check if space is mixed or not
        #
        self.q = {}
        self.ebq = {}
        self.ebq_global = {}
        self.ebqe = {}
        self.phi_ip = {}
        # mesh
        #self.q['x'] = numpy.zeros((self.mesh.nElements_global,self.nQuadraturePoints_element,3),'d')
        self.ebqe['x'] = numpy.zeros((self.mesh.nExteriorElementBoundaries_global, self.nElementBoundaryQuadraturePoints_elementBoundary, 3), 'd')
        self.q[('u', 0)] = numpy.zeros((self.mesh.nElements_global, self.nQuadraturePoints_element), 'd')
        self.q[('grad(u)', 0)] = numpy.zeros((self.mesh.nElements_global, self.nQuadraturePoints_element, self.nSpace_global), 'd')
        self.q[('m_last', 0)] = numpy.zeros((self.mesh.nElements_global, self.nQuadraturePoints_element), 'd')
        self.q[('m_tmp', 0)] = numpy.zeros((self.mesh.nElements_global, self.nQuadraturePoints_element), 'd')
        self.q[('m', 0)] = self.q[('u', 0)]  # for time integration by VBDF and probably FLCBDF
        # needed by PsiTCtte
        self.q[('mt', 0)] = numpy.zeros(self.q[('u', 0)].shape, 'd')
        self.q[('dH', 0, 0)] = numpy.zeros((self.mesh.nElements_global, self.nQuadraturePoints_element, self.nSpace_global), 'd')
        self.q[('dH_sge', 0, 0)] = numpy.zeros((self.mesh.nElements_global, self.nQuadraturePoints_element, self.nSpace_global), 'd')
        self.q[('cfl', 0)] = numpy.zeros((self.mesh.nElements_global, self.nQuadraturePoints_element), 'd')
        self.q[('numDiff', 0, 0)] = numpy.zeros((self.mesh.nElements_global, self.nQuadraturePoints_element), 'd')
        self.ebqe[('u', 0)] = numpy.zeros((self.mesh.nExteriorElementBoundaries_global, self.nElementBoundaryQuadraturePoints_elementBoundary), 'd')
        self.ebqe[('grad(u)', 0)] = numpy.zeros((self.mesh.nExteriorElementBoundaries_global,
                                                 self.nElementBoundaryQuadraturePoints_elementBoundary, self.nSpace_global), 'd')
        self.points_elementBoundaryQuadrature = set()
        self.scalars_elementBoundaryQuadrature = set([('u', ci) for ci in range(self.nc)])
        self.vectors_elementBoundaryQuadrature = set()
        self.tensors_elementBoundaryQuadrature = set()
        self.inflowBoundaryBC = {}
        self.inflowBoundaryBC_values = {}
        self.inflowFlux = {}
        for cj in range(self.nc):
            self.inflowBoundaryBC[cj] = numpy.zeros((self.mesh.nExteriorElementBoundaries_global,), 'i')
            self.inflowBoundaryBC_values[cj] = numpy.zeros((self.mesh.nExteriorElementBoundaries_global, self.nDOF_trial_element[cj]), 'd')
            self.inflowFlux[cj] = numpy.zeros((self.mesh.nExteriorElementBoundaries_global, self.nElementBoundaryQuadraturePoints_elementBoundary), 'd')
        self.internalNodes = set(range(self.mesh.nNodes_global))
        # identify the internal nodes this is ought to be in mesh
        # \todo move this to mesh
        for ebNE in range(self.mesh.nExteriorElementBoundaries_global):
            ebN = self.mesh.exteriorElementBoundariesArray[ebNE]
            eN_global = self.mesh.elementBoundaryElementsArray[ebN, 0]
            ebN_element = self.mesh.elementBoundaryLocalElementBoundariesArray[ebN, 0]
            for i in range(self.mesh.nNodes_element):
                if i != ebN_element:
                    I = self.mesh.elementNodesArray[eN_global, i]
                    self.internalNodes -= set([I])
        self.nNodes_internal = len(self.internalNodes)
        self.internalNodesArray = numpy.zeros((self.nNodes_internal,), 'i')
        for nI, n in enumerate(self.internalNodes):
            self.internalNodesArray[nI] = n
        #
        del self.internalNodes
        self.internalNodes = None
        logEvent("Updating local to global mappings", 2)
        self.updateLocal2Global()
        logEvent("Building time integration object", 2)
        logEvent(memory("inflowBC, internalNodes,updateLocal2Global", "OneLevelTransport"), level=4)
        # mwf for interpolating subgrid error for gradients etc
        if self.stabilization and self.stabilization.usesGradientStabilization:
            self.timeIntegration = TimeIntegrationClass(self, integrateInterpolationPoints=True)
        else:
            self.timeIntegration = TimeIntegrationClass(self)

        if options is not None:
            self.timeIntegration.setFromOptions(options)
        logEvent(memory("TimeIntegration", "OneLevelTransport"), level=4)
        logEvent("Calculating numerical quadrature formulas", 2)
        self.calculateQuadrature()
        self.setupFieldStrides()

        comm = Comm.get()
        self.comm = comm
        if comm.size() > 1:
            assert numericalFluxType is not None and numericalFluxType.useWeakDirichletConditions, "You must use a numerical flux to apply weak boundary conditions for parallel runs"

        logEvent(memory("stride+offset", "OneLevelTransport"), level=4)
        if numericalFluxType is not None:
            if options is None or options.periodicDirichletConditions is None:
                self.numericalFlux = numericalFluxType(self,
                                                       dofBoundaryConditionsSetterDict,
                                                       advectiveFluxBoundaryConditionsSetterDict,
                                                       diffusiveFluxBoundaryConditionsSetterDictDict)
            else:
                self.numericalFlux = numericalFluxType(self,
                                                       dofBoundaryConditionsSetterDict,
                                                       advectiveFluxBoundaryConditionsSetterDict,
                                                       diffusiveFluxBoundaryConditionsSetterDictDict,
                                                       options.periodicDirichletConditions)
        else:
            self.numericalFlux = None
        # set penalty terms
        # cek todo move into numerical flux initialization
        if self.ebq_global.has_key('penalty'):
            for ebN in range(self.mesh.nElementBoundaries_global):
                for k in range(self.nElementBoundaryQuadraturePoints_elementBoundary):
                    self.ebq_global['penalty'][ebN, k] = self.numericalFlux.penalty_constant / \
                        (self.mesh.elementBoundaryDiametersArray[ebN]**self.numericalFlux.penalty_power)
        # penalty term
        # cek move  to Numerical flux initialization
        if self.ebqe.has_key('penalty'):
            for ebNE in range(self.mesh.nExteriorElementBoundaries_global):
                ebN = self.mesh.exteriorElementBoundariesArray[ebNE]
                for k in range(self.nElementBoundaryQuadraturePoints_elementBoundary):
                    self.ebqe['penalty'][ebNE, k] = self.numericalFlux.penalty_constant / \
                        self.mesh.elementBoundaryDiametersArray[ebN]**self.numericalFlux.penalty_power
        logEvent(memory("numericalFlux", "OneLevelTransport"), level=4)
        self.elementEffectiveDiametersArray = self.mesh.elementInnerDiametersArray
        # use post processing tools to get conservative fluxes, None by default
        from proteus import PostProcessingTools
        self.velocityPostProcessor = PostProcessingTools.VelocityPostProcessingChooser(self)
        logEvent(memory("velocity postprocessor", "OneLevelTransport"), level=4)
        # helper for writing out data storage
        from proteus import Archiver
        self.elementQuadratureDictionaryWriter = Archiver.XdmfWriter()
        self.elementBoundaryQuadratureDictionaryWriter = Archiver.XdmfWriter()
        self.exteriorElementBoundaryQuadratureDictionaryWriter = Archiver.XdmfWriter()
        # TODO get rid of this
        for ci, fbcObject in self.fluxBoundaryConditionsObjectsDict.iteritems():
            self.ebqe[('advectiveFlux_bc_flag', ci)] = numpy.zeros(self.ebqe[('advectiveFlux_bc', ci)].shape, 'i')
            for t, g in fbcObject.advectiveFluxBoundaryConditionsDict.iteritems():
                if self.coefficients.advection.has_key(ci):
                    self.ebqe[('advectiveFlux_bc', ci)][t[0], t[1]] = g(self.ebqe[('x')][t[0], t[1]], self.timeIntegration.t)
                    self.ebqe[('advectiveFlux_bc_flag', ci)][t[0], t[1]] = 1
        # reduced quad
        if hasattr(self.numericalFlux, 'setDirichletValues'):
            self.numericalFlux.setDirichletValues(self.ebqe)
        if not hasattr(self.numericalFlux, 'isDOFBoundary'):
            self.numericalFlux.isDOFBoundary = {0: numpy.zeros(self.ebqe[('u', 0)].shape, 'i')}
        if not hasattr(self.numericalFlux, 'ebqe'):
            self.numericalFlux.ebqe = {('u', 0): numpy.zeros(self.ebqe[('u', 0)].shape, 'd')}
        # TODO how to handle redistancing calls for calculateCoefficients,calculateElementResidual etc
        self.globalResidualDummy = None
        # create storage for enforcing weak dirichlet boundary conditions around zero level set contour
        self.freezeLevelSet = 1  # True
        self.u_dof_last = numpy.zeros(self.u[0].dof.shape, 'd')
        self.weakDirichletConditionFlags = numpy.zeros(self.u[0].dof.shape, 'i')
        self.dofFlag_element = numpy.zeros((self.nDOF_trial_element[0],), 'i')
        # allow Newton solves for redistancing
        if self.timeIntegration.__class__ == TimeIntegration.NoIntegration:
            self.timeIntegration.m_tmp = {0: numpy.zeros(self.q[('m_tmp', 0)].shape, 'd')}
            self.timeIntegration.m_last = {0: numpy.zeros(self.q[('m_tmp', 0)].shape, 'd')}
        compKernelFlag = 0
        if self.coefficients.useConstantH:
            self.elementDiameter = self.mesh.elementDiametersArray.copy()
            self.elementDiameter[:] = max(self.mesh.elementDiametersArray)
        else:
            self.elementDiameter = self.mesh.elementDiametersArray
        self.rdls = cRDLS_base(self.nSpace_global,
                               self.nQuadraturePoints_element,
                               self.u[0].femSpace.elementMaps.localFunctionSpace.dim,
                               self.u[0].femSpace.referenceFiniteElement.localFunctionSpace.dim,
                               self.testSpace[0].referenceFiniteElement.localFunctionSpace.dim,
                               self.nElementBoundaryQuadraturePoints_elementBoundary,
                               compKernelFlag)

    def calculateCoefficients(self):
        pass

    def calculateElementResidual(self):
        pass

    def getResidual(self, u, r):
        import pdb
        import copy
        # try to use 1d,2d,3d specific modules
        # mwf debug
        # pdb.set_trace()
        r.fill(0.0)
        # Load the unknowns into the finite element dof
        self.timeIntegration.calculateCoefs()
        self.timeIntegration.calculateU(u)
        self.setUnknowns(self.timeIntegration.u)
        # cek can put in logic to skip of BC's don't depend on t or u
        # Dirichlet boundary conditions
        if hasattr(self.numericalFlux, 'setDirichletValues'):
            self.numericalFlux.setDirichletValues(self.ebqe)
        # flux boundary conditions, SHOULDN'T HAVE
        # for  now force time integration
        useTimeIntegration = 1
        #assert self.timeIntegration.__class__ != TimeIntegration.NoIntegration
        if self.timeIntegration.__class__ == TimeIntegration.NoIntegration or not self.timeTerm:
            useTimeIntegration = 0

        if useTimeIntegration:
            alpha_bdf = self.timeIntegration.alpha_bdf
            beta_bdf = self.timeIntegration.beta_bdf
        else:
            alpha_bdf = self.timeIntegration.dt
            beta_bdf = self.timeIntegration.m_last
        # self.elementResidual[0].fill(0.0)
        # cRDLS.calculateResidual(self.mesh.nElements_global,
        # print "beta_bdf",beta_bdf
        self.rdls.calculateResidual(  # element
            self.u[0].femSpace.elementMaps.psi,
            self.u[0].femSpace.elementMaps.grad_psi,
            self.mesh.nodeArray,
            self.mesh.elementNodesArray,
            self.elementQuadratureWeights[('u', 0)],
            self.u[0].femSpace.psi,
            self.u[0].femSpace.grad_psi,
            self.u[0].femSpace.psi,
            self.u[0].femSpace.grad_psi,
            # element boundary
            self.u[0].femSpace.elementMaps.psi_trace,
            self.u[0].femSpace.elementMaps.grad_psi_trace,
            self.elementBoundaryQuadratureWeights[('u', 0)],
            self.u[0].femSpace.psi_trace,
            self.u[0].femSpace.grad_psi_trace,
            self.u[0].femSpace.psi_trace,
            self.u[0].femSpace.grad_psi_trace,
            self.u[0].femSpace.elementMaps.boundaryNormals,
            self.u[0].femSpace.elementMaps.boundaryJacobians,
            # physics
            self.mesh.nElements_global,
            self.coefficients.useMetrics,
            alpha_bdf,
            self.coefficients.epsFact,
            self.coefficients.backgroundDiffusionFactor,
            self.coefficients.weakDirichletFactor,
            self.freezeLevelSet,
            useTimeIntegration,
            self.shockCapturing.lag,
            self.stabilization.lag,  # 0 nothing lagged
            # 1 dH lagged in tau calc
            # 2 dH lagged in tau and pdeResidual, Lstar*w calculations
            self.shockCapturing.shockCapturingFactor,
            self.u[0].femSpace.dofMap.l2g,
            self.elementDiameter,  # self.mesh.elementDiametersArray,
            self.mesh.nodeDiametersArray,
            self.u[0].dof,
            self.coefficients.q_u0,
            self.timeIntegration.m_tmp[0],
            self.q[('u', 0)],
            self.q[('grad(u)', 0)],
            self.q[('dH', 0, 0)],
            self.u_dof_last,
            beta_bdf[0],
            self.q[('dH_sge', 0, 0)],
            self.q[('cfl', 0)],
            self.shockCapturing.numDiff[0],
            self.shockCapturing.numDiff_last[0],
            self.weakDirichletConditionFlags,
            self.offset[0], self.stride[0],
            r,
            self.mesh.nExteriorElementBoundaries_global,
            self.mesh.exteriorElementBoundariesArray,
            self.mesh.elementBoundaryElementsArray,
            self.mesh.elementBoundaryLocalElementBoundariesArray,
            self.coefficients.ebqe_u0,
            self.numericalFlux.isDOFBoundary[0],
            self.numericalFlux.ebqe[('u', 0)],
            self.ebqe[('u', 0)],
            self.ebqe[('grad(u)', 0)])
        # print "m_tmp",self.timeIntegration.m_tmp[0]
        # print "dH",self.q[('dH',0,0)]
        # print "dH_sge",self.q[('dH_sge',0,0)]
        if self.stabilization:
            self.stabilization.accumulateSubgridMassHistory(self.q)
        logEvent("Global residual", level=9, data=r)
        # mwf decide if this is reasonable for keeping solver statistics
        self.nonlinear_function_evaluations += 1
        if self.globalResidualDummy is None:
            self.globalResidualDummy = numpy.zeros(r.shape, 'd')

    def getJacobian(self, jacobian):
        if not debugRDLS:
            return self.getJacobianNew(jacobian)
        OneLevelTransport.getJacobian(self, jacobian)

    def getJacobianNew(self, jacobian):
        #import superluWrappers
        #import numpy
        import pdb
        cfemIntegrals.zeroJacobian_CSR(self.nNonzerosInJacobian,
                                       jacobian)
        # for  now force time integration
        useTimeIntegration = 1
        if self.timeIntegration.__class__ == TimeIntegration.NoIntegration or not self.timeTerm:
            useTimeIntegration = 0
        if useTimeIntegration:
            alpha_bdf = self.timeIntegration.alpha_bdf
            beta_bdf = self.timeIntegration.beta_bdf
        else:
            alpha_bdf = self.timeIntegration.dt
            beta_bdf = self.timeIntegration.m_last
        self.rdls.calculateJacobian(  # element
            self.u[0].femSpace.elementMaps.psi,
            self.u[0].femSpace.elementMaps.grad_psi,
            self.mesh.nodeArray,
            self.mesh.elementNodesArray,
            self.elementQuadratureWeights[('u', 0)],
            self.u[0].femSpace.psi,
            self.u[0].femSpace.grad_psi,
            self.u[0].femSpace.psi,
            self.u[0].femSpace.grad_psi,
            # element boundary
            self.u[0].femSpace.elementMaps.psi_trace,
            self.u[0].femSpace.elementMaps.grad_psi_trace,
            self.elementBoundaryQuadratureWeights[('u', 0)],
            self.u[0].femSpace.psi_trace,
            self.u[0].femSpace.grad_psi_trace,
            self.u[0].femSpace.psi_trace,
            self.u[0].femSpace.grad_psi_trace,
            self.u[0].femSpace.elementMaps.boundaryNormals,
            self.u[0].femSpace.elementMaps.boundaryJacobians,
            self.mesh.nElements_global,
            self.coefficients.useMetrics,
            alpha_bdf,
            self.coefficients.epsFact,
            self.coefficients.backgroundDiffusionFactor,
            self.coefficients.weakDirichletFactor,
            self.freezeLevelSet,
            useTimeIntegration,
            self.shockCapturing.lag,
            self.stabilization.lag,
            self.shockCapturing.shockCapturingFactor,
            self.u[0].femSpace.dofMap.l2g,
            self.elementDiameter,  # self.mesh.elementDiametersArray,
            self.mesh.nodeDiametersArray,
            self.u[0].dof,
            self.u_dof_last,
            self.coefficients.q_u0,
            beta_bdf[0],
            self.q[('dH_sge', 0, 0)],
            self.q[('cfl', 0)],
            self.shockCapturing.numDiff[0],
            self.shockCapturing.numDiff_last[0],
            self.weakDirichletConditionFlags,
            self.csrRowIndeces[(0, 0)], self.csrColumnOffsets[(0, 0)],
            jacobian,
            self.mesh.nExteriorElementBoundaries_global,
            self.mesh.exteriorElementBoundariesArray,
            self.mesh.elementBoundaryElementsArray,
            self.mesh.elementBoundaryLocalElementBoundariesArray,
            self.coefficients.ebqe_u0,
            self.numericalFlux.isDOFBoundary[0],
            self.numericalFlux.ebqe[('u', 0)],
            self.csrColumnOffsets_eb[(0, 0)])
        logEvent("Jacobian ", level=10, data=jacobian)
        # mwf decide if this is reasonable for solver statistics
        self.nonlinear_function_jacobian_evaluations += 1
        return jacobian
    # jacobian

    def calculateElementQuadrature(self):
        """
        Calculate the physical location and weights of the quadrature rules
        and the shape information at the quadrature points.

        This function should be called only when the mesh changes.
        """
        # self.u[0].femSpace.elementMaps.getValues(self.elementQuadraturePoints,
        #                                          self.q['x'])
        self.u[0].femSpace.elementMaps.getBasisValuesRef(self.elementQuadraturePoints)
        self.u[0].femSpace.elementMaps.getBasisGradientValuesRef(self.elementQuadraturePoints)
        self.u[0].femSpace.getBasisValuesRef(self.elementQuadraturePoints)
        self.u[0].femSpace.getBasisGradientValuesRef(self.elementQuadraturePoints)
        self.coefficients.initializeElementQuadrature(self.timeIntegration.t, self.q)
        if self.stabilization is not None:
            self.stabilization.initializeElementQuadrature(self.mesh, self.timeIntegration.t, self.q)
            self.stabilization.initializeTimeIntegration(self.timeIntegration)
        if self.shockCapturing is not None:
            self.shockCapturing.initializeElementQuadrature(self.mesh, self.timeIntegration.t, self.q)

    def calculateElementBoundaryQuadrature(self):
        pass

    def calculateExteriorElementBoundaryQuadrature(self):
        """
        Calculate the physical location and weights of the quadrature rules
        and the shape information at the quadrature points on global element boundaries.

        This function should be called only when the mesh changes.
        """
        #
        # get physical locations of element boundary quadrature points
        #
        # assume all components live on the same mesh
        self.u[0].femSpace.elementMaps.getBasisValuesTraceRef(self.elementBoundaryQuadraturePoints)
        self.u[0].femSpace.elementMaps.getBasisGradientValuesTraceRef(self.elementBoundaryQuadraturePoints)
        self.u[0].femSpace.getBasisValuesTraceRef(self.elementBoundaryQuadraturePoints)
        self.u[0].femSpace.getBasisGradientValuesTraceRef(self.elementBoundaryQuadraturePoints)
        self.u[0].femSpace.elementMaps.getValuesGlobalExteriorTrace(self.elementBoundaryQuadraturePoints,
                                                                    self.ebqe['x'])
        self.fluxBoundaryConditionsObjectsDict = dict([(cj, FluxBoundaryConditions(self.mesh,
                                                                                   self.nElementBoundaryQuadraturePoints_elementBoundary,
                                                                                   self.ebqe[('x')],
                                                                                   self.advectiveFluxBoundaryConditionsSetterDict[cj],
                                                                                   self.diffusiveFluxBoundaryConditionsSetterDictDict[cj]))
                                                       for cj in self.advectiveFluxBoundaryConditionsSetterDict.keys()])
        self.coefficients.initializeGlobalExteriorElementBoundaryQuadrature(self.timeIntegration.t, self.ebqe)

    def estimate_mt(self):
        pass

    def calculateSolutionAtQuadrature(self):
        pass
        # self.q[('u',0)].flat[:]=0.0
        # for eN in range(self.u[0].femSpace.elementMaps.mesh.nElements_global):
        #     for k in range(self.nQuadraturePoints_element):
        #         for j in self.u[0].femSpace.referenceFiniteElement.localFunctionSpace.range_dim:
        #             J = self.u[0].femSpace.dofMap.l2g[eN,j]
        #             self.q[('u',0)][eN,k]+=self.u[0].dof[J]*self.u[0].femSpace.psi[k,j]

    def calculateAuxiliaryQuantitiesAfterStep(self):
        pass

    def updateAfterMeshMotion(self):
        pass


# OneLevelRDLS
from proteus import ctransportCoefficients


def setZeroLSweakDirichletBCs(RDLSvt):
    assert hasattr(RDLSvt, 'freezeLevelSet')
    assert hasattr(RDLSvt, 'u_dof_last')
    assert hasattr(RDLSvt, 'weakDirichletConditionFlags')
    assert hasattr(RDLSvt.coefficients, 'epsFact')
    assert hasattr(RDLSvt, 'dofFlag_element')
    RDLSvt.freezeLevelSet = 1
    useC = True  # True
    if debugRDLS:
        useC = False
    RDLSvt.u_dof_last[:] = RDLSvt.u[0].dof
    RDLSvt.weakDirichletConditionFlags.fill(0)
    # to debug use original implementation and then copy over
    if not useC:
        RDLSvt.coefficients.setZeroLSweakDirichletBCs(RDLSvt)
        for eN in range(RDLSvt.mesh.nElements_global):
            for j in range(RDLSvt.nDOF_trial_element[0]):
                J = RDLSvt.u[0].femSpace.dofMap.l2g[eN, j]
                if J in RDLSvt.dirichletGlobalNodeSet[0]:
                    RDLSvt.weakDirichletConditionFlags[J] = 1
    else:
        #
        # mwf debug
        #import pdb
        # pdb.set_trace()
        # use c directly
        ctransportCoefficients.setWeakDirichletConditionsForLevelSet(RDLSvt.mesh.nElements_global,
                                                                     RDLSvt.nDOF_trial_element[0],
                                                                     RDLSvt.coefficients.epsFact,
                                                                     RDLSvt.elementDiameter,  # RDLSvt.mesh.elementDiametersArray,
                                                                     RDLSvt.u[0].femSpace.dofMap.l2g,
                                                                     RDLSvt.u[0].dof,
                                                                     RDLSvt.dofFlag_element,  # temporary storage
                                                                     RDLSvt.weakDirichletConditionFlags)


def setZeroLSweakDirichletBCsSimple(RDLSvt):
    assert hasattr(RDLSvt, 'freezeLevelSet')
    assert hasattr(RDLSvt, 'u_dof_last')
    assert hasattr(RDLSvt, 'weakDirichletConditionFlags')
    assert hasattr(RDLSvt.coefficients, 'epsFact')
    assert hasattr(RDLSvt, 'dofFlag_element')
    RDLSvt.freezeLevelSet = 1
    useC = True  # True
    if debugRDLS:
        useC = False
    RDLSvt.u_dof_last[:] = RDLSvt.u[0].dof
    RDLSvt.weakDirichletConditionFlags.fill(0)
    # to debug use original implementation and then copy over
    if not useC:
        RDLSvt.coefficients.setZeroLSweakDirichletBCs(RDLSvt)
        for eN in range(RDLSvt.mesh.nElements_global):
            for j in range(RDLSvt.nDOF_trial_element[0]):
                J = RDLSvt.u[0].femSpace.dofMap.l2g[eN, j]
                if J in RDLSvt.dirichletGlobalNodeSet[0]:
                    RDLSvt.weakDirichletConditionFlags[J] = 1
    else:
        #
        # mwf debug
        #import pdb
        # pdb.set_trace()
        # use c directly
        ctransportCoefficients.setSimpleWeakDirichletConditionsForLevelSet(RDLSvt.mesh.nElements_global,
                                                                           RDLSvt.nDOF_trial_element[0],
                                                                           RDLSvt.coefficients.epsFact,
                                                                           RDLSvt.elementDiameter,  # RDLSvt.mesh.elementDiametersArray,
                                                                           RDLSvt.u[0].femSpace.dofMap.l2g,
                                                                           RDLSvt.u[0].dof,
                                                                           RDLSvt.dofFlag_element,  # temporary storage
                                                                           RDLSvt.weakDirichletConditionFlags)<|MERGE_RESOLUTION|>--- conflicted
+++ resolved
@@ -221,12 +221,6 @@
 
     def preStep(self, t, firstStep=False):
         import pdb
-<<<<<<< HEAD
-        # pdb.set_trace()
-        if self.nModel is not None:
-            logEvent("resetting signed distance level set to current level set", level=2)
-            self.rdModel.u[0].dof[:] = self.nModel.u[0].dof[:]
-=======
         if self.nModel is not None:
             logEvent("resetting signed distance level set to current level set",level=2)
             self.rdModel.u[0].dof[:] = self.nModel.u[0].dof
@@ -234,7 +228,6 @@
             self.rdModel.ebqe[('u',0)][:] = self.nModel.ebqe[('u',0)]
             self.rdModel.q[('grad(u)',0)][:] = self.nModel.q[('grad(u)',0)]
             self.rdModel.ebqe[('grad(u)',0)][:] = self.nModel.ebqe[('grad(u)',0)]
->>>>>>> 5b579530
             self.rdModel.calculateCoefficients()
             self.rdModel.calculateElementResidual()
             self.rdModel.timeIntegration.updateTimeHistory(resetFromDOF=True)
@@ -258,15 +251,11 @@
         if self.nModel is not None:
             if self.applyRedistancing == True:
                 logEvent("resetting level set to signed distance")
-<<<<<<< HEAD
-                self.nModel.u[0].dof.flat[:] = self.rdModel.u[0].dof.flat[:]
-=======
                 self.nModel.u[0].dof[:] = self.rdModel.u[0].dof
                 self.nModel.q[('u',0)][:] = self.rdModel.q[('u',0)]
                 self.nModel.ebqe[('u',0)][:] = self.rdModel.ebqe[('u',0)]
                 self.nModel.q[('grad(u)',0)][:] = self.rdModel.q[('grad(u)',0)]
                 self.nModel.ebqe[('grad(u)',0)][:] = self.rdModel.ebqe[('grad(u)',0)]
->>>>>>> 5b579530
                 self.nModel.calculateCoefficients()
                 self.nModel.calculateElementResidual()
                 # save the boundary level set in the numerical flux to use for
