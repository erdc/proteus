--- conflicted
+++ resolved
@@ -1170,15 +1170,9 @@
             self.numericalFlux.ebqe[('u', 0)],
             self.csrColumnOffsets_eb[(0, 0)],
             # elliptic re-distancing
-<<<<<<< HEAD
-            self.coefficients.ELLIPTIC_REDISTANCING_TYPE,
-            self.abs_grad_u,
-            old_div(self.coefficients.alpha,self.elementDiameter.min()))
-=======
             self.coefficients.ELLIPTIC_REDISTANCING,
             self.coefficients.backgroundDissipationEllipticRedist,
             self.coefficients.alpha/self.elementDiameter.min())
->>>>>>> 96adc58c
 
         # FREEZING INTERFACE #
         if self.coefficients.freeze_interface_within_elliptic_redist==True:
