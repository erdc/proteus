import proteus
from proteus.mprans.cRDLS import *

class SubgridError(proteus.SubgridError.SGE_base):
    def __init__(self,coefficients,nd):
        proteus.SubgridError.SGE_base.__init__(self,coefficients,nd,False)
    def initializeElementQuadrature(self,mesh,t,cq):
        for ci in range(self.nc):
            cq[('dH_sge',ci,ci)]=cq[('dH',ci,ci)]
    def calculateSubgridError(self,q):
        pass
    def updateSubgridErrorHistory(self,initializationPhase=False):
        pass

class ShockCapturing(proteus.ShockCapturing.ShockCapturing_base):
    def __init__(self,coefficients,nd,shockCapturingFactor=0.25,lag=True,nStepsToDelay=None):
        proteus.ShockCapturing.ShockCapturing_base.__init__(self,coefficients,nd,shockCapturingFactor,lag)
        self.nStepsToDelay = nStepsToDelay
        self.nSteps=0
    def initializeElementQuadrature(self,mesh,t,cq):
        self.mesh=mesh
        self.numDiff=[]
        self.numDiff_last=[]
        for ci in range(self.nc):
            self.numDiff.append(cq[('numDiff',ci,ci)])
            self.numDiff_last.append(cq[('numDiff',ci,ci)])
    def updateShockCapturingHistory(self):
        self.nSteps += 1
        if self.lag:
            for ci in range(self.nc):
                self.numDiff_last[ci][:] = self.numDiff[ci]
        if self.lag == False and self.nStepsToDelay != None and self.nSteps > self.nStepsToDelay:
            self.lag = True
            self.numDiff_last=[]
            for ci in range(self.nc):
                self.numDiff_last.append(self.numDiff[ci].copy())
<<<<<<< HEAD
        #log("RDLS: max numDiff %e" % (globalMax(self.numDiff_last[0].max()),),level=7)
=======
        logEvent("RDLS: max numDiff %e" % (globalMax(self.numDiff_last[0].max()),))
>>>>>>> 0dd89942

class PsiTC(proteus.StepControl.SC_base):
    def __init__(self,model,nOptions):
        proteus.StepControl.SC_base.__init__(self,model,nOptions)
        for ci in nOptions.atol_res.keys():
            self.atol = nOptions.atol_res[ci]
            self.rtol = nOptions.rtol_res[ci]
        self.stepExact = True
        for m in model.levelModelList:
            m.timeIntegration.isAdaptive=False
        self.nSteps=0
        self.nStepsOsher=nOptions.psitc['nStepsForce']
        self.red_ratio=nOptions.psitc['reduceRatio']
        self.start_ratio=nOptions.psitc['startRatio']
        self.nStepsMax=nOptions.psitc['nStepsMax']
    def stepExact_model(self,tOut):
        #pseudo time step
        for m in self.model.levelModelList:
            m.timeIntegration.choose_dt()
        self.dt_model = self.start_ratio*m.timeIntegration.dt
        self.set_dt_allLevels()
        #physical time step
        self.t_model=tOut
        self.setSubsteps([tOut])
    def initialize_dt_model(self,t0,tOut):
        self.saveSolution()
        self.t_model_last = t0
        self.t_model = tOut
        #pseudo time step
        for m in self.model.levelModelList:
            m.timeIntegration.initialize_dt(t0,tOut,m.q)
        #set the starting time steps
        self.dt_model = self.start_ratio*m.timeIntegration.dt
        self.set_dt_allLevels()
        #physical time step
        self.t = tOut
        self.setSubsteps([tOut])
        self.nSteps=0
        logEvent("Initializing time step on model %s to dt = %12.5e" % (self.model.name,
                                                                   self.dt_model),
            level=1)
    def updateSubstep(self):
        #choose  a new dt and add a substep without increasing t
        #if the steady state has been reached then append the new  t to the  substeps
        self.solverFailures=0
        self.errorFailures=0
        self.saveSolution()
        #here we just need to test the error and set to tOut if steady state
        if self.nSteps == 0:
            self.res0 = self.model.solver.solverList[-1].norm_r0
            for m in self.model.levelModelList:
                m.timeIntegration.choose_dt()
            self.dt_model = self.start_ratio*self.model.levelModelList[0].timeIntegration.dt
        res = self.model.solver.solverList[-1].norm_r0
        ssError = res/(self.res0*self.rtol + self.atol)
        for m in self.model.levelModelList:
            m.updateTimeHistory(self.t_model)
            m.timeIntegration.updateTimeHistory()
        if ((self.nSteps < self.nStepsOsher or
             ssError >= 1.0) and
            self.nSteps < self.nStepsMax):
            self.nSteps+=1
            self.dt_model = m.timeIntegration.dt
            if self.nSteps >= self.nStepsOsher:#start ramping up the time step
                self.dt_model = self.dt_model*self.red_ratio
            #logEvent("Osher-PsiTC dt %12.5e" %(self.dt_model),level=1)
            self.set_dt_allLevels()
            #physical time step
            self.t_model = self.substeps[0]
            self.substeps.append(self.substeps[0])
            logEvent("Osher-PsiTC iteration %d  dt = %12.5e  |res| = %12.5e %g  " %(self.nSteps,self.dt_model,res,(res/self.res0)*100.0),level=1)
        elif self.nSteps >= self.nStepsMax:
            logEvent("Osher-PsiTC DID NOT Converge |res| = %12.5e but quitting anyway" %(res,))
            logEvent("Osher-PsiTC tolerance                %12.5e " % (self.res0*self.rtol + self.atol,))
            self.nSteps=0
        else:
            logEvent("Osher-PsiTC converged |res| = %12.5e %12.5e" %(res,ssError*100.0))
            logEvent("Osher-PsiTC tolerance                %12.5e " % (self.res0*self.rtol + self.atol,))
            self.nSteps=0
    def choose_dt_model(self):
        #don't modify dt_model
        self.solverFailures=0
        self.errorFailures=0
        self.saveSolution()
        #pseudo time step
        for m in self.model.levelModelList:
            m.timeIntegration.choose_dt()
        self.dt_model = self.start_ratio*m.timeIntegration.dt
        self.set_dt_allLevels()
        #physical time step
        self.t_model = self.substeps[0]
        self.setSubsteps([self.substeps[0]])
        logEvent("Osher-PsiTC choosing dt = %12.5e " %(self.dt_model,))

class Coefficients(proteus.TransportCoefficients.TC_base):
    from proteus.ctransportCoefficients import redistanceLevelSetCoefficientsEvaluate
    def __init__(self,applyRedistancing=True,epsFact=2.0,nModelId=None,u0=None,rdModelId=0,penaltyParameter=0.0,useMetrics=0.0,useConstantH=False,weakDirichletFactor=10.0,backgroundDiffusionFactor=0.01):
        self.useConstantH=useConstantH
        self.useMetrics=useMetrics
        variableNames=['phid']
        nc=1
        mass={0:{0:'linear'}}
        hamiltonian={0:{0:'nonlinear'}}
        advection={}
        diffusion={}
        potential={}
        reaction={0:{0:'constant'}}
        TC_base.__init__(self,
                         nc,
                         mass,
                         advection,
                         diffusion,
                         potential,
                         reaction,
                         hamiltonian,
                         variableNames)
        self.nModelId = nModelId
        self.rdModelId= rdModelId
        self.epsFact=epsFact
        self.q_u0   = None
        self.ebq_u0 = None
        self.ebqe_u0= None
        self.dof_u0 = None
        self.u0 = u0
        self.applyRedistancing = applyRedistancing
        self.weakBC_on=True#False
        self.penaltyParameter=penaltyParameter
        self.backgroundDiffusionFactor=backgroundDiffusionFactor
        self.weakDirichletFactor=weakDirichletFactor
    def attachModels(self,modelList):
        if self.nModelId != None:
            self.nModel = modelList[self.nModelId]
            self.q_u0 =   self.nModel.q[('u',0)]
            if self.nModel.ebq.has_key(('u',0)):
                self.ebq_u0 = self.nModel.ebq[('u',0)]
            self.ebqe_u0 =   self.nModel.ebqe[('u',0)]            
            self.dof_u0 = self.nModel.u[0].dof
        else:
            self.nModel = None
        self.rdModel = modelList[self.rdModelId]
    def initializeMesh(self,mesh):
        self.h=mesh.h
        self.eps = self.epsFact*mesh.h
    def initializeElementQuadrature(self,t,cq):
        if self.nModelId == None:
            if self.q_u0 == None:
                self.q_u0 = numpy.zeros(cq[('u',0)].shape,'d')
            if self.u0 != None:
                for i in range(len(cq[('u',0)].flat)):
                    self.q_u0.flat[i]=self.u0.uOfXT(cq['x'].flat[3*i:3*(i+1)],0.)
    def initializeElementBoundaryQuadrature(self,t,cebq,cebq_global):
        if self.nModelId == None:
            if self.ebq_u0 == None:
                self.ebq_u0 = numpy.zeros(cebq[('u',0)].shape,'d')
            if self.u0 != None:
                for i in range(len(cebq[('u',0)].flat)):
                    self.ebq_u0.flat[i]=self.u0.uOfXT(cebq['x'].flat[3*i:3*(i+1)],0.)
    def initializeGlobalExteriorElementBoundaryQuadrature(self,t,cebqe):
        if self.nModelId == None:
            if self.ebqe_u0 == None:
                self.ebqe_u0 = numpy.zeros(cebqe[('u',0)].shape,'d')
            if self.u0 != None:
                for i in range(len(cebqe[('u',0)].flat)):
                    self.ebqe_u0.flat[i]=self.u0.uOfXT(cebqe['x'].flat[3*i:3*(i+1)],0.)
    def preStep(self,t,firstStep=False):
        import pdb
        #pdb.set_trace()
        if self.nModel != None:
            logEvent("resetting signed distance level set to current level set",level=2)
            self.rdModel.u[0].dof[:] = self.nModel.u[0].dof[:]
            self.rdModel.calculateCoefficients()
            self.rdModel.calculateElementResidual()
            self.rdModel.timeIntegration.updateTimeHistory(resetFromDOF=True)
            self.rdModel.timeIntegration.resetTimeHistory(resetFromDOF=True)
            self.rdModel.updateTimeHistory(t,resetFromDOF=True)
            #now do again because of subgrid error lagging
            #\todo modify subgrid error lagging so this won't be necessary
            self.rdModel.calculateCoefficients()
            self.rdModel.calculateElementResidual()
            self.rdModel.timeIntegration.updateTimeHistory(resetFromDOF=True)
            self.rdModel.timeIntegration.resetTimeHistory(resetFromDOF=True)
            self.rdModel.updateTimeHistory(t,resetFromDOF=True)
            copyInstructions = {'copy_uList':True,
                                'uList_model':self.nModelId}
            copyInstructions = {'reset_uList':True}
            return copyInstructions
        else:
            return {}
    def postStep(self,t,firstStep=False):
        if self.nModel != None:
            if self.applyRedistancing == True:
                logEvent("resetting level set to signed distance")
                self.nModel.u[0].dof.flat[:]  = self.rdModel.u[0].dof.flat[:]
                self.nModel.calculateCoefficients()
                self.nModel.calculateElementResidual()
                #save the boundary level set in the numerical flux to use for
                self.nModel.numericalFlux.ebqe[('u',0)][:] = self.rdModel.ebqe[('u',0)]
            copyInstructions = {}
            return copyInstructions
        else:
            return {}
    def getICDofs(self,cj):
        return self.dof_u0
    def updateToMovingDomain(self,t,c):
        #the redistancing equations is not physical so it just needs the updated mesh
        pass
    def evaluate(self,t,c):
        if c[('H',0)].shape == self.q_u0.shape:
            u0 = self.q_u0
            #print "numdiff",c[('numDiff',0,0)].min(),c[('numDiff',0,0)].max()
            #print "tau",self.rdModel.stabilization.tau[0].min(),self.rdModel.stabilization.tau[0].max(),
        elif c[('H',0)].shape == self.ebqe_u0.shape:
            u0 = self.ebqe_u0
        else:
            u0 = self.ebq_u0
        assert u0 != None
        ##\todo make redistancing epsilon depend on local element diamater instead of global max
        self.redistanceLevelSetCoefficientsEvaluate(self.eps,
                                                    u0,
                                                    c[('u',0)],
                                                    c[('grad(u)',0)],
                                                    c[('m',0)],
                                                    c[('dm',0,0)],
                                                    c[('H',0)],
                                                    c[('dH',0,0)],
                                                    c[('r',0)])
    #weak Dirichlet conditions on level set (boundary conditions of Eikonal equation)
    ##\todo clean up weak Dirichlet conditions for Eikonal equation in transport coefficents
    def setZeroLSweakDirichletBCs(vt):
        if vt.coefficients.weakBC_on:
            #print "!!!!!!!!!!!!!!!!!!!!!!!!!!!!!=========================Setting new weak BC's=======================!!!!!!!!!!!!!!!!!!!!!!!!!!!!!!!!!!!!!!!!"
            vt.dirichletNodeSetList[0] = []
            vt.dirichletGlobalNodeSet[0]=set()
            vt.dirichletValues[0]={}
            for eN in range(vt.mesh.nElements_global):
                vt.dirichletNodeSetList[0].append(set())
                signU = 0
                j0=0
                eps = vt.u[0].femSpace.mesh.elementDiametersArray[eN]
                #loop over nodes looking for a node not within eps of zero
                while ((signU == 0) and
                       (j0 < vt.nDOF_trial_element[0])):
                    J0 = vt.u[0].femSpace.dofMap.l2g[eN,j0]
                    if vt.u[0].dof[J0] < -eps:
                        signU = -1
                    elif  vt.u[0].dof[J0] > eps:
                        signU = 1
                    else: #freeze this node within eps of zero
                        vt.dirichletNodeSetList[0][eN].add(j0)
                        vt.dirichletValues[0][(eN,j0)]=vt.u[0].dof[J0]
                        vt.dirichletGlobalNodeSet[0].add(J0)
                    j0 += 1
                #loop over remaining nodes to see if the zero level set cuts element
                for j in range(j0,vt.nDOF_trial_element[0]):
                    J = vt.u[0].femSpace.dofMap.l2g[eN,j]
                    if (((vt.u[0].dof[J] < -eps) and
                         (signU == 1)) or
                        ((vt.u[0].dof[J] > eps) and
                         (signU == -1))): #level set cuts element, freeze whole element
                        for jj in range(vt.nDOF_trial_element[0]):
                            JJ = vt.u[0].femSpace.dofMap.l2g[eN,jj]
                            vt.dirichletNodeSetList[0][eN].add(jj)
                            vt.dirichletValues[0][(eN,jj)]=float(vt.u[0].dof[JJ])
                            vt.dirichletGlobalNodeSet[0].add(JJ)
                        break
                    elif (fabs(vt.u[0].dof[J]) < eps):#freeze this node within eps of zero
                        vt.dirichletNodeSetList[0][eN].add(j)
                        vt.dirichletValues[0][(eN,j)]=float(vt.u[0].dof[J])
                        vt.dirichletGlobalNodeSet[0].add(J)
            #get all frozen dof and make sure they're frozen on each element
            for eN in range(vt.mesh.nElements_global):
                for j in range(vt.nDOF_trial_element[0]):
                    J = vt.u[0].femSpace.dofMap.l2g[eN,j]
                    if J in vt.dirichletGlobalNodeSet[0]:
                        vt.dirichletNodeSetList[0][eN].add(j)
                        vt.dirichletValues[0][(eN,j)]=float(vt.u[0].dof[J])
        else:
            #print "!!!!!!!!!!!!!!!!!!!!!!!!!!!!!=========================Unsetting weak BC's=======================!!!!!!!!!!!!!!!!!!!!!!!!!!!!!!!!!!!!!!!!"
            vt.dirichletNodeSetList[0] = []
            vt.dirichletGlobalNodeSet[0]=set()
            vt.dirichletValues[0]={}
            for eN in range(vt.mesh.nElements_global):
                vt.dirichletNodeSetList[0].append(set())
    def setZeroLSweakDirichletBCs2(vt):
        #just look for cut edges and nodes
        vt.dirichletNodeSetList[0] = []
        vt.dirichletGlobalNodeSet[0]=set()
        vt.dirichletValues[0]={}
        for eN in range(vt.mesh.nElements_global):
            vt.dirichletNodeSetList[0].append(set())
            signU = 0
            j0=0
            eps = .1*vt.u[0].femSpace.mesh.elementDiametersArray[eN]
            eps = 0.0
            for j0 in range(vt.nDOF_trial_element[0]):
                J0 = vt.u[0].femSpace.dofMap.l2g[eN,j0]
                if vt.u[0].dof[J0] < -eps:
                    signU = -1
                elif  vt.u[0].dof[J0] > eps:
                    signU = 1
                else:
                    vt.dirichletNodeSetList[0][eN].add(j0)
                    vt.dirichletValues[0][(eN,j0)]=float(vt.u[0].dof[J0])
                    vt.dirichletGlobalNodeSet[0].add(J0)
                if signU != 0:
                    for j in (range(0,j0)+range(j0+1,vt.nDOF_trial_element[0])):
                        J = vt.u[0].femSpace.dofMap.l2g[eN,j]
                        if (((vt.u[0].dof[J] < -eps) and
                             (signU == 1)) or
                            ((vt.u[0].dof[J] > eps) and
                             (signU == -1))):
                            vt.dirichletNodeSetList[0][eN].add(j)
                            vt.dirichletValues[0][(eN,j)]=float(vt.u[0].dof[J])
                            vt.dirichletGlobalNodeSet[0].add(J)
                            vt.dirichletNodeSetList[0][eN].add(j0)
                            vt.dirichletValues[0][(eN,j0)]=float(vt.u[0].dof[j0])
                            vt.dirichletGlobalNodeSet[0].add(j0)
        for eN in range(vt.mesh.nElements_global):
            for j in range(vt.nDOF_trial_element[0]):
                J = vt.u[0].femSpace.dofMap.l2g[eN,j]
                if J in vt.dirichletGlobalNodeSet[0]:
                    vt.dirichletNodeSetList[0][eN].add(j)
                    vt.dirichletValues[0][(eN,j)]=float(vt.u[0].dof[J])
    def setZeroLSweakDirichletBCs3(vt):
        if vt.coefficients.weakBC_on:
            #print "!!!!!!!!!!!!!!!!!!!!!!!!!!!!!=========================Setting new weak BC's=======================!!!!!!!!!!!!!!!!!!!!!!!!!!!!!!!!!!!!!!!!"
            vt.dirichletNodeSetList[0] = []
            vt.dirichletGlobalNodeSet[0]=set()
            vt.dirichletValues[0]={}
            for eN in range(vt.mesh.nElements_global):
                vt.dirichletNodeSetList[0].append(set())
                eps = vt.coefficients.epsFact*vt.u[0].femSpace.mesh.elementDiametersArray[eN]
                #eps = 1.5*vt.u[0].femSpace.mesh.elementDiametersArray[eN]
                #loop over nodes looking for a node not within eps of zero
                for j in range(vt.nDOF_trial_element[0]):
                    J = vt.u[0].femSpace.dofMap.l2g[eN,j]
                    if (fabs(vt.u[0].dof[J]) < eps):#freeze this node within eps of zero
                        vt.dirichletNodeSetList[0][eN].add(j)
                        vt.dirichletValues[0][(eN,j)]=float(vt.u[0].dof[J])
                        vt.dirichletGlobalNodeSet[0].add(J)
        else:
            #print "!!!!!!!!!!!!!!!!!!!!!!!!!!!!!=========================Unsetting weak BC's=======================!!!!!!!!!!!!!!!!!!!!!!!!!!!!!!!!!!!!!!!!"
            vt.dirichletNodeSetList[0] = []
            vt.dirichletGlobalNodeSet[0]=set()
            vt.dirichletValues[0]={}
            for eN in range(vt.mesh.nElements_global):
                vt.dirichletNodeSetList[0].append(set())

    #def
    setZeroLSweakDirichletBCs = staticmethod(setZeroLSweakDirichletBCs)
    setZeroLSweakDirichletBCs2 = staticmethod(setZeroLSweakDirichletBCs2)
    setZeroLSweakDirichletBCs3 = staticmethod(setZeroLSweakDirichletBCs3)

debugRDLS = False#True
class LevelModel(proteus.Transport.OneLevelTransport):
    nCalls=0
    def __init__(self,
                 uDict,
                 phiDict,
                 testSpaceDict,
                 matType,
                 dofBoundaryConditionsDict,
                 dofBoundaryConditionsSetterDict,
                 coefficients,
                 elementQuadrature,
                 elementBoundaryQuadrature,
                 fluxBoundaryConditionsDict=None,
                 advectiveFluxBoundaryConditionsSetterDict=None,
                 diffusiveFluxBoundaryConditionsSetterDictDict=None,
                 stressTraceBoundaryConditionsSetterDict=None,
                 stabilization=None,
                 shockCapturing=None,
                 conservativeFluxDict=None,
                 numericalFluxType=None,
                 TimeIntegrationClass=None,
                 massLumping=False,
                 reactionLumping=False,
                 options=None,
                 name='defaultName',
                 reuse_trial_and_test_quadrature=True,
                 sd = True,
                 movingDomain=False):
        from proteus import Comm
        #
        #set the objects describing the method and boundary conditions
        #
        self.movingDomain=movingDomain
        self.tLast_mesh=None
        #
        self.name=name
        self.sd=sd
        self.Hess=False
        self.lowmem=True
        self.timeTerm=True#allow turning off  the  time derivative
        #self.lowmem=False
        self.testIsTrial=True
        self.phiTrialIsTrial=True            
        self.u = uDict
        self.ua = {}#analytical solutions
        self.phi  = phiDict
        self.dphi={}
        self.matType = matType
        #mwf try to reuse test and trial information across components if spaces are the same
        self.reuse_test_trial_quadrature = reuse_trial_and_test_quadrature#True#False
        if self.reuse_test_trial_quadrature:
            for ci in range(1,coefficients.nc):
                assert self.u[ci].femSpace.__class__.__name__ == self.u[0].femSpace.__class__.__name__, "to reuse_test_trial_quad all femSpaces must be the same!"
        ## Simplicial Mesh
        self.mesh = self.u[0].femSpace.mesh #assume the same mesh for  all components for now
        self.testSpace = testSpaceDict
        self.dirichletConditions = dofBoundaryConditionsDict
        self.dirichletNodeSetList=None #explicit Dirichlet  conditions for now, no Dirichlet BC constraints
        self.coefficients = coefficients
        self.coefficients.initializeMesh(self.mesh)
        self.nc = self.coefficients.nc
        self.stabilization = stabilization
        self.shockCapturing = shockCapturing
        self.conservativeFlux = conservativeFluxDict #no velocity post-processing for now
        self.fluxBoundaryConditions=fluxBoundaryConditionsDict
        self.advectiveFluxBoundaryConditionsSetterDict=advectiveFluxBoundaryConditionsSetterDict
        self.diffusiveFluxBoundaryConditionsSetterDictDict = diffusiveFluxBoundaryConditionsSetterDictDict
        #determine whether  the stabilization term is nonlinear
        self.stabilizationIsNonlinear = False
        #cek come back
        if self.stabilization != None:
            for ci in range(self.nc):
                if coefficients.mass.has_key(ci):
                    for flag in coefficients.mass[ci].values():
                        if flag == 'nonlinear':
                            self.stabilizationIsNonlinear=True
                if  coefficients.advection.has_key(ci):
                    for  flag  in coefficients.advection[ci].values():
                        if flag == 'nonlinear':
                            self.stabilizationIsNonlinear=True
                if  coefficients.diffusion.has_key(ci):
                    for diffusionDict in coefficients.diffusion[ci].values():
                        for  flag  in diffusionDict.values():
                            if flag != 'constant':
                                self.stabilizationIsNonlinear=True
                if  coefficients.potential.has_key(ci):
                    for flag in coefficients.potential[ci].values():
                        if  flag == 'nonlinear':
                            self.stabilizationIsNonlinear=True
                if coefficients.reaction.has_key(ci):
                    for flag in coefficients.reaction[ci].values():
                        if  flag == 'nonlinear':
                            self.stabilizationIsNonlinear=True
                if coefficients.hamiltonian.has_key(ci):
                    for flag in coefficients.hamiltonian[ci].values():
                        if  flag == 'nonlinear':
                            self.stabilizationIsNonlinear=True
        #determine if we need element boundary storage
        self.elementBoundaryIntegrals = {}
        for ci  in range(self.nc):
            self.elementBoundaryIntegrals[ci] = ((self.conservativeFlux != None) or 
                                                 (numericalFluxType != None) or 
                                                 (self.fluxBoundaryConditions[ci] == 'outFlow') or
                                                 (self.fluxBoundaryConditions[ci] == 'mixedFlow') or
                                                 (self.fluxBoundaryConditions[ci] == 'setFlow'))
        #
        #calculate some dimensions
        #
        self.nSpace_global    = self.u[0].femSpace.nSpace_global #assume same space dim for all variables
        self.nDOF_trial_element     = [u_j.femSpace.max_nDOF_element for  u_j in self.u.values()]
        self.nDOF_phi_trial_element     = [phi_k.femSpace.max_nDOF_element for  phi_k in self.phi.values()]
        self.n_phi_ip_element = [phi_k.femSpace.referenceFiniteElement.interpolationConditions.nQuadraturePoints for  phi_k in self.phi.values()]
        self.nDOF_test_element     = [femSpace.max_nDOF_element for femSpace in self.testSpace.values()]
        self.nFreeDOF_global  = [dc.nFreeDOF_global for dc in self.dirichletConditions.values()]
        self.nVDOF_element    = sum(self.nDOF_trial_element)
        self.nFreeVDOF_global = sum(self.nFreeDOF_global) 
        #
        NonlinearEquation.__init__(self,self.nFreeVDOF_global)
        #
        #build the quadrature point dictionaries from the input (this
        #is just for convenience so that the input doesn't have to be
        #complete)
        #
        elementQuadratureDict={}
        elemQuadIsDict = isinstance(elementQuadrature,dict)
        if elemQuadIsDict: #set terms manually
            for I in self.coefficients.elementIntegralKeys:
                if elementQuadrature.has_key(I):
                    elementQuadratureDict[I] = elementQuadrature[I]
                else:
                    elementQuadratureDict[I] = elementQuadrature['default']
        else:
            for I in self.coefficients.elementIntegralKeys:
                elementQuadratureDict[I] = elementQuadrature
        if self.stabilization != None:
            for I in self.coefficients.elementIntegralKeys:
                if elemQuadIsDict:
                    if elementQuadrature.has_key(I):
                        elementQuadratureDict[('stab',)+I[1:]] = elementQuadrature[I]
                    else:
                        elementQuadratureDict[('stab',)+I[1:]] = elementQuadrature['default']
                else:
                    elementQuadratureDict[('stab',)+I[1:]] = elementQuadrature
        if self.shockCapturing != None:
            for ci in self.shockCapturing.components:
                if elemQuadIsDict:
                    if elementQuadrature.has_key(('numDiff',ci,ci)):
                        elementQuadratureDict[('numDiff',ci,ci)] = elementQuadrature[('numDiff',ci,ci)]
                    else:
                        elementQuadratureDict[('numDiff',ci,ci)] = elementQuadrature['default']
                else:
                    elementQuadratureDict[('numDiff',ci,ci)] = elementQuadrature
        if massLumping:
            for ci in self.coefficients.mass.keys():
                elementQuadratureDict[('m',ci)] = Quadrature.SimplexLobattoQuadrature(self.nSpace_global,1)
            for I in self.coefficients.elementIntegralKeys:
                elementQuadratureDict[('stab',)+I[1:]] = Quadrature.SimplexLobattoQuadrature(self.nSpace_global,1)
        if reactionLumping:
            for ci in self.coefficients.mass.keys():
                elementQuadratureDict[('r',ci)] = Quadrature.SimplexLobattoQuadrature(self.nSpace_global,1)
            for I in self.coefficients.elementIntegralKeys:
                elementQuadratureDict[('stab',)+I[1:]] = Quadrature.SimplexLobattoQuadrature(self.nSpace_global,1)
        elementBoundaryQuadratureDict={}
        if isinstance(elementBoundaryQuadrature,dict): #set terms manually
            for I in self.coefficients.elementBoundaryIntegralKeys:
                if elementBoundaryQuadrature.has_key(I):
                    elementBoundaryQuadratureDict[I] = elementBoundaryQuadrature[I]
                else:
                    elementBoundaryQuadratureDict[I] = elementBoundaryQuadrature['default']
        else:
            for I in self.coefficients.elementBoundaryIntegralKeys: 
                elementBoundaryQuadratureDict[I] = elementBoundaryQuadrature
        #
        # find the union of all element quadrature points and
        # build a quadrature rule for each integral that has a
        # weight at each point in the union
        #mwf include tag telling me which indices are which quadrature rule?
        (self.elementQuadraturePoints,self.elementQuadratureWeights,
         self.elementQuadratureRuleIndeces) = Quadrature.buildUnion(elementQuadratureDict)
        self.nQuadraturePoints_element = self.elementQuadraturePoints.shape[0]
        self.nQuadraturePoints_global = self.nQuadraturePoints_element*self.mesh.nElements_global
        #
        #Repeat the same thing for the element boundary quadrature
        #
        (self.elementBoundaryQuadraturePoints,
         self.elementBoundaryQuadratureWeights,
         self.elementBoundaryQuadratureRuleIndeces) = Quadrature.buildUnion(elementBoundaryQuadratureDict)
        self.nElementBoundaryQuadraturePoints_elementBoundary = self.elementBoundaryQuadraturePoints.shape[0]
        self.nElementBoundaryQuadraturePoints_global = (self.mesh.nElements_global*
                                                        self.mesh.nElementBoundaries_element*
                                                        self.nElementBoundaryQuadraturePoints_elementBoundary)
#        if isinstance(self.u[0].femSpace,C0_AffineLinearOnSimplexWithNodalBasis):
#            print self.nQuadraturePoints_element
#            if self.nSpace_global == 3:
#                assert(self.nQuadraturePoints_element == 5)
#            elif self.nSpace_global == 2:
#                assert(self.nQuadraturePoints_element == 6)
#            elif self.nSpace_global == 1:
#                assert(self.nQuadraturePoints_element == 3)
#
#            print self.nElementBoundaryQuadraturePoints_elementBoundary
#            if self.nSpace_global == 3:
#                assert(self.nElementBoundaryQuadraturePoints_elementBoundary == 4)
#            elif self.nSpace_global == 2:
#                assert(self.nElementBoundaryQuadraturePoints_elementBoundary == 4)
#            elif self.nSpace_global == 1:
#                assert(self.nElementBoundaryQuadraturePoints_elementBoundary == 1)

        #
        #simplified allocations for test==trial and also check if space is mixed or not
        #
        self.q={}
        self.ebq={}
        self.ebq_global={}
        self.ebqe={}
        self.phi_ip={}
        #mesh
        #self.q['x'] = numpy.zeros((self.mesh.nElements_global,self.nQuadraturePoints_element,3),'d')
        self.ebqe['x'] = numpy.zeros((self.mesh.nExteriorElementBoundaries_global,self.nElementBoundaryQuadraturePoints_elementBoundary,3),'d')
        self.q[('u',0)] = numpy.zeros((self.mesh.nElements_global,self.nQuadraturePoints_element),'d')
        self.q[('grad(u)',0)] = numpy.zeros((self.mesh.nElements_global,self.nQuadraturePoints_element,self.nSpace_global),'d')
        self.q[('m_last',0)] = numpy.zeros((self.mesh.nElements_global,self.nQuadraturePoints_element),'d')
        self.q[('m_tmp',0)] = numpy.zeros((self.mesh.nElements_global,self.nQuadraturePoints_element),'d')
        self.q[('m',0)] = self.q[('u',0)]#for time integration by VBDF and probably FLCBDF
        #needed by PsiTCtte 
        self.q[('mt',0)] = numpy.zeros(self.q[('u',0)].shape,'d')
        self.q[('dH',0,0)] = numpy.zeros((self.mesh.nElements_global,self.nQuadraturePoints_element,self.nSpace_global),'d')
        self.q[('dH_sge',0,0)] = numpy.zeros((self.mesh.nElements_global,self.nQuadraturePoints_element,self.nSpace_global),'d')
        self.q[('cfl',0)] = numpy.zeros((self.mesh.nElements_global,self.nQuadraturePoints_element),'d')
        self.q[('numDiff',0,0)] =  numpy.zeros((self.mesh.nElements_global,self.nQuadraturePoints_element),'d')
        self.ebqe[('u',0)] = numpy.zeros((self.mesh.nExteriorElementBoundaries_global,self.nElementBoundaryQuadraturePoints_elementBoundary),'d')
        self.ebqe[('grad(u)',0)] = numpy.zeros((self.mesh.nExteriorElementBoundaries_global,self.nElementBoundaryQuadraturePoints_elementBoundary,self.nSpace_global),'d')
        self.points_elementBoundaryQuadrature= set()
        self.scalars_elementBoundaryQuadrature= set([('u',ci) for ci in range(self.nc)])
        self.vectors_elementBoundaryQuadrature= set()
        self.tensors_elementBoundaryQuadrature= set()
        self.inflowBoundaryBC = {}
        self.inflowBoundaryBC_values = {}
        self.inflowFlux = {}
        for cj in range(self.nc):
            self.inflowBoundaryBC[cj] = numpy.zeros((self.mesh.nExteriorElementBoundaries_global,),'i')
            self.inflowBoundaryBC_values[cj] = numpy.zeros((self.mesh.nExteriorElementBoundaries_global,self.nDOF_trial_element[cj]),'d')
            self.inflowFlux[cj] = numpy.zeros((self.mesh.nExteriorElementBoundaries_global,self.nElementBoundaryQuadraturePoints_elementBoundary),'d')
        self.internalNodes = set(range(self.mesh.nNodes_global))
        #identify the internal nodes this is ought to be in mesh
        ##\todo move this to mesh
        for ebNE in range(self.mesh.nExteriorElementBoundaries_global):
            ebN = self.mesh.exteriorElementBoundariesArray[ebNE]
            eN_global   = self.mesh.elementBoundaryElementsArray[ebN,0]
            ebN_element  = self.mesh.elementBoundaryLocalElementBoundariesArray[ebN,0]
            for i in range(self.mesh.nNodes_element):
                if i != ebN_element:
                    I = self.mesh.elementNodesArray[eN_global,i]
                    self.internalNodes -= set([I])
        self.nNodes_internal = len(self.internalNodes)
        self.internalNodesArray=numpy.zeros((self.nNodes_internal,),'i')
        for nI,n in enumerate(self.internalNodes):
            self.internalNodesArray[nI]=n
        #
        del self.internalNodes
        self.internalNodes = None
        logEvent("Updating local to global mappings",2)
        self.updateLocal2Global()
        logEvent("Building time integration object",2)
        logEvent(memory("inflowBC, internalNodes,updateLocal2Global","OneLevelTransport"),level=4)
        #mwf for interpolating subgrid error for gradients etc
        if self.stabilization and self.stabilization.usesGradientStabilization:
            self.timeIntegration = TimeIntegrationClass(self,integrateInterpolationPoints=True)
        else:
             self.timeIntegration = TimeIntegrationClass(self)

        if options != None:
            self.timeIntegration.setFromOptions(options)
        logEvent(memory("TimeIntegration","OneLevelTransport"),level=4)
        logEvent("Calculating numerical quadrature formulas",2)
        self.calculateQuadrature()
        self.setupFieldStrides()

        comm = Comm.get()
        self.comm=comm
        if comm.size() > 1:
            assert numericalFluxType != None and numericalFluxType.useWeakDirichletConditions,"You must use a numerical flux to apply weak boundary conditions for parallel runs"

        logEvent(memory("stride+offset","OneLevelTransport"),level=4)
        if numericalFluxType != None:
            if options == None or options.periodicDirichletConditions == None:
                self.numericalFlux = numericalFluxType(self,
                                                       dofBoundaryConditionsSetterDict,
                                                       advectiveFluxBoundaryConditionsSetterDict,
                                                       diffusiveFluxBoundaryConditionsSetterDictDict)
            else:
                self.numericalFlux = numericalFluxType(self,
                                                       dofBoundaryConditionsSetterDict,
                                                       advectiveFluxBoundaryConditionsSetterDict,
                                                       diffusiveFluxBoundaryConditionsSetterDictDict,
                                                       options.periodicDirichletConditions)
        else:
            self.numericalFlux = None
        #set penalty terms
        #cek todo move into numerical flux initialization
        if self.ebq_global.has_key('penalty'):
            for ebN in range(self.mesh.nElementBoundaries_global):
                for k in range(self.nElementBoundaryQuadraturePoints_elementBoundary):
                    self.ebq_global['penalty'][ebN,k] = self.numericalFlux.penalty_constant/(self.mesh.elementBoundaryDiametersArray[ebN]**self.numericalFlux.penalty_power)
        #penalty term
        #cek move  to Numerical flux initialization
        if self.ebqe.has_key('penalty'):
            for ebNE in range(self.mesh.nExteriorElementBoundaries_global):
                ebN = self.mesh.exteriorElementBoundariesArray[ebNE]
                for k in range(self.nElementBoundaryQuadraturePoints_elementBoundary):
                    self.ebqe['penalty'][ebNE,k] = self.numericalFlux.penalty_constant/self.mesh.elementBoundaryDiametersArray[ebN]**self.numericalFlux.penalty_power
        logEvent(memory("numericalFlux","OneLevelTransport"),level=4)
        self.elementEffectiveDiametersArray  = self.mesh.elementInnerDiametersArray
        #use post processing tools to get conservative fluxes, None by default
        from proteus import PostProcessingTools
        self.velocityPostProcessor = PostProcessingTools.VelocityPostProcessingChooser(self)  
        logEvent(memory("velocity postprocessor","OneLevelTransport"),level=4)
        #helper for writing out data storage
        from proteus import Archiver
        self.elementQuadratureDictionaryWriter = Archiver.XdmfWriter()
        self.elementBoundaryQuadratureDictionaryWriter = Archiver.XdmfWriter()
        self.exteriorElementBoundaryQuadratureDictionaryWriter = Archiver.XdmfWriter()
        #TODO get rid of this
        for ci,fbcObject  in self.fluxBoundaryConditionsObjectsDict.iteritems():
            self.ebqe[('advectiveFlux_bc_flag',ci)] = numpy.zeros(self.ebqe[('advectiveFlux_bc',ci)].shape,'i')
            for t,g in fbcObject.advectiveFluxBoundaryConditionsDict.iteritems():
                if self.coefficients.advection.has_key(ci):
                    self.ebqe[('advectiveFlux_bc',ci)][t[0],t[1]] = g(self.ebqe[('x')][t[0],t[1]],self.timeIntegration.t)
                    self.ebqe[('advectiveFlux_bc_flag',ci)][t[0],t[1]] = 1
        #reduced quad
        if hasattr(self.numericalFlux,'setDirichletValues'):
            self.numericalFlux.setDirichletValues(self.ebqe)
        if not hasattr(self.numericalFlux,'isDOFBoundary'):
            self.numericalFlux.isDOFBoundary = {0:numpy.zeros(self.ebqe[('u',0)].shape,'i')}
        if not hasattr(self.numericalFlux,'ebqe'):
            self.numericalFlux.ebqe = {('u',0):numpy.zeros(self.ebqe[('u',0)].shape,'d')}
        #TODO how to handle redistancing calls for calculateCoefficients,calculateElementResidual etc
        self.globalResidualDummy = None
        #create storage for enforcing weak dirichlet boundary conditions around zero level set contour
        self.freezeLevelSet=1#True
        self.u_dof_last = numpy.zeros(self.u[0].dof.shape,'d')
        self.weakDirichletConditionFlags = numpy.zeros(self.u[0].dof.shape,'i')
        self.dofFlag_element = numpy.zeros((self.nDOF_trial_element[0],),'i')
        #allow Newton solves for redistancing
        if self.timeIntegration.__class__ == TimeIntegration.NoIntegration:
            self.timeIntegration.m_tmp = {0:numpy.zeros(self.q[('m_tmp',0)].shape,'d')}
            self.timeIntegration.m_last = {0:numpy.zeros(self.q[('m_tmp',0)].shape,'d')}
        compKernelFlag=0
        if self.coefficients.useConstantH:
            self.elementDiameter = self.mesh.elementDiametersArray.copy()
            self.elementDiameter[:] = max(self.mesh.elementDiametersArray)
        else:
            self.elementDiameter = self.mesh.elementDiametersArray
        self.rdls = cRDLS_base(self.nSpace_global,
                               self.nQuadraturePoints_element,
                               self.u[0].femSpace.elementMaps.localFunctionSpace.dim,
                               self.u[0].femSpace.referenceFiniteElement.localFunctionSpace.dim,
                               self.testSpace[0].referenceFiniteElement.localFunctionSpace.dim,
                               self.nElementBoundaryQuadraturePoints_elementBoundary,
                               compKernelFlag)
        
    def calculateCoefficients(self):
        pass
    def calculateElementResidual(self):
        pass
    def getResidual(self,u,r):
        import pdb
        import copy
        #try to use 1d,2d,3d specific modules
        #mwf debug
        #pdb.set_trace()
        r.fill(0.0)
        #Load the unknowns into the finite element dof
        self.timeIntegration.calculateCoefs()
        self.timeIntegration.calculateU(u)
        self.setUnknowns(self.timeIntegration.u)
        #cek can put in logic to skip of BC's don't depend on t or u
        #Dirichlet boundary conditions
        if hasattr(self.numericalFlux,'setDirichletValues'):
            self.numericalFlux.setDirichletValues(self.ebqe)
        #flux boundary conditions, SHOULDN'T HAVE
        #for  now force time integration
        useTimeIntegration = 1
        #assert self.timeIntegration.__class__ != TimeIntegration.NoIntegration
        if self.timeIntegration.__class__ == TimeIntegration.NoIntegration or not self.timeTerm:
            useTimeIntegration = 0

        if useTimeIntegration:
            alpha_bdf = self.timeIntegration.alpha_bdf
            beta_bdf  = self.timeIntegration.beta_bdf
        else:
            alpha_bdf = self.timeIntegration.dt
            beta_bdf  = self.timeIntegration.m_last
        #self.elementResidual[0].fill(0.0)
        #cRDLS.calculateResidual(self.mesh.nElements_global,
        #print "beta_bdf",beta_bdf
        self.rdls.calculateResidual(#element
            self.u[0].femSpace.elementMaps.psi,
            self.u[0].femSpace.elementMaps.grad_psi,
            self.mesh.nodeArray,
            self.mesh.elementNodesArray,
            self.elementQuadratureWeights[('u',0)],
            self.u[0].femSpace.psi,
            self.u[0].femSpace.grad_psi,
            self.u[0].femSpace.psi,
            self.u[0].femSpace.grad_psi,
            #element boundary
            self.u[0].femSpace.elementMaps.psi_trace,
            self.u[0].femSpace.elementMaps.grad_psi_trace,
            self.elementBoundaryQuadratureWeights[('u',0)],
            self.u[0].femSpace.psi_trace,
            self.u[0].femSpace.grad_psi_trace,
            self.u[0].femSpace.psi_trace,
            self.u[0].femSpace.grad_psi_trace,
            self.u[0].femSpace.elementMaps.boundaryNormals,
            self.u[0].femSpace.elementMaps.boundaryJacobians,
            #physics
            self.mesh.nElements_global,
            self.coefficients.useMetrics,
            alpha_bdf,
            self.coefficients.epsFact,
            self.coefficients.backgroundDiffusionFactor,
            self.coefficients.weakDirichletFactor,
            self.freezeLevelSet,
            useTimeIntegration,
            self.shockCapturing.lag,
            self.stabilization.lag,#0 nothing lagged
            #1 dH lagged in tau calc
            #2 dH lagged in tau and pdeResidual, Lstar*w calculations
            self.shockCapturing.shockCapturingFactor,
            self.u[0].femSpace.dofMap.l2g,
            self.elementDiameter,#self.mesh.elementDiametersArray,
            self.mesh.nodeDiametersArray,
            self.u[0].dof,
            self.coefficients.q_u0,
            self.timeIntegration.m_tmp[0],
            self.q[('u',0)],
            self.q[('grad(u)',0)],  
            self.q[('dH',0,0)],
            self.u_dof_last,
            beta_bdf[0],
            self.q[('dH_sge',0,0)],
            self.q[('cfl',0)],
            self.shockCapturing.numDiff[0],
            self.shockCapturing.numDiff_last[0],
            self.weakDirichletConditionFlags,
            self.offset[0],self.stride[0],
            r,
            self.mesh.nExteriorElementBoundaries_global,
            self.mesh.exteriorElementBoundariesArray,
            self.mesh.elementBoundaryElementsArray,
            self.mesh.elementBoundaryLocalElementBoundariesArray,
            self.coefficients.ebqe_u0,
            self.numericalFlux.isDOFBoundary[0],
            self.numericalFlux.ebqe[('u',0)],
            self.ebqe[('u',0)],
            self.ebqe[('grad(u)',0)] )
        #print "m_tmp",self.timeIntegration.m_tmp[0]
        #print "dH",self.q[('dH',0,0)]
        #print "dH_sge",self.q[('dH_sge',0,0)]
        if self.stabilization:
            self.stabilization.accumulateSubgridMassHistory(self.q)
        logEvent("Global residual",level=9,data=r)
        #mwf decide if this is reasonable for keeping solver statistics
        self.nonlinear_function_evaluations += 1
        if self.globalResidualDummy == None:
            self.globalResidualDummy = numpy.zeros(r.shape,'d')
    def getJacobian(self,jacobian):
        if not debugRDLS:
            return self.getJacobianNew(jacobian)
        OneLevelTransport.getJacobian(self,jacobian)
    def getJacobianNew(self,jacobian):
        #import superluWrappers
        #import numpy
        import pdb
	cfemIntegrals.zeroJacobian_CSR(self.nNonzerosInJacobian,
				       jacobian)
        #for  now force time integration
        useTimeIntegration = 1
        if self.timeIntegration.__class__ == TimeIntegration.NoIntegration or not self.timeTerm:
            useTimeIntegration = 0
        if useTimeIntegration:
            alpha_bdf = self.timeIntegration.alpha_bdf
            beta_bdf  = self.timeIntegration.beta_bdf
        else:
            alpha_bdf = self.timeIntegration.dt
            beta_bdf  = self.timeIntegration.m_last
        self.rdls.calculateJacobian(#element
            self.u[0].femSpace.elementMaps.psi,
            self.u[0].femSpace.elementMaps.grad_psi,
            self.mesh.nodeArray,
            self.mesh.elementNodesArray,
            self.elementQuadratureWeights[('u',0)],
            self.u[0].femSpace.psi,
            self.u[0].femSpace.grad_psi,
            self.u[0].femSpace.psi,
            self.u[0].femSpace.grad_psi,
            #element boundary
            self.u[0].femSpace.elementMaps.psi_trace,
            self.u[0].femSpace.elementMaps.grad_psi_trace,
            self.elementBoundaryQuadratureWeights[('u',0)],
            self.u[0].femSpace.psi_trace,
            self.u[0].femSpace.grad_psi_trace,
            self.u[0].femSpace.psi_trace,
            self.u[0].femSpace.grad_psi_trace,
            self.u[0].femSpace.elementMaps.boundaryNormals,
            self.u[0].femSpace.elementMaps.boundaryJacobians,
            self.mesh.nElements_global,
            self.coefficients.useMetrics,
            alpha_bdf,
            self.coefficients.epsFact,
            self.coefficients.backgroundDiffusionFactor,
            self.coefficients.weakDirichletFactor,
            self.freezeLevelSet,
            useTimeIntegration,
            self.shockCapturing.lag,
            self.stabilization.lag,
            self.shockCapturing.shockCapturingFactor,
            self.u[0].femSpace.dofMap.l2g,
            self.elementDiameter,#self.mesh.elementDiametersArray,
            self.mesh.nodeDiametersArray,
            self.u[0].dof,
            self.u_dof_last,
            self.coefficients.q_u0,
            beta_bdf[0],
            self.q[('dH_sge',0,0)],
            self.q[('cfl',0)],
            self.shockCapturing.numDiff[0],
            self.shockCapturing.numDiff_last[0],
            self.weakDirichletConditionFlags,
            self.csrRowIndeces[(0,0)],self.csrColumnOffsets[(0,0)],
            jacobian,
            self.mesh.nExteriorElementBoundaries_global,
            self.mesh.exteriorElementBoundariesArray,
            self.mesh.elementBoundaryElementsArray,
            self.mesh.elementBoundaryLocalElementBoundariesArray,
            self.coefficients.ebqe_u0,
            self.numericalFlux.isDOFBoundary[0],
            self.numericalFlux.ebqe[('u',0)],
            self.csrColumnOffsets_eb[(0,0)])
        logEvent("Jacobian ",level=10,data=jacobian)
        #mwf decide if this is reasonable for solver statistics
        self.nonlinear_function_jacobian_evaluations += 1
        return jacobian
    #jacobian
    def calculateElementQuadrature(self):
        """
        Calculate the physical location and weights of the quadrature rules
        and the shape information at the quadrature points.
        
        This function should be called only when the mesh changes.
        """
        #self.u[0].femSpace.elementMaps.getValues(self.elementQuadraturePoints,
        #                                          self.q['x'])
        self.u[0].femSpace.elementMaps.getBasisValuesRef(self.elementQuadraturePoints)
        self.u[0].femSpace.elementMaps.getBasisGradientValuesRef(self.elementQuadraturePoints)
        self.u[0].femSpace.getBasisValuesRef(self.elementQuadraturePoints)
        self.u[0].femSpace.getBasisGradientValuesRef(self.elementQuadraturePoints)
        self.coefficients.initializeElementQuadrature(self.timeIntegration.t,self.q)
        if self.stabilization != None:
            self.stabilization.initializeElementQuadrature(self.mesh,self.timeIntegration.t,self.q)
            self.stabilization.initializeTimeIntegration(self.timeIntegration)
        if self.shockCapturing != None:
            self.shockCapturing.initializeElementQuadrature(self.mesh,self.timeIntegration.t,self.q)
    def calculateElementBoundaryQuadrature(self):
        pass
    def calculateExteriorElementBoundaryQuadrature(self):
        """
        Calculate the physical location and weights of the quadrature rules
        and the shape information at the quadrature points on global element boundaries.

        This function should be called only when the mesh changes.
        """
        #
        #get physical locations of element boundary quadrature points
        #
	#assume all components live on the same mesh
        self.u[0].femSpace.elementMaps.getBasisValuesTraceRef(self.elementBoundaryQuadraturePoints)
        self.u[0].femSpace.elementMaps.getBasisGradientValuesTraceRef(self.elementBoundaryQuadraturePoints)
        self.u[0].femSpace.getBasisValuesTraceRef(self.elementBoundaryQuadraturePoints)
        self.u[0].femSpace.getBasisGradientValuesTraceRef(self.elementBoundaryQuadraturePoints)
        self.u[0].femSpace.elementMaps.getValuesGlobalExteriorTrace(self.elementBoundaryQuadraturePoints,
                                                                    self.ebqe['x'])
        self.fluxBoundaryConditionsObjectsDict = dict([(cj,FluxBoundaryConditions(self.mesh,
                                                                                  self.nElementBoundaryQuadraturePoints_elementBoundary,
                                                                                  self.ebqe[('x')],
                                                                                  self.advectiveFluxBoundaryConditionsSetterDict[cj],
                                                                                  self.diffusiveFluxBoundaryConditionsSetterDictDict[cj]))
                                                       for cj in self.advectiveFluxBoundaryConditionsSetterDict.keys()])
        self.coefficients.initializeGlobalExteriorElementBoundaryQuadrature(self.timeIntegration.t,self.ebqe)
    def estimate_mt(self):
        pass
    def calculateSolutionAtQuadrature(self):
        pass
        # self.q[('u',0)].flat[:]=0.0
        # for eN in range(self.u[0].femSpace.elementMaps.mesh.nElements_global):
        #     for k in range(self.nQuadraturePoints_element):
        #         for j in self.u[0].femSpace.referenceFiniteElement.localFunctionSpace.range_dim:
        #             J = self.u[0].femSpace.dofMap.l2g[eN,j]
        #             self.q[('u',0)][eN,k]+=self.u[0].dof[J]*self.u[0].femSpace.psi[k,j]
    def calculateAuxiliaryQuantitiesAfterStep(self):
        pass
    def updateAfterMeshMotion(self):
        pass
#OneLevelRDLS
from proteus import ctransportCoefficients
def setZeroLSweakDirichletBCs(RDLSvt):
    assert hasattr(RDLSvt,'freezeLevelSet')
    assert hasattr(RDLSvt,'u_dof_last')
    assert hasattr(RDLSvt,'weakDirichletConditionFlags')
    assert hasattr(RDLSvt.coefficients,'epsFact')
    assert hasattr(RDLSvt,'dofFlag_element')
    RDLSvt.freezeLevelSet = 1
    useC = True#True
    if debugRDLS:
        useC = False
    RDLSvt.u_dof_last[:] = RDLSvt.u[0].dof
    RDLSvt.weakDirichletConditionFlags.fill(0)
    #to debug use original implementation and then copy over
    if not useC:
        RDLSvt.coefficients.setZeroLSweakDirichletBCs(RDLSvt)
        for eN in range(RDLSvt.mesh.nElements_global):
            for j in range(RDLSvt.nDOF_trial_element[0]):
                J = RDLSvt.u[0].femSpace.dofMap.l2g[eN,j]
                if J in RDLSvt.dirichletGlobalNodeSet[0]:
                    RDLSvt.weakDirichletConditionFlags[J]=1
    else:
        #
        #mwf debug
        #import pdb
        #pdb.set_trace()
        #use c directly
        ctransportCoefficients.setWeakDirichletConditionsForLevelSet(RDLSvt.mesh.nElements_global,
                                                                     RDLSvt.nDOF_trial_element[0],
                                                                     RDLSvt.coefficients.epsFact,
                                                                     RDLSvt.elementDiameter,#RDLSvt.mesh.elementDiametersArray,
                                                                     RDLSvt.u[0].femSpace.dofMap.l2g,
                                                                     RDLSvt.u[0].dof,
                                                                     RDLSvt.dofFlag_element,#temporary storage
                                                                     RDLSvt.weakDirichletConditionFlags)
def setZeroLSweakDirichletBCsSimple(RDLSvt):
    assert hasattr(RDLSvt,'freezeLevelSet')
    assert hasattr(RDLSvt,'u_dof_last')
    assert hasattr(RDLSvt,'weakDirichletConditionFlags')
    assert hasattr(RDLSvt.coefficients,'epsFact')
    assert hasattr(RDLSvt,'dofFlag_element')
    RDLSvt.freezeLevelSet = 1
    useC = True#True
    if debugRDLS:
        useC = False
    RDLSvt.u_dof_last[:] = RDLSvt.u[0].dof
    RDLSvt.weakDirichletConditionFlags.fill(0)
    #to debug use original implementation and then copy over
    if not useC:
        RDLSvt.coefficients.setZeroLSweakDirichletBCs(RDLSvt)
        for eN in range(RDLSvt.mesh.nElements_global):
            for j in range(RDLSvt.nDOF_trial_element[0]):
                J = RDLSvt.u[0].femSpace.dofMap.l2g[eN,j]
                if J in RDLSvt.dirichletGlobalNodeSet[0]:
                    RDLSvt.weakDirichletConditionFlags[J]=1
    else:
        #
        #mwf debug
        #import pdb
        #pdb.set_trace()
        #use c directly
        ctransportCoefficients.setSimpleWeakDirichletConditionsForLevelSet(RDLSvt.mesh.nElements_global,
                                                                           RDLSvt.nDOF_trial_element[0],
                                                                           RDLSvt.coefficients.epsFact,
                                                                           RDLSvt.elementDiameter,#RDLSvt.mesh.elementDiametersArray,
                                                                           RDLSvt.u[0].femSpace.dofMap.l2g,
                                                                           RDLSvt.u[0].dof,
                                                                           RDLSvt.dofFlag_element,#temporary storage
                                                                           RDLSvt.weakDirichletConditionFlags)
        <|MERGE_RESOLUTION|>--- conflicted
+++ resolved
@@ -34,11 +34,7 @@
             self.numDiff_last=[]
             for ci in range(self.nc):
                 self.numDiff_last.append(self.numDiff[ci].copy())
-<<<<<<< HEAD
-        #log("RDLS: max numDiff %e" % (globalMax(self.numDiff_last[0].max()),),level=7)
-=======
         logEvent("RDLS: max numDiff %e" % (globalMax(self.numDiff_last[0].max()),))
->>>>>>> 0dd89942
 
 class PsiTC(proteus.StepControl.SC_base):
     def __init__(self,model,nOptions):
