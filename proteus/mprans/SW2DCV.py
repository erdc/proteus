--- conflicted
+++ resolved
@@ -98,56 +98,22 @@
         self.trasport = transport
         self.runCFL = runCFL
         self.dtLast = None
-<<<<<<< HEAD
-=======
         self.dtRatioMax = 2.0
->>>>>>> dded8985
         self.isAdaptive = True
         # About the cfl
         assert hasattr(transport, 'edge_based_cfl'), "No edge based cfl defined"
         self.edge_based_cfl = transport.edge_based_cfl
-<<<<<<< HEAD
-        self.cell_based_cfl = transport.q[('cfl', 0)]
-        # Stuff particular for SSP33
-        self.timeOrder = timeOrder  # order of approximation
-        self.nStages = timeOrder  # number of stages total
-        self.lstage = 0  # last stage completed
-        # storage vectors
-        # previous time step mass and solution dof per component
-        self.m_last = {}
-        # temporarily use this to stash previous solution since m_last used
-        # in EV transport models for previous solution value
-        self.m_last_save = {}
-=======
         # Stuff particular for SSP
         self.timeOrder = timeOrder  # order of approximation
         self.nStages = timeOrder  # number of stages total
         self.lstage = 0  # last stage completed
         # storage vectors (at old time step)
->>>>>>> dded8985
         self.u_dof_last = {}
         # per component lstage values
         self.u_dof_lstage = {}
         for ci in range(self.nc):
-<<<<<<< HEAD
-            if transport.q.has_key(('m', ci)):
-                self.m_last[ci] = transport.q[('m', ci)].copy()
-                self.m_last_save[ci] = transport.q[('m', ci)].copy()
-
-                self.u_dof_last[ci] = transport.u[ci].dof.copy()
-                self.m_stage[ci] = []
-                self.u_dof_stage[ci] = []
-                for k in range(self.nStages + 1):
-                    self.m_stage[ci].append(transport.q[('m', ci)].copy())
-                    self.u_dof_stage[ci].append(transport.u[ci].dof.copy())
-
-    # def set_dt(self, DTSET):
-    #    self.dt = DTSET #  don't update t
-=======
             self.u_dof_last[ci] = transport.u[ci].dof.copy()
             self.u_dof_lstage[ci] = transport.u[ci].dof.copy()
-
->>>>>>> dded8985
     def choose_dt(self):
         maxCFL = 1.0e-6
         # COMPUTE edge_based_cfl
@@ -178,23 +144,12 @@
             self.transport.edge_based_cfl)
 
         maxCFL = max(maxCFL, max(adjusted_maxCFL, globalMax(self.edge_based_cfl.max())))
-<<<<<<< HEAD
-        # maxCFL = max(maxCFL,globalMax(self.cell_based_cfl.max()))
         self.dt = self.runCFL / maxCFL
-=======
-        self.dt = self.runCFL / maxCFL
-
->>>>>>> dded8985
         if self.dtLast is None:
             self.dtLast = self.dt
         if self.dt / self.dtLast > self.dtRatioMax:
             self.dt = self.dtLast * self.dtRatioMax
         self.t = self.tLast + self.dt
-<<<<<<< HEAD
-        # mwf debug
-        # print "RKEv max cfl component ci dt dtLast {0} {1} {2} {3}".format(maxCFL,ci,self.dt,self.dtLast)
-=======
->>>>>>> dded8985
         self.substeps = [self.t for i in range(self.nStages)]  # Manuel is ignoring different time step levels for now
 
     def initialize_dt(self, t0, tOut, q):
@@ -206,91 +161,28 @@
         self.t = t0 + self.dt
 
     def setCoefficients(self):
-        """
-        beta are all 1's here
-        mwf not used right now
-        """
-<<<<<<< HEAD
-        self.alpha = numpy.zeros((self.nStages, self.nStages), 'd')
-        self.dcoefs = numpy.zeros((self.nStages), 'd')
-=======
-        # Not needed for an implementation when alpha and beta are not used
->>>>>>> dded8985
+        pass
 
     def updateStage(self):
         """
         Need to switch to use coefficients
         """
-<<<<<<< HEAD
-        # mwf debug
-        #import pdb
-        # pdb.set_trace()
-        self.lstage += 1
-        assert self.timeOrder in [1, 3]
-=======
         self.lstage += 1
         assert self.timeOrder in [1, 2, 3]
->>>>>>> dded8985
         assert self.lstage > 0 and self.lstage <= self.timeOrder
         # print "within update stage...: ", self.lstage
         if self.timeOrder == 3:
             if self.lstage == 1:
                 logEvent("First stage of SSP33 method finished", level=4)
                 for ci in range(self.nc):
-<<<<<<< HEAD
-                    self.u_dof_stage[ci][self.lstage][:] = numpy.copy(self.transport.u[ci].dof)  # no need for .copy?
-                    self.m_stage[ci][self.lstage][:] = numpy.copy(self.transport.q[('m', ci)])
-                    # needs to be updated for non-scalar equations
-                    # this as used as last stage value in EV Transport model
-                    # mwf TODO, get rid of m_last here
-                    self.m_last[ci] = numpy.copy(self.transport.q[('m', ci)])
-
-=======
                     self.u_dof_lstage[ci][:] = self.transport.u[ci].dof
                 # update u_dof_old
                 self.transport.h_dof_old[:] = self.u_dof_lstage[0]
                 self.transport.hu_dof_old[:] = self.u_dof_lstage[1]
                 self.transport.hv_dof_old[:] = self.u_dof_lstage[2]
->>>>>>> dded8985
             elif self.lstage == 2:
                 logEvent("Second stage of SSP33 method finished", level=4)
                 for ci in range(self.nc):
-<<<<<<< HEAD
-                    self.u_dof_stage[ci][self.lstage][:] = numpy.copy(self.transport.u[ci].dof)
-                    self.u_dof_stage[ci][self.lstage] *= 1. / 4.
-                    self.u_dof_stage[ci][self.lstage] += 3. / 4. * self.u_dof_last[ci]
-                    self.m_stage[ci][self.lstage][:] = numpy.copy(self.transport.q[('m', ci)])
-                    self.m_stage[ci][self.lstage] *= 1. / 4.
-                    # mwf this has to be fixed
-                    # previous stage updated m_last to the stage value
-                    # either have another temporary here or have the VOF code use m_stage
-                    # instead of m_last
-                    self.m_stage[ci][self.lstage] += 3. / 4. * self.m_last_save[ci]
-                    # mwf TODO get rid of this
-                    self.m_last[ci] = numpy.copy(self.m_stage[ci][self.lstage])
-            elif self.lstage == 3:
-                for ci in range(self.nc):
-                    self.u_dof_stage[ci][self.lstage][:] = numpy.copy(self.transport.u[ci].dof)
-                    self.u_dof_stage[ci][self.lstage][:] *= 2.0 / 3.0
-                    self.u_dof_stage[ci][self.lstage][:] += 1.0 / 3.0 * self.u_dof_last[ci]
-                    # switch  time history back
-                    # mwf TODO this needs to be fixed for multipcomponent
-                    self.transport.u[ci].dof[:] = numpy.copy(self.u_dof_stage[ci][self.lstage])
-                    self.m_last[ci] = numpy.copy(self.m_last_save[ci])
-                    tmp_dof_stage = self.u_dof_stage[ci][self.lstage].copy()
-                    self.u_dof_stage[ci][self.lstage][:] = self.u_dof_last[ci]
-                    #globalResidualDummy = numpy.zeros(self.u.shape,'d')
-                    # self.transport.getResidual(tmp_dof_stage,
-                    #                           globalResidualDummy)
-                    self.u_dof_stage[ci][self.lstage][:] = tmp_dof_stage
-                    # self.setUnkowns(self.u)
-
-        else:
-            assert self.timeOrder == 1
-            for ci in range(self.nc):
-                self.m_stage[ci][self.lstage][:] = self.transport.q[('m', ci)][:]
-                self.u_dof_stage[ci][self.lstage][:] = self.transport.u[ci].dof[:]
-=======
                     self.u_dof_lstage[ci][:] = self.transport.u[ci].dof
                     self.u_dof_lstage[ci] *= 1. / 4.
                     self.u_dof_lstage[ci] += 3. / 4. * self.u_dof_last[ci]
@@ -334,43 +226,21 @@
         else:
             assert self.timeOrder == 1
             logEvent("FE method finished", level=4)
->>>>>>> dded8985
 
     def initializeTimeHistory(self, resetFromDOF=True):
         """
         Push necessary information into time history arrays
         """
         for ci in range(self.nc):
-<<<<<<< HEAD
-            self.m_last[ci][:] = self.transport.q[('m', ci)][:]
             self.u_dof_last[ci][:] = self.transport.u[ci].dof[:]
-            self.m_last_save[ci][:] = self.transport.q[('m', ci)][:]
-            for k in range(self.nStages):
-                self.m_stage[ci][k][:] = self.transport.q[('m', ci)][:]
-                self.u_dof_stage[ci][k][:] = self.transport.u[ci].dof[:]
-=======
-            self.u_dof_last[ci][:] = self.transport.u[ci].dof[:]
->>>>>>> dded8985
 
     def updateTimeHistory(self, resetFromDOF=False):
         """
         assumes successful step has been taken
         """
-<<<<<<< HEAD
-
-        self.t = self.tLast + self.dt
-        for ci in range(self.nc):
-            self.m_last[ci][:] = self.transport.q[('m', ci)][:]
-            self.m_last_save[ci][:] = self.transport.q[('m', ci)][:]
-            self.u_dof_last[ci][:] = self.transport.u[ci].dof[:]
-            for k in range(self.nStages):
-                self.m_stage[ci][k][:] = self.transport.q[('m', ci)][:]
-                self.u_dof_stage[ci][k][:] = self.transport.u[ci].dof[:]
-=======
         self.t = self.tLast + self.dt
         for ci in range(self.nc):
             self.u_dof_last[ci][:] = self.transport.u[ci].dof[:]
->>>>>>> dded8985
         self.lstage = 0
         self.dtLast = self.dt
         self.tLast = self.t
@@ -397,16 +267,7 @@
         # per component stage values, list with array at each stage
         self.u_dof_lstage = {}
         for ci in range(self.nc):
-<<<<<<< HEAD
-            if self.transport.q.has_key(('m', ci)):
-                self.m_stage[ci] = []
-                self.u_dof_stage[ci] = []
-                for k in range(self.nStages + 1):
-                    self.m_stage[ci].append(self.transport.q[('m', ci)].copy())
-                    self.u_dof_stage[ci].append(self.transport.u[ci].dof.copy())
-=======
             self.u_dof_lstage[ci] = self.transport.u[ci].dof.copy()
->>>>>>> dded8985
         self.substeps = [self.t for i in range(self.nStages)]
 
     def setFromOptions(self, nOptions):
@@ -441,10 +302,7 @@
                  modelIndex=0,
                  cE=1.0,
                  LUMPED_MASS_MATRIX=1,
-<<<<<<< HEAD
-=======
                  LINEAR_FRICTION=0,
->>>>>>> dded8985
                  mannings=0.):
         self.bathymetry = bathymetry
         self.useRBLES = useRBLES
@@ -455,10 +313,7 @@
         self.nd = nd
         self.cE = cE
         self.LUMPED_MASS_MATRIX = LUMPED_MASS_MATRIX
-<<<<<<< HEAD
-=======
         self.LINEAR_FRICTION = LINEAR_FRICTION
->>>>>>> dded8985
         self.mannings = mannings
         self.modelIndex = modelIndex
         mass = {}
@@ -538,18 +393,9 @@
         pass
 
     def preStep(self, t, firstStep=False):
-<<<<<<< HEAD
-        self.model.h_dof_old_old = numpy.copy(self.model.h_dof_old)
-        self.model.hu_dof_old_old = numpy.copy(self.model.hu_dof_old)
-        self.model.hv_dof_old_old = numpy.copy(self.model.hv_dof_old)
-        self.model.h_dof_old = numpy.copy(self.model.u[0].dof)
-        self.model.hu_dof_old = numpy.copy(self.model.u[1].dof)
-        self.model.hv_dof_old = numpy.copy(self.model.u[2].dof)
-=======
         self.model.h_dof_old[:] = self.model.u[0].dof
         self.model.hu_dof_old[:] = self.model.u[1].dof
         self.model.hv_dof_old[:] = self.model.u[2].dof
->>>>>>> dded8985
 
     def postStep(self, t, firstStep=False):
         pass
@@ -587,10 +433,6 @@
                  bdyNullSpace=False):
         self.bdyNullSpace = bdyNullSpace
         self.inf_norm_hu = []  # To test 1D well balancing
-<<<<<<< HEAD
-        self.firstCalculateResidualCall = True
-=======
->>>>>>> dded8985
         self.secondCallCalculateResidual = 0
         self.postProcessing = False  # this is a hack to test the effect of post-processing
         #
@@ -680,7 +522,6 @@
                                                  (self.fluxBoundaryConditions[ci] == 'setFlow'))
         #
         # calculate some dimensions
-<<<<<<< HEAD
         #
         self.nSpace_global = self.u[0].femSpace.nSpace_global  # assume same space dim for all variables
         self.nDOF_trial_element = [u_j.femSpace.max_nDOF_element for u_j in self.u.values()]
@@ -697,24 +538,6 @@
         # is just for convenience so that the input doesn't have to be
         # complete)
         #
-=======
-        #
-        self.nSpace_global = self.u[0].femSpace.nSpace_global  # assume same space dim for all variables
-        self.nDOF_trial_element = [u_j.femSpace.max_nDOF_element for u_j in self.u.values()]
-        self.nDOF_phi_trial_element = [phi_k.femSpace.max_nDOF_element for phi_k in self.phi.values()]
-        self.n_phi_ip_element = [phi_k.femSpace.referenceFiniteElement.interpolationConditions.nQuadraturePoints for phi_k in self.phi.values()]
-        self.nDOF_test_element = [femSpace.max_nDOF_element for femSpace in self.testSpace.values()]
-        self.nFreeDOF_global = [dc.nFreeDOF_global for dc in self.dirichletConditions.values()]
-        self.nVDOF_element = sum(self.nDOF_trial_element)
-        self.nFreeVDOF_global = sum(self.nFreeDOF_global)
-        #
-        NonlinearEquation.__init__(self, self.nFreeVDOF_global)
-        #
-        # build the quadrature point dictionaries from the input (this
-        # is just for convenience so that the input doesn't have to be
-        # complete)
-        #
->>>>>>> dded8985
         elementQuadratureDict = {}
         elemQuadIsDict = isinstance(elementQuadrature, dict)
         if elemQuadIsDict:  # set terms manually
@@ -815,18 +638,9 @@
         # NOTE (Mql): It is important to link h_dof_old by reference with u[0].dof (and so on).
         # This is because  I need the initial condition to be passed to them as well (before calling calculateResidual).
         # During preStep I change this and copy the values instead of keeping the reference.
-<<<<<<< HEAD
-        self.h_dof_old_old = self.u[0].dof
-        self.hu_dof_old_old = self.u[1].dof
-        self.hv_dof_old_old = self.u[2].dof
-        self.h_dof_old = self.u[0].dof
-        self.hu_dof_old = self.u[1].dof
-        self.hv_dof_old = self.u[2].dof
-=======
         self.h_dof_old = None
         self.hu_dof_old = None
         self.hv_dof_old = None
->>>>>>> dded8985
 
         # Vector for mass matrix
         self.check_positivity_water_height = True
@@ -1117,15 +931,9 @@
                           self.nnz,  # number of non zero entries
                           len(rowptr) - 1,  # number of DOFs
                           self.ML,  # Lumped mass matrix
-<<<<<<< HEAD
-                          self.timeIntegration.u_dof_stage[0][self.timeIntegration.lstage],  # hn
-                          self.timeIntegration.u_dof_stage[1][self.timeIntegration.lstage],  # hun
-                          self.timeIntegration.u_dof_stage[2][self.timeIntegration.lstage],  # hvn
-=======
                           self.h_dof_old,
                           self.hu_dof_old,
                           self.hv_dof_old,
->>>>>>> dded8985
                           self.coefficients.b.dof,
                           self.timeIntegration.u[hIndex],  # high order solution
                           self.timeIntegration.u[huIndex],
@@ -1154,14 +962,10 @@
         """
         Calculate the element residuals and add in to the global residual
         """
-
-<<<<<<< HEAD
-=======
         if self.h_dof_old is None:
             self.h_dof_old = numpy.copy(self.u[0].dof)
             self.hu_dof_old = numpy.copy(self.u[1].dof)
             self.hv_dof_old = numpy.copy(self.u[2].dof)
->>>>>>> dded8985
         # COMPUTE hEps
         if self.hEps is None:
             eps = 1E-14
@@ -1413,13 +1217,6 @@
                     self.u[cj].dof[dofN] = g(self.dirichletConditionsForceDOF[cj].DOFBoundaryPointDict[dofN], self.timeIntegration.t)
         #import pdb
         # pdb.set_trace()
-<<<<<<< HEAD
-
-        # Make sure that the water height is positive (before computing the residual)
-        if (self.check_positivity_water_height == True):
-            assert self.u[0].dof.min() >= 0, ("Negative water height: ", self.u[0].dof.min())
-=======
->>>>>>> dded8985
 
         # Make sure that the water height is positive (before computing the residual)
         if (self.check_positivity_water_height == True):
@@ -1553,10 +1350,7 @@
             self.coefficients.cE,
             self.coefficients.LUMPED_MASS_MATRIX,
             self.timeIntegration.dt,
-<<<<<<< HEAD
-=======
             self.coefficients.LINEAR_FRICTION,
->>>>>>> dded8985
             self.coefficients.mannings,
             self.quantDOFs,
             self.secondCallCalculateResidual,
@@ -1998,13 +1792,8 @@
 
         # from proteus.flcbdfWrappers import globalSum
         # for i in range(3):
-<<<<<<< HEAD
-        # 	force[i]  = globalSum(force[i])
-        # 	moment[i] = globalSum(moment[i])
-=======
         #       force[i]  = globalSum(force[i])
         #       moment[i] = globalSum(moment[i])
->>>>>>> dded8985
 
         # #simport time
         # #time.sleep(1)
