from __future__ import print_function
from __future__ import division
from builtins import str
from builtins import range
from past.utils import old_div
import proteus
from proteus import FemTools
from proteus import LinearAlgebraTools as LAT
from proteus.mprans.cSW2DCV import *
import numpy as np
from proteus.Transport import OneLevelTransport, TC_base, NonlinearEquation
from proteus.Transport import Quadrature, logEvent, memory, BackwardEuler
from proteus.Transport import FluxBoundaryConditions, Comm, DOFBoundaryConditions
from proteus.Transport import cfemIntegrals, globalMax, SparseMat
from . import cArgumentsDict

class NumericalFlux(proteus.NumericalFlux.ShallowWater_2D):
    hasInterior = False

    def __init__(self, vt, getPointwiseBoundaryConditions,
                 getAdvectiveFluxBoundaryConditions,
                 getDiffusiveFluxBoundaryConditions,
                 getPeriodicBoundaryConditions=None,
                 h_eps=1.0e-8,
                 tol_u=1.0e-8):
        proteus.NumericalFlux.ShallowWater_2D.__init__(self, vt, getPointwiseBoundaryConditions,
                                                       getAdvectiveFluxBoundaryConditions,
                                                       getDiffusiveFluxBoundaryConditions,
                                                       getPeriodicBoundaryConditions,
                                                       h_eps,
                                                       tol_u)
        self.penalty_constant = 2.0
        self.includeBoundaryAdjoint = True
        self.boundaryAdjoint_sigma = 1.0
        self.hasInterior = False


class RKEV(proteus.TimeIntegration.SSP):
    from proteus import TimeIntegration
    """
    Wrapper for SSPRK time integration using EV

    ... more to come ...
    """

    def __init__(self, transport, timeOrder=1, runCFL=0.1, integrateInterpolationPoints=False):
        BackwardEuler.__init__(
            self, transport, integrateInterpolationPoints=integrateInterpolationPoints)
        self.trasport = transport
        self.runCFL = runCFL
        self.dtLast = None
        self.dtRatioMax = 2.0
        self.isAdaptive = True
        # About the cfl
        assert hasattr(
            transport, 'edge_based_cfl'), "No edge based cfl defined"
        self.edge_based_cfl = transport.edge_based_cfl
        # Stuff particular for SSP
        self.timeOrder = timeOrder  # order of approximation
        self.nStages = timeOrder  # number of stages total
        self.lstage = 0  # last stage completed
        # storage vectors (at old time step)
        self.u_dof_last = {}
        # per component lstage values
        self.u_dof_lstage = {}
        for ci in range(self.nc):
            self.u_dof_last[ci] = transport.u[ci].dof.copy()
            self.u_dof_lstage[ci] = transport.u[ci].dof.copy()

    def choose_dt(self):
        maxCFL = 1.0e-6
        # COMPUTE edge_based_cfl
        rowptr_cMatrix, colind_cMatrix, Cx = self.transport.cterm_global[0].getCSRrepresentation()
        rowptr_cMatrix, colind_cMatrix, Cy = self.transport.cterm_global[1].getCSRrepresentation()
        rowptr_cMatrix, colind_cMatrix, CTx = self.transport.cterm_global_transpose[0].getCSRrepresentation()
        rowptr_cMatrix, colind_cMatrix, CTy = self.transport.cterm_global_transpose[1].getCSRrepresentation()
        numDOFsPerEqn = self.transport.u[0].dof.size

        argsDict = cArgumentsDict.ArgumentsDict()
        argsDict["g"] = self.transport.coefficients.g
        argsDict["numDOFsPerEqn"] = numDOFsPerEqn
        argsDict["lumped_mass_matrix"] = self.transport.ML
        argsDict["h_dof_old"] = self.transport.u[0].dof
        argsDict["hu_dof_old"] = self.transport.u[1].dof
        argsDict["hv_dof_old"] = self.transport.u[2].dof
        argsDict["b_dof"] = self.transport.coefficients.b.dof
        argsDict["csrRowIndeces_DofLoops"] = rowptr_cMatrix
        argsDict["csrColumnOffsets_DofLoops"] = colind_cMatrix
        argsDict["hEps"] = self.transport.hEps
        argsDict["hReg"] = self.transport.hReg
        argsDict["Cx"] = Cx
        argsDict["Cy"] = Cy
        argsDict["CTx"] = CTx
        argsDict["CTy"] = CTy
        argsDict["dLow"] = self.transport.dLow
        argsDict["run_cfl"] = self.runCFL
        argsDict["edge_based_cfl"] = self.transport.edge_based_cfl
        argsDict["debug"] = 0
        adjusted_maxCFL = self.transport.sw2d.calculateEdgeBasedCFL(argsDict)

        maxCFL = max(maxCFL, max(adjusted_maxCFL,
                                 globalMax(self.edge_based_cfl.max())))
        self.dt = old_div(self.runCFL, maxCFL)

        if self.dtLast is None:
            self.dtLast = self.dt
        if old_div(self.dt, self.dtLast) > self.dtRatioMax:
            self.dt = self.dtLast * self.dtRatioMax
        self.t = self.tLast + self.dt
        # Ignoring dif. time step levels
        self.substeps = [self.t for i in range(self.nStages)]

        assert (self.dt > 1E-8), ("Time step is probably getting too small: ", self.dt, adjusted_maxCFL)

    def initialize_dt(self, t0, tOut, q):
        """
        Modify self.dt
        """
        self.tLast = t0
        self.choose_dt()
        self.t = t0 + self.dt

    def setCoefficients(self):
        """
        beta are all 1's here
        mwf not used right now
        """
        # Not needed for an implementation when alpha and beta are not used

    def updateStage(self):
        """
        Need to switch to use coefficients
        """
        self.lstage += 1
        assert self.timeOrder in [1, 2, 3]
        assert self.lstage > 0 and self.lstage <= self.timeOrder
        # print "within update stage...: ", self.lstage
        if self.timeOrder == 3:
            if self.lstage == 1:
                for ci in range(self.nc):
                    self.u_dof_lstage[ci][:] = self.transport.u[ci].dof
                # update u_dof_old
                self.transport.h_dof_old[:] = self.u_dof_lstage[0]
                self.transport.hu_dof_old[:] = self.u_dof_lstage[1]
                self.transport.hv_dof_old[:] = self.u_dof_lstage[2]
                logEvent("First stage of SSP33 method finished", level=4)
            elif self.lstage == 2:
                for ci in range(self.nc):
                    self.u_dof_lstage[ci][:] = self.transport.u[ci].dof
                    self.u_dof_lstage[ci] *= old_div(1., 4.)
                    self.u_dof_lstage[ci] += 3. / 4. * self.u_dof_last[ci]
                # update u_dof_old
                self.transport.h_dof_old[:] = self.u_dof_lstage[0]
                self.transport.hu_dof_old[:] = self.u_dof_lstage[1]
                self.transport.hv_dof_old[:] = self.u_dof_lstage[2]
                logEvent("Second stage of SSP33 method finished", level=4)
            else:
                for ci in range(self.nc):
                    self.u_dof_lstage[ci][:] = self.transport.u[ci].dof
                    self.u_dof_lstage[ci][:] *= old_div(2.0, 3.0)
                    self.u_dof_lstage[ci][:] += 1.0 / 3.0 * self.u_dof_last[ci]
                    # update solution to u[0].dof
                    self.transport.u[ci].dof[:] = self.u_dof_lstage[ci]
                # update u_dof_old
                self.transport.h_dof_old[:] = self.u_dof_last[0]
                self.transport.hu_dof_old[:] = self.u_dof_last[1]
                self.transport.hv_dof_old[:] = self.u_dof_last[2]
                logEvent("Third stage of SSP33 method finished", level=4)
        elif self.timeOrder == 2:
            if self.lstage == 1:
                logEvent("First stage of SSP22 method finished", level=4)
                for ci in range(self.nc):
                    self.u_dof_lstage[ci][:] = self.transport.u[ci].dof
                # Update u_dof_old
                self.transport.h_dof_old[:] = self.u_dof_lstage[0]
                self.transport.hu_dof_old[:] = self.u_dof_lstage[1]
                self.transport.hv_dof_old[:] = self.u_dof_lstage[2]
            else:
                for ci in range(self.nc):
                    self.u_dof_lstage[ci][:] = self.transport.u[ci].dof
                    self.u_dof_lstage[ci][:] *= old_div(1., 2.)
                    self.u_dof_lstage[ci][:] += 1. / 2. * self.u_dof_last[ci]
                    # update solution to u[0].dof
                    self.transport.u[ci].dof[:] = self.u_dof_lstage[ci]
                # Update u_dof_old
                self.transport.h_dof_old[:] = self.u_dof_last[0]
                self.transport.hu_dof_old[:] = self.u_dof_last[1]
                self.transport.hv_dof_old[:] = self.u_dof_last[2]
                logEvent("Second stage of SSP22 method finished", level=4)
        else:
            assert self.timeOrder == 1
            logEvent("FE method finished", level=4)

    def initializeTimeHistory(self, resetFromDOF=True):
        """
        Push necessary information into time history arrays
        """
        for ci in range(self.nc):
            self.u_dof_last[ci][:] = self.transport.u[ci].dof[:]

    def updateTimeHistory(self, resetFromDOF=False):
        """
        assumes successful step has been taken
        """
        self.t = self.tLast + self.dt
        for ci in range(self.nc):
            self.u_dof_last[ci][:] = self.transport.u[ci].dof[:]
        self.lstage = 0
        self.dtLast = self.dt
        self.tLast = self.t

    def generateSubsteps(self, tList):
        """
        create list of substeps over time values given in tList. These correspond to stages
        """
        self.substeps = []
        tLast = self.tLast
        for t in tList:
            dttmp = t - tLast
            self.substeps.extend([tLast + dttmp for i in range(self.nStages)])
            tLast = t

    def resetOrder(self, order):
        """
        initialize data structures for stage updges
        """
        self.timeOrder = order  # order of approximation
        self.nStages = order  # number of stages total
        self.lstage = 0  # last stage completed
        # storage vectors
        # per component stage values, list with array at each stage
        self.u_dof_lstage = {}
        for ci in range(self.nc):
            self.u_dof_lstage[ci] = self.transport.u[ci].dof.copy()
        self.substeps = [self.t for i in range(self.nStages)]

    def setFromOptions(self, nOptions):
        """
        allow classes to set various numerical parameters
        """
        if 'runCFL' in dir(nOptions):
            self.runCFL = nOptions.runCFL
        flags = ['timeOrder']
        for flag in flags:
            if flag in dir(nOptions):
                val = getattr(nOptions, flag)
                setattr(self, flag, val)
                if flag == 'timeOrder':
                    self.resetOrder(self.timeOrder)

class Coefficients(proteus.TransportCoefficients.TC_base):
    """
    The coefficients for the shallow water equations
    """

    def __init__(self,
                 bathymetry,
                 nu=1.004e-6,
                 g=9.8,
                 nd=2,
                 sd=True,
                 movingDomain=False,
                 useRBLES=0.0,
                 useMetrics=0.0,
                 modelIndex=0,
                 cE=1.0,
                 LUMPED_MASS_MATRIX=1,
                 LINEAR_FRICTION=0,
                 mannings=0.,
                 forceStrongConditions=True,
                 constrainedDOFs=None):
        self.forceStrongConditions = forceStrongConditions
        self.constrainedDOFs = constrainedDOFs
        self.bathymetry = bathymetry
        self.useRBLES = useRBLES
        self.useMetrics = useMetrics
        self.sd = sd
        self.nu = nu
        self.g = g
        self.nd = nd
        self.cE = cE
        self.LUMPED_MASS_MATRIX = LUMPED_MASS_MATRIX
        self.LINEAR_FRICTION = LINEAR_FRICTION
        self.mannings = mannings
        self.modelIndex = modelIndex
        mass = {}
        advection = {}
        diffusion = {}
        potential = {}
        reaction = {}
        hamiltonian = {}
        if nd == 2:
            variableNames = ['h', 'h_u', 'h_v']
            mass = {0: {0: 'linear'},
                    1: {0: 'linear', 1: 'linear'},
                    2: {0: 'linear', 2: 'linear'}}
            advection = {0: {0: 'nonlinear',
                             1: 'nonlinear',
                             2: 'nonlinear'},
                         1: {0: 'nonlinear',
                             1: 'nonlinear',
                             2: 'nonlinear'},
                         2: {0: 'nonlinear',
                             1: 'nonlinear',
                             2: 'nonlinear'}}
            diffusion = {1: {1: {1: 'constant'}, 2: {2: 'constant'}},
                         2: {2: {2: 'constant'}, 1: {1: 'constant'}}}
            sdInfo = {(1, 1): (np.array([0, 1, 2], dtype='i'),
                               np.array([0, 1], dtype='i')),
                      (1, 2): (np.array([0, 0, 1], dtype='i'),
                               np.array([0], dtype='i')),
                      (2, 2): (np.array([0, 1, 2], dtype='i'),
                               np.array([0, 1], dtype='i')),
                      (2, 1): (np.array([0, 1, 1], dtype='i'),
                               np.array([1], dtype='i'))}
            potential = {1: {1: 'u'},
                         2: {2: 'u'}}
            reaction = {1: {0: 'linear'},
                        2: {0: 'linear'}}
            TC_base.__init__(self,
                             3, # Number of components
                             mass,
                             advection,
                             diffusion,
                             potential,
                             reaction,
                             hamiltonian,
                             variableNames,
                             sparseDiffusionTensors=sdInfo,
                             useSparseDiffusion=sd,
                             movingDomain=movingDomain)
            self.vectorComponents = [1, 2]

    def attachModels(self, modelList):
        self.model = modelList[self.modelIndex]
        # pass

    def initializeMesh(self, mesh):
        x = mesh.nodeArray[:, 0]
        y = mesh.nodeArray[:, 1]
        if self.bathymetry is None:
            self.b.dof = mesh.nodeArray[:, 2].copy()
        else:
            self.b.dof = self.bathymetry[0]([x, y])

    def initializeElementQuadrature(self, t, cq):
        pass

    def initializeElementBoundaryQuadrature(self, t, cebq, cebq_global):
        pass

    def initializeGlobalExteriorElementBoundaryQuadrature(self, t, cebqe):
        pass

    def updateToMovingDomain(self, t, c):
        pass

    def evaluate(self, t, c):
        pass

    def preStep(self, t, firstStep=False):
        if firstStep:
            # Init boundaryIndex
            assert self.model.boundaryIndex is None and self.model.normalx is not None, "Check boundaryIndex, normalx and normaly"
            self.model.boundaryIndex = []
            for i in range(self.model.normalx.size):
                if self.model.normalx[i] != 0 or self.model.normaly[i] != 0:
                    self.model.boundaryIndex.append(i)
            self.model.boundaryIndex = np.array(self.model.boundaryIndex)

            # Init reflectingBoundaryIndex for partial reflecting boundaries
            self.model.reflectingBoundaryIndex = np.where(np.isin(self.model.mesh.nodeMaterialTypes, 99))[0].tolist()
            # then redefine as numpy array
            self.model.reflectingBoundaryIndex = np.array(self.model.reflectingBoundaryIndex)
        #
        self.model.h_dof_old[:] = self.model.u[0].dof
        self.model.hu_dof_old[:] = self.model.u[1].dof
        self.model.hv_dof_old[:] = self.model.u[2].dof

    def postStep(self, t, firstStep=False):
        pass

class LevelModel(proteus.Transport.OneLevelTransport):
    nCalls = 0

    def __init__(self,
                 uDict,
                 phiDict,
                 testSpaceDict,
                 matType,
                 dofBoundaryConditionsDict,
                 dofBoundaryConditionsSetterDict,
                 coefficients,
                 elementQuadrature,
                 elementBoundaryQuadrature,
                 fluxBoundaryConditionsDict=None,
                 advectiveFluxBoundaryConditionsSetterDict=None,
                 diffusiveFluxBoundaryConditionsSetterDictDict=None,
                 stressTraceBoundaryConditionsSetterDictDict=None,
                 stabilization=None,
                 shockCapturing=None,
                 conservativeFluxDict=None,
                 numericalFluxType=None,
                 TimeIntegrationClass=None,
                 massLumping=False,
                 reactionLumping=False,
                 options=None,
                 name='SW2DCV',
                 reuse_trial_and_test_quadrature=True,
                 sd=True,
                 movingDomain=False,
                 bdyNullSpace=False):
        self.bdyNullSpace = bdyNullSpace
        self.inf_norm_hu = []  # To test 1D well balancing
        self.secondCallCalculateResidual = 0
        self.postProcessing = False  # this is a hack to test the effect of post-processing
        #
        # set the objects describing the method and boundary conditions
        #
        self.movingDomain = movingDomain
        self.tLast_mesh = None
        #
        # cek todo clean up these flags in the optimized version
        self.bcsTimeDependent = options.bcsTimeDependent
        self.bcsSet = False
        self.name = name
        self.sd = sd
        self.lowmem = True
        self.timeTerm = True  # allow turning off  the  time derivative
        self.testIsTrial = True
        self.phiTrialIsTrial = True
        self.u = uDict
        self.Hess = False
        if isinstance(self.u[0].femSpace, FemTools.C0_AffineQuadraticOnSimplexWithNodalBasis):
            self.Hess = True
        self.ua = {}  # analytical solutions
        self.phi = phiDict
        self.dphi = {}
        self.matType = matType
        # mwf try to reuse test and trial information across components if spaces are the same
        self.reuse_test_trial_quadrature = reuse_trial_and_test_quadrature  # True#False
        if self.reuse_test_trial_quadrature:
            for ci in range(1, coefficients.nc):
                assert self.u[ci].femSpace.__class__.__name__ == self.u[0].femSpace.__class__.__name__, "to reuse_test_trial_quad all femSpaces must be the same!"
        # Simplicial Mesh
        # assume the same mesh for  all components for now
        self.mesh = self.u[0].femSpace.mesh
        self.testSpace = testSpaceDict
        self.dirichletConditions = dofBoundaryConditionsDict
<<<<<<< HEAD
        # explicit Dirichlet  conditions for now, no Dirichlet BC constraints
=======
        # explicit Dirichlet conditions for now, no Dirichlet BC constraints
>>>>>>> 80dfad95
        self.dirichletNodeSetList = None
        self.coefficients = coefficients
        # cek hack? give coefficients a bathymetriy array
        import copy
        self.coefficients.b = self.u[0].copy()
        self.coefficients.b.name = 'b'
        self.coefficients.b.dof.fill(0.0)
        #
        self.coefficients.initializeMesh(self.mesh)
        self.nc = self.coefficients.nc
        self.stabilization = stabilization
        self.shockCapturing = shockCapturing
        # no velocity post-processing for now
        self.conservativeFlux = conservativeFluxDict
        self.fluxBoundaryConditions = fluxBoundaryConditionsDict
        self.advectiveFluxBoundaryConditionsSetterDict = advectiveFluxBoundaryConditionsSetterDict
        self.diffusiveFluxBoundaryConditionsSetterDictDict = diffusiveFluxBoundaryConditionsSetterDictDict
        # determine if we need element boundary storage
        self.elementBoundaryIntegrals = {}
        for ci in range(self.nc):
            self.elementBoundaryIntegrals[ci] = ((self.conservativeFlux is not None)
                                                  or (numericalFluxType is not None)
                                                  or (self.fluxBoundaryConditions[ci] == 'outFlow')
                                                  or (self.fluxBoundaryConditions[ci] == 'mixedFlow')
                                                  or (self.fluxBoundaryConditions[ci] == 'setFlow'))
        #
        # calculate some dimensions
        #
        # assume same space dim for all variables
        self.nSpace_global = self.u[0].femSpace.nSpace_global
        self.nDOF_trial_element = [u_j.femSpace.max_nDOF_element for u_j in list(self.u.values())]
        self.nDOF_phi_trial_element = [phi_k.femSpace.max_nDOF_element for phi_k in list(self.phi.values())]
        self.n_phi_ip_element = [phi_k.femSpace.referenceFiniteElement.interpolationConditions.nQuadraturePoints for phi_k in list(self.phi.values())]
        self.nDOF_test_element = [femSpace.max_nDOF_element for femSpace in list(self.testSpace.values())]
        self.nFreeDOF_global = [dc.nFreeDOF_global for dc in list(self.dirichletConditions.values())]
        self.nVDOF_element = sum(self.nDOF_trial_element)
        self.nFreeVDOF_global = sum(self.nFreeDOF_global)
        #
        NonlinearEquation.__init__(self, self.nFreeVDOF_global)
        #
        # build the quadrature point dictionaries from the input (this
        # is just for convenience so that the input doesn't have to be
        # complete)
        #
        elementQuadratureDict = {}
        elemQuadIsDict = isinstance(elementQuadrature, dict)
        if elemQuadIsDict:  # set terms manually
            for I in self.coefficients.elementIntegralKeys:
                if I in elementQuadrature:
                    elementQuadratureDict[I] = elementQuadrature[I]
                else:
                    elementQuadratureDict[I] = elementQuadrature['default']
        else:
            for I in self.coefficients.elementIntegralKeys:
                elementQuadratureDict[I] = elementQuadrature
        if self.shockCapturing is not None:
            for ci in self.shockCapturing.components:
                if elemQuadIsDict:
                    if ('numDiff', ci, ci) in elementQuadrature:
                        elementQuadratureDict[(
                            'numDiff', ci, ci)] = elementQuadrature[('numDiff', ci, ci)]
                    else:
                        elementQuadratureDict[(
                            'numDiff', ci, ci)] = elementQuadrature['default']
                else:
                    elementQuadratureDict[(
                        'numDiff', ci, ci)] = elementQuadrature
        if massLumping:
            for ci in list(self.coefficients.mass.keys()):
                elementQuadratureDict[('m', ci)] = Quadrature.SimplexLobattoQuadrature(
                    self.nSpace_global, 1)
            for I in self.coefficients.elementIntegralKeys:
                elementQuadratureDict[(
                    'stab',) + I[1:]] = Quadrature.SimplexLobattoQuadrature(self.nSpace_global, 1)
        if reactionLumping:
            for ci in list(self.coefficients.mass.keys()):
                elementQuadratureDict[('r', ci)] = Quadrature.SimplexLobattoQuadrature(
                    self.nSpace_global, 1)
            for I in self.coefficients.elementIntegralKeys:
                elementQuadratureDict[(
                    'stab',) + I[1:]] = Quadrature.SimplexLobattoQuadrature(self.nSpace_global, 1)
        elementBoundaryQuadratureDict = {}
        if isinstance(elementBoundaryQuadrature, dict):  # set terms manually
            for I in self.coefficients.elementBoundaryIntegralKeys:
                if I in elementBoundaryQuadrature:
                    elementBoundaryQuadratureDict[I] = elementBoundaryQuadrature[I]
                else:
                    elementBoundaryQuadratureDict[I] = elementBoundaryQuadrature['default']
        else:
            for I in self.coefficients.elementBoundaryIntegralKeys:
                elementBoundaryQuadratureDict[I] = elementBoundaryQuadrature
        #
        # find the union of all element quadrature points and
        # build a quadrature rule for each integral that has a
        # weight at each point in the union
        # mwf include tag telling me which indices are which quadrature rule?
        (self.elementQuadraturePoints, self.elementQuadratureWeights,
         self.elementQuadratureRuleIndeces) = Quadrature.buildUnion(elementQuadratureDict)
        self.nQuadraturePoints_element = self.elementQuadraturePoints.shape[0]
        self.nQuadraturePoints_global = self.nQuadraturePoints_element * self.mesh.nElements_global
        #
        # Repeat the same thing for the element boundary quadrature
        #
        (self.elementBoundaryQuadraturePoints,
         self.elementBoundaryQuadratureWeights,
         self.elementBoundaryQuadratureRuleIndeces) = Quadrature.buildUnion(elementBoundaryQuadratureDict)
        self.nElementBoundaryQuadraturePoints_elementBoundary = self.elementBoundaryQuadraturePoints.shape[0]
        self.nElementBoundaryQuadraturePoints_global = (self.mesh.nElements_global
                                                        * self.mesh.nElementBoundaries_element
                                                        * self.nElementBoundaryQuadraturePoints_elementBoundary)

        #
        # simplified allocations for test==trial and also check if space is mixed or not
        #
        self.q = {}
        self.ebq = {}
        self.ebq_global = {}
        self.ebqe = {}
        self.phi_ip = {}
        # To compute edge_based_cfl from within choose_dt of RKEV
        self.edge_based_cfl = np.zeros(self.u[0].dof.shape)
        self.dLow = None
        self.hBT = None
        self.huBT = None
        self.hvBT = None
        # Old DOFs
        # NOTE (Mql): It is important to link h_dof_old by reference with u[0].dof (and so on).
        # This is because  I need the initial condition to be passed to them as well (before calling calculateResidual).
        # During preStep I change this and copy the values instead of keeping the reference.
        self.h_dof_old = None
        self.hu_dof_old = None
        self.hv_dof_old = None

        # Vector for mass matrix
        self.check_positivity_water_height = True
        # mesh
        self.h_dof_sge = self.u[0].dof.copy()
        self.hu_dof_sge = self.u[1].dof.copy()
        self.hv_dof_sge = self.u[2].dof.copy()
        self.q['x'] = np.zeros((self.mesh.nElements_global, self.nQuadraturePoints_element, 3), 'd')
        self.ebqe['x'] = np.zeros((self.mesh.nExteriorElementBoundaries_global, self.nElementBoundaryQuadraturePoints_elementBoundary, 3), 'd')
        self.ebq_global[('totalFlux', 0)] = np.zeros((self.mesh.nElementBoundaries_global, self.nElementBoundaryQuadraturePoints_elementBoundary), 'd')
        self.ebq_global[('velocityAverage', 0)] = np.zeros((self.mesh.nElementBoundaries_global,
                                                               self.nElementBoundaryQuadraturePoints_elementBoundary, self.nSpace_global), 'd')
        self.q[('dV_u', 0)] = (old_div(1.0, self.mesh.nElements_global)) * np.ones((self.mesh.nElements_global, self.nQuadraturePoints_element), 'd')
        self.q[('dV_u', 1)] = (old_div(1.0, self.mesh.nElements_global)) * np.ones((self.mesh.nElements_global, self.nQuadraturePoints_element), 'd')
        self.q[('dV_u', 2)] = (old_div(1.0, self.mesh.nElements_global)) * np.ones((self.mesh.nElements_global, self.nQuadraturePoints_element), 'd')
        self.q[('u', 0)] = np.zeros((self.mesh.nElements_global, self.nQuadraturePoints_element), 'd')
        self.q[('u', 1)] = np.zeros((self.mesh.nElements_global, self.nQuadraturePoints_element), 'd')
        self.q[('u', 2)] = np.zeros((self.mesh.nElements_global, self.nQuadraturePoints_element), 'd')
        self.q[('m', 0)] = self.q[('u', 0)]
        self.q[('m', 1)] = self.q[('u', 1)]
        self.q[('m', 2)] = self.q[('u', 2)]
        self.q[('m_last', 0)] = np.zeros((self.mesh.nElements_global, self.nQuadraturePoints_element), 'd')
        self.q[('m_last', 1)] = np.zeros((self.mesh.nElements_global, self.nQuadraturePoints_element), 'd')
        self.q[('m_last', 2)] = np.zeros((self.mesh.nElements_global, self.nQuadraturePoints_element), 'd')
        self.q[('m_tmp', 0)] = np.zeros((self.mesh.nElements_global, self.nQuadraturePoints_element), 'd')
        self.q[('m_tmp', 1)] = np.zeros((self.mesh.nElements_global, self.nQuadraturePoints_element), 'd')
        self.q[('m_tmp', 2)] = np.zeros((self.mesh.nElements_global, self.nQuadraturePoints_element), 'd')
        self.q[('f', 0)] = np.zeros((self.mesh.nElements_global, self.nQuadraturePoints_element, self.nSpace_global), 'd')
        self.q[('velocity', 0)] = np.zeros((self.mesh.nElements_global, self.nQuadraturePoints_element, self.nSpace_global), 'd')
        self.q[('cfl', 0)] = np.zeros((self.mesh.nElements_global, self.nQuadraturePoints_element), 'd')
        self.ebqe[('u', 0)] = np.zeros((self.mesh.nExteriorElementBoundaries_global, self.nElementBoundaryQuadraturePoints_elementBoundary), 'd')
        self.ebqe[('u', 1)] = np.zeros((self.mesh.nExteriorElementBoundaries_global, self.nElementBoundaryQuadraturePoints_elementBoundary), 'd')
        self.ebqe[('u', 2)] = np.zeros((self.mesh.nExteriorElementBoundaries_global, self.nElementBoundaryQuadraturePoints_elementBoundary), 'd')
        self.ebqe[('advectiveFlux_bc_flag', 0)] = np.zeros(
            (self.mesh.nExteriorElementBoundaries_global, self.nElementBoundaryQuadraturePoints_elementBoundary), 'i')
        self.ebqe[('advectiveFlux_bc_flag', 1)] = np.zeros(
            (self.mesh.nExteriorElementBoundaries_global, self.nElementBoundaryQuadraturePoints_elementBoundary), 'i')
        self.ebqe[('advectiveFlux_bc_flag', 2)] = np.zeros(
            (self.mesh.nExteriorElementBoundaries_global, self.nElementBoundaryQuadraturePoints_elementBoundary), 'i')
        self.ebqe[('diffusiveFlux_bc_flag', 1, 1)] = np.zeros(
            (self.mesh.nExteriorElementBoundaries_global, self.nElementBoundaryQuadraturePoints_elementBoundary), 'i')
        self.ebqe[('diffusiveFlux_bc_flag', 2, 2)] = np.zeros(
            (self.mesh.nExteriorElementBoundaries_global, self.nElementBoundaryQuadraturePoints_elementBoundary), 'i')
        self.ebqe[('advectiveFlux_bc', 0)] = np.zeros((self.mesh.nExteriorElementBoundaries_global, self.nElementBoundaryQuadraturePoints_elementBoundary), 'd')
        self.ebqe[('advectiveFlux_bc', 1)] = np.zeros((self.mesh.nExteriorElementBoundaries_global, self.nElementBoundaryQuadraturePoints_elementBoundary), 'd')
        self.ebqe[('advectiveFlux_bc', 2)] = np.zeros((self.mesh.nExteriorElementBoundaries_global, self.nElementBoundaryQuadraturePoints_elementBoundary), 'd')
        self.ebqe[('diffusiveFlux_bc', 1, 1)] = np.zeros(
            (self.mesh.nExteriorElementBoundaries_global, self.nElementBoundaryQuadraturePoints_elementBoundary), 'd')
        self.ebqe[('penalty')] = np.zeros((self.mesh.nExteriorElementBoundaries_global, self.nElementBoundaryQuadraturePoints_elementBoundary), 'd')
        self.ebqe[('diffusiveFlux_bc', 2, 2)] = np.zeros(
            (self.mesh.nExteriorElementBoundaries_global, self.nElementBoundaryQuadraturePoints_elementBoundary), 'd')
        self.ebqe[('velocity', 0)] = np.zeros((self.mesh.nExteriorElementBoundaries_global,
                                                  self.nElementBoundaryQuadraturePoints_elementBoundary, self.nSpace_global), 'd')
        self.ebqe[('velocity', 1)] = np.zeros((self.mesh.nExteriorElementBoundaries_global,
                                                  self.nElementBoundaryQuadraturePoints_elementBoundary, self.nSpace_global), 'd')
        self.ebqe[('velocity', 2)] = np.zeros((self.mesh.nExteriorElementBoundaries_global,
                                                  self.nElementBoundaryQuadraturePoints_elementBoundary, self.nSpace_global), 'd')
        self.points_elementBoundaryQuadrature = set()
        self.scalars_elementBoundaryQuadrature = set([('u', ci) for ci in range(self.nc)])
        self.vectors_elementBoundaryQuadrature = set()
        self.tensors_elementBoundaryQuadrature = set()
        #
        # show quadrature
        #
        logEvent("Dumping quadrature shapes for model %s" % self.name, level=9)
        logEvent("Element quadrature array (q)", level=9)
        for (k, v) in list(self.q.items()):
            logEvent(str((k, v.shape)), level=9)
        logEvent("Element boundary quadrature (ebq)", level=9)
        for (k, v) in list(self.ebq.items()):
            logEvent(str((k, v.shape)), level=9)
        logEvent("Global element boundary quadrature (ebq_global)", level=9)
        for (k, v) in list(self.ebq_global.items()):
            logEvent(str((k, v.shape)), level=9)
        logEvent("Exterior element boundary quadrature (ebqe)", level=9)
        for (k, v) in list(self.ebqe.items()):
            logEvent(str((k, v.shape)), level=9)
        logEvent("Interpolation points for nonlinear diffusion potential (phi_ip)", level=9)
        for (k, v) in list(self.phi_ip.items()):
            logEvent(str((k, v.shape)), level=9)
        #
        # allocate residual and Jacobian storage
        #
        #
        # allocate residual and Jacobian storage
        #
        self.elementResidual = [np.zeros(
            (self.mesh.nElements_global,
             self.nDOF_test_element[ci]),
            'd')]
        self.inflowBoundaryBC = {}
        self.inflowBoundaryBC_values = {}
        self.inflowFlux = {}
        for cj in range(self.nc):
            self.inflowBoundaryBC[cj] = np.zeros((self.mesh.nExteriorElementBoundaries_global,), 'i')
            self.inflowBoundaryBC_values[cj] = np.zeros((self.mesh.nExteriorElementBoundaries_global, self.nDOF_trial_element[cj]), 'd')
            self.inflowFlux[cj] = np.zeros((self.mesh.nExteriorElementBoundaries_global, self.nElementBoundaryQuadraturePoints_elementBoundary), 'd')
        self.internalNodes = set(range(self.mesh.nNodes_global))
        # identify the internal nodes this is ought to be in mesh
        # \todo move this to mesh
        for ebNE in range(self.mesh.nExteriorElementBoundaries_global):
            ebN = self.mesh.exteriorElementBoundariesArray[ebNE]
            eN_global = self.mesh.elementBoundaryElementsArray[ebN, 0]
            ebN_element = self.mesh.elementBoundaryLocalElementBoundariesArray[ebN, 0]
            for i in range(self.mesh.nNodes_element):
                if i != ebN_element:
                    I = self.mesh.elementNodesArray[eN_global, i]
                    self.internalNodes -= set([I])
        self.nNodes_internal = len(self.internalNodes)
        self.internalNodesArray = np.zeros((self.nNodes_internal,), 'i')
        for nI, n in enumerate(self.internalNodes):
            self.internalNodesArray[nI] = n
        #
        del self.internalNodes
        self.internalNodes = None
        logEvent("Updating local to global mappings", 2)
        self.updateLocal2Global()
        logEvent("Building time integration object", 2)
        logEvent(memory("inflowBC, internalNodes,updateLocal2Global", "OneLevelTransport"), level=4)
        self.timeIntegration = TimeIntegrationClass(self)

        if options is not None:
            self.timeIntegration.setFromOptions(options)
        logEvent(memory("TimeIntegration", "OneLevelTransport"), level=4)
        logEvent("Calculating numerical quadrature formulas", 2)
        self.calculateQuadrature()
        self.setupFieldStrides()

        # hEps: this is use to regularize the flux and re-define the dry states
        self.eps = None
        self.hEps = None
        self.hReg = None
        self.ML = None  # lumped mass matrix
        self.MC_global = None  # consistent mass matrix
        # Global C Matrices (mql)
        self.cterm_global = None
        self.cterm_transpose_global = None
        # For FCT
<<<<<<< HEAD
        self.extendedSourceTerm_hu=None
        self.extendedSourceTerm_hv=None
        self.new_SourceTerm_hu = None
        self.new_SourceTerm_hv = None
=======
        self.extendedSourceTerm_hu = None
        self.extendedSourceTerm_hv = None
        self.new_SourceTerm_hu = None
        self.new_SourceTerm_hv = None
        # for EV
        self.dij_small = None
        self.global_entropy_residual = None

>>>>>>> 80dfad95
        self.dH_minus_dL = None
        self.muH_minus_muL = None
        self.size_of_domain = None # for relaxation of bounds
        # NORMALS
        self.COMPUTE_NORMALS = 1
        self.normalx = None
        self.normaly = None
        self.boundaryIndex = None
        self.reflectingBoundaryConditions = False
        self.reflectingBoundaryIndex = None

<<<<<<< HEAD
        if 'reflecting_BCs' in dir(options) and options.reflecting_BCs == 1:
=======
        if 'reflecting_BCs' in dir(options) and options.reflecting_BCs == True:
>>>>>>> 80dfad95
            self.reflectingBoundaryConditions = True

        # Aux quantity at DOFs to be filled by optimized code (MQL)
        self.quantDOFs = None

        comm = Comm.get()
        self.comm = comm
        if comm.size() > 1:
            assert numericalFluxType is not None and numericalFluxType.useWeakDirichletConditions, "You must use a numerical flux to apply weak boundary conditions for parallel runs"

        logEvent(memory("stride+offset", "OneLevelTransport"), level=4)
        if numericalFluxType is not None:
            if options is None or options.periodicDirichletConditions is None:
                self.numericalFlux = numericalFluxType(self,
                                                       dofBoundaryConditionsSetterDict,
                                                       advectiveFluxBoundaryConditionsSetterDict,
                                                       diffusiveFluxBoundaryConditionsSetterDictDict)
            else:
                self.numericalFlux = numericalFluxType(self,
                                                       dofBoundaryConditionsSetterDict,
                                                       advectiveFluxBoundaryConditionsSetterDict,
                                                       diffusiveFluxBoundaryConditionsSetterDictDict,
                                                       options.periodicDirichletConditions)
        else:
            self.numericalFlux = None
        # set penalty terms
        # cek todo move into numerical flux initialization
        if 'penalty' in self.ebq_global:
            for ebN in range(self.mesh.nElementBoundaries_global):
                for k in range(self.nElementBoundaryQuadraturePoints_elementBoundary):
                    self.ebq_global['penalty'][ebN, k] = old_div(self.numericalFlux.penalty_constant,
                        (self.mesh.elementBoundaryDiametersArray[ebN]**self.numericalFlux.penalty_power))
        # penalty term
        # cek move  to Numerical flux initialization
        if 'penalty' in self.ebqe:
            for ebNE in range(self.mesh.nExteriorElementBoundaries_global):
                ebN = self.mesh.exteriorElementBoundariesArray[ebNE]
                for k in range(self.nElementBoundaryQuadraturePoints_elementBoundary):
                    self.ebqe['penalty'][ebNE, k] = old_div(self.numericalFlux.penalty_constant,
                        self.mesh.elementBoundaryDiametersArray[ebN]**self.numericalFlux.penalty_power)
        logEvent(memory("numericalFlux", "OneLevelTransport"), level=4)
        self.elementEffectiveDiametersArray = self.mesh.elementInnerDiametersArray
        # use post processing tools to get conservative fluxes, None by default
        if self.postProcessing:
            self.q[('v', 0)] = self.tmpvt.q[('v', 0)]
            self.ebq[('v', 0)] = self.tmpvt.ebq[('v', 0)]
            self.ebq[('w', 0)] = self.tmpvt.ebq[('w', 0)]
            self.ebq['sqrt(det(g))'] = self.tmpvt.ebq['sqrt(det(g))']
            self.ebq['n'] = self.tmpvt.ebq['n']
            self.ebq[('dS_u', 0)] = self.tmpvt.ebq[('dS_u', 0)]
            self.ebqe['dS'] = self.tmpvt.ebqe['dS']
            self.ebqe['n'] = self.tmpvt.ebqe['n']
            self.ebq_global['n'] = self.tmpvt.ebq_global['n']
            self.ebq_global['x'] = self.tmpvt.ebq_global['x']
        from proteus import PostProcessingTools
        self.velocityPostProcessor = PostProcessingTools.VelocityPostProcessingChooser(self)
        logEvent(memory("velocity postprocessor", "OneLevelTransport"), level=4)
        # helper for writing out data storage
        from proteus import Archiver
        self.elementQuadratureDictionaryWriter = Archiver.XdmfWriter()
        self.elementBoundaryQuadratureDictionaryWriter = Archiver.XdmfWriter()
        self.exteriorElementBoundaryQuadratureDictionaryWriter = Archiver.XdmfWriter()
        for ci, fbcObject in list(self.fluxBoundaryConditionsObjectsDict.items()):
            self.ebqe[('advectiveFlux_bc_flag', ci)] = np.zeros(self.ebqe[('advectiveFlux_bc', ci)].shape, 'i')
            for t, g in list(fbcObject.advectiveFluxBoundaryConditionsDict.items()):
                if ci in self.coefficients.advection:
                    self.ebqe[('advectiveFlux_bc', ci)][t[0], t[1]] = g(self.ebqe[('x')][t[0], t[1]], self.timeIntegration.t)
                    self.ebqe[('advectiveFlux_bc_flag', ci)][t[0], t[1]] = 1
            for ck, diffusiveFluxBoundaryConditionsDict in list(fbcObject.diffusiveFluxBoundaryConditionsDictDict.items()):
                self.ebqe[('diffusiveFlux_bc_flag', ck, ci)] = np.zeros(self.ebqe[('diffusiveFlux_bc', ck, ci)].shape, 'i')
                for t, g in list(diffusiveFluxBoundaryConditionsDict.items()):
                    self.ebqe[('diffusiveFlux_bc', ck, ci)][t[0], t[1]] = g(self.ebqe[('x')][t[0], t[1]], self.timeIntegration.t)
                    self.ebqe[('diffusiveFlux_bc_flag', ck, ci)][t[0], t[1]] = 1
        # self.numericalFlux.setDirichletValues(self.ebqe)
        if self.movingDomain:
            self.MOVING_DOMAIN = 1.0
        else:
            self.MOVING_DOMAIN = 0.0
        # cek hack
        self.movingDomain = False
        self.MOVING_DOMAIN = 0.0
        if self.mesh.nodeVelocityArray is None:
            self.mesh.nodeVelocityArray = np.zeros(self.mesh.nodeArray.shape, 'd')
        # cek/ido todo replace python loops in modules with optimized code if possible/necessary
        self.forceStrongConditions = self.coefficients.forceStrongConditions
        self.dirichletConditionsForceDOF = {}
        if self.forceStrongConditions:
            for cj in range(self.nc):
                self.dirichletConditionsForceDOF[cj] = DOFBoundaryConditions(
                    self.u[cj].femSpace, dofBoundaryConditionsSetterDict[cj], weakDirichletConditions=False)

        compKernelFlag = 0
        # if self.coefficients.useConstantH:
        #    self.elementDiameter = self.mesh.elementDiametersArray.copy()
        #    self.elementDiameter[:] = max(self.mesh.elementDiametersArray)
        # else:
        self.elementDiameter = self.mesh.elementDiametersArray
        print(self.nSpace_global, " nSpace_global")
        self.sw2d = cSW2DCV_base(self.nSpace_global,
                                 self.nQuadraturePoints_element,
                                 self.u[0].femSpace.elementMaps.localFunctionSpace.dim,
                                 self.u[0].femSpace.referenceFiniteElement.localFunctionSpace.dim,
                                 self.testSpace[0].referenceFiniteElement.localFunctionSpace.dim,
                                 self.nElementBoundaryQuadraturePoints_elementBoundary,
                                 compKernelFlag)

        self.calculateResidual = self.sw2d.calculateResidual

        # define function to compute entropy viscosity residual
        self.calculateEV = self.sw2d.calculateEV

        if (self.coefficients.LUMPED_MASS_MATRIX):
            self.calculateJacobian = self.sw2d.calculateLumpedMassMatrix
        else:
            self.calculateJacobian = self.sw2d.calculateMassMatrix
        #
        self.dofsXCoord = None
        self.dofsYCoord = None
        self.constrainedDOFsIndices = None
        self.dataStructuresInitialized = False

        # PARALLEL VECTORS #
        self.par_normalx = None
        self.par_normaly = None
        self.par_ML = None
<<<<<<< HEAD
=======
        # for source terms
        self.par_extendedSourceTerm_hu = None
        self.par_extendedSourceTerm_hv = None
        self.par_new_SourceTerm_hu = None
        self.par_new_SourceTerm_hv = None
        # for parallel entropy residual
        self.par_global_entropy_residual = None
>>>>>>> 80dfad95

    def FCTStep(self):
        # NOTE: this function is meant to be called within the solver
        rowptr, colind, MassMatrix = self.MC_global.getCSRrepresentation()
        # Extract hnp1 from global solution u
        index = list(range(0, len(self.timeIntegration.u)))
        hIndex = index[0::3]
        huIndex = index[1::3]
        hvIndex = index[2::3]
        # create limited solution
        limited_hnp1 = np.zeros(self.h_dof_old.shape)
        limited_hunp1 = np.zeros(self.h_dof_old.shape)
        limited_hvnp1 = np.zeros(self.h_dof_old.shape)

        argsDict = cArgumentsDict.ArgumentsDict()
        argsDict["dt"] = self.timeIntegration.dt
        argsDict["NNZ"] = self.nnz
        argsDict["numDOFs"] = len(rowptr) - 1
        argsDict["lumped_mass_matrix"] = self.ML
        argsDict["h_old"] = self.h_dof_old
        argsDict["hu_old"] = self.hu_dof_old
        argsDict["hv_old"] = self.hv_dof_old
        argsDict["b_dof"] = self.coefficients.b.dof
        argsDict["high_order_hnp1"] = self.timeIntegration.u[hIndex]
        argsDict["high_order_hunp1"] = self.timeIntegration.u[huIndex]
        argsDict["high_order_hvnp1"] = self.timeIntegration.u[hvIndex]
        argsDict["extendedSourceTerm_hu"] = self.extendedSourceTerm_hu
        argsDict["extendedSourceTerm_hv"] = self.extendedSourceTerm_hv
        argsDict["limited_hnp1"] = limited_hnp1
        argsDict["limited_hunp1"] = limited_hunp1
        argsDict["limited_hvnp1"] = limited_hvnp1
        argsDict["csrRowIndeces_DofLoops"] = rowptr
        argsDict["csrColumnOffsets_DofLoops"] = colind
        argsDict["MassMatrix"] = MassMatrix
        argsDict["dH_minus_dL"] = self.dH_minus_dL
        argsDict["muH_minus_muL"] = self.muH_minus_muL
        argsDict["hEps"] = self.hEps
        argsDict["hReg"] = self.hReg
        argsDict["LUMPED_MASS_MATRIX"] = self.coefficients.LUMPED_MASS_MATRIX
        argsDict["dLow"] = self.dLow
        argsDict["hBT"] = self.hBT
        argsDict["huBT"] = self.huBT
        argsDict["hvBT"] = self.hvBT
        argsDict["new_SourceTerm_hu"] = self.new_SourceTerm_hu
        argsDict["new_SourceTerm_hv"] = self.new_SourceTerm_hv
        argsDict["size_of_domain"] = self.size_of_domain
        self.sw2d.convexLimiting(argsDict)

        # Pass the post processed hnp1 solution to global solution u
        self.timeIntegration.u[hIndex] = limited_hnp1
        self.timeIntegration.u[huIndex] = limited_hunp1
        self.timeIntegration.u[hvIndex] = limited_hvnp1

    def computeEV(self):
        entropy_residual = np.zeros(self.u[0].dof.shape)
        small = 0.0

        argsDict = cArgumentsDict.ArgumentsDict()
        argsDict["g"] = self.coefficients.g
        argsDict["h_dof_old"] = self.h_dof_old
        argsDict["hu_dof_old"] = self.hu_dof_old
        argsDict["hv_dof_old"] = self.hv_dof_old
        argsDict["b_dof"] = self.coefficients.b.dof
        argsDict["Cx"] = self.Cx
        argsDict["Cy"] = self.Cy
        argsDict["CTx"] = self.CTx
        argsDict["CTy"] = self.CTy
        argsDict["numDOFsPerEqn"] = self.numDOFsPerEqn
        argsDict["csrRowIndeces_DofLoops"] = self.rowptr_cMatrix
        argsDict["csrColumnOffsets_DofLoops"] = self.colind_cMatrix
        argsDict["lumped_mass_matrix"] = self.ML
        argsDict["eps"] = self.eps
        argsDict["hEps"] = self.hEps
        argsDict["global_entropy_residual"] = self.global_entropy_residual
        argsDict["dij_small"] = small

        # compute entropy residual
        self.sw2d.calculateEV(argsDict)

        # save things
        self.dij_small = globalMax(argsDict.dscalar["dij_small"])
    #

    def getDOFsCoord(self):
        # get x,y coordinates of all DOFs #
        self.dofsXCoord = np.zeros(self.u[0].dof.shape, 'd')
        self.dofsYCoord = np.zeros(self.u[0].dof.shape, 'd')
        self.dofsXCoord[:] = self.mesh.nodeArray[:, 0]
        self.dofsYCoord[:] = self.mesh.nodeArray[:, 1]
    #

    def getCMatrices(self):
        # since we only need cterm_global to persist, we can drop the other self.'s
        self.cterm = {}
        self.cterm_a = {}
        self.cterm_global = {}
        self.cterm_transpose = {}
        self.cterm_a_transpose = {}
        self.cterm_global_transpose = {}
        # Sparsity pattern for Jacobian
        rowptr, colind, nzval = self.jacobian.getCSRrepresentation()
        nnz = nzval.shape[-1]  # number of non-zero entries in sparse matrix

        ###########################################
        ##### SPARSITY PATTERN FOR C MATRICES #####
        ###########################################
        # construct nnz_cMatrix, czval_cMatrix, rowptr_cMatrix, colind_cMatrix C matrix
        nnz_cMatrix = nnz // 3 // 3  # This is always true for the SWEs in 2D
        nzval_cMatrix = np.zeros(nnz_cMatrix)  # This is enough since the values are filled later
        rowptr_cMatrix = np.zeros(self.u[0].dof.size + 1, 'i')  # NOTE that in particular rowptr_cMatrix[0]=0
        colind_cMatrix = np.zeros(nnz_cMatrix, 'i')
        # fill vector rowptr_cMatrix
        for i in range(1, rowptr_cMatrix.size):
            rowptr_cMatrix[i] = rowptr_cMatrix[i - 1] + old_div((rowptr[3 * (i - 1) + 1] - rowptr[3 * (i - 1)]), 3)
            # = rowptr_cMatrix[i-1] + 1/3*(Number of columns of Jacobian's row 3*(i-1)=0, 3, 6, 9, 12, ... 3*(i-1), ..., 3*n-3)

        # fill vector colind_cMatrix
        i_cMatrix = 0  # ith row of cMatrix
        # 0 to total num of DOFs (i.e. num of rows of jacobian)
        for i in range(rowptr.size - 1):
            if (i % 3 == 0):  # Just consider the rows related to the h variable
                for j, offset in enumerate(range(rowptr[i], rowptr[i + 1])):
                    offset_cMatrix = list(range(rowptr_cMatrix[i_cMatrix], rowptr_cMatrix[i_cMatrix + 1]))
                    if (j % 3 == 0):
                        colind_cMatrix[offset_cMatrix[old_div(j, 3)]] = old_div(colind[offset], 3)
                i_cMatrix += 1
        # END OF SPARSITY PATTERN FOR C MATRICES

        di = np.zeros((self.mesh.nElements_global,
                          self.nQuadraturePoints_element,
                          self.nSpace_global),
                         'd')  # direction of derivative
        # JACOBIANS (FOR ELEMENT TRANSFORMATION)
        self.q[('J')] = np.zeros((self.mesh.nElements_global,
                                     self.nQuadraturePoints_element,
                                     self.nSpace_global,
                                     self.nSpace_global),
                                    'd')
        self.q[('inverse(J)')] = np.zeros((self.mesh.nElements_global,
                                              self.nQuadraturePoints_element,
                                              self.nSpace_global,
                                              self.nSpace_global),
                                             'd')
        self.q[('det(J)')] = np.zeros((self.mesh.nElements_global,
                                          self.nQuadraturePoints_element),
                                         'd')
        self.u[0].femSpace.elementMaps.getJacobianValues(self.elementQuadraturePoints,
                                                         self.q['J'],
                                                         self.q['inverse(J)'],
                                                         self.q['det(J)'])
        self.q['abs(det(J))'] = np.abs(self.q['det(J)'])
        # SHAPE FUNCTIONS
        self.q[('w', 0)] = np.zeros((self.mesh.nElements_global,
                                        self.nQuadraturePoints_element,
                                        self.nDOF_test_element[0]),
                                       'd')
        self.q[('w*dV_m', 0)] = self.q[('w', 0)].copy()
        self.u[0].femSpace.getBasisValues(self.elementQuadraturePoints, self.q[('w', 0)])
        cfemIntegrals.calculateWeightedShape(self.elementQuadratureWeights[('u', 0)],
                                             self.q['abs(det(J))'],
                                             self.q[('w', 0)],
                                             self.q[('w*dV_m', 0)])
        # GRADIENT OF TEST FUNCTIONS
        self.q[('grad(w)', 0)] = np.zeros((self.mesh.nElements_global,
                                              self.nQuadraturePoints_element,
                                              self.nDOF_test_element[0],
                                              self.nSpace_global),
                                             'd')
        self.u[0].femSpace.getBasisGradientValues(self.elementQuadraturePoints,
                                                  self.q['inverse(J)'],
                                                  self.q[('grad(w)', 0)])
        self.q[('grad(w)*dV_f', 0)] = np.zeros((self.mesh.nElements_global,
                                                   self.nQuadraturePoints_element,
                                                   self.nDOF_test_element[0],
                                                   self.nSpace_global),
                                                  'd')
        cfemIntegrals.calculateWeightedShapeGradients(self.elementQuadratureWeights[('u', 0)],
                                                      self.q['abs(det(J))'],
                                                      self.q[('grad(w)', 0)],
                                                      self.q[('grad(w)*dV_f', 0)])
        #
        # lumped mass matrix
        #
        # assume a linear mass term
        dm = np.ones(self.q[('u', 0)].shape, 'd')
        elementMassMatrix = np.zeros((self.mesh.nElements_global,
                                      self.nDOF_test_element[0],
                                      self.nDOF_trial_element[0]), 'd')
        cfemIntegrals.updateMassJacobian_weak_lowmem(dm,
                                                     self.q[('w', 0)],
                                                     self.q[('w*dV_m', 0)],
                                                     elementMassMatrix)
        self.MC_a = nzval_cMatrix.copy()
        self.MC_global = SparseMat(self.nFreeDOF_global[0],
                                   self.nFreeDOF_global[0],
                                   nnz_cMatrix,
                                   self.MC_a,
                                   colind_cMatrix,
                                   rowptr_cMatrix)
        cfemIntegrals.zeroJacobian_CSR(nnz_cMatrix, self.MC_global)
        cfemIntegrals.updateGlobalJacobianFromElementJacobian_CSR(self.l2g[0]['nFreeDOF'],
                                                                  self.l2g[0]['freeLocal'],
                                                                  self.l2g[0]['nFreeDOF'],
                                                                  self.l2g[0]['freeLocal'],
                                                                  self.csrRowIndeces[(0, 0)] // 3 // 3,
                                                                  self.csrColumnOffsets[(0, 0)] // 3,
                                                                  elementMassMatrix,
                                                                  self.MC_global)

        diamD2 = np.sum(self.q['abs(det(J))'][:] * self.elementQuadratureWeights[('u', 0)])
        self.ML = np.zeros((self.nFreeDOF_global[0],), 'd')
        self.hReg = np.zeros((self.nFreeDOF_global[0],), 'd')
        for i in range(self.nFreeDOF_global[0]):
            self.ML[i] = self.MC_a[rowptr_cMatrix[i]:rowptr_cMatrix[i + 1]].sum()
            self.hReg[i] = self.ML[i] / diamD2 * self.u[0].dof.max()
        # np.testing.assert_almost_equal(self.ML.sum(), self.mesh.volume, err_msg="Trace of lumped mass matrix should be the domain volume",verbose=True)
        # np.testing.assert_almost_equal(self.ML.sum(), diamD2, err_msg="Trace of lumped mass matrix should be the domain volume",verbose=True)

        for d in range(self.nSpace_global):  # spatial dimensions
            # C matrices
            self.cterm[d] = np.zeros((self.mesh.nElements_global,
                                         self.nDOF_test_element[0],
                                         self.nDOF_trial_element[0]), 'd')
            self.cterm_a[d] = nzval_cMatrix.copy()
            self.cterm_global[d] = LAT.SparseMat(self.nFreeDOF_global[0],
                                                                self.nFreeDOF_global[0],
                                                                nnz_cMatrix,
                                                                self.cterm_a[d],
                                                                colind_cMatrix,
                                                                rowptr_cMatrix)
            cfemIntegrals.zeroJacobian_CSR(nnz_cMatrix, self.cterm_global[d])
            di[:] = 0.0
            di[..., d] = 1.0
            cfemIntegrals.updateHamiltonianJacobian_weak_lowmem(di,
                                                                self.q[('grad(w)*dV_f', 0)],
                                                                self.q[('w', 0)],
                                                                self.cterm[d])  # int[(di*grad(wj))*wi*dV]
            cfemIntegrals.updateGlobalJacobianFromElementJacobian_CSR(self.l2g[0]['nFreeDOF'],
                                                                      self.l2g[0]['freeLocal'],
                                                                      self.l2g[0]['nFreeDOF'],
                                                                      self.l2g[0]['freeLocal'],
                                                                      self.csrRowIndeces[(0, 0)] // 3 // 3,
                                                                      self.csrColumnOffsets[(0, 0)] // 3,
                                                                      self.cterm[d],
                                                                      self.cterm_global[d])
            # C Transpose matrices
            self.cterm_transpose[d] = np.zeros((self.mesh.nElements_global,
                                                   self.nDOF_test_element[0],
                                                   self.nDOF_trial_element[0]), 'd')
            self.cterm_a_transpose[d] = nzval_cMatrix.copy()
            self.cterm_global_transpose[d] = LAT.SparseMat(self.nFreeDOF_global[0],
                                                                          self.nFreeDOF_global[0],
                                                                          nnz_cMatrix,
                                                                          self.cterm_a_transpose[d],
                                                                          colind_cMatrix,
                                                                          rowptr_cMatrix)
            cfemIntegrals.zeroJacobian_CSR(nnz_cMatrix, self.cterm_global_transpose[d])
            di[:] = 0.0
            di[..., d] = -1.0
            cfemIntegrals.updateAdvectionJacobian_weak_lowmem(di,
                                                              self.q[('w', 0)],
                                                              self.q[('grad(w)*dV_f', 0)],
                                                              self.cterm_transpose[d])  # -int[(-di*grad(wi))*wj*dV]

            cfemIntegrals.updateGlobalJacobianFromElementJacobian_CSR(self.l2g[0]['nFreeDOF'],
                                                                      self.l2g[0]['freeLocal'],
                                                                      self.l2g[0]['nFreeDOF'],
                                                                      self.l2g[0]['freeLocal'],
                                                                      self.csrRowIndeces[(0, 0)] // 3 // 3,
                                                                      self.csrColumnOffsets[(0, 0)] // 3,
                                                                      self.cterm_transpose[d],
                                                                      self.cterm_global_transpose[d])
        #
        self.rowptr_cMatrix, self.colind_cMatrix, self.Cx = self.cterm_global[0].getCSRrepresentation()
        rowptr_cMatrix, colind_cMatrix, self.Cy = self.cterm_global[1].getCSRrepresentation()
        rowptr_cMatrix, colind_cMatrix, self.CTx = self.cterm_global_transpose[0].getCSRrepresentation()
        rowptr_cMatrix, colind_cMatrix, self.CTy = self.cterm_global_transpose[1].getCSRrepresentation()
        # (mql): I am assuming all variables live on the same FE space
        self.numDOFsPerEqn = self.u[0].dof.size
        self.numNonZeroEntries = len(self.Cx)
    #

    def updateConstrainedDOFs(self):
        # get indices for constrained DOFs
        if self.constrainedDOFsIndices is None:
            self.constrainedDOFsIndices = []
            self.constrainedDOFsIndices = self.coefficients.constrainedDOFs[0](self.dofsXCoord,
                                                                               self.dofsYCoord)
        for i in self.constrainedDOFsIndices:
            x = self.dofsXCoord[i]
            y = self.dofsYCoord[i]
            (h, hu, hv) = self.coefficients.constrainedDOFs[1](x,y,self.timeIntegration.t,
                                                               self.u[0].dof[i],
                                                               self.u[1].dof[i],
                                                               self.u[2].dof[i])
            if h is not None:
                self.u[0].dof[i] = h
            if hu is not None:
                self.u[1].dof[i] = hu
            if hv is not None:
                self.u[2].dof[i] = hv
    #

    def updateAllReflectingBoundaryConditions(self):
            self.forceStrongConditions = False
            for dummy, index in enumerate(self.boundaryIndex):
                vx = self.u[1].dof[index]
                vy = self.u[2].dof[index]
                vt = vx * self.normaly[index] - vy * self.normalx[index]
                self.u[1].dof[index] = vt * self.normaly[index]
                self.u[2].dof[index] = -vt * self.normalx[index]
    #

    def updatePartialReflectingBoundaryConditions(self):
            for dummy, index in enumerate(self.reflectingBoundaryIndex):
                vx = self.u[1].dof[index]
                vy = self.u[2].dof[index]
                vt = vx * self.normaly[index] - vy * self.normalx[index]
                self.u[1].dof[index] = vt * self.normaly[index]
                self.u[2].dof[index] = -vt * self.normalx[index]
    #

    def initDataStructures(self):
        comm = Comm.get()

        # old vectors
        self.h_dof_old = np.copy(self.u[0].dof)
        self.hu_dof_old = np.copy(self.u[1].dof)
        self.hv_dof_old = np.copy(self.u[2].dof)
        # hEps
<<<<<<< HEAD
        eps = 1E-7
        self.hEps = eps * self.u[0].dof.max()
        #---To get hEps for all processors
        comm = Comm.get()
        if comm.size() > 1:
            self.hEps = eps * comm.globalMax(self.u[0].dof.max())
=======
        self.eps = 1E-7
        self.hEps = self.eps * comm.globalMax(self.u[0].dof.max())

>>>>>>> 80dfad95
        # size_of_domain used in relaxation of bounds
        self.size_of_domain = self.mesh.globalMesh.volume
        # normal vectors
        self.normalx = np.zeros(self.u[0].dof.shape, 'd')
        self.normaly = np.zeros(self.u[0].dof.shape, 'd')
        # quantDOFs
        self.quantDOFs = np.zeros(self.u[0].dof.shape, 'd')
        # boundary Index: I do this in preStep since I need normalx and normaly to be initialized first
        # Allocate space for dLow (for the first stage in the SSP method)
        self.dLow = np.zeros(self.Cx.shape, 'd')
        self.hBT = np.zeros(self.Cx.shape, 'd')
        self.huBT = np.zeros(self.Cx.shape, 'd')
        self.hvBT = np.zeros(self.Cx.shape, 'd')
        # get coordinates of DOFs
        self.getDOFsCoord()
        # some vectors for convex limiting
        self.dH_minus_dL = np.zeros(self.Cx.shape, 'd')
        self.muH_minus_muL = np.zeros(self.Cx.shape, 'd')
        self.extendedSourceTerm_hu = np.zeros(self.u[0].dof.shape, 'd')
        self.extendedSourceTerm_hv = np.zeros(self.u[0].dof.shape, 'd')
        self.new_SourceTerm_hu = np.zeros(self.u[0].dof.shape, 'd')
        self.new_SourceTerm_hv = np.zeros(self.u[0].dof.shape, 'd')
<<<<<<< HEAD
=======
        self.global_entropy_residual = np.zeros(self.u[0].dof.shape, 'd')
        self.dij_small = 0.0

>>>>>>> 80dfad95
        # PARALLEL VECTORS #
        n=self.u[0].par_dof.dim_proc
        N=self.u[0].femSpace.dofMap.nDOF_all_processes
        nghosts = self.u[0].par_dof.nghosts
        subdomain2global=self.u[0].femSpace.dofMap.subdomain2global
        #
<<<<<<< HEAD
        self.par_normalx = LAT.ParVec_petsc4py(self.normalx,
                                                                      bs=1,
                                                                      n=n,N=N,nghosts=nghosts,
                                                                      subdomain2global=subdomain2global)
        self.par_normaly = LAT.ParVec_petsc4py(self.normaly,
                                                                      bs=1,
                                                                      n=n,N=N,nghosts=nghosts,
                                                                      subdomain2global=subdomain2global)
        self.par_ML = LAT.ParVec_petsc4py(self.ML,
                                                                 bs=1,
                                                                 n=n,N=N,nghosts=nghosts,
                                                                 subdomain2global=subdomain2global)
        self.par_ML.scatter_forward_insert()
=======
        self.par_extendedSourceTerm_hu = LAT.ParVec_petsc4py(self.extendedSourceTerm_hu,
                                                bs=1,
                                                n=n,N=N,nghosts=nghosts,
                                                subdomain2global=subdomain2global)
        self.par_extendedSourceTerm_hv = LAT.ParVec_petsc4py(self.extendedSourceTerm_hv,
                                                bs=1,
                                                n=n,N=N,nghosts=nghosts,
                                                subdomain2global=subdomain2global)
        self.par_new_SourceTerm_hu = LAT.ParVec_petsc4py(self.new_SourceTerm_hu,
                                                bs=1,
                                                n=n,N=N,nghosts=nghosts,
                                                subdomain2global=subdomain2global)
        self.par_new_SourceTerm_hv = LAT.ParVec_petsc4py(self.new_SourceTerm_hv,
                                                bs=1,
                                                n=n,N=N,nghosts=nghosts,
                                                subdomain2global=subdomain2global)
        self.par_global_entropy_residual = LAT.ParVec_petsc4py(self.global_entropy_residual,
                                                bs=1,
                                                n=n,N=N,nghosts=nghosts,
                                                subdomain2global=subdomain2global)
        self.par_normalx = LAT.ParVec_petsc4py(self.normalx,
                                                bs=1,
                                                n=n,N=N,nghosts=nghosts,
                                                subdomain2global=subdomain2global)
        self.par_normaly = LAT.ParVec_petsc4py(self.normaly,
                                                bs=1,
                                                n=n,N=N,nghosts=nghosts,
                                                subdomain2global=subdomain2global)
        self.par_ML = LAT.ParVec_petsc4py(self.ML,
                                                bs=1,
                                                n=n,N=N,nghosts=nghosts,
                                                subdomain2global=subdomain2global)
        self.par_ML.scatter_forward_insert()
        #
>>>>>>> 80dfad95
        self.dataStructuresInitialized = True
    #

    def getResidual(self, u, r):
        """
        Calculate the element residuals and add in to the global residual
        """

        # COMPUTE C MATRIX #
        if self.cterm_global is None:
            self.getCMatrices()

        # INIT DATA STRUCTURES #
        if self.dataStructuresInitialized == False:
            self.initDataStructures()

        # LOAD THE UNKNOWNS INTO THE FINITE ELEMENT DOFs #
        self.timeIntegration.calculateCoefs()
        self.timeIntegration.calculateU(u)
        self.setUnknowns(self.timeIntegration.u)

        # SET TO ZERO RESIDUAL #
        r.fill(0.0)

        # REFLECTING BOUNDARY CONDITIONS ON ALL BOUNDARIES #
        if self.reflectingBoundaryConditions and self.boundaryIndex is not None:
            self.updateAllReflectingBoundaryConditions()

        # REFLECTING BOUNDARY CONDITIONS ON PARTIAL BOUNDARIES  #
        if not self.reflectingBoundaryConditions and self.reflectingBoundaryIndex is not None:
            self.updatePartialReflectingBoundaryConditions()
        #

        # INIT BOUNDARY INDEX #
        # NOTE: this must be done after the first call to getResidual
        #   (to have normalx and normaly initialized)
        # I do this in preStep if firstStep=True

        # CONSTRAINT DOFs #
        if self.coefficients.constrainedDOFs is not None:
            self.updateConstrainedDOFs()
        #

        # DIRICHLET BOUNDARY CONDITIONS #
        if self.forceStrongConditions:
            for cj in range(len(self.dirichletConditionsForceDOF)):
                for dofN, g in list(self.dirichletConditionsForceDOF[cj].DOFBoundaryConditionsDict.items()):
                    self.u[cj].dof[dofN] = g(self.dirichletConditionsForceDOF[cj].DOFBoundaryPointDict[dofN], self.timeIntegration.t)
        #

        # CHECK POSITIVITY OF WATER HEIGHT
        if (self.check_positivity_water_height == True):
<<<<<<< HEAD
            assert self.u[0].dof.min() >= -1E-6 * self.u[0].dof.max(), ("Negative water height: ", self.u[0].dof.min())
        #
=======
            assert self.u[0].dof.min() >= -self.eps * self.u[0].dof.max(), ("Negative water height: ", self.u[0].dof.min())

        # lets call calculate EV first and distribute
        self.computeEV()

>>>>>>> 80dfad95
        argsDict = cArgumentsDict.ArgumentsDict()
        argsDict["mesh_trial_ref"] = self.u[0].femSpace.elementMaps.psi
        argsDict["mesh_grad_trial_ref"] = self.u[0].femSpace.elementMaps.grad_psi
        argsDict["mesh_dof"] = self.mesh.nodeArray
        argsDict["mesh_velocity_dof"] = self.mesh.nodeVelocityArray
        argsDict["MOVING_DOMAIN"] = self.MOVING_DOMAIN
        argsDict["mesh_l2g"] = self.mesh.elementNodesArray
        argsDict["dV_ref"] = self.elementQuadratureWeights[('u', 0)]
        argsDict["h_trial_ref"] = self.u[0].femSpace.psi
        argsDict["h_grad_trial_ref"] = self.u[0].femSpace.grad_psi
        argsDict["h_test_ref"] = self.u[0].femSpace.psi
        argsDict["h_grad_test_ref"] = self.u[0].femSpace.grad_psi
        argsDict["vel_trial_ref"] = self.u[1].femSpace.psi
        argsDict["vel_grad_trial_ref"] = self.u[1].femSpace.grad_psi
        argsDict["vel_test_ref"] = self.u[1].femSpace.psi
        argsDict["vel_grad_test_ref"] = self.u[1].femSpace.grad_psi
        argsDict["mesh_trial_trace_ref"] = self.u[0].femSpace.elementMaps.psi_trace
        argsDict["mesh_grad_trial_trace_ref"] = self.u[0].femSpace.elementMaps.grad_psi_trace
        argsDict["dS_ref"] = self.elementBoundaryQuadratureWeights[('u', 0)]
        argsDict["h_trial_trace_ref"] = self.u[0].femSpace.psi_trace
        argsDict["h_grad_trial_trace_ref"] = self.u[0].femSpace.grad_psi_trace
        argsDict["h_test_trace_ref"] = self.u[0].femSpace.psi_trace
        argsDict["h_grad_test_trace_ref"] = self.u[0].femSpace.grad_psi_trace
        argsDict["vel_trial_trace_ref"] = self.u[1].femSpace.psi_trace
        argsDict["vel_grad_trial_trace_ref"] = self.u[1].femSpace.grad_psi_trace
        argsDict["vel_test_trace_ref"] = self.u[1].femSpace.psi_trace
        argsDict["vel_grad_test_trace_ref"] = self.u[1].femSpace.grad_psi_trace
        argsDict["normal_ref"] = self.u[0].femSpace.elementMaps.boundaryNormals
        argsDict["boundaryJac_ref"] = self.u[0].femSpace.elementMaps.boundaryJacobians
        argsDict["elementDiameter"] = self.elementDiameter
        argsDict["nElements_global"] = self.mesh.nElements_global
        argsDict["useRBLES"] = self.coefficients.useRBLES
        argsDict["useMetrics"] = self.coefficients.useMetrics
        argsDict["alphaBDF"] = self.timeIntegration.alpha_bdf
        argsDict["nu"] = self.coefficients.nu
        argsDict["g"] = self.coefficients.g
        argsDict["h_l2g"] = self.u[0].femSpace.dofMap.l2g
        argsDict["vel_l2g"] = self.u[1].femSpace.dofMap.l2g
        argsDict["h_dof_old"] = self.h_dof_old
        argsDict["hu_dof_old"] = self.hu_dof_old
        argsDict["hv_dof_old"] = self.hv_dof_old
        argsDict["b_dof"] = self.coefficients.b.dof
        argsDict["h_dof"] = self.u[0].dof
        argsDict["hu_dof"] = self.u[1].dof
        argsDict["hv_dof"] = self.u[2].dof
        argsDict["h_dof_sge"] = self.h_dof_sge
        argsDict["hu_dof_sge"] = self.hu_dof_sge
        argsDict["hv_dof_sge"] = self.hv_dof_sge
        argsDict["q_mass_acc"] = self.timeIntegration.m_tmp[0]
        argsDict["q_mom_hu_acc"] = self.timeIntegration.m_tmp[1]
        argsDict["q_mom_hv_acc"] = self.timeIntegration.m_tmp[2]
        argsDict["q_mass_adv"] = self.q[('f', 0)]
        argsDict["q_mass_acc_beta_bdf"] = self.timeIntegration.beta_bdf[0]
        argsDict["q_mom_hu_acc_beta_bdf"] = self.timeIntegration.beta_bdf[1]
        argsDict["q_mom_hv_acc_beta_bdf"] = self.timeIntegration.beta_bdf[2]
        argsDict["q_cfl"] = self.q[('cfl', 0)]
        argsDict["sdInfo_hu_hu_rowptr"] = self.coefficients.sdInfo[(1, 1)][0]
        argsDict["sdInfo_hu_hu_colind"] = self.coefficients.sdInfo[(1, 1)][1]
        argsDict["sdInfo_hu_hv_rowptr"] = self.coefficients.sdInfo[(1, 2)][0]
        argsDict["sdInfo_hu_hv_colind"] = self.coefficients.sdInfo[(1, 2)][1]
        argsDict["sdInfo_hv_hv_rowptr"] = self.coefficients.sdInfo[(2, 2)][0]
        argsDict["sdInfo_hv_hv_colind"] = self.coefficients.sdInfo[(2, 2)][1]
        argsDict["sdInfo_hv_hu_rowptr"] = self.coefficients.sdInfo[(2, 1)][0]
        argsDict["sdInfo_hv_hu_colind"] = self.coefficients.sdInfo[(2, 1)][1]
        argsDict["offset_h"] = self.offset[0]
        argsDict["offset_hu"] = self.offset[1]
        argsDict["offset_hv"] = self.offset[2]
        argsDict["stride_h"] = self.stride[0]
        argsDict["stride_hu"] = self.stride[1]
        argsDict["stride_hv"] = self.stride[2]
        argsDict["globalResidual"] = r
        argsDict["nExteriorElementBoundaries_global"] = self.mesh.nExteriorElementBoundaries_global
        argsDict["exteriorElementBoundariesArray"] = self.mesh.exteriorElementBoundariesArray
        argsDict["elementBoundaryElementsArray"] = self.mesh.elementBoundaryElementsArray
        argsDict["elementBoundaryLocalElementBoundariesArray"] = self.mesh.elementBoundaryLocalElementBoundariesArray
        argsDict["isDOFBoundary_h"] = self.numericalFlux.isDOFBoundary[0]
        argsDict["isDOFBoundary_hu"] = self.numericalFlux.isDOFBoundary[1]
        argsDict["isDOFBoundary_hv"] = self.numericalFlux.isDOFBoundary[2]
        argsDict["isAdvectiveFluxBoundary_h"] = self.ebqe[('advectiveFlux_bc_flag', 0)]
        argsDict["isAdvectiveFluxBoundary_hu"] = self.ebqe[('advectiveFlux_bc_flag', 1)]
        argsDict["isAdvectiveFluxBoundary_hv"] = self.ebqe[('advectiveFlux_bc_flag', 2)]
        argsDict["isDiffusiveFluxBoundary_hu"] = self.ebqe[('diffusiveFlux_bc_flag', 1, 1)]
        argsDict["isDiffusiveFluxBoundary_hv"] = self.ebqe[('diffusiveFlux_bc_flag', 2, 2)]
        argsDict["ebqe_bc_h_ext"] = self.numericalFlux.ebqe[('u', 0)]
        argsDict["ebqe_bc_flux_mass_ext"] = self.ebqe[('advectiveFlux_bc', 0)]
        argsDict["ebqe_bc_flux_mom_hu_adv_ext"] = self.ebqe[('advectiveFlux_bc', 1)]
        argsDict["ebqe_bc_flux_mom_hv_adv_ext"] = self.ebqe[('advectiveFlux_bc', 2)]
        argsDict["ebqe_bc_hu_ext"] = self.numericalFlux.ebqe[('u', 1)]
        argsDict["ebqe_bc_flux_hu_diff_ext"] = self.ebqe[('diffusiveFlux_bc', 1, 1)]
        argsDict["ebqe_penalty_ext"] = self.ebqe[('penalty')]
        argsDict["ebqe_bc_hv_ext"] = self.numericalFlux.ebqe[('u', 2)]
        argsDict["ebqe_bc_flux_hv_diff_ext"] = self.ebqe[('diffusiveFlux_bc', 2, 2)]
        argsDict["q_velocity"] = self.q[('velocity', 0)]
        argsDict["ebqe_velocity"] = self.ebqe[('velocity', 0)]
        argsDict["flux"] = self.ebq_global[('totalFlux', 0)]
        argsDict["elementResidual_h"] = self.elementResidual[0]
        argsDict["Cx"] = self.Cx
        argsDict["Cy"] = self.Cy
        argsDict["CTx"] = self.CTx
        argsDict["CTy"] = self.CTy
        argsDict["numDOFsPerEqn"] = self.numDOFsPerEqn
        argsDict["NNZ"] = self.numNonZeroEntries
        argsDict["csrRowIndeces_DofLoops"] = self.rowptr_cMatrix
        argsDict["csrColumnOffsets_DofLoops"] = self.colind_cMatrix
        argsDict["lumped_mass_matrix"] = self.ML
        argsDict["cfl_run"] = self.timeIntegration.runCFL
        argsDict["eps"] = self.eps
        argsDict["hEps"] = self.hEps
        argsDict["hReg"] = self.hReg
        argsDict["hnp1_at_quad_point"] = self.q[('u', 0)]
        argsDict["hunp1_at_quad_point"] = self.q[('u', 1)]
        argsDict["hvnp1_at_quad_point"] = self.q[('u', 2)]
        argsDict["extendedSourceTerm_hu"] = self.extendedSourceTerm_hu
        argsDict["extendedSourceTerm_hv"] = self.extendedSourceTerm_hv
        argsDict["dH_minus_dL"] = self.dH_minus_dL
        argsDict["muH_minus_muL"] = self.muH_minus_muL
        argsDict["cE"] = float(self.coefficients.cE)
        argsDict["LUMPED_MASS_MATRIX"] = self.coefficients.LUMPED_MASS_MATRIX
        argsDict["dt"] = self.timeIntegration.dt
        argsDict["LINEAR_FRICTION"] = self.coefficients.LINEAR_FRICTION
        argsDict["mannings"] = float(self.coefficients.mannings)
        argsDict["quantDOFs"] = self.quantDOFs
        argsDict["SECOND_CALL_CALCULATE_RESIDUAL"] = self.secondCallCalculateResidual
        argsDict["COMPUTE_NORMALS"] = self.COMPUTE_NORMALS
        argsDict["normalx"] = self.normalx
        argsDict["normaly"] = self.normaly
        argsDict["dLow"] = self.dLow
        argsDict["hBT"] = self.hBT
        argsDict["huBT"] = self.huBT
        argsDict["hvBT"] = self.hvBT
        argsDict["lstage"] = self.timeIntegration.lstage
        argsDict["new_SourceTerm_hu"] = self.new_SourceTerm_hu
        argsDict["new_SourceTerm_hv"] = self.new_SourceTerm_hv
<<<<<<< HEAD
        self.calculateResidual(argsDict)

=======
        argsDict["global_entropy_residual"] = self.global_entropy_residual
        argsDict["dij_small"] = self.dij_small

        # call calculate residual
        self.par_global_entropy_residual.scatter_forward_insert()
        self.calculateResidual(argsDict)

        # distribute source terms
        self.par_extendedSourceTerm_hu.scatter_forward_insert()
        self.par_extendedSourceTerm_hv.scatter_forward_insert()
        self.par_new_SourceTerm_hu.scatter_forward_insert()
        self.par_new_SourceTerm_hv.scatter_forward_insert()

>>>>>>> 80dfad95
        if self.COMPUTE_NORMALS==1:
            self.par_normalx.scatter_forward_insert()
            self.par_normaly.scatter_forward_insert()
            self.COMPUTE_NORMALS = 0
        #

<<<<<<< HEAD
=======
        # for reflecting conditions on all boundaries
>>>>>>> 80dfad95
        if self.reflectingBoundaryConditions and self.boundaryIndex is not None:
            for dummy, index in enumerate(self.boundaryIndex):
                r[self.offset[1]+self.stride[1]*index]=0.
                r[self.offset[2]+self.stride[2]*index]=0.
            #
        #

<<<<<<< HEAD
=======
        # for reflecting conditions on partial boundaries
        if not self.reflectingBoundaryConditions and self.reflectingBoundaryIndex is not None:
            for dummy, index in enumerate(self.reflectingBoundaryIndex):
                r[self.offset[1]+self.stride[1]*index]=0.
                r[self.offset[2]+self.stride[2]*index]=0.
            #
        #

>>>>>>> 80dfad95
        if self.forceStrongConditions:
            for cj in range(len(self.dirichletConditionsForceDOF)):
                for dofN, g in list(self.dirichletConditionsForceDOF[cj].DOFBoundaryConditionsDict.items()):
                    r[self.offset[cj] + self.stride[cj] * dofN] = 0.
        #
        if self.constrainedDOFsIndices is not None:
            for index in self.constrainedDOFsIndices:
                for cj in range(self.nc):
                    global_dofN = self.offset[cj] + self.stride[cj] * index
                    r[global_dofN] = 0.
        #
        logEvent("Global residual SWEs: ", level=9, data=r)
        # mwf decide if this is reasonable for keeping solver statistics
        self.nonlinear_function_evaluations += 1

    def getJacobian(self, jacobian):
        cfemIntegrals.zeroJacobian_CSR(self.nNonzerosInJacobian,
                                       jacobian)
        argsDict = cArgumentsDict.ArgumentsDict()
        argsDict["mesh_trial_ref"] = self.u[0].femSpace.elementMaps.psi
        argsDict["mesh_grad_trial_ref"] = self.u[0].femSpace.elementMaps.grad_psi
        argsDict["mesh_dof"] = self.mesh.nodeArray
        argsDict["mesh_velocity_dof"] = self.mesh.nodeVelocityArray
        argsDict["MOVING_DOMAIN"] = self.MOVING_DOMAIN
        argsDict["mesh_l2g"] = self.mesh.elementNodesArray
        argsDict["dV_ref"] = self.elementQuadratureWeights[('u', 0)]
        argsDict["h_trial_ref"] = self.u[0].femSpace.psi
        argsDict["h_grad_trial_ref"] = self.u[0].femSpace.grad_psi
        argsDict["h_test_ref"] = self.u[0].femSpace.psi
        argsDict["h_grad_test_ref"] = self.u[0].femSpace.grad_psi
        argsDict["vel_trial_ref"] = self.u[1].femSpace.psi
        argsDict["vel_grad_trial_ref"] = self.u[1].femSpace.grad_psi
        argsDict["vel_test_ref"] = self.u[1].femSpace.psi
        argsDict["vel_grad_test_ref"] = self.u[1].femSpace.grad_psi
        argsDict["mesh_trial_trace_ref"] = self.u[0].femSpace.elementMaps.psi_trace
        argsDict["mesh_grad_trial_trace_ref"] = self.u[0].femSpace.elementMaps.grad_psi_trace
        argsDict["dS_ref"] = self.elementBoundaryQuadratureWeights[('u', 0)]
        argsDict["h_trial_trace_ref"] = self.u[0].femSpace.psi_trace
        argsDict["h_grad_trial_trace_ref"] = self.u[0].femSpace.grad_psi_trace
        argsDict["h_test_trace_ref"] = self.u[0].femSpace.psi_trace
        argsDict["h_grad_test_trace_ref"] = self.u[0].femSpace.grad_psi_trace
        argsDict["vel_trial_trace_ref"] = self.u[1].femSpace.psi_trace
        argsDict["vel_grad_trial_trace_ref"] = self.u[1].femSpace.grad_psi_trace
        argsDict["vel_test_trace_ref"] = self.u[1].femSpace.psi_trace
        argsDict["vel_grad_test_trace_ref"] = self.u[1].femSpace.grad_psi_trace
        argsDict["normal_ref"] = self.u[0].femSpace.elementMaps.boundaryNormals
        argsDict["boundaryJac_ref"] = self.u[0].femSpace.elementMaps.boundaryJacobians
        argsDict["elementDiameter"] = self.elementDiameter
        argsDict["nElements_global"] = self.mesh.nElements_global
        argsDict["useRBLES"] = self.coefficients.useRBLES
        argsDict["useMetrics"] = self.coefficients.useMetrics
        argsDict["alphaBDF"] = self.timeIntegration.alpha_bdf
        argsDict["nu"] = self.coefficients.nu
        argsDict["g"] = self.coefficients.g
        argsDict["h_l2g"] = self.u[0].femSpace.dofMap.l2g
        argsDict["vel_l2g"] = self.u[1].femSpace.dofMap.l2g
        argsDict["b_dof"] = self.coefficients.b.dof
        argsDict["h_dof"] = self.u[0].dof
        argsDict["hu_dof"] = self.u[1].dof
        argsDict["hv_dof"] = self.u[2].dof
        argsDict["h_dof_sge"] = self.h_dof_sge
        argsDict["hu_dof_sge"] = self.hu_dof_sge
        argsDict["hv_dof_sge"] = self.hv_dof_sge
        argsDict["q_mass_acc_beta_bdf"] = self.timeIntegration.beta_bdf[0]
        argsDict["q_mom_hu_acc_beta_bdf"] = self.timeIntegration.beta_bdf[1]
        argsDict["q_mom_hv_acc_beta_bdf"] = self.timeIntegration.beta_bdf[2]
        argsDict["q_cfl"] = self.q[('cfl', 0)]
        argsDict["sdInfo_hu_hu_rowptr"] = self.coefficients.sdInfo[(1, 1)][0]
        argsDict["sdInfo_hu_hu_colind"] = self.coefficients.sdInfo[(1, 1)][1]
        argsDict["sdInfo_hu_hv_rowptr"] = self.coefficients.sdInfo[(1, 2)][0]
        argsDict["sdInfo_hu_hv_colind"] = self.coefficients.sdInfo[(1, 2)][1]
        argsDict["sdInfo_hv_hv_rowptr"] = self.coefficients.sdInfo[(2, 2)][0]
        argsDict["sdInfo_hv_hv_colind"] = self.coefficients.sdInfo[(2, 2)][1]
        argsDict["sdInfo_hv_hu_rowptr"] = self.coefficients.sdInfo[(2, 1)][0]
        argsDict["sdInfo_hv_hu_colind"] = self.coefficients.sdInfo[(2, 1)][1]
        argsDict["csrRowIndeces_h_h"] = self.csrRowIndeces[(0, 0)]
        argsDict["csrColumnOffsets_h_h"] = self.csrColumnOffsets[(0, 0)]
        argsDict["csrRowIndeces_h_hu"] = self.csrRowIndeces[(0, 1)]
        argsDict["csrColumnOffsets_h_hu"] = self.csrColumnOffsets[(0, 1)]
        argsDict["csrRowIndeces_h_hv"] = self.csrRowIndeces[(0, 2)]
        argsDict["csrColumnOffsets_h_hv"] = self.csrColumnOffsets[(0, 2)]
        argsDict["csrRowIndeces_hu_h"] = self.csrRowIndeces[(1, 0)]
        argsDict["csrColumnOffsets_hu_h"] = self.csrColumnOffsets[(1, 0)]
        argsDict["csrRowIndeces_hu_hu"] = self.csrRowIndeces[(1, 1)]
        argsDict["csrColumnOffsets_hu_hu"] = self.csrColumnOffsets[(1, 1)]
        argsDict["csrRowIndeces_hu_hv"] = self.csrRowIndeces[(1, 2)]
        argsDict["csrColumnOffsets_hu_hv"] = self.csrColumnOffsets[(1, 2)]
        argsDict["csrRowIndeces_hv_h"] = self.csrRowIndeces[(2, 0)]
        argsDict["csrColumnOffsets_hv_h"] = self.csrColumnOffsets[(2, 0)]
        argsDict["csrRowIndeces_hv_hu"] = self.csrRowIndeces[(2, 1)]
        argsDict["csrColumnOffsets_hv_hu"] = self.csrColumnOffsets[(2, 1)]
        argsDict["csrRowIndeces_hv_hv"] = self.csrRowIndeces[(2, 2)]
        argsDict["csrColumnOffsets_hv_hv"] = self.csrColumnOffsets[(2, 2)]
        argsDict["globalJacobian"] = jacobian.getCSRrepresentation()[2]
        argsDict["nExteriorElementBoundaries_global"] = self.mesh.nExteriorElementBoundaries_global
        argsDict["exteriorElementBoundariesArray"] = self.mesh.exteriorElementBoundariesArray
        argsDict["elementBoundaryElementsArray"] = self.mesh.elementBoundaryElementsArray
        argsDict["elementBoundaryLocalElementBoundariesArray"] = self.mesh.elementBoundaryLocalElementBoundariesArray
        argsDict["isDOFBoundary_h"] = self.numericalFlux.isDOFBoundary[0]
        argsDict["isDOFBoundary_hu"] = self.numericalFlux.isDOFBoundary[1]
        argsDict["isDOFBoundary_hv"] = self.numericalFlux.isDOFBoundary[2]
        argsDict["isAdvectiveFluxBoundary_h"] = self.ebqe[('advectiveFlux_bc_flag', 0)]
        argsDict["isAdvectiveFluxBoundary_hu"] = self.ebqe[('advectiveFlux_bc_flag', 1)]
        argsDict["isAdvectiveFluxBoundary_hv"] = self.ebqe[('advectiveFlux_bc_flag', 2)]
        argsDict["isDiffusiveFluxBoundary_hu"] = self.ebqe[('diffusiveFlux_bc_flag', 1, 1)]
        argsDict["isDiffusiveFluxBoundary_hv"] = self.ebqe[('diffusiveFlux_bc_flag', 2, 2)]
        argsDict["ebqe_bc_h_ext"] = self.numericalFlux.ebqe[('u', 0)]
        argsDict["ebqe_bc_flux_mass_ext"] = self.ebqe[('advectiveFlux_bc', 0)]
        argsDict["ebqe_bc_flux_mom_hu_adv_ext"] = self.ebqe[('advectiveFlux_bc', 1)]
        argsDict["ebqe_bc_flux_mom_hv_adv_ext"] = self.ebqe[('advectiveFlux_bc', 2)]
        argsDict["ebqe_bc_hu_ext"] = self.numericalFlux.ebqe[('u', 1)]
        argsDict["ebqe_bc_flux_hu_diff_ext"] = self.ebqe[('diffusiveFlux_bc', 1, 1)]
        argsDict["ebqe_penalty_ext"] = self.ebqe[('penalty')]
        argsDict["ebqe_bc_hv_ext"] = self.numericalFlux.ebqe[('u', 2)]
        argsDict["ebqe_bc_flux_hv_diff_ext"] = self.ebqe[('diffusiveFlux_bc', 2, 2)]
        argsDict["csrColumnOffsets_eb_h_h"] = self.csrColumnOffsets_eb[(0, 0)]
        argsDict["csrColumnOffsets_eb_h_hu"] = self.csrColumnOffsets_eb[(0, 1)]
        argsDict["csrColumnOffsets_eb_h_hv"] = self.csrColumnOffsets_eb[(0, 2)]
        argsDict["csrColumnOffsets_eb_hu_h"] = self.csrColumnOffsets_eb[(1, 0)]
        argsDict["csrColumnOffsets_eb_hu_hu"] = self.csrColumnOffsets_eb[(1, 1)]
        argsDict["csrColumnOffsets_eb_hu_hv"] = self.csrColumnOffsets_eb[(1, 2)]
        argsDict["csrColumnOffsets_eb_hv_h"] = self.csrColumnOffsets_eb[(2, 0)]
        argsDict["csrColumnOffsets_eb_hv_hu"] = self.csrColumnOffsets_eb[(2, 1)]
        argsDict["csrColumnOffsets_eb_hv_hv"] = self.csrColumnOffsets_eb[(2, 2)]
        argsDict["dt"] = self.timeIntegration.dt
        self.calculateJacobian(argsDict)

<<<<<<< HEAD
=======
        # for reflecting conditions on ALL boundaries
>>>>>>> 80dfad95
        if self.reflectingBoundaryConditions and self.boundaryIndex is not None:
            for dummy, index in enumerate(self.boundaryIndex):
                global_dofN = self.offset[1] + self.stride[1] * index
                for i in range(self.rowptr[global_dofN], self.rowptr[global_dofN + 1]):
                    if (self.colind[i] == global_dofN):
                        self.nzval[i] = 1.0
                    else:
                        self.nzval[i] = 0.0
                    #
                #
                global_dofN = self.offset[2] + self.stride[2] * index
                for i in range(self.rowptr[global_dofN], self.rowptr[global_dofN + 1]):
                    if (self.colind[i] == global_dofN):
                        self.nzval[i] = 1.0
                    else:
                        self.nzval[i] = 0.0
                    #
                #
            #
        #

<<<<<<< HEAD
=======
        # for reflecting conditions partial boundaries
        if not self.reflectingBoundaryConditions and self.reflectingBoundaryIndex is not None:
            for dummy, index in enumerate(self.reflectingBoundaryIndex):
                global_dofN = self.offset[1] + self.stride[1] * index
                for i in range(self.rowptr[global_dofN], self.rowptr[global_dofN + 1]):
                    if (self.colind[i] == global_dofN):
                        self.nzval[i] = 1.0
                    else:
                        self.nzval[i] = 0.0
                    #
                #
                global_dofN = self.offset[2] + self.stride[2] * index
                for i in range(self.rowptr[global_dofN], self.rowptr[global_dofN + 1]):
                    if (self.colind[i] == global_dofN):
                        self.nzval[i] = 1.0
                    else:
                        self.nzval[i] = 0.0
                    #
                #
            #
        #

>>>>>>> 80dfad95
        # Load the Dirichlet conditions directly into residual
        if self.forceStrongConditions:
            scaling = 1.0  # probably want to add some scaling to match non-dirichlet diagonals in linear system
            for cj in range(self.nc):
                for dofN in list(self.dirichletConditionsForceDOF[cj].DOFBoundaryConditionsDict.keys()):
                    global_dofN = self.offset[cj] + self.stride[cj] * dofN
                    for i in range(self.rowptr[global_dofN], self.rowptr[global_dofN + 1]):
                        if (self.colind[i] == global_dofN):
                            self.nzval[i] = scaling
                        else:
                            self.nzval[i] = 0.0
        #
        if self.constrainedDOFsIndices is not None:
            for index in self.constrainedDOFsIndices:
                for cj in range(self.nc):
                        global_dofN = self.offset[cj] + self.stride[cj] * index
                        for i in range(self.rowptr[global_dofN], self.rowptr[global_dofN + 1]):
                            if (self.colind[i] == global_dofN):
                                self.nzval[i] = 1.0
                            else:
                                self.nzval[i] = 0.0
        #
        logEvent("Jacobian ", level=10, data=jacobian)
        # mwf decide if this is reasonable for solver statistics
        self.nonlinear_function_jacobian_evaluations += 1
        return jacobian

    def calculateElementQuadrature(self):
        """
        Calculate the physical location and weights of the quadrature rules
        and the shape information at the quadrature points.

        This function should be called only when the mesh changes.
        """
        if self.postProcessing:
            self.tmpvt.calculateElementQuadrature()
        self.u[0].femSpace.elementMaps.getValues(self.elementQuadraturePoints, self.q['x'])
        self.u[0].femSpace.elementMaps.getBasisValuesRef(self.elementQuadraturePoints)
        self.u[0].femSpace.elementMaps.getBasisGradientValuesRef(self.elementQuadraturePoints)
        self.u[0].femSpace.getBasisValuesRef(self.elementQuadraturePoints)
        self.u[0].femSpace.getBasisGradientValuesRef(self.elementQuadraturePoints)
        self.u[1].femSpace.getBasisValuesRef(self.elementQuadraturePoints)
        self.u[1].femSpace.getBasisGradientValuesRef(self.elementQuadraturePoints)
        self.coefficients.initializeElementQuadrature(self.timeIntegration.t, self.q)

    def calculateElementBoundaryQuadrature(self):
        """
        Calculate the physical location and weights of the quadrature rules
        and the shape information at the quadrature points on element boundaries.

        This function should be called only when the mesh changes.
        """
        if self.postProcessing:
            self.tmpvt.calculateElementBoundaryQuadrature()
        pass

    def calculateExteriorElementBoundaryQuadrature(self):
        """
        Calculate the physical location and weights of the quadrature rules
        and the shape information at the quadrature points on global element boundaries.

        This function should be called only when the mesh changes.
        """
        if self.postProcessing:
            self.tmpvt.calculateExteriorElementBoundaryQuadrature()
        #
        # get physical locations of element boundary quadrature points
        #
        # assume all components live on the same mesh
        self.u[0].femSpace.elementMaps.getBasisValuesTraceRef(self.elementBoundaryQuadraturePoints)
        self.u[0].femSpace.elementMaps.getBasisGradientValuesTraceRef(self.elementBoundaryQuadraturePoints)
        self.u[0].femSpace.getBasisValuesTraceRef(self.elementBoundaryQuadraturePoints)
        self.u[0].femSpace.getBasisGradientValuesTraceRef(self.elementBoundaryQuadraturePoints)
        self.u[1].femSpace.getBasisValuesTraceRef(self.elementBoundaryQuadraturePoints)
        self.u[1].femSpace.getBasisGradientValuesTraceRef(self.elementBoundaryQuadraturePoints)
        self.u[0].femSpace.elementMaps.getValuesGlobalExteriorTrace(self.elementBoundaryQuadraturePoints,
                                                                    self.ebqe['x'])
        self.fluxBoundaryConditionsObjectsDict = dict([(cj, FluxBoundaryConditions(self.mesh,
                                                                                   self.nElementBoundaryQuadraturePoints_elementBoundary,
                                                                                   self.ebqe[('x')],
                                                                                   self.advectiveFluxBoundaryConditionsSetterDict[cj],
                                                                                   self.diffusiveFluxBoundaryConditionsSetterDictDict[cj]))
                                                       for cj in list(self.advectiveFluxBoundaryConditionsSetterDict.keys())])
        self.coefficients.initializeGlobalExteriorElementBoundaryQuadrature(self.timeIntegration.t, self.ebqe)

    def estimate_mt(self):
        pass

    def calculateSolutionAtQuadrature(self):
        pass

    def calculateAuxiliaryQuantitiesAfterStep(self):
        self.h_dof_sge[:] = self.u[0].dof
        self.hu_dof_sge[:] = self.u[1].dof
        self.hv_dof_sge[:] = self.u[2].dof
        OneLevelTransport.calculateAuxiliaryQuantitiesAfterStep(self)

    def getForce(self, cg, forceExtractionFaces, force, moment):
        pass<|MERGE_RESOLUTION|>--- conflicted
+++ resolved
@@ -447,11 +447,7 @@
         self.mesh = self.u[0].femSpace.mesh
         self.testSpace = testSpaceDict
         self.dirichletConditions = dofBoundaryConditionsDict
-<<<<<<< HEAD
-        # explicit Dirichlet  conditions for now, no Dirichlet BC constraints
-=======
         # explicit Dirichlet conditions for now, no Dirichlet BC constraints
->>>>>>> 80dfad95
         self.dirichletNodeSetList = None
         self.coefficients = coefficients
         # cek hack? give coefficients a bathymetriy array
@@ -722,12 +718,6 @@
         self.cterm_global = None
         self.cterm_transpose_global = None
         # For FCT
-<<<<<<< HEAD
-        self.extendedSourceTerm_hu=None
-        self.extendedSourceTerm_hv=None
-        self.new_SourceTerm_hu = None
-        self.new_SourceTerm_hv = None
-=======
         self.extendedSourceTerm_hu = None
         self.extendedSourceTerm_hv = None
         self.new_SourceTerm_hu = None
@@ -736,7 +726,6 @@
         self.dij_small = None
         self.global_entropy_residual = None
 
->>>>>>> 80dfad95
         self.dH_minus_dL = None
         self.muH_minus_muL = None
         self.size_of_domain = None # for relaxation of bounds
@@ -748,11 +737,7 @@
         self.reflectingBoundaryConditions = False
         self.reflectingBoundaryIndex = None
 
-<<<<<<< HEAD
-        if 'reflecting_BCs' in dir(options) and options.reflecting_BCs == 1:
-=======
         if 'reflecting_BCs' in dir(options) and options.reflecting_BCs == True:
->>>>>>> 80dfad95
             self.reflectingBoundaryConditions = True
 
         # Aux quantity at DOFs to be filled by optimized code (MQL)
@@ -878,8 +863,6 @@
         self.par_normalx = None
         self.par_normaly = None
         self.par_ML = None
-<<<<<<< HEAD
-=======
         # for source terms
         self.par_extendedSourceTerm_hu = None
         self.par_extendedSourceTerm_hv = None
@@ -887,7 +870,6 @@
         self.par_new_SourceTerm_hv = None
         # for parallel entropy residual
         self.par_global_entropy_residual = None
->>>>>>> 80dfad95
 
     def FCTStep(self):
         # NOTE: this function is meant to be called within the solver
@@ -1218,18 +1200,9 @@
         self.hu_dof_old = np.copy(self.u[1].dof)
         self.hv_dof_old = np.copy(self.u[2].dof)
         # hEps
-<<<<<<< HEAD
-        eps = 1E-7
-        self.hEps = eps * self.u[0].dof.max()
-        #---To get hEps for all processors
-        comm = Comm.get()
-        if comm.size() > 1:
-            self.hEps = eps * comm.globalMax(self.u[0].dof.max())
-=======
         self.eps = 1E-7
         self.hEps = self.eps * comm.globalMax(self.u[0].dof.max())
 
->>>>>>> 80dfad95
         # size_of_domain used in relaxation of bounds
         self.size_of_domain = self.mesh.globalMesh.volume
         # normal vectors
@@ -1252,33 +1225,15 @@
         self.extendedSourceTerm_hv = np.zeros(self.u[0].dof.shape, 'd')
         self.new_SourceTerm_hu = np.zeros(self.u[0].dof.shape, 'd')
         self.new_SourceTerm_hv = np.zeros(self.u[0].dof.shape, 'd')
-<<<<<<< HEAD
-=======
         self.global_entropy_residual = np.zeros(self.u[0].dof.shape, 'd')
         self.dij_small = 0.0
 
->>>>>>> 80dfad95
         # PARALLEL VECTORS #
         n=self.u[0].par_dof.dim_proc
         N=self.u[0].femSpace.dofMap.nDOF_all_processes
         nghosts = self.u[0].par_dof.nghosts
         subdomain2global=self.u[0].femSpace.dofMap.subdomain2global
         #
-<<<<<<< HEAD
-        self.par_normalx = LAT.ParVec_petsc4py(self.normalx,
-                                                                      bs=1,
-                                                                      n=n,N=N,nghosts=nghosts,
-                                                                      subdomain2global=subdomain2global)
-        self.par_normaly = LAT.ParVec_petsc4py(self.normaly,
-                                                                      bs=1,
-                                                                      n=n,N=N,nghosts=nghosts,
-                                                                      subdomain2global=subdomain2global)
-        self.par_ML = LAT.ParVec_petsc4py(self.ML,
-                                                                 bs=1,
-                                                                 n=n,N=N,nghosts=nghosts,
-                                                                 subdomain2global=subdomain2global)
-        self.par_ML.scatter_forward_insert()
-=======
         self.par_extendedSourceTerm_hu = LAT.ParVec_petsc4py(self.extendedSourceTerm_hu,
                                                 bs=1,
                                                 n=n,N=N,nghosts=nghosts,
@@ -1313,7 +1268,6 @@
                                                 subdomain2global=subdomain2global)
         self.par_ML.scatter_forward_insert()
         #
->>>>>>> 80dfad95
         self.dataStructuresInitialized = True
     #
 
@@ -1366,16 +1320,11 @@
 
         # CHECK POSITIVITY OF WATER HEIGHT
         if (self.check_positivity_water_height == True):
-<<<<<<< HEAD
-            assert self.u[0].dof.min() >= -1E-6 * self.u[0].dof.max(), ("Negative water height: ", self.u[0].dof.min())
-        #
-=======
             assert self.u[0].dof.min() >= -self.eps * self.u[0].dof.max(), ("Negative water height: ", self.u[0].dof.min())
 
         # lets call calculate EV first and distribute
         self.computeEV()
 
->>>>>>> 80dfad95
         argsDict = cArgumentsDict.ArgumentsDict()
         argsDict["mesh_trial_ref"] = self.u[0].femSpace.elementMaps.psi
         argsDict["mesh_grad_trial_ref"] = self.u[0].femSpace.elementMaps.grad_psi
@@ -1509,10 +1458,6 @@
         argsDict["lstage"] = self.timeIntegration.lstage
         argsDict["new_SourceTerm_hu"] = self.new_SourceTerm_hu
         argsDict["new_SourceTerm_hv"] = self.new_SourceTerm_hv
-<<<<<<< HEAD
-        self.calculateResidual(argsDict)
-
-=======
         argsDict["global_entropy_residual"] = self.global_entropy_residual
         argsDict["dij_small"] = self.dij_small
 
@@ -1526,17 +1471,13 @@
         self.par_new_SourceTerm_hu.scatter_forward_insert()
         self.par_new_SourceTerm_hv.scatter_forward_insert()
 
->>>>>>> 80dfad95
         if self.COMPUTE_NORMALS==1:
             self.par_normalx.scatter_forward_insert()
             self.par_normaly.scatter_forward_insert()
             self.COMPUTE_NORMALS = 0
         #
 
-<<<<<<< HEAD
-=======
         # for reflecting conditions on all boundaries
->>>>>>> 80dfad95
         if self.reflectingBoundaryConditions and self.boundaryIndex is not None:
             for dummy, index in enumerate(self.boundaryIndex):
                 r[self.offset[1]+self.stride[1]*index]=0.
@@ -1544,8 +1485,6 @@
             #
         #
 
-<<<<<<< HEAD
-=======
         # for reflecting conditions on partial boundaries
         if not self.reflectingBoundaryConditions and self.reflectingBoundaryIndex is not None:
             for dummy, index in enumerate(self.reflectingBoundaryIndex):
@@ -1554,7 +1493,6 @@
             #
         #
 
->>>>>>> 80dfad95
         if self.forceStrongConditions:
             for cj in range(len(self.dirichletConditionsForceDOF)):
                 for dofN, g in list(self.dirichletConditionsForceDOF[cj].DOFBoundaryConditionsDict.items()):
@@ -1682,10 +1620,7 @@
         argsDict["dt"] = self.timeIntegration.dt
         self.calculateJacobian(argsDict)
 
-<<<<<<< HEAD
-=======
         # for reflecting conditions on ALL boundaries
->>>>>>> 80dfad95
         if self.reflectingBoundaryConditions and self.boundaryIndex is not None:
             for dummy, index in enumerate(self.boundaryIndex):
                 global_dofN = self.offset[1] + self.stride[1] * index
@@ -1707,8 +1642,6 @@
             #
         #
 
-<<<<<<< HEAD
-=======
         # for reflecting conditions partial boundaries
         if not self.reflectingBoundaryConditions and self.reflectingBoundaryIndex is not None:
             for dummy, index in enumerate(self.reflectingBoundaryIndex):
@@ -1731,7 +1664,6 @@
             #
         #
 
->>>>>>> 80dfad95
         # Load the Dirichlet conditions directly into residual
         if self.forceStrongConditions:
             scaling = 1.0  # probably want to add some scaling to match non-dirichlet diagonals in linear system
