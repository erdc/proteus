#ifndef GN_SW2DCV_H
#define GN_SW2DCV_H
#include "ArgumentsDict.h"
#include "CompKernel.h"
#include "ModelFactory.h"
#include "xtensor-python/pyarray.hpp"
#include <assert.h>
#include <cmath>
#include <iostream>
#include <valarray>

namespace py = pybind11;

#define GLOBAL_FCT 0
#define POWER_SMOOTHNESS_INDICATOR 2
#define VEL_FIX_POWER 2.
#define REESTIMATE_MAX_EDGE_BASED_CFL 0
#define LAMBDA_MGN 1
#define IF_BOTH_GAMMA_BRANCHES 0
#define LIMITING_ITERATION 2

/* inline functions */
namespace proteus {

// for mGN stuff "max" wave speeds. See section 4.4 of first mGN paper by
// Guermond, Popov, Tovar, Kees for formulas
inline double GN_nu1(const double &g, const double &hL, const double &uL,
                     const double &etaL, const double &meshSizeL) {

  double augL = LAMBDA_MGN / (3. * meshSizeL) * (6. * hL + 12. * (hL - etaL));

  if (etaL >= hL) {
    augL = LAMBDA_MGN / (3. * meshSizeL) * (6. * hL);
  }
  augL = augL * std::pow(meshSizeL / fmax(meshSizeL, hL), 2);

  return uL - sqrt(g * hL) * sqrt(1. + augL);
}
inline double GN_nu3(const double &g, const double &hR, const double &uR,
                     const double &etaR, const double &meshSizeR) {
  // See section 4.4 of first mGN paper by Guermond, Popov, Tovar, Kees for
  // formulas
  double augR = LAMBDA_MGN / (3. * meshSizeR) * (6. * hR + 12. * (hR - etaR));

  if (etaR >= hR) {
    augR = LAMBDA_MGN / (3. * meshSizeR) * (6. * hR);
  }
  augR = augR * std::pow(meshSizeR / fmax(meshSizeR, hR), 2);
  return uR + sqrt(g * hR) * sqrt(1 + augR);
}

// FOR CELL BASED ENTROPY VISCOSITY
inline double ENTROPY(const double &g, const double &h, const double &hu,
                      const double &hv, const double &z,
                      const double &one_over_hReg) {
  return 0.5 *
         (g * h * h + one_over_hReg * (hu * hu + hv * hv) + 2. * g * h * z);
}
inline double DENTROPY_DH(const double &g, const double &h, const double &hu,
                          const double &hv, const double &z,
                          const double &one_over_hReg) {
  return g * h - 0.5 * (hu * hu + hv * hv) * std::pow(one_over_hReg, 2) + g * z;
}
inline double DENTROPY_DHU(const double &g, const double &h, const double &hu,
                           const double &hv, const double &z,
                           const double &one_over_hReg) {
  return hu * one_over_hReg;
}
inline double DENTROPY_DHV(const double &g, const double &h, const double &hu,
                           const double &hv, const double &z,
                           const double &one_over_hReg) {
  return hv * one_over_hReg;
}
inline double ENTROPY_FLUX1(const double &g, const double &h, const double &hu,
                            const double &hv, const double &z,
                            const double &one_over_hReg) {
  return (ENTROPY(g, h, hu, hv, z, one_over_hReg) + 0.5 * g * h * h +
          g * h * z) *
         hu * one_over_hReg;
}
inline double ENTROPY_FLUX2(const double &g, const double &h, const double &hu,
                            const double &hv, const double &z,
                            const double &one_over_hReg) {
  return (ENTROPY(g, h, hu, hv, z, one_over_hReg) + 0.5 * g * h * h +
          g * h * z) *
         hv * one_over_hReg;
}
// FOR ESTIMATING MAX WAVE SPEEDS
inline double f(const double &g, const double &h, const double &hZ) {
  return ((h <= hZ) ? 2. * (sqrt(g * h) - sqrt(g * hZ))
                    : (h - hZ) * sqrt(0.5 * g * (h + hZ) / h / hZ));
}
inline double phi(const double &g, const double &h, const double &hL,
                  const double &hR, const double &uL, const double &uR) {
  return (f(g, h, hL) + f(g, h, hR) + uR - uL);
}
inline double fp(const double &g, const double &h, const double &hZ) {
  return ((h <= hZ)
              ? sqrt(g / h)
              : g * (2 * h * h + h * hZ + hZ * hZ) /
                    (2 * sqrt(2 * g) * h * h * hZ * sqrt(1 / h + 1 / hZ)));
}
inline double phip(const double &g, const double &h, const double &hL,
                   const double &hR) {
  return (fp(g, h, hL) + fp(g, h, hR));
}
inline double nu1(const double &g, const double &hStar, const double &hL,
<<<<<<< HEAD
                  const double &uL) {
  return (uL - sqrt(g * hL) * sqrt((1. + fmax((hStar - hL) / 2. / hL, 0.0)) *
                                   (1. + fmax((hStar - hL) / hL, 0.))));
}
inline double nu3(const double &g, const double &hStar, const double &hR,
                  const double &uR) {
  return (uR + sqrt(g * hR) * sqrt((1. + fmax((hStar - hR) / 2. / hR, 0.0)) *
                                   (1. + fmax((hStar - hR) / hR, 0.))));
=======
                  const double &uL, const double &one_over_hL) {
  return (uL - sqrt(g * hL) *
                   sqrt((1. + fmax((hStar - hL) / 2. * one_over_hL, 0.0)) *
                        (1. + fmax((hStar - hL) * one_over_hL, 0.))));
}
inline double nu3(const double &g, const double &hStar, const double &hR,
                  const double &uR, const double &one_over_hR) {
  return (uR + sqrt(g * hR) *
                   sqrt((1. + fmax((hStar - hR) / 2. * one_over_hR, 0.0)) *
                        (1. + fmax((hStar - hR) * one_over_hR, 0.))));
>>>>>>> 80dfad95
}
inline double phiDiff(const double &g, const double &h1k, const double &h2k,
                      const double &hL, const double &hR, const double &uL,
                      const double &uR) {
  return ((phi(g, h2k, hL, hR, uL, uR) - phi(g, h1k, hL, hR, uL, uR)) /
          (h2k - h1k));
}
inline double phiDDiff1(const double &g, const double &h1k, const double &h2k,
                        const double &hL, const double &hR, const double &uL,
                        const double &uR) {
  return ((phiDiff(g, h1k, h2k, hL, hR, uL, uR) - phip(g, h1k, hL, hR)) /
          (h2k - h1k));
}
inline double phiDDiff2(const double &g, const double &h1k, const double &h2k,
                        const double &hL, const double &hR, const double &uL,
                        const double &uR) {
  return ((phip(g, h2k, hL, hR) - phiDiff(g, h1k, h2k, hL, hR, uL, uR)) /
          (h2k - h1k));
}
inline double hStarLFromQuadPhiFromAbove(const double &g, const double &hStarL,
                                         const double &hStarR, const double &hL,
                                         const double &hR, const double &uL,
                                         const double &uR) {
  return (hStarL -
          2 * phi(g, hStarL, hL, hR, uL, uR) /
              (phip(g, hStarL, hL, hR) +
               sqrt(std::pow(phip(g, hStarL, hL, hR), 2) -
                    4 * phi(g, hStarL, hL, hR, uL, uR) *
                        phiDDiff1(g, hStarL, hStarR, hL, hR, uL, uR))));
}
inline double hStarRFromQuadPhiFromBelow(const double &g, const double &hStarL,
                                         const double &hStarR, const double &hL,
                                         const double &hR, const double &uL,
                                         const double &uR) {
  return (hStarR -
          2 * phi(g, hStarR, hL, hR, uL, uR) /
              (phip(g, hStarR, hL, hR) +
               sqrt(std::pow(phip(g, hStarR, hL, hR), 2) -
                    4 * phi(g, hStarR, hL, hR, uL, uR) *
                        phiDDiff2(g, hStarL, hStarR, hL, hR, uL, uR))));
}
} // end namespace proteus

namespace proteus {
class GN_SW2DCV_base {
public:
  std::valarray<double> Rneg, Rpos, Rneg_heta, Rpos_heta, hLow, huLow, hvLow,
      hetaLow, hwLow, Kmax;
  virtual ~GN_SW2DCV_base() {}
  virtual void convexLimiting(arguments_dict &args) = 0;
  virtual double calculateEdgeBasedCFL(arguments_dict &args) = 0;
<<<<<<< HEAD
=======
  virtual void calculateEV(arguments_dict &args) = 0;
>>>>>>> 80dfad95
  virtual void calculateResidual(arguments_dict &args) = 0;
  virtual void calculateMassMatrix(arguments_dict &args) = 0;
  virtual void calculateLumpedMassMatrix(arguments_dict &args) = 0;
};

template <class CompKernelType, int nSpace, int nQuadraturePoints_element,
          int nDOF_mesh_trial_element, int nDOF_trial_element,
          int nDOF_test_element, int nQuadraturePoints_elementBoundary>
class GN_SW2DCV : public GN_SW2DCV_base {
public:
  const int nDOF_test_X_trial_element;
  CompKernelType ck;
  GN_SW2DCV()
      : nDOF_test_X_trial_element(nDOF_test_element * nDOF_trial_element),
        ck() {
    std::cout << "Constructing GN_SW2DCV<CompKernelTemplate<" << nSpace << ","
              << nQuadraturePoints_element << "," << nDOF_mesh_trial_element
              << "," << nDOF_trial_element << "," << nDOF_test_element << ","
              << nQuadraturePoints_elementBoundary << ">());" << std::endl
              << std::flush;
  }

  inline double maxWaveSpeedSharpInitialGuess(double g, double nx, double ny,
                                              double hL, double huL, double hvL,
                                              double hetaL, double lumpedL,
                                              double hR, double huR, double hvR,
                                              double hetaR, double lumpedR,
                                              double hEpsL, double hEpsR,
                                              bool debugging) {
    double lambda1, lambda3;

    // To avoid division by 0
    double one_over_hL = 2.0 * hL / (hL * hL + std::pow(fmax(hL, hEpsL), 2.0));
    double one_over_hR = 2.0 * hR / (hR * hR + std::pow(fmax(hR, hEpsR), 2.0));
    double hVelL = nx * huL + ny * hvL;
    double hVelR = nx * huR + ny * hvR;
    double velL = one_over_hL * hVelL;
    double velR = one_over_hR * hVelR;
    double etaL = 2.0 * hL / (hL * hL + std::pow(fmax(hL, hEpsL), 2)) * hetaL;
    double etaR = 2.0 * hR / (hR * hR + std::pow(fmax(hR, hEpsR), 2)) * hetaR;
    double meshSizeL = sqrt(lumpedL);
    double meshSizeR = sqrt(lumpedR);

    /* See equation 4.12 from mGN paper:
      1-eigenvalue: uL-sqrt(g*hL)*sqrt(1 + augL)
      3-eigenvalue: uR+sqrt(g*hR)*sqrt(1 + augR)
    */
    lambda1 = GN_nu1(g, hL, velL, etaL, meshSizeL);
    lambda3 = GN_nu3(g, hR, velR, etaR, meshSizeR);

    return fmax(fabs(lambda1), fabs(lambda3));
  }

<<<<<<< HEAD
  /* I'm not sure if this is needed. -EJT */
=======
>>>>>>> 80dfad95
  inline void calculateCFL(const double &elementDiameter, const double &g,
                           const double &h, const double &hu, const double &hv,
                           const double hEps, double &cfl) {
    double cflx, cfly, c = sqrt(fmax(g * hEps, g * h));
    double u = 2 * h / (h * h + std::pow(fmax(h, hEps), 2)) * hu;
    double v = 2 * h / (h * h + std::pow(fmax(h, hEps), 2)) * hv;

    if (u > 0.0)
      cflx = (u + c) / elementDiameter;
    else
      cflx = fabs(u - c) / elementDiameter;

    if (v > 0.0)
      cfly = (v + c) / elementDiameter;
    else
      cfly = fabs(v - c) / elementDiameter;
    cfl = sqrt(cflx * cflx + cfly * cfly); // hack, conservative estimate
  }
<<<<<<< HEAD
=======

>>>>>>> 80dfad95
  void convexLimiting(arguments_dict &args) {
    double dt = args.m_dscalar["dt"];
    int NNZ = args.m_iscalar["NNZ"];
    int numDOFs = args.m_iscalar["numDOFs"];
    xt::pyarray<double> &lumped_mass_matrix =
        args.m_darray["lumped_mass_matrix"];
    xt::pyarray<double> &h_old = args.m_darray["h_old"];
    xt::pyarray<double> &hu_old = args.m_darray["hu_old"];
    xt::pyarray<double> &hv_old = args.m_darray["hv_old"];
    xt::pyarray<double> &heta_old = args.m_darray["heta_old"];
    xt::pyarray<double> &hw_old = args.m_darray["hw_old"];
    xt::pyarray<double> &b_dof = args.m_darray["b_dof"];
    xt::pyarray<double> &high_order_hnp1 = args.m_darray["high_order_hnp1"];
    xt::pyarray<double> &high_order_hunp1 = args.m_darray["high_order_hunp1"];
    xt::pyarray<double> &high_order_hvnp1 = args.m_darray["high_order_hvnp1"];
    xt::pyarray<double> &high_order_hetanp1 =
        args.m_darray["high_order_hetanp1"];
    xt::pyarray<double> &high_order_hwnp1 = args.m_darray["high_order_hwnp1"];
    xt::pyarray<double> &extendedSourceTerm_hu =
        args.m_darray["extendedSourceTerm_hu"];
    xt::pyarray<double> &extendedSourceTerm_hv =
        args.m_darray["extendedSourceTerm_hv"];
    xt::pyarray<double> &extendedSourceTerm_heta =
        args.m_darray["extendedSourceTerm_heta"];
    xt::pyarray<double> &extendedSourceTerm_hw =
        args.m_darray["extendedSourceTerm_hw"];
    xt::pyarray<double> &limited_hnp1 = args.m_darray["limited_hnp1"];
    xt::pyarray<double> &limited_hunp1 = args.m_darray["limited_hunp1"];
    xt::pyarray<double> &limited_hvnp1 = args.m_darray["limited_hvnp1"];
    xt::pyarray<double> &limited_hetanp1 = args.m_darray["limited_hetanp1"];
    xt::pyarray<double> &limited_hwnp1 = args.m_darray["limited_hwnp1"];
    xt::pyarray<int> &csrRowIndeces_DofLoops =
        args.m_iarray["csrRowIndeces_DofLoops"];
    xt::pyarray<int> &csrColumnOffsets_DofLoops =
        args.m_iarray["csrColumnOffsets_DofLoops"];
    xt::pyarray<double> &MassMatrix = args.m_darray["MassMatrix"];
    xt::pyarray<double> &dH_minus_dL = args.m_darray["dH_minus_dL"];
    xt::pyarray<double> &muH_minus_muL = args.m_darray["muH_minus_muL"];
    double hEps = args.m_dscalar["hEps"];
    xt::pyarray<double> &hReg = args.m_darray["hReg"];
    int LUMPED_MASS_MATRIX = args.m_iscalar["LUMPED_MASS_MATRIX"];
    xt::pyarray<double> &dLow = args.m_darray["dLow"];
    xt::pyarray<double> &hBT = args.m_darray["hBT"];
    xt::pyarray<double> &huBT = args.m_darray["huBT"];
    xt::pyarray<double> &hvBT = args.m_darray["hvBT"];
    xt::pyarray<double> &hetaBT = args.m_darray["hetaBT"];
    xt::pyarray<double> &hwBT = args.m_darray["hwBT"];
    xt::pyarray<double> &new_SourceTerm_hu = args.m_darray["new_SourceTerm_hu"];
    xt::pyarray<double> &new_SourceTerm_hv = args.m_darray["new_SourceTerm_hv"];
    xt::pyarray<double> &new_SourceTerm_heta =
        args.m_darray["new_SourceTerm_heta"];
    xt::pyarray<double> &new_SourceTerm_hw = args.m_darray["new_SourceTerm_hw"];
    double size_of_domain = args.m_dscalar["size_of_domain"];
    Rneg.resize(numDOFs, 0.0);
    Rpos.resize(numDOFs, 0.0);
    Rneg_heta.resize(numDOFs, 0.0);
    Rpos_heta.resize(numDOFs, 0.0);
    hLow.resize(numDOFs, 0.0);
    huLow.resize(numDOFs, 0.0);
    hvLow.resize(numDOFs, 0.0);
    hetaLow.resize(numDOFs, 0.0);
    hwLow.resize(numDOFs, 0.0);
    Kmax.resize(numDOFs, 0.0);

    // for relaxation of bounds
    std::valarray<double> urelax(0.0, numDOFs);
    std::valarray<double> drelax(0.0, numDOFs);

    // for h
    std::valarray<double> h_min(0.0, numDOFs);
    std::valarray<double> h_max(0.0, numDOFs);
    std::valarray<double> delta_Sqd_h(0.0, numDOFs);
    std::valarray<double> bar_deltaSqd_h(0.0, numDOFs);

    // for heta
    std::valarray<double> heta_min(0.0, numDOFs);
    std::valarray<double> heta_max(0.0, numDOFs);
    std::valarray<double> delta_Sqd_heta(0.0, numDOFs);
    std::valarray<double> bar_deltaSqd_heta(0.0, numDOFs);

    // for kinetic energy
    xt::pyarray<double> kin(numDOFs);
    xt::pyarray<double> max_of_h_and_hEps(numDOFs);
    std::valarray<double> kin_max(0.0, numDOFs);
    std::valarray<double> delta_Sqd_kin(0.0, numDOFs);
    std::valarray<double> bar_deltaSqd_kin(0.0, numDOFs);

    // Create FCT component matrices in vector form
    std::valarray<double> FCT_h(0.0, dH_minus_dL.size());
    std::valarray<double> FCT_hu(0.0, dH_minus_dL.size());
    std::valarray<double> FCT_hv(0.0, dH_minus_dL.size());
    std::valarray<double> FCT_heta(0.0, dH_minus_dL.size());
    std::valarray<double> FCT_hw(0.0, dH_minus_dL.size());

    // Define kinetic energy, kin = 1/2 q^2 / h
    max_of_h_and_hEps = xt::where(h_old > hEps, h_old, hEps);
    kin = 0.5 * (hu_old * hu_old + hv_old * hv_old);
    kin *=
        2.0 * h_old / (h_old * h_old + max_of_h_and_hEps * max_of_h_and_hEps);

    // We first do the loops to define the relaxation quantities
    // First relaxation loop
    for (int i = 0; i < numDOFs; i++) {
      urelax[i] =
          1.0 +
          2.0 * std::pow(sqrt(sqrt(lumped_mass_matrix[i] / size_of_domain)), 3);
      drelax[i] =
          1.0 -
          2.0 * std::pow(sqrt(sqrt(lumped_mass_matrix[i] / size_of_domain)), 3);
      for (int offset = csrRowIndeces_DofLoops[i];
           offset < csrRowIndeces_DofLoops[i + 1]; offset++) {
        int j = csrColumnOffsets_DofLoops[offset];
        if (i != j) {
          delta_Sqd_h[i] += h_old[i] - h_old[j];
          delta_Sqd_heta[i] += heta_old[i] - heta_old[j];
          delta_Sqd_kin[i] += kin[i] - kin[j];
        }
      } // j loop ends here
    }   // i loops ends here

    // Second relaxation loop
    for (int i = 0; i < numDOFs; i++) {
      for (int offset = csrRowIndeces_DofLoops[i];
           offset < csrRowIndeces_DofLoops[i + 1]; offset++) {
        int j = csrColumnOffsets_DofLoops[offset];
        if (i != j) {
          bar_deltaSqd_h[i] += delta_Sqd_h[j] + delta_Sqd_h[i];
          bar_deltaSqd_heta[i] += delta_Sqd_heta[j] + delta_Sqd_heta[i];
          bar_deltaSqd_kin[i] += delta_Sqd_kin[j] + delta_Sqd_kin[i];
        }
      } // j loop ends here
      bar_deltaSqd_h[i] =
          bar_deltaSqd_h[i] /
          (csrRowIndeces_DofLoops[i + 1] - csrRowIndeces_DofLoops[i]) / 2.0;
      bar_deltaSqd_heta[i] =
          bar_deltaSqd_heta[i] /
          (csrRowIndeces_DofLoops[i + 1] - csrRowIndeces_DofLoops[i]) / 2.0;
      bar_deltaSqd_kin[i] =
          bar_deltaSqd_kin[i] /
          (csrRowIndeces_DofLoops[i + 1] - csrRowIndeces_DofLoops[i]) / 2.0;
    } // i loops ends here

    ////////////////////////////////////////////////////////
    // Loop to define local bounds and low order solution //
    ////////////////////////////////////////////////////////
    int ij = 0;
    for (int i = 0; i < numDOFs; i++) {

      // define m_i
      double mi = lumped_mass_matrix[i];

      /* Initialize hmin, hmax, heta_min, heta_max */
      h_min[i] = h_old[i];
      h_max[i] = h_old[i];
      heta_min[i] = heta_old[i];
      heta_max[i] = heta_old[i];

      /* Initialize low order solution */
      hLow[i] = h_old[i];
      huLow[i] = hu_old[i];
      hvLow[i] = hv_old[i];
      hetaLow[i] = heta_old[i];
      hwLow[i] = hw_old[i];
      Kmax[i] = kin[i];

      /* LOOP OVER THE SPARSITY PATTERN (j-LOOP) */
      for (int offset = csrRowIndeces_DofLoops[i];
           offset < csrRowIndeces_DofLoops[i + 1]; offset++) {
        int j = csrColumnOffsets_DofLoops[offset];
        double psi_ij = 0;
        double one_over_hBT =
            2.0 * hBT[ij] /
            (hBT[ij] * hBT[ij] + std::pow(fmax(hBT[ij], hEps), 2));
        psi_ij = one_over_hBT * (huBT[ij] * huBT[ij] + hvBT[ij] * hvBT[ij]) /
                 2.0; // Eqn (6.31)

        // COMPUTE LOCAL BOUNDS //
        Kmax[i] = fmax(psi_ij, Kmax[i]);
        h_min[i] = std::min(h_min[i], hBT[ij]);
        h_max[i] = std::max(h_max[i], hBT[ij]);
        heta_min[i] = std::min(heta_min[i], hetaBT[ij]);
        heta_max[i] = std::max(heta_max[i], hetaBT[ij]);

        // Then do relaxation of bounds here. If confused, see (4.12) of Euler
        // convex limiting paper.
        Kmax[i] = std::min(urelax[i] * Kmax[i],
                           Kmax[i] + std::abs(bar_deltaSqd_kin[i]) / 2.0);
        h_min[i] = std::max(drelax[i] * h_min[i],
                            h_min[i] - std::abs(bar_deltaSqd_h[i]) / 2.0);
        h_max[i] = std::min(urelax[i] * h_max[i],
                            h_max[i] + std::abs(bar_deltaSqd_h[i]) / 2.0);
        heta_min[i] =
            std::max(drelax[i] * heta_min[i],
                     heta_min[i] - std::abs(bar_deltaSqd_heta[i]) / 2.0);
        heta_max[i] =
            std::min(urelax[i] * heta_max[i],
                     heta_max[i] + std::abs(bar_deltaSqd_heta[i]) / 2.0);

        /* COMPUTE LOW ORDER SOLUTION. See EQN 6.23 in SW friction paper */
        // This is low order solution WITHOUT sources
        if (i != j) {
          hLow[i] += h_old[i] * (-dt / mi * 2 * dLow[ij]) +
                     dt / mi * (2 * dLow[ij] * hBT[ij]);
          huLow[i] += hu_old[i] * (-dt / mi * 2 * dLow[ij]) +
                      dt / mi * (2 * dLow[ij] * huBT[ij]);
          hvLow[i] += hv_old[i] * (-dt / mi * 2 * dLow[ij]) +
                      dt / mi * (2 * dLow[ij] * hvBT[ij]);
          hetaLow[i] += heta_old[i] * (-dt / mi * 2 * dLow[ij]) +
                        dt / mi * (2 * dLow[ij] * hetaBT[ij]);
          hwLow[i] += hw_old[i] * (-dt / mi * 2 * dLow[ij]) +
                      dt / mi * (2 * dLow[ij] * hwBT[ij]);
        }
        // UPDATE ij //
        ij += 1;
      } // j loop ends here

      // clean up hLow from round off error
      if (hLow[i] < hEps)
        hLow[i] = 0.0;
    } // i loop ends here

    ////////////////////////////////////////////////////
    // Loop to define FCT matrices for each component //
    ////////////////////////////////////////////////////
    ij = 0;
    for (int i = 0; i < numDOFs; i++) {
      // read some vectors
      double high_order_hnp1i = high_order_hnp1[i];
      double high_order_hunp1i = high_order_hunp1[i];
      double high_order_hvnp1i = high_order_hvnp1[i];
      double high_order_hetanp1i = high_order_hetanp1[i];
      double high_order_hwnp1i = high_order_hwnp1[i];
      double hi = h_old[i];
      double huni = hu_old[i];
      double hvni = hv_old[i];
      double hetani = heta_old[i];
      double hwni = hw_old[i];
      double Zi = b_dof[i];
      double mi = lumped_mass_matrix[i];
      double one_over_hiReg =
          2 * hi / (hi * hi + std::pow(fmax(hi, hEps), 2)); // hEps

      // LOOP OVER THE SPARSITY PATTERN (j-LOOP)//
      for (int offset = csrRowIndeces_DofLoops[i];
           offset < csrRowIndeces_DofLoops[i + 1]; offset++) {

        int j = csrColumnOffsets_DofLoops[offset];

        // read some vectors
        double hj = h_old[j];
        double hunj = hu_old[j];
        double hvnj = hv_old[j];
        double hetanj = heta_old[j];
        double hwnj = hw_old[j];
        double Zj = b_dof[j];
        double one_over_hjReg =
            2. * hj / (hj * hj + std::pow(fmax(hj, hEps), 2)); // hEps

        // COMPUTE STAR SOLUTION // hStar, huStar, hvStar, hetaStar, and
        // hwStar
        double hStarij = fmax(0., hi + Zi - fmax(Zi, Zj));
        double huStarij = huni * hStarij * one_over_hiReg;
        double hvStarij = hvni * hStarij * one_over_hiReg;
        double hetaStarij = hetani * std::pow(hStarij * one_over_hiReg, 2);
        double hwStarij = hwni * std::pow(hStarij * one_over_hiReg, 2);

        double hStarji = fmax(0., hj + Zj - fmax(Zi, Zj));
        double huStarji = hunj * hStarji * one_over_hjReg;
        double hvStarji = hvnj * hStarji * one_over_hjReg;
        double hetaStarji = hetanj * std::pow(hStarji * one_over_hjReg, 2);
        double hwStarji = hwnj * std::pow(hStarji * one_over_hjReg, 2);

        // i-th row of flux correction matrix
        double ML_minus_MC = (LUMPED_MASS_MATRIX == 1
                                  ? 0.
                                  : (i == j ? 1. : 0.) * mi - MassMatrix[ij]);

        FCT_h[ij] =
            ML_minus_MC * (high_order_hnp1[j] - hj - (high_order_hnp1i - hi)) +
            dt * (dH_minus_dL[ij] - muH_minus_muL[ij]) * (hStarji - hStarij) +
            dt * muH_minus_muL[ij] * (hj - hi);

        FCT_hu[ij] =
            ML_minus_MC *
                (high_order_hunp1[j] - hunj - (high_order_hunp1i - huni)) +
            dt * (dH_minus_dL[ij] - muH_minus_muL[ij]) * (huStarji - huStarij) +
            dt * muH_minus_muL[ij] * (hunj - huni);

        FCT_hv[ij] =
            ML_minus_MC *
                (high_order_hvnp1[j] - hvnj - (high_order_hvnp1i - hvni)) +
            dt * (dH_minus_dL[ij] - muH_minus_muL[ij]) * (hvStarji - hvStarij) +
            dt * muH_minus_muL[ij] * (hvnj - hvni);

        FCT_heta[ij] = ML_minus_MC * (high_order_hetanp1[j] - hetanj -
                                      (high_order_hetanp1i - hetani)) +
                       dt * (dH_minus_dL[ij] - muH_minus_muL[ij]) *
                           (hetaStarji - hetaStarij) +
                       dt * muH_minus_muL[ij] * (hetanj - hetani);

        FCT_hw[ij] =
            ML_minus_MC *
                (high_order_hwnp1[j] - hwnj - (high_order_hwnp1i - hwni)) +
            dt * (dH_minus_dL[ij] - muH_minus_muL[ij]) * (hwStarji - hwStarij) +
            dt * muH_minus_muL[ij] * (hwnj - hwni);
        // UPDATE ij //
        ij += 1;
      } // j loop ends here
    }   // i loop ends here

    ////////////////////////////////////////////////////////////////////
    // Main loop to define limiters and computed limited solution //////
    ////////////////////////////////////////////////////////////////////

    // Create Lij_array for initialization
    std::valarray<double> Lij_array(1.0, dH_minus_dL.size());

    for (int limit_iter = 0; limit_iter < LIMITING_ITERATION; limit_iter++) {

      /* Loop to define FCT Rpos and Rneg values */
      ij = 0;
      for (int i = 0; i < numDOFs; i++) {
        // read some vectors
        double mi = lumped_mass_matrix[i];

        // Initialize Pneg and Ppos quantities at ith node
        double Pnegi = 0., Pposi = 0.;
        double Pnegi_heta = 0., Pposi_heta = 0.;

        // LOOP OVER THE SPARSITY PATTERN (j-LOOP)//
        for (int offset = csrRowIndeces_DofLoops[i];
             offset < csrRowIndeces_DofLoops[i + 1]; offset++) {

          int j = csrColumnOffsets_DofLoops[offset];

          // COMPUTE P VECTORS //
          Pnegi += FCT_h[ij] * ((FCT_h[ij] < 0) ? 1. : 0.);
          Pposi += FCT_h[ij] * ((FCT_h[ij] > 0) ? 1. : 0.);
          Pnegi_heta += FCT_heta[ij] * ((FCT_heta[ij] < 0) ? 1. : 0.);
          Pposi_heta += FCT_heta[ij] * ((FCT_heta[ij] > 0) ? 1. : 0.);

          // UPDATE ij //
          ij += 1;
        } // j loop ends here

        ///////////////////////
        // COMPUTE Q VECTORS //
        ///////////////////////
        double Qnegi = std::min(mi * (h_min[i] - hLow[i]), 0.0);
        double Qposi = std::max(mi * (h_max[i] - hLow[i]), 0.0);
        double Qnegi_heta = std::min(mi * (heta_min[i] - hetaLow[i]), 0.0);
        double Qposi_heta = std::max(mi * (heta_max[i] - hetaLow[i]), 0.0);

        ///////////////////////
        // COMPUTE R VECTORS //
        ///////////////////////
        if (high_order_hnp1[i] <= hEps) // hEps
        {
          Rneg[i] = 0.;
          Rpos[i] = 0.;
          Rneg_heta[i] = 0.;
          Rpos_heta[i] = 0.;
        } else {
          Rneg[i] = ((Pnegi == 0) ? 1. : std::min(1.0, Qnegi / Pnegi));
          Rpos[i] = ((Pposi == 0) ? 1. : std::min(1.0, Qposi / Pposi));
          Rneg_heta[i] =
              ((Pnegi_heta == 0) ? 1. : std::min(1.0, Qnegi_heta / Pnegi_heta));
          Rpos_heta[i] =
              ((Pposi_heta == 0) ? 1. : std::min(1.0, Qposi_heta / Pposi_heta));
        }
      } // i loop ends here

      /* Here we compute the limiters */
      ij = 0;
      for (int i = 0; i < numDOFs; i++) {
        // read some vectors
        double high_order_hnp1i = high_order_hnp1[i];
        double high_order_hunp1i = high_order_hunp1[i];
        double high_order_hvnp1i = high_order_hvnp1[i];
        double high_order_hetanp1i = high_order_hetanp1[i];
        double high_order_hwnp1i = high_order_hwnp1[i];
        double hi = h_old[i];
        double huni = hu_old[i];
        double hvni = hv_old[i];
        double hetani = heta_old[i];
        double hwni = hw_old[i];
        double Zi = b_dof[i];
        double mi = lumped_mass_matrix[i];
        double one_over_hiReg =
            2 * hi / (hi * hi + std::pow(fmax(hi, hEps), 2)); // hEps

        double ith_Limiter_times_FluxCorrectionMatrix1 = 0.;
        double ith_Limiter_times_FluxCorrectionMatrix2 = 0.;
        double ith_Limiter_times_FluxCorrectionMatrix3 = 0.;
        double ith_Limiter_times_FluxCorrectionMatrix4 = 0.;
        double ith_Limiter_times_FluxCorrectionMatrix5 = 0.;

        double ci =
            Kmax[i] * hLow[i] -
            0.5 * (huLow[i] * huLow[i] + hvLow[i] * hvLow[i]); // for KE lim.

        // LOOP OVER THE SPARSITY PATTERN (j-LOOP)//
        for (int offset = csrRowIndeces_DofLoops[i];
             offset < csrRowIndeces_DofLoops[i + 1]; offset++) {
          int j = csrColumnOffsets_DofLoops[offset];
          // read some vectors
          double hj = h_old[j];
          double hunj = hu_old[j];
          double hvnj = hv_old[j];
          double hetanj = heta_old[j];
          double hwnj = hw_old[j];
          double Zj = b_dof[j];
          double one_over_hjReg =
              2 * hj / (hj * hj + std::pow(fmax(hj, hEps), 2)); // hEps

          // COMPUTE STAR SOLUTION // hStar, huStar, hvStar, hetaStar, and
          // hwStar
          double hStarij = fmax(0., hi + Zi - fmax(Zi, Zj));
          double huStarij = huni * hStarij * one_over_hiReg;
          double hvStarij = hvni * hStarij * one_over_hiReg;
          double hetaStarij = hetani * std::pow(hStarij * one_over_hiReg, 2);
          double hwStarij = hwni * std::pow(hStarij * one_over_hiReg, 2);

          double hStarji = fmax(0., hj + Zj - fmax(Zi, Zj));
          double huStarji = hunj * hStarji * one_over_hjReg;
          double hvStarji = hvnj * hStarji * one_over_hjReg;
          double hetaStarji = hetanj * std::pow(hStarji * one_over_hjReg, 2);
          double hwStarji = hwnj * std::pow(hStarji * one_over_hjReg, 2);

          // compute limiter based on water height
<<<<<<< HEAD
          double Lij = 1.0;
          if (FCT_h[ij] >= 0) {
            Lij = fmin(Lij, std::min(Rneg[j], Rpos[i]));
            Lij_array[ij] = fmin(Lij_array[ij], std::min(Rneg[j], Rpos[i]));
          } else {
            Lij = fmin(Lij, std::min(Rneg[i], Rpos[j]));
=======
          if (FCT_h[ij] >= 0) {
            Lij_array[ij] = fmin(Lij_array[ij], std::min(Rneg[j], Rpos[i]));
          } else {
>>>>>>> 80dfad95
            Lij_array[ij] = fmin(Lij_array[ij], std::min(Rneg[i], Rpos[j]));
          }

          // COMPUTE LIMITER based on heta -EJT
          // Note that we set lij = min(lij_h,lij_heta)
          if (FCT_heta[ij] >= 0) {
<<<<<<< HEAD
            Lij = fmin(Lij, std::min(Rneg_heta[j], Rpos_heta[i]));
            Lij_array[ij] =
                fmin(Lij_array[ij], std::min(Rneg_heta[j], Rpos_heta[i]));
          } else {
            Lij = fmin(Lij, std::min(Rneg_heta[i], Rpos_heta[j]));
=======
            Lij_array[ij] =
                fmin(Lij_array[ij], std::min(Rneg_heta[j], Rpos_heta[i]));
          } else {
>>>>>>> 80dfad95
            Lij_array[ij] =
                fmin(Lij_array[ij], std::min(Rneg_heta[i], Rpos_heta[j]));
          }

          double lambdaj =
              csrRowIndeces_DofLoops[i + 1] - csrRowIndeces_DofLoops[i] - 1;
          double Ph_ij = FCT_h[ij] / mi / lambdaj;
          double Phu_ij = FCT_hu[ij] / mi / lambdaj;
          double Phv_ij = FCT_hv[ij] / mi / lambdaj;

          double ai = -0.5 * (Phu_ij * Phu_ij + Phv_ij * Phv_ij);
          double bi = Kmax[i] * Ph_ij - (huLow[i] * Phu_ij + hvLow[i] * Phv_ij);

          double r1 = ai == 0
                          ? (bi == 0 ? 1. : -ci / bi)
                          : (-bi + std::sqrt(bi * bi - 4 * ai * ci)) / 2. / ai;
          double r2 = ai == 0
                          ? (bi == 0 ? 1. : -ci / bi)
                          : (-bi - std::sqrt(bi * bi - 4 * ai * ci)) / 2. / ai;
          if (r1 < 0 && r2 < 0) {
            r1 = 1.;
            r2 = 1.;
          }
          double ri = fabs(fmax(r1, r2));

          // root of jth-DOF (To compute transpose component)
          double lambdai =
              csrRowIndeces_DofLoops[j + 1] - csrRowIndeces_DofLoops[j] - 1;
          double mj = lumped_mass_matrix[j];
          double cj = Kmax[j] * hLow[j] -
                      0.5 * (huLow[j] * huLow[j] + hvLow[j] * hvLow[j]);
          double Ph_ji = -FCT_h[ij] / mj / lambdai; // Aij=-Aji
          double Phu_ji = -FCT_hu[ij] / mj / lambdai;
          double Phv_ji = -FCT_hv[ij] / mj / lambdai;
          double aj = -0.5 * (Phu_ji * Phu_ji + Phv_ji * Phv_ji);
          double bj = Kmax[j] * Ph_ji - (huLow[j] * Phu_ji + hvLow[j] * Phv_ji);

          r1 = aj == 0 ? (bj == 0 ? 1. : -cj / bj)
                       : (-bj + std::sqrt(bj * bj - 4 * aj * cj)) / 2. / aj;
          r2 = aj == 0 ? (bj == 0 ? 1. : -cj / bj)
                       : (-bj - std::sqrt(bj * bj - 4 * aj * cj)) / 2. / aj;
          if (r1 < 0 && r2 < 0) {
            r1 = 1.;
            r2 = 1.;
          }
          double rj = fabs(fmax(r1, r2));

          // COMPUTE LIMITER //
<<<<<<< HEAD
          Lij = fmin(fmin(ri, Lij), fmin(rj, Lij)); // Lij=Lji
=======
>>>>>>> 80dfad95
          Lij_array[ij] =
              fmin(fmin(ri, Lij_array[ij]), fmin(rj, Lij_array[ij]));

          // COMPUTE LIMITED FLUX //
          ith_Limiter_times_FluxCorrectionMatrix1 += Lij_array[ij] * FCT_h[ij];
          ith_Limiter_times_FluxCorrectionMatrix2 += Lij_array[ij] * FCT_hu[ij];
          ith_Limiter_times_FluxCorrectionMatrix3 += Lij_array[ij] * FCT_hv[ij];
          ith_Limiter_times_FluxCorrectionMatrix4 +=
              Lij_array[ij] * FCT_heta[ij];
          ith_Limiter_times_FluxCorrectionMatrix5 += Lij_array[ij] * FCT_hw[ij];

          // update ij
          ij += 1;
        }

        // update ulow solution
        double one_over_mi = 1.0 / lumped_mass_matrix[i];
        hLow[i] += one_over_mi * ith_Limiter_times_FluxCorrectionMatrix1;
        huLow[i] += one_over_mi * ith_Limiter_times_FluxCorrectionMatrix2;
        hvLow[i] += one_over_mi * ith_Limiter_times_FluxCorrectionMatrix3;
        hetaLow[i] += one_over_mi * ith_Limiter_times_FluxCorrectionMatrix4;
        hwLow[i] += one_over_mi * ith_Limiter_times_FluxCorrectionMatrix5;
      } // end i loop for computing limiter and sum_j(lij * Aij)

      // update final limted solution, need to change to vector form
      for (int i = 0; i < numDOFs; i++) {
        double one_over_mi = 1.0 / lumped_mass_matrix[i];
        limited_hnp1[i] = hLow[i];
        limited_hunp1[i] = huLow[i] + dt * one_over_mi * new_SourceTerm_hu[i];
        limited_hvnp1[i] = hvLow[i] + dt * one_over_mi * new_SourceTerm_hv[i];
        limited_hetanp1[i] =
            hetaLow[i] - dt * one_over_mi * extendedSourceTerm_heta[i];
        limited_hwnp1[i] =
            hwLow[i] - dt * one_over_mi * extendedSourceTerm_hw[i];

        if (limited_hnp1[i] < -hEps && dt < 1.0) {
          std::cout << "Limited water height is negative: \n "
                    << "hLow: " << hLow[i] << "\n"
                    << "hHigh: " << limited_hnp1[i] << "\n"
                    << "hEps:  " << hEps << "\n"
                    << " ... aborting!" << std::endl;
          abort();
        } else {
          // clean up uHigh from round off error
          if (limited_hnp1[i] < hEps)
            limited_hnp1[i] = 0.0;
          double aux = fmax(limited_hnp1[i], hEps);
          limited_hunp1[i] *= 2 * std::pow(limited_hnp1[i], VEL_FIX_POWER) /
<<<<<<< HEAD
                              (std::pow(limited_hnp1[i], VEL_FIX_POWER) +
                               std::pow(aux, VEL_FIX_POWER));
          limited_hvnp1[i] *= 2 * std::pow(limited_hnp1[i], VEL_FIX_POWER) /
                              (std::pow(limited_hnp1[i], VEL_FIX_POWER) +
                               std::pow(aux, VEL_FIX_POWER));
          limited_hetanp1[i] *= 2 * std::pow(limited_hnp1[i], VEL_FIX_POWER) /
                                (std::pow(limited_hnp1[i], VEL_FIX_POWER) +
                                 std::pow(aux, VEL_FIX_POWER));
          limited_hwnp1[i] *= 2 * std::pow(limited_hnp1[i], VEL_FIX_POWER) /
                              (std::pow(limited_hnp1[i], VEL_FIX_POWER) +
                               std::pow(aux, VEL_FIX_POWER));
=======
                              (std::pow(limited_hnp1[i], VEL_FIX_POWER) +
                               std::pow(aux, VEL_FIX_POWER));
          limited_hvnp1[i] *= 2 * std::pow(limited_hnp1[i], VEL_FIX_POWER) /
                              (std::pow(limited_hnp1[i], VEL_FIX_POWER) +
                               std::pow(aux, VEL_FIX_POWER));
          limited_hetanp1[i] *= 2 * std::pow(limited_hnp1[i], VEL_FIX_POWER) /
                                (std::pow(limited_hnp1[i], VEL_FIX_POWER) +
                                 std::pow(aux, VEL_FIX_POWER));
          limited_hwnp1[i] *= 2 * std::pow(limited_hnp1[i], VEL_FIX_POWER) /
                              (std::pow(limited_hnp1[i], VEL_FIX_POWER) +
                               std::pow(aux, VEL_FIX_POWER));
>>>>>>> 80dfad95
        }
      }

      // update FCT matrices as Fct = (1 - Lij)*Fct
      FCT_h = (1.0 - Lij_array) * FCT_h;
      FCT_hu = (1.0 - Lij_array) * FCT_hu;
      FCT_hv = (1.0 - Lij_array) * FCT_hv;
      FCT_heta = (1.0 - Lij_array) * FCT_heta;
      FCT_hw = (1.0 - Lij_array) * FCT_hw;
    } // end loop for limiting iteration
  }   // end convex limiting function

  double calculateEdgeBasedCFL(arguments_dict &args) {
    double g = args.m_dscalar["g"];
    int numDOFsPerEqn = args.m_iscalar["numDOFsPerEqn"];
    xt::pyarray<double> &lumped_mass_matrix =
        args.m_darray["lumped_mass_matrix"];
    xt::pyarray<double> &h_dof_old = args.m_darray["h_dof_old"];
    xt::pyarray<double> &hu_dof_old = args.m_darray["hu_dof_old"];
    xt::pyarray<double> &hv_dof_old = args.m_darray["hv_dof_old"];
    xt::pyarray<double> &heta_dof_old = args.m_darray["heta_dof_old"];
    xt::pyarray<double> &b_dof = args.m_darray["b_dof"];
    xt::pyarray<int> &csrRowIndeces_DofLoops =
        args.m_iarray["csrRowIndeces_DofLoops"];
    xt::pyarray<int> &csrColumnOffsets_DofLoops =
        args.m_iarray["csrColumnOffsets_DofLoops"];
    double hEps = args.m_dscalar["hEps"];
    xt::pyarray<double> &hReg = args.m_darray["hReg"];
    xt::pyarray<double> &Cx = args.m_darray["Cx"];
    xt::pyarray<double> &Cy = args.m_darray["Cy"];
    xt::pyarray<double> &CTx = args.m_darray["CTx"];
    xt::pyarray<double> &CTy = args.m_darray["CTy"];
    xt::pyarray<double> &dLow = args.m_darray["dLow"];
    double run_cfl = args.m_dscalar["run_cfl"];
    xt::pyarray<double> &edge_based_cfl = args.m_darray["edge_based_cfl"];
    int debug = args.m_iscalar["debug"];
<<<<<<< HEAD
    /* note that for the CFL condition, we use only the values of dij and
     * don't do the dij = Max(dij,muij) thing */

    std::valarray<double> psi(numDOFsPerEqn);
=======

>>>>>>> 80dfad95
    double max_edge_based_cfl = 0.;
    int ij = 0;
    for (int i = 0; i < numDOFsPerEqn; i++) {
      // solution at time tn for the ith DOF
      double hi = h_dof_old[i];
      double hui = hu_dof_old[i];
      double hvi = hv_dof_old[i];
      double hetai = heta_dof_old[i];
      double mi = lumped_mass_matrix[i];
      double dLowii = 0.;

      for (int offset = csrRowIndeces_DofLoops[i];
           offset < csrRowIndeces_DofLoops[i + 1]; offset++) {
        // loop in j (sparsity pattern)
        int j = csrColumnOffsets_DofLoops[offset];

        // solution at time tn for the jth DOF
        double hj = h_dof_old[j];
        double huj = hu_dof_old[j];
        double hvj = hv_dof_old[j];
        double hetaj = heta_dof_old[j];
        double mj = lumped_mass_matrix[j];

        if (i != j) {
          ////////////////////////
          // DISSIPATIVE MATRIX //
          ////////////////////////
          double cij_norm = sqrt(Cx[ij] * Cx[ij] + Cy[ij] * Cy[ij]);
          double cji_norm = sqrt(CTx[ij] * CTx[ij] + CTy[ij] * CTy[ij]);
          double nxij = Cx[ij] / cij_norm, nyij = Cy[ij] / cij_norm;
          double nxji = CTx[ij] / cji_norm, nyji = CTy[ij] / cji_norm;
          dLow[ij] =
              fmax(maxWaveSpeedSharpInitialGuess(g, nxij, nyij, hi, hui, hvi,
                                                 hetai, mi, hj, huj, hvj, hetaj,
                                                 mj, hEps, hEps, debug) *
                       cij_norm, // hEps
                   maxWaveSpeedSharpInitialGuess(g, nxji, nyji, hj, huj, hvj,
                                                 hetaj, mj, hi, hui, hvi, hetai,
                                                 mi, hEps, hEps, debug) *
                       cji_norm); // hEps
          dLowii -= dLow[ij];

        } else
          dLow[ij] = 0.;
        // update ij
        ij += 1;
      }
      //////////////////////////////
      // CALCULATE EDGE BASED CFL //
      //////////////////////////////
      edge_based_cfl[i] = 1.0 * fabs(dLowii) / mi;
      max_edge_based_cfl = fmax(max_edge_based_cfl, edge_based_cfl[i]);
    }
    return max_edge_based_cfl;
  } // End calculateEdgeBasedCFL

<<<<<<< HEAD
=======
  void calculateEV(arguments_dict &args) {
    double g = args.m_dscalar["g"];
    xt::pyarray<double> &h_dof_old = args.m_darray["h_dof_old"];
    xt::pyarray<double> &hu_dof_old = args.m_darray["hu_dof_old"];
    xt::pyarray<double> &hv_dof_old = args.m_darray["hv_dof_old"];
    xt::pyarray<double> &heta_dof_old = args.m_darray["heta_dof_old"];
    xt::pyarray<double> &b_dof = args.m_darray["b_dof"];
    xt::pyarray<double> &Cx = args.m_darray["Cx"];
    xt::pyarray<double> &Cy = args.m_darray["Cy"];
    xt::pyarray<double> &CTx = args.m_darray["CTx"];
    xt::pyarray<double> &CTy = args.m_darray["CTy"];
    int numDOFsPerEqn = args.m_iscalar["numDOFsPerEqn"];
    xt::pyarray<int> &csrRowIndeces_DofLoops =
        args.m_iarray["csrRowIndeces_DofLoops"];
    xt::pyarray<int> &csrColumnOffsets_DofLoops =
        args.m_iarray["csrColumnOffsets_DofLoops"];
    xt::pyarray<double> &lumped_mass_matrix =
        args.m_darray["lumped_mass_matrix"];
    double eps = args.m_dscalar["eps"];
    double hEps = args.m_dscalar["hEps"];
    xt::pyarray<double> &global_entropy_residual =
        args.m_darray["global_entropy_residual"];
    double &dij_small = args.m_dscalar["dij_small"];

    //////////////////////////////////////////////
    // ********** FIRST LOOP ON DOFs ********** //
    //////////////////////////////////////////////

    // To compute:
    //     * Entropy at i-th node
    std::valarray<double> eta(numDOFsPerEqn);
    for (int i = 0; i < numDOFsPerEqn; i++) {
      // COMPUTE ENTROPY. NOTE: WE CONSIDER A FLAT BOTTOM
      double hi = h_dof_old[i];
      double one_over_hiReg =
          2 * hi / (hi * hi + std::pow(fmax(hi, hEps), 2)); // hEps
      eta[i] = ENTROPY(g, hi, hu_dof_old[i], hv_dof_old[i], 0., one_over_hiReg);
    }

    // ********** END OF FIRST LOOP ON DOFs ********** //

    ///////////////////////////////////////////////
    // ********** SECOND LOOP ON DOFs ********** //
    ///////////////////////////////////////////////
    // To compute:
    //     * global entropy residual
    //     * dij_small to avoid division by 0

    int ij = 0;
    std::valarray<double> etaMax(numDOFsPerEqn), etaMin(numDOFsPerEqn);

    // speed = sqrt(g max(h_0)), I divide by h_epsilon to get max(h_0) -EJT
    double speed = std::sqrt(g * hEps / eps);

    for (int i = 0; i < numDOFsPerEqn; i++) {

      // solution at time tn for the ith DOF
      double hi = h_dof_old[i];
      double hui = hu_dof_old[i];
      double hvi = hv_dof_old[i];
      double hetai = heta_dof_old[i];
      double Zi = b_dof[i];

      // Define some things using above
      double one_over_hiReg =
          2 * hi / (hi * hi + std::pow(fmax(hi, hEps), 2)); // hEps
      double ui = hui * one_over_hiReg;
      double vi = hvi * one_over_hiReg;
      double etai = hetai * one_over_hiReg;
      double mi = lumped_mass_matrix[i];
      double meshSizei = std::sqrt(mi);

      // initialize etaMax and etaMin
      etaMax[i] = fabs(eta[i]);
      etaMin[i] = fabs(eta[i]);

      // FOR ENTROPY RESIDUAL, NOTE: FLAT BOTTOM //
      double ith_flux_term1 = 0., ith_flux_term2 = 0., ith_flux_term3 = 0.;
      double entropy_flux = 0.;
      double sum_entprime_flux = 0.;
      double eta_prime1 = DENTROPY_DH(g, hi, hui, hvi, 0., one_over_hiReg);
      double eta_prime2 = DENTROPY_DHU(g, hi, hui, hvi, 0., one_over_hiReg);
      double eta_prime3 = DENTROPY_DHV(g, hi, hui, hvi, 0., one_over_hiReg);

      // loop in j (sparsity pattern)
      for (int offset = csrRowIndeces_DofLoops[i];
           offset < csrRowIndeces_DofLoops[i + 1]; offset++) {

        int j = csrColumnOffsets_DofLoops[offset];

        // solution at time tn for the jth DOF
        double hj = h_dof_old[j];
        double huj = hu_dof_old[j];
        double hvj = hv_dof_old[j];
        double hetaj = heta_dof_old[j];
        double Zj = b_dof[j];

        // Then define some things here using above
        double one_over_hjReg =
            2.0 * hj / (hj * hj + std::pow(fmax(hj, hEps), 2));
        double uj = huj * one_over_hjReg;
        double vj = hvj * one_over_hjReg;

        // auxiliary functions to compute fluxes
        double aux_h =
            (uj * hj - ui * hi) * Cx[ij] + (vj * hj - vi * hi) * Cy[ij];
        double aux_hu =
            (uj * huj - ui * hui) * Cx[ij] + (vj * huj - vi * hui) * Cy[ij];
        double aux_hv =
            (uj * hvj - ui * hvi) * Cx[ij] + (vj * hvj - vi * hvi) * Cy[ij];

        // flux for entropy
        ith_flux_term1 += aux_h;
        ith_flux_term2 +=
            aux_hu + 0.5 * g * hj * hj *
                         Cx[ij]; // g * hi * (hj + 0.) * Cx[ij]; // NOTE: Zj=0
        ith_flux_term3 +=
            aux_hv + 0.5 * g * hj * hj *
                         Cy[ij]; // g * hi * (hj + 0.) * Cy[ij]; // NOTE: Zj=0

        // NOTE: WE CONSIDER FLAT BOTTOM
        entropy_flux +=
            (Cx[ij] * ENTROPY_FLUX1(g, hj, huj, hvj, 0., one_over_hjReg) +
             Cy[ij] * ENTROPY_FLUX2(g, hj, huj, hvj, 0., one_over_hjReg));

        // COMPUTE ETA MIN AND ETA MAX //
        etaMax[i] = fmax(etaMax[i], fabs(eta[j]));
        etaMin[i] = fmin(etaMin[i], fabs(eta[j]));

        // define dij_small in j loop
        double x = fabs(Cx[ij]) + fabs(Cy[ij]);
        dij_small = fmax(dij_small, x * speed);

        // update ij
        ij += 1;
      } // end j loop

      // Finally dij_small here
      dij_small = 1E-14 * dij_small;

      // define sum of entprime*flux
      sum_entprime_flux =
          (ith_flux_term1 * eta_prime1 + ith_flux_term2 * eta_prime2 +
           ith_flux_term3 * eta_prime3);

      // define rescale for normalization
      double small_rescale = g * hEps * hEps / eps;
      double rescale = fmax(fabs(etaMax[i] - etaMin[i]) / 2., small_rescale);

      // define alternative rescale factor
      double new_rescale =
          fmax(fabs(entropy_flux) + fabs(-sum_entprime_flux), 1E-30);

      // COMPUTE ENTROPY RESIDUAL //
      double one_over_entNormFactori = 1.0 / rescale;
      global_entropy_residual[i] =
          one_over_entNormFactori * fabs(entropy_flux - sum_entprime_flux);

      // COMPUTE SMOOTHNESS INDICATOR //
      if (hi <= hEps) {
        global_entropy_residual[i] = 1.0;
      }
    }
    // ********** END OF LOOP IN DOFs ********** //
  } // end calculateEV

>>>>>>> 80dfad95
  void calculateResidual(arguments_dict &args) {
    xt::pyarray<double> &mesh_trial_ref = args.m_darray["mesh_trial_ref"];
    xt::pyarray<double> &mesh_grad_trial_ref =
        args.m_darray["mesh_grad_trial_ref"];
    xt::pyarray<double> &mesh_dof = args.m_darray["mesh_dof"];
    xt::pyarray<double> &mesh_velocity_dof = args.m_darray["mesh_velocity_dof"];
    double MOVING_DOMAIN = args.m_dscalar["MOVING_DOMAIN"];
    xt::pyarray<int> &mesh_l2g = args.m_iarray["mesh_l2g"];
    xt::pyarray<double> &dV_ref = args.m_darray["dV_ref"];
    xt::pyarray<double> &h_trial_ref = args.m_darray["h_trial_ref"];
    xt::pyarray<double> &h_grad_trial_ref = args.m_darray["h_grad_trial_ref"];
    xt::pyarray<double> &h_test_ref = args.m_darray["h_test_ref"];
    xt::pyarray<double> &h_grad_test_ref = args.m_darray["h_grad_test_ref"];
    xt::pyarray<double> &vel_trial_ref = args.m_darray["vel_trial_ref"];
    xt::pyarray<double> &vel_grad_trial_ref =
        args.m_darray["vel_grad_trial_ref"];
    xt::pyarray<double> &vel_test_ref = args.m_darray["vel_test_ref"];
    xt::pyarray<double> &vel_grad_test_ref = args.m_darray["vel_grad_test_ref"];
    xt::pyarray<double> &mesh_trial_trace_ref =
        args.m_darray["mesh_trial_trace_ref"];
    xt::pyarray<double> &mesh_grad_trial_trace_ref =
        args.m_darray["mesh_grad_trial_trace_ref"];
    xt::pyarray<double> &dS_ref = args.m_darray["dS_ref"];
    xt::pyarray<double> &h_trial_trace_ref = args.m_darray["h_trial_trace_ref"];
    xt::pyarray<double> &h_grad_trial_trace_ref =
        args.m_darray["h_grad_trial_trace_ref"];
    xt::pyarray<double> &h_test_trace_ref = args.m_darray["h_test_trace_ref"];
    xt::pyarray<double> &h_grad_test_trace_ref =
        args.m_darray["h_grad_test_trace_ref"];
    xt::pyarray<double> &vel_trial_trace_ref =
        args.m_darray["vel_trial_trace_ref"];
    xt::pyarray<double> &vel_grad_trial_trace_ref =
        args.m_darray["vel_grad_trial_trace_ref"];
    xt::pyarray<double> &vel_test_trace_ref =
        args.m_darray["vel_test_trace_ref"];
    xt::pyarray<double> &vel_grad_test_trace_ref =
        args.m_darray["vel_grad_test_trace_ref"];
    xt::pyarray<double> &normal_ref = args.m_darray["normal_ref"];
    xt::pyarray<double> &boundaryJac_ref = args.m_darray["boundaryJac_ref"];
    xt::pyarray<double> &elementDiameter = args.m_darray["elementDiameter"];
    int nElements_global = args.m_iscalar["nElements_global"];
    double useRBLES = args.m_dscalar["useRBLES"];
    double useMetrics = args.m_dscalar["useMetrics"];
    double alphaBDF = args.m_dscalar["alphaBDF"];
    double nu = args.m_dscalar["nu"];
    double g = args.m_dscalar["g"];
    xt::pyarray<int> &h_l2g = args.m_iarray["h_l2g"];
    xt::pyarray<int> &vel_l2g = args.m_iarray["vel_l2g"];
    xt::pyarray<double> &h_dof_old = args.m_darray["h_dof_old"];
    xt::pyarray<double> &hu_dof_old = args.m_darray["hu_dof_old"];
    xt::pyarray<double> &hv_dof_old = args.m_darray["hv_dof_old"];
    xt::pyarray<double> &heta_dof_old = args.m_darray["heta_dof_old"];
    xt::pyarray<double> &hw_dof_old = args.m_darray["hw_dof_old"];
    xt::pyarray<double> &b_dof = args.m_darray["b_dof"];
    xt::pyarray<double> &h_dof = args.m_darray["h_dof"];
    xt::pyarray<double> &hu_dof = args.m_darray["hu_dof"];
    xt::pyarray<double> &hv_dof = args.m_darray["hv_dof"];
    xt::pyarray<double> &heta_dof = args.m_darray["heta_dof"];
    xt::pyarray<double> &hw_dof = args.m_darray["hw_dof"];
    xt::pyarray<double> &h_dof_sge = args.m_darray["h_dof_sge"];
    xt::pyarray<double> &hu_dof_sge = args.m_darray["hu_dof_sge"];
    xt::pyarray<double> &hv_dof_sge = args.m_darray["hv_dof_sge"];
    xt::pyarray<double> &heta_dof_sge = args.m_darray["heta_dof_sge"];
    xt::pyarray<double> &hw_dof_sge = args.m_darray["hw_dof_sge"];
    xt::pyarray<double> &q_mass_acc = args.m_darray["q_mass_acc"];
    xt::pyarray<double> &q_mom_hu_acc = args.m_darray["q_mom_hu_acc"];
    xt::pyarray<double> &q_mom_hv_acc = args.m_darray["q_mom_hv_acc"];
    xt::pyarray<double> &q_mass_adv = args.m_darray["q_mass_adv"];
    xt::pyarray<double> &q_mass_acc_beta_bdf =
        args.m_darray["q_mass_acc_beta_bdf"];
    xt::pyarray<double> &q_mom_hu_acc_beta_bdf =
        args.m_darray["q_mom_hu_acc_beta_bdf"];
    xt::pyarray<double> &q_mom_hv_acc_beta_bdf =
        args.m_darray["q_mom_hv_acc_beta_bdf"];
    xt::pyarray<double> &q_cfl = args.m_darray["q_cfl"];
    xt::pyarray<int> &sdInfo_hu_hu_rowptr =
        args.m_iarray["sdInfo_hu_hu_rowptr"];
    xt::pyarray<int> &sdInfo_hu_hu_colind =
        args.m_iarray["sdInfo_hu_hu_colind"];
    xt::pyarray<int> &sdInfo_hu_hv_rowptr =
        args.m_iarray["sdInfo_hu_hv_rowptr"];
    xt::pyarray<int> &sdInfo_hu_hv_colind =
        args.m_iarray["sdInfo_hu_hv_colind"];
    xt::pyarray<int> &sdInfo_hv_hv_rowptr =
        args.m_iarray["sdInfo_hv_hv_rowptr"];
    xt::pyarray<int> &sdInfo_hv_hv_colind =
        args.m_iarray["sdInfo_hv_hv_colind"];
    xt::pyarray<int> &sdInfo_hv_hu_rowptr =
        args.m_iarray["sdInfo_hv_hu_rowptr"];
    xt::pyarray<int> &sdInfo_hv_hu_colind =
        args.m_iarray["sdInfo_hv_hu_colind"];
    int offset_h = args.m_iscalar["offset_h"];
    int offset_hu = args.m_iscalar["offset_hu"];
    int offset_hv = args.m_iscalar["offset_hv"];
    int offset_heta = args.m_iscalar["offset_heta"];
    int offset_hw = args.m_iscalar["offset_hw"];
    int stride_h = args.m_iscalar["stride_h"];
    int stride_hu = args.m_iscalar["stride_hu"];
    int stride_hv = args.m_iscalar["stride_hv"];
    int stride_heta = args.m_iscalar["stride_heta"];
    int stride_hw = args.m_iscalar["stride_hw"];
    xt::pyarray<double> &globalResidual = args.m_darray["globalResidual"];
    int nExteriorElementBoundaries_global =
        args.m_iscalar["nExteriorElementBoundaries_global"];
    xt::pyarray<int> &exteriorElementBoundariesArray =
        args.m_iarray["exteriorElementBoundariesArray"];
    xt::pyarray<int> &elementBoundaryElementsArray =
        args.m_iarray["elementBoundaryElementsArray"];
    xt::pyarray<int> &elementBoundaryLocalElementBoundariesArray =
        args.m_iarray["elementBoundaryLocalElementBoundariesArray"];
    xt::pyarray<int> &isDOFBoundary_h = args.m_iarray["isDOFBoundary_h"];
    xt::pyarray<int> &isDOFBoundary_hu = args.m_iarray["isDOFBoundary_hu"];
    xt::pyarray<int> &isDOFBoundary_hv = args.m_iarray["isDOFBoundary_hv"];
    xt::pyarray<int> &isAdvectiveFluxBoundary_h =
        args.m_iarray["isAdvectiveFluxBoundary_h"];
    xt::pyarray<int> &isAdvectiveFluxBoundary_hu =
        args.m_iarray["isAdvectiveFluxBoundary_hu"];
    xt::pyarray<int> &isAdvectiveFluxBoundary_hv =
        args.m_iarray["isAdvectiveFluxBoundary_hv"];
    xt::pyarray<int> &isDiffusiveFluxBoundary_hu =
        args.m_iarray["isDiffusiveFluxBoundary_hu"];
    xt::pyarray<int> &isDiffusiveFluxBoundary_hv =
        args.m_iarray["isDiffusiveFluxBoundary_hv"];
    xt::pyarray<double> &ebqe_bc_h_ext = args.m_darray["ebqe_bc_h_ext"];
    xt::pyarray<double> &ebqe_bc_flux_mass_ext =
        args.m_darray["ebqe_bc_flux_mass_ext"];
    xt::pyarray<double> &ebqe_bc_flux_mom_hu_adv_ext =
        args.m_darray["ebqe_bc_flux_mom_hu_adv_ext"];
    xt::pyarray<double> &ebqe_bc_flux_mom_hv_adv_ext =
        args.m_darray["ebqe_bc_flux_mom_hv_adv_ext"];
    xt::pyarray<double> &ebqe_bc_hu_ext = args.m_darray["ebqe_bc_hu_ext"];
    xt::pyarray<double> &ebqe_bc_flux_hu_diff_ext =
        args.m_darray["ebqe_bc_flux_hu_diff_ext"];
    xt::pyarray<double> &ebqe_penalty_ext = args.m_darray["ebqe_penalty_ext"];
    xt::pyarray<double> &ebqe_bc_hv_ext = args.m_darray["ebqe_bc_hv_ext"];
    xt::pyarray<double> &ebqe_bc_flux_hv_diff_ext =
        args.m_darray["ebqe_bc_flux_hv_diff_ext"];
    xt::pyarray<double> &q_velocity = args.m_darray["q_velocity"];
    xt::pyarray<double> &ebqe_velocity = args.m_darray["ebqe_velocity"];
    xt::pyarray<double> &flux = args.m_darray["flux"];
    xt::pyarray<double> &elementResidual_h_save =
        args.m_darray["elementResidual_h_save"];
    xt::pyarray<double> &Cx = args.m_darray["Cx"];
    xt::pyarray<double> &Cy = args.m_darray["Cy"];
    xt::pyarray<double> &CTx = args.m_darray["CTx"];
    xt::pyarray<double> &CTy = args.m_darray["CTy"];
    int numDOFsPerEqn = args.m_iscalar["numDOFsPerEqn"];
    int NNZ = args.m_iscalar["NNZ"];
    xt::pyarray<int> &csrRowIndeces_DofLoops =
        args.m_iarray["csrRowIndeces_DofLoops"];
    xt::pyarray<int> &csrColumnOffsets_DofLoops =
        args.m_iarray["csrColumnOffsets_DofLoops"];
    xt::pyarray<double> &lumped_mass_matrix =
        args.m_darray["lumped_mass_matrix"];
    double cfl_run = args.m_dscalar["cfl_run"];
<<<<<<< HEAD
=======
    double eps = args.m_dscalar["eps"];
>>>>>>> 80dfad95
    double hEps = args.m_dscalar["hEps"];
    xt::pyarray<double> &hReg = args.m_darray["hReg"];
    xt::pyarray<double> &hnp1_at_quad_point =
        args.m_darray["hnp1_at_quad_point"];
    xt::pyarray<double> &hunp1_at_quad_point =
        args.m_darray["hunp1_at_quad_point"];
    xt::pyarray<double> &hvnp1_at_quad_point =
        args.m_darray["hvnp1_at_quad_point"];
    xt::pyarray<double> &hetanp1_at_quad_point =
        args.m_darray["hetanp1_at_quad_point"];
    xt::pyarray<double> &hwnp1_at_quad_point =
        args.m_darray["hwnp1_at_quad_point"];
    xt::pyarray<double> &extendedSourceTerm_hu =
        args.m_darray["extendedSourceTerm_hu"];
    xt::pyarray<double> &extendedSourceTerm_hv =
        args.m_darray["extendedSourceTerm_hv"];
    xt::pyarray<double> &extendedSourceTerm_heta =
        args.m_darray["extendedSourceTerm_heta"];
    xt::pyarray<double> &extendedSourceTerm_hw =
        args.m_darray["extendedSourceTerm_hw"];
    xt::pyarray<double> &dH_minus_dL = args.m_darray["dH_minus_dL"];
    xt::pyarray<double> &muH_minus_muL = args.m_darray["muH_minus_muL"];
    double cE = args.m_dscalar["cE"];
    int LUMPED_MASS_MATRIX = args.m_iscalar["LUMPED_MASS_MATRIX"];
    double dt = args.m_dscalar["dt"];
    int LINEAR_FRICTION = args.m_iscalar["LINEAR_FRICTION"];
    double mannings = args.m_dscalar["mannings"];
    xt::pyarray<double> &quantDOFs = args.m_darray["quantDOFs"];
    int SECOND_CALL_CALCULATE_RESIDUAL =
        args.m_iscalar["SECOND_CALL_CALCULATE_RESIDUAL"];
    int COMPUTE_NORMALS = args.m_iscalar["COMPUTE_NORMALS"];
    xt::pyarray<double> &normalx = args.m_darray["normalx"];
    xt::pyarray<double> &normaly = args.m_darray["normaly"];
    xt::pyarray<double> &dLow = args.m_darray["dLow"];
    xt::pyarray<double> &hBT = args.m_darray["hBT"];
    xt::pyarray<double> &huBT = args.m_darray["huBT"];
    xt::pyarray<double> &hvBT = args.m_darray["hvBT"];
    xt::pyarray<double> &hetaBT = args.m_darray["hetaBT"];
    xt::pyarray<double> &hwBT = args.m_darray["hwBT"];
    int lstage = args.m_iscalar["lstage"];
    xt::pyarray<double> &new_SourceTerm_hu = args.m_darray["new_SourceTerm_hu"];
    xt::pyarray<double> &new_SourceTerm_hv = args.m_darray["new_SourceTerm_hv"];
    xt::pyarray<double> &new_SourceTerm_heta =
        args.m_darray["new_SourceTerm_heta"];
    xt::pyarray<double> &new_SourceTerm_hw = args.m_darray["new_SourceTerm_hw"];
<<<<<<< HEAD
=======
    xt::pyarray<double> &global_entropy_residual =
        args.m_darray["global_entropy_residual"];
    double dij_small = args.m_dscalar["dij_small"];
>>>>>>> 80dfad95
    // FOR FRICTION//
    double n2 = std::pow(mannings, 2.);
    double gamma = 4. / 3;
    double xi = 10.;

    //////////////////////////////////////
    // ********** CELL LOOPS ********** //
    //////////////////////////////////////
    // To compute:
    //      * Time derivative term
    //      * Cell based CFL
    //      * Velocity and soln at quad points (for other models)
    for (int eN = 0; eN < nElements_global; eN++) {
      // declare local storage for element residual and initialize
      register double elementResidual_h[nDOF_test_element],
          elementResidual_hu[nDOF_test_element],
          elementResidual_hv[nDOF_test_element],
          elementResidual_heta[nDOF_test_element],
          elementResidual_hw[nDOF_test_element];

      for (int i = 0; i < nDOF_test_element; i++) {
        elementResidual_h[i] = 0.0;
        elementResidual_hu[i] = 0.0;
        elementResidual_hv[i] = 0.0;
        elementResidual_heta[i] = 0.0;
        elementResidual_hw[i] = 0.0;
      }
      //
      // loop over quadrature points and compute integrands
      //
      for (int k = 0; k < nQuadraturePoints_element; k++) {
        // compute indices and declare local storage
        register int eN_k = eN * nQuadraturePoints_element + k,
                     eN_k_nSpace = eN_k * nSpace,
                     eN_nDOF_trial_element = eN * nDOF_trial_element;
        register double h = 0.0, hu = 0.0, hv = 0.0, heta = 0.0,
                        hw = 0.0, // solution at current time
            h_old = 0.0, hu_old = 0.0, hv_old = 0.0, heta_old = 0.0,
                        hw_old = 0.0, // solution at lstage
            jac[nSpace * nSpace], jacDet, jacInv[nSpace * nSpace],
                        h_test_dV[nDOF_trial_element], dV, x, y, xt, yt;
        // get jacobian, etc for mapping reference element
        ck.calculateMapping_element(
            eN, k, mesh_dof.data(), mesh_l2g.data(), mesh_trial_ref.data(),
            mesh_grad_trial_ref.data(), jac, jacDet, jacInv, x, y);
        // get the physical integration weight
        dV = fabs(jacDet) * dV_ref[k];
        // get the solution at current time
        ck.valFromDOF(h_dof.data(), &h_l2g[eN_nDOF_trial_element],
                      &h_trial_ref[k * nDOF_trial_element], h);
        ck.valFromDOF(hu_dof.data(), &vel_l2g[eN_nDOF_trial_element],
                      &vel_trial_ref[k * nDOF_trial_element], hu);
        ck.valFromDOF(hv_dof.data(), &vel_l2g[eN_nDOF_trial_element],
                      &vel_trial_ref[k * nDOF_trial_element], hv);
        ck.valFromDOF(heta_dof.data(), &vel_l2g[eN_nDOF_trial_element],
                      &vel_trial_ref[k * nDOF_trial_element], heta);
        ck.valFromDOF(hw_dof.data(), &vel_l2g[eN_nDOF_trial_element],
                      &vel_trial_ref[k * nDOF_trial_element], hw);
        // get the solution at the lstage
        ck.valFromDOF(h_dof_old.data(), &h_l2g[eN_nDOF_trial_element],
                      &h_trial_ref[k * nDOF_trial_element], h_old);
        ck.valFromDOF(hu_dof_old.data(), &vel_l2g[eN_nDOF_trial_element],
                      &vel_trial_ref[k * nDOF_trial_element], hu_old);
        ck.valFromDOF(hv_dof_old.data(), &vel_l2g[eN_nDOF_trial_element],
                      &vel_trial_ref[k * nDOF_trial_element], hv_old);
        ck.valFromDOF(heta_dof_old.data(), &vel_l2g[eN_nDOF_trial_element],
                      &vel_trial_ref[k * nDOF_trial_element], heta_old);
        ck.valFromDOF(hw_dof_old.data(), &vel_l2g[eN_nDOF_trial_element],
                      &vel_trial_ref[k * nDOF_trial_element], hw_old);
        // calculate cell based CFL to keep a reference
        calculateCFL(elementDiameter[eN], g, h_old, hu_old, hv_old, hEps,
                     q_cfl[eN_k]);
        // precalculate test function products with integration weights
        for (int j = 0; j < nDOF_trial_element; j++)
          h_test_dV[j] = h_test_ref[k * nDOF_trial_element + j] * dV;

        // SAVE VELOCITY // at quadrature points for other models to use
        q_velocity[eN_k_nSpace + 0] =
            2 * h / (h * h + std::pow(fmax(h, hEps), 2)) * hu;
        q_velocity[eN_k_nSpace + 1] =
            2 * h / (h * h + std::pow(fmax(h, hEps), 2)) * hv;
        hnp1_at_quad_point[eN_k] = h;
        hunp1_at_quad_point[eN_k] = hu;
        hvnp1_at_quad_point[eN_k] = hv;
        hetanp1_at_quad_point[eN_k] = heta;
        hwnp1_at_quad_point[eN_k] = hw;

        for (int i = 0; i < nDOF_test_element; i++) {
          // compute time derivative part of global residual. NOTE: no lumping
          elementResidual_h[i] += (h - h_old) * h_test_dV[i];
          elementResidual_hu[i] += (hu - hu_old) * h_test_dV[i];
          elementResidual_hv[i] += (hv - hv_old) * h_test_dV[i];
          elementResidual_heta[i] += (heta - heta_old) * h_test_dV[i];
          elementResidual_hw[i] += (hw - hw_old) * h_test_dV[i];
        }
      }
      // distribute
      for (int i = 0; i < nDOF_test_element; i++) {
        register int eN_i = eN * nDOF_test_element + i;

        // global i-th index for h (this is same for vel_l2g)
        int h_gi = h_l2g[eN_i];

        // distribute time derivative to global residual
        globalResidual[offset_h + stride_h * h_gi] += elementResidual_h[i];
        globalResidual[offset_hu + stride_hu * h_gi] += elementResidual_hu[i];
        globalResidual[offset_hv + stride_hv * h_gi] += elementResidual_hv[i];
        globalResidual[offset_heta + stride_heta * h_gi] +=
            elementResidual_heta[i];
        globalResidual[offset_hw + stride_hw * h_gi] += elementResidual_hw[i];
      }
    }
    // ********** END OF CELL LOOPS ********** //

    if (SECOND_CALL_CALCULATE_RESIDUAL == 0) // This is to save some time
    {

      ///////////////////////////////////////////////
      // ********** FIRST LOOP ON DOFs ********** //
      ///////////////////////////////////////////////
      // To compute:
      //     * Hyperbolic part of the flux
      //     * Extended source term (eqn 6.19)
      //     * Smoothness indicator
<<<<<<< HEAD
      //     * global entropy residual
      //     * dij_small to avoid division by 0
=======
>>>>>>> 80dfad95

      int ij = 0;
      std::valarray<double> hyp_flux_h(numDOFsPerEqn),
          hyp_flux_hu(numDOFsPerEqn), hyp_flux_hv(numDOFsPerEqn),
          hyp_flux_heta(numDOFsPerEqn), hyp_flux_hw(numDOFsPerEqn),
          psi(numDOFsPerEqn), etaMax(numDOFsPerEqn), etaMin(numDOFsPerEqn);

      // For dij_small
      double dij_small = 0.0;
      // speed = sqrt(g max(h_0)), I divide by h_epsilon to get max(h_0) -EJT
      double speed = std::sqrt(g * hEps / 1E-5);

      for (int i = 0; i < numDOFsPerEqn; i++) {

        // solution at time tn for the ith DOF
        double hi = h_dof_old[i];
        double hui = hu_dof_old[i];
        double hvi = hv_dof_old[i];
        double hetai = heta_dof_old[i];
        double hwi = hw_dof_old[i];
        double Zi = b_dof[i];
        // Define some things using above
        double one_over_hiReg =
            2 * hi / (hi * hi + std::pow(fmax(hi, hEps), 2)); // hEps
        double ui = hui * one_over_hiReg;
        double vi = hvi * one_over_hiReg;
        double etai = hetai * one_over_hiReg;
        double mi = lumped_mass_matrix[i];
        double meshSizei = std::sqrt(mi);

        /* COMPUTE EXTENDED SOURCE TERMS:
         * Friction terms
         * Potentially other sources as well
         * Source for heta equation
         * Source for hw equation
         * NOTE: Be careful with sign of source terms.
         */

        // FRICTION
        if (LINEAR_FRICTION == 1) {
          extendedSourceTerm_hu[i] = mannings * hui * mi;
          extendedSourceTerm_hv[i] = mannings * hvi * mi;
          // For use in the convex limiting function -EJT
          // actually didn't need to do this but it helps with signs
          new_SourceTerm_hu[i] = -mannings * hui * mi;
          new_SourceTerm_hv[i] = -mannings * hvi * mi;
        } else {
          double veli_norm = std::sqrt(ui * ui + vi * vi);
          double hi_to_the_gamma = std::pow(fmax(hi, hEps), gamma);
          double friction_aux =
              veli_norm == 0.
                  ? 0.
                  : (2 * g * n2 * veli_norm * mi /
                     (hi_to_the_gamma +
                      fmax(hi_to_the_gamma, xi * g * n2 * dt * veli_norm)));
          extendedSourceTerm_hu[i] = friction_aux * hui;
          extendedSourceTerm_hv[i] = friction_aux * hvi;
          // For use in the convex limiting function -EJT
          new_SourceTerm_hu[i] = -friction_aux * hui;
          new_SourceTerm_hv[i] = -friction_aux * hvi;
        }

        // Define some things for heta and hw sources
        double ratio_i = 1.0; //(2.0 * hetai) / (etai * etai + hi * hi + hEps);
        double diff_over_h_i = (hetai - hi * hi) * one_over_hiReg;
        double hSqd_GammaPi = 6.0 * (hetai - hi * hi);
        if (IF_BOTH_GAMMA_BRANCHES) {
          if (hetai > std::pow(hi, 2.0)) {
            hSqd_GammaPi = 6.0 * etai * diff_over_h_i;
          }
        }

        // heta source
        extendedSourceTerm_heta[i] = -hwi * mi * ratio_i;
        new_SourceTerm_heta[i] = hwi * mi * ratio_i;

        // hw source
        extendedSourceTerm_hw[i] =
            (LAMBDA_MGN * g / meshSizei) * hSqd_GammaPi * mi * ratio_i;
        new_SourceTerm_hw[i] =
            -(LAMBDA_MGN * g / meshSizei) * hSqd_GammaPi * mi * ratio_i;

        /* HYPERBOLIC FLUXES */
        hyp_flux_h[i] = 0;
        hyp_flux_hu[i] = 0;
        hyp_flux_hv[i] = 0;
        hyp_flux_heta[i] = 0;
        hyp_flux_hw[i] = 0;

        // FOR SMOOTHNESS INDICATOR //
        double alphai; // smoothness indicator of solution
        double alpha_numerator = 0;
        double alpha_denominator = 0;
<<<<<<< HEAD
        double alpha_zero = 0.75; // if only want smoothness
=======
        double alpha_zero = 0.5; // if only want smoothness
>>>>>>> 80dfad95
        double alpha_factor = 1.0 / (1.0 - alpha_zero);

        // loop in j (sparsity pattern)
        for (int offset = csrRowIndeces_DofLoops[i];
             offset < csrRowIndeces_DofLoops[i + 1]; offset++) {

          int j = csrColumnOffsets_DofLoops[offset];

          // solution at time tn for the jth DOF
          double hj = h_dof_old[j];
          double huj = hu_dof_old[j];
          double hvj = hv_dof_old[j];
          double hetaj = heta_dof_old[j];
          double hwj = hw_dof_old[j];
          double Zj = b_dof[j];

          // Then define some things here using above
          double one_over_hjReg =
              2.0 * hj / (hj * hj + std::pow(fmax(hj, hEps), 2));
          double uj = huj * one_over_hjReg;
          double vj = hvj * one_over_hjReg;
          double etaj = hetaj * one_over_hjReg;
          double meshSizej =
              std::sqrt(lumped_mass_matrix[j]); // local mesh size in 2d

          // pTilde at jth node gets defined here
          double diff_over_h_j = (hetaj - hj * hj) * one_over_hjReg;
          double pTildej = -(LAMBDA_MGN * g / (3.0 * meshSizej)) * 6.0 * hj *
                           (hetaj - hj * hj);

          if (IF_BOTH_GAMMA_BRANCHES) {
            if (hetaj > std::pow(hj, 2.0)) {
              pTildej = -(LAMBDA_MGN * g / (3.0 * meshSizej)) * 2.0 *
                        diff_over_h_j * (etaj * etaj + etaj * hj + hj * hj);
            }
          }

          // auxiliary functions to compute fluxes
          double aux_h =
              (uj * hj - ui * hi) * Cx[ij] + (vj * hj - vi * hi) * Cy[ij];
          double aux_hu =
              (uj * huj - ui * hui) * Cx[ij] + (vj * huj - vi * hui) * Cy[ij];
          double aux_hv =
              (uj * hvj - ui * hvi) * Cx[ij] + (vj * hvj - vi * hvi) * Cy[ij];
          double aux_heta = (uj * hetaj - ui * hetai) * Cx[ij] +
                            (vj * hetaj - vi * hetai) * Cy[ij];
          double aux_hw =
              (uj * hwj - ui * hwi) * Cx[ij] + (vj * hwj - vi * hwi) * Cy[ij];

          /* HYPERBOLIC FLUX */
          hyp_flux_h[i] += aux_h;
          hyp_flux_hu[i] += aux_hu + pTildej * Cx[ij];
          hyp_flux_hv[i] += aux_hv + pTildej * Cy[ij];
          hyp_flux_heta[i] += aux_heta;
          hyp_flux_hw[i] += aux_hw;

          // EXTENDED SOURCE, USING 6.13 //
          extendedSourceTerm_hu[i] += g * hi * (hj + Zj) * Cx[ij];
          extendedSourceTerm_hv[i] += g * hi * (hj + Zj) * Cy[ij];

          new_SourceTerm_hu[i] +=
              g * (-hi * (Zj - Zi) + 0.5 * std::pow(hj - hi, 2)) * Cx[ij];
          new_SourceTerm_hv[i] +=
              g * (-hi * (Zj - Zi) + 0.5 * std::pow(hj - hi, 2)) * Cy[ij];

<<<<<<< HEAD
          // flux for entropy
          ith_flux_term1 += aux_h;
          ith_flux_term2 +=
              aux_hu + 0.5 * g * hj * hj *
                           Cx[ij]; // g * hi * (hj + 0.) * Cx[ij]; // NOTE: Zj=0
          ith_flux_term3 +=
              aux_hv + 0.5 * g * hj * hj *
                           Cy[ij]; // g * hi * (hj + 0.) * Cy[ij]; // NOTE: Zj=0

          // NOTE: WE CONSIDER FLAT BOTTOM
          entropy_flux +=
              (Cx[ij] * ENTROPY_FLUX1(g, hj, huj, hvj, 0., one_over_hjReg) +
               Cy[ij] * ENTROPY_FLUX2(g, hj, huj, hvj, 0., one_over_hjReg));

          // COMPUTE ETA MIN AND ETA MAX //
          etaMax[i] = fmax(etaMax[i], fabs(eta[j]));
          etaMin[i] = fmin(etaMin[i], fabs(eta[j]));

=======
>>>>>>> 80dfad95
          // FOR SMOOTHNESS INDICATOR //
          alpha_numerator += hj - hi;
          alpha_denominator += fabs(hj - hi);

          // define dij_small in j loop
          double x = fabs(Cx[ij]) + fabs(Cy[ij]);
          dij_small = fmax(dij_small, x * speed);

          // update ij
          ij += 1;
        } // end j loop

<<<<<<< HEAD
        // Finally define it here
        dij_small = 1E-14 * dij_small;

        // Change rescaling to match TAMU code -EJT
        // small_recale=0.5*g*eps*H_{0,max}^2
        double small_rescale = g * hEps * hEps / 1E-5;
        double rescale = fmax(fabs(etaMax[i] - etaMin[i]) / 2., small_rescale);

        // new rescale factor = max(|ent_flux_sum| + |-ent'*flux|, 0.0)
        sum_entprime_flux =
            -(ith_flux_term1 * eta_prime1 + ith_flux_term2 * eta_prime2 +
              ith_flux_term3 * eta_prime3);
        double new_rescale =
            fmax(fabs(entropy_flux) + fabs(sum_entprime_flux), 1E-30);

        // COMPUTE ENTROPY RESIDUAL //
        double one_over_entNormFactori = 1.0 / new_rescale;
        global_entropy_residual[i] =
            one_over_entNormFactori *
            fabs(entropy_flux -
                 (ith_flux_term1 * eta_prime1 + ith_flux_term2 * eta_prime2 +
                  ith_flux_term3 * eta_prime3));

=======
>>>>>>> 80dfad95
        // COMPUTE SMOOTHNESS INDICATOR //
        if (hi <= hEps) {
          alphai = 1.0;
          psi[i] = 1.0;
        } else {
          // Force alphai=0 in constant states
          if (fabs(alpha_numerator) <= hEps) {
            alphai = 0.;
          } else {
            alphai =
                (fabs(alpha_numerator) - hEps) / fabs(alpha_denominator - hEps);
          }
          alphai = fmax(alphai - alpha_zero, 0.0) * alpha_factor;
          if (POWER_SMOOTHNESS_INDICATOR == 0)
            psi[i] = 1.0;
          else
            psi[i] = std::pow(
                alphai, POWER_SMOOTHNESS_INDICATOR); // NOTE: alpha^4 for mGN
        }
      }
      // ********** END OF 2nd LOOP ON DOFS ********** //

      /////////////////////////////////////////////
      // ********** MAIN LOOP ON DOFs **********
      // To compute:
      //      * dissipative terms
      //      * bar states
      /////////////////////////////////////////////

      ij = 0;
      for (int i = 0; i < numDOFsPerEqn; i++) {

        double hi = h_dof_old[i];
        double hui = hu_dof_old[i];
        double hvi = hv_dof_old[i];
        double hetai = heta_dof_old[i];
        double hwi = hw_dof_old[i];
        double Zi = b_dof[i];
        double mi = lumped_mass_matrix[i];

        double one_over_hiReg =
            2.0 * hi / (hi * hi + std::pow(fmax(hi, hEps), 2));
        double ui = hui * one_over_hiReg;
        double vi = hvi * one_over_hiReg;
        double etai = hetai * one_over_hiReg;
        double meshSizei = std::sqrt(mi); // local mesh size in 2d

        // We define pTilde at ith node here
        double diff_over_h_i = (hetai - hi * hi) * one_over_hiReg;
        double pTildei = -(LAMBDA_MGN * g / (3.0 * meshSizei)) * 6.0 * hi *
                         (hetai - hi * hi);

        if (IF_BOTH_GAMMA_BRANCHES) {
          if (hetai > std::pow(hi, 2.0)) {
            pTildei = -(LAMBDA_MGN * g / (3.0 * meshSizei)) * 2.0 *
                      diff_over_h_i * (etai * etai + etai * hi + hi * hi);
          }
        }

        // Define full pressure at ith node for definition of bar states below
        double pressure_i = 0.5 * g * hi * hi + pTildei;

        // HIGH ORDER DISSIPATIVE TERMS, for Aij matrix
        double ith_dHij_minus_muHij_times_hStarStates = 0.,
               ith_dHij_minus_muHij_times_huStarStates = 0.,
               ith_dHij_minus_muHij_times_hvStarStates = 0.,
               ith_dHij_minus_muHij_times_hetaStarStates = 0.,
               ith_dHij_minus_muHij_times_hwStarStates = 0.,
               ith_muHij_times_hStates = 0., ith_muHij_times_huStates = 0.,
               ith_muHij_times_hvStates = 0., ith_muHij_times_hetaStates = 0.,
               ith_muHij_times_hwStates = 0.;

        // loop over the sparsity pattern of the i-th DOF
        for (int offset = csrRowIndeces_DofLoops[i];
             offset < csrRowIndeces_DofLoops[i + 1]; offset++) {

          int j = csrColumnOffsets_DofLoops[offset];

          double hj = h_dof_old[j];
          double huj = hu_dof_old[j];
          double hvj = hv_dof_old[j];
          double hetaj = heta_dof_old[j];
          double hwj = hw_dof_old[j];
          double Zj = b_dof[j];

          double one_over_hjReg =
              2.0 * hj / (hj * hj + std::pow(fmax(hj, hEps), 2));
          double uj = huj * one_over_hjReg;
          double vj = hvj * one_over_hjReg;
          double etaj = hetaj * one_over_hjReg;
          double mj = lumped_mass_matrix[j];
          double meshSizej = std::sqrt(mj); // local mesh size in 2d

          // Here we define pTilde at jth node
          double diff_over_h_j = (hetaj - hj * hj) * one_over_hjReg;
          double pTildej = -(LAMBDA_MGN * g / (3.0 * meshSizej)) * 6.0 * hj *
                           (hetaj - hj * hj);

          if (IF_BOTH_GAMMA_BRANCHES) {
            if (hetaj > std::pow(hj, 2.0)) {
              pTildej = -(LAMBDA_MGN * g / (3.0 * meshSizej)) * 2.0 *
                        diff_over_h_j * (etaj * etaj + etaj * hj + hj * hj);
            }
          }

          // define pressure at jth node
          double pressure_j = 0.5 * g * hj * hj + pTildej;

          // COMPUTE STAR SOLUTION // hStar, huStar, hvStar, hetaStar, hwStar
          double hStarij = fmax(0., hi + Zi - fmax(Zi, Zj));
          double huStarij = hui * hStarij * one_over_hiReg;
          double hvStarij = hvi * hStarij * one_over_hiReg;
          double hetaStarij = hetai * std::pow(hStarij * one_over_hiReg, 2);
          double hwStarij = hwi * std::pow(hStarij * one_over_hiReg, 2);

          double hStarji = fmax(0., hj + Zj - fmax(Zi, Zj));
          double huStarji = huj * hStarji * one_over_hjReg;
          double hvStarji = hvj * hStarji * one_over_hjReg;
          double hetaStarji = hetaj * std::pow(hStarji * one_over_hjReg, 2);
          double hwStarji = hwj * std::pow(hStarji * one_over_hjReg, 2);

          // Dissipative well balancing term
          double muLowij = 0., muLij = 0., muHij = 0.;
          double dLowij = 0., dLij = 0., dHij = 0.;
          if (i != j) // This is not necessary. See formula for
                      // ith_dissipative_terms
          {
            ////////////////////////
            // DISSIPATIVE MATRIX //
            ////////////////////////
            if (lstage == 0)
              dLowij = dLow[ij];
            else {
              double cij_norm = sqrt(Cx[ij] * Cx[ij] + Cy[ij] * Cy[ij]);
              double cji_norm = sqrt(CTx[ij] * CTx[ij] + CTy[ij] * CTy[ij]);
              double nxij = Cx[ij] / cij_norm, nyij = Cy[ij] / cij_norm;
              double nxji = CTx[ij] / cji_norm, nyji = CTy[ij] / cji_norm;
              dLowij = fmax(maxWaveSpeedSharpInitialGuess(
                                g, nxij, nyij, hi, hui, hvi, hetai, mi, hj, huj,
                                hvj, hetaj, mj, hEps, hEps, false) *
                                cij_norm,
                            maxWaveSpeedSharpInitialGuess(
                                g, nxji, nyji, hj, huj, hvj, hetaj, mj, hi, hui,
                                hvi, hetai, mi, hEps, hEps, false) *
                                cji_norm);
            }
<<<<<<< HEAD
            dLij = dLowij; //*fmax(psi[i],psi[j]); // enhance the order to 2nd
                           // order. No EV
=======
            // this is standard low-order dij, can you use dLij =
            // dLowij*fmax(psi[i],psi[j]) if want smoothness based as low order
            dLij = dLowij;
>>>>>>> 80dfad95

            ///////////////////////////////////////
            // WELL BALANCING DISSIPATIVE MATRIX //
            ///////////////////////////////////////
            muLowij = fmax(fmax(0., -(ui * Cx[ij] + vi * Cy[ij])),
                           fmax(0., (uj * Cx[ij] + vj * Cy[ij])));
<<<<<<< HEAD
            muLij = muLowij; //*fmax(psi[i],psi[j]); // enhance the order to 2nd
                             // order.
=======
            muLij = muLowij;
>>>>>>> 80dfad95

            // Define dLij as low order dijs
            muLij = muLowij;
            dLij = fmax(dLowij, muLij);

            // Then save dLow for limiting step, maybe a bit confusing
            dLow[ij] = fmax(dLij, muLij);

            ////////////////////////
            // COMPUTE BAR STATES //
            ////////////////////////
            double hBar_ij = 0, hTilde_ij = 0, huBar_ij = 0, huTilde_ij = 0,
                   hvBar_ij = 0, hvTilde_ij = 0, hetaBar_ij = 0,
                   hetaTilde_ij = 0, hwBar_ij = 0, hwTilde_ij = 0;

            // h component
            hBar_ij = -1. / (fmax(2.0 * dLij, dij_small)) *
                          ((uj * hj - ui * hi) * Cx[ij] +
                           (vj * hj - vi * hi) * Cy[ij]) +
                      0.5 * (hj + hi);
            hTilde_ij = (dLij - muLij) / (fmax(2.0 * dLij, dij_small)) *
                        ((hStarji - hj) - (hStarij - hi));
            // hu component
            huBar_ij =
                -1. / (fmax(2.0 * dLij, dij_small)) *
                    ((uj * huj - ui * hui + pressure_j - pressure_i) * Cx[ij] +
                     (vj * huj - vi * hui) * Cy[ij]) +
                0.5 * (huj + hui);
            huTilde_ij = (dLij - muLij) / (fmax(2.0 * dLij, dij_small)) *
                         ((huStarji - huj) - (huStarij - hui));
            // hv component
            hvBar_ij =
                -1. / (fmax(2.0 * dLij, dij_small)) *
                    ((uj * hvj - ui * hvi) * Cx[ij] +
                     (vj * hvj - vi * hvi + pressure_j - pressure_i) * Cy[ij]) +
                0.5 * (hvj + hvi);
            hvTilde_ij = (dLij - muLij) / (fmax(2.0 * dLij, dij_small)) *
                         ((hvStarji - hvj) - (hvStarij - hvi));
            // heta component
            hetaBar_ij = -1. / (fmax(2.0 * dLij, dij_small)) *
                             ((uj * hetaj - ui * hetai) * Cx[ij] +
                              (vj * hetaj - vi * hetai) * Cy[ij]) +
                         0.5 * (hetaj + hetai);
            hetaTilde_ij = (dLij - muLij) / (fmax(2.0 * dLij, dij_small)) *
                           ((hetaStarji - hetaj) - (hetaStarij - hetai));
            // hw component
            hwBar_ij = -1. / (fmax(2.0 * dLij, dij_small)) *
                           ((uj * hwj - ui * hwi) * Cx[ij] +
                            (vj * hwj - vi * hwi) * Cy[ij]) +
                       0.5 * (hwj + hwi);
            hwTilde_ij = (dLij - muLij) / (fmax(2.0 * dLij, dij_small)) *
                         ((hwStarji - hwj) - (hwStarij - hwi));

            // Here we define uBar + uTilde
            hBT[ij] = hBar_ij + hTilde_ij;
            huBT[ij] = huBar_ij + huTilde_ij;
            hvBT[ij] = hvBar_ij + hvTilde_ij;
            hetaBT[ij] = hetaBar_ij + hetaTilde_ij;
            hwBT[ij] = hwBar_ij + hwTilde_ij;

            ///////////////////////
            // ENTROPY VISCOSITY //
            ///////////////////////
            double dEVij =
                fmax(global_entropy_residual[i], global_entropy_residual[j]);
            dHij = fmin(dLowij, dEVij);
            muHij = fmin(muLowij, dEVij);
            // dHij = dLowij *
            //        fmax(global_entropy_residual[i],
            //        global_entropy_residual[j]);
            // muHij = muLowij * fmax(global_entropy_residual[i],
            //                        global_entropy_residual[j]);

<<<<<<< HEAD
            // This is if we want smoothness indicator based viscosity
            // dHij = fmax(psi[i], psi[j]) * dLij;
            // muHij = fmax(psi[i], psi[j]) * muLij;

=======
>>>>>>> 80dfad95
            // compute dij_minus_muij times star solution terms
            // see: eqn (6.13)
            ith_dHij_minus_muHij_times_hStarStates +=
                (dHij - muHij) * (hStarji - hStarij);
            ith_dHij_minus_muHij_times_huStarStates +=
                (dHij - muHij) * (huStarji - huStarij);
            ith_dHij_minus_muHij_times_hvStarStates +=
                (dHij - muHij) * (hvStarji - hvStarij);
            ith_dHij_minus_muHij_times_hetaStarStates +=
                (dHij - muHij) * (hetaStarji - hetaStarij);
            ith_dHij_minus_muHij_times_hwStarStates +=
                (dHij - muHij) * (hwStarji - hwStarij);

            // compute muij times solution terms
            ith_muHij_times_hStates += muHij * (hj - hi);
            ith_muHij_times_huStates += muHij * (huj - hui);
            ith_muHij_times_hvStates += muHij * (hvj - hvi);
            ith_muHij_times_hetaStates += muHij * (hetaj - hetai);
            ith_muHij_times_hwStates += muHij * (hwj - hwi);

            // compute dH_minus_dL
            dH_minus_dL[ij] = dHij - dLij;
            muH_minus_muL[ij] = muHij - muLij;
          } else // i==j
          {
            dH_minus_dL[ij] = 0.;   // Not true but the prod of this times
                                    // Uj-Ui will be zero
            muH_minus_muL[ij] = 0.; // Not true but the prod of this times
            // Uj-Ui will be zero
            // Bar states by definition satisfy Utilde_ii + Ubar_ii = U_i
            hBT[ij] = hi;
            huBT[ij] = hui;
            hvBT[ij] = hvi;
            hetaBT[ij] = hetai;
            hwBT[ij] = hwi;
          }

          // update ij
          ij += 1;
<<<<<<< HEAD

=======
>>>>>>> 80dfad95
        } // j loop ends here

        /* Define global residual */
        if (LUMPED_MASS_MATRIX == 1) {
          globalResidual[offset_h + stride_h * i] =
              hi - dt / mi *
                       (hyp_flux_h[i] - ith_dHij_minus_muHij_times_hStarStates -
                        ith_muHij_times_hStates);
          globalResidual[offset_hu + stride_hu * i] =
              hui - dt / mi *
                        ((hyp_flux_hu[i] + extendedSourceTerm_hu[i]) -
                         ith_dHij_minus_muHij_times_huStarStates -
                         ith_muHij_times_huStates);
          globalResidual[offset_hv + stride_hv * i] =
              hvi - dt / mi *
                        ((hyp_flux_hv[i] + extendedSourceTerm_hv[i]) -
                         ith_dHij_minus_muHij_times_hvStarStates -
                         ith_muHij_times_hvStates);
          globalResidual[offset_heta + stride_heta * i] =
              hetai - dt / mi *
                          ((hyp_flux_heta[i] + extendedSourceTerm_heta[i]) -
                           ith_dHij_minus_muHij_times_hetaStarStates -
                           ith_muHij_times_hetaStates);
          globalResidual[offset_hw + stride_hw * i] =
              hwi - dt / mi *
                        ((hyp_flux_hw[i] + extendedSourceTerm_hw[i]) -
                         ith_dHij_minus_muHij_times_hwStarStates -
                         ith_muHij_times_hwStates);

          // clean up potential negative water height due to machine
          // precision
          if (globalResidual[offset_h + stride_h * i] >= -hEps &&
              globalResidual[offset_h + stride_h * i] < hEps) {
            globalResidual[offset_h + stride_h * i] = 0.0;
            globalResidual[offset_heta + stride_heta * i] = 0.0;
          }

        } else {
          // Distribute residual
          // NOTE: MASS MATRIX IS CONSISTENT
          globalResidual[offset_h + stride_h * i] +=
              dt * (hyp_flux_h[i] - ith_dHij_minus_muHij_times_hStarStates -
                    ith_muHij_times_hStates);
          globalResidual[offset_hu + stride_hu * i] +=
              dt * (hyp_flux_hu[i] + extendedSourceTerm_hu[i] -
                    ith_dHij_minus_muHij_times_huStarStates -
                    ith_muHij_times_huStates);
          globalResidual[offset_hv + stride_hv * i] +=
              dt * (hyp_flux_hv[i] + extendedSourceTerm_hv[i] -
                    ith_dHij_minus_muHij_times_hvStarStates -
                    ith_muHij_times_hvStates);
          globalResidual[offset_heta + stride_heta * i] +=
              dt * (hyp_flux_heta[i] + extendedSourceTerm_heta[i] -
                    ith_dHij_minus_muHij_times_hetaStarStates -
                    ith_muHij_times_hetaStates);
          globalResidual[offset_hw + stride_hw * i] +=
              dt * (hyp_flux_hw[i] + extendedSourceTerm_hw[i] -
                    ith_dHij_minus_muHij_times_hwStarStates -
                    ith_muHij_times_hwStates);
        }
      }
      // ********** END OF LOOP IN DOFs ********** //
    } // end SECOND_CALL_CALCULATE_RESIDUAL

    // ********** COMPUTE NORMALS ********** //
    if (COMPUTE_NORMALS == 1) {
      // This is to identify the normals and create a vector of normal
      // components
      for (int ebNE = 0; ebNE < nExteriorElementBoundaries_global; ebNE++) {
        register int
            ebN = exteriorElementBoundariesArray[ebNE],
            eN = elementBoundaryElementsArray[ebN * 2 + 0],
            ebN_local = elementBoundaryLocalElementBoundariesArray[ebN * 2 + 0];
        register double normal[3];
        {             // "Loop" in quad points
          int kb = 0; // NOTE: I need to consider just one quad point since
                      // the element is not curved so the normal is constant
                      // per element
          register int ebN_local_kb =
              ebN_local * nQuadraturePoints_elementBoundary + kb;
          register double jac_ext[nSpace * nSpace], jacDet_ext,
              jacInv_ext[nSpace * nSpace], boundaryJac[nSpace * (nSpace - 1)],
              metricTensor[(nSpace - 1) * (nSpace - 1)], metricTensorDetSqrt,
              x_ext, y_ext;
          /* compute information about mapping from reference element to
           * physical element */
          ck.calculateMapping_elementBoundary(
              eN, ebN_local, kb, ebN_local_kb, mesh_dof.data(), mesh_l2g.data(),
              mesh_trial_trace_ref.data(), mesh_grad_trial_trace_ref.data(),
              boundaryJac_ref.data(), jac_ext, jacDet_ext, jacInv_ext,
              boundaryJac, metricTensor, metricTensorDetSqrt, normal_ref.data(),
              normal, x_ext, y_ext);
        }
        // distribute the normal vectors
        for (int i = 0; i < nDOF_test_element; i++) {
          int eN_i = eN * nDOF_test_element + i;
          int gi = h_l2g[eN_i];
          normalx[gi] += 0.5 * normal[0] * (i == ebN_local ? 0. : 1.);
          normaly[gi] += 0.5 * normal[1] * (i == ebN_local ? 0. : 1.);
        }
      }
      // normalize
      for (int gi = 0; gi < numDOFsPerEqn; gi++) {
        double norm_factor =
            sqrt(std::pow(normalx[gi], 2) + std::pow(normaly[gi], 2));
        if (norm_factor != 0) {
          normalx[gi] /= norm_factor;
          normaly[gi] /= norm_factor;
        }
      }
    }
    // ********** END OF COMPUTING NORMALS ********** //
<<<<<<< HEAD
  } // namespace proteus
=======
  } // end calculateResidual
>>>>>>> 80dfad95

  void calculateMassMatrix(arguments_dict &args) {
    xt::pyarray<double> &mesh_trial_ref = args.m_darray["mesh_trial_ref"];
    xt::pyarray<double> &mesh_grad_trial_ref =
        args.m_darray["mesh_grad_trial_ref"];
    xt::pyarray<double> &mesh_dof = args.m_darray["mesh_dof"];
    xt::pyarray<double> &mesh_velocity_dof = args.m_darray["mesh_velocity_dof"];
    double MOVING_DOMAIN = args.m_dscalar["MOVING_DOMAIN"];
    xt::pyarray<int> &mesh_l2g = args.m_iarray["mesh_l2g"];
    xt::pyarray<double> &dV_ref = args.m_darray["dV_ref"];
    xt::pyarray<double> &h_trial_ref = args.m_darray["h_trial_ref"];
    xt::pyarray<double> &h_grad_trial_ref = args.m_darray["h_grad_trial_ref"];
    xt::pyarray<double> &h_test_ref = args.m_darray["h_test_ref"];
    xt::pyarray<double> &h_grad_test_ref = args.m_darray["h_grad_test_ref"];
    xt::pyarray<double> &vel_trial_ref = args.m_darray["vel_trial_ref"];
    xt::pyarray<double> &vel_grad_trial_ref =
        args.m_darray["vel_grad_trial_ref"];
    xt::pyarray<double> &vel_test_ref = args.m_darray["vel_test_ref"];
    xt::pyarray<double> &vel_grad_test_ref = args.m_darray["vel_grad_test_ref"];
    xt::pyarray<double> &mesh_trial_trace_ref =
        args.m_darray["mesh_trial_trace_ref"];
    xt::pyarray<double> &mesh_grad_trial_trace_ref =
        args.m_darray["mesh_grad_trial_trace_ref"];
    xt::pyarray<double> &dS_ref = args.m_darray["dS_ref"];
    xt::pyarray<double> &h_trial_trace_ref = args.m_darray["h_trial_trace_ref"];
    xt::pyarray<double> &h_grad_trial_trace_ref =
        args.m_darray["h_grad_trial_trace_ref"];
    xt::pyarray<double> &h_test_trace_ref = args.m_darray["h_test_trace_ref"];
    xt::pyarray<double> &h_grad_test_trace_ref =
        args.m_darray["h_grad_test_trace_ref"];
    xt::pyarray<double> &vel_trial_trace_ref =
        args.m_darray["vel_trial_trace_ref"];
    xt::pyarray<double> &vel_grad_trial_trace_ref =
        args.m_darray["vel_grad_trial_trace_ref"];
    xt::pyarray<double> &vel_test_trace_ref =
        args.m_darray["vel_test_trace_ref"];
    xt::pyarray<double> &vel_grad_test_trace_ref =
        args.m_darray["vel_grad_test_trace_ref"];
    xt::pyarray<double> &normal_ref = args.m_darray["normal_ref"];
    xt::pyarray<double> &boundaryJac_ref = args.m_darray["boundaryJac_ref"];
    xt::pyarray<double> &elementDiameter = args.m_darray["elementDiameter"];
    int nElements_global = args.m_iscalar["nElements_global"];
    double useRBLES = args.m_dscalar["useRBLES"];
    double useMetrics = args.m_dscalar["useMetrics"];
    double alphaBDF = args.m_dscalar["alphaBDF"];
    double nu = args.m_dscalar["nu"];
    double g = args.m_dscalar["g"];
    xt::pyarray<int> &h_l2g = args.m_iarray["h_l2g"];
    xt::pyarray<int> &vel_l2g = args.m_iarray["vel_l2g"];
    xt::pyarray<double> &b_dof = args.m_darray["b_dof"];
    xt::pyarray<double> &h_dof = args.m_darray["h_dof"];
    xt::pyarray<double> &hu_dof = args.m_darray["hu_dof"];
    xt::pyarray<double> &hv_dof = args.m_darray["hv_dof"];
    xt::pyarray<double> &heta_dof = args.m_darray["heta_dof"];
    xt::pyarray<double> &hw_dof = args.m_darray["hw_dof"];
    xt::pyarray<double> &h_dof_sge = args.m_darray["h_dof_sge"];
    xt::pyarray<double> &hu_dof_sge = args.m_darray["hu_dof_sge"];
    xt::pyarray<double> &hv_dof_sge = args.m_darray["hv_dof_sge"];
    xt::pyarray<double> &heta_dof_sge = args.m_darray["heta_dof_sge"];
    xt::pyarray<double> &hw_dof_sge = args.m_darray["hw_dof_sge"];
    xt::pyarray<double> &q_mass_acc_beta_bdf =
        args.m_darray["q_mass_acc_beta_bdf"];
    xt::pyarray<double> &q_mom_hu_acc_beta_bdf =
        args.m_darray["q_mom_hu_acc_beta_bdf"];
    xt::pyarray<double> &q_mom_hv_acc_beta_bdf =
        args.m_darray["q_mom_hv_acc_beta_bdf"];
    xt::pyarray<double> &q_cfl = args.m_darray["q_cfl"];
    xt::pyarray<int> &sdInfo_hu_hu_rowptr =
        args.m_iarray["sdInfo_hu_hu_rowptr"];
    xt::pyarray<int> &sdInfo_hu_hu_colind =
        args.m_iarray["sdInfo_hu_hu_colind"];
    xt::pyarray<int> &sdInfo_hu_hv_rowptr =
        args.m_iarray["sdInfo_hu_hv_rowptr"];
    xt::pyarray<int> &sdInfo_hu_hv_colind =
        args.m_iarray["sdInfo_hu_hv_colind"];
    xt::pyarray<int> &sdInfo_hv_hv_rowptr =
        args.m_iarray["sdInfo_hv_hv_rowptr"];
    xt::pyarray<int> &sdInfo_hv_hv_colind =
        args.m_iarray["sdInfo_hv_hv_colind"];
    xt::pyarray<int> &sdInfo_hv_hu_rowptr =
        args.m_iarray["sdInfo_hv_hu_rowptr"];
    xt::pyarray<int> &sdInfo_hv_hu_colind =
        args.m_iarray["sdInfo_hv_hu_colind"];
    xt::pyarray<int> &csrRowIndeces_h_h = args.m_iarray["csrRowIndeces_h_h"];
    xt::pyarray<int> &csrColumnOffsets_h_h =
        args.m_iarray["csrColumnOffsets_h_h"];
    xt::pyarray<int> &csrRowIndeces_h_hu = args.m_iarray["csrRowIndeces_h_hu"];
    xt::pyarray<int> &csrColumnOffsets_h_hu =
        args.m_iarray["csrColumnOffsets_h_hu"];
    xt::pyarray<int> &csrRowIndeces_h_hv = args.m_iarray["csrRowIndeces_h_hv"];
    xt::pyarray<int> &csrColumnOffsets_h_hv =
        args.m_iarray["csrColumnOffsets_h_hv"];
    xt::pyarray<int> &csrRowIndeces_h_heta =
        args.m_iarray["csrRowIndeces_h_heta"];
    xt::pyarray<int> &csrColumnOffsets_h_heta =
        args.m_iarray["csrColumnOffsets_h_heta"];
    xt::pyarray<int> &csrRowIndeces_h_hw = args.m_iarray["csrRowIndeces_h_hw"];
    xt::pyarray<int> &csrColumnOffsets_h_hw =
        args.m_iarray["csrColumnOffsets_h_hw"];
    xt::pyarray<int> &csrRowIndeces_hu_h = args.m_iarray["csrRowIndeces_hu_h"];
    xt::pyarray<int> &csrColumnOffsets_hu_h =
        args.m_iarray["csrColumnOffsets_hu_h"];
    xt::pyarray<int> &csrRowIndeces_hu_hu =
        args.m_iarray["csrRowIndeces_hu_hu"];
    xt::pyarray<int> &csrColumnOffsets_hu_hu =
        args.m_iarray["csrColumnOffsets_hu_hu"];
    xt::pyarray<int> &csrRowIndeces_hu_hv =
        args.m_iarray["csrRowIndeces_hu_hv"];
    xt::pyarray<int> &csrColumnOffsets_hu_hv =
        args.m_iarray["csrColumnOffsets_hu_hv"];
    xt::pyarray<int> &csrRowIndeces_hu_heta =
        args.m_iarray["csrRowIndeces_hu_heta"];
    xt::pyarray<int> &csrColumnOffsets_hu_heta =
        args.m_iarray["csrColumnOffsets_hu_heta"];
    xt::pyarray<int> &csrRowIndeces_hu_hw =
        args.m_iarray["csrRowIndeces_hu_hw"];
    xt::pyarray<int> &csrColumnOffsets_hu_hw =
        args.m_iarray["csrColumnOffsets_hu_hw"];
    xt::pyarray<int> &csrRowIndeces_hv_h = args.m_iarray["csrRowIndeces_hv_h"];
    xt::pyarray<int> &csrColumnOffsets_hv_h =
        args.m_iarray["csrColumnOffsets_hv_h"];
    xt::pyarray<int> &csrRowIndeces_hv_hu =
        args.m_iarray["csrRowIndeces_hv_hu"];
    xt::pyarray<int> &csrColumnOffsets_hv_hu =
        args.m_iarray["csrColumnOffsets_hv_hu"];
    xt::pyarray<int> &csrRowIndeces_hv_hv =
        args.m_iarray["csrRowIndeces_hv_hv"];
    xt::pyarray<int> &csrColumnOffsets_hv_hv =
        args.m_iarray["csrColumnOffsets_hv_hv"];
    xt::pyarray<int> &csrRowIndeces_hv_heta =
        args.m_iarray["csrRowIndeces_hv_heta"];
    xt::pyarray<int> &csrColumnOffsets_hv_heta =
        args.m_iarray["csrColumnOffsets_hv_heta"];
    xt::pyarray<int> &csrRowIndeces_hv_hw =
        args.m_iarray["csrRowIndeces_hv_hw"];
    xt::pyarray<int> &csrColumnOffsets_hv_hw =
        args.m_iarray["csrColumnOffsets_hv_hw"];
    xt::pyarray<int> &csrRowIndeces_heta_h =
        args.m_iarray["csrRowIndeces_heta_h"];
    xt::pyarray<int> &csrColumnOffsets_heta_h =
        args.m_iarray["csrColumnOffsets_heta_h"];
    xt::pyarray<int> &csrRowIndeces_heta_hu =
        args.m_iarray["csrRowIndeces_heta_hu"];
    xt::pyarray<int> &csrColumnOffsets_heta_hu =
        args.m_iarray["csrColumnOffsets_heta_hu"];
    xt::pyarray<int> &csrRowIndeces_heta_hv =
        args.m_iarray["csrRowIndeces_heta_hv"];
    xt::pyarray<int> &csrColumnOffsets_heta_hv =
        args.m_iarray["csrColumnOffsets_heta_hv"];
    xt::pyarray<int> &csrRowIndeces_heta_heta =
        args.m_iarray["csrRowIndeces_heta_heta"];
    xt::pyarray<int> &csrColumnOffsets_heta_heta =
        args.m_iarray["csrColumnOffsets_heta_heta"];
    xt::pyarray<int> &csrRowIndeces_heta_hw =
        args.m_iarray["csrRowIndeces_heta_hw"];
    xt::pyarray<int> &csrColumnOffsets_heta_hw =
        args.m_iarray["csrColumnOffsets_heta_hw"];
    xt::pyarray<int> &csrRowIndeces_hw_h = args.m_iarray["csrRowIndeces_hw_h"];
    xt::pyarray<int> &csrColumnOffsets_hw_h =
        args.m_iarray["csrColumnOffsets_hw_h"];
    xt::pyarray<int> &csrRowIndeces_hw_hu =
        args.m_iarray["csrRowIndeces_hw_hu"];
    xt::pyarray<int> &csrColumnOffsets_hw_hu =
        args.m_iarray["csrColumnOffsets_hw_hu"];
    xt::pyarray<int> &csrRowIndeces_hw_hv =
        args.m_iarray["csrRowIndeces_hw_hv"];
    xt::pyarray<int> &csrColumnOffsets_hw_hv =
        args.m_iarray["csrColumnOffsets_hw_hv"];
    xt::pyarray<int> &csrRowIndeces_hw_heta =
        args.m_iarray["csrRowIndeces_hw_heta"];
    xt::pyarray<int> &csrColumnOffsets_hw_heta =
        args.m_iarray["csrColumnOffsets_hw_heta"];
    xt::pyarray<int> &csrRowIndeces_hw_hw =
        args.m_iarray["csrRowIndeces_hw_hw"];
    xt::pyarray<int> &csrColumnOffsets_hw_hw =
        args.m_iarray["csrColumnOffsets_hw_hw"];
    xt::pyarray<double> &globalJacobian = args.m_darray["globalJacobian"];
    int nExteriorElementBoundaries_global =
        args.m_iscalar["nExteriorElementBoundaries_global"];
    xt::pyarray<int> &exteriorElementBoundariesArray =
        args.m_iarray["exteriorElementBoundariesArray"];
    xt::pyarray<int> &elementBoundaryElementsArray =
        args.m_iarray["elementBoundaryElementsArray"];
    xt::pyarray<int> &elementBoundaryLocalElementBoundariesArray =
        args.m_iarray["elementBoundaryLocalElementBoundariesArray"];
    xt::pyarray<int> &isDOFBoundary_h = args.m_iarray["isDOFBoundary_h"];
    xt::pyarray<int> &isDOFBoundary_hu = args.m_iarray["isDOFBoundary_hu"];
    xt::pyarray<int> &isDOFBoundary_hv = args.m_iarray["isDOFBoundary_hv"];
    xt::pyarray<int> &isAdvectiveFluxBoundary_h =
        args.m_iarray["isAdvectiveFluxBoundary_h"];
    xt::pyarray<int> &isAdvectiveFluxBoundary_hu =
        args.m_iarray["isAdvectiveFluxBoundary_hu"];
    xt::pyarray<int> &isAdvectiveFluxBoundary_hv =
        args.m_iarray["isAdvectiveFluxBoundary_hv"];
    xt::pyarray<int> &isDiffusiveFluxBoundary_hu =
        args.m_iarray["isDiffusiveFluxBoundary_hu"];
    xt::pyarray<int> &isDiffusiveFluxBoundary_hv =
        args.m_iarray["isDiffusiveFluxBoundary_hv"];
    xt::pyarray<double> &ebqe_bc_h_ext = args.m_darray["ebqe_bc_h_ext"];
    xt::pyarray<double> &ebqe_bc_flux_mass_ext =
        args.m_darray["ebqe_bc_flux_mass_ext"];
    xt::pyarray<double> &ebqe_bc_flux_mom_hu_adv_ext =
        args.m_darray["ebqe_bc_flux_mom_hu_adv_ext"];
    xt::pyarray<double> &ebqe_bc_flux_mom_hv_adv_ext =
        args.m_darray["ebqe_bc_flux_mom_hv_adv_ext"];
    xt::pyarray<double> &ebqe_bc_hu_ext = args.m_darray["ebqe_bc_hu_ext"];
    xt::pyarray<double> &ebqe_bc_flux_hu_diff_ext =
        args.m_darray["ebqe_bc_flux_hu_diff_ext"];
    xt::pyarray<double> &ebqe_penalty_ext = args.m_darray["ebqe_penalty_ext"];
    xt::pyarray<double> &ebqe_bc_hv_ext = args.m_darray["ebqe_bc_hv_ext"];
    xt::pyarray<double> &ebqe_bc_flux_hv_diff_ext =
        args.m_darray["ebqe_bc_flux_hv_diff_ext"];
    xt::pyarray<int> &csrColumnOffsets_eb_h_h =
        args.m_iarray["csrColumnOffsets_eb_h_h"];
    xt::pyarray<int> &csrColumnOffsets_eb_h_hu =
        args.m_iarray["csrColumnOffsets_eb_h_hu"];
    xt::pyarray<int> &csrColumnOffsets_eb_h_hv =
        args.m_iarray["csrColumnOffsets_eb_h_hv"];
    xt::pyarray<int> &csrColumnOffsets_eb_hu_h =
        args.m_iarray["csrColumnOffsets_eb_hu_h"];
    xt::pyarray<int> &csrColumnOffsets_eb_hu_hu =
        args.m_iarray["csrColumnOffsets_eb_hu_hu"];
    xt::pyarray<int> &csrColumnOffsets_eb_hu_hv =
        args.m_iarray["csrColumnOffsets_eb_hu_hv"];
    xt::pyarray<int> &csrColumnOffsets_eb_hv_h =
        args.m_iarray["csrColumnOffsets_eb_hv_h"];
    xt::pyarray<int> &csrColumnOffsets_eb_hv_hu =
        args.m_iarray["csrColumnOffsets_eb_hv_hu"];
    xt::pyarray<int> &csrColumnOffsets_eb_hv_hv =
        args.m_iarray["csrColumnOffsets_eb_hv_hv"];
    double dt = args.m_dscalar["dt"];
    //
    // loop over elements to compute volume integrals and load them into the
    // element Jacobians and global Jacobian
    //
    for (int eN = 0; eN < nElements_global; eN++) {
      register double elementJacobian_h_h[nDOF_test_element]
                                         [nDOF_trial_element],
          elementJacobian_hu_hu[nDOF_test_element][nDOF_trial_element],
          elementJacobian_hv_hv[nDOF_test_element][nDOF_trial_element],
          elementJacobian_heta_heta[nDOF_test_element][nDOF_trial_element],
          elementJacobian_hw_hw[nDOF_test_element][nDOF_trial_element];
      for (int i = 0; i < nDOF_test_element; i++)
        for (int j = 0; j < nDOF_trial_element; j++) {
          elementJacobian_h_h[i][j] = 0.0;
          elementJacobian_hu_hu[i][j] = 0.0;
          elementJacobian_hv_hv[i][j] = 0.0;
          elementJacobian_heta_heta[i][j] = 0.0;
          elementJacobian_hw_hw[i][j] = 0.0;
        }
      for (int k = 0; k < nQuadraturePoints_element; k++) {
        int eN_k = eN * nQuadraturePoints_element +
                   k, // index to a scalar at a quadrature point
            eN_k_nSpace = eN_k * nSpace,
            eN_nDOF_trial_element =
                eN * nDOF_trial_element; // index to a vector at a
                                         // quadrature point

        // declare local storage
        register double jac[nSpace * nSpace], jacDet, jacInv[nSpace * nSpace],
            dV, h_test_dV[nDOF_test_element], vel_test_dV[nDOF_test_element], x,
            y, xt, yt;
        // get jacobian, etc for mapping reference element
        ck.calculateMapping_element(
            eN, k, mesh_dof.data(), mesh_l2g.data(), mesh_trial_ref.data(),
            mesh_grad_trial_ref.data(), jac, jacDet, jacInv, x, y);
        // get the physical integration weight
        dV = fabs(jacDet) * dV_ref[k];
        // precalculate test function products with integration weights
        for (int j = 0; j < nDOF_trial_element; j++) {
          h_test_dV[j] = h_test_ref[k * nDOF_trial_element + j] * dV;
          vel_test_dV[j] = vel_test_ref[k * nDOF_trial_element + j] * dV;
        }
        for (int i = 0; i < nDOF_test_element; i++) {
          register int i_nSpace = i * nSpace;
          for (int j = 0; j < nDOF_trial_element; j++) {
            register int j_nSpace = j * nSpace;
            elementJacobian_h_h[i][j] +=
                h_trial_ref[k * nDOF_trial_element + j] * h_test_dV[i];
            elementJacobian_hu_hu[i][j] +=
                vel_trial_ref[k * nDOF_trial_element + j] * vel_test_dV[i];
            elementJacobian_hv_hv[i][j] +=
                vel_trial_ref[k * nDOF_trial_element + j] * vel_test_dV[i];
            elementJacobian_heta_heta[i][j] +=
                vel_trial_ref[k * nDOF_trial_element + j] * vel_test_dV[i];
            elementJacobian_hw_hw[i][j] +=
                vel_trial_ref[k * nDOF_trial_element + j] * vel_test_dV[i];
          } // j
        }   // i
      }     // k
      //
      // load into element Jacobian into global Jacobian
      //
      for (int i = 0; i < nDOF_test_element; i++) {
        register int eN_i = eN * nDOF_test_element + i;
        for (int j = 0; j < nDOF_trial_element; j++) {
          register int eN_i_j = eN_i * nDOF_trial_element + j;
          globalJacobian[csrRowIndeces_h_h[eN_i] +
                         csrColumnOffsets_h_h[eN_i_j]] +=
              elementJacobian_h_h[i][j];
          globalJacobian[csrRowIndeces_hu_hu[eN_i] +
                         csrColumnOffsets_hu_hu[eN_i_j]] +=
              elementJacobian_hu_hu[i][j];
          globalJacobian[csrRowIndeces_hv_hv[eN_i] +
                         csrColumnOffsets_hv_hv[eN_i_j]] +=
              elementJacobian_hv_hv[i][j];
          globalJacobian[csrRowIndeces_heta_heta[eN_i] +
                         csrColumnOffsets_heta_heta[eN_i_j]] +=
              elementJacobian_heta_heta[i][j];
          globalJacobian[csrRowIndeces_hw_hw[eN_i] +
                         csrColumnOffsets_hw_hw[eN_i_j]] +=
              elementJacobian_hw_hw[i][j];
        } // j
      }   // i
    }     // elements
  }

  void calculateLumpedMassMatrix(arguments_dict &args) {
    xt::pyarray<double> &mesh_trial_ref = args.m_darray["mesh_trial_ref"];
    xt::pyarray<double> &mesh_grad_trial_ref =
        args.m_darray["mesh_grad_trial_ref"];
    xt::pyarray<double> &mesh_dof = args.m_darray["mesh_dof"];
    xt::pyarray<double> &mesh_velocity_dof = args.m_darray["mesh_velocity_dof"];
    double MOVING_DOMAIN = args.m_dscalar["MOVING_DOMAIN"];
    xt::pyarray<int> &mesh_l2g = args.m_iarray["mesh_l2g"];
    xt::pyarray<double> &dV_ref = args.m_darray["dV_ref"];
    xt::pyarray<double> &h_trial_ref = args.m_darray["h_trial_ref"];
    xt::pyarray<double> &h_grad_trial_ref = args.m_darray["h_grad_trial_ref"];
    xt::pyarray<double> &h_test_ref = args.m_darray["h_test_ref"];
    xt::pyarray<double> &h_grad_test_ref = args.m_darray["h_grad_test_ref"];
    xt::pyarray<double> &vel_trial_ref = args.m_darray["vel_trial_ref"];
    xt::pyarray<double> &vel_grad_trial_ref =
        args.m_darray["vel_grad_trial_ref"];
    xt::pyarray<double> &vel_test_ref = args.m_darray["vel_test_ref"];
    xt::pyarray<double> &vel_grad_test_ref = args.m_darray["vel_grad_test_ref"];
    xt::pyarray<double> &mesh_trial_trace_ref =
        args.m_darray["mesh_trial_trace_ref"];
    xt::pyarray<double> &mesh_grad_trial_trace_ref =
        args.m_darray["mesh_grad_trial_trace_ref"];
    xt::pyarray<double> &dS_ref = args.m_darray["dS_ref"];
    xt::pyarray<double> &h_trial_trace_ref = args.m_darray["h_trial_trace_ref"];
    xt::pyarray<double> &h_grad_trial_trace_ref =
        args.m_darray["h_grad_trial_trace_ref"];
    xt::pyarray<double> &h_test_trace_ref = args.m_darray["h_test_trace_ref"];
    xt::pyarray<double> &h_grad_test_trace_ref =
        args.m_darray["h_grad_test_trace_ref"];
    xt::pyarray<double> &vel_trial_trace_ref =
        args.m_darray["vel_trial_trace_ref"];
    xt::pyarray<double> &vel_grad_trial_trace_ref =
        args.m_darray["vel_grad_trial_trace_ref"];
    xt::pyarray<double> &vel_test_trace_ref =
        args.m_darray["vel_test_trace_ref"];
    xt::pyarray<double> &vel_grad_test_trace_ref =
        args.m_darray["vel_grad_test_trace_ref"];
    xt::pyarray<double> &normal_ref = args.m_darray["normal_ref"];
    xt::pyarray<double> &boundaryJac_ref = args.m_darray["boundaryJac_ref"];
    xt::pyarray<double> &elementDiameter = args.m_darray["elementDiameter"];
    int nElements_global = args.m_iscalar["nElements_global"];
    double useRBLES = args.m_dscalar["useRBLES"];
    double useMetrics = args.m_dscalar["useMetrics"];
    double alphaBDF = args.m_dscalar["alphaBDF"];
    double nu = args.m_dscalar["nu"];
    double g = args.m_dscalar["g"];
    xt::pyarray<int> &h_l2g = args.m_iarray["h_l2g"];
    xt::pyarray<int> &vel_l2g = args.m_iarray["vel_l2g"];
    xt::pyarray<double> &b_dof = args.m_darray["b_dof"];
    xt::pyarray<double> &h_dof = args.m_darray["h_dof"];
    xt::pyarray<double> &hu_dof = args.m_darray["hu_dof"];
    xt::pyarray<double> &hv_dof = args.m_darray["hv_dof"];
    xt::pyarray<double> &h_dof_sge = args.m_darray["h_dof_sge"];
    xt::pyarray<double> &hu_dof_sge = args.m_darray["hu_dof_sge"];
    xt::pyarray<double> &hv_dof_sge = args.m_darray["hv_dof_sge"];
    xt::pyarray<double> &q_mass_acc_beta_bdf =
        args.m_darray["q_mass_acc_beta_bdf"];
    xt::pyarray<double> &q_mom_hu_acc_beta_bdf =
        args.m_darray["q_mom_hu_acc_beta_bdf"];
    xt::pyarray<double> &q_mom_hv_acc_beta_bdf =
        args.m_darray["q_mom_hv_acc_beta_bdf"];
    xt::pyarray<double> &q_cfl = args.m_darray["q_cfl"];
    xt::pyarray<int> &sdInfo_hu_hu_rowptr =
        args.m_iarray["sdInfo_hu_hu_rowptr"];
    xt::pyarray<int> &sdInfo_hu_hu_colind =
        args.m_iarray["sdInfo_hu_hu_colind"];
    xt::pyarray<int> &sdInfo_hu_hv_rowptr =
        args.m_iarray["sdInfo_hu_hv_rowptr"];
    xt::pyarray<int> &sdInfo_hu_hv_colind =
        args.m_iarray["sdInfo_hu_hv_colind"];
    xt::pyarray<int> &sdInfo_hv_hv_rowptr =
        args.m_iarray["sdInfo_hv_hv_rowptr"];
    xt::pyarray<int> &sdInfo_hv_hv_colind =
        args.m_iarray["sdInfo_hv_hv_colind"];
    xt::pyarray<int> &sdInfo_hv_hu_rowptr =
        args.m_iarray["sdInfo_hv_hu_rowptr"];
    xt::pyarray<int> &sdInfo_hv_hu_colind =
        args.m_iarray["sdInfo_hv_hu_colind"];
    xt::pyarray<int> &csrRowIndeces_h_h = args.m_iarray["csrRowIndeces_h_h"];
    xt::pyarray<int> &csrColumnOffsets_h_h =
        args.m_iarray["csrColumnOffsets_h_h"];
    xt::pyarray<int> &csrRowIndeces_h_hu = args.m_iarray["csrRowIndeces_h_hu"];
    xt::pyarray<int> &csrColumnOffsets_h_hu =
        args.m_iarray["csrColumnOffsets_h_hu"];
    xt::pyarray<int> &csrRowIndeces_h_hv = args.m_iarray["csrRowIndeces_h_hv"];
    xt::pyarray<int> &csrColumnOffsets_h_hv =
        args.m_iarray["csrColumnOffsets_h_hv"];
    xt::pyarray<int> &csrRowIndeces_h_heta =
        args.m_iarray["csrRowIndeces_h_heta"];
    xt::pyarray<int> &csrColumnOffsets_h_heta =
        args.m_iarray["csrColumnOffsets_h_heta"];
    xt::pyarray<int> &csrRowIndeces_h_hw = args.m_iarray["csrRowIndeces_h_hw"];
    xt::pyarray<int> &csrColumnOffsets_h_hw =
        args.m_iarray["csrColumnOffsets_h_hw"];
    xt::pyarray<int> &csrRowIndeces_hu_h = args.m_iarray["csrRowIndeces_hu_h"];
    xt::pyarray<int> &csrColumnOffsets_hu_h =
        args.m_iarray["csrColumnOffsets_hu_h"];
    xt::pyarray<int> &csrRowIndeces_hu_hu =
        args.m_iarray["csrRowIndeces_hu_hu"];
    xt::pyarray<int> &csrColumnOffsets_hu_hu =
        args.m_iarray["csrColumnOffsets_hu_hu"];
    xt::pyarray<int> &csrRowIndeces_hu_hv =
        args.m_iarray["csrRowIndeces_hu_hv"];
    xt::pyarray<int> &csrColumnOffsets_hu_hv =
        args.m_iarray["csrColumnOffsets_hu_hv"];
    xt::pyarray<int> &csrRowIndeces_hu_heta =
        args.m_iarray["csrRowIndeces_hu_heta"];
    xt::pyarray<int> &csrColumnOffsets_hu_heta =
        args.m_iarray["csrColumnOffsets_hu_heta"];
    xt::pyarray<int> &csrRowIndeces_hu_hw =
        args.m_iarray["csrRowIndeces_hu_hw"];
    xt::pyarray<int> &csrColumnOffsets_hu_hw =
        args.m_iarray["csrColumnOffsets_hu_hw"];
    xt::pyarray<int> &csrRowIndeces_hv_h = args.m_iarray["csrRowIndeces_hv_h"];
    xt::pyarray<int> &csrColumnOffsets_hv_h =
        args.m_iarray["csrColumnOffsets_hv_h"];
    xt::pyarray<int> &csrRowIndeces_hv_hu =
        args.m_iarray["csrRowIndeces_hv_hu"];
    xt::pyarray<int> &csrColumnOffsets_hv_hu =
        args.m_iarray["csrColumnOffsets_hv_hu"];
    xt::pyarray<int> &csrRowIndeces_hv_hv =
        args.m_iarray["csrRowIndeces_hv_hv"];
    xt::pyarray<int> &csrColumnOffsets_hv_hv =
        args.m_iarray["csrColumnOffsets_hv_hv"];
    xt::pyarray<int> &csrRowIndeces_hv_heta =
        args.m_iarray["csrRowIndeces_hv_heta"];
    xt::pyarray<int> &csrColumnOffsets_hv_heta =
        args.m_iarray["csrColumnOffsets_hv_heta"];
    xt::pyarray<int> &csrRowIndeces_hv_hw =
        args.m_iarray["csrRowIndeces_hv_hw"];
    xt::pyarray<int> &csrColumnOffsets_hv_hw =
        args.m_iarray["csrColumnOffsets_hv_hw"];
    xt::pyarray<int> &csrRowIndeces_heta_h =
        args.m_iarray["csrRowIndeces_heta_h"];
    xt::pyarray<int> &csrColumnOffsets_heta_h =
        args.m_iarray["csrColumnOffsets_heta_h"];
    xt::pyarray<int> &csrRowIndeces_heta_hu =
        args.m_iarray["csrRowIndeces_heta_hu"];
    xt::pyarray<int> &csrColumnOffsets_heta_hu =
        args.m_iarray["csrColumnOffsets_heta_hu"];
    xt::pyarray<int> &csrRowIndeces_heta_hv =
        args.m_iarray["csrRowIndeces_heta_hv"];
    xt::pyarray<int> &csrColumnOffsets_heta_hv =
        args.m_iarray["csrColumnOffsets_heta_hv"];
    xt::pyarray<int> &csrRowIndeces_heta_heta =
        args.m_iarray["csrRowIndeces_heta_heta"];
    xt::pyarray<int> &csrColumnOffsets_heta_heta =
        args.m_iarray["csrColumnOffsets_heta_heta"];
    xt::pyarray<int> &csrRowIndeces_heta_hw =
        args.m_iarray["csrRowIndeces_heta_hw"];
    xt::pyarray<int> &csrColumnOffsets_heta_hw =
        args.m_iarray["csrColumnOffsets_heta_hw"];
    xt::pyarray<int> &csrRowIndeces_hw_h = args.m_iarray["csrRowIndeces_hw_h"];
    xt::pyarray<int> &csrColumnOffsets_hw_h =
        args.m_iarray["csrColumnOffsets_hw_h"];
    xt::pyarray<int> &csrRowIndeces_hw_hu =
        args.m_iarray["csrRowIndeces_hw_hu"];
    xt::pyarray<int> &csrColumnOffsets_hw_hu =
        args.m_iarray["csrColumnOffsets_hw_hu"];
    xt::pyarray<int> &csrRowIndeces_hw_hv =
        args.m_iarray["csrRowIndeces_hw_hv"];
    xt::pyarray<int> &csrColumnOffsets_hw_hv =
        args.m_iarray["csrColumnOffsets_hw_hv"];
    xt::pyarray<int> &csrRowIndeces_hw_heta =
        args.m_iarray["csrRowIndeces_hw_heta"];
    xt::pyarray<int> &csrColumnOffsets_hw_heta =
        args.m_iarray["csrColumnOffsets_hw_heta"];
    xt::pyarray<int> &csrRowIndeces_hw_hw =
        args.m_iarray["csrRowIndeces_hw_hw"];
    xt::pyarray<int> &csrColumnOffsets_hw_hw =
        args.m_iarray["csrColumnOffsets_hw_hw"];
    xt::pyarray<double> &globalJacobian = args.m_darray["globalJacobian"];
    int nExteriorElementBoundaries_global =
        args.m_iscalar["nExteriorElementBoundaries_global"];
    xt::pyarray<int> &exteriorElementBoundariesArray =
        args.m_iarray["exteriorElementBoundariesArray"];
    xt::pyarray<int> &elementBoundaryElementsArray =
        args.m_iarray["elementBoundaryElementsArray"];
    xt::pyarray<int> &elementBoundaryLocalElementBoundariesArray =
        args.m_iarray["elementBoundaryLocalElementBoundariesArray"];
    xt::pyarray<int> &isDOFBoundary_h = args.m_iarray["isDOFBoundary_h"];
    xt::pyarray<int> &isDOFBoundary_hu = args.m_iarray["isDOFBoundary_hu"];
    xt::pyarray<int> &isDOFBoundary_hv = args.m_iarray["isDOFBoundary_hv"];
    xt::pyarray<int> &isAdvectiveFluxBoundary_h =
        args.m_iarray["isAdvectiveFluxBoundary_h"];
    xt::pyarray<int> &isAdvectiveFluxBoundary_hu =
        args.m_iarray["isAdvectiveFluxBoundary_hu"];
    xt::pyarray<int> &isAdvectiveFluxBoundary_hv =
        args.m_iarray["isAdvectiveFluxBoundary_hv"];
    xt::pyarray<int> &isDiffusiveFluxBoundary_hu =
        args.m_iarray["isDiffusiveFluxBoundary_hu"];
    xt::pyarray<int> &isDiffusiveFluxBoundary_hv =
        args.m_iarray["isDiffusiveFluxBoundary_hv"];
    xt::pyarray<double> &ebqe_bc_h_ext = args.m_darray["ebqe_bc_h_ext"];
    xt::pyarray<double> &ebqe_bc_flux_mass_ext =
        args.m_darray["ebqe_bc_flux_mass_ext"];
    xt::pyarray<double> &ebqe_bc_flux_mom_hu_adv_ext =
        args.m_darray["ebqe_bc_flux_mom_hu_adv_ext"];
    xt::pyarray<double> &ebqe_bc_flux_mom_hv_adv_ext =
        args.m_darray["ebqe_bc_flux_mom_hv_adv_ext"];
    xt::pyarray<double> &ebqe_bc_hu_ext = args.m_darray["ebqe_bc_hu_ext"];
    xt::pyarray<double> &ebqe_bc_flux_hu_diff_ext =
        args.m_darray["ebqe_bc_flux_hu_diff_ext"];
    xt::pyarray<double> &ebqe_penalty_ext = args.m_darray["ebqe_penalty_ext"];
    xt::pyarray<double> &ebqe_bc_hv_ext = args.m_darray["ebqe_bc_hv_ext"];
    xt::pyarray<double> &ebqe_bc_flux_hv_diff_ext =
        args.m_darray["ebqe_bc_flux_hv_diff_ext"];
    xt::pyarray<int> &csrColumnOffsets_eb_h_h =
        args.m_iarray["csrColumnOffsets_eb_h_h"];
    xt::pyarray<int> &csrColumnOffsets_eb_h_hu =
        args.m_iarray["csrColumnOffsets_eb_h_hu"];
    xt::pyarray<int> &csrColumnOffsets_eb_h_hv =
        args.m_iarray["csrColumnOffsets_eb_h_hv"];
    xt::pyarray<int> &csrColumnOffsets_eb_hu_h =
        args.m_iarray["csrColumnOffsets_eb_hu_h"];
    xt::pyarray<int> &csrColumnOffsets_eb_hu_hu =
        args.m_iarray["csrColumnOffsets_eb_hu_hu"];
    xt::pyarray<int> &csrColumnOffsets_eb_hu_hv =
        args.m_iarray["csrColumnOffsets_eb_hu_hv"];
    xt::pyarray<int> &csrColumnOffsets_eb_hv_h =
        args.m_iarray["csrColumnOffsets_eb_hv_h"];
    xt::pyarray<int> &csrColumnOffsets_eb_hv_hu =
        args.m_iarray["csrColumnOffsets_eb_hv_hu"];
    xt::pyarray<int> &csrColumnOffsets_eb_hv_hv =
        args.m_iarray["csrColumnOffsets_eb_hv_hv"];
    double dt = args.m_dscalar["dt"];
    //
    // loop over elements to compute volume integrals and load them into the
    // element Jacobians and global Jacobian
    //
    for (int eN = 0; eN < nElements_global; eN++) {
      register double elementJacobian_h_h[nDOF_test_element]
                                         [nDOF_trial_element],
          elementJacobian_hu_hu[nDOF_test_element][nDOF_trial_element],
          elementJacobian_hv_hv[nDOF_test_element][nDOF_trial_element],
          elementJacobian_heta_heta[nDOF_test_element][nDOF_trial_element],
          elementJacobian_hw_hw[nDOF_test_element][nDOF_trial_element];
      for (int i = 0; i < nDOF_test_element; i++)
        for (int j = 0; j < nDOF_trial_element; j++) {
          elementJacobian_h_h[i][j] = 0.0;
          elementJacobian_hu_hu[i][j] = 0.0;
          elementJacobian_hv_hv[i][j] = 0.0;
          elementJacobian_heta_heta[i][j] = 0.0;
          elementJacobian_heta_heta[i][j] = 0.0;
        }
      for (int k = 0; k < nQuadraturePoints_element; k++) {
        int eN_k = eN * nQuadraturePoints_element +
                   k, // index to a scalar at a quadrature point
            eN_k_nSpace = eN_k * nSpace,
            eN_nDOF_trial_element =
                eN * nDOF_trial_element; // index to a vector at a
                                         // quadrature point

        // declare local storage
        register double jac[nSpace * nSpace], jacDet, jacInv[nSpace * nSpace],
            dV, h_test_dV[nDOF_test_element], vel_test_dV[nDOF_test_element], x,
            y, xt, yt;
        // get jacobian, etc for mapping reference element
        ck.calculateMapping_element(
            eN, k, mesh_dof.data(), mesh_l2g.data(), mesh_trial_ref.data(),
            mesh_grad_trial_ref.data(), jac, jacDet, jacInv, x, y);
        // get the physical integration weight
        dV = fabs(jacDet) * dV_ref[k];
        // precalculate test function products with integration weights
        for (int j = 0; j < nDOF_trial_element; j++) {
          h_test_dV[j] = h_test_ref[k * nDOF_trial_element + j] * dV;
          vel_test_dV[j] = vel_test_ref[k * nDOF_trial_element + j] * dV;
        }

        for (int i = 0; i < nDOF_test_element; i++) {
          register int i_nSpace = i * nSpace;
          for (int j = 0; j < nDOF_trial_element; j++) {
            register int j_nSpace = j * nSpace;
            elementJacobian_h_h[i][j] += (i == j ? 1.0 : 0.0) * h_test_dV[i];
            elementJacobian_hu_hu[i][j] +=
                (i == j ? 1.0 : 0.0) * vel_test_dV[i];
            elementJacobian_hv_hv[i][j] +=
                (i == j ? 1.0 : 0.0) * vel_test_dV[i];
            elementJacobian_heta_heta[i][j] +=
                (i == j ? 1.0 : 0.0) * vel_test_dV[i];
            elementJacobian_hw_hw[i][j] +=
                (i == j ? 1.0 : 0.0) * vel_test_dV[i];
          } // j
        }   // i
      }     // k
      //
      // load into element Jacobian into global Jacobian
      //
      for (int i = 0; i < nDOF_test_element; i++) {
        register int eN_i = eN * nDOF_test_element + i;
        for (int j = 0; j < nDOF_trial_element; j++) {
          register int eN_i_j = eN_i * nDOF_trial_element + j;
          globalJacobian[csrRowIndeces_h_h[eN_i] +
                         csrColumnOffsets_h_h[eN_i_j]] +=
              elementJacobian_h_h[i][j];
          globalJacobian[csrRowIndeces_hu_hu[eN_i] +
                         csrColumnOffsets_hu_hu[eN_i_j]] +=
              elementJacobian_hu_hu[i][j];
          globalJacobian[csrRowIndeces_hv_hv[eN_i] +
                         csrColumnOffsets_hv_hv[eN_i_j]] +=
              elementJacobian_hv_hv[i][j];
          globalJacobian[csrRowIndeces_heta_heta[eN_i] +
                         csrColumnOffsets_heta_heta[eN_i_j]] +=
              elementJacobian_heta_heta[i][j];
          globalJacobian[csrRowIndeces_hw_hw[eN_i] +
                         csrColumnOffsets_hw_hw[eN_i_j]] +=
              elementJacobian_hw_hw[i][j];
        } // j
      }   // i
    }     // elements
  }
}; // namespace proteus

inline GN_SW2DCV_base *
newGN_SW2DCV(int nSpaceIn, int nQuadraturePoints_elementIn,
             int nDOF_mesh_trial_elementIn, int nDOF_trial_elementIn,
             int nDOF_test_elementIn, int nQuadraturePoints_elementBoundaryIn,
             int CompKernelFlag) {
  return proteus::chooseAndAllocateDiscretization2D<GN_SW2DCV_base, GN_SW2DCV,
                                                    CompKernel>(
      nSpaceIn, nQuadraturePoints_elementIn, nDOF_mesh_trial_elementIn,
      nDOF_trial_elementIn, nDOF_test_elementIn,
      nQuadraturePoints_elementBoundaryIn, CompKernelFlag);
}
} // end namespace proteus

#endif<|MERGE_RESOLUTION|>--- conflicted
+++ resolved
@@ -105,16 +105,6 @@
   return (fp(g, h, hL) + fp(g, h, hR));
 }
 inline double nu1(const double &g, const double &hStar, const double &hL,
-<<<<<<< HEAD
-                  const double &uL) {
-  return (uL - sqrt(g * hL) * sqrt((1. + fmax((hStar - hL) / 2. / hL, 0.0)) *
-                                   (1. + fmax((hStar - hL) / hL, 0.))));
-}
-inline double nu3(const double &g, const double &hStar, const double &hR,
-                  const double &uR) {
-  return (uR + sqrt(g * hR) * sqrt((1. + fmax((hStar - hR) / 2. / hR, 0.0)) *
-                                   (1. + fmax((hStar - hR) / hR, 0.))));
-=======
                   const double &uL, const double &one_over_hL) {
   return (uL - sqrt(g * hL) *
                    sqrt((1. + fmax((hStar - hL) / 2. * one_over_hL, 0.0)) *
@@ -125,7 +115,6 @@
   return (uR + sqrt(g * hR) *
                    sqrt((1. + fmax((hStar - hR) / 2. * one_over_hR, 0.0)) *
                         (1. + fmax((hStar - hR) * one_over_hR, 0.))));
->>>>>>> 80dfad95
 }
 inline double phiDiff(const double &g, const double &h1k, const double &h2k,
                       const double &hL, const double &hR, const double &uL,
@@ -177,10 +166,7 @@
   virtual ~GN_SW2DCV_base() {}
   virtual void convexLimiting(arguments_dict &args) = 0;
   virtual double calculateEdgeBasedCFL(arguments_dict &args) = 0;
-<<<<<<< HEAD
-=======
   virtual void calculateEV(arguments_dict &args) = 0;
->>>>>>> 80dfad95
   virtual void calculateResidual(arguments_dict &args) = 0;
   virtual void calculateMassMatrix(arguments_dict &args) = 0;
   virtual void calculateLumpedMassMatrix(arguments_dict &args) = 0;
@@ -234,10 +220,6 @@
     return fmax(fabs(lambda1), fabs(lambda3));
   }
 
-<<<<<<< HEAD
-  /* I'm not sure if this is needed. -EJT */
-=======
->>>>>>> 80dfad95
   inline void calculateCFL(const double &elementDiameter, const double &g,
                            const double &h, const double &hu, const double &hv,
                            const double hEps, double &cfl) {
@@ -256,10 +238,6 @@
       cfly = fabs(v - c) / elementDiameter;
     cfl = sqrt(cflx * cflx + cfly * cfly); // hack, conservative estimate
   }
-<<<<<<< HEAD
-=======
-
->>>>>>> 80dfad95
   void convexLimiting(arguments_dict &args) {
     double dt = args.m_dscalar["dt"];
     int NNZ = args.m_iscalar["NNZ"];
@@ -690,35 +668,18 @@
           double hwStarji = hwnj * std::pow(hStarji * one_over_hjReg, 2);
 
           // compute limiter based on water height
-<<<<<<< HEAD
-          double Lij = 1.0;
-          if (FCT_h[ij] >= 0) {
-            Lij = fmin(Lij, std::min(Rneg[j], Rpos[i]));
-            Lij_array[ij] = fmin(Lij_array[ij], std::min(Rneg[j], Rpos[i]));
-          } else {
-            Lij = fmin(Lij, std::min(Rneg[i], Rpos[j]));
-=======
           if (FCT_h[ij] >= 0) {
             Lij_array[ij] = fmin(Lij_array[ij], std::min(Rneg[j], Rpos[i]));
           } else {
->>>>>>> 80dfad95
             Lij_array[ij] = fmin(Lij_array[ij], std::min(Rneg[i], Rpos[j]));
           }
 
           // COMPUTE LIMITER based on heta -EJT
           // Note that we set lij = min(lij_h,lij_heta)
           if (FCT_heta[ij] >= 0) {
-<<<<<<< HEAD
-            Lij = fmin(Lij, std::min(Rneg_heta[j], Rpos_heta[i]));
             Lij_array[ij] =
                 fmin(Lij_array[ij], std::min(Rneg_heta[j], Rpos_heta[i]));
           } else {
-            Lij = fmin(Lij, std::min(Rneg_heta[i], Rpos_heta[j]));
-=======
-            Lij_array[ij] =
-                fmin(Lij_array[ij], std::min(Rneg_heta[j], Rpos_heta[i]));
-          } else {
->>>>>>> 80dfad95
             Lij_array[ij] =
                 fmin(Lij_array[ij], std::min(Rneg_heta[i], Rpos_heta[j]));
           }
@@ -767,10 +728,6 @@
           double rj = fabs(fmax(r1, r2));
 
           // COMPUTE LIMITER //
-<<<<<<< HEAD
-          Lij = fmin(fmin(ri, Lij), fmin(rj, Lij)); // Lij=Lji
-=======
->>>>>>> 80dfad95
           Lij_array[ij] =
               fmin(fmin(ri, Lij_array[ij]), fmin(rj, Lij_array[ij]));
 
@@ -819,7 +776,6 @@
             limited_hnp1[i] = 0.0;
           double aux = fmax(limited_hnp1[i], hEps);
           limited_hunp1[i] *= 2 * std::pow(limited_hnp1[i], VEL_FIX_POWER) /
-<<<<<<< HEAD
                               (std::pow(limited_hnp1[i], VEL_FIX_POWER) +
                                std::pow(aux, VEL_FIX_POWER));
           limited_hvnp1[i] *= 2 * std::pow(limited_hnp1[i], VEL_FIX_POWER) /
@@ -831,19 +787,6 @@
           limited_hwnp1[i] *= 2 * std::pow(limited_hnp1[i], VEL_FIX_POWER) /
                               (std::pow(limited_hnp1[i], VEL_FIX_POWER) +
                                std::pow(aux, VEL_FIX_POWER));
-=======
-                              (std::pow(limited_hnp1[i], VEL_FIX_POWER) +
-                               std::pow(aux, VEL_FIX_POWER));
-          limited_hvnp1[i] *= 2 * std::pow(limited_hnp1[i], VEL_FIX_POWER) /
-                              (std::pow(limited_hnp1[i], VEL_FIX_POWER) +
-                               std::pow(aux, VEL_FIX_POWER));
-          limited_hetanp1[i] *= 2 * std::pow(limited_hnp1[i], VEL_FIX_POWER) /
-                                (std::pow(limited_hnp1[i], VEL_FIX_POWER) +
-                                 std::pow(aux, VEL_FIX_POWER));
-          limited_hwnp1[i] *= 2 * std::pow(limited_hnp1[i], VEL_FIX_POWER) /
-                              (std::pow(limited_hnp1[i], VEL_FIX_POWER) +
-                               std::pow(aux, VEL_FIX_POWER));
->>>>>>> 80dfad95
         }
       }
 
@@ -880,14 +823,6 @@
     double run_cfl = args.m_dscalar["run_cfl"];
     xt::pyarray<double> &edge_based_cfl = args.m_darray["edge_based_cfl"];
     int debug = args.m_iscalar["debug"];
-<<<<<<< HEAD
-    /* note that for the CFL condition, we use only the values of dij and
-     * don't do the dij = Max(dij,muij) thing */
-
-    std::valarray<double> psi(numDOFsPerEqn);
-=======
-
->>>>>>> 80dfad95
     double max_edge_based_cfl = 0.;
     int ij = 0;
     for (int i = 0; i < numDOFsPerEqn; i++) {
@@ -944,8 +879,6 @@
     return max_edge_based_cfl;
   } // End calculateEdgeBasedCFL
 
-<<<<<<< HEAD
-=======
   void calculateEV(arguments_dict &args) {
     double g = args.m_dscalar["g"];
     xt::pyarray<double> &h_dof_old = args.m_darray["h_dof_old"];
@@ -1112,7 +1045,6 @@
     // ********** END OF LOOP IN DOFs ********** //
   } // end calculateEV
 
->>>>>>> 80dfad95
   void calculateResidual(arguments_dict &args) {
     xt::pyarray<double> &mesh_trial_ref = args.m_darray["mesh_trial_ref"];
     xt::pyarray<double> &mesh_grad_trial_ref =
@@ -1268,10 +1200,7 @@
     xt::pyarray<double> &lumped_mass_matrix =
         args.m_darray["lumped_mass_matrix"];
     double cfl_run = args.m_dscalar["cfl_run"];
-<<<<<<< HEAD
-=======
     double eps = args.m_dscalar["eps"];
->>>>>>> 80dfad95
     double hEps = args.m_dscalar["hEps"];
     xt::pyarray<double> &hReg = args.m_darray["hReg"];
     xt::pyarray<double> &hnp1_at_quad_point =
@@ -1317,12 +1246,9 @@
     xt::pyarray<double> &new_SourceTerm_heta =
         args.m_darray["new_SourceTerm_heta"];
     xt::pyarray<double> &new_SourceTerm_hw = args.m_darray["new_SourceTerm_hw"];
-<<<<<<< HEAD
-=======
     xt::pyarray<double> &global_entropy_residual =
         args.m_darray["global_entropy_residual"];
     double dij_small = args.m_dscalar["dij_small"];
->>>>>>> 80dfad95
     // FOR FRICTION//
     double n2 = std::pow(mannings, 2.);
     double gamma = 4. / 3;
@@ -1447,11 +1373,6 @@
       //     * Hyperbolic part of the flux
       //     * Extended source term (eqn 6.19)
       //     * Smoothness indicator
-<<<<<<< HEAD
-      //     * global entropy residual
-      //     * dij_small to avoid division by 0
-=======
->>>>>>> 80dfad95
 
       int ij = 0;
       std::valarray<double> hyp_flux_h(numDOFsPerEqn),
@@ -1545,11 +1466,7 @@
         double alphai; // smoothness indicator of solution
         double alpha_numerator = 0;
         double alpha_denominator = 0;
-<<<<<<< HEAD
-        double alpha_zero = 0.75; // if only want smoothness
-=======
         double alpha_zero = 0.5; // if only want smoothness
->>>>>>> 80dfad95
         double alpha_factor = 1.0 / (1.0 - alpha_zero);
 
         // loop in j (sparsity pattern)
@@ -1615,27 +1532,6 @@
           new_SourceTerm_hv[i] +=
               g * (-hi * (Zj - Zi) + 0.5 * std::pow(hj - hi, 2)) * Cy[ij];
 
-<<<<<<< HEAD
-          // flux for entropy
-          ith_flux_term1 += aux_h;
-          ith_flux_term2 +=
-              aux_hu + 0.5 * g * hj * hj *
-                           Cx[ij]; // g * hi * (hj + 0.) * Cx[ij]; // NOTE: Zj=0
-          ith_flux_term3 +=
-              aux_hv + 0.5 * g * hj * hj *
-                           Cy[ij]; // g * hi * (hj + 0.) * Cy[ij]; // NOTE: Zj=0
-
-          // NOTE: WE CONSIDER FLAT BOTTOM
-          entropy_flux +=
-              (Cx[ij] * ENTROPY_FLUX1(g, hj, huj, hvj, 0., one_over_hjReg) +
-               Cy[ij] * ENTROPY_FLUX2(g, hj, huj, hvj, 0., one_over_hjReg));
-
-          // COMPUTE ETA MIN AND ETA MAX //
-          etaMax[i] = fmax(etaMax[i], fabs(eta[j]));
-          etaMin[i] = fmin(etaMin[i], fabs(eta[j]));
-
-=======
->>>>>>> 80dfad95
           // FOR SMOOTHNESS INDICATOR //
           alpha_numerator += hj - hi;
           alpha_denominator += fabs(hj - hi);
@@ -1648,32 +1544,6 @@
           ij += 1;
         } // end j loop
 
-<<<<<<< HEAD
-        // Finally define it here
-        dij_small = 1E-14 * dij_small;
-
-        // Change rescaling to match TAMU code -EJT
-        // small_recale=0.5*g*eps*H_{0,max}^2
-        double small_rescale = g * hEps * hEps / 1E-5;
-        double rescale = fmax(fabs(etaMax[i] - etaMin[i]) / 2., small_rescale);
-
-        // new rescale factor = max(|ent_flux_sum| + |-ent'*flux|, 0.0)
-        sum_entprime_flux =
-            -(ith_flux_term1 * eta_prime1 + ith_flux_term2 * eta_prime2 +
-              ith_flux_term3 * eta_prime3);
-        double new_rescale =
-            fmax(fabs(entropy_flux) + fabs(sum_entprime_flux), 1E-30);
-
-        // COMPUTE ENTROPY RESIDUAL //
-        double one_over_entNormFactori = 1.0 / new_rescale;
-        global_entropy_residual[i] =
-            one_over_entNormFactori *
-            fabs(entropy_flux -
-                 (ith_flux_term1 * eta_prime1 + ith_flux_term2 * eta_prime2 +
-                  ith_flux_term3 * eta_prime3));
-
-=======
->>>>>>> 80dfad95
         // COMPUTE SMOOTHNESS INDICATOR //
         if (hi <= hEps) {
           alphai = 1.0;
@@ -1820,26 +1690,16 @@
                                 hvi, hetai, mi, hEps, hEps, false) *
                                 cji_norm);
             }
-<<<<<<< HEAD
-            dLij = dLowij; //*fmax(psi[i],psi[j]); // enhance the order to 2nd
-                           // order. No EV
-=======
             // this is standard low-order dij, can you use dLij =
             // dLowij*fmax(psi[i],psi[j]) if want smoothness based as low order
             dLij = dLowij;
->>>>>>> 80dfad95
 
             ///////////////////////////////////////
             // WELL BALANCING DISSIPATIVE MATRIX //
             ///////////////////////////////////////
             muLowij = fmax(fmax(0., -(ui * Cx[ij] + vi * Cy[ij])),
                            fmax(0., (uj * Cx[ij] + vj * Cy[ij])));
-<<<<<<< HEAD
-            muLij = muLowij; //*fmax(psi[i],psi[j]); // enhance the order to 2nd
-                             // order.
-=======
             muLij = muLowij;
->>>>>>> 80dfad95
 
             // Define dLij as low order dijs
             muLij = muLowij;
@@ -1913,13 +1773,6 @@
             // muHij = muLowij * fmax(global_entropy_residual[i],
             //                        global_entropy_residual[j]);
 
-<<<<<<< HEAD
-            // This is if we want smoothness indicator based viscosity
-            // dHij = fmax(psi[i], psi[j]) * dLij;
-            // muHij = fmax(psi[i], psi[j]) * muLij;
-
-=======
->>>>>>> 80dfad95
             // compute dij_minus_muij times star solution terms
             // see: eqn (6.13)
             ith_dHij_minus_muHij_times_hStarStates +=
@@ -1959,10 +1812,6 @@
 
           // update ij
           ij += 1;
-<<<<<<< HEAD
-
-=======
->>>>>>> 80dfad95
         } // j loop ends here
 
         /* Define global residual */
@@ -2075,11 +1924,7 @@
       }
     }
     // ********** END OF COMPUTING NORMALS ********** //
-<<<<<<< HEAD
-  } // namespace proteus
-=======
   } // end calculateResidual
->>>>>>> 80dfad95
 
   void calculateMassMatrix(arguments_dict &args) {
     xt::pyarray<double> &mesh_trial_ref = args.m_darray["mesh_trial_ref"];
