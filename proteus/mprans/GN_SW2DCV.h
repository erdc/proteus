--- conflicted
+++ resolved
@@ -6,13 +6,10 @@
 #include <cmath>
 #include <iostream>
 #include <valarray>
-<<<<<<< HEAD
+#include <vector>
 #include "xtensor-python/pyarray.hpp"
 
 namespace py = pybind11;
-=======
-#include <vector>
->>>>>>> d55808f9
 
 // cek todo
 // 2. Get stabilization right
@@ -190,61 +187,32 @@
           xt::pyarray<double>& dH_minus_dL, xt::pyarray<double>& muH_minus_muL, double hEps, xt::pyarray<double>& hReg,
           int LUMPED_MASS_MATRIX,
           // LOCAL LIMITING
-<<<<<<< HEAD
           xt::pyarray<double>& dLow, xt::pyarray<double>& hBT, xt::pyarray<double>& huBT, xt::pyarray<double>& hvBT, xt::pyarray<double>& hetaBT,
           xt::pyarray<double>& hwBT) = 0;
-  virtual void
-  convexLimiting(double dt,
-                 int NNZ,     // number on non-zero entries on sparsity pattern
-                 int numDOFs, // number of DOFs
-                 xt::pyarray<double>& lumped_mass_matrix, // lumped mass matrix (as vector)
-                 xt::pyarray<double>& h_old,              // DOFs of solution at last stage
-                 xt::pyarray<double>& hu_old, xt::pyarray<double>& hv_old, xt::pyarray<double>& heta_old,
-                 xt::pyarray<double>& hw_old, xt::pyarray<double>& b_dof,
-                 xt::pyarray<double>& high_order_hnp1, // DOFs of high order solution at tnp1
-                 xt::pyarray<double>& high_order_hunp1, xt::pyarray<double>& high_order_hvnp1,
-                 xt::pyarray<double>& high_order_hetanp1, xt::pyarray<double>& high_order_hwnp1,
-                 xt::pyarray<double>& extendedSourceTerm_hu, xt::pyarray<double>& extendedSourceTerm_hv,
-                 xt::pyarray<double>& extendedSourceTerm_heta, xt::pyarray<double>& extendedSourceTerm_hw,
-                 xt::pyarray<double>& limited_hnp1, xt::pyarray<double>& limited_hunp1,
-                 xt::pyarray<double>& limited_hvnp1, xt::pyarray<double>& limited_hetanp1,
-                 xt::pyarray<double>& limited_hwnp1,
-                 xt::pyarray<int>& csrRowIndeces_DofLoops,    // csr row indeces
-                 xt::pyarray<int>& csrColumnOffsets_DofLoops, // csr column offsets
-                 xt::pyarray<double>& MassMatrix,             // mass matrix
-                 xt::pyarray<double>& dH_minus_dL, xt::pyarray<double>& muH_minus_muL, double hEps,
-                 xt::pyarray<double>& hReg, int LUMPED_MASS_MATRIX,
-                 // LOCAL LIMITING
-                 xt::pyarray<double>& dLow, xt::pyarray<double>& hBT, xt::pyarray<double>& huBT, xt::pyarray<double>& hvBT,
-                 xt::pyarray<double>& hetaBT, xt::pyarray<double>& hwBT) = 0;
-=======
-          double *dLow, double *hBT, double *huBT, double *hvBT, double *hetaBT,
-          double *hwBT) = 0;
   virtual void convexLimiting(
       double dt,
       int NNZ,     // number on non-zero entries on sparsity pattern
       int numDOFs, // number of DOFs
-      double *lumped_mass_matrix, // lumped mass matrix (as vector)
-      double *h_old,              // DOFs of solution at last stage
-      double *hu_old, double *hv_old, double *heta_old, double *hw_old,
-      double *b_dof,
-      double *high_order_hnp1, // DOFs of high order solution at tnp1
-      double *high_order_hunp1, double *high_order_hvnp1,
-      double *high_order_hetanp1, double *high_order_hwnp1,
-      double *extendedSourceTerm_hu, double *extendedSourceTerm_hv,
-      double *extendedSourceTerm_heta, double *extendedSourceTerm_hw,
-      double *limited_hnp1, double *limited_hunp1, double *limited_hvnp1,
-      double *limited_hetanp1, double *limited_hwnp1,
-      int *csrRowIndeces_DofLoops,    // csr row indeces
-      int *csrColumnOffsets_DofLoops, // csr column offsets
-      double *MassMatrix,             // mass matrix
-      double *dH_minus_dL, double *muH_minus_muL, double hEps, double *hReg,
+      xt::pyarray<double>& lumped_mass_matrix, // lumped mass matrix (as vector)
+      xt::pyarray<double>& h_old,              // DOFs of solution at last stage
+      xt::pyarray<double>& hu_old, xt::pyarray<double>& hv_old, xt::pyarray<double>& heta_old, xt::pyarray<double>& hw_old,
+      xt::pyarray<double>& b_dof,
+      xt::pyarray<double>& high_order_hnp1, // DOFs of high order solution at tnp1
+      xt::pyarray<double>& high_order_hunp1, xt::pyarray<double>& high_order_hvnp1,
+      xt::pyarray<double>& high_order_hetanp1, xt::pyarray<double>& high_order_hwnp1,
+      xt::pyarray<double>& extendedSourceTerm_hu, xt::pyarray<double>& extendedSourceTerm_hv,
+      xt::pyarray<double>& extendedSourceTerm_heta, xt::pyarray<double>& extendedSourceTerm_hw,
+      xt::pyarray<double>& limited_hnp1, xt::pyarray<double>& limited_hunp1, xt::pyarray<double>& limited_hvnp1,
+      xt::pyarray<double>& limited_hetanp1, xt::pyarray<double>& limited_hwnp1,
+      xt::pyarray<int>& csrRowIndeces_DofLoops,    // csr row indeces
+      xt::pyarray<int>& csrColumnOffsets_DofLoops, // csr column offsets
+      xt::pyarray<double>& MassMatrix,             // mass matrix
+      xt::pyarray<double>& dH_minus_dL, xt::pyarray<double>& muH_minus_muL, double hEps, xt::pyarray<double>& hReg,
       int LUMPED_MASS_MATRIX,
       // LOCAL LIMITING
-      double *dLow, double *hBT, double *huBT, double *hvBT, double *hetaBT,
-      double *hwBT, double *new_SourceTerm_hu, double *new_SourceTerm_hv,
-      double *new_SourceTerm_heta, double *new_SourceTerm_hw) = 0;
->>>>>>> d55808f9
+      xt::pyarray<double>& dLow, xt::pyarray<double>& hBT, xt::pyarray<double>& huBT, xt::pyarray<double>& hvBT, xt::pyarray<double>& hetaBT,
+      xt::pyarray<double>& hwBT, xt::pyarray<double>& new_SourceTerm_hu, xt::pyarray<double>& new_SourceTerm_hv,
+      xt::pyarray<double>& new_SourceTerm_heta, xt::pyarray<double>& new_SourceTerm_hw) = 0;
   virtual double calculateEdgeBasedCFL(
       double g,
       int numDOFsPerEqn,          // number of DOFs
@@ -321,16 +289,10 @@
       // Quant of interests
       xt::pyarray<double>& quantDOFs, int SECOND_CALL_CALCULATE_RESIDUAL,
       // NORMAL COMPONENTS
-<<<<<<< HEAD
       int COMPUTE_NORMALS, xt::pyarray<double>& normalx, xt::pyarray<double>& normaly, xt::pyarray<double>& dLow,
       xt::pyarray<double>& hBT, xt::pyarray<double>& huBT, xt::pyarray<double>& hvBT, xt::pyarray<double>& hetaBT, xt::pyarray<double>& hwBT,
-      int lstage) = 0;
-=======
-      int COMPUTE_NORMALS, double *normalx, double *normaly, double *dLow,
-      double *hBT, double *huBT, double *hvBT, double *hetaBT, double *hwBT,
-      int lstage, double *new_SourceTerm_hu, double *new_SourceTerm_hv,
-      double *new_SourceTerm_heta, double *new_SourceTerm_hw) = 0;
->>>>>>> d55808f9
+      int lstage, xt::pyarray<double>& new_SourceTerm_hu, xt::pyarray<double>& new_SourceTerm_hv,
+      xt::pyarray<double>& new_SourceTerm_heta, xt::pyarray<double>& new_SourceTerm_hw) = 0;
   virtual void calculateMassMatrix( // element
       xt::pyarray<double>& mesh_trial_ref, xt::pyarray<double>& mesh_grad_trial_ref, xt::pyarray<double>& mesh_dof,
       xt::pyarray<double>& mesh_velocity_dof, double MOVING_DOMAIN, xt::pyarray<int>& mesh_l2g,
@@ -1067,7 +1029,6 @@
       double dt,
       int NNZ,     // number on non-zero entries on sparsity pattern
       int numDOFs, // number of DOFs
-<<<<<<< HEAD
       xt::pyarray<double>& lumped_mass_matrix, // lumped mass matrix (as vector))
       xt::pyarray<double>& h_old,              // DOFs of solution at last stage
       xt::pyarray<double>& hu_old, xt::pyarray<double>& hv_old, xt::pyarray<double>& heta_old, xt::pyarray<double>& hw_old,
@@ -1084,29 +1045,10 @@
       xt::pyarray<double>& MassMatrix,             // mass matrix
       xt::pyarray<double>& dH_minus_dL, xt::pyarray<double>& muH_minus_muL, double hEps, xt::pyarray<double>& hReg,
       int LUMPED_MASS_MATRIX, xt::pyarray<double>& dLow, xt::pyarray<double>& hBT, xt::pyarray<double>& huBT,
-      xt::pyarray<double>& hvBT, xt::pyarray<double>& hetaBT, xt::pyarray<double>& hwBT) {
-=======
-      double *lumped_mass_matrix, // lumped mass matrix (as vector))
-      double *h_old,              // DOFs of solution at last stage
-      double *hu_old, double *hv_old, double *heta_old, double *hw_old,
-      double *b_dof,
-      double *high_order_hnp1, // DOFs of high order solution at tnp1
-      double *high_order_hunp1, double *high_order_hvnp1,
-      double *high_order_hetanp1, double *high_order_hwnp1,
-      double *extendedSourceTerm_hu, double *extendedSourceTerm_hv,
-      double *extendedSourceTerm_heta, double *extendedSourceTerm_hw,
-      double *limited_hnp1, double *limited_hunp1, double *limited_hvnp1,
-      double *limited_hetanp1, double *limited_hwnp1,
-      int *csrRowIndeces_DofLoops,    // csr row indeces
-      int *csrColumnOffsets_DofLoops, // csr column offsets
-      double *MassMatrix,             // mass matrix
-      double *dH_minus_dL, double *muH_minus_muL, double hEps, double *hReg,
-      int LUMPED_MASS_MATRIX, double *dLow, double *hBT, double *huBT,
-      double *hvBT, double *hetaBT, double *hwBT, double *new_SourceTerm_hu,
-      double *new_SourceTerm_hv, double *new_SourceTerm_heta,
-      double *new_SourceTerm_hw) {
-
->>>>>>> d55808f9
+      xt::pyarray<double>& hvBT, xt::pyarray<double>& hetaBT, xt::pyarray<double>& hwBT, xt::pyarray<double>& new_SourceTerm_hu,
+      xt::pyarray<double>& new_SourceTerm_hv, xt::pyarray<double>& new_SourceTerm_heta,
+      xt::pyarray<double>& new_SourceTerm_hw) {
+
     Rneg.resize(numDOFs, 0.0);
     Rpos.resize(numDOFs, 0.0);
     Rneg_heta.resize(numDOFs, 0.0);
@@ -1706,15 +1648,10 @@
       // NORMAL COMPONENTS
       int COMPUTE_NORMALS, xt::pyarray<double>& normalx, xt::pyarray<double>& normaly, xt::pyarray<double>& dLow,
       // LOCAL LIMITING
-<<<<<<< HEAD
       xt::pyarray<double>& hBT, xt::pyarray<double>& huBT, xt::pyarray<double>& hvBT, xt::pyarray<double>& hetaBT, xt::pyarray<double>& hwBT,
-      int lstage) {
-=======
-      double *hBT, double *huBT, double *hvBT, double *hetaBT, double *hwBT,
-      int lstage, double *new_SourceTerm_hu, double *new_SourceTerm_hv,
-      double *new_SourceTerm_heta, double *new_SourceTerm_hw) {
-
->>>>>>> d55808f9
+      int lstage, xt::pyarray<double>& new_SourceTerm_hu, xt::pyarray<double>& new_SourceTerm_hv,
+      xt::pyarray<double>& new_SourceTerm_heta, xt::pyarray<double>& new_SourceTerm_hw) {
+
     // FOR FRICTION//
     double n2 = std::pow(mannings, 2.);
     double gamma = 4. / 3;
