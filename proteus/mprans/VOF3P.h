#ifndef VOF3P_H
#define VOF3P_H
#include <cmath>
#include <iostream>
#include <valarray>
#include "CompKernel.h"
#include "ModelFactory.h"

#define POWER_SMOOTHNESS_INDICATOR 2
#define IS_BETAij_ONE 0
#define GLOBAL_FCT 0

// Cell based methods:
//    * SUPG with BDF1 or BDF2 time integration
//    * Explicit Taylor Galerkin with EV stabilization
// Edge based methods.
//    Low order via D. Kuzmin's
//    High order methods: Smoothness indicator with MC, EV commutator with MC, D.K with ML
//    Zalesak's FCT

namespace proteus
{
  // Power entropy //
  inline double ENTROPY(const double& phi, const double& phiL, const double& phiR){
    return 1./2.*std::pow(fabs(phi),2.);
  }
  inline double DENTROPY(const double& phi, const double& phiL, const double& phiR){
    return fabs(phi)*(phi>=0 ? 1 : -1);
  }
  // Log entropy // for level set from 0 to 1
  inline double ENTROPY_LOG(const double& phi, const double& phiL, const double& phiR){
    return std::log(fabs((phi-phiL)*(phiR-phi))+1E-14);
  }
  inline double DENTROPY_LOG(const double& phi, const double& phiL, const double& phiR){
    return (phiL+phiR-2*phi)*((phi-phiL)*(phiR-phi)>=0 ? 1 : -1)/(fabs((phi-phiL)*(phiR-phi))+1E-14);
  }
}

namespace proteus
{
  class cppVOF3P_base
  {
    //The base class defining the interface
  public:
    std::valarray<double> Rpos, Rneg;
    std::valarray<double> FluxCorrectionMatrix;
    std::valarray<double> TransportMatrix, TransposeTransportMatrix;
    std::valarray<double> psi, eta, global_entropy_residual, boundary_integral;
    virtual ~cppVOF3P_base(){}
    virtual void calculateResidualElementBased(//element
					       double dt,
					       double* mesh_trial_ref,
					       double* mesh_grad_trial_ref,
					       double* mesh_dof,
					       double* mesh_velocity_dof,
					       double MOVING_DOMAIN,
					       int* mesh_l2g,
					       double* dV_ref,
					       double* u_trial_ref,
					       double* u_grad_trial_ref,
					       double* u_test_ref,
					       double* u_grad_test_ref,
					       //element boundary
					       double* mesh_trial_trace_ref,
					       double* mesh_grad_trial_trace_ref,
					       double* dS_ref,
					       double* u_trial_trace_ref,
					       double* u_grad_trial_trace_ref,
					       double* u_test_trace_ref,
					       double* u_grad_test_trace_ref,
					       double* normal_ref,
					       double* boundaryJac_ref,
					       //physics
					       int nElements_global,
					       double useMetrics,
					       double alphaBDF,
					       int lag_shockCapturing,
					       double shockCapturingDiffusion,
					       double sc_uref,
					       double sc_alpha,
					       //VRANS
					       const double* q_vos,
					       const double* vos_dof,
					       //
					       int* u_l2g,
					       int* r_l2g,
					       double* elementDiameter,
					       double degree_polynomial,
					       double* u_dof,
					       double* u_dof_old,
					       double* velocity,
					       double* q_m,
					       double* q_u,
					       double* q_m_betaBDF,
					       double* q_dV,
					       double* q_dV_last,
					       double* cfl,
					       double* edge_based_cfl,
					       double* q_numDiff_u,
					       double* q_numDiff_u_last,
					       int offset_u, int stride_u,
					       double* globalResidual,
					       int nExteriorElementBoundaries_global,
					       int* exteriorElementBoundariesArray,
					       int* elementBoundaryElementsArray,
					       int* elementBoundaryLocalElementBoundariesArray,
					       double* ebqe_velocity_ext,
					       //VRANS
					       const double* ebqe_vos_ext,
					       //
					       int* isDOFBoundary_u,
					       double* ebqe_bc_u_ext,
					       int* isFluxBoundary_u,
					       double* ebqe_bc_flux_u_ext,
					       double* ebqe_phi,double epsFact,
					       double* ebqe_u,
					       double* ebqe_flux,
					       // TAYLOR GALERKIN
					       int stage,
					       double * uTilde_dof,
					       // PARAMETERS FOR ENTROPY VISCOSITY
					       double cE,
					       double cMax,
					       double cK,
					       // PARAMETERS FOR LOG BASED ENTROPY FUNCTION
					       double uL,
					       double uR,
					       // PARAMETERS FOR EDGE VISCOSITY
					       int numDOFs,
					       int NNZ,
					       int* csrRowIndeces_DofLoops,
					       int* csrColumnOffsets_DofLoops,
					       int* csrRowIndeces_CellLoops,
					       int* csrColumnOffsets_CellLoops,
					       int* csrColumnOffsets_eb_CellLoops,
					       double* ML,
					       // PARAMETERS FOR 1st or 2nd ORDER MPP METHOD
					       int LUMPED_MASS_MATRIX,
					       int STABILIZATION_TYPE,
					       int ENTROPY_TYPE,
					       // FOR FCT
					       double* uLow,
					       double* dLow,
					       double* dt_times_dH_minus_dL,
					       double* min_u_bc,
					       double* max_u_bc,
					       // AUX QUANTITIES OF INTEREST
					       double* quantDOFs)=0;
    virtual void calculateJacobian(//element
                                   double* mesh_trial_ref,
                                   double* mesh_grad_trial_ref,
                                   double* mesh_dof,
                                   double* mesh_velocity_dof,
                                   double MOVING_DOMAIN,
                                   int* mesh_l2g,
                                   double* dV_ref,
                                   double* u_trial_ref,
                                   double* u_grad_trial_ref,
                                   double* u_test_ref,
                                   double* u_grad_test_ref,
                                   //element boundary
                                   double* mesh_trial_trace_ref,
                                   double* mesh_grad_trial_trace_ref,
                                   double* dS_ref,
                                   double* u_trial_trace_ref,
                                   double* u_grad_trial_trace_ref,
                                   double* u_test_trace_ref,
                                   double* u_grad_test_trace_ref,
                                   double* normal_ref,
                                   double* boundaryJac_ref,
                                   //physics
                                   int nElements_global,
                                   double useMetrics,
                                   double alphaBDF,
                                   int lag_shockCapturing,/*mwf not used yet*/
                                   double shockCapturingDiffusion,
                                   //VRANS
                                   const double* q_vos,
                                   //
                                   int* u_l2g,
				   int* r_l2g,
                                   double* elementDiameter,
                                   double* u_dof,
                                   double* velocity,
                                   double* q_m_betaBDF,
                                   double* cfl,
                                   double* q_numDiff_u_last,
                                   int* csrRowIndeces_u_u,int* csrColumnOffsets_u_u,
                                   double* globalJacobian,
                                   int nExteriorElementBoundaries_global,
                                   int* exteriorElementBoundariesArray,
                                   int* elementBoundaryElementsArray,
                                   int* elementBoundaryLocalElementBoundariesArray,
                                   double* ebqe_velocity_ext,
                                   //VRANS
                                   const double* ebqe_vos_ext,
                                   //
                                   int* isDOFBoundary_u,
                                   double* ebqe_bc_u_ext,
                                   int* isFluxBoundary_u,
                                   double* ebqe_bc_flux_u_ext,
                                   int* csrColumnOffsets_eb_u_u,
                                   int STABILIZATION_TYPE)=0;
    virtual void FCTStep(double dt,
			 int NNZ, //number on non-zero entries on sparsity pattern
                         int numDOFs, //number of DOFs
                         double* lumped_mass_matrix, //lumped mass matrix (as vector)
                         double* soln, //DOFs of solution at time tn
                         double* solH, //DOFs of high order solution at tnp1
                         double* uLow,
			 double* dLow,
                         double* limited_solution,
                         int* csrRowIndeces_DofLoops, //csr row indeces
                         int* csrColumnOffsets_DofLoops, //csr column offsets
                         double* MassMatrix, //mass matrix
                         double* dt_times_dH_minus_dL, //low minus high order dissipative matrices
                         double* min_u_bc, //min/max value at BCs. If DOF is not at boundary then min=1E10, max=-1E10
                         double* max_u_bc,
                         int LUMPED_MASS_MATRIX,
			 int STABILIZATION_TYPE
                         )=0;
    virtual void calculateResidualEdgeBased(//element
					    double dt,
					    double* mesh_trial_ref,
					    double* mesh_grad_trial_ref,
					    double* mesh_dof,
					    double* mesh_velocity_dof,
					    double MOVING_DOMAIN,
					    int* mesh_l2g,
					    double* dV_ref,
					    double* u_trial_ref,
					    double* u_grad_trial_ref,
					    double* u_test_ref,
					    double* u_grad_test_ref,
					    //element boundary
					    double* mesh_trial_trace_ref,
					    double* mesh_grad_trial_trace_ref,
					    double* dS_ref,
					    double* u_trial_trace_ref,
					    double* u_grad_trial_trace_ref,
					    double* u_test_trace_ref,
					    double* u_grad_test_trace_ref,
					    double* normal_ref,
					    double* boundaryJac_ref,
					    //physics
					    int nElements_global,
					    double useMetrics,
					    double alphaBDF,
					    int lag_shockCapturing,
					    double shockCapturingDiffusion,
					    double sc_uref,
					    double sc_alpha,
					    //VRANS
					    const double* q_vos,
					    const double* vos_dof,
					    //
					    int* u_l2g,
					    int* r_l2g,
					    double* elementDiameter,
					    double degree_polynomial,
					    double* u_dof,
					    double* u_dof_old,
					    double* velocity,
					    double* q_m,
					    double* q_u,
					    double* q_m_betaBDF,
					    double* q_dV,
					    double* q_dV_last,
					    double* cfl,
					    double* edge_based_cfl,
					    double* q_numDiff_u,
					    double* q_numDiff_u_last,
					    int offset_u, int stride_u,
					    double* globalResidual,
					    int nExteriorElementBoundaries_global,
					    int* exteriorElementBoundariesArray,
					    int* elementBoundaryElementsArray,
					    int* elementBoundaryLocalElementBoundariesArray,
					    double* ebqe_velocity_ext,
					    //VRANS
					    const double* ebqe_vos_ext,
					    //
					    int* isDOFBoundary_u,
					    double* ebqe_bc_u_ext,
					    int* isFluxBoundary_u,
					    double* ebqe_bc_flux_u_ext,
					    double* ebqe_phi,double epsFact,
					    double* ebqe_u,
					    double* ebqe_flux,
					    //EXPLICIT METHODS
					    int stage,
					    double * uTilde_dof,
					    // PARAMETERS FOR EDGE BASED STABILIZATION
					    double cE,
					    double cMax,
					    double cK,
					    // PARAMETERS FOR LOG BASED ENTROPY FUNCTION
					    double uL,
					    double uR,
					    // PARAMETERS FOR EDGE VISCOSITY
					    int numDOFs,
					    int NNZ,
					    int* csrRowIndeces_DofLoops,
					    int* csrColumnOffsets_DofLoops,
					    int* csrRowIndeces_CellLoops,
					    int* csrColumnOffsets_CellLoops,
					    int* csrColumnOffsets_eb_CellLoops,
					    double* ML,
					    // PARAMETERS FOR 1st or 2nd ORDER MPP METHOD
					    int LUMPED_MASS_MATRIX,
					    int STABILIZATION_TYPE,
					    int ENTROPY_TYPE,
					    // FOR FCT
					    double* uLow,
					    double* dLow,
					    double* dt_times_dH_minus_dL,
					    double* min_u_bc,
					    double* max_u_bc,
					    // AUX QUANTITIES OF INTEREST
					    double* quantDOFs)=0;
  };

  template<class CompKernelType,
    int nSpace,
    int nQuadraturePoints_element,
    int nDOF_mesh_trial_element,
    int nDOF_trial_element,
    int nDOF_test_element,
    int nQuadraturePoints_elementBoundary>
    class cppVOF : public cppVOF3P_base
    {
    public:
      const int nDOF_test_X_trial_element;
      CompKernelType ck;
    cppVOF():
      nDOF_test_X_trial_element(nDOF_test_element*nDOF_trial_element),
	ck()
	  {}

      inline
	void calculateCFL(const double& elementDiameter,
			  const double df[nSpace],
			  double& cfl)
      {
	double h,nrm_v;
	h = elementDiameter;
	nrm_v=0.0;
	for(int I=0;I<nSpace;I++)
	  nrm_v+=df[I]*df[I];
	nrm_v = sqrt(nrm_v);
	cfl = nrm_v/h;
      }

      inline
	void evaluateCoefficients(const double v[nSpace],
				  const double& u,
				  const double& porosity, //VRANS specific
				  double& m,
				  double& dm,
				  double f[nSpace],
				  double df[nSpace])
      {
	m = porosity*u;
	dm= porosity;
	for (int I=0; I < nSpace; I++)
	  {
	    f[I] = v[I]*porosity*u;
	    df[I] = v[I]*porosity;
	  }
      }

      inline
	void calculateSubgridError_tau(const double& elementDiameter,
				       const double& dmt,
				       const double dH[nSpace],
				       double& cfl,
				       double& tau)
      {
	double h,nrm_v,oneByAbsdt;
	h = elementDiameter;
	nrm_v=0.0;
	for(int I=0;I<nSpace;I++)
	  nrm_v+=dH[I]*dH[I];
	nrm_v = sqrt(nrm_v);
	cfl = nrm_v/h;
	oneByAbsdt =  fabs(dmt);
	tau = 1.0/(2.0*nrm_v/h + oneByAbsdt + 1.0e-8);
      }

      inline
	void calculateSubgridError_tau(     const double&  Ct_sge,
					    const double   G[nSpace*nSpace],
					    const double&  A0,
					    const double   Ai[nSpace],
					    double& tau_v,
					    double& cfl)
      {
	double v_d_Gv=0.0;
	for(int I=0;I<nSpace;I++)
	  for (int J=0;J<nSpace;J++)
	    v_d_Gv += Ai[I]*G[I*nSpace+J]*Ai[J];

	tau_v = 1.0/sqrt(Ct_sge*A0*A0 + v_d_Gv + 1.0e-8);
      }

      inline
	void calculateNumericalDiffusion(const double& shockCapturingDiffusion,
					 const double& elementDiameter,
					 const double& strong_residual,
					 const double grad_u[nSpace],
					 double& numDiff)
      {
	double h,
	  num,
	  den,
	  n_grad_u;
	h = elementDiameter;
	n_grad_u = 0.0;
	for (int I=0;I<nSpace;I++)
	  n_grad_u += grad_u[I]*grad_u[I];
	num = shockCapturingDiffusion*0.5*h*fabs(strong_residual);
	den = sqrt(n_grad_u) + 1.0e-8;
	numDiff = num/den;
      }

      inline
	void exteriorNumericalAdvectiveFlux(const int& isDOFBoundary_u,
					    const int& isFluxBoundary_u,
					    const double n[nSpace],
					    const double& bc_u,
					    const double& bc_flux_u,
					    const double& u,
					    const double velocity[nSpace],
					    double& flux)
      {

	double flow=0.0;
	for (int I=0; I < nSpace; I++)
	  flow += n[I]*velocity[I];
	//std::cout<<" isDOFBoundary_u= "<<isDOFBoundary_u<<" flow= "<<flow<<std::endl;
	if (isDOFBoundary_u == 1)
	  {
	    //std::cout<<"Dirichlet boundary u and bc_u "<<u<<'\t'<<bc_u<<std::endl;
	    if (flow >= 0.0)
	      {
		flux = u*flow;
		//flux = flow;
	      }
	    else
	      {
		flux = bc_u*flow;
		//flux = flow;
	      }
	  }
	else if (isFluxBoundary_u == 1)
	  {
	    flux = bc_flux_u;
	    //std::cout<<"Flux boundary flux and flow"<<flux<<'\t'<<flow<<std::endl;
	  }
	else
	  {
	    //std::cout<<"No BC boundary flux and flow"<<flux<<'\t'<<flow<<std::endl;
	    if (flow >= 0.0)
	      {
		flux = u*flow;
	      }
	    else
	      {
		std::cout<<"warning: VOF open boundary with no external trace, setting to zero for inflow"<<std::endl;
		flux = 0.0;
	      }

	  }
      }

      inline
	void exteriorNumericalAdvectiveFluxDerivative(const int& isDOFBoundary_u,
						      const int& isFluxBoundary_u,
						      const double n[nSpace],
						      const double velocity[nSpace],
						      double& dflux)
      {
	double flow=0.0;
	for (int I=0; I < nSpace; I++)
	  flow += n[I]*velocity[I];
	//double flow=n[0]*velocity[0]+n[1]*velocity[1]+n[2]*velocity[2];
	dflux=0.0;//default to no flux
	if (isDOFBoundary_u == 1)
	  {
	    if (flow >= 0.0)
	      {
		dflux = flow;
	      }
	    else
	      {
		dflux = 0.0;
	      }
	  }
	else if (isFluxBoundary_u == 1)
	  {
	    dflux = 0.0;
	  }
	else
	  {
	    if (flow >= 0.0)
	      {
		dflux = flow;
	      }
	  }
      }

      void calculateResidualElementBased(//element
					 double dt,
					 double* mesh_trial_ref,
					 double* mesh_grad_trial_ref,
					 double* mesh_dof,
					 double* mesh_velocity_dof,
					 double MOVING_DOMAIN,
					 int* mesh_l2g,
					 double* dV_ref,
					 double* u_trial_ref,
					 double* u_grad_trial_ref,
					 double* u_test_ref,
					 double* u_grad_test_ref,
					 //element boundary
					 double* mesh_trial_trace_ref,
					 double* mesh_grad_trial_trace_ref,
					 double* dS_ref,
					 double* u_trial_trace_ref,
					 double* u_grad_trial_trace_ref,
					 double* u_test_trace_ref,
					 double* u_grad_test_trace_ref,
					 double* normal_ref,
					 double* boundaryJac_ref,
					 //physics
					 int nElements_global,
					 double useMetrics,
					 double alphaBDF,
					 int lag_shockCapturing, /*mwf not used yet*/
					 double shockCapturingDiffusion,
					 double sc_uref, double sc_alpha,
					 //VRANS
					 const double* q_vos,
					 const double* vos_dof,
					 //
					 int* u_l2g,
					 int* r_l2g,
					 double* elementDiameter,
					 double degree_polynomial,
					 double* u_dof,
					 double* u_dof_old,
					 double* velocity,
					 double* q_m,
					 double* q_u,
					 double* q_m_betaBDF,
					 double* q_dV,
					 double* q_dV_last,
					 double* cfl,
					 double* edge_based_cfl,
					 double* q_numDiff_u,
					 double* q_numDiff_u_last,
					 int offset_u, int stride_u,
					 double* globalResidual,
					 int nExteriorElementBoundaries_global,
					 int* exteriorElementBoundariesArray,
					 int* elementBoundaryElementsArray,
					 int* elementBoundaryLocalElementBoundariesArray,
					 double* ebqe_velocity_ext,
					 //VRANS
					 const double* ebqe_vos_ext,
					 //
					 int* isDOFBoundary_u,
					 double* ebqe_bc_u_ext,
					 int* isFluxBoundary_u,
					 double* ebqe_bc_flux_u_ext,
					 double* ebqe_phi,double epsFact,
					 double* ebqe_u,
					 double* ebqe_flux,
					 //EXPLICIT METHODS
					 int stage,
					 double * uTilde_dof,
					 // PARAMETERS FOR EDGE BASED STABILIZATION
					 double cE,
					 double cMax,
					 double cK,
					 // PARAMETERS FOR LOG BASED ENTROPY FUNCTION
					 double uL,
					 double uR,
					 // PARAMETERS FOR EDGE VISCOSITY
					 int numDOFs,
					 int NNZ,
					 int* csrRowIndeces_DofLoops,
					 int* csrColumnOffsets_DofLoops,
					 int* csrRowIndeces_CellLoops,
					 int* csrColumnOffsets_CellLoops,
					 int* csrColumnOffsets_eb_CellLoops,
					 double* ML,
					 // PARAMETERS FOR 1st or 2nd ORDER MPP METHOD
					 int LUMPED_MASS_MATRIX,
					 int STABILIZATION_TYPE,
					 int ENTROPY_TYPE,
					 // FOR FCT
					 double* uLow,
					 double* dLow,
					 double* dt_times_dH_minus_dL,
					 double* min_u_bc,
					 double* max_u_bc,
					 // AUX QUANTITIES OF INTEREST
					 double* quantDOFs)
      {
	double meanEntropy = 0., meanOmega = 0., maxEntropy = -1E10, minEntropy = 1E10;
	register double maxVel[nElements_global], maxEntRes[nElements_global];
	double Ct_sge = 4.0;
	//
	//loop over elements to compute volume integrals and load them into element and global residual
	//
	//eN is the element index
	//eN_k is the quadrature point index for a scalar
	//eN_k_nSpace is the quadrature point index for a vector
	//eN_i is the element test function index
	//eN_j is the element trial function index
	//eN_k_j is the quadrature point index for a trial function
	//eN_k_i is the quadrature point index for a trial function
	for(int eN=0;eN<nElements_global;eN++)
	  {
	    // init maxVel and maxEntRes
	    maxVel[eN] = 0.;
	    maxEntRes[eN] = 0.;
	    //declare local storage for element residual and initialize
	    register double elementResidual_u[nDOF_test_element];
	    for (int i=0;i<nDOF_test_element;i++)
	      {
		elementResidual_u[i]=0.0;
	      }//i
	    //loop over quadrature points and compute integrands
	    for  (int k=0;k<nQuadraturePoints_element;k++)
	      {
		//compute indeces and declare local storage
		register int eN_k = eN*nQuadraturePoints_element+k,
		  eN_k_nSpace = eN_k*nSpace,
		  eN_nDOF_trial_element = eN*nDOF_trial_element;
		register double
		  entVisc_minus_artComp,
		  u=0.0,un=0.0,
		  grad_u[nSpace],grad_u_old[nSpace],grad_uTilde[nSpace],
		  m=0.0,dm=0.0,
		  H=0.0,Hn=0.0,HTilde=0.0,
		  f[nSpace],fn[nSpace],df[nSpace],
		  m_t=0.0,dm_t=0.0,
		  pdeResidual_u=0.0,
		  Lstar_u[nDOF_test_element],
		  subgridError_u=0.0,
		  tau=0.0,tau0=0.0,tau1=0.0,
		  numDiff0=0.0,numDiff1=0.0,
		  jac[nSpace*nSpace],
		  jacDet,
		  jacInv[nSpace*nSpace],
		  u_grad_trial[nDOF_trial_element*nSpace],
		  u_test_dV[nDOF_trial_element],
		  u_grad_test_dV[nDOF_test_element*nSpace],
		  dV,x,y,z,xt,yt,zt,
		  //VRANS
		  porosity,
		  //
		  G[nSpace*nSpace],G_dd_G,tr_G;//norm_Rv;
		// //
		// //compute solution and gradients at quadrature points
		// //
		// u=0.0;
		// for (int I=0;I<nSpace;I++)
		//   {
		//     grad_u[I]=0.0;
		//   }
		// for (int j=0;j<nDOF_trial_element;j++)
		//   {
		//     int eN_j=eN*nDOF_trial_element+j;
		//     int eN_k_j=eN_k*nDOF_trial_element+j;
		//     int eN_k_j_nSpace = eN_k_j*nSpace;
		//     u += valFromDOF_c(u_dof[u_l2g[eN_j]],u_trial[eN_k_j]);
		//     for (int I=0;I<nSpace;I++)
		//       {
		//         grad_u[I] += gradFromDOF_c(u_dof[u_l2g[eN_j]],u_grad_trial[eN_k_j_nSpace+I]);
		//       }
		//   }
		ck.calculateMapping_element(eN,
					    k,
					    mesh_dof,
					    mesh_l2g,
					    mesh_trial_ref,
					    mesh_grad_trial_ref,
					    jac,
					    jacDet,
					    jacInv,
					    x,y,z);
		ck.calculateMappingVelocity_element(eN,
						    k,
						    mesh_velocity_dof,
						    mesh_l2g,
						    mesh_trial_ref,
						    xt,yt,zt);
		//get the physical integration weight
		dV = fabs(jacDet)*dV_ref[k];
		ck.calculateG(jacInv,G,G_dd_G,tr_G);
		//get the trial function gradients
		ck.gradTrialFromRef(&u_grad_trial_ref[k*nDOF_trial_element*nSpace],
				    jacInv,
				    u_grad_trial);
		//get the solution
		ck.valFromDOF(u_dof,
			      &u_l2g[eN_nDOF_trial_element],
			      &u_trial_ref[k*nDOF_trial_element],
			      u);
		ck.valFromDOF(u_dof_old,
			      &u_l2g[eN_nDOF_trial_element],
			      &u_trial_ref[k*nDOF_trial_element],
			      un);
		//get the solution gradients
		ck.gradFromDOF(u_dof,
			       &u_l2g[eN_nDOF_trial_element],
			       u_grad_trial,
			       grad_u);
		ck.gradFromDOF(u_dof_old,
			       &u_l2g[eN_nDOF_trial_element],
			       u_grad_trial,
			       grad_u_old);
		ck.gradFromDOF(uTilde_dof,
			       &u_l2g[eN_nDOF_trial_element],
			       u_grad_trial,
			       grad_uTilde);
		//precalculate test function products with integration weights
		for (int j=0;j<nDOF_trial_element;j++)
		  {
		    u_test_dV[j] = u_test_ref[k*nDOF_trial_element+j]*dV;
		    for (int I=0;I<nSpace;I++)
		      {
			u_grad_test_dV[j*nSpace+I]   = u_grad_trial[j*nSpace+I]*dV;//cek warning won't work for Petrov-Galerkin
		      }
		  }
		//VRANS
		porosity = 1.0 - q_vos[eN_k];
		//
		//
		//calculate pde coefficients at quadrature points
		//
		evaluateCoefficients(&velocity[eN_k_nSpace],
				     u,
				     //VRANS
				     porosity,
				     //
				     m,
				     dm,
				     f,
				     df);
		//
		//moving mesh
		//
		double mesh_velocity[3];
		mesh_velocity[0] = xt;
		mesh_velocity[1] = yt;
		mesh_velocity[2] = zt;

		for (int I=0;I<nSpace;I++)
		  {
		    f[I] -= MOVING_DOMAIN*m*mesh_velocity[I];
		    df[I] -= MOVING_DOMAIN*dm*mesh_velocity[I];
		  }
		//
		//calculate time derivative at quadrature points
		//
		if (q_dV_last[eN_k] <= -100)
		  q_dV_last[eN_k] = dV;
		q_dV[eN_k] = dV;
		ck.bdf(alphaBDF,
		       q_m_betaBDF[eN_k]*q_dV_last[eN_k]/dV,//ensure prior mass integral is correct for  m_t with BDF1
		       m,
		       dm,
		       m_t,
		       dm_t);

		if (STABILIZATION_TYPE==1)
		  {
		    double normVel=0., norm_grad_un=0.;
		    for (int I=0;I<nSpace;I++)
		      {
			Hn += df[I]*grad_u_old[I];
			HTilde += df[I]*grad_uTilde[I];
			fn[I] = porosity*df[I]*un-MOVING_DOMAIN*m*mesh_velocity[I];
			H += df[I]*grad_u[I];
			normVel += df[I]*df[I];
			norm_grad_un += grad_u_old[I]*grad_u_old[I];
		      }
		    normVel = std::sqrt(normVel);
		    norm_grad_un = std::sqrt(norm_grad_un)+1E-10;

		    // calculate CFL
		    calculateCFL(elementDiameter[eN]/degree_polynomial,df,cfl[eN_k]);


		    // compute max velocity at cell
		    maxVel[eN] = fmax(normVel,maxVel[eN]);

		    // Strong entropy residual
		    double entRes = (ENTROPY(u,0,1)-ENTROPY(un,0,1))/dt + 0.5*(DENTROPY(u,0,1)*H +
									       DENTROPY(un,0,1)*Hn);
		    maxEntRes[eN] = fmax(maxEntRes[eN],fabs(entRes));

		    // Quantities for normalization factor //
		    meanEntropy += ENTROPY(u,0,1)*dV;
		    meanOmega += dV;
		    maxEntropy = fmax(maxEntropy,ENTROPY(u,0,1));
		    minEntropy = fmin(minEntropy,ENTROPY(u,0,1));

		    // artificial compression
		    double hK=elementDiameter[eN]/degree_polynomial;
		    entVisc_minus_artComp = fmax(1-cK*fmax(un*(1-un),0)/hK/norm_grad_un,0);
		  }
		else
		  {
		    //
		    //calculate subgrid error (strong residual and adjoint)
		    //
		    //calculate strong residual
		    pdeResidual_u = ck.Mass_strong(m_t) + ck.Advection_strong(df,grad_u);
		    //calculate adjoint
		    for (int i=0;i<nDOF_test_element;i++)
		      {
			// register int eN_k_i_nSpace = (eN_k*nDOF_trial_element+i)*nSpace;
			// Lstar_u[i]  = ck.Advection_adjoint(df,&u_grad_test_dV[eN_k_i_nSpace]);
			register int i_nSpace = i*nSpace;
			Lstar_u[i]  = ck.Advection_adjoint(df,&u_grad_test_dV[i_nSpace]);
		      }
		    //calculate tau and tau*Res
		    calculateSubgridError_tau(elementDiameter[eN],dm_t,df,cfl[eN_k],tau0);
		    calculateSubgridError_tau(Ct_sge,
					      G,
					      dm_t,
					      df,
					      tau1,
					      cfl[eN_k]);
		    tau = useMetrics*tau1+(1.0-useMetrics)*tau0;

		    subgridError_u = -tau*pdeResidual_u;
		    //
		    //calculate shock capturing diffusion
		    //

		    ck.calculateNumericalDiffusion(shockCapturingDiffusion,
						   elementDiameter[eN],
						   pdeResidual_u,
						   grad_u,
						   numDiff0);
		    //ck.calculateNumericalDiffusion(shockCapturingDiffusion,G,pdeResidual_u,grad_u_old,numDiff1);
		    ck.calculateNumericalDiffusion(shockCapturingDiffusion,
						   sc_uref,
						   sc_alpha,
						   G,
						   G_dd_G,
						   pdeResidual_u,
						   grad_u,
						   numDiff1);
		    q_numDiff_u[eN_k] = useMetrics*numDiff1+(1.0-useMetrics)*numDiff0;
		    //std::cout<<tau<<"   "<<q_numDiff_u[eN_k]<<'\t'<<numDiff0<<'\t'<<numDiff1<<'\t'<<pdeResidual_u<<std::endl;

		    //
		    //update element residual
		    //


		    /*              std::cout<<m_t<<'\t'
				    <<f[0]<<'\t'
				    <<f[1]<<'\t'
				    <<df[0]<<'\t'
				    <<df[1]<<'\t'
				    <<subgridError_u<<'\t'
				    <<q_numDiff_u_last[eN_k]<<std::endl;*/
		  }

		for(int i=0;i<nDOF_test_element;i++)
		  {
		    //register int eN_k_i=eN_k*nDOF_test_element+i,
                    //eN_k_i_nSpace = eN_k_i*nSpace,
		    register int i_nSpace=i*nSpace;
		    if (STABILIZATION_TYPE==1)
		      {
			if (stage == 1)
			  elementResidual_u[i] +=
			    ck.Mass_weak(dt*m_t,u_test_dV[i]) +  // time derivative
			    1./3*dt*ck.Advection_weak(fn,&u_grad_test_dV[i_nSpace]) +
			    1./9*dt*dt*ck.NumericalDiffusion(Hn,df,&u_grad_test_dV[i_nSpace]) +
			    1./3*dt*entVisc_minus_artComp*ck.NumericalDiffusion(q_numDiff_u_last[eN_k],
										grad_u_old,
										&u_grad_test_dV[i_nSpace]);
			// TODO: Add part about moving mesh
			else //stage 2
			  elementResidual_u[i] +=
			    ck.Mass_weak(dt*m_t,u_test_dV[i]) +  // time derivative
			    dt*ck.Advection_weak(fn,&u_grad_test_dV[i_nSpace]) +
			    0.5*dt*dt*ck.NumericalDiffusion(HTilde,df,&u_grad_test_dV[i_nSpace]) +
			    dt*entVisc_minus_artComp*ck.NumericalDiffusion(q_numDiff_u_last[eN_k],
									   grad_u_old,
									   &u_grad_test_dV[i_nSpace]);
		      }
		    else //supg
		      {
			elementResidual_u[i] +=
			  ck.Mass_weak(m_t,u_test_dV[i]) +
			  ck.Advection_weak(f,&u_grad_test_dV[i_nSpace]) +
			  ck.SubgridError(subgridError_u,Lstar_u[i]) +
			  ck.NumericalDiffusion(q_numDiff_u_last[eN_k],
						grad_u,
						&u_grad_test_dV[i_nSpace]);
		      }
		  }//i
		//
		//cek/ido todo, get rid of m, since u=m
		//save momentum for time history and velocity for subgrid error
		//save solution for other models
		//
		q_u[eN_k] = u;
		q_m[eN_k] = m;
	      }
	    //
	    //load element into global residual and save element residual
	    //
	    for(int i=0;i<nDOF_test_element;i++)
	      {
		register int eN_i=eN*nDOF_test_element+i;
		globalResidual[offset_u+stride_u*r_l2g[eN_i]] += elementResidual_u[i];
	      }//i
	  }//elements
	//
	//loop over exterior element boundaries to calculate surface integrals and load into element and global residuals
	//
	//ebNE is the Exterior element boundary INdex
	//ebN is the element boundary INdex
	//eN is the element index
	for (int ebNE = 0; ebNE < nExteriorElementBoundaries_global; ebNE++)
	  {
	    register int ebN = exteriorElementBoundariesArray[ebNE],
	      eN  = elementBoundaryElementsArray[ebN*2+0],
	      ebN_local = elementBoundaryLocalElementBoundariesArray[ebN*2+0],
	      eN_nDOF_trial_element = eN*nDOF_trial_element;
	    register double elementResidual_u[nDOF_test_element];
	    for (int i=0;i<nDOF_test_element;i++)
	      {
		elementResidual_u[i]=0.0;
	      }
	    for  (int kb=0;kb<nQuadraturePoints_elementBoundary;kb++)
	      {
		register int ebNE_kb = ebNE*nQuadraturePoints_elementBoundary+kb,
		  ebNE_kb_nSpace = ebNE_kb*nSpace,
		  ebN_local_kb = ebN_local*nQuadraturePoints_elementBoundary+kb,
		  ebN_local_kb_nSpace = ebN_local_kb*nSpace;
		register double u_ext=0.0,
		  grad_u_ext[nSpace],
		  m_ext=0.0,
		  dm_ext=0.0,
		  f_ext[nSpace],
		  df_ext[nSpace],
		  flux_ext=0.0,
		  bc_u_ext=0.0,
		  //bc_grad_u_ext[nSpace],
		  bc_m_ext=0.0,
		  bc_dm_ext=0.0,
		  bc_f_ext[nSpace],
		  bc_df_ext[nSpace],
		  jac_ext[nSpace*nSpace],
		  jacDet_ext,
		  jacInv_ext[nSpace*nSpace],
		  boundaryJac[nSpace*(nSpace-1)],
		  metricTensor[(nSpace-1)*(nSpace-1)],
		  metricTensorDetSqrt,
		  dS,
		  u_test_dS[nDOF_test_element],
		  u_grad_trial_trace[nDOF_trial_element*nSpace],
		  normal[nSpace],x_ext,y_ext,z_ext,xt_ext,yt_ext,zt_ext,integralScaling,
		  //VRANS
		  porosity_ext,
		  //
		  G[nSpace*nSpace],G_dd_G,tr_G;
		//
		//calculate the solution and gradients at quadrature points
		//
		//compute information about mapping from reference element to physical element
		ck.calculateMapping_elementBoundary(eN,
						    ebN_local,
						    kb,
						    ebN_local_kb,
						    mesh_dof,
						    mesh_l2g,
						    mesh_trial_trace_ref,
						    mesh_grad_trial_trace_ref,
						    boundaryJac_ref,
						    jac_ext,
						    jacDet_ext,
						    jacInv_ext,
						    boundaryJac,
						    metricTensor,
						    metricTensorDetSqrt,
						    normal_ref,
						    normal,
						    x_ext,y_ext,z_ext);
		ck.calculateMappingVelocity_elementBoundary(eN,
							    ebN_local,
							    kb,
							    ebN_local_kb,
							    mesh_velocity_dof,
							    mesh_l2g,
							    mesh_trial_trace_ref,
							    xt_ext,yt_ext,zt_ext,
							    normal,
							    boundaryJac,
							    metricTensor,
							    integralScaling);
		//std::cout<<"metricTensorDetSqrt "<<metricTensorDetSqrt<<" integralScaling "<<integralScaling<<std::endl;
		dS = ((1.0-MOVING_DOMAIN)*metricTensorDetSqrt + MOVING_DOMAIN*integralScaling)*dS_ref[kb];
		//get the metric tensor
		//cek todo use symmetry
		ck.calculateG(jacInv_ext,G,G_dd_G,tr_G);
		//compute shape and solution information
		//shape
		ck.gradTrialFromRef(&u_grad_trial_trace_ref[ebN_local_kb_nSpace*nDOF_trial_element],
				    jacInv_ext,
				    u_grad_trial_trace);
		//solution and gradients
		if (STABILIZATION_TYPE==1) //explicit
		  {
		    ck.valFromDOF(u_dof_old,
				  &u_l2g[eN_nDOF_trial_element],
				  &u_trial_trace_ref[ebN_local_kb*nDOF_test_element],
				  u_ext);
		    ck.gradFromDOF(u_dof_old,
				   &u_l2g[eN_nDOF_trial_element],
				   u_grad_trial_trace,
				   grad_u_ext);
		  }
		else
		  {
		    ck.valFromDOF(u_dof,
				  &u_l2g[eN_nDOF_trial_element],
				  &u_trial_trace_ref[ebN_local_kb*nDOF_test_element],
				  u_ext);
		    ck.gradFromDOF(u_dof,
				   &u_l2g[eN_nDOF_trial_element],
				   u_grad_trial_trace,
				   grad_u_ext);
		  }
		//precalculate test function products with integration weights
		for (int j=0;j<nDOF_trial_element;j++)
		  {
		    u_test_dS[j] = u_test_trace_ref[ebN_local_kb*nDOF_test_element+j]*dS;
		  }
		//
		//load the boundary values
		//
		bc_u_ext = isDOFBoundary_u[ebNE_kb]*ebqe_bc_u_ext[ebNE_kb]+(1-isDOFBoundary_u[ebNE_kb])*u_ext;
		//VRANS
		porosity_ext = 1.0 - ebqe_vos_ext[ebNE_kb];
		//
		//
		//calculate the pde coefficients using the solution and the boundary values for the solution
		//
		evaluateCoefficients(&ebqe_velocity_ext[ebNE_kb_nSpace],
				     u_ext,
				     //VRANS
				     porosity_ext,
				     //
				     m_ext,
				     dm_ext,
				     f_ext,
				     df_ext);
		evaluateCoefficients(&ebqe_velocity_ext[ebNE_kb_nSpace],
				     bc_u_ext,
				     //VRANS
				     porosity_ext,
				     //
				     bc_m_ext,
				     bc_dm_ext,
				     bc_f_ext,
				     bc_df_ext);
		//
		//moving mesh
		//
		double mesh_velocity[3];
		mesh_velocity[0] = xt_ext;
		mesh_velocity[1] = yt_ext;
		mesh_velocity[2] = zt_ext;
		//std::cout<<"mesh_velocity ext"<<std::endl;
		for (int I=0;I<nSpace;I++)
		  {
		    //std::cout<<mesh_velocity[I]<<std::endl;
		    f_ext[I] -= MOVING_DOMAIN*m_ext*mesh_velocity[I];
		    df_ext[I] -= MOVING_DOMAIN*dm_ext*mesh_velocity[I];
		    bc_f_ext[I] -= MOVING_DOMAIN*bc_m_ext*mesh_velocity[I];
		    bc_df_ext[I] -= MOVING_DOMAIN*bc_dm_ext*mesh_velocity[I];
		  }
		//
		//calculate the numerical fluxes
		//
		exteriorNumericalAdvectiveFlux(isDOFBoundary_u[ebNE_kb],
					       isFluxBoundary_u[ebNE_kb],
					       normal,
					       bc_u_ext,
					       ebqe_bc_flux_u_ext[ebNE_kb],
					       u_ext,//smoothedHeaviside(eps,ebqe_phi[ebNE_kb]),//cek hack
					       df_ext,//VRANS includes porosity
					       flux_ext);
		ebqe_flux[ebNE_kb] = flux_ext;
		//save for other models? cek need to be consistent with numerical flux
		if(flux_ext >=0.0)
		  ebqe_u[ebNE_kb] = u_ext;
		else
		  ebqe_u[ebNE_kb] = bc_u_ext;

		if (STABILIZATION_TYPE==1)
		  if (stage==1)
		    flux_ext *= 1./3*dt;
		  else
		    flux_ext *= dt;

		//
		//update residuals
		//
		for (int i=0;i<nDOF_test_element;i++)
		  {
		    //int ebNE_kb_i = ebNE_kb*nDOF_test_element+i;
		    elementResidual_u[i] += ck.ExteriorElementBoundaryFlux(flux_ext,u_test_dS[i]);
		  }//i
	      }//kb
	    //
	    //update the element and global residual storage
	    //
	    for (int i=0;i<nDOF_test_element;i++)
	      {
		int eN_i = eN*nDOF_test_element+i;
		globalResidual[offset_u+stride_u*r_l2g[eN_i]] += elementResidual_u[i];
	      }//i
	  }//ebNE
	if (STABILIZATION_TYPE==1)
	  {
	    meanEntropy /= meanOmega;
	    double norm_factor = fmax(fabs(maxEntropy - meanEntropy), fabs(meanEntropy-minEntropy));
	    for(int eN=0;eN<nElements_global;eN++)
	      {
		double hK=elementDiameter[eN]/degree_polynomial;
		double linear_viscosity = cMax*hK*maxVel[eN];
		double entropy_viscosity = cE*hK*hK*maxEntRes[eN]/norm_factor;
		for  (int k=0;k<nQuadraturePoints_element;k++)
		  {
		    register int eN_k = eN*nQuadraturePoints_element+k;
		    q_numDiff_u[eN_k] = fmin(linear_viscosity,entropy_viscosity);
		  }
	      }
	  }

      }

      void calculateJacobian(//element
			     double* mesh_trial_ref,
			     double* mesh_grad_trial_ref,
			     double* mesh_dof,
			     double* mesh_velocity_dof,
			     double MOVING_DOMAIN,
			     int* mesh_l2g,
			     double* dV_ref,
			     double* u_trial_ref,
			     double* u_grad_trial_ref,
			     double* u_test_ref,
			     double* u_grad_test_ref,
			     //element boundary
			     double* mesh_trial_trace_ref,
			     double* mesh_grad_trial_trace_ref,
			     double* dS_ref,
			     double* u_trial_trace_ref,
			     double* u_grad_trial_trace_ref,
			     double* u_test_trace_ref,
			     double* u_grad_test_trace_ref,
			     double* normal_ref,
			     double* boundaryJac_ref,
			     //physics
			     int nElements_global,
			     double useMetrics,
			     double alphaBDF,
			     int lag_shockCapturing,/*mwf not used yet*/
			     double shockCapturingDiffusion,
			     //VRANS
			     const double* q_vos,
			     //
			     int* u_l2g,
			     int* r_l2g,
			     double* elementDiameter,
			     double* u_dof,
			     double* velocity,
			     double* q_m_betaBDF,
			     double* cfl,
			     double* q_numDiff_u_last,
			     int* csrRowIndeces_u_u,int* csrColumnOffsets_u_u,
			     double* globalJacobian,
			     int nExteriorElementBoundaries_global,
			     int* exteriorElementBoundariesArray,
			     int* elementBoundaryElementsArray,
			     int* elementBoundaryLocalElementBoundariesArray,
			     double* ebqe_velocity_ext,
			     //VRANS
			     const double* ebqe_vos_ext,
			     //
			     int* isDOFBoundary_u,
			     double* ebqe_bc_u_ext,
			     int* isFluxBoundary_u,
			     double* ebqe_bc_flux_u_ext,
			     int* csrColumnOffsets_eb_u_u,
			     int STABILIZATION_TYPE)
      {
	//std::cout<<"ndjaco  address "<<q_numDiff_u_last<<std::endl;
	double Ct_sge = 4.0;
	//
	//loop over elements to compute volume integrals and load them into the element Jacobians and global Jacobian
	//
	for(int eN=0;eN<nElements_global;eN++)
	  {
	    register double  elementJacobian_u_u[nDOF_test_element][nDOF_trial_element];
	    for (int i=0;i<nDOF_test_element;i++)
	      for (int j=0;j<nDOF_trial_element;j++)
		{
		  elementJacobian_u_u[i][j]=0.0;
		}
	    for  (int k=0;k<nQuadraturePoints_element;k++)
	      {
		int eN_k = eN*nQuadraturePoints_element+k, //index to a scalar at a quadrature point
		  eN_k_nSpace = eN_k*nSpace,
		  eN_nDOF_trial_element = eN*nDOF_trial_element; //index to a vector at a quadrature point

		//declare local storage
		register double u=0.0,
		  grad_u[nSpace],
		  m=0.0,dm=0.0,
		  f[nSpace],df[nSpace],
		  m_t=0.0,dm_t=0.0,
		  dpdeResidual_u_u[nDOF_trial_element],
		  Lstar_u[nDOF_test_element],
		  dsubgridError_u_u[nDOF_trial_element],
		  tau=0.0,tau0=0.0,tau1=0.0,
		  jac[nSpace*nSpace],
		  jacDet,
		  jacInv[nSpace*nSpace],
		  u_grad_trial[nDOF_trial_element*nSpace],
		  dV,
		  u_test_dV[nDOF_test_element],
		  u_grad_test_dV[nDOF_test_element*nSpace],
		  x,y,z,xt,yt,zt,
		  //VRANS
		  porosity,
		  //
		  G[nSpace*nSpace],G_dd_G,tr_G;
		//
		//calculate solution and gradients at quadrature points
		//
		// u=0.0;
		// for (int I=0;I<nSpace;I++)
		//   {
		//     grad_u[I]=0.0;
		//   }
		// for (int j=0;j<nDOF_trial_element;j++)
		//   {
		//     int eN_j=eN*nDOF_trial_element+j;
		//     int eN_k_j=eN_k*nDOF_trial_element+j;
		//     int eN_k_j_nSpace = eN_k_j*nSpace;

		//     u += valFromDOF_c(u_dof[u_l2g[eN_j]],u_trial[eN_k_j]);
		//     for (int I=0;I<nSpace;I++)
		//       {
		//         grad_u[I] += gradFromDOF_c(u_dof[u_l2g[eN_j]],u_grad_trial[eN_k_j_nSpace+I]);
		//       }
		//   }
		//get jacobian, etc for mapping reference element
		ck.calculateMapping_element(eN,
					    k,
					    mesh_dof,
					    mesh_l2g,
					    mesh_trial_ref,
					    mesh_grad_trial_ref,
					    jac,
					    jacDet,
					    jacInv,
					    x,y,z);
		ck.calculateMappingVelocity_element(eN,
						    k,
						    mesh_velocity_dof,
						    mesh_l2g,
						    mesh_trial_ref,
						    xt,yt,zt);
		//get the physical integration weight
		dV = fabs(jacDet)*dV_ref[k];
		ck.calculateG(jacInv,G,G_dd_G,tr_G);
		//get the trial function gradients
		ck.gradTrialFromRef(&u_grad_trial_ref[k*nDOF_trial_element*nSpace],jacInv,u_grad_trial);
		//get the solution
		ck.valFromDOF(u_dof,&u_l2g[eN_nDOF_trial_element],&u_trial_ref[k*nDOF_trial_element],u);
		//get the solution gradients
		ck.gradFromDOF(u_dof,&u_l2g[eN_nDOF_trial_element],u_grad_trial,grad_u);
		//precalculate test function products with integration weights
		for (int j=0;j<nDOF_trial_element;j++)
		  {
		    u_test_dV[j] = u_test_ref[k*nDOF_trial_element+j]*dV;
		    for (int I=0;I<nSpace;I++)
		      {
			u_grad_test_dV[j*nSpace+I]   = u_grad_trial[j*nSpace+I]*dV;//cek warning won't work for Petrov-Galerkin
		      }
		  }
		//VRANS
		porosity = 1.0 - q_vos[eN_k];
		//
		//
		//calculate pde coefficients and derivatives at quadrature points
		//
		evaluateCoefficients(&velocity[eN_k_nSpace],
				     u,
				     //VRANS
				     porosity,
				     //
				     m,
				     dm,
				     f,
				     df);
		//
		//moving mesh
		//
		double mesh_velocity[3];
		mesh_velocity[0] = xt;
		mesh_velocity[1] = yt;
		mesh_velocity[2] = zt;
		//std::cout<<"qj mesh_velocity"<<std::endl;
		for(int I=0;I<nSpace;I++)
		  {
		    //std::cout<<mesh_velocity[I]<<std::endl;
		    f[I] -= MOVING_DOMAIN*m*mesh_velocity[I];
		    df[I] -= MOVING_DOMAIN*dm*mesh_velocity[I];
		  }
		//
		//calculate time derivatives
		//
		ck.bdf(alphaBDF,
		       q_m_betaBDF[eN_k],//since m_t isn't used, we don't have to correct mass
		       m,
		       dm,
		       m_t,
		       dm_t);
		//
		//calculate subgrid error contribution to the Jacobian (strong residual, adjoint, jacobian of strong residual)
		//
		//calculate the adjoint times the test functions
		for (int i=0;i<nDOF_test_element;i++)
		  {
		    // int eN_k_i_nSpace = (eN_k*nDOF_trial_element+i)*nSpace;
		    // Lstar_u[i]=ck.Advection_adjoint(df,&u_grad_test_dV[eN_k_i_nSpace]);
		    register int i_nSpace = i*nSpace;
		    Lstar_u[i]=ck.Advection_adjoint(df,&u_grad_test_dV[i_nSpace]);
		  }
		//calculate the Jacobian of strong residual
		for (int j=0;j<nDOF_trial_element;j++)
		  {
		    //int eN_k_j=eN_k*nDOF_trial_element+j;
		    //int eN_k_j_nSpace = eN_k_j*nSpace;
		    int j_nSpace = j*nSpace;
		    dpdeResidual_u_u[j]= ck.MassJacobian_strong(dm_t,u_trial_ref[k*nDOF_trial_element+j]) +
		      ck.AdvectionJacobian_strong(df,&u_grad_trial[j_nSpace]);
		  }
		//tau and tau*Res
		calculateSubgridError_tau(elementDiameter[eN],
					  dm_t,
					  df,
					  cfl[eN_k],
					  tau0);

		calculateSubgridError_tau(Ct_sge,
					  G,
					  dm_t,
					  df,
					  tau1,
					  cfl[eN_k]);
		tau = useMetrics*tau1+(1.0-useMetrics)*tau0;

		for(int j=0;j<nDOF_trial_element;j++)
		  dsubgridError_u_u[j] = -tau*dpdeResidual_u_u[j];

		for(int i=0;i<nDOF_test_element;i++)
		  {
		    //int eN_k_i=eN_k*nDOF_test_element+i;
		    //int eN_k_i_nSpace=eN_k_i*nSpace;
		    for(int j=0;j<nDOF_trial_element;j++)
		      {
			//int eN_k_j=eN_k*nDOF_trial_element+j;
			//int eN_k_j_nSpace = eN_k_j*nSpace;
			int j_nSpace = j*nSpace;
			int i_nSpace = i*nSpace;
			if (STABILIZATION_TYPE==0)
			  {
			    elementJacobian_u_u[i][j] +=
			      ck.MassJacobian_weak(dm_t,
						   u_trial_ref[k*nDOF_trial_element+j],
						   u_test_dV[i]) +
			      ck.AdvectionJacobian_weak(df,
							u_trial_ref[k*nDOF_trial_element+j],
							&u_grad_test_dV[i_nSpace]) +
			      ck.SubgridErrorJacobian(dsubgridError_u_u[j],Lstar_u[i]) +
			      ck.NumericalDiffusionJacobian(q_numDiff_u_last[eN_k],
							    &u_grad_trial[j_nSpace],
							    &u_grad_test_dV[i_nSpace]); //implicit
			  }
			else
			  {
			    elementJacobian_u_u[i][j] +=
			      ck.MassJacobian_weak(1.0,
						   u_trial_ref[k*nDOF_trial_element+j],
						   u_test_dV[i]);
			  }
		      }//j
		  }//i
	      }//k
	    //
	    //load into element Jacobian into global Jacobian
	    //
	    for (int i=0;i<nDOF_test_element;i++)
	      {
		int eN_i = eN*nDOF_test_element+i;
		for (int j=0;j<nDOF_trial_element;j++)
		  {
		    int eN_i_j = eN_i*nDOF_trial_element+j;
		    globalJacobian[csrRowIndeces_u_u[eN_i] + csrColumnOffsets_u_u[eN_i_j]] += elementJacobian_u_u[i][j];
		  }//j
	      }//i
	  }//elements
	//
	//loop over exterior element boundaries to compute the surface integrals and load them into the global Jacobian
	//
	if (STABILIZATION_TYPE==0)
	  for (int ebNE = 0; ebNE < nExteriorElementBoundaries_global; ebNE++)
	    {
	      register int ebN = exteriorElementBoundariesArray[ebNE];
	      register int eN  = elementBoundaryElementsArray[ebN*2+0],
		ebN_local = elementBoundaryLocalElementBoundariesArray[ebN*2+0],
		eN_nDOF_trial_element = eN*nDOF_trial_element;
	      for  (int kb=0;kb<nQuadraturePoints_elementBoundary;kb++)
		{
		  register int ebNE_kb = ebNE*nQuadraturePoints_elementBoundary+kb,
		    ebNE_kb_nSpace = ebNE_kb*nSpace,
		    ebN_local_kb = ebN_local*nQuadraturePoints_elementBoundary+kb,
		    ebN_local_kb_nSpace = ebN_local_kb*nSpace;
		  register double u_ext=0.0,
		    grad_u_ext[nSpace],
		    m_ext=0.0,
		    dm_ext=0.0,
		    f_ext[nSpace],
		    df_ext[nSpace],
		    dflux_u_u_ext=0.0,
		    bc_u_ext=0.0,
		    //bc_grad_u_ext[nSpace],
		    bc_m_ext=0.0,
		    bc_dm_ext=0.0,
		    bc_f_ext[nSpace],
		    bc_df_ext[nSpace],
		    fluxJacobian_u_u[nDOF_trial_element],
		    jac_ext[nSpace*nSpace],
		    jacDet_ext,
		    jacInv_ext[nSpace*nSpace],
		    boundaryJac[nSpace*(nSpace-1)],
		    metricTensor[(nSpace-1)*(nSpace-1)],
		    metricTensorDetSqrt,
		    dS,
		    u_test_dS[nDOF_test_element],
		    u_grad_trial_trace[nDOF_trial_element*nSpace],
		    normal[nSpace],x_ext,y_ext,z_ext,xt_ext,yt_ext,zt_ext,integralScaling,
		    //VRANS
		    porosity_ext,
		    //
		    G[nSpace*nSpace],G_dd_G,tr_G;
		  //
		  //calculate the solution and gradients at quadrature points
		  //
		  // u_ext=0.0;
		  // for (int I=0;I<nSpace;I++)
		  //   {
		  //     grad_u_ext[I] = 0.0;
		  //     bc_grad_u_ext[I] = 0.0;
		  //   }
		  // for (int j=0;j<nDOF_trial_element;j++)
		  //   {
		  //     register int eN_j = eN*nDOF_trial_element+j,
		  //       ebNE_kb_j = ebNE_kb*nDOF_trial_element+j,
		  //       ebNE_kb_j_nSpace= ebNE_kb_j*nSpace;
		  //     u_ext += valFromDOF_c(u_dof[u_l2g[eN_j]],u_trial_ext[ebNE_kb_j]);

		  //     for (int I=0;I<nSpace;I++)
		  //       {
		  //         grad_u_ext[I] += gradFromDOF_c(u_dof[u_l2g[eN_j]],u_grad_trial_ext[ebNE_kb_j_nSpace+I]);
		  //       }
		  //   }
		  ck.calculateMapping_elementBoundary(eN,
						      ebN_local,
						      kb,
						      ebN_local_kb,
						      mesh_dof,
						      mesh_l2g,
						      mesh_trial_trace_ref,
						      mesh_grad_trial_trace_ref,
						      boundaryJac_ref,
						      jac_ext,
						      jacDet_ext,
						      jacInv_ext,
						      boundaryJac,
						      metricTensor,
						      metricTensorDetSqrt,
						      normal_ref,
						      normal,
						      x_ext,y_ext,z_ext);
		  ck.calculateMappingVelocity_elementBoundary(eN,
							      ebN_local,
							      kb,
							      ebN_local_kb,
							      mesh_velocity_dof,
							      mesh_l2g,
							      mesh_trial_trace_ref,
							      xt_ext,yt_ext,zt_ext,
							      normal,
							      boundaryJac,
							      metricTensor,
							      integralScaling);
		  //std::cout<<"J mtsqrdet "<<metricTensorDetSqrt<<" integralScaling "<<integralScaling<<std::endl;
		  dS = ((1.0-MOVING_DOMAIN)*metricTensorDetSqrt + MOVING_DOMAIN*integralScaling)*dS_ref[kb];
		  //dS = metricTensorDetSqrt*dS_ref[kb];
		  ck.calculateG(jacInv_ext,G,G_dd_G,tr_G);
		  //compute shape and solution information
		  //shape
		  ck.gradTrialFromRef(&u_grad_trial_trace_ref[ebN_local_kb_nSpace*nDOF_trial_element],jacInv_ext,u_grad_trial_trace);
		  //solution and gradients
		  ck.valFromDOF(u_dof,&u_l2g[eN_nDOF_trial_element],&u_trial_trace_ref[ebN_local_kb*nDOF_test_element],u_ext);
		  ck.gradFromDOF(u_dof,&u_l2g[eN_nDOF_trial_element],u_grad_trial_trace,grad_u_ext);
		  //precalculate test function products with integration weights
		  for (int j=0;j<nDOF_trial_element;j++)
		    {
		      u_test_dS[j] = u_test_trace_ref[ebN_local_kb*nDOF_test_element+j]*dS;
		    }
		  //
		  //load the boundary values
		  //
		  bc_u_ext = isDOFBoundary_u[ebNE_kb]*ebqe_bc_u_ext[ebNE_kb]+(1-isDOFBoundary_u[ebNE_kb])*u_ext;
		  //VRANS
		  porosity_ext = 1.0 - ebqe_vos_ext[ebNE_kb];
		  //
		  //
		  //calculate the internal and external trace of the pde coefficients
		  //
		  evaluateCoefficients(&ebqe_velocity_ext[ebNE_kb_nSpace],
				       u_ext,
				       //VRANS
				       porosity_ext,
				       //
				       m_ext,
				       dm_ext,
				       f_ext,
				       df_ext);
		  evaluateCoefficients(&ebqe_velocity_ext[ebNE_kb_nSpace],
				       bc_u_ext,
				       //VRANS
				       porosity_ext,
				       //
				       bc_m_ext,
				       bc_dm_ext,
				       bc_f_ext,
				       bc_df_ext);
		  //
		  //moving domain
		  //
		  double mesh_velocity[3];
		  mesh_velocity[0] = xt_ext;
		  mesh_velocity[1] = yt_ext;
		  mesh_velocity[2] = zt_ext;
		  //std::cout<<"ext J mesh_velocity"<<std::endl;
		  for (int I=0;I<nSpace;I++)
		    {
		      //std::cout<<mesh_velocity[I]<<std::endl;
		      f_ext[I] -= MOVING_DOMAIN*m_ext*mesh_velocity[I];
		      df_ext[I] -= MOVING_DOMAIN*dm_ext*mesh_velocity[I];
		      bc_f_ext[I] -= MOVING_DOMAIN*bc_m_ext*mesh_velocity[I];
		      bc_df_ext[I] -= MOVING_DOMAIN*bc_dm_ext*mesh_velocity[I];
		    }
		  //
		  //calculate the numerical fluxes
		  //
		  exteriorNumericalAdvectiveFluxDerivative(isDOFBoundary_u[ebNE_kb],
							   isFluxBoundary_u[ebNE_kb],
							   normal,
							   df_ext,//VRANS holds porosity
							   dflux_u_u_ext);
		  //
		  //calculate the flux jacobian
		  //
		  for (int j=0;j<nDOF_trial_element;j++)
		    {
		      //register int ebNE_kb_j = ebNE_kb*nDOF_trial_element+j;
		      register int ebN_local_kb_j=ebN_local_kb*nDOF_trial_element+j;
		      fluxJacobian_u_u[j]=ck.ExteriorNumericalAdvectiveFluxJacobian(dflux_u_u_ext,u_trial_trace_ref[ebN_local_kb_j]);
		    }//j
		  //
		  //update the global Jacobian from the flux Jacobian
		  //
		  for (int i=0;i<nDOF_test_element;i++)
		    {
		      register int eN_i = eN*nDOF_test_element+i;
		      //register int ebNE_kb_i = ebNE_kb*nDOF_test_element+i;
		      for (int j=0;j<nDOF_trial_element;j++)
			{
			  register int ebN_i_j = ebN*4*nDOF_test_X_trial_element + i*nDOF_trial_element + j;
			  globalJacobian[csrRowIndeces_u_u[eN_i] + csrColumnOffsets_eb_u_u[ebN_i_j]] += fluxJacobian_u_u[j]*u_test_dS[i];
			}//j
		    }//i
		}//kb
	    }//ebNE
      }//computeJacobian

      void FCTStep(double dt,
		   int NNZ, //number on non-zero entries on sparsity pattern
		   int numDOFs, //number of DOFs
		   double* lumped_mass_matrix, //lumped mass matrix (as vector)
		   double* soln, //DOFs of solution at time tn
		   double* solH, //DOFs of high order solution at tnp1
		   double* uLow,
		   double* dLow,
		   double* limited_solution,
		   int* csrRowIndeces_DofLoops, //csr row indeces
		   int* csrColumnOffsets_DofLoops, //csr column offsets
		   double* MassMatrix, //mass matrix
		   double* dt_times_dH_minus_dL, //low minus high order dissipative matrices
		   double* min_u_bc, //min/max value at BCs. If DOF is not at boundary then min=1E10, max=-1E10
		   double* max_u_bc,
		   int LUMPED_MASS_MATRIX,
		   int STABILIZATION_TYPE
		   )
      {
<<<<<<< HEAD
	std::valarray<double> Rpos(numDOFs), Rneg(numDOFs);
	std::valarray<double> FluxCorrectionMatrix(NNZ);
=======
	Rpos.resize(numDOFs,0.0), Rneg.resize(numDOFs,0.0);
	FluxCorrectionMatrix.resize(NNZ,0.0);
>>>>>>> 0104859b
	//////////////////
	// LOOP in DOFs //
	//////////////////
	int ij=0;
	for (int i=0; i<numDOFs; i++)
	  {
	    //read some vectors
	    double solHi = solH[i];
	    double solni = soln[i];
	    double mi = lumped_mass_matrix[i];
	    double uLowi = uLow[i];
	    double uDotLowi = (uLowi - solni)/dt;
	    double mini=min_u_bc[i], maxi=max_u_bc[i]; // init min/max with value at BCs (NOTE: if no boundary then min=1E10, max=-1E10)
	    if (GLOBAL_FCT==1)
	      {
		mini = 0.;
		maxi = 1.;
	      }

	    double Pposi=0, Pnegi=0;
	    // LOOP OVER THE SPARSITY PATTERN (j-LOOP)//
	    for (int offset=csrRowIndeces_DofLoops[i]; offset<csrRowIndeces_DofLoops[i+1]; offset++)
	      {
		int j = csrColumnOffsets_DofLoops[offset];
		double solnj = soln[j];
		////////////////////////
		// COMPUTE THE BOUNDS //
		////////////////////////
		if (GLOBAL_FCT == 0)
		  {
		    mini = fmin(mini,solnj);
		    maxi = fmax(maxi,solnj);
		  }
		double uLowj = uLow[j];
		double uDotLowj = (uLowj - solnj)/dt;
		// i-th row of flux correction matrix		
		if (STABILIZATION_TYPE==4) // DK high-order, linearly stable anti-dif. flux
		  {
		    FluxCorrectionMatrix[ij] = dt*(MassMatrix[ij]*(uDotLowi-uDotLowj)
						   + dLow[ij]*(uLowi-uLowj));
		  }
		else
		  {
		    double ML_minus_MC =
		      (LUMPED_MASS_MATRIX == 1 ? 0. : (i==j ? 1. : 0.)*mi - MassMatrix[ij]);
		    FluxCorrectionMatrix[ij] = ML_minus_MC * (solH[j]-solnj - (solHi-solni))
		      + dt_times_dH_minus_dL[ij]*(solnj-solni);
		  }
		
		///////////////////////
		// COMPUTE P VECTORS //
		///////////////////////
		Pposi += FluxCorrectionMatrix[ij]*((FluxCorrectionMatrix[ij] > 0) ? 1. : 0.);
		Pnegi += FluxCorrectionMatrix[ij]*((FluxCorrectionMatrix[ij] < 0) ? 1. : 0.);

		//update ij
		ij+=1;
	      }
	    ///////////////////////
	    // COMPUTE Q VECTORS //
	    ///////////////////////
	    double Qposi = mi*(maxi-uLow[i]);
	    double Qnegi = mi*(mini-uLow[i]);

	    ///////////////////////
	    // COMPUTE R VECTORS //
	    ///////////////////////
	    Rpos[i] = ((Pposi==0) ? 1. : fmin(1.0,Qposi/Pposi));
	    Rneg[i] = ((Pnegi==0) ? 1. : fmin(1.0,Qnegi/Pnegi));
	  } // i DOFs

	//////////////////////
	// COMPUTE LIMITERS //
	//////////////////////
	ij=0;
	for (int i=0; i<numDOFs; i++)
	  {
	    double ith_Limiter_times_FluxCorrectionMatrix = 0.;
	    double Rposi = Rpos[i], Rnegi = Rneg[i];
	    // LOOP OVER THE SPARSITY PATTERN (j-LOOP)//
	    for (int offset=csrRowIndeces_DofLoops[i]; offset<csrRowIndeces_DofLoops[i+1]; offset++)
	      {
		int j = csrColumnOffsets_DofLoops[offset];
		double Lij = 1;
		Lij = ((FluxCorrectionMatrix[ij]>0) ? fmin(Rposi,Rneg[j]) : fmin(Rnegi,Rpos[j]));
		ith_Limiter_times_FluxCorrectionMatrix += Lij * FluxCorrectionMatrix[ij];
		//update ij
		ij+=1;
	      }
	    limited_solution[i] = uLow[i] + 1./lumped_mass_matrix[i]*ith_Limiter_times_FluxCorrectionMatrix;
	  }
      }

      void calculateResidualEdgeBased(//element
				      double dt,
				      double* mesh_trial_ref,
				      double* mesh_grad_trial_ref,
				      double* mesh_dof,
				      double* mesh_velocity_dof,
				      double MOVING_DOMAIN,
				      int* mesh_l2g,
				      double* dV_ref,
				      double* u_trial_ref,
				      double* u_grad_trial_ref,
				      double* u_test_ref,
				      double* u_grad_test_ref,
				      //element boundary
				      double* mesh_trial_trace_ref,
				      double* mesh_grad_trial_trace_ref,
				      double* dS_ref,
				      double* u_trial_trace_ref,
				      double* u_grad_trial_trace_ref,
				      double* u_test_trace_ref,
				      double* u_grad_test_trace_ref,
				      double* normal_ref,
				      double* boundaryJac_ref,
				      //physics
				      int nElements_global,
				      double useMetrics,
				      double alphaBDF,
				      int lag_shockCapturing,
				      double shockCapturingDiffusion,
				      double sc_uref, double sc_alpha,
				      //VRANS
				      const double* q_vos,
				      const double* vos_dof,
				      //
				      int* u_l2g,
				      int* r_l2g,
				      double* elementDiameter,
				      double degree_polynomial,
				      double* u_dof,
				      double* u_dof_old,
				      double* velocity,
				      double* q_m,
				      double* q_u,
				      double* q_m_betaBDF,
				      double* q_dV,
				      double* q_dV_last,
				      double* cfl,
				      double* edge_based_cfl,
				      double* q_numDiff_u,
				      double* q_numDiff_u_last,
				      int offset_u, int stride_u,
				      double* globalResidual,
				      int nExteriorElementBoundaries_global,
				      int* exteriorElementBoundariesArray,
				      int* elementBoundaryElementsArray,
				      int* elementBoundaryLocalElementBoundariesArray,
				      double* ebqe_velocity_ext,
				      //VRANS
				      const double* ebqe_vos_ext,
				      //
				      int* isDOFBoundary_u,
				      double* ebqe_bc_u_ext,
				      int* isFluxBoundary_u,
				      double* ebqe_bc_flux_u_ext,
				      double* ebqe_phi,double epsFact,
				      double* ebqe_u,
				      double* ebqe_flux,
				      //EXPLICIT METHODS
				      int stage,
				      double * uTilde_dof,
				      // PARAMETERS FOR EDGE BASED STABILIZATION
				      double cE,
				      double cMax,
				      double cK,
				      // PARAMETERS FOR LOG BASED ENTROPY FUNCTION
				      double uL,
				      double uR,
				      // PARAMETERS FOR EDGE VISCOSITY
				      int numDOFs,
				      int NNZ,
				      int* csrRowIndeces_DofLoops,
				      int* csrColumnOffsets_DofLoops,
				      int* csrRowIndeces_CellLoops,
				      int* csrColumnOffsets_CellLoops,
				      int* csrColumnOffsets_eb_CellLoops,
				      double* ML,
				      // PARAMETERS FOR 1st or 2nd ORDER MPP METHOD
				      int LUMPED_MASS_MATRIX,
				      int STABILIZATION_TYPE,
				      int ENTROPY_TYPE,
				      // FOR FCT
				      double* uLow,
				      double* dLow,
				      double* dt_times_dH_minus_dL,
				      double* min_u_bc,
				      double* max_u_bc,
				      // AUX QUANTITIES OF INTEREST
				      double* quantDOFs)
      {
	// NOTE: This function follows a different (but equivalent) implementation of the smoothness based indicator than NCLS.h
	// Allocate space for the transport matrices
	// This is used for first order KUZMIN'S METHOD
<<<<<<< HEAD
	std::valarray<double> TransportMatrix(NNZ), TransposeTransportMatrix(NNZ);
=======
	TransportMatrix.resize(NNZ,0.0), TransposeTransportMatrix.resize(NNZ,0.0);
>>>>>>> 0104859b
	for (int i=0; i<NNZ; i++)
	  {
	    TransportMatrix[i] = 0.;
	    TransposeTransportMatrix[i] = 0.;
	  }

	// compute entropy and init global_entropy_residual and boundary_integral
<<<<<<< HEAD
	std::valarray<double> psi(numDOFs), eta(numDOFs), global_entropy_residual(numDOFs), boundary_integral(numDOFs);
=======
	psi.resize(numDOFs,0.0);
	eta.resize(numDOFs,0.0);
	global_entropy_residual.resize(numDOFs,0.0);
	boundary_integral.resize(numDOFs,0.0);
>>>>>>> 0104859b
	for (int i=0; i<numDOFs; i++)
	  {
	    // NODAL ENTROPY //
	    if (STABILIZATION_TYPE==2) //EV stab
	      {
		double porosity_times_solni = (1.0-vos_dof[i])*u_dof_old[i];
		eta[i] = ENTROPY_TYPE == 0 ? ENTROPY(porosity_times_solni,uL,uR) : ENTROPY_LOG(porosity_times_solni,uL,uR);
		global_entropy_residual[i]=0.;
	      }
	    boundary_integral[i]=0.;
	  }

	//////////////////////////////////////////////
	// ** LOOP IN CELLS FOR CELL BASED TERMS ** //
	//////////////////////////////////////////////
	// HERE WE COMPUTE:
	//    * Time derivative term. porosity*u_t
	//    * cell based CFL (for reference)
	//    * Entropy residual
	//    * Transport matrices
	for(int eN=0;eN<nElements_global;eN++)
	  {
	    //declare local storage for local contributions and initialize
	    register double
	      elementResidual_u[nDOF_test_element],
	      element_entropy_residual[nDOF_test_element];
	    register double  elementTransport[nDOF_test_element][nDOF_trial_element];
	    register double  elementTransposeTransport[nDOF_test_element][nDOF_trial_element];
	    for (int i=0;i<nDOF_test_element;i++)
	      {
		elementResidual_u[i]=0.0;
		element_entropy_residual[i]=0.0;
		for (int j=0;j<nDOF_trial_element;j++)
		  {
		    elementTransport[i][j]=0.0;
		    elementTransposeTransport[i][j]=0.0;
		  }
	      }
	    //loop over quadrature points and compute integrands
	    for  (int k=0;k<nQuadraturePoints_element;k++)
	      {
		//compute indeces and declare local storage
		register int eN_k = eN*nQuadraturePoints_element+k,
		  eN_k_nSpace = eN_k*nSpace,
		  eN_nDOF_trial_element = eN*nDOF_trial_element;
		register double
		  // for entropy residual
		  aux_entropy_residual=0., DENTROPY_un, DENTROPY_uni,
		  //for mass matrix contributions
		  u=0.0, un=0.0, grad_un[nSpace], porosity_times_velocity[nSpace],
		  u_test_dV[nDOF_trial_element],
		  u_grad_trial[nDOF_trial_element*nSpace],
		  u_grad_test_dV[nDOF_test_element*nSpace],
		  //for general use
		  jac[nSpace*nSpace], jacDet, jacInv[nSpace*nSpace],
		  dV,x,y,z,xt,yt,zt,
		  //VRANS
		  porosity;
		//get the physical integration weight
		ck.calculateMapping_element(eN,
					    k,
					    mesh_dof,
					    mesh_l2g,
					    mesh_trial_ref,
					    mesh_grad_trial_ref,
					    jac,
					    jacDet,
					    jacInv,
					    x,y,z);
		ck.calculateMappingVelocity_element(eN,
						    k,
						    mesh_velocity_dof,
						    mesh_l2g,
						    mesh_trial_ref,
						    xt,yt,zt);
		dV = fabs(jacDet)*dV_ref[k];
		//get the solution (of Newton's solver). To compute time derivative term
		ck.valFromDOF(u_dof,&u_l2g[eN_nDOF_trial_element],&u_trial_ref[k*nDOF_trial_element],u);
		//get the solution at quad point at tn and tnm1 for entropy viscosity
		ck.valFromDOF(u_dof_old,&u_l2g[eN_nDOF_trial_element],&u_trial_ref[k*nDOF_trial_element],un);
		//get the solution gradients at tn for entropy viscosity
		ck.gradTrialFromRef(&u_grad_trial_ref[k*nDOF_trial_element*nSpace],jacInv,u_grad_trial);
		ck.gradFromDOF(u_dof_old,&u_l2g[eN_nDOF_trial_element],u_grad_trial,grad_un);

		//precalculate test function products with integration weights for mass matrix terms
		for (int j=0;j<nDOF_trial_element;j++)
		  {
		    u_test_dV[j] = u_test_ref[k*nDOF_trial_element+j]*dV;
		    for (int I=0;I<nSpace;I++)
		      u_grad_test_dV[j*nSpace+I] = u_grad_trial[j*nSpace+I]*dV;//cek warning won't work for Petrov-Galerkin
		  }

		//calculate time derivative at quadrature points
		if (q_dV_last[eN_k] <= -100)
		  q_dV_last[eN_k] = dV;
		q_dV[eN_k] = dV;
		//VRANS
		porosity = 1.-q_vos[eN_k];
		//
		//moving mesh
		//
		double mesh_velocity[3];
		mesh_velocity[0] = xt;
		mesh_velocity[1] = yt;
		mesh_velocity[2] = zt;
		//relative velocity at tn
		for (int I=0;I<nSpace;I++)
		  porosity_times_velocity[I] = porosity*(velocity[eN_k_nSpace+I]-MOVING_DOMAIN*mesh_velocity[I]);

		//////////////////////////////
		// CALCULATE CELL BASED CFL //
		//////////////////////////////
		calculateCFL(elementDiameter[eN]/degree_polynomial,porosity_times_velocity,cfl[eN_k]);

		//////////////////////////////////////////////
		// CALCULATE ENTROPY RESIDUAL AT QUAD POINT //
		//////////////////////////////////////////////
		if (STABILIZATION_TYPE==2) // EV stab
		  {
		    for (int I=0;I<nSpace;I++)
		      aux_entropy_residual += porosity_times_velocity[I]*grad_un[I];
		    DENTROPY_un = ENTROPY_TYPE==0 ? DENTROPY(porosity*un,uL,uR) : DENTROPY_LOG(porosity*un,uL,uR);
		  }
		//////////////
		// ith-LOOP //
		//////////////
		for(int i=0;i<nDOF_test_element;i++)
		  {
		    // VECTOR OF ENTROPY RESIDUAL //
		    int eN_i=eN*nDOF_test_element+i;
		    if (STABILIZATION_TYPE==2) // EV stab
		      {
			int gi = offset_u+stride_u*u_l2g[eN_i]; //global i-th index
			double porosity_times_uni = (1.-vos_dof[gi])*u_dof_old[gi];
			DENTROPY_uni = ENTROPY_TYPE == 0 ? DENTROPY(porosity_times_uni,uL,uR) : DENTROPY_LOG(porosity_times_uni,uL,uR);
			element_entropy_residual[i] += (DENTROPY_un - DENTROPY_uni)*aux_entropy_residual*u_test_dV[i];
		      }
		    elementResidual_u[i] += porosity*(u-un)*u_test_dV[i];
		    ///////////////
		    // j-th LOOP // To construct transport matrices
		    ///////////////
		    for(int j=0;j<nDOF_trial_element;j++)
		      {
			int j_nSpace = j*nSpace;
			int i_nSpace = i*nSpace;
			elementTransport[i][j] += // -int[(vel.grad_wi)*wj*dx]
			  ck.AdvectionJacobian_weak(porosity_times_velocity,
						    u_trial_ref[k*nDOF_trial_element+j],&u_grad_test_dV[i_nSpace]);
			elementTransposeTransport[i][j] += // -int[(vel.grad_wj)*wi*dx]
			  ck.AdvectionJacobian_weak(porosity_times_velocity,
						    u_trial_ref[k*nDOF_trial_element+i],&u_grad_test_dV[j_nSpace]);
		      }
		  }//i
		//save solution for other models
		q_u[eN_k] = u;
		q_m[eN_k] = porosity*u;
	      }
	    /////////////////
	    // DISTRIBUTE // load cell based element into global residual
	    ////////////////
	    for(int i=0;i<nDOF_test_element;i++)
	      {
		int eN_i=eN*nDOF_test_element+i;
		int gi = offset_u+stride_u*u_l2g[eN_i]; //global i-th index

		// distribute global residual for (lumped) mass matrix
		globalResidual[gi] += elementResidual_u[i];
		// distribute entropy_residual
		if (STABILIZATION_TYPE==2) // EV Stab
		  global_entropy_residual[gi] += element_entropy_residual[i];

		// distribute transport matrices
		for (int j=0;j<nDOF_trial_element;j++)
		  {
		    int eN_i_j = eN_i*nDOF_trial_element+j;
		    TransportMatrix[csrRowIndeces_CellLoops[eN_i] +
				    csrColumnOffsets_CellLoops[eN_i_j]] += elementTransport[i][j];
		    TransposeTransportMatrix[csrRowIndeces_CellLoops[eN_i] +
					     csrColumnOffsets_CellLoops[eN_i_j]] 
		      += elementTransposeTransport[i][j];
		  }//j
	      }//i
	  }//elements

	//////////////////////////////////////////////////////////////////////////////////////////
	// ADD OUTFLOW BOUNDARY TERM TO TRANSPORT MATRICES AND COMPUTE INFLOW BOUNDARY INTEGRAL //
	//////////////////////////////////////////////////////////////////////////////////////////
	//   * Compute outflow boundary integral as a matrix; i.e., int_B[ (vel.normal)*wi*wj*dx]
	for (int ebNE = 0; ebNE < nExteriorElementBoundaries_global; ebNE++)
	  {
	    double min_u_bc_local = 1E10, max_u_bc_local = -1E10;
	    register int ebN = exteriorElementBoundariesArray[ebNE];
	    register int eN  = elementBoundaryElementsArray[ebN*2+0],
	      ebN_local = elementBoundaryLocalElementBoundariesArray[ebN*2+0],
	      eN_nDOF_trial_element = eN*nDOF_trial_element;
	    register double elementResidual_u[nDOF_test_element];
	    for (int i=0;i<nDOF_test_element;i++)
	      elementResidual_u[i]=0.0;
	    // loop on quad points
	    for  (int kb=0;kb<nQuadraturePoints_elementBoundary;kb++)
	      {
		register int ebNE_kb = ebNE*nQuadraturePoints_elementBoundary+kb,
		  ebNE_kb_nSpace = ebNE_kb*nSpace,
		  ebN_local_kb = ebN_local*nQuadraturePoints_elementBoundary+kb,
		  ebN_local_kb_nSpace = ebN_local_kb*nSpace;
		register double
		  u_ext=0.0, bc_u_ext=0.0,
		  porosity_times_velocity[nSpace],
		  flux_ext=0.0, dflux_ext=0.0,
		  fluxTransport[nDOF_trial_element],
		  jac_ext[nSpace*nSpace],
		  jacDet_ext,
		  jacInv_ext[nSpace*nSpace],
		  boundaryJac[nSpace*(nSpace-1)],
		  metricTensor[(nSpace-1)*(nSpace-1)],
		  metricTensorDetSqrt,
		  dS,
		  u_test_dS[nDOF_test_element],
		  normal[nSpace],x_ext,y_ext,z_ext,xt_ext,yt_ext,zt_ext,integralScaling,porosity_ext;
		// calculate mappings
		ck.calculateMapping_elementBoundary(eN,
						    ebN_local,
						    kb,
						    ebN_local_kb,
						    mesh_dof,
						    mesh_l2g,
						    mesh_trial_trace_ref,
						    mesh_grad_trial_trace_ref,
						    boundaryJac_ref,
						    jac_ext,
						    jacDet_ext,
						    jacInv_ext,
						    boundaryJac,
						    metricTensor,
						    metricTensorDetSqrt,
						    normal_ref,
						    normal,
						    x_ext,y_ext,z_ext);
		ck.calculateMappingVelocity_elementBoundary(eN,
							    ebN_local,
							    kb,
							    ebN_local_kb,
							    mesh_velocity_dof,
							    mesh_l2g,
							    mesh_trial_trace_ref,
							    xt_ext,yt_ext,zt_ext,
							    normal,
							    boundaryJac,
							    metricTensor,
							    integralScaling);
		dS = ((1.0-MOVING_DOMAIN)*metricTensorDetSqrt + MOVING_DOMAIN*integralScaling)*dS_ref[kb];
		//compute shape and solution information
		ck.valFromDOF(u_dof,&u_l2g[eN_nDOF_trial_element],&u_trial_trace_ref[ebN_local_kb*nDOF_test_element],u_ext);
		//precalculate test function products with integration weights
		for (int j=0;j<nDOF_trial_element;j++)
		  u_test_dS[j] = u_test_trace_ref[ebN_local_kb*nDOF_test_element+j]*dS;

		//VRANS
		porosity_ext = 1.0-ebqe_vos_ext[ebNE_kb];
		//
		//moving mesh
		//
		double mesh_velocity[3];
		mesh_velocity[0] = xt_ext;
		mesh_velocity[1] = yt_ext;
		mesh_velocity[2] = zt_ext;
		//std::cout<<"mesh_velocity ext"<<std::endl;
		for (int I=0;I<nSpace;I++)
		  porosity_times_velocity[I] = porosity_ext*(ebqe_velocity_ext[ebNE_kb_nSpace+I] - MOVING_DOMAIN*mesh_velocity[I]);
		//
		//calculate the fluxes
		//
		double flow = 0.;
		for (int I=0; I < nSpace; I++)
		  flow += normal[I]*porosity_times_velocity[I];

		if (flow >= 0) //outflow. This is handled via the transport matrices. Then flux_ext=0 and dflux_ext!=0
		  {
		    dflux_ext = flow;
		    flux_ext = 0;
		    // save external u
		    ebqe_u[ebNE_kb] = u_ext;
		  }
		else // inflow. This is handled via the boundary integral. Then flux_ext!=0 and dflux_ext=0
		  {
		    dflux_ext = 0;
		    // save external u
		    ebqe_u[ebNE_kb] = isDOFBoundary_u[ebNE_kb]*ebqe_bc_u_ext[ebNE_kb]+(1-isDOFBoundary_u[ebNE_kb])*u_ext;
		    if (isDOFBoundary_u[ebNE_kb] == 1)
		      flux_ext = ebqe_bc_u_ext[ebNE_kb]*flow;
		    else if (isFluxBoundary_u[ebNE_kb] == 1)
		      flux_ext = ebqe_bc_flux_u_ext[ebNE_kb];
		    else
		      {
			std::cout<<"warning: VOF open boundary with no external trace, setting to zero for inflow"<<std::endl;
			flux_ext = 0.0;
		      }
		  }

		for (int j=0;j<nDOF_trial_element;j++)
		  {
		    // elementResidual. This is to include the inflow boundary integral.
		    // NOTE: here I assume that we use a Galerkin approach st nDOF_test_element = nDOF_trial_element
		    elementResidual_u[j] += flux_ext*u_test_dS[j];
		    register int ebN_local_kb_j=ebN_local_kb*nDOF_trial_element+j;
		    fluxTransport[j] = dflux_ext*u_trial_trace_ref[ebN_local_kb_j];
		  }//j
		///////////////////////////////////////////////////////
		// DISTRIBUTE OUTFLOW BOUNDARY TO TRANSPORT MATRICES //
		///////////////////////////////////////////////////////
		for (int i=0;i<nDOF_test_element;i++)
		  {
		    register int eN_i = eN*nDOF_test_element+i;
		    for (int j=0;j<nDOF_trial_element;j++)
		      {
			register int ebN_i_j = ebN*4*nDOF_test_X_trial_element + i*nDOF_trial_element + j;
			TransportMatrix[csrRowIndeces_CellLoops[eN_i] + csrColumnOffsets_eb_CellLoops[ebN_i_j]]
			  += fluxTransport[j]*u_test_dS[i];
			TransposeTransportMatrix[csrRowIndeces_CellLoops[eN_i] + csrColumnOffsets_eb_CellLoops[ebN_i_j]]
			  += fluxTransport[i]*u_test_dS[j];
		      }//j
		  }//i
		// local min/max at boundary
		min_u_bc_local = fmin(ebqe_u[ebNE_kb], min_u_bc_local);
		max_u_bc_local = fmax(ebqe_u[ebNE_kb], max_u_bc_local);
	      }//kb
	    // global min/max at boundary
	    for (int i=0;i<nDOF_test_element;i++)
	      {
		int eN_i = eN*nDOF_test_element+i;
		int gi = offset_u+stride_u*u_l2g[eN_i]; //global i-th index
		globalResidual[gi] += dt*elementResidual_u[i];
		boundary_integral[gi] += elementResidual_u[i];
		min_u_bc[gi] = fmin(min_u_bc_local,min_u_bc[gi]);
		max_u_bc[gi] = fmax(max_u_bc_local,max_u_bc[gi]);
	      }
	  }//ebNE
	// END OF ADDING BOUNDARY TERM TO TRANSPORT MATRICES and COMPUTING BOUNDARY INTEGRAL //

	/////////////////////////////////////////////////////////////////
	// COMPUTE SMOOTHNESS INDICATOR and NORMALIZE ENTROPY RESIDUAL //
	/////////////////////////////////////////////////////////////////
	// NOTE: see NCLS.h for a different but equivalent implementation of this.
	int ij = 0;
	for (int i=0; i<numDOFs; i++)
	  {
	    double etaMaxi, etaMini;
	    if (STABILIZATION_TYPE==2) //EV 
	      {
		// For eta min and max
		etaMaxi = fabs(eta[i]);
		etaMini = fabs(eta[i]);
	      }
	    double porosity_times_solni = (1.-vos_dof[i])*u_dof_old[i];
	    // for smoothness indicator //
	    double alpha_numerator = 0., alpha_denominator = 0.;
	    for (int offset=csrRowIndeces_DofLoops[i]; offset<csrRowIndeces_DofLoops[i+1]; offset++)
	      { // First loop in j (sparsity pattern)
		int j = csrColumnOffsets_DofLoops[offset];
		if (STABILIZATION_TYPE==2) //EV Stabilization
		  {
		    // COMPUTE ETA MIN AND ETA MAX //
		    etaMaxi = fmax(etaMaxi,fabs(eta[j]));
		    etaMini = fmin(etaMini,fabs(eta[j]));
		  }
		double porosity_times_solnj = (1.-vos_dof[i])*u_dof_old[j];
		alpha_numerator += porosity_times_solni - porosity_times_solnj;
		alpha_denominator += fabs(porosity_times_solni - porosity_times_solnj);
		//update ij
		ij+=1;
	      }
	    if (STABILIZATION_TYPE==2) //EV Stab
	      {
		// Normalize entropy residual
		global_entropy_residual[i] *= etaMini == etaMaxi ? 0. : 2*cE/(etaMaxi-etaMini);
		quantDOFs[i] = fabs(global_entropy_residual[i]);
	      }

	    double alphai = alpha_numerator/(alpha_denominator+1E-15);
	    quantDOFs[i] = alphai;

	    if (POWER_SMOOTHNESS_INDICATOR==0)
	      psi[i] = 1.0;
	    else
	      psi[i] = std::pow(alphai,POWER_SMOOTHNESS_INDICATOR); //NOTE: they use alpha^2 in the paper
	  }
	/////////////////////////////////////////////
	// ** LOOP IN DOFs FOR EDGE BASED TERMS ** //
	/////////////////////////////////////////////
	ij=0;
	for (int i=0; i<numDOFs; i++)
	  {
	    // NOTE: Transport matrices already have the porosity considered. ---> Dissipation matrices as well.
	    double solni = u_dof_old[i]; // solution at time tn for the ith DOF
	    double porosityi = 1.-vos_dof[i];
	    double ith_dissipative_term = 0;
	    double ith_low_order_dissipative_term = 0;
	    double ith_flux_term = 0;
	    double dLii = 0.;

	    // loop over the sparsity pattern of the i-th DOF
	    for (int offset=csrRowIndeces_DofLoops[i]; offset<csrRowIndeces_DofLoops[i+1]; offset++)
	      {
		int j = csrColumnOffsets_DofLoops[offset];
		double solnj = u_dof_old[j]; // solution at time tn for the jth DOF
		double porosityj = 1.-vos_dof[j];
		double dLowij, dLij, dEVij, dHij;

		ith_flux_term += TransportMatrix[ij]*solnj;
		if (i != j) //NOTE: there is really no need to check for i!=j (see formula for ith_dissipative_term)
		  {
		    // artificial compression
		    double solij = 0.5*(porosityi*solni+porosityj*solnj);
		    double Compij = cK*fmax(solij*(1.0-solij),0.0)/(fabs(porosityi*solni-porosityj*solnj)+1E-14);
		    // first-order dissipative operator
		    dLowij = fmax(fabs(TransportMatrix[ij]),fabs(TransposeTransportMatrix[ij]));
		    //dLij = fmax(0.,fmax(psi[i]*TransportMatrix[ij], // Approach by S. Badia
		    //              psi[j]*TransposeTransportMatrix[ij]));
		    dLij = dLowij*fmax(psi[i],psi[j]); // Approach by JLG & BP
		    if (STABILIZATION_TYPE==2) //EV Stab
		      {
			// high-order (entropy viscosity) dissipative operator
			dEVij = fmax(fabs(global_entropy_residual[i]),fabs(global_entropy_residual[j]));
			dHij = fmin(dLowij,dEVij) * fmax(1.0-Compij,0.0); // artificial compression
		      }
		    else // smoothness based indicator
		      {
			dHij = dLij * fmax(1.0-Compij,0.0); // artificial compression
		      }
		    //dissipative terms
		    ith_dissipative_term += dHij*(solnj-solni);
		    ith_low_order_dissipative_term += dLowij*(solnj-solni);
		    //dHij - dLij. This matrix is needed during FCT step
		    dt_times_dH_minus_dL[ij] = dt*(dHij - dLowij);
		    dLii -= dLij;
		    dLow[ij] = dLowij;
		  }
		else //i==j
		  {
		    // NOTE: this is incorrect. Indeed, dLii = -sum_{j!=i}(dLij) and similarly for dCii.
		    // However, it is irrelevant since during the FCT step we do (dL-dC)*(solnj-solni)
		    dt_times_dH_minus_dL[ij]=0;
		    dLow[ij]=0;
		  }
		//update ij
		ij+=1;
	      }
	    double mi = ML[i];
	    // compute edge_based_cfl
	    edge_based_cfl[i] = 2.*fabs(dLii)/mi;
	    uLow[i] = u_dof_old[i] - dt/mi*(ith_flux_term
					    + boundary_integral[i]
					    - ith_low_order_dissipative_term);

	    // update residual
	    if (LUMPED_MASS_MATRIX==1)
	      globalResidual[i] = u_dof_old[i] - dt/mi*(ith_flux_term
							+ boundary_integral[i]
							- ith_dissipative_term);
	    else
	      globalResidual[i] += dt*(ith_flux_term - ith_dissipative_term);
	  }
      }
    };//VOF

  inline cppVOF3P_base* newVOF3P(int nSpaceIn,
				 int nQuadraturePoints_elementIn,
				 int nDOF_mesh_trial_elementIn,
				 int nDOF_trial_elementIn,
				 int nDOF_test_elementIn,
				 int nQuadraturePoints_elementBoundaryIn,
				 int CompKernelFlag)
  {
    if (nSpaceIn == 2)
      return proteus::chooseAndAllocateDiscretization2D<cppVOF3P_base,cppVOF,CompKernel>(nSpaceIn,
											 nQuadraturePoints_elementIn,
											 nDOF_mesh_trial_elementIn,
											 nDOF_trial_elementIn,
											 nDOF_test_elementIn,
											 nQuadraturePoints_elementBoundaryIn,
											 CompKernelFlag);
    else
      return proteus::chooseAndAllocateDiscretization<cppVOF3P_base,cppVOF,CompKernel>(nSpaceIn,
										       nQuadraturePoints_elementIn,
										       nDOF_mesh_trial_elementIn,
										       nDOF_trial_elementIn,
										       nDOF_test_elementIn,
										       nQuadraturePoints_elementBoundaryIn,
										       CompKernelFlag);
  }
}//proteus
#endif<|MERGE_RESOLUTION|>--- conflicted
+++ resolved
@@ -1637,13 +1637,8 @@
 		   int STABILIZATION_TYPE
 		   )
       {
-<<<<<<< HEAD
-	std::valarray<double> Rpos(numDOFs), Rneg(numDOFs);
-	std::valarray<double> FluxCorrectionMatrix(NNZ);
-=======
 	Rpos.resize(numDOFs,0.0), Rneg.resize(numDOFs,0.0);
 	FluxCorrectionMatrix.resize(NNZ,0.0);
->>>>>>> 0104859b
 	//////////////////
 	// LOOP in DOFs //
 	//////////////////
@@ -1839,11 +1834,7 @@
 	// NOTE: This function follows a different (but equivalent) implementation of the smoothness based indicator than NCLS.h
 	// Allocate space for the transport matrices
 	// This is used for first order KUZMIN'S METHOD
-<<<<<<< HEAD
-	std::valarray<double> TransportMatrix(NNZ), TransposeTransportMatrix(NNZ);
-=======
 	TransportMatrix.resize(NNZ,0.0), TransposeTransportMatrix.resize(NNZ,0.0);
->>>>>>> 0104859b
 	for (int i=0; i<NNZ; i++)
 	  {
 	    TransportMatrix[i] = 0.;
@@ -1851,14 +1842,10 @@
 	  }
 
 	// compute entropy and init global_entropy_residual and boundary_integral
-<<<<<<< HEAD
-	std::valarray<double> psi(numDOFs), eta(numDOFs), global_entropy_residual(numDOFs), boundary_integral(numDOFs);
-=======
 	psi.resize(numDOFs,0.0);
 	eta.resize(numDOFs,0.0);
 	global_entropy_residual.resize(numDOFs,0.0);
 	boundary_integral.resize(numDOFs,0.0);
->>>>>>> 0104859b
 	for (int i=0; i<numDOFs; i++)
 	  {
 	    // NODAL ENTROPY //
