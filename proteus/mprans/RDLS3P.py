from __future__ import absolute_import
from __future__ import division
from builtins import range
from past.utils import old_div
import proteus
import numpy
from proteus import *
from proteus.Transport import *
from proteus.Transport import OneLevelTransport
import os
from proteus import cfemIntegrals, Quadrature, Norms, Comm
from proteus.NonlinearSolvers import NonlinearEquation
from proteus.FemTools import (DOFBoundaryConditions,
                              FluxBoundaryConditions,
                              C0_AffineLinearOnSimplexWithNodalBasis)
from proteus.flcbdfWrappers import globalMax
from proteus.Profiling import memory
from proteus.Profiling import logEvent as log
from proteus.Transport import OneLevelTransport
from proteus.TransportCoefficients import TC_base
from proteus.SubgridError import SGE_base
from proteus.ShockCapturing import ShockCapturing_base
from . import cRDLS3P


class SubgridError(proteus.SubgridError.SGE_base):

    def __init__(self, coefficients, nd):
        proteus.SubgridError.SGE_base.__init__(self, coefficients, nd, False)

    def initializeElementQuadrature(self, mesh, t, cq):
        for ci in range(self.nc):
            cq[('dH_sge', ci, ci)] = cq[('dH', ci, ci)]

    def calculateSubgridError(self, q):
        pass

    def updateSubgridErrorHistory(self, initializationPhase=False):
        pass


class ShockCapturing(proteus.ShockCapturing.ShockCapturing_base):

    def __init__(
            self,
            coefficients,
            nd,
            shockCapturingFactor=0.25,
            lag=True,
            nStepsToDelay=None):
        proteus.ShockCapturing.ShockCapturing_base.__init__(
            self, coefficients, nd, shockCapturingFactor, lag)
        self.nStepsToDelay = nStepsToDelay
        self.nSteps = 0

    def initializeElementQuadrature(self, mesh, t, cq):
        self.mesh = mesh
        self.numDiff = []
        self.numDiff_last = []
        for ci in range(self.nc):
            self.numDiff.append(cq[('numDiff', ci, ci)])
            self.numDiff_last.append(cq[('numDiff', ci, ci)])

    def updateShockCapturingHistory(self):
        self.nSteps += 1
        if self.lag:
            for ci in range(self.nc):
                self.numDiff_last[ci][:] = self.numDiff[ci]
        if self.lag == False and self.nStepsToDelay is not None and self.nSteps > self.nStepsToDelay:
            self.lag = True
            self.numDiff_last = []
            for ci in range(self.nc):
                self.numDiff_last.append(self.numDiff[ci].copy())
        log("RDLS3P: max numDiff %e" %
            (globalMax(self.numDiff_last[0].max()),))


class PsiTC(proteus.StepControl.SC_base):

    def __init__(self, model, nOptions):
        proteus.StepControl.SC_base.__init__(self, model, nOptions)
        for ci in list(nOptions.atol_res.keys()):
            self.atol = nOptions.atol_res[ci]
            self.rtol = nOptions.rtol_res[ci]
        self.stepExact = True
        for m in model.levelModelList:
            m.timeIntegration.isAdaptive = False
        self.nSteps = 0
        self.nStepsOsher = nOptions.psitc['nStepsForce']
        self.red_ratio = nOptions.psitc['reduceRatio']
        self.start_ratio = nOptions.psitc['startRatio']
        self.nStepsMax = nOptions.psitc['nStepsMax']

    def stepExact_model(self, tOut):
        # pseudo time step
        for m in self.model.levelModelList:
            m.timeIntegration.choose_dt()
        self.dt_model = self.start_ratio * m.timeIntegration.dt
        self.set_dt_allLevels()
        # physical time step
        self.t_model = tOut
        self.setSubsteps([tOut])

    def initialize_dt_model(self, t0, tOut):
        self.saveSolution()
        self.t_model_last = t0
        self.t_model = tOut
        # pseudo time step
        for m in self.model.levelModelList:
            m.timeIntegration.initialize_dt(t0, tOut, m.q)
        # set the starting time steps
        self.dt_model = self.start_ratio * m.timeIntegration.dt
        self.set_dt_allLevels()
        # physical time step
        self.t = tOut
        self.setSubsteps([tOut])
        self.nSteps = 0
        log("Initializing time step on model %s to dt = %12.5e" %
            (self.model.name, self.dt_model), level=1)

    def updateSubstep(self):
        # choose  a new dt and add a substep without increasing t
        # if the steady state has been reached then append the new  t to the
        # substeps
        self.solverFailures = 0
        self.errorFailures = 0
        self.saveSolution()
        # here we just need to test the error and set to tOut if steady state
        if self.nSteps == 0:
            self.res0 = self.model.solver.solverList[-1].norm_r0
            for m in self.model.levelModelList:
                m.timeIntegration.choose_dt()
            self.dt_model = self.start_ratio * \
                self.model.levelModelList[0].timeIntegration.dt
        res = self.model.solver.solverList[-1].norm_r0
        ssError = old_div(res, (self.res0 * self.rtol + self.atol))
        for m in self.model.levelModelList:
            m.updateTimeHistory(self.t_model)
            m.timeIntegration.updateTimeHistory()
        if ((self.nSteps < self.nStepsOsher or
             ssError >= 1.0) and
                self.nSteps < self.nStepsMax):
            self.nSteps += 1
            self.dt_model = m.timeIntegration.dt
            if self.nSteps >= self.nStepsOsher:  # start ramping up the time step
                self.dt_model = self.dt_model * self.red_ratio
            #log("Osher-PsiTC dt %12.5e" %(self.dt_model),level=1)
            self.set_dt_allLevels()
            # physical time step
            self.t_model = self.substeps[0]
            self.substeps.append(self.substeps[0])
            log("Osher-PsiTC iteration %d  dt = %12.5e  |res| = %12.5e %g  " %
                (self.nSteps, self.dt_model, res, (old_div(res, self.res0)) * 100.0), level=1)
        elif self.nSteps >= self.nStepsMax:
            log("Osher-PsiTC DID NOT Converge |res| = %12.5e but quitting anyway" % (res,))
            log("Osher-PsiTC tolerance                %12.5e " %
                (self.res0 * self.rtol + self.atol,))
            self.nSteps = 0
        else:
            log("Osher-PsiTC converged |res| = %12.5e %12.5e" %
                (res, ssError * 100.0))
            log("Osher-PsiTC tolerance                %12.5e " %
                (self.res0 * self.rtol + self.atol,))
            self.nSteps = 0

    def choose_dt_model(self):
        # don't modify dt_model
        self.solverFailures = 0
        self.errorFailures = 0
        self.saveSolution()
        # pseudo time step
        for m in self.model.levelModelList:
            m.timeIntegration.choose_dt()
        self.dt_model = self.start_ratio * m.timeIntegration.dt
        self.set_dt_allLevels()
        # physical time step
        self.t_model = self.substeps[0]
        self.setSubsteps([self.substeps[0]])
        log("Osher-PsiTC choosing dt = %12.5e " % (self.dt_model,))


class Coefficients(proteus.TransportCoefficients.TC_base):
    from proteus.ctransportCoefficients import redistanceLevelSetCoefficientsEvaluate

    def __init__(
            self,
            applyRedistancing=True,
            epsFact=2.0,
            nModelId=None,
            u0=None,
            rdModelId=0,
            penaltyParameter=0.0,
            useMetrics=0.0,
            useConstantH=False,
            weakDirichletFactor=10.0,
            backgroundDiffusionFactor=0.01,
            # Parameters for elliptic re-distancing
            computeMetrics = False,
            ELLIPTIC_REDISTANCING=0, #Linear elliptic re-distancing by default
            alpha=1.0E9,
            backgroundDissipationEllipticRedist=1.0,
            # OUTPUT quantDOFs
            outputQuantDOFs=False):
        self.outputQuantDOFs=outputQuantDOFs
        self.useConstantH = useConstantH
        self.useMetrics = useMetrics
        variableNames = ['phid']
        nc = 1
        mass = {0: {0: 'linear'}}
        hamiltonian = {0: {0: 'nonlinear'}}
        advection = {}
        diffusion = {}
        potential = {}
        reaction = {0: {0: 'constant'}}
        TC_base.__init__(self,
                         nc,
                         mass,
                         advection,
                         diffusion,
                         potential,
                         reaction,
                         hamiltonian,
                         variableNames)
        self.nModelId = nModelId
        self.rdModelId = rdModelId
        self.epsFact = epsFact
        self.q_u0 = None
        self.ebq_u0 = None
        self.ebqe_u0 = None
        self.dof_u0 = None
        self.u0 = u0
        self.applyRedistancing = applyRedistancing
        self.weakBC_on = True  # False
        self.penaltyParameter = penaltyParameter
        self.backgroundDiffusionFactor = backgroundDiffusionFactor
        self.weakDirichletFactor = weakDirichletFactor
        self.computeMetrics=computeMetrics
        self.ELLIPTIC_REDISTANCING=ELLIPTIC_REDISTANCING
        assert (ELLIPTIC_REDISTANCING >= 0 and ELLIPTIC_REDISTANCING <= 3), "ELLIPTIC_REDISTANCING=0,1,2 or 3."
        #ELLIPTIC_REDISTANCING:
        #0: Use default re-distancing in Proteus
        #1: Non-linear elliptic re-distancing via single or doble pot.
        #   Uses single/double pot. with(out) |grad(u)| reconstructed. See c++ code
        #2: Linear elliptic re-distancing via C0 normal reconstruction and single pot.
        #3: Non-linear elliptic re-distancing via C0 normal reconstruction and single pot.
        self.alpha=alpha
        self.backgroundDissipationEllipticRedist=backgroundDissipationEllipticRedist
        self.freeze_interface_within_elliptic_redist = False
        if alpha=='inf':
            self.alpha = 0
            self.freeze_interface_within_elliptic_redist = True

    def attachModels(self, modelList):
        if self.nModelId is not None:
            self.nModel = modelList[self.nModelId]
            self.q_u0 = self.nModel.q[('u', 0)]
            if ('u', 0) in self.nModel.ebq:
                self.ebq_u0 = self.nModel.ebq[('u', 0)]
            self.ebqe_u0 = self.nModel.ebqe[('u', 0)]
            self.dof_u0 = self.nModel.u[0].dof
        else:
            self.nModel = None
        self.rdModel = modelList[self.rdModelId]

    def initializeMesh(self, mesh):
        self.h = mesh.h
        self.eps = self.epsFact * mesh.h

    def initializeElementQuadrature(self, t, cq):
        if self.nModelId is None:
            if self.q_u0 is None:
                self.q_u0 = numpy.zeros(cq[('u', 0)].shape, 'd')
            if self.u0 is not None:
                for i in range(len(cq[('u', 0)].flat)):
                    self.q_u0.flat[i] = self.u0.uOfXT(
                        cq['x'].flat[3 * i:3 * (i + 1)], 0.)

    def initializeElementBoundaryQuadrature(self, t, cebq, cebq_global):
        if self.nModelId is None:
            if self.ebq_u0 is None:
                self.ebq_u0 = numpy.zeros(cebq[('u', 0)].shape, 'd')
            if self.u0 is not None:
                for i in range(len(cebq[('u', 0)].flat)):
                    self.ebq_u0.flat[i] = self.u0.uOfXT(
                        cebq['x'].flat[3 * i:3 * (i + 1)], 0.)

    def initializeGlobalExteriorElementBoundaryQuadrature(self, t, cebqe):
        if self.nModelId is None:
            if self.ebqe_u0 is None:
                self.ebqe_u0 = numpy.zeros(cebqe[('u', 0)].shape, 'd')
            if self.u0 is not None:
                for i in range(len(cebqe[('u', 0)].flat)):
                    self.ebqe_u0.flat[i] = self.u0.uOfXT(
                        cebqe['x'].flat[3 * i:3 * (i + 1)], 0.)

    def preStep(self, t, firstStep=False):
        # reset stage flag
        self.rdModel.stage = 1
        self.rdModel.auxEllipticFlag = 1
        # COMPUTE NORMAL RECONSTRUCTION
        if self.ELLIPTIC_REDISTANCING == 2: # linear elliptic re-distancing
            self.rdModel.getNormalReconstruction()
        # END OF NORMAL RECONSTRUCTION #

        if self.nModel is not None:
            log("resetting signed distance level set to current level set", level=2)
            self.rdModel.u[0].dof[:] = self.nModel.u[0].dof[:]
            self.rdModel.calculateCoefficients()
            self.rdModel.calculateElementResidual()
            self.rdModel.timeIntegration.updateTimeHistory(resetFromDOF=True)
            self.rdModel.timeIntegration.resetTimeHistory(resetFromDOF=True)
            self.rdModel.updateTimeHistory(t, resetFromDOF=True)
            # now do again because of subgrid error lagging
            #\todo modify subgrid error lagging so this won't be necessary
            self.rdModel.calculateCoefficients()
            self.rdModel.calculateElementResidual()
            self.rdModel.timeIntegration.updateTimeHistory(resetFromDOF=True)
            self.rdModel.timeIntegration.resetTimeHistory(resetFromDOF=True)
            self.rdModel.updateTimeHistory(t, resetFromDOF=True)
            copyInstructions = {'copy_uList': True,
                                'uList_model': self.nModelId}
            copyInstructions = {'reset_uList': False} #mql: should this be True or False?
            return copyInstructions
        else:
            return {}

    def postStep(self, t, firstStep=False):
        if self.nModel is not None:
            if self.applyRedistancing:
                log("resetting level set to signed distance")
                self.nModel.u[0].dof.flat[:] = self.rdModel.u[0].dof.flat[:]
                self.nModel.calculateCoefficients()
                self.nModel.calculateElementResidual()
                # save the boundary level set in the numerical flux to use for
                self.nModel.numericalFlux.ebqe[
                    ('u', 0)][:] = self.rdModel.ebqe[
                    ('u', 0)]
            copyInstructions = {}
            return copyInstructions
        else:
            return {}

    def getICDofs(self, cj):
        return self.dof_u0

    def updateToMovingDomain(self, t, c):
        # the redistancing equations is not physical so it just needs the
        # updated mesh
        pass

    def evaluate(self, t, c):
        if c[('H', 0)].shape == self.q_u0.shape:
            u0 = self.q_u0
            # print "numdiff",c[('numDiff',0,0)].min(),c[('numDiff',0,0)].max()
            # print
            # "tau",self.rdModel.stabilization.tau[0].min(),self.rdModel.stabilization.tau[0].max(),
        elif c[('H', 0)].shape == self.ebqe_u0.shape:
            u0 = self.ebqe_u0
        else:
            u0 = self.ebq_u0
        assert u0 is not None
        # \todo make redistancing epsilon depend on local element diamater instead of global max
        self.redistanceLevelSetCoefficientsEvaluate(self.eps,
                                                    u0,
                                                    c[('u', 0)],
                                                    c[('grad(u)', 0)],
                                                    c[('m', 0)],
                                                    c[('dm', 0, 0)],
                                                    c[('H', 0)],
                                                    c[('dH', 0, 0)],
                                                    c[('r', 0)])
    # weak Dirichlet conditions on level set (boundary conditions of Eikonal equation)
    # \todo clean up weak Dirichlet conditions for Eikonal equation in transport coefficents

    def setZeroLSweakDirichletBCs(vt):
        if vt.coefficients.weakBC_on:
            # print
            # "!!!!!!!!!!!!!!!!!!!!!!!!!!!!!=========================Setting
            # new weak
            # BC's=======================!!!!!!!!!!!!!!!!!!!!!!!!!!!!!!!!!!!!!!!!"
            vt.dirichletNodeSetList[0] = []
            vt.dirichletGlobalNodeSet[0] = set()
            vt.dirichletValues[0] = {}
            for eN in range(vt.mesh.nElements_global):
                vt.dirichletNodeSetList[0].append(set())
                signU = 0
                j0 = 0
                eps = vt.u[0].femSpace.mesh.elementDiametersArray[eN]
                # loop over nodes looking for a node not within eps of zero
                while ((signU == 0) and
                       (j0 < vt.nDOF_trial_element[0])):
                    J0 = vt.u[0].femSpace.dofMap.l2g[eN, j0]
                    if vt.u[0].dof[J0] < -eps:
                        signU = -1
                    elif vt.u[0].dof[J0] > eps:
                        signU = 1
                    else:  # freeze this node within eps of zero
                        vt.dirichletNodeSetList[0][eN].add(j0)
                        vt.dirichletValues[0][(eN, j0)] = vt.u[0].dof[J0]
                        vt.dirichletGlobalNodeSet[0].add(J0)
                    j0 += 1
                # loop over remaining nodes to see if the zero level set cuts
                # element
                for j in range(j0, vt.nDOF_trial_element[0]):
                    J = vt.u[0].femSpace.dofMap.l2g[eN, j]
                    if (((vt.u[0].dof[J] < -eps) and
                         (signU == 1)) or
                        ((vt.u[0].dof[J] > eps) and
                         (signU == -1))):  # level set cuts element, freeze whole element
                        for jj in range(vt.nDOF_trial_element[0]):
                            JJ = vt.u[0].femSpace.dofMap.l2g[eN, jj]
                            vt.dirichletNodeSetList[0][eN].add(jj)
                            vt.dirichletValues[0][
                                (eN, jj)] = float(vt.u[0].dof[JJ])
                            vt.dirichletGlobalNodeSet[0].add(JJ)
                        break
                    # freeze this node within eps of zero
                    elif (fabs(vt.u[0].dof[J]) < eps):
                        vt.dirichletNodeSetList[0][eN].add(j)
                        vt.dirichletValues[0][(eN, j)] = float(vt.u[0].dof[J])
                        vt.dirichletGlobalNodeSet[0].add(J)
            # get all frozen dof and make sure they're frozen on each element
            for eN in range(vt.mesh.nElements_global):
                for j in range(vt.nDOF_trial_element[0]):
                    J = vt.u[0].femSpace.dofMap.l2g[eN, j]
                    if J in vt.dirichletGlobalNodeSet[0]:
                        vt.dirichletNodeSetList[0][eN].add(j)
                        vt.dirichletValues[0][(eN, j)] = float(vt.u[0].dof[J])
        else:
            # print
            # "!!!!!!!!!!!!!!!!!!!!!!!!!!!!!=========================Unsetting
            # weak
            # BC's=======================!!!!!!!!!!!!!!!!!!!!!!!!!!!!!!!!!!!!!!!!"
            vt.dirichletNodeSetList[0] = []
            vt.dirichletGlobalNodeSet[0] = set()
            vt.dirichletValues[0] = {}
            for eN in range(vt.mesh.nElements_global):
                vt.dirichletNodeSetList[0].append(set())

    def setZeroLSweakDirichletBCs2(vt):
        # just look for cut edges and nodes
        vt.dirichletNodeSetList[0] = []
        vt.dirichletGlobalNodeSet[0] = set()
        vt.dirichletValues[0] = {}
        for eN in range(vt.mesh.nElements_global):
            vt.dirichletNodeSetList[0].append(set())
            signU = 0
            j0 = 0
            eps = .1 * vt.u[0].femSpace.mesh.elementDiametersArray[eN]
            eps = 0.0
            for j0 in range(vt.nDOF_trial_element[0]):
                J0 = vt.u[0].femSpace.dofMap.l2g[eN, j0]
                if vt.u[0].dof[J0] < -eps:
                    signU = -1
                elif vt.u[0].dof[J0] > eps:
                    signU = 1
                else:
                    vt.dirichletNodeSetList[0][eN].add(j0)
                    vt.dirichletValues[0][(eN, j0)] = float(vt.u[0].dof[J0])
                    vt.dirichletGlobalNodeSet[0].add(J0)
                if signU != 0:
                    for j in (
                        list(range(
                            0,
                            j0)) +
                        list(range(
                            j0 +
                            1,
                            vt.nDOF_trial_element[0]))):
                        J = vt.u[0].femSpace.dofMap.l2g[eN, j]
                        if (((vt.u[0].dof[J] < -eps) and
                             (signU == 1)) or
                            ((vt.u[0].dof[J] > eps) and
                             (signU == -1))):
                            vt.dirichletNodeSetList[0][eN].add(j)
                            vt.dirichletValues[0][
                                (eN, j)] = float(vt.u[0].dof[J])
                            vt.dirichletGlobalNodeSet[0].add(J)
                            vt.dirichletNodeSetList[0][eN].add(j0)
                            vt.dirichletValues[0][
                                (eN, j0)] = float(vt.u[0].dof[j0])
                            vt.dirichletGlobalNodeSet[0].add(j0)
        for eN in range(vt.mesh.nElements_global):
            for j in range(vt.nDOF_trial_element[0]):
                J = vt.u[0].femSpace.dofMap.l2g[eN, j]
                if J in vt.dirichletGlobalNodeSet[0]:
                    vt.dirichletNodeSetList[0][eN].add(j)
                    vt.dirichletValues[0][(eN, j)] = float(vt.u[0].dof[J])

    def setZeroLSweakDirichletBCs3(vt):
        if vt.coefficients.weakBC_on:
            # print
            # "!!!!!!!!!!!!!!!!!!!!!!!!!!!!!=========================Setting
            # new weak
            # BC's=======================!!!!!!!!!!!!!!!!!!!!!!!!!!!!!!!!!!!!!!!!"
            vt.dirichletNodeSetList[0] = []
            vt.dirichletGlobalNodeSet[0] = set()
            vt.dirichletValues[0] = {}
            for eN in range(vt.mesh.nElements_global):
                vt.dirichletNodeSetList[0].append(set())
                eps = vt.coefficients.epsFact * \
                    vt.u[0].femSpace.mesh.elementDiametersArray[eN]
                #eps = 1.5*vt.u[0].femSpace.mesh.elementDiametersArray[eN]
                # loop over nodes looking for a node not within eps of zero
                for j in range(vt.nDOF_trial_element[0]):
                    J = vt.u[0].femSpace.dofMap.l2g[eN, j]
                    if (fabs(vt.u[0].dof[J]) <
                            eps):  # freeze this node within eps of zero
                        vt.dirichletNodeSetList[0][eN].add(j)
                        vt.dirichletValues[0][(eN, j)] = float(vt.u[0].dof[J])
                        vt.dirichletGlobalNodeSet[0].add(J)
        else:
            # print
            # "!!!!!!!!!!!!!!!!!!!!!!!!!!!!!=========================Unsetting
            # weak
            # BC's=======================!!!!!!!!!!!!!!!!!!!!!!!!!!!!!!!!!!!!!!!!"
            vt.dirichletNodeSetList[0] = []
            vt.dirichletGlobalNodeSet[0] = set()
            vt.dirichletValues[0] = {}
            for eN in range(vt.mesh.nElements_global):
                vt.dirichletNodeSetList[0].append(set())

    # def
    setZeroLSweakDirichletBCs = staticmethod(setZeroLSweakDirichletBCs)
    setZeroLSweakDirichletBCs2 = staticmethod(setZeroLSweakDirichletBCs2)
    setZeroLSweakDirichletBCs3 = staticmethod(setZeroLSweakDirichletBCs3)


debugRDLS3P = False  # True


class LevelModel(proteus.Transport.OneLevelTransport):
    nCalls = 0

    def __init__(self,
                 uDict,
                 phiDict,
                 testSpaceDict,
                 matType,
                 dofBoundaryConditionsDict,
                 dofBoundaryConditionsSetterDict,
                 coefficients,
                 elementQuadrature,
                 elementBoundaryQuadrature,
                 fluxBoundaryConditionsDict=None,
                 advectiveFluxBoundaryConditionsSetterDict=None,
                 diffusiveFluxBoundaryConditionsSetterDictDict=None,
                 stressTraceBoundaryConditionsSetterDict=None,
                 stabilization=None,
                 shockCapturing=None,
                 conservativeFluxDict=None,
                 numericalFluxType=None,
                 TimeIntegrationClass=None,
                 massLumping=False,
                 reactionLumping=False,
                 options=None,
                 name='defaultName',
                 reuse_trial_and_test_quadrature=True,
                 sd=True,
                 movingDomain=False,
                 bdyNullSpace=False):
        self.bdyNullSpace = bdyNullSpace
        from proteus import Comm
        #
        # set the objects describing the method and boundary conditions
        #
        self.movingDomain = movingDomain
        self.tLast_mesh = None
        #
        self.name = name
        self.sd = sd
        self.Hess = False
        self.lowmem = True
        self.timeTerm = True  # allow turning off  the  time derivative
        # self.lowmem=False
        self.testIsTrial = True
        self.phiTrialIsTrial = True
        self.u = uDict
        self.ua = {}  # analytical solutions
        self.phi = phiDict
        self.dphi = {}
        self.matType = matType
        # mwf try to reuse test and trial information across components if
        # spaces are the same
        self.reuse_test_trial_quadrature = reuse_trial_and_test_quadrature  # True#False
        if self.reuse_test_trial_quadrature:
            for ci in range(1, coefficients.nc):
                assert self.u[ci].femSpace.__class__.__name__ == self.u[
                    0].femSpace.__class__.__name__, "to reuse_test_trial_quad all femSpaces must be the same!"
        # Simplicial Mesh
        # assume the same mesh for  all components for now
        self.mesh = self.u[0].femSpace.mesh
        self.testSpace = testSpaceDict
        self.dirichletConditions = dofBoundaryConditionsDict
        # explicit Dirichlet  conditions for now, no Dirichlet BC constraints
        self.dirichletNodeSetList = None
        self.coefficients = coefficients
        self.coefficients.initializeMesh(self.mesh)
        self.nc = self.coefficients.nc
        self.stabilization = stabilization
        self.shockCapturing = shockCapturing
        # no velocity post-processing for now
        self.conservativeFlux = conservativeFluxDict
        self.fluxBoundaryConditions = fluxBoundaryConditionsDict
        self.advectiveFluxBoundaryConditionsSetterDict = advectiveFluxBoundaryConditionsSetterDict
        self.diffusiveFluxBoundaryConditionsSetterDictDict = diffusiveFluxBoundaryConditionsSetterDictDict
        # determine whether  the stabilization term is nonlinear
        self.stabilizationIsNonlinear = False
        # cek come back
        if self.stabilization is not None:
            for ci in range(self.nc):
                if ci in coefficients.mass:
                    for flag in list(coefficients.mass[ci].values()):
                        if flag == 'nonlinear':
                            self.stabilizationIsNonlinear = True
                if ci in coefficients.advection:
                    for flag in list(coefficients.advection[ci].values()):
                        if flag == 'nonlinear':
                            self.stabilizationIsNonlinear = True
                if ci in coefficients.diffusion:
                    for diffusionDict in list(coefficients.diffusion[ci].values()):
                        for flag in list(diffusionDict.values()):
                            if flag != 'constant':
                                self.stabilizationIsNonlinear = True
                if ci in coefficients.potential:
                    for flag in list(coefficients.potential[ci].values()):
                        if flag == 'nonlinear':
                            self.stabilizationIsNonlinear = True
                if ci in coefficients.reaction:
                    for flag in list(coefficients.reaction[ci].values()):
                        if flag == 'nonlinear':
                            self.stabilizationIsNonlinear = True
                if ci in coefficients.hamiltonian:
                    for flag in list(coefficients.hamiltonian[ci].values()):
                        if flag == 'nonlinear':
                            self.stabilizationIsNonlinear = True
        # determine if we need element boundary storage
        self.elementBoundaryIntegrals = {}
        for ci in range(self.nc):
            self.elementBoundaryIntegrals[ci] = (
                (self.conservativeFlux is not None) or (
                    numericalFluxType is not None) or (
                    self.fluxBoundaryConditions[ci] == 'outFlow') or (
                    self.fluxBoundaryConditions[ci] == 'mixedFlow') or (
                    self.fluxBoundaryConditions[ci] == 'setFlow'))
        #
        # calculate some dimensions
        #
        # assume same space dim for all variables
        self.nSpace_global = self.u[0].femSpace.nSpace_global
        self.nDOF_trial_element = [
            u_j.femSpace.max_nDOF_element for u_j in list(self.u.values())]
        self.nDOF_phi_trial_element = [
            phi_k.femSpace.max_nDOF_element for phi_k in list(self.phi.values())]
        self.n_phi_ip_element = [
            phi_k.femSpace.referenceFiniteElement.interpolationConditions.nQuadraturePoints for phi_k in list(self.phi.values())]
        self.nDOF_test_element = [
            femSpace.max_nDOF_element for femSpace in list(self.testSpace.values())]
        self.nFreeDOF_global = [
            dc.nFreeDOF_global for dc in list(self.dirichletConditions.values())]
        self.nVDOF_element = sum(self.nDOF_trial_element)
        self.nFreeVDOF_global = sum(self.nFreeDOF_global)
        #
        NonlinearEquation.__init__(self, self.nFreeVDOF_global)
        #
        # build the quadrature point dictionaries from the input (this
        # is just for convenience so that the input doesn't have to be
        # complete)
        #
        elementQuadratureDict = {}
        elemQuadIsDict = isinstance(elementQuadrature, dict)
        if elemQuadIsDict:  # set terms manually
            for I in self.coefficients.elementIntegralKeys:
                if I in elementQuadrature:
                    elementQuadratureDict[I] = elementQuadrature[I]
                else:
                    elementQuadratureDict[I] = elementQuadrature['default']
        else:
            for I in self.coefficients.elementIntegralKeys:
                elementQuadratureDict[I] = elementQuadrature
        if self.stabilization is not None:
            for I in self.coefficients.elementIntegralKeys:
                if elemQuadIsDict:
                    if I in elementQuadrature:
                        elementQuadratureDict[
                            ('stab',) + I[1:]] = elementQuadrature[I]
                    else:
                        elementQuadratureDict[
                            ('stab',) + I[1:]] = elementQuadrature['default']
                else:
                    elementQuadratureDict[
                        ('stab',) + I[1:]] = elementQuadrature
        if self.shockCapturing is not None:
            for ci in self.shockCapturing.components:
                if elemQuadIsDict:
                    if ('numDiff', ci, ci) in elementQuadrature:
                        elementQuadratureDict[('numDiff', ci, ci)] = elementQuadrature[
                            ('numDiff', ci, ci)]
                    else:
                        elementQuadratureDict[('numDiff', ci, ci)] = elementQuadrature[
                            'default']
                else:
                    elementQuadratureDict[
                        ('numDiff', ci, ci)] = elementQuadrature
        if massLumping:
            for ci in list(self.coefficients.mass.keys()):
                elementQuadratureDict[('m', ci)] = Quadrature.SimplexLobattoQuadrature(
                    self.nSpace_global, 1)
            for I in self.coefficients.elementIntegralKeys:
                elementQuadratureDict[
                    ('stab',) + I[1:]] = Quadrature.SimplexLobattoQuadrature(self.nSpace_global, 1)
        if reactionLumping:
            for ci in list(self.coefficients.mass.keys()):
                elementQuadratureDict[('r', ci)] = Quadrature.SimplexLobattoQuadrature(
                    self.nSpace_global, 1)
            for I in self.coefficients.elementIntegralKeys:
                elementQuadratureDict[
                    ('stab',) + I[1:]] = Quadrature.SimplexLobattoQuadrature(self.nSpace_global, 1)
        elementBoundaryQuadratureDict = {}
        if isinstance(elementBoundaryQuadrature, dict):  # set terms manually
            for I in self.coefficients.elementBoundaryIntegralKeys:
                if I in elementBoundaryQuadrature:
                    elementBoundaryQuadratureDict[
                        I] = elementBoundaryQuadrature[I]
                else:
                    elementBoundaryQuadratureDict[
                        I] = elementBoundaryQuadrature['default']
        else:
            for I in self.coefficients.elementBoundaryIntegralKeys:
                elementBoundaryQuadratureDict[I] = elementBoundaryQuadrature
        #
        # find the union of all element quadrature points and
        # build a quadrature rule for each integral that has a
        # weight at each point in the union
        # mwf include tag telling me which indices are which quadrature rule?
        (self.elementQuadraturePoints, self.elementQuadratureWeights,
         self.elementQuadratureRuleIndeces) = Quadrature.buildUnion(elementQuadratureDict)
        self.nQuadraturePoints_element = self.elementQuadraturePoints.shape[0]
        self.nQuadraturePoints_global = self.nQuadraturePoints_element * \
            self.mesh.nElements_global
        #
        # Repeat the same thing for the element boundary quadrature
        #
        (self.elementBoundaryQuadraturePoints, self.elementBoundaryQuadratureWeights,
         self.elementBoundaryQuadratureRuleIndeces) = Quadrature.buildUnion(elementBoundaryQuadratureDict)
        self.nElementBoundaryQuadraturePoints_elementBoundary = self.elementBoundaryQuadraturePoints.shape[
            0]
        self.nElementBoundaryQuadraturePoints_global = (
            self.mesh.nElements_global *
            self.mesh.nElementBoundaries_element *
            self.nElementBoundaryQuadraturePoints_elementBoundary)
#        if isinstance(self.u[0].femSpace,C0_AffineLinearOnSimplexWithNodalBasis):
#            print self.nQuadraturePoints_element
#            if self.nSpace_global == 3:
#                assert(self.nQuadraturePoints_element == 5)
#            elif self.nSpace_global == 2:
#                assert(self.nQuadraturePoints_element == 6)
#            elif self.nSpace_global == 1:
#                assert(self.nQuadraturePoints_element == 3)
#
#            print self.nElementBoundaryQuadraturePoints_elementBoundary
#            if self.nSpace_global == 3:
#                assert(self.nElementBoundaryQuadraturePoints_elementBoundary == 4)
#            elif self.nSpace_global == 2:
#                assert(self.nElementBoundaryQuadraturePoints_elementBoundary == 4)
#            elif self.nSpace_global == 1:
#                assert(self.nElementBoundaryQuadraturePoints_elementBoundary == 1)

        #
        # simplified allocations for test==trial and also check if space is mixed or not
        #
        self.q = {}
        self.ebq = {}
        self.ebq_global = {}
        self.ebqe = {}
        self.phi_ip = {}
        # mesh
        #self.q['x'] = numpy.zeros((self.mesh.nElements_global,self.nQuadraturePoints_element,3),'d')
        self.ebqe['x'] = numpy.zeros(
            (self.mesh.nExteriorElementBoundaries_global,
             self.nElementBoundaryQuadraturePoints_elementBoundary,
             3),
            'd')
        self.q[('u', 0)] = numpy.zeros(
            (self.mesh.nElements_global, self.nQuadraturePoints_element), 'd')
        self.q[
            ('grad(u)',
             0)] = numpy.zeros(
            (self.mesh.nElements_global,
             self.nQuadraturePoints_element,
             self.nSpace_global),
            'd')
        self.q[('m_last', 0)] = numpy.zeros(
            (self.mesh.nElements_global, self.nQuadraturePoints_element), 'd')
        self.q[('m_tmp', 0)] = numpy.zeros(
            (self.mesh.nElements_global, self.nQuadraturePoints_element), 'd')
        # for time integration by VBDF and probably FLCBDF
        self.q[('m', 0)] = self.q[('u', 0)]
        # needed by PsiTCtte
        self.q[('mt', 0)] = numpy.zeros(self.q[('u', 0)].shape, 'd')
        self.q[('dH', 0, 0)] = numpy.zeros((self.mesh.nElements_global,
                                            self.nQuadraturePoints_element, self.nSpace_global), 'd')
        self.q[
            ('dH_sge',
             0,
             0)] = numpy.zeros(
            (self.mesh.nElements_global,
             self.nQuadraturePoints_element,
             self.nSpace_global),
            'd')
        self.q[('cfl', 0)] = numpy.zeros(
            (self.mesh.nElements_global, self.nQuadraturePoints_element), 'd')
        self.q[('numDiff', 0, 0)] = numpy.zeros(
            (self.mesh.nElements_global, self.nQuadraturePoints_element), 'd')
        self.ebqe[
            ('u',
             0)] = numpy.zeros(
            (self.mesh.nExteriorElementBoundaries_global,
             self.nElementBoundaryQuadraturePoints_elementBoundary),
            'd')
        self.ebqe[
            ('grad(u)',
             0)] = numpy.zeros(
            (self.mesh.nExteriorElementBoundaries_global,
             self.nElementBoundaryQuadraturePoints_elementBoundary,
             self.nSpace_global),
            'd')
        self.points_elementBoundaryQuadrature = set()
        self.scalars_elementBoundaryQuadrature = set(
            [('u', ci) for ci in range(self.nc)])
        self.vectors_elementBoundaryQuadrature = set()
        self.tensors_elementBoundaryQuadrature = set()
        self.inflowBoundaryBC = {}
        self.inflowBoundaryBC_values = {}
        self.inflowFlux = {}
        for cj in range(self.nc):
            self.inflowBoundaryBC[cj] = numpy.zeros(
                (self.mesh.nExteriorElementBoundaries_global,), 'i')
            self.inflowBoundaryBC_values[cj] = numpy.zeros(
                (self.mesh.nExteriorElementBoundaries_global, self.nDOF_trial_element[cj]), 'd')
            self.inflowFlux[cj] = numpy.zeros(
                (self.mesh.nExteriorElementBoundaries_global,
                 self.nElementBoundaryQuadraturePoints_elementBoundary),
                'd')
        self.internalNodes = set(range(self.mesh.nNodes_global))
        # identify the internal nodes this is ought to be in mesh
        # \todo move this to mesh
        for ebNE in range(self.mesh.nExteriorElementBoundaries_global):
            ebN = self.mesh.exteriorElementBoundariesArray[ebNE]
            eN_global = self.mesh.elementBoundaryElementsArray[ebN, 0]
            ebN_element = self.mesh.elementBoundaryLocalElementBoundariesArray[
                ebN, 0]
            for i in range(self.mesh.nNodes_element):
                if i != ebN_element:
                    I = self.mesh.elementNodesArray[eN_global, i]
                    self.internalNodes -= set([I])
        self.nNodes_internal = len(self.internalNodes)
        self.internalNodesArray = numpy.zeros((self.nNodes_internal,), 'i')
        for nI, n in enumerate(self.internalNodes):
            self.internalNodesArray[nI] = n
        #
        del self.internalNodes
        self.internalNodes = None
        log("Updating local to global mappings", 2)
        self.updateLocal2Global()
        log("Building time integration object", 2)
        log(memory("inflowBC, internalNodes,updateLocal2Global",
                   "OneLevelTransport"), level=4)
        # mwf for interpolating subgrid error for gradients etc
        if self.stabilization and self.stabilization.usesGradientStabilization:
            self.timeIntegration = TimeIntegrationClass(
                self, integrateInterpolationPoints=True)
        else:
            self.timeIntegration = TimeIntegrationClass(self)

        if options is not None:
            self.timeIntegration.setFromOptions(options)
        log(memory("TimeIntegration", "OneLevelTransport"), level=4)
        log("Calculating numerical quadrature formulas", 2)
        self.calculateQuadrature()
        self.setupFieldStrides()

        comm = Comm.get()
        self.comm = comm
        if comm.size() > 1:
            assert numericalFluxType is not None and numericalFluxType.useWeakDirichletConditions, "You must use a numerical flux to apply weak boundary conditions for parallel runs"

        # add some structures for elliptic re-distancing
        self.interface_locator = None
        self.lumped_qx = numpy.zeros(self.u[0].dof.shape,'d')
        self.lumped_qy = numpy.zeros(self.u[0].dof.shape,'d')
        self.lumped_qz = numpy.zeros(self.u[0].dof.shape,'d')
        self.stage = 1
        self.auxEllipticFlag = 1
        if self.coefficients.ELLIPTIC_REDISTANCING==2:
            self.useTwoStageNewton = True

        # ASSERT: If ELLIPTIC_REDISTANCING>0 make sure that a two stage newton solver is used
        if self.coefficients.ELLIPTIC_REDISTANCING>0:
            assert options.levelNonlinearSolver == proteus.NonlinearSolvers.TwoStageNewton, "If ELLIPTIC REDISTANCING>0, use levelNonlinearSolver=TwoStageNewton"
        # ASSERT: if order>1 and ELLIPTIC_REDISTANCING>0 then use bernstein polynomials
        if self.coefficients.ELLIPTIC_REDISTANCING>0 and self.u[0].femSpace.order>1:
            isBernsteinOnCube = isinstance(self.u[0].femSpace,
                                           proteus.FemTools.C0_AffineBernsteinOnCube)
            isBernsteinOnSimplex = isinstance(self.u[0].femSpace,
                                              proteus.FemTools.C0_AffineBernsteinOnSimplex)
            isBernstein = isBernsteinOnCube or isBernsteinOnSimplex
            assert isBernstein==True, "If order>1 and ELLIPTIC_REDISTANCING=True, use Bernstein polynomials"

        log(memory("stride+offset", "OneLevelTransport"), level=4)
        if numericalFluxType is not None:
            if options is None or options.periodicDirichletConditions is None:
                self.numericalFlux = numericalFluxType(
                    self,
                    dofBoundaryConditionsSetterDict,
                    advectiveFluxBoundaryConditionsSetterDict,
                    diffusiveFluxBoundaryConditionsSetterDictDict)
            else:
                self.numericalFlux = numericalFluxType(
                    self,
                    dofBoundaryConditionsSetterDict,
                    advectiveFluxBoundaryConditionsSetterDict,
                    diffusiveFluxBoundaryConditionsSetterDictDict,
                    options.periodicDirichletConditions)
        else:
            self.numericalFlux = None
        # set penalty terms
        # cek todo move into numerical flux initialization
        if 'penalty' in self.ebq_global:
            for ebN in range(self.mesh.nElementBoundaries_global):
                for k in range(
                        self.nElementBoundaryQuadraturePoints_elementBoundary):
                    self.ebq_global['penalty'][ebN, k] = old_div(self.numericalFlux.penalty_constant, (
                        self.mesh.elementBoundaryDiametersArray[ebN]**self.numericalFlux.penalty_power))
        # penalty term
        # cek move  to Numerical flux initialization
        if 'penalty' in self.ebqe:
            for ebNE in range(self.mesh.nExteriorElementBoundaries_global):
                ebN = self.mesh.exteriorElementBoundariesArray[ebNE]
                for k in range(
                        self.nElementBoundaryQuadraturePoints_elementBoundary):
                    self.ebqe['penalty'][ebNE, k] = old_div(self.numericalFlux.penalty_constant, \
                        self.mesh.elementBoundaryDiametersArray[ebN]**self.numericalFlux.penalty_power)
        log(memory("numericalFlux", "OneLevelTransport"), level=4)
        self.elementEffectiveDiametersArray = self.mesh.elementInnerDiametersArray
        # use post processing tools to get conservative fluxes, None by default
        from proteus import PostProcessingTools
        self.velocityPostProcessor = PostProcessingTools.VelocityPostProcessingChooser(
            self)
        log(memory("velocity postprocessor", "OneLevelTransport"), level=4)
        # helper for writing out data storage
        from proteus import Archiver
        self.elementQuadratureDictionaryWriter = Archiver.XdmfWriter()
        self.elementBoundaryQuadratureDictionaryWriter = Archiver.XdmfWriter()
        self.exteriorElementBoundaryQuadratureDictionaryWriter = Archiver.XdmfWriter()
        # TODO get rid of this
        for ci, fbcObject in self.fluxBoundaryConditionsObjectsDict.items():
            self.ebqe[('advectiveFlux_bc_flag', ci)] = numpy.zeros(
                self.ebqe[('advectiveFlux_bc', ci)].shape, 'i')
            for t, g in fbcObject.advectiveFluxBoundaryConditionsDict.items():
                if ci in self.coefficients.advection:
                    self.ebqe[
                        ('advectiveFlux_bc', ci)][
                        t[0], t[1]] = g(
                        self.ebqe[
                            ('x')][
                            t[0], t[1]], self.timeIntegration.t)
                    self.ebqe[('advectiveFlux_bc_flag', ci)][t[0], t[1]] = 1
        # reduced quad
        if hasattr(self.numericalFlux, 'setDirichletValues'):
            self.numericalFlux.setDirichletValues(self.ebqe)
        if not hasattr(self.numericalFlux, 'isDOFBoundary'):
            self.numericalFlux.isDOFBoundary = {
                0: numpy.zeros(self.ebqe[('u', 0)].shape, 'i')}
        if not hasattr(self.numericalFlux, 'ebqe'):
            self.numericalFlux.ebqe = {
                ('u', 0): numpy.zeros(self.ebqe[('u', 0)].shape, 'd')}
        # TODO how to handle redistancing calls for
        # calculateCoefficients,calculateElementResidual etc
        self.globalResidualDummy = None
        # create storage for enforcing weak dirichlet boundary conditions
        # around zero level set contour
        self.freezeLevelSet = 1  # True
        self.u_dof_last = numpy.zeros(self.u[0].dof.shape, 'd')
        self.weakDirichletConditionFlags = numpy.zeros(
            self.u[0].dof.shape, 'i')
        self.dofFlag_element = numpy.zeros((self.nDOF_trial_element[0],), 'i')
        # allow Newton solves for redistancing
        if self.timeIntegration.__class__ == TimeIntegration.NoIntegration:
            self.timeIntegration.m_tmp = {
                0: numpy.zeros(self.q[('m_tmp', 0)].shape, 'd')}
            self.timeIntegration.m_last = {
                0: numpy.zeros(self.q[('m_tmp', 0)].shape, 'd')}
        compKernelFlag = 0
        if self.coefficients.useConstantH:
            self.elementDiameter = self.mesh.elementDiametersArray.copy()
            self.elementDiameter[:] = max(self.mesh.elementDiametersArray)
        else:
            self.elementDiameter = self.mesh.elementDiametersArray
        self.rdls3p = cRDLS3P.RDLS3P(
            self.nSpace_global,
            self.nQuadraturePoints_element,
            self.u[0].femSpace.elementMaps.localFunctionSpace.dim,
            self.u[0].femSpace.referenceFiniteElement.localFunctionSpace.dim,
            self.testSpace[0].referenceFiniteElement.localFunctionSpace.dim,
            self.nElementBoundaryQuadraturePoints_elementBoundary,
            compKernelFlag)

        ###########
        # METRICS #
        ###########
        self.hasExactSolution = False
        if ('exactSolution') in dir (options):
            self.hasExactSolution = True
            self.exactSolution = options.exactSolution

        # metrics
        self.global_I_err = 0.0
        self.global_V_err = 0.0
        self.global_D_err = 0.0
        if self.coefficients.computeMetrics:
            self.metricsAtEOS = open(self.name+"_metricsAtEOS.csv","w")
            self.metricsAtEOS.write('global_I_err'+","+
                                    'global_V_err'+","+
                                    'global_D_err'+"\n")

    ####################################3
    def runAtEOS(self):
        if self.coefficients.computeMetrics==True and self.hasExactSolution==True:
            # Get exact solution at quad points
            u_exact = numpy.zeros(self.q[('u',0)].shape,'d')
            X = {0:self.q[('x')][:,:,0],
                 1:self.q[('x')][:,:,1],
                 2:self.q[('x')][:,:,2]}
            t = self.timeIntegration.t
            u_exact[:] = self.exactSolution[0](X,t)
            self.getMetricsAtEOS(u_exact)
            self.metricsAtEOS.write(repr(self.global_I_err)+","+
                                    repr(self.global_V_err)+","+
                                    repr(self.global_D_err)+"\n")
            self.metricsAtEOS.flush()

    def getMetricsAtEOS(self,u_exact):
        import copy
        """
        Calculate the element residuals and add in to the global residual
        """
        degree_polynomial = 1
        try:
            degree_polynomial = self.u[0].femSpace.order
        except:
            pass

        (self.global_I_err,
         self.global_V_err,
         self.global_D_err) = self.rdls.calculateMetricsAtEOS(#element
             self.u[0].femSpace.elementMaps.psi,
             self.u[0].femSpace.elementMaps.grad_psi,
             self.mesh.nodeArray,
             self.mesh.elementNodesArray,
             self.elementQuadratureWeights[('u',0)],
             self.u[0].femSpace.psi,
             self.u[0].femSpace.grad_psi,
             self.u[0].femSpace.psi,
             #physics
             self.mesh.nElements_global,
             self.u[0].femSpace.dofMap.l2g,
             self.mesh.elementDiametersArray,
             degree_polynomial,
             self.coefficients.epsFact,
             self.u[0].dof, # This is u_lstage due to update stages in RKEV
             u_exact,
             self.offset[0],self.stride[0])

    ###############################################

    def calculateCoefficients(self):
        pass

    def calculateElementResidual(self):
        pass

    def getNormalReconstruction(self):
        self.rdls3p.normalReconstruction(#element
            self.u[0].femSpace.elementMaps.psi,
            self.u[0].femSpace.elementMaps.grad_psi,
            self.mesh.nodeArray,
            self.mesh.elementNodesArray,
            self.elementQuadratureWeights[('u',0)],
            self.u[0].femSpace.psi,
            self.u[0].femSpace.grad_psi,
            self.u[0].femSpace.psi,
            self.mesh.nElements_global,
            self.u[0].femSpace.dofMap.l2g,
            self.mesh.elementDiametersArray,
            self.u[0].dof, # phi
            self.offset[0],self.stride[0],
            self.nFreeDOF_global[0], #numDOFs
            self.lumped_qx,
            self.lumped_qy,
            self.lumped_qz)

    def getResidual(self, u, r):
        import pdb
        import copy

        if self.interface_locator is None:
            if self.coefficients.nModel is not None:
                self.interface_locator = self.coefficients.nModel.interface_locator
            else:
                self.interface_locator = numpy.zeros(self.u[0].dof.shape,'d')

        # try to use 1d,2d,3d specific modules
        # mwf debug
        # pdb.set_trace()
        r.fill(0.0)
        # Load the unknowns into the finite element dof
        self.timeIntegration.calculateCoefs()
        self.timeIntegration.calculateU(u)
        self.setUnknowns(self.timeIntegration.u)
        # cek can put in logic to skip of BC's don't depend on t or u
        # Dirichlet boundary conditions
        if hasattr(self.numericalFlux, 'setDirichletValues'):
            self.numericalFlux.setDirichletValues(self.ebqe)
        # flux boundary conditions, SHOULDN'T HAVE
        # for  now force time integration
        useTimeIntegration = 1
        #assert self.timeIntegration.__class__ != TimeIntegration.NoIntegration
        if self.timeIntegration.__class__ == TimeIntegration.NoIntegration or not self.timeTerm:
            useTimeIntegration = 0

        if useTimeIntegration:
            alpha_bdf = self.timeIntegration.alpha_bdf
            beta_bdf = self.timeIntegration.beta_bdf
        else:
            alpha_bdf = self.timeIntegration.dt
            beta_bdf = self.timeIntegration.m_last
        # self.elementResidual[0].fill(0.0)
        # RDLS3P.calculateResidual(self.mesh.nElements_global,
        # print "beta_bdf",beta_bdf

        if self.coefficients.ELLIPTIC_REDISTANCING>0:
            self.calculateResidual = self.rdls3p.calculateResidual_ellipticRedist
            self.calculateJacobian = self.rdls3p.calculateJacobian_ellipticRedist
            # COMPUTE RECONSTRUCTIONS #
            if self.coefficients.ELLIPTIC_REDISTANCING == 3: # nlinear via C0 normal rec.
                self.getNormalReconstruction()
            if (self.coefficients.ELLIPTIC_REDISTANCING == 2 # linear via C0 normal rec.
                and self.stage == 2 and self.auxEllipticFlag == 1):
                self.getNormalReconstruction()
                self.auxEllipticFlag = 0
        else:
            self.calculateResidual = self.rdls3p.calculateResidual
            self.calculateJacobian = self.rdls3p.calculateJacobian

        # FREEZE INTERFACE #
        if self.coefficients.freeze_interface_within_elliptic_redist==True:
            for gi in range(len(self.u[0].dof)):
                if self.interface_locator[gi] == 1.0:
                    self.u[0].dof[gi] = self.coefficients.dof_u0[gi]
        # END OF FREEZING INTERFACE #

        self.calculateResidual(  # element
            self.u[0].femSpace.elementMaps.psi,
            self.u[0].femSpace.elementMaps.grad_psi,
            self.mesh.nodeArray,
            self.mesh.elementNodesArray,
            self.elementQuadratureWeights[('u', 0)],
            self.u[0].femSpace.psi,
            self.u[0].femSpace.grad_psi,
            self.u[0].femSpace.psi,
            self.u[0].femSpace.grad_psi,
            # element boundary
            self.u[0].femSpace.elementMaps.psi_trace,
            self.u[0].femSpace.elementMaps.grad_psi_trace,
            self.elementBoundaryQuadratureWeights[('u', 0)],
            self.u[0].femSpace.psi_trace,
            self.u[0].femSpace.grad_psi_trace,
            self.u[0].femSpace.psi_trace,
            self.u[0].femSpace.grad_psi_trace,
            self.u[0].femSpace.elementMaps.boundaryNormals,
            self.u[0].femSpace.elementMaps.boundaryJacobians,
            # physics
            self.mesh.nElements_global,
            self.coefficients.useMetrics,
            alpha_bdf,
            self.coefficients.epsFact,
            self.coefficients.backgroundDiffusionFactor,
            self.coefficients.weakDirichletFactor,
            self.freezeLevelSet,
            useTimeIntegration,
            self.shockCapturing.lag,
            self.stabilization.lag,  # 0 nothing lagged
            # 1 dH lagged in tau calc
            # 2 dH lagged in tau and pdeResidual, Lstar*w calculations
            self.shockCapturing.shockCapturingFactor,
            self.u[0].femSpace.dofMap.l2g,
            self.elementDiameter,  # self.mesh.elementDiametersArray,
            self.mesh.nodeDiametersArray,
            self.u[0].dof,
            self.coefficients.dof_u0,
            self.coefficients.q_u0,
            self.timeIntegration.m_tmp[0],
            self.q[('u', 0)],
            self.q[('grad(u)', 0)],
            self.q[('dH', 0, 0)],
            self.u_dof_last,
            beta_bdf[0],
            self.q[('dH_sge', 0, 0)],
            self.q[('cfl', 0)],
            self.shockCapturing.numDiff[0],
            self.shockCapturing.numDiff_last[0],
            self.weakDirichletConditionFlags,
            self.offset[0], self.stride[0],
            r,
            self.mesh.nExteriorElementBoundaries_global,
            self.mesh.exteriorElementBoundariesArray,
            self.mesh.elementBoundaryElementsArray,
            self.mesh.elementBoundaryLocalElementBoundariesArray,
            self.coefficients.ebqe_u0,
            self.numericalFlux.isDOFBoundary[0],
            self.numericalFlux.ebqe[('u', 0)],
            self.ebqe[('u', 0)],
            self.ebqe[('grad(u)', 0)],
            # elliptic re-distancing
            self.coefficients.ELLIPTIC_REDISTANCING,
            self.coefficients.backgroundDissipationEllipticRedist,
            self.lumped_qx,
            self.lumped_qy,
            self.lumped_qz,
            old_div(self.coefficients.alpha,self.elementDiameter.min()))

        # FREEZE INTERFACE #
        if self.coefficients.freeze_interface_within_elliptic_redist==True:
            for gi in range(len(self.u[0].dof)):
                if self.interface_locator[gi] == 1.0:
                    r[gi] = 0
        # END OF FREEZING INTERFACE #

        # print "m_tmp",self.timeIntegration.m_tmp[0]
        # print "dH",self.q[('dH',0,0)]
        # print "dH_sge",self.q[('dH_sge',0,0)]
        if self.stabilization:
            self.stabilization.accumulateSubgridMassHistory(self.q)
        log("Global residual", level=9, data=r)
        # mwf decide if this is reasonable for keeping solver statistics
        self.nonlinear_function_evaluations += 1
        if self.globalResidualDummy is None:
            self.globalResidualDummy = numpy.zeros(r.shape, 'd')

    def getJacobian(self, jacobian):
        if not debugRDLS3P:
            return self.getJacobianNew(jacobian)
        OneLevelTransport.getJacobian(self, jacobian)

    def getJacobianNew(self, jacobian):
        #import superluWrappers
        #import numpy
        import pdb
        cfemIntegrals.zeroJacobian_CSR(self.nNonzerosInJacobian,jacobian)

        # for  now force time integration
        useTimeIntegration = 1
        if self.timeIntegration.__class__ == TimeIntegration.NoIntegration or not self.timeTerm:
            useTimeIntegration = 0
        if useTimeIntegration:
            alpha_bdf = self.timeIntegration.alpha_bdf
            beta_bdf = self.timeIntegration.beta_bdf
        else:
            alpha_bdf = self.timeIntegration.dt
            beta_bdf = self.timeIntegration.m_last

        self.calculateJacobian(  # element
            self.u[0].femSpace.elementMaps.psi,
            self.u[0].femSpace.elementMaps.grad_psi,
            self.mesh.nodeArray,
            self.mesh.elementNodesArray,
            self.elementQuadratureWeights[('u', 0)],
            self.u[0].femSpace.psi,
            self.u[0].femSpace.grad_psi,
            self.u[0].femSpace.psi,
            self.u[0].femSpace.grad_psi,
            # element boundary
            self.u[0].femSpace.elementMaps.psi_trace,
            self.u[0].femSpace.elementMaps.grad_psi_trace,
            self.elementBoundaryQuadratureWeights[('u', 0)],
            self.u[0].femSpace.psi_trace,
            self.u[0].femSpace.grad_psi_trace,
            self.u[0].femSpace.psi_trace,
            self.u[0].femSpace.grad_psi_trace,
            self.u[0].femSpace.elementMaps.boundaryNormals,
            self.u[0].femSpace.elementMaps.boundaryJacobians,
            self.mesh.nElements_global,
            self.coefficients.useMetrics,
            alpha_bdf,
            self.coefficients.epsFact,
            self.coefficients.backgroundDiffusionFactor,
            self.coefficients.weakDirichletFactor,
            self.freezeLevelSet,
            useTimeIntegration,
            self.shockCapturing.lag,
            self.stabilization.lag,
            self.shockCapturing.shockCapturingFactor,
            self.u[0].femSpace.dofMap.l2g,
            self.elementDiameter,  # self.mesh.elementDiametersArray,
            self.mesh.nodeDiametersArray,
            self.u[0].dof,
            self.u_dof_last,
            self.coefficients.q_u0,
            beta_bdf[0],
            self.q[('dH_sge', 0, 0)],
            self.q[('cfl', 0)],
            self.shockCapturing.numDiff[0],
            self.shockCapturing.numDiff_last[0],
            self.weakDirichletConditionFlags,
            self.csrRowIndeces[(0, 0)], self.csrColumnOffsets[(0, 0)],
            jacobian,
            self.mesh.nExteriorElementBoundaries_global,
            self.mesh.exteriorElementBoundariesArray,
            self.mesh.elementBoundaryElementsArray,
            self.mesh.elementBoundaryLocalElementBoundariesArray,
            self.coefficients.ebqe_u0,
            self.numericalFlux.isDOFBoundary[0],
            self.numericalFlux.ebqe[('u', 0)],
            self.csrColumnOffsets_eb[(0, 0)],
            # elliptic re-distancing
            self.coefficients.ELLIPTIC_REDISTANCING,
<<<<<<< HEAD
            len(self.u[0].dof),
            self.rowptr,
            self.colind,
            self.stiffness_matrix_array,
            self.interface_lumpedMassMatrix,
            self.abs_grad_u,
            old_div(self.coefficients.alpha,self.elementDiameter.min()))
=======
            self.coefficients.backgroundDissipationEllipticRedist,
            self.coefficients.alpha/self.elementDiameter.min())
>>>>>>> 96adc58c

        # FREEZING INTERFACE #
        if self.coefficients.freeze_interface_within_elliptic_redist==True:
            for gi in range(len(self.u[0].dof)):
                if self.interface_locator[gi] == 1.0:
                    for i in range(self.rowptr[gi], self.rowptr[gi + 1]):
                        if (self.colind[i] == gi):
                            self.nzval[i] = 1.0
                        else:
                            self.nzval[i] = 0.0
        # END OF FREEZING INTERFACE #

        log("Jacobian ", level=10, data=jacobian)
        # mwf decide if this is reasonable for solver statistics
        self.nonlinear_function_jacobian_evaluations += 1
        return jacobian
    # jacobian

    def calculateElementQuadrature(self):
        """
        Calculate the physical location and weights of the quadrature rules
        and the shape information at the quadrature points.

        This function should be called only when the mesh changes.
        """
        # self.u[0].femSpace.elementMaps.getValues(self.elementQuadraturePoints,
        #                                          self.q['x'])
        self.u[0].femSpace.elementMaps.getBasisValuesRef(
            self.elementQuadraturePoints)
        self.u[0].femSpace.elementMaps.getBasisGradientValuesRef(
            self.elementQuadraturePoints)
        self.u[0].femSpace.getBasisValuesRef(self.elementQuadraturePoints)
        self.u[0].femSpace.getBasisGradientValuesRef(
            self.elementQuadraturePoints)
        self.coefficients.initializeElementQuadrature(
            self.timeIntegration.t, self.q)
        if self.stabilization is not None:
            self.stabilization.initializeElementQuadrature(
                self.mesh, self.timeIntegration.t, self.q)
            self.stabilization.initializeTimeIntegration(self.timeIntegration)
        if self.shockCapturing is not None:
            self.shockCapturing.initializeElementQuadrature(
                self.mesh, self.timeIntegration.t, self.q)

    def calculateElementBoundaryQuadrature(self):
        pass

    def calculateExteriorElementBoundaryQuadrature(self):
        """
        Calculate the physical location and weights of the quadrature rules
        and the shape information at the quadrature points on global element boundaries.

        This function should be called only when the mesh changes.
        """
        #
        # get physical locations of element boundary quadrature points
        #
        # assume all components live on the same mesh
        self.u[0].femSpace.elementMaps.getBasisValuesTraceRef(
            self.elementBoundaryQuadraturePoints)
        self.u[0].femSpace.elementMaps.getBasisGradientValuesTraceRef(
            self.elementBoundaryQuadraturePoints)
        self.u[0].femSpace.getBasisValuesTraceRef(
            self.elementBoundaryQuadraturePoints)
        self.u[0].femSpace.getBasisGradientValuesTraceRef(
            self.elementBoundaryQuadraturePoints)
        self.u[0].femSpace.elementMaps.getValuesGlobalExteriorTrace(
            self.elementBoundaryQuadraturePoints, self.ebqe['x'])
        self.fluxBoundaryConditionsObjectsDict = dict([(cj, FluxBoundaryConditions(self.mesh,
                                                                                   self.nElementBoundaryQuadraturePoints_elementBoundary,
                                                                                   self.ebqe[('x')],
                                                                                   self.advectiveFluxBoundaryConditionsSetterDict[cj],
                                                                                   self.diffusiveFluxBoundaryConditionsSetterDictDict[cj]))
                                                       for cj in list(self.advectiveFluxBoundaryConditionsSetterDict.keys())])
        self.coefficients.initializeGlobalExteriorElementBoundaryQuadrature(
            self.timeIntegration.t, self.ebqe)

    def estimate_mt(self):
        pass

    def calculateSolutionAtQuadrature(self):
        pass
        # self.q[('u',0)].flat[:]=0.0
        # for eN in range(self.u[0].femSpace.elementMaps.mesh.nElements_global):
        #     for k in range(self.nQuadraturePoints_element):
        #         for j in self.u[0].femSpace.referenceFiniteElement.localFunctionSpace.range_dim:
        #             J = self.u[0].femSpace.dofMap.l2g[eN,j]
        #             self.q[('u',0)][eN,k]+=self.u[0].dof[J]*self.u[0].femSpace.psi[k,j]

    def calculateAuxiliaryQuantitiesAfterStep(self):
        pass

    def updateAfterMeshMotion(self):
        pass


# OneLevelRDLS3P
from proteus import ctransportCoefficients


def setZeroLSweakDirichletBCs(RDLS3Pvt):
    assert hasattr(RDLS3Pvt, 'freezeLevelSet')
    assert hasattr(RDLS3Pvt, 'u_dof_last')
    assert hasattr(RDLS3Pvt, 'weakDirichletConditionFlags')
    assert hasattr(RDLS3Pvt.coefficients, 'epsFact')
    assert hasattr(RDLS3Pvt, 'dofFlag_element')
    RDLS3Pvt.freezeLevelSet = 1
    useC = True  # True
    if debugRDLS3P:
        useC = False
    RDLS3Pvt.u_dof_last[:] = RDLS3Pvt.u[0].dof
    RDLS3Pvt.weakDirichletConditionFlags.fill(0)
    # to debug use original implementation and then copy over
    if not useC:
        RDLS3Pvt.coefficients.setZeroLSweakDirichletBCs(RDLS3Pvt)
        for eN in range(RDLS3Pvt.mesh.nElements_global):
            for j in range(RDLS3Pvt.nDOF_trial_element[0]):
                J = RDLS3Pvt.u[0].femSpace.dofMap.l2g[eN, j]
                if J in RDLS3Pvt.dirichletGlobalNodeSet[0]:
                    RDLS3Pvt.weakDirichletConditionFlags[J] = 1
    else:
        #
        # mwf debug
        #import pdb
        # pdb.set_trace()
        # use c directly
        ctransportCoefficients.setWeakDirichletConditionsForLevelSet(RDLS3Pvt.mesh.nElements_global,
                                                                     RDLS3Pvt.nDOF_trial_element[
                                                                         0],
                                                                     RDLS3Pvt.coefficients.epsFact,
                                                                     RDLS3Pvt.elementDiameter,  # RDLS3Pvt.mesh.elementDiametersArray,
                                                                     RDLS3Pvt.u[
                                                                         0].femSpace.dofMap.l2g,
                                                                     RDLS3Pvt.u[
                                                                         0].dof,
                                                                     RDLS3Pvt.dofFlag_element,  # temporary storage
                                                                     RDLS3Pvt.weakDirichletConditionFlags)


def setZeroLSweakDirichletBCsSimple(RDLS3Pvt):
    assert hasattr(RDLS3Pvt, 'freezeLevelSet')
    assert hasattr(RDLS3Pvt, 'u_dof_last')
    assert hasattr(RDLS3Pvt, 'weakDirichletConditionFlags')
    assert hasattr(RDLS3Pvt.coefficients, 'epsFact')
    assert hasattr(RDLS3Pvt, 'dofFlag_element')
    RDLS3Pvt.freezeLevelSet = 1
    useC = True  # True
    if debugRDLS3P:
        useC = False
    RDLS3Pvt.u_dof_last[:] = RDLS3Pvt.u[0].dof
    RDLS3Pvt.weakDirichletConditionFlags.fill(0)
    # to debug use original implementation and then copy over
    if not useC:
        RDLS3Pvt.coefficients.setZeroLSweakDirichletBCs(RDLS3Pvt)
        for eN in range(RDLS3Pvt.mesh.nElements_global):
            for j in range(RDLS3Pvt.nDOF_trial_element[0]):
                J = RDLS3Pvt.u[0].femSpace.dofMap.l2g[eN, j]
                if J in RDLS3Pvt.dirichletGlobalNodeSet[0]:
                    RDLS3Pvt.weakDirichletConditionFlags[J] = 1
    else:
        #
        # mwf debug
        #import pdb
        # pdb.set_trace()
        # use c directly
        ctransportCoefficients.setSimpleWeakDirichletConditionsForLevelSet(RDLS3Pvt.mesh.nElements_global,
                                                                           RDLS3Pvt.nDOF_trial_element[
                                                                               0],
                                                                           RDLS3Pvt.coefficients.epsFact,
                                                                           RDLS3Pvt.elementDiameter,  # RDLS3Pvt.mesh.elementDiametersArray,
                                                                           RDLS3Pvt.u[
                                                                               0].femSpace.dofMap.l2g,
                                                                           RDLS3Pvt.u[
                                                                               0].dof,
                                                                           RDLS3Pvt.dofFlag_element,  # temporary storage
                                                                           RDLS3Pvt.weakDirichletConditionFlags)<|MERGE_RESOLUTION|>--- conflicted
+++ resolved
@@ -1325,18 +1325,8 @@
             self.csrColumnOffsets_eb[(0, 0)],
             # elliptic re-distancing
             self.coefficients.ELLIPTIC_REDISTANCING,
-<<<<<<< HEAD
-            len(self.u[0].dof),
-            self.rowptr,
-            self.colind,
-            self.stiffness_matrix_array,
-            self.interface_lumpedMassMatrix,
-            self.abs_grad_u,
-            old_div(self.coefficients.alpha,self.elementDiameter.min()))
-=======
             self.coefficients.backgroundDissipationEllipticRedist,
             self.coefficients.alpha/self.elementDiameter.min())
->>>>>>> 96adc58c
 
         # FREEZING INTERFACE #
         if self.coefficients.freeze_interface_within_elliptic_redist==True:
