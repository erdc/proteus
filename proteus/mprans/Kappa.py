import proteus
from proteus.mprans.cKappa import *
from proteus.mprans.cKappa2D import *

"""
NOTES:

Hardwired Numerics include:

lagging all terms from Navier-Stokes, Epsilon equations same solution
space for velocity from Navier-Stokes and Kappa equations

This can be removed by saving gradient calculations in N-S and lagging
rather than passing degrees of freedom between models

"""


class SubgridError(proteus.SubgridError.SGE_base):
    def __init__(self, coefficients, nd):
        proteus.SubgridError.SGE_base.__init__(self, coefficients, nd, lag=False)

    def initializeElementQuadrature(self, mesh, t, cq):
        pass

    def updateSubgridErrorHistory(self, initializationPhase=False):
        pass

    def calculateSubgridError(self, q):
        pass


class ShockCapturing(proteus.ShockCapturing.ShockCapturing_base):
    def __init__(self, coefficients, nd, shockCapturingFactor=0.25, lag=True, nStepsToDelay=None):
        proteus.ShockCapturing.ShockCapturing_base.__init__(self, coefficients, nd, shockCapturingFactor, lag)
        self.nStepsToDelay = nStepsToDelay
        self.nSteps = 0
        if self.lag:
            logEvent("Kappa.ShockCapturing: lagging requested but must lag the first step; switching lagging off and delaying")
            self.nStepsToDelay = 1
            self.lag = False

    def initializeElementQuadrature(self, mesh, t, cq):
        self.mesh = mesh
        self.numDiff = []
        self.numDiff_last = []
        for ci in range(self.nc):
            self.numDiff.append(cq[('numDiff', ci, ci)])
            self.numDiff_last.append(cq[('numDiff', ci, ci)])

    def updateShockCapturingHistory(self):
        self.nSteps += 1
        if self.lag:
            for ci in range(self.nc):
                self.numDiff_last[ci][:] = self.numDiff[ci]
        if self.lag == False and self.nStepsToDelay is not None and self.nSteps > self.nStepsToDelay:
            logEvent("Kappa.ShockCapturing: switched to lagged shock capturing")
            self.lag = True
            self.numDiff_last = []
            for ci in range(self.nc):
                self.numDiff_last.append(self.numDiff[ci].copy())
        logEvent("Kappa: max numDiff %e" % (globalMax(self.numDiff_last[0].max()),))


class NumericalFlux(proteus.NumericalFlux.Advection_DiagonalUpwind_Diffusion_IIPG_exterior):
    def __init__(self, vt, getPointwiseBoundaryConditions,
                 getAdvectiveFluxBoundaryConditions,
                 getDiffusiveFluxBoundaryConditions):
        proteus.NumericalFlux.Advection_DiagonalUpwind_Diffusion_IIPG_exterior.__init__(self, vt, getPointwiseBoundaryConditions,
                                                                                        getAdvectiveFluxBoundaryConditions,
                                                                                        getDiffusiveFluxBoundaryConditions)


class Coefficients(proteus.TransportCoefficients.TC_base):
    """Basic k-epsilon model for incompressible flow from Hutter etal
Chaper 11 but solves for just k assuming epsilon computed
independently and lagged in time

    """
# \bar{\vec v} = <\vec v> Reynolds-ave
# raged (mean) velocity
# \vec v^{'}   = turbulent fluctuation
# assume \vec v = <\vec v> + \vec v^{'}, with <\vec v^{'}> = 0

# Reynolds averaged NS equations

# \deld \bar{\vec v} = 0

# \pd{\bar{\vec v}}{t} + \deld \left(\bar{\vec v} \outer \bar{\vec v}\right)
#                -\nu \deld \ten \bar{D} + \frac{1}{\rho}\grad \bar p
#                - \frac{1}{rho}\deld \ten{R} = 0

# Reynolds stress term

# \ten R = -\rho <\vec v^{'}\outer \vec v^{'}>
# \frac{1}{\rho}\ten{R} = 2 \nu_t \bar{D} - \frac{2}{3}k\ten{I}

# D_{ij}(\vec v) = \frac{1}{2} \left( \pd{v_i}{x_j} + \pd{v_j}{x_i})
# \ten D \bar{\ten D} = D(<\vec v>), \ten D^{'} = \ten D(\vec v^{'})


# k-epsilon tranport equations

# \pd{k}{t} + \deld (k\bar{\vec v})
#           - \deld\left[\left(\frac{\nu_t}{\sigma_k} + \nu\right)\grad k \right]
#           - 4\nu_t \Pi_{D} + \epsilon = 0

# \pd{\varepsilon}{t} + \deld (\varepsilon \bar{\vec v})
#           - \deld\left[\left(\frac{\nu_t}{\sigma_\varepsilon} + \nu\right)\grad \varepsilon \right]
#           - 4c_1 k \Pi_{D} + c_2 \frac{\epsilon^2}{k} = 0


# k              -- turbulent kinetic energy = <\vec v^{'}\dot \vec v^{'}>
# \varepsilon    -- turbulent dissipation rate = 4 \nu <\Pi_{D^{'}}>

# \nu            -- kinematic viscosity (\mu/\rho)
# \nu_t          -- turbulent viscosity = c_mu \frac{k^2}{\varepsilon}


# \Pi_{\ten A} = \frac{1}{2}tr(\ten A^2) = 1/2 \ten A\cdot \ten A
# \ten D \cdot \ten D = \frac{1}{4}\left[ (4 u_x^2 + 4 v_y^2 +
#                                         1/2 (u_y + v_x)^2 \right]

# 4 \Pi_{D} = 2 \frac{1}{4}\left[ (4 u_x^2 + 4 v_y^2 +
#                                 1/2 (u_y + v_x)^2 \right]
#           = \left[ (2 u_x^2 + 2 v_y^2 + (u_y + v_x)^2 \right]

# \sigma_k -- Prandtl number \approx 1
# \sigma_e -- c_{\mu}/c_e

# c_{\mu} = 0.09, c_1 = 0.126, c_2 = 1.92, c_{\varepsilon} = 0.07


#     """

    from proteus.ctransportCoefficients import kEpsilon_k_3D_Evaluate_sd
    from proteus.ctransportCoefficients import kEpsilon_k_2D_Evaluate_sd

    def __init__(self, LS_model=None, V_model=0, RD_model=None, dissipation_model=None, ME_model=6,
                 dissipation_model_flag=1,  # default K-Epsilon, 2 --> K-Omega, 1998, 3 --> K-Omega 1988
                 c_mu=0.09,
                 sigma_k=1.0,  # Prandtl Number
                 rho_0=998.2, nu_0=1.004e-6,
                 rho_1=1.205, nu_1=1.500e-5,
                 g=[0.0, -9.8],
                 nd=3,
                 epsFact=0.01, useMetrics=0.0, sc_uref=1.0, sc_beta=1.0, default_dissipation=1.0e-3):
        self.useMetrics = useMetrics
        self.variableNames = ['kappa']
        nc = 1
        self.nd = nd
        # assert self.nd == 3, "Kappa only implements 3d for now" #assume 3d for now
        self.rho_0 = rho_0
        self.nu_0 = nu_0
        self.rho_1 = rho_1
        self.nu_1 = nu_1
        self.c_mu = c_mu
        self.sigma_k = sigma_k
        self.g = g
        #
        mass = {0: {0: 'linear'}}
        advection = {0: {0: 'linear'}}
        hamiltonian = {}
        potential = {0: {0: 'u'}}
        diffusion = {0: {0: {0: 'nonlinear', }}}
        reaction = {0: {0: 'nonlinear'}}
        if self.nd == 2:
            sdInfo = {(0, 0): (numpy.array([0, 1, 2], dtype='i'),
                               numpy.array([0, 1], dtype='i'))}
        else:
            sdInfo = {(0, 0): (numpy.array([0, 1, 2, 3], dtype='i'),
                               numpy.array([0, 1, 2], dtype='i'))}
        TC_base.__init__(self,
                         nc,
                         mass,
                         advection,
                         diffusion,
                         potential,
                         reaction,
                         hamiltonian,
                         self.variableNames,
                         sparseDiffusionTensors=sdInfo)
        self.epsFact = epsFact
        self.flowModelIndex = V_model
        self.modelIndex = ME_model
        self.RD_modelIndex = RD_model
        self.LS_modelIndex = LS_model
        self.dissipation_modelIndex = dissipation_model
        self.dissipation_model_flag = dissipation_model_flag  # default K-Epsilon, 2 --> K-Omega, 1998, 3 --> K-Omega 1988
        self.sc_uref = sc_uref
        self.sc_beta = sc_beta
        # for debugging model
        self.default_dissipation = default_dissipation

    def initializeMesh(self, mesh):
        self.eps = self.epsFact * mesh.h

    def attachModels(self, modelList):
        assert self.modelIndex is not None and self.modelIndex < len(modelList), "Kappa: invalid index for self model allowed range: [0,%s]" % len(modelList)
        # self
        self.model = modelList[self.modelIndex]

        #self.u_old_dof = numpy.zeros(self.model.u[0].dof.shape,'d')
        self.u_old_dof = numpy.copy(self.model.u[0].dof)

        # redistanced level set
        if self.RD_modelIndex is not None:
            self.rdModel = modelList[self.RD_modelIndex]
        # level set
        if self.LS_modelIndex is not None:
            self.lsModel = modelList[self.LS_modelIndex]
            self.q_phi = modelList[self.LS_modelIndex].q[('u', 0)]
            self.ebqe_phi = modelList[self.LS_modelIndex].ebqe[('u', 0)]
            if modelList[self.LS_modelIndex].ebq.has_key(('u', 0)):
                self.ebq_phi = modelList[self.LS_modelIndex].ebq[('u', 0)]
            else:
                self.ebq_phi = None
        # flow model
        assert self.flowModelIndex is not None, "Kappa: invalid index for flow model allowed range: [0,%s]" % len(modelList)
        # print "flow model index------------",self.flowModelIndex,modelList[self.flowModelIndex].q.has_key(('velocity',0))
        if self.flowModelIndex is not None:  # keep for debugging for now
            if modelList[self.flowModelIndex].q.has_key(('velocity', 0)):
                self.q_v = modelList[self.flowModelIndex].q[('velocity', 0)]
                self.ebqe_v = modelList[self.flowModelIndex].ebqe[('velocity', 0)]
            else:
                self.q_v = modelList[self.flowModelIndex].q[('f', 0)]
                self.ebqe_v = modelList[self.flowModelIndex].ebqe[('f', 0)]
            if modelList[self.flowModelIndex].ebq.has_key(('velocity', 0)):
                self.ebq_v = modelList[self.flowModelIndex].ebq[('velocity', 0)]
            else:
                if modelList[self.flowModelIndex].ebq.has_key(('f', 0)):
                    self.ebq_v = modelList[self.flowModelIndex].ebq[('f', 0)]
            #
            import copy
            self.q_grad_u = modelList[self.flowModelIndex].q[('grad(u)', 1)]
            self.q_grad_v = modelList[self.flowModelIndex].q[('grad(u)', 2)]
            #
            self.ebqe_grad_u = modelList[self.flowModelIndex].ebqe[('grad(u)', 1)]
            self.ebqe_grad_v = modelList[self.flowModelIndex].ebqe[('grad(u)', 2)]
            if modelList[self.flowModelIndex].ebq.has_key(('grad(u)', 1)):
                self.ebq_grad_u = modelList[self.flowModelIndex].ebq[('grad(u)', 1)]
            if modelList[self.flowModelIndex].ebq.has_key(('grad(u)', 2)):
                self.ebq_grad_v = modelList[self.flowModelIndex].ebq[('grad(u)', 2)]
            #
            # now allocate the 3D variables
            if self.nd == 2:
                self.q_grad_w = self.q_grad_v.copy()
                self.ebqe_grad_w = self.ebqe_grad_v.copy()
                if modelList[self.flowModelIndex].ebq.has_key(('grad(u)', 2)):
                    self.ebq_grad_w = self.ebq_grad_v.copy()
            else:
                self.q_grad_w = modelList[self.flowModelIndex].q[('grad(u)', 3)]
                self.ebqe_grad_w = modelList[self.flowModelIndex].ebqe[('grad(u)', 3)]
                if modelList[self.flowModelIndex].ebq.has_key(('grad(u)', 3)):
                    self.ebq_grad_w = modelList[self.flowModelIndex].ebq[('grad(u)', 3)]
            #

            self.velocity_dof_u = modelList[self.flowModelIndex].u[1].dof
            self.velocity_dof_v = modelList[self.flowModelIndex].u[2].dof
            if self.nd == 2:
                self.velocity_dof_w = self.velocity_dof_v.copy()
            else:
                self.velocity_dof_w = modelList[self.flowModelIndex].u[3].dof
            if hasattr(modelList[self.flowModelIndex].coefficients, 'q_porosity'):
                self.q_porosity = modelList[self.flowModelIndex].coefficients.q_porosity
            else:
                self.q_porosity = numpy.ones(self.q[('u', 0)].shape, 'd')
            if hasattr(modelList[self.flowModelIndex].coefficients, 'ebqe_porosity'):
                self.ebqe_porosity = modelList[self.flowModelIndex].coefficients.ebqe_porosity
            else:
                self.ebqe_porosity = numpy.ones(self.ebqe[('u', 0)].shape, 'd')
        else:
            self.velocity_dof_u = numpy.zeros(self.model.u[0].dof.shape, 'd')
            self.velocity_dof_v = numpy.zeros(self.model.u[0].dof.shape, 'd')
            if self.nd == 2:
                self.velocity_dof_w = self.velocity_dof_v.copy()
            else:
                self.velocity_dof_w = numpy.zeros(self.model.u[0].dof.shape, 'd')
            self.q_porosity = numpy.ones(self.q[('u', 0)].shape, 'd')
            self.ebqe_porosity = numpy.ones(self.ebqe[('u', 0)].shape, 'd')

        #
        #assert self.dissipation_modelIndex is not None and self.dissipation_modelIndex < len(modelList), "Kappa: invalid index for dissipation model allowed range: [0,%s]" % len(modelList)
        if self.dissipation_modelIndex is not None:  # keep for debugging for now
            # assume have q,ebqe always
            self.q_dissipation = modelList[self.dissipation_modelIndex].q[('u', 0)]
            self.ebqe_dissipation = modelList[self.dissipation_modelIndex].ebqe[('u', 0)]
            self.q_grad_dissipation = modelList[self.dissipation_modelIndex].q[('grad(u)', 0)]
            if modelList[self.dissipation_modelIndex].ebq.has_key(('u', 0)):
                self.ebq_dissipation = modelList[self.dissipation_modelIndex].ebq[('u', 0)]
        else:
            self.q_dissipation = numpy.zeros(self.model.q[('u', 0)].shape, 'd')
            self.q_dissipation.fill(self.default_dissipation)
            self.ebqe_dissipation = numpy.zeros(self.model.ebqe[('u', 0)].shape, 'd')
            self.ebqe_dissipation.fill(self.default_dissipation)
            self.q_grad_dissipation = numpy.zeros(self.model.q[('grad(u)', 0)].shape, 'd')

            if self.model.ebq.has_key(('u', 0)):
                self.ebq_dissipation = numpy.zeros(self.model.ebq[('u', 0)].shape, 'd')
                self.ebq_dissipation.fill(self.default_dissipation)
            #
        #

    def initializeElementQuadrature(self, t, cq):
        if self.flowModelIndex is None:
            self.q_v = numpy.ones(cq[('f', 0)].shape, 'd')
            self.q_grad_u = numpy.ones(cq[('grad(u)', 0)].shape, 'd')
            self.q_grad_v = numpy.ones(cq[('grad(u)', 0)].shape, 'd')
            if self.nd == 2:
                self.q_grad_w = self.q_grad_v.copy()
            else:
                self.q_grad_w = numpy.ones(cq[('grad(u)', 0)].shape, 'd')
        if self.dissipation_modelIndex is None:
            self.q_dissipation = numpy.ones(cq[('u', 0)].shape, 'd')
            self.q_dissipation.fill(self.default_dissipation)
            self.q_grad_dissipation = numpy.zeros(cq[('grad(u)', 0)].shape, 'd')

    def initializeElementBoundaryQuadrature(self, t, cebq, cebq_global):
        if self.flowModelIndex is None:
            self.ebq_v = numpy.ones(cebq[('f', 0)].shape, 'd')
            self.ebq_grad_u = numpy.ones(cebq[('grad(u)', 0)].shape, 'd')
            self.ebq_grad_v = numpy.ones(cebq[('grad(u)', 0)].shape, 'd')
            if self.nd == 2:
                self.ebq_grad_w = self.ebq_grad_v.copy()
            else:
                self.ebq_grad_w = numpy.ones(cebq[('grad(u)', 0)].shape, 'd')
        if self.dissipation_modelIndex is None:
            self.ebq_dissipation = numpy.ones(cebq[('u', 0)].shape, 'd')
            self.ebq_dissipation.fill(self.default_dissipation)

    def initializeGlobalExteriorElementBoundaryQuadrature(self, t, cebqe):
        if self.flowModelIndex is None:
            self.ebqe_v = numpy.ones(cebqe[('f', 0)].shape, 'd')
            self.ebqe_grad_u = numpy.ones(cebqe[('grad(u)', 0)].shape, 'd')
            self.ebqe_grad_v = numpy.ones(cebqe[('grad(u)', 0)].shape, 'd')
            if self.nd == 2:
                self.ebqe_grad_w = self.ebqe_grad_v.copy()
            else:
                self.ebqe_grad_w = numpy.ones(cebqe[('grad(u)', 0)].shape, 'd')
        if self.dissipation_modelIndex is None:
            self.ebqe_dissipation = numpy.ones(cebqe[('u', 0)].shape, 'd')
            self.ebqe_dissipation.fill(self.default_dissipation)

    def preStep(self, t, firstStep=False):
        copyInstructions = {}
        return copyInstructions

    def postStep(self, t, firstStep=False):
        self.u_old_dof = numpy.copy(self.model.u[0].dof)
        copyInstructions = {}
        return copyInstructions

    def updateToMovingDomain(self, t, c):
        # in a moving domain simulation the velocity coming in is already for the moving domain
        pass

    def evaluate(self, t, c):
        # mwf debug
        # print "Kappacoeficients eval t=%s " % t
        if c[('f', 0)].shape == self.q_v.shape:
            v = self.q_v
            phi = self.q_phi
            grad_u = self.q_grad_u
            grad_v = self.q_grad_v
            grad_w = self.q_grad_w
            dissipation = self.q_dissipation
        elif c[('f', 0)].shape == self.ebqe_v.shape:
            v = self.ebqe_v
            phi = self.ebqe_phi
            grad_u = self.ebqe_grad_u
            grad_v = self.ebqe_grad_v
            grad_w = self.ebqe_grad_w
            dissipation = self.ebqe_dissipation
        elif ((self.ebq_v is not None and self.ebq_phi is not None and self.ebq_grad_u is not None and self.ebq_grad_v is not None and self.ebq_grad_w is not None and self.ebq_dissipation is not None) and c[('f', 0)].shape == self.ebq_v.shape):
            v = self.ebq_v
            phi = self.ebq_phi
            grad_u = self.ebq_grad_u
            grad_v = self.ebq_grad_v
            grad_w = self.ebqe_grad_w
            dissipation = self.ebq_dissipation
        else:
            v = None
            phi = None
            grad_u = None
            grad_v = None
            grad_w = None
        if v is not None and self.dissipation_model_flag < 2:
            if self.nd == 2:
                self.kEpsilon_k_2D_Evaluate_sd(self.sigma_k,
                                               self.c_mu,
                                               self.nu,
                                               velocity,
                                               gradu,
                                               gradv,
                                               c[('u', 0)],
                                               dissipation,
                                               c[('m', 0)],
                                               c[('dm', 0, 0)],
                                               c[('f', 0)],
                                               c[('df', 0, 0)],
                                               c[('a', 0, 0)],
                                               c[('da', 0, 0, 0)],
                                               c[('r', 0)],
                                               c[('dr', 0, 0)])

            else:
                self.kEpsilon_k_3D_Evaluate_sd(self.sigma_k,
                                               self.c_mu,
                                               self.nu,
                                               velocity,
                                               gradu,
                                               gradv,
                                               gradw,
                                               c[('u', 0)],
                                               dissipation,
                                               c[('m', 0)],
                                               c[('dm', 0, 0)],
                                               c[('f', 0)],
                                               c[('df', 0, 0)],
                                               c[('a', 0, 0)],
                                               c[('da', 0, 0, 0)],
                                               c[('r', 0)],
                                               c[('dr', 0, 0)])
        else:
            print "WARNING! dissipation_model_flag != 1 not implemented in Kappa.coefficients"


class LevelModel(proteus.Transport.OneLevelTransport):
    nCalls = 0

    def __init__(self,
                 uDict,
                 phiDict,
                 testSpaceDict,
                 matType,
                 dofBoundaryConditionsDict,
                 dofBoundaryConditionsSetterDict,
                 coefficients,
                 elementQuadrature,
                 elementBoundaryQuadrature,
                 fluxBoundaryConditionsDict=None,
                 advectiveFluxBoundaryConditionsSetterDict=None,
                 diffusiveFluxBoundaryConditionsSetterDictDict=None,
                 stressTraceBoundaryConditionsSetterDict=None,
                 stabilization=None,
                 shockCapturing=None,
                 conservativeFluxDict=None,
                 numericalFluxType=None,
                 TimeIntegrationClass=None,
                 massLumping=False,
                 reactionLumping=False,
                 options=None,
                 name='defaultName',
                 reuse_trial_and_test_quadrature=True,
                 sd = True,
                 movingDomain=False,
<<<<<<< HEAD
                 bdyNullSpace=False,
                 ):
        #
        # set the objects describing the method and boundary conditions
        #
        self.movingDomain=movingDomain
        self.tLast_mesh=None
        self.bdyNullSpace = bdyNullSpace
=======
                 bdyNullSpace=False):
        #
        # set the objects describing the method and boundary conditions
        #
        self.bdyNullSpace=bdyNullSpace
        self.movingDomain=movingDomain
        self.tLast_mesh=None
>>>>>>> 9e4add7d
        #
        self.name = name
        self.sd = sd
        self.Hess = False
        self.lowmem = True
        self.timeTerm = True  # allow turning off  the  time derivative
        # self.lowmem=False
        self.testIsTrial = True
        self.phiTrialIsTrial = True
        self.u = uDict
        self.ua = {}  # analytical solutions
        self.phi = phiDict
        self.dphi = {}
        self.matType = matType
        # try to reuse test and trial information across components if spaces are the same
        self.reuse_test_trial_quadrature = reuse_trial_and_test_quadrature  # True#False
        if self.reuse_test_trial_quadrature:
            for ci in range(1, coefficients.nc):
                assert self.u[ci].femSpace.__class__.__name__ == self.u[0].femSpace.__class__.__name__, "to reuse_test_trial_quad all femSpaces must be the same!"
        # Simplicial Mesh
        self.mesh = self.u[0].femSpace.mesh  # assume the same mesh for  all components for now
        self.testSpace = testSpaceDict
        self.dirichletConditions = dofBoundaryConditionsDict
        self.dirichletNodeSetList = None  # explicit Dirichlet  conditions for now, no Dirichlet BC constraints
        self.coefficients = coefficients
        self.coefficients.initializeMesh(self.mesh)
        self.nc = self.coefficients.nc
        self.stabilization = stabilization
        self.shockCapturing = shockCapturing
        self.conservativeFlux = conservativeFluxDict  # no velocity post-processing for now
        self.fluxBoundaryConditions = fluxBoundaryConditionsDict
        self.advectiveFluxBoundaryConditionsSetterDict = advectiveFluxBoundaryConditionsSetterDict
        self.diffusiveFluxBoundaryConditionsSetterDictDict = diffusiveFluxBoundaryConditionsSetterDictDict
        # determine whether  the stabilization term is nonlinear
        self.stabilizationIsNonlinear = False
        # cek come back
        if self.stabilization is not None:
            for ci in range(self.nc):
                if coefficients.mass.has_key(ci):
                    for flag in coefficients.mass[ci].values():
                        if flag == 'nonlinear':
                            self.stabilizationIsNonlinear = True
                if coefficients.advection.has_key(ci):
                    for flag in coefficients.advection[ci].values():
                        if flag == 'nonlinear':
                            self.stabilizationIsNonlinear = True
                if coefficients.diffusion.has_key(ci):
                    for diffusionDict in coefficients.diffusion[ci].values():
                        for flag in diffusionDict.values():
                            if flag != 'constant':
                                self.stabilizationIsNonlinear = True
                if coefficients.potential.has_key(ci):
                    for flag in coefficients.potential[ci].values():
                        if flag == 'nonlinear':
                            self.stabilizationIsNonlinear = True
                if coefficients.reaction.has_key(ci):
                    for flag in coefficients.reaction[ci].values():
                        if flag == 'nonlinear':
                            self.stabilizationIsNonlinear = True
                if coefficients.hamiltonian.has_key(ci):
                    for flag in coefficients.hamiltonian[ci].values():
                        if flag == 'nonlinear':
                            self.stabilizationIsNonlinear = True
        # determine if we need element boundary storage
        self.elementBoundaryIntegrals = {}
        for ci in range(self.nc):
            self.elementBoundaryIntegrals[ci] = ((self.conservativeFlux is not None) or
                                                 (numericalFluxType is not None) or
                                                 (self.fluxBoundaryConditions[ci] == 'outFlow') or
                                                 (self.fluxBoundaryConditions[ci] == 'mixedFlow') or
                                                 (self.fluxBoundaryConditions[ci] == 'setFlow'))
        #
        # calculate some dimensions
        #
        self.nSpace_global = self.u[0].femSpace.nSpace_global  # assume same space dim for all variables
        self.nDOF_trial_element = [u_j.femSpace.max_nDOF_element for u_j in self.u.values()]
        self.nDOF_phi_trial_element = [phi_k.femSpace.max_nDOF_element for phi_k in self.phi.values()]
        self.n_phi_ip_element = [phi_k.femSpace.referenceFiniteElement.interpolationConditions.nQuadraturePoints for phi_k in self.phi.values()]
        self.nDOF_test_element = [femSpace.max_nDOF_element for femSpace in self.testSpace.values()]
        self.nFreeDOF_global = [dc.nFreeDOF_global for dc in self.dirichletConditions.values()]
        self.nVDOF_element = sum(self.nDOF_trial_element)
        self.nFreeVDOF_global = sum(self.nFreeDOF_global)
        #
        NonlinearEquation.__init__(self, self.nFreeVDOF_global)
        #
        # build the quadrature point dictionaries from the input (this
        # is just for convenience so that the input doesn't have to be
        # complete)
        #
        elementQuadratureDict = {}
        elemQuadIsDict = isinstance(elementQuadrature, dict)
        if elemQuadIsDict:  # set terms manually
            for I in self.coefficients.elementIntegralKeys:
                if elementQuadrature.has_key(I):
                    elementQuadratureDict[I] = elementQuadrature[I]
                else:
                    elementQuadratureDict[I] = elementQuadrature['default']
        else:
            for I in self.coefficients.elementIntegralKeys:
                elementQuadratureDict[I] = elementQuadrature
        if self.stabilization is not None:
            for I in self.coefficients.elementIntegralKeys:
                if elemQuadIsDict:
                    if elementQuadrature.has_key(I):
                        elementQuadratureDict[('stab',) + I[1:]] = elementQuadrature[I]
                    else:
                        elementQuadratureDict[('stab',) + I[1:]] = elementQuadrature['default']
                else:
                    elementQuadratureDict[('stab',) + I[1:]] = elementQuadrature
        if self.shockCapturing is not None:
            for ci in self.shockCapturing.components:
                if elemQuadIsDict:
                    if elementQuadrature.has_key(('numDiff', ci, ci)):
                        elementQuadratureDict[('numDiff', ci, ci)] = elementQuadrature[('numDiff', ci, ci)]
                    else:
                        elementQuadratureDict[('numDiff', ci, ci)] = elementQuadrature['default']
                else:
                    elementQuadratureDict[('numDiff', ci, ci)] = elementQuadrature
        if massLumping:
            for ci in self.coefficients.mass.keys():
                elementQuadratureDict[('m', ci)] = Quadrature.SimplexLobattoQuadrature(self.nSpace_global, 1)
            for I in self.coefficients.elementIntegralKeys:
                elementQuadratureDict[('stab',) + I[1:]] = Quadrature.SimplexLobattoQuadrature(self.nSpace_global, 1)
        if reactionLumping:
            for ci in self.coefficients.mass.keys():
                elementQuadratureDict[('r', ci)] = Quadrature.SimplexLobattoQuadrature(self.nSpace_global, 1)
            for I in self.coefficients.elementIntegralKeys:
                elementQuadratureDict[('stab',) + I[1:]] = Quadrature.SimplexLobattoQuadrature(self.nSpace_global, 1)
        elementBoundaryQuadratureDict = {}
        if isinstance(elementBoundaryQuadrature, dict):  # set terms manually
            for I in self.coefficients.elementBoundaryIntegralKeys:
                if elementBoundaryQuadrature.has_key(I):
                    elementBoundaryQuadratureDict[I] = elementBoundaryQuadrature[I]
                else:
                    elementBoundaryQuadratureDict[I] = elementBoundaryQuadrature['default']
        else:
            for I in self.coefficients.elementBoundaryIntegralKeys:
                elementBoundaryQuadratureDict[I] = elementBoundaryQuadrature
        #
        # find the union of all element quadrature points and
        # build a quadrature rule for each integral that has a
        # weight at each point in the union
        # mwf include tag telling me which indices are which quadrature rule?
        (self.elementQuadraturePoints, self.elementQuadratureWeights,
         self.elementQuadratureRuleIndeces) = Quadrature.buildUnion(elementQuadratureDict)
        self.nQuadraturePoints_element = self.elementQuadraturePoints.shape[0]
        self.nQuadraturePoints_global = self.nQuadraturePoints_element * self.mesh.nElements_global
        #
        # Repeat the same thing for the element boundary quadrature
        #
        (self.elementBoundaryQuadraturePoints,
         self.elementBoundaryQuadratureWeights,
         self.elementBoundaryQuadratureRuleIndeces) = Quadrature.buildUnion(elementBoundaryQuadratureDict)
        self.nElementBoundaryQuadraturePoints_elementBoundary = self.elementBoundaryQuadraturePoints.shape[0]
        self.nElementBoundaryQuadraturePoints_global = (self.mesh.nElements_global *
                                                        self.mesh.nElementBoundaries_element *
                                                        self.nElementBoundaryQuadraturePoints_elementBoundary)
#        if isinstance(self.u[0].femSpace,C0_AffineLinearOnSimplexWithNodalBasis):
#            print self.nQuadraturePoints_element
#            if self.nSpace_global == 3:
#                assert(self.nQuadraturePoints_element == 5)
#            elif self.nSpace_global == 2:
#                assert(self.nQuadraturePoints_element == 6)
#            elif self.nSpace_global == 1:
#                assert(self.nQuadraturePoints_element == 3)
#
#            print self.nElementBoundaryQuadraturePoints_elementBoundary
#            if self.nSpace_global == 3:
#                assert(self.nElementBoundaryQuadraturePoints_elementBoundary == 4)
#            elif self.nSpace_global == 2:
#                assert(self.nElementBoundaryQuadraturePoints_elementBoundary == 4)
#            elif self.nSpace_global == 1:
#                assert(self.nElementBoundaryQuadraturePoints_elementBoundary == 1)

        #
        # storage dictionaries
        self.scalars_element = set()
        #
        # simplified allocations for test==trial and also check if space is mixed or not
        #
        self.q = {}
        self.ebq = {}
        self.ebq_global = {}
        self.ebqe = {}
        self.phi_ip = {}
        # mesh
        #self.q['x'] = numpy.zeros((self.mesh.nElements_global,self.nQuadraturePoints_element,3),'d')
        self.ebqe['x'] = numpy.zeros((self.mesh.nExteriorElementBoundaries_global, self.nElementBoundaryQuadraturePoints_elementBoundary, 3), 'd')
        self.q[('u', 0)] = numpy.zeros((self.mesh.nElements_global, self.nQuadraturePoints_element), 'd')
        self.q[('grad(u)', 0)] = numpy.zeros((self.mesh.nElements_global, self.nQuadraturePoints_element, self.nSpace_global), 'd')
        #diffusion, isotropic
        self.q[('a', 0, 0)] = numpy.zeros((self.mesh.nElements_global, self.nQuadraturePoints_element, self.nSpace_global), 'd')
        self.q[('da', 0, 0, 0)] = numpy.zeros((self.mesh.nElements_global, self.nQuadraturePoints_element, self.nSpace_global), 'd')
        # linear potential
        self.q[('phi', 0)] = self.q[('u', 0)]
        self.q[('grad(phi)', 0)] = self.q[('grad(u)', 0)]
        self.q[('dphi', 0, 0)] = numpy.ones((self.mesh.nElements_global, self.nQuadraturePoints_element), 'd')
        # mass
        self.q[('m', 0)] = self.q[('u', 0)]
        self.q[('m_last', 0)] = numpy.zeros((self.mesh.nElements_global, self.nQuadraturePoints_element), 'd')
        self.q[('m_tmp', 0)] = self.q[('u', 0)]
        self.q[('cfl', 0)] = numpy.zeros((self.mesh.nElements_global, self.nQuadraturePoints_element), 'd')
        self.q[('numDiff', 0, 0)] = numpy.zeros((self.mesh.nElements_global, self.nQuadraturePoints_element), 'd')
        self.ebqe[('u', 0)] = numpy.zeros((self.mesh.nExteriorElementBoundaries_global, self.nElementBoundaryQuadraturePoints_elementBoundary), 'd')
        self.ebqe[('grad(u)', 0)] = numpy.zeros((self.mesh.nExteriorElementBoundaries_global,
                                                 self.nElementBoundaryQuadraturePoints_elementBoundary, self.nSpace_global), 'd')
        self.ebqe[('advectiveFlux_bc_flag', 0)] = numpy.zeros(
            (self.mesh.nExteriorElementBoundaries_global, self.nElementBoundaryQuadraturePoints_elementBoundary), 'i')
        self.ebqe[('advectiveFlux_bc', 0)] = numpy.zeros((self.mesh.nExteriorElementBoundaries_global, self.nElementBoundaryQuadraturePoints_elementBoundary), 'd')
        self.ebqe[('advectiveFlux', 0)] = numpy.zeros((self.mesh.nExteriorElementBoundaries_global, self.nElementBoundaryQuadraturePoints_elementBoundary), 'd')
        self.ebqe[('diffusiveFlux_bc_flag', 0, 0)] = numpy.zeros(
            (self.mesh.nExteriorElementBoundaries_global, self.nElementBoundaryQuadraturePoints_elementBoundary), 'i')
        self.ebqe[('diffusiveFlux_bc', 0, 0)] = numpy.zeros(
            (self.mesh.nExteriorElementBoundaries_global, self.nElementBoundaryQuadraturePoints_elementBoundary), 'd')
        self.ebqe[('penalty')] = numpy.zeros((self.mesh.nExteriorElementBoundaries_global, self.nElementBoundaryQuadraturePoints_elementBoundary), 'd')
        self.points_elementBoundaryQuadrature = set()
        self.scalars_elementBoundaryQuadrature = set([('u', ci) for ci in range(self.nc)])
        self.vectors_elementBoundaryQuadrature = set()
        self.tensors_elementBoundaryQuadrature = set()
        self.inflowBoundaryBC = {}
        self.inflowBoundaryBC_values = {}
        self.inflowFlux = {}
        for cj in range(self.nc):
            self.inflowBoundaryBC[cj] = numpy.zeros((self.mesh.nExteriorElementBoundaries_global,), 'i')
            self.inflowBoundaryBC_values[cj] = numpy.zeros((self.mesh.nExteriorElementBoundaries_global, self.nDOF_trial_element[cj]), 'd')
            self.inflowFlux[cj] = numpy.zeros((self.mesh.nExteriorElementBoundaries_global, self.nElementBoundaryQuadraturePoints_elementBoundary), 'd')
        self.internalNodes = set(range(self.mesh.nNodes_global))
        # identify the internal nodes this is ought to be in mesh
        # \todo move this to mesh
        for ebNE in range(self.mesh.nExteriorElementBoundaries_global):
            ebN = self.mesh.exteriorElementBoundariesArray[ebNE]
            eN_global = self.mesh.elementBoundaryElementsArray[ebN, 0]
            ebN_element = self.mesh.elementBoundaryLocalElementBoundariesArray[ebN, 0]
            for i in range(self.mesh.nNodes_element):
                if i != ebN_element:
                    I = self.mesh.elementNodesArray[eN_global, i]
                    self.internalNodes -= set([I])
        self.nNodes_internal = len(self.internalNodes)
        self.internalNodesArray = numpy.zeros((self.nNodes_internal,), 'i')
        for nI, n in enumerate(self.internalNodes):
            self.internalNodesArray[nI] = n
        #
        del self.internalNodes
        self.internalNodes = None
        logEvent("Updating local to global mappings", 2)
        self.updateLocal2Global()
        logEvent("Building time integration object", 2)
        logEvent(memory("inflowBC, internalNodes,updateLocal2Global", "OneLevelTransport"), level=4)
        # mwf for interpolating subgrid error for gradients etc
        if self.stabilization and self.stabilization.usesGradientStabilization:
            self.timeIntegration = TimeIntegrationClass(self, integrateInterpolationPoints=True)
        else:
            self.timeIntegration = TimeIntegrationClass(self)

        if options is not None:
            self.timeIntegration.setFromOptions(options)
        logEvent(memory("TimeIntegration", "OneLevelTransport"), level=4)
        logEvent("Calculating numerical quadrature formulas", 2)
        self.calculateQuadrature()

        self.setupFieldStrides()

        comm = Comm.get()
        self.comm = comm
        if comm.size() > 1:
            assert numericalFluxType is not None and numericalFluxType.useWeakDirichletConditions, "You must use a numerical flux to apply weak boundary conditions for parallel runs"

        logEvent(memory("stride+offset", "OneLevelTransport"), level=4)
        if numericalFluxType is not None:
            if options is None or options.periodicDirichletConditions is None:
                self.numericalFlux = numericalFluxType(self,
                                                       dofBoundaryConditionsSetterDict,
                                                       advectiveFluxBoundaryConditionsSetterDict,
                                                       diffusiveFluxBoundaryConditionsSetterDictDict)
            else:
                self.numericalFlux = numericalFluxType(self,
                                                       dofBoundaryConditionsSetterDict,
                                                       advectiveFluxBoundaryConditionsSetterDict,
                                                       diffusiveFluxBoundaryConditionsSetterDictDict,
                                                       options.periodicDirichletConditions)
        else:
            self.numericalFlux = None
        # set penalty terms
        # cek todo move into numerical flux initialization
        if self.ebq_global.has_key('penalty'):
            for ebN in range(self.mesh.nElementBoundaries_global):
                for k in range(self.nElementBoundaryQuadraturePoints_elementBoundary):
                    self.ebq_global['penalty'][ebN, k] = self.numericalFlux.penalty_constant / \
                        (self.mesh.elementBoundaryDiametersArray[ebN]**self.numericalFlux.penalty_power)
        # penalty term
        # cek move  to Numerical flux initialization
        if self.ebqe.has_key('penalty'):
            for ebNE in range(self.mesh.nExteriorElementBoundaries_global):
                ebN = self.mesh.exteriorElementBoundariesArray[ebNE]
                for k in range(self.nElementBoundaryQuadraturePoints_elementBoundary):
                    self.ebqe['penalty'][ebNE, k] = self.numericalFlux.penalty_constant / \
                        self.mesh.elementBoundaryDiametersArray[ebN]**self.numericalFlux.penalty_power
        logEvent(memory("numericalFlux", "OneLevelTransport"), level=4)
        self.elementEffectiveDiametersArray = self.mesh.elementInnerDiametersArray
        # use post processing tools to get conservative fluxes, None by default
        from proteus import PostProcessingTools
        self.velocityPostProcessor = PostProcessingTools.VelocityPostProcessingChooser(self)
        logEvent(memory("velocity postprocessor", "OneLevelTransport"), level=4)
        # helper for writing out data storage
        from proteus import Archiver
        self.elementQuadratureDictionaryWriter = Archiver.XdmfWriter()
        self.elementBoundaryQuadratureDictionaryWriter = Archiver.XdmfWriter()
        self.exteriorElementBoundaryQuadratureDictionaryWriter = Archiver.XdmfWriter()
        # TODO get rid of this
        # mwf can I use the numericalFlux's flag information?
        for ci, fbcObject in self.fluxBoundaryConditionsObjectsDict.iteritems():
            self.ebqe[('advectiveFlux_bc_flag', ci)] = numpy.zeros(self.ebqe[('advectiveFlux_bc', ci)].shape, 'i')
            for t, g in fbcObject.advectiveFluxBoundaryConditionsDict.iteritems():
                if self.coefficients.advection.has_key(ci):
                    self.ebqe[('advectiveFlux_bc', ci)][t[0], t[1]] = g(self.ebqe[('x')][t[0], t[1]], self.timeIntegration.t)
                    self.ebqe[('advectiveFlux_bc_flag', ci)][t[0], t[1]] = 1

            for ck, diffusiveFluxBoundaryConditionsDict in fbcObject.diffusiveFluxBoundaryConditionsDictDict.iteritems():
                self.ebqe[('diffusiveFlux_bc_flag', ck, ci)] = numpy.zeros(self.ebqe[('diffusiveFlux_bc', ck, ci)].shape, 'i')
                for t, g in diffusiveFluxBoundaryConditionsDict.iteritems():
                    self.ebqe[('diffusiveFlux_bc', ck, ci)][t[0], t[1]] = g(self.ebqe[('x')][t[0], t[1]], self.timeIntegration.t)
                    self.ebqe[('diffusiveFlux_bc_flag', ck, ci)][t[0], t[1]] = 1
        if hasattr(self.numericalFlux, 'setDirichletValues'):
            self.numericalFlux.setDirichletValues(self.ebqe)
        if not hasattr(self.numericalFlux, 'isDOFBoundary'):
            self.numericalFlux.isDOFBoundary = {0: numpy.zeros(self.ebqe[('u', 0)].shape, 'i')}
        if not hasattr(self.numericalFlux, 'ebqe'):
            self.numericalFlux.ebqe = {('u', 0): numpy.zeros(self.ebqe[('u', 0)].shape, 'd')}
        # TODO how to handle redistancing calls for calculateCoefficients,calculateElementResidual etc
        self.globalResidualDummy = None
        compKernelFlag = 0
        if self.nSpace_global == 2:
            self.kappa = cKappa2D_base(self.nSpace_global,
                                       self.nQuadraturePoints_element,
                                       self.u[0].femSpace.elementMaps.localFunctionSpace.dim,
                                       self.u[0].femSpace.referenceFiniteElement.localFunctionSpace.dim,
                                       self.testSpace[0].referenceFiniteElement.localFunctionSpace.dim,
                                       self.nElementBoundaryQuadraturePoints_elementBoundary,
                                       compKernelFlag)

        else:
            self.kappa = cKappa_base(self.nSpace_global,
                                     self.nQuadraturePoints_element,
                                     self.u[0].femSpace.elementMaps.localFunctionSpace.dim,
                                     self.u[0].femSpace.referenceFiniteElement.localFunctionSpace.dim,
                                     self.testSpace[0].referenceFiniteElement.localFunctionSpace.dim,
                                     self.nElementBoundaryQuadraturePoints_elementBoundary,
                                     compKernelFlag)

        self.forceStrongConditions = False
        if self.forceStrongConditions:
            self.dirichletConditionsForceDOF = DOFBoundaryConditions(self.u[0].femSpace, dofBoundaryConditionsSetterDict[0], weakDirichletConditions=False)

        if self.movingDomain:
            self.MOVING_DOMAIN = 1.0
        else:
            self.MOVING_DOMAIN = 0.0
        # cek hack
        self.movingDomain = False
        self.MOVING_DOMAIN = 0.0
        if self.mesh.nodeVelocityArray is None:
            self.mesh.nodeVelocityArray = numpy.zeros(self.mesh.nodeArray.shape, 'd')
    # mwf these are getting called by redistancing classes,

    def calculateCoefficients(self):
        pass

    def calculateElementResidual(self):
        if self.globalResidualDummy is not None:
            self.getResidual(self.u[0].dof, self.globalResidualDummy)

    def getResidual(self, u, r):
        import pdb
        import copy
        """
        Calculate the element residuals and add in to the global residual
        """

        r.fill(0.0)
        # Load the unknowns into the finite element dof
        self.timeIntegration.calculateCoefs()
        # print "***************max/min(m_last)*********************",max(self.timeIntegration.m_last[0].flat[:]),min(self.timeIntegration.m_last[0].flat[:])
        # print "***************max/min(m_last)*********************",max(-self.timeIntegration.dt*self.timeIntegration.beta_bdf[0].flat[:]),min(-self.timeIntegration.dt*self.timeIntegration.beta_bdf[0].flat[:]),
        self.timeIntegration.calculateU(u)
        self.setUnknowns(self.timeIntegration.u)
        # cek can put in logic to skip of BC's don't depend on t or u
        # Dirichlet boundary conditions
        # if hasattr(self.numericalFlux,'setDirichletValues'):
        self.numericalFlux.setDirichletValues(self.ebqe)
        # flux boundary conditions
        for t, g in self.fluxBoundaryConditionsObjectsDict[0].advectiveFluxBoundaryConditionsDict.iteritems():
            self.ebqe[('advectiveFlux_bc', 0)][t[0], t[1]] = g(self.ebqe[('x')][t[0], t[1]], self.timeIntegration.t)
            self.ebqe[('advectiveFlux_bc_flag', 0)][t[0], t[1]] = 1
        for ck, diffusiveFluxBoundaryConditionsDict in self.fluxBoundaryConditionsObjectsDict[0].diffusiveFluxBoundaryConditionsDictDict.iteritems():
            for t, g in diffusiveFluxBoundaryConditionsDict.iteritems():
                self.ebqe[('diffusiveFlux_bc', ck, 0)][t[0], t[1]] = g(self.ebqe[('x')][t[0], t[1]], self.timeIntegration.t)
                self.ebqe[('diffusiveFlux_bc_flag', ck, 0)][t[0], t[1]] = 1
        # self.shockCapturing.lag=True

        if self.forceStrongConditions:
            for dofN, g in self.dirichletConditionsForceDOF.DOFBoundaryConditionsDict.iteritems():
                self.u[0].dof[dofN] = g(self.dirichletConditionsForceDOF.DOFBoundaryPointDict[dofN], self.timeIntegration.t)
        #
        # mwf debug
        #import pdb
        # pdb.set_trace()
        self.kappa.calculateResidual(  # element
            self.u[0].femSpace.elementMaps.psi,
            self.u[0].femSpace.elementMaps.grad_psi,
            self.mesh.nodeArray,
            self.mesh.nodeVelocityArray,
            self.MOVING_DOMAIN,
            self.mesh.elementNodesArray,
            self.elementQuadratureWeights[('u', 0)],
            self.u[0].femSpace.psi,
            self.u[0].femSpace.grad_psi,
            self.u[0].femSpace.psi,
            self.u[0].femSpace.grad_psi,
            # element boundary
            self.u[0].femSpace.elementMaps.psi_trace,
            self.u[0].femSpace.elementMaps.grad_psi_trace,
            self.elementBoundaryQuadratureWeights[('u', 0)],
            self.u[0].femSpace.psi_trace,
            self.u[0].femSpace.grad_psi_trace,
            self.u[0].femSpace.psi_trace,
            self.u[0].femSpace.grad_psi_trace,
            self.u[0].femSpace.elementMaps.boundaryNormals,
            self.u[0].femSpace.elementMaps.boundaryJacobians,
            # physics
            self.mesh.nElements_global,
            # diffusion
            self.coefficients.nu_0,
            self.coefficients.nu_1,
            self.coefficients.sigma_k,
            self.coefficients.c_mu,
            self.coefficients.rho_0,
            self.coefficients.rho_1,
            self.coefficients.dissipation_model_flag,
            # end diffusion
            self.coefficients.useMetrics,
            self.timeIntegration.alpha_bdf,
            self.shockCapturing.lag,
            self.shockCapturing.shockCapturingFactor,
            self.coefficients.sc_uref,
            self.coefficients.sc_beta,
            self.u[0].femSpace.dofMap.l2g,
            self.mesh.elementDiametersArray,
            self.u[0].dof,
            self.coefficients.u_old_dof,
            self.coefficients.q_v,
            self.coefficients.q_phi,  # level set variable goes here
            self.coefficients.q_dissipation,  # dissipation rate variable
            self.coefficients.q_grad_dissipation,
            self.coefficients.q_porosity,  # VRANS
            # velocity dof
            self.coefficients.velocity_dof_u,
            self.coefficients.velocity_dof_v,
            self.coefficients.velocity_dof_w,
            # end velocity dof
            self.timeIntegration.m_tmp[0],
            self.q[('u', 0)],
            self.q[('grad(u)', 0)],
            self.timeIntegration.beta_bdf[0],
            self.q[('cfl', 0)],
            self.shockCapturing.numDiff[0],
            self.shockCapturing.numDiff_last[0],
            self.ebqe['penalty'],
            self.offset[0], self.stride[0],
            r,
            self.mesh.nExteriorElementBoundaries_global,
            self.mesh.exteriorElementBoundariesArray,
            self.mesh.elementBoundaryElementsArray,
            self.mesh.elementBoundaryLocalElementBoundariesArray,
            self.coefficients.ebqe_v,
            self.numericalFlux.isDOFBoundary[0],
            self.numericalFlux.ebqe[('u', 0)],
            self.ebqe[('advectiveFlux_bc_flag', 0)],
            self.ebqe[('advectiveFlux_bc', 0)],
            self.ebqe[('diffusiveFlux_bc_flag', 0, 0)],
            self.ebqe[('diffusiveFlux_bc', 0, 0)],
            self.coefficients.ebqe_phi, self.coefficients.epsFact,
            self.coefficients.ebqe_dissipation,  # dissipation rate variable on boundary
            self.coefficients.ebqe_porosity,  # VRANS
            self.ebqe[('u', 0)],
            self.ebqe[('advectiveFlux', 0)])
        if self.forceStrongConditions:
            for dofN, g in self.dirichletConditionsForceDOF.DOFBoundaryConditionsDict.iteritems():
                r[dofN] = 0

        if self.stabilization:
            self.stabilization.accumulateSubgridMassHistory(self.q)
        logEvent("Global residual", level=9, data=r)
        # mwf decide if this is reasonable for keeping solver statistics
        self.nonlinear_function_evaluations += 1
        if self.globalResidualDummy is None:
            self.globalResidualDummy = numpy.zeros(r.shape, 'd')

    def getJacobian(self, jacobian):
        cfemIntegrals.zeroJacobian_CSR(self.nNonzerosInJacobian,
                                       jacobian)
        self.kappa.calculateJacobian(  # element
            self.u[0].femSpace.elementMaps.psi,
            self.u[0].femSpace.elementMaps.grad_psi,
            self.mesh.nodeArray,
            self.mesh.nodeVelocityArray,
            self.MOVING_DOMAIN,
            self.mesh.elementNodesArray,
            self.elementQuadratureWeights[('u', 0)],
            self.u[0].femSpace.psi,
            self.u[0].femSpace.grad_psi,
            self.u[0].femSpace.psi,
            self.u[0].femSpace.grad_psi,
            # element boundary
            self.u[0].femSpace.elementMaps.psi_trace,
            self.u[0].femSpace.elementMaps.grad_psi_trace,
            self.elementBoundaryQuadratureWeights[('u', 0)],
            self.u[0].femSpace.psi_trace,
            self.u[0].femSpace.grad_psi_trace,
            self.u[0].femSpace.psi_trace,
            self.u[0].femSpace.grad_psi_trace,
            self.u[0].femSpace.elementMaps.boundaryNormals,
            self.u[0].femSpace.elementMaps.boundaryJacobians,
            self.mesh.nElements_global,
            # diffusion
            self.coefficients.nu_0,
            self.coefficients.nu_1,
            self.coefficients.sigma_k,
            self.coefficients.c_mu,
            self.coefficients.rho_0,
            self.coefficients.rho_1,
            self.coefficients.dissipation_model_flag,
            # end diffusion
            self.coefficients.useMetrics,
            self.timeIntegration.alpha_bdf,
            self.shockCapturing.lag,
            self.shockCapturing.shockCapturingFactor,
            self.u[0].femSpace.dofMap.l2g,
            self.mesh.elementDiametersArray,
            self.u[0].dof, self.coefficients.u_old_dof,
            self.coefficients.q_v,
            self.coefficients.q_phi,
            self.coefficients.q_dissipation,  # dissipation rate variable
            self.coefficients.q_grad_dissipation,
            self.coefficients.q_porosity,  # VRANS
            # velocity dof
            self.coefficients.velocity_dof_u,
            self.coefficients.velocity_dof_v,
            self.coefficients.velocity_dof_w,
            # end velocity dof
            self.timeIntegration.beta_bdf[0],
            self.q[('cfl', 0)],
            self.shockCapturing.numDiff_last[0],
            self.ebqe['penalty'],
            self.csrRowIndeces[(0, 0)], self.csrColumnOffsets[(0, 0)],
            jacobian,
            self.mesh.nExteriorElementBoundaries_global,
            self.mesh.exteriorElementBoundariesArray,
            self.mesh.elementBoundaryElementsArray,
            self.mesh.elementBoundaryLocalElementBoundariesArray,
            self.coefficients.ebqe_v,
            self.numericalFlux.isDOFBoundary[0],
            self.numericalFlux.ebqe[('u', 0)],
            self.ebqe[('advectiveFlux_bc_flag', 0)],
            self.ebqe[('advectiveFlux_bc', 0)],
            self.ebqe[('diffusiveFlux_bc_flag', 0, 0)],
            self.ebqe[('diffusiveFlux_bc', 0, 0)],
            self.csrColumnOffsets_eb[(0, 0)],
            self.coefficients.ebqe_phi, self.coefficients.epsFact,
            self.coefficients.ebqe_dissipation,  # dissipation rate variable on boundary
            self.coefficients.ebqe_porosity)  # VRANS

        # Load the Dirichlet conditions directly into residual
        if self.forceStrongConditions:
            scaling = 1.0  # probably want to add some scaling to match non-dirichlet diagonals in linear system
            for dofN in self.dirichletConditionsForceDOF.DOFBoundaryConditionsDict.keys():
                global_dofN = dofN
                for i in range(self.rowptr[global_dofN], self.rowptr[global_dofN + 1]):
                    if (self.colind[i] == global_dofN):
                            # print "RBLES forcing residual cj = %s dofN= %s global_dofN= %s was self.nzval[i]= %s now =%s " % (cj,dofN,global_dofN,self.nzval[i],scaling)
                        self.nzval[i] = scaling
                    else:
                        self.nzval[i] = 0.0
                        # print "RBLES zeroing residual cj = %s dofN= %s global_dofN= %s " % (cj,dofN,global_dofN)

        logEvent("Jacobian ", level=10, data=jacobian)
        # mwf decide if this is reasonable for solver statistics
        self.nonlinear_function_jacobian_evaluations += 1
        return jacobian

    def calculateElementQuadrature(self):
        """
        Calculate the physical location and weights of the quadrature rules
        and the shape information at the quadrature points.

        This function should be called only when the mesh changes.
        """
        # self.u[0].femSpace.elementMaps.getValues(self.elementQuadraturePoints,
        #                                         self.q['x'])
        self.u[0].femSpace.elementMaps.getBasisValuesRef(self.elementQuadraturePoints)
        self.u[0].femSpace.elementMaps.getBasisGradientValuesRef(self.elementQuadraturePoints)
        self.u[0].femSpace.getBasisValuesRef(self.elementQuadraturePoints)
        self.u[0].femSpace.getBasisGradientValuesRef(self.elementQuadraturePoints)
        self.coefficients.initializeElementQuadrature(self.timeIntegration.t, self.q)
        if self.stabilization is not None:
            self.stabilization.initializeElementQuadrature(self.mesh, self.timeIntegration.t, self.q)
            self.stabilization.initializeTimeIntegration(self.timeIntegration)
        if self.shockCapturing is not None:
            self.shockCapturing.initializeElementQuadrature(self.mesh, self.timeIntegration.t, self.q)

    def calculateElementBoundaryQuadrature(self):
        pass

    def calculateExteriorElementBoundaryQuadrature(self):
        """
        Calculate the physical location and weights of the quadrature rules
        and the shape information at the quadrature points on global element boundaries.

        This function should be called only when the mesh changes.
        """
        #
        # get physical locations of element boundary quadrature points
        #
        # assume all components live on the same mesh
        self.u[0].femSpace.elementMaps.getBasisValuesTraceRef(self.elementBoundaryQuadraturePoints)
        self.u[0].femSpace.elementMaps.getBasisGradientValuesTraceRef(self.elementBoundaryQuadraturePoints)
        self.u[0].femSpace.getBasisValuesTraceRef(self.elementBoundaryQuadraturePoints)
        self.u[0].femSpace.getBasisGradientValuesTraceRef(self.elementBoundaryQuadraturePoints)
        self.u[0].femSpace.elementMaps.getValuesGlobalExteriorTrace(self.elementBoundaryQuadraturePoints,
                                                                    self.ebqe['x'])
        self.fluxBoundaryConditionsObjectsDict = dict([(cj, FluxBoundaryConditions(self.mesh,
                                                                                   self.nElementBoundaryQuadraturePoints_elementBoundary,
                                                                                   self.ebqe[('x')],
                                                                                   getAdvectiveFluxBoundaryConditions=self.advectiveFluxBoundaryConditionsSetterDict[cj],
                                                                                   getDiffusiveFluxBoundaryConditions=self.diffusiveFluxBoundaryConditionsSetterDictDict[cj]))
                                                       for cj in self.advectiveFluxBoundaryConditionsSetterDict.keys()])
        self.coefficients.initializeGlobalExteriorElementBoundaryQuadrature(self.timeIntegration.t, self.ebqe)

    def estimate_mt(self):
        pass

    def calculateSolutionAtQuadrature(self):
        pass

    def calculateAuxiliaryQuantitiesAfterStep(self):
        pass<|MERGE_RESOLUTION|>--- conflicted
+++ resolved
@@ -454,16 +454,6 @@
                  reuse_trial_and_test_quadrature=True,
                  sd = True,
                  movingDomain=False,
-<<<<<<< HEAD
-                 bdyNullSpace=False,
-                 ):
-        #
-        # set the objects describing the method and boundary conditions
-        #
-        self.movingDomain=movingDomain
-        self.tLast_mesh=None
-        self.bdyNullSpace = bdyNullSpace
-=======
                  bdyNullSpace=False):
         #
         # set the objects describing the method and boundary conditions
@@ -471,7 +461,6 @@
         self.bdyNullSpace=bdyNullSpace
         self.movingDomain=movingDomain
         self.tLast_mesh=None
->>>>>>> 9e4add7d
         #
         self.name = name
         self.sd = sd
