import proteus
from proteus.mprans.cKappa import *
from proteus.mprans.cKappa2D import *

"""
NOTES:

Hardwired Numerics include:

lagging all terms from Navier-Stokes, Epsilon equations same solution
space for velocity from Navier-Stokes and Kappa equations

This can be removed by saving gradient calculations in N-S and lagging
rather than passing degrees of freedom between models

"""


class SubgridError(proteus.SubgridError.SGE_base):
    def __init__(self, coefficients, nd):
        proteus.SubgridError.SGE_base.__init__(self, coefficients, nd, lag=False)

    def initializeElementQuadrature(self, mesh, t, cq):
        pass

    def updateSubgridErrorHistory(self, initializationPhase=False):
        pass

    def calculateSubgridError(self, q):
        pass


class ShockCapturing(proteus.ShockCapturing.ShockCapturing_base):
    def __init__(self, coefficients, nd, shockCapturingFactor=0.25, lag=True, nStepsToDelay=None):
        proteus.ShockCapturing.ShockCapturing_base.__init__(self, coefficients, nd, shockCapturingFactor, lag)
        self.nStepsToDelay = nStepsToDelay
        self.nSteps = 0
        if self.lag:
            logEvent("Kappa.ShockCapturing: lagging requested but must lag the first step; switching lagging off and delaying")
            self.nStepsToDelay = 1
            self.lag = False

    def initializeElementQuadrature(self, mesh, t, cq):
        self.mesh = mesh
        self.numDiff = []
        self.numDiff_last = []
        for ci in range(self.nc):
            self.numDiff.append(cq[('numDiff', ci, ci)])
            self.numDiff_last.append(cq[('numDiff', ci, ci)])

    def updateShockCapturingHistory(self):
        self.nSteps += 1
        if self.lag:
            for ci in range(self.nc):
                self.numDiff_last[ci][:] = self.numDiff[ci]
        if self.lag == False and self.nStepsToDelay is not None and self.nSteps > self.nStepsToDelay:
            logEvent("Kappa.ShockCapturing: switched to lagged shock capturing")
            self.lag = True
            self.numDiff_last = []
            for ci in range(self.nc):
                self.numDiff_last.append(self.numDiff[ci].copy())
        logEvent("Kappa: max numDiff %e" % (globalMax(self.numDiff_last[0].max()),))


class NumericalFlux(proteus.NumericalFlux.Advection_DiagonalUpwind_Diffusion_IIPG_exterior):
    def __init__(self, vt, getPointwiseBoundaryConditions,
                 getAdvectiveFluxBoundaryConditions,
                 getDiffusiveFluxBoundaryConditions):
        proteus.NumericalFlux.Advection_DiagonalUpwind_Diffusion_IIPG_exterior.__init__(self, vt, getPointwiseBoundaryConditions,
                                                                                        getAdvectiveFluxBoundaryConditions,
                                                                                        getDiffusiveFluxBoundaryConditions)


class Coefficients(proteus.TransportCoefficients.TC_base):
    """Basic k-epsilon model for incompressible flow from Hutter etal
Chaper 11 but solves for just k assuming epsilon computed
independently and lagged in time

    """
# \bar{\vec v} = <\vec v> Reynolds-ave
# raged (mean) velocity
# \vec v^{'}   = turbulent fluctuation
# assume \vec v = <\vec v> + \vec v^{'}, with <\vec v^{'}> = 0

# Reynolds averaged NS equations

# \deld \bar{\vec v} = 0

# \pd{\bar{\vec v}}{t} + \deld \left(\bar{\vec v} \outer \bar{\vec v}\right)
#                -\nu \deld \ten \bar{D} + \frac{1}{\rho}\grad \bar p
#                - \frac{1}{rho}\deld \ten{R} = 0

# Reynolds stress term

# \ten R = -\rho <\vec v^{'}\outer \vec v^{'}>
# \frac{1}{\rho}\ten{R} = 2 \nu_t \bar{D} - \frac{2}{3}k\ten{I}

# D_{ij}(\vec v) = \frac{1}{2} \left( \pd{v_i}{x_j} + \pd{v_j}{x_i})
# \ten D \bar{\ten D} = D(<\vec v>), \ten D^{'} = \ten D(\vec v^{'})


# k-epsilon tranport equations

# \pd{k}{t} + \deld (k\bar{\vec v})
#           - \deld\left[\left(\frac{\nu_t}{\sigma_k} + \nu\right)\grad k \right]
#           - 4\nu_t \Pi_{D} + \epsilon = 0

# \pd{\varepsilon}{t} + \deld (\varepsilon \bar{\vec v})
#           - \deld\left[\left(\frac{\nu_t}{\sigma_\varepsilon} + \nu\right)\grad \varepsilon \right]
#           - 4c_1 k \Pi_{D} + c_2 \frac{\epsilon^2}{k} = 0


# k              -- turbulent kinetic energy = <\vec v^{'}\dot \vec v^{'}>
# \varepsilon    -- turbulent dissipation rate = 4 \nu <\Pi_{D^{'}}>

# \nu            -- kinematic viscosity (\mu/\rho)
# \nu_t          -- turbulent viscosity = c_mu \frac{k^2}{\varepsilon}


# \Pi_{\ten A} = \frac{1}{2}tr(\ten A^2) = 1/2 \ten A\cdot \ten A
# \ten D \cdot \ten D = \frac{1}{4}\left[ (4 u_x^2 + 4 v_y^2 +
#                                         1/2 (u_y + v_x)^2 \right]

# 4 \Pi_{D} = 2 \frac{1}{4}\left[ (4 u_x^2 + 4 v_y^2 +
#                                 1/2 (u_y + v_x)^2 \right]
#           = \left[ (2 u_x^2 + 2 v_y^2 + (u_y + v_x)^2 \right]

# \sigma_k -- Prandtl number \approx 1
# \sigma_e -- c_{\mu}/c_e

# c_{\mu} = 0.09, c_1 = 0.126, c_2 = 1.92, c_{\varepsilon} = 0.07


#     """

    from proteus.ctransportCoefficients import kEpsilon_k_3D_Evaluate_sd
    from proteus.ctransportCoefficients import kEpsilon_k_2D_Evaluate_sd

    def __init__(self, LS_model=None, V_model=0, RD_model=None, dissipation_model=None, ME_model=6,
                 dissipation_model_flag=1,  # default K-Epsilon, 2 --> K-Omega, 1998, 3 --> K-Omega 1988
                 c_mu=0.09,
                 sigma_k=1.0,  # Prandtl Number
                 rho_0=998.2, nu_0=1.004e-6,
                 rho_1=1.205, nu_1=1.500e-5,
                 g=[0.0, -9.8],
                 nd=3,
                 epsFact=0.01, useMetrics=0.0, sc_uref=1.0, sc_beta=1.0, default_dissipation=1.0e-3):
        self.useMetrics = useMetrics
        self.variableNames = ['kappa']
        nc = 1
        self.nd = nd
        # assert self.nd == 3, "Kappa only implements 3d for now" #assume 3d for now
        self.rho_0 = rho_0
        self.nu_0 = nu_0
        self.rho_1 = rho_1
        self.nu_1 = nu_1
        self.c_mu = c_mu
        self.sigma_k = sigma_k
        self.g = g
        #
        mass = {0: {0: 'linear'}}
        advection = {0: {0: 'linear'}}
        hamiltonian = {}
        potential = {0: {0: 'u'}}
        diffusion = {0: {0: {0: 'nonlinear', }}}
        reaction = {0: {0: 'nonlinear'}}
        if self.nd == 2:
            sdInfo = {(0, 0): (numpy.array([0, 1, 2], dtype='i'),
                               numpy.array([0, 1], dtype='i'))}
        else:
            sdInfo = {(0, 0): (numpy.array([0, 1, 2, 3], dtype='i'),
                               numpy.array([0, 1, 2], dtype='i'))}
        TC_base.__init__(self,
                         nc,
                         mass,
                         advection,
                         diffusion,
                         potential,
                         reaction,
                         hamiltonian,
                         self.variableNames,
                         sparseDiffusionTensors=sdInfo)
        self.epsFact = epsFact
        self.flowModelIndex = V_model
        self.modelIndex = ME_model
        self.RD_modelIndex = RD_model
        self.LS_modelIndex = LS_model
        self.dissipation_modelIndex = dissipation_model
        self.dissipation_model_flag = dissipation_model_flag  # default K-Epsilon, 2 --> K-Omega, 1998, 3 --> K-Omega 1988
        self.sc_uref = sc_uref
        self.sc_beta = sc_beta
        # for debugging model
        self.default_dissipation = default_dissipation

    def initializeMesh(self, mesh):
        self.eps = self.epsFact * mesh.h

    def attachModels(self, modelList):
        assert self.modelIndex is not None and self.modelIndex < len(modelList), "Kappa: invalid index for self model allowed range: [0,%s]" % len(modelList)
        # self
        self.model = modelList[self.modelIndex]

        #self.u_old_dof = numpy.zeros(self.model.u[0].dof.shape,'d')
        self.u_old_dof = numpy.copy(self.model.u[0].dof)

        # redistanced level set
        if self.RD_modelIndex is not None:
            self.rdModel = modelList[self.RD_modelIndex]
        # level set
        if self.LS_modelIndex is not None:
            self.lsModel = modelList[self.LS_modelIndex]
            self.q_phi = modelList[self.LS_modelIndex].q[('u', 0)]
            self.ebqe_phi = modelList[self.LS_modelIndex].ebqe[('u', 0)]
            if modelList[self.LS_modelIndex].ebq.has_key(('u', 0)):
                self.ebq_phi = modelList[self.LS_modelIndex].ebq[('u', 0)]
            else:
                self.ebq_phi = None
        # flow model
        assert self.flowModelIndex is not None, "Kappa: invalid index for flow model allowed range: [0,%s]" % len(modelList)
        # print "flow model index------------",self.flowModelIndex,modelList[self.flowModelIndex].q.has_key(('velocity',0))
        if self.flowModelIndex is not None:  # keep for debugging for now
            if modelList[self.flowModelIndex].q.has_key(('velocity', 0)):
                self.q_v = modelList[self.flowModelIndex].q[('velocity', 0)]
                self.ebqe_v = modelList[self.flowModelIndex].ebqe[('velocity', 0)]
            else:
                self.q_v = modelList[self.flowModelIndex].q[('f', 0)]
                self.ebqe_v = modelList[self.flowModelIndex].ebqe[('f', 0)]
            if modelList[self.flowModelIndex].ebq.has_key(('velocity', 0)):
                self.ebq_v = modelList[self.flowModelIndex].ebq[('velocity', 0)]
            else:
                if modelList[self.flowModelIndex].ebq.has_key(('f', 0)):
                    self.ebq_v = modelList[self.flowModelIndex].ebq[('f', 0)]
            #
            import copy
            self.q_grad_u = modelList[self.flowModelIndex].q[('grad(u)', 1)]
            self.q_grad_v = modelList[self.flowModelIndex].q[('grad(u)', 2)]
            #
            self.ebqe_grad_u = modelList[self.flowModelIndex].ebqe[('grad(u)', 1)]
            self.ebqe_grad_v = modelList[self.flowModelIndex].ebqe[('grad(u)', 2)]
            if modelList[self.flowModelIndex].ebq.has_key(('grad(u)', 1)):
                self.ebq_grad_u = modelList[self.flowModelIndex].ebq[('grad(u)', 1)]
            if modelList[self.flowModelIndex].ebq.has_key(('grad(u)', 2)):
                self.ebq_grad_v = modelList[self.flowModelIndex].ebq[('grad(u)', 2)]
            #
            # now allocate the 3D variables
            if self.nd == 2:
                self.q_grad_w = self.q_grad_v.copy()
                self.ebqe_grad_w = self.ebqe_grad_v.copy()
                if modelList[self.flowModelIndex].ebq.has_key(('grad(u)', 2)):
                    self.ebq_grad_w = self.ebq_grad_v.copy()
            else:
                self.q_grad_w = modelList[self.flowModelIndex].q[('grad(u)', 3)]
                self.ebqe_grad_w = modelList[self.flowModelIndex].ebqe[('grad(u)', 3)]
                if modelList[self.flowModelIndex].ebq.has_key(('grad(u)', 3)):
                    self.ebq_grad_w = modelList[self.flowModelIndex].ebq[('grad(u)', 3)]
            #

            self.velocity_dof_u = modelList[self.flowModelIndex].u[1].dof
            self.velocity_dof_v = modelList[self.flowModelIndex].u[2].dof
            if self.nd == 2:
                self.velocity_dof_w = self.velocity_dof_v.copy()
            else:
                self.velocity_dof_w = modelList[self.flowModelIndex].u[3].dof
            if hasattr(modelList[self.flowModelIndex].coefficients, 'q_porosity'):
                self.q_porosity = modelList[self.flowModelIndex].coefficients.q_porosity
            else:
                self.q_porosity = numpy.ones(self.q[('u', 0)].shape, 'd')
            if hasattr(modelList[self.flowModelIndex].coefficients, 'ebqe_porosity'):
                self.ebqe_porosity = modelList[self.flowModelIndex].coefficients.ebqe_porosity
            else:
                self.ebqe_porosity = numpy.ones(self.ebqe[('u', 0)].shape, 'd')
        else:
            self.velocity_dof_u = numpy.zeros(self.model.u[0].dof.shape, 'd')
            self.velocity_dof_v = numpy.zeros(self.model.u[0].dof.shape, 'd')
            if self.nd == 2:
                self.velocity_dof_w = self.velocity_dof_v.copy()
            else:
                self.velocity_dof_w = numpy.zeros(self.model.u[0].dof.shape, 'd')
            self.q_porosity = numpy.ones(self.q[('u', 0)].shape, 'd')
            self.ebqe_porosity = numpy.ones(self.ebqe[('u', 0)].shape, 'd')

        #
        #assert self.dissipation_modelIndex is not None and self.dissipation_modelIndex < len(modelList), "Kappa: invalid index for dissipation model allowed range: [0,%s]" % len(modelList)
        if self.dissipation_modelIndex is not None:  # keep for debugging for now
            # assume have q,ebqe always
            self.q_dissipation = modelList[self.dissipation_modelIndex].q[('u', 0)]
            self.ebqe_dissipation = modelList[self.dissipation_modelIndex].ebqe[('u', 0)]
            self.q_grad_dissipation = modelList[self.dissipation_modelIndex].q[('grad(u)', 0)]
            if modelList[self.dissipation_modelIndex].ebq.has_key(('u', 0)):
                self.ebq_dissipation = modelList[self.dissipation_modelIndex].ebq[('u', 0)]
        else:
            self.q_dissipation = numpy.zeros(self.model.q[('u', 0)].shape, 'd')
            self.q_dissipation.fill(self.default_dissipation)
            self.ebqe_dissipation = numpy.zeros(self.model.ebqe[('u', 0)].shape, 'd')
            self.ebqe_dissipation.fill(self.default_dissipation)
            self.q_grad_dissipation = numpy.zeros(self.model.q[('grad(u)', 0)].shape, 'd')

            if self.model.ebq.has_key(('u', 0)):
                self.ebq_dissipation = numpy.zeros(self.model.ebq[('u', 0)].shape, 'd')
                self.ebq_dissipation.fill(self.default_dissipation)
            #
        #

    def initializeElementQuadrature(self, t, cq):
        if self.flowModelIndex is None:
            self.q_v = numpy.ones(cq[('f', 0)].shape, 'd')
            self.q_grad_u = numpy.ones(cq[('grad(u)', 0)].shape, 'd')
            self.q_grad_v = numpy.ones(cq[('grad(u)', 0)].shape, 'd')
            if self.nd == 2:
                self.q_grad_w = self.q_grad_v.copy()
            else:
                self.q_grad_w = numpy.ones(cq[('grad(u)', 0)].shape, 'd')
        if self.dissipation_modelIndex is None:
            self.q_dissipation = numpy.ones(cq[('u', 0)].shape, 'd')
            self.q_dissipation.fill(self.default_dissipation)
            self.q_grad_dissipation = numpy.zeros(cq[('grad(u)', 0)].shape, 'd')

    def initializeElementBoundaryQuadrature(self, t, cebq, cebq_global):
        if self.flowModelIndex is None:
            self.ebq_v = numpy.ones(cebq[('f', 0)].shape, 'd')
            self.ebq_grad_u = numpy.ones(cebq[('grad(u)', 0)].shape, 'd')
            self.ebq_grad_v = numpy.ones(cebq[('grad(u)', 0)].shape, 'd')
            if self.nd == 2:
                self.ebq_grad_w = self.ebq_grad_v.copy()
            else:
                self.ebq_grad_w = numpy.ones(cebq[('grad(u)', 0)].shape, 'd')
        if self.dissipation_modelIndex is None:
            self.ebq_dissipation = numpy.ones(cebq[('u', 0)].shape, 'd')
            self.ebq_dissipation.fill(self.default_dissipation)

    def initializeGlobalExteriorElementBoundaryQuadrature(self, t, cebqe):
        if self.flowModelIndex is None:
            self.ebqe_v = numpy.ones(cebqe[('f', 0)].shape, 'd')
            self.ebqe_grad_u = numpy.ones(cebqe[('grad(u)', 0)].shape, 'd')
            self.ebqe_grad_v = numpy.ones(cebqe[('grad(u)', 0)].shape, 'd')
            if self.nd == 2:
                self.ebqe_grad_w = self.ebqe_grad_v.copy()
            else:
                self.ebqe_grad_w = numpy.ones(cebqe[('grad(u)', 0)].shape, 'd')
        if self.dissipation_modelIndex is None:
            self.ebqe_dissipation = numpy.ones(cebqe[('u', 0)].shape, 'd')
            self.ebqe_dissipation.fill(self.default_dissipation)

    def preStep(self, t, firstStep=False):
        copyInstructions = {}
        return copyInstructions

    def postStep(self, t, firstStep=False):
        self.u_old_dof = numpy.copy(self.model.u[0].dof)
        copyInstructions = {}
        return copyInstructions

    def updateToMovingDomain(self, t, c):
        # in a moving domain simulation the velocity coming in is already for the moving domain
        pass

    def evaluate(self, t, c):
        # mwf debug
        # print "Kappacoeficients eval t=%s " % t
        if c[('f', 0)].shape == self.q_v.shape:
            v = self.q_v
            phi = self.q_phi
            grad_u = self.q_grad_u
            grad_v = self.q_grad_v
            grad_w = self.q_grad_w
            dissipation = self.q_dissipation
        elif c[('f', 0)].shape == self.ebqe_v.shape:
            v = self.ebqe_v
            phi = self.ebqe_phi
            grad_u = self.ebqe_grad_u
            grad_v = self.ebqe_grad_v
            grad_w = self.ebqe_grad_w
            dissipation = self.ebqe_dissipation
        elif ((self.ebq_v is not None and self.ebq_phi is not None and self.ebq_grad_u is not None and self.ebq_grad_v is not None and self.ebq_grad_w is not None and self.ebq_dissipation is not None) and c[('f', 0)].shape == self.ebq_v.shape):
            v = self.ebq_v
            phi = self.ebq_phi
            grad_u = self.ebq_grad_u
            grad_v = self.ebq_grad_v
            grad_w = self.ebqe_grad_w
            dissipation = self.ebq_dissipation
        else:
            v = None
            phi = None
            grad_u = None
            grad_v = None
            grad_w = None
        if v is not None and self.dissipation_model_flag < 2:
            if self.nd == 2:
                self.kEpsilon_k_2D_Evaluate_sd(self.sigma_k,
                                               self.c_mu,
                                               self.nu,
                                               velocity,
                                               gradu,
                                               gradv,
                                               c[('u', 0)],
                                               dissipation,
                                               c[('m', 0)],
                                               c[('dm', 0, 0)],
                                               c[('f', 0)],
                                               c[('df', 0, 0)],
                                               c[('a', 0, 0)],
                                               c[('da', 0, 0, 0)],
                                               c[('r', 0)],
                                               c[('dr', 0, 0)])

            else:
                self.kEpsilon_k_3D_Evaluate_sd(self.sigma_k,
                                               self.c_mu,
                                               self.nu,
                                               velocity,
                                               gradu,
                                               gradv,
                                               gradw,
                                               c[('u', 0)],
                                               dissipation,
                                               c[('m', 0)],
                                               c[('dm', 0, 0)],
                                               c[('f', 0)],
                                               c[('df', 0, 0)],
                                               c[('a', 0, 0)],
                                               c[('da', 0, 0, 0)],
                                               c[('r', 0)],
                                               c[('dr', 0, 0)])
        else:
            print "WARNING! dissipation_model_flag != 1 not implemented in Kappa.coefficients"


class LevelModel(proteus.Transport.OneLevelTransport):
    nCalls = 0

    def __init__(self,
                 uDict,
                 phiDict,
                 testSpaceDict,
                 matType,
                 dofBoundaryConditionsDict,
                 dofBoundaryConditionsSetterDict,
                 coefficients,
                 elementQuadrature,
                 elementBoundaryQuadrature,
                 fluxBoundaryConditionsDict=None,
                 advectiveFluxBoundaryConditionsSetterDict=None,
                 diffusiveFluxBoundaryConditionsSetterDictDict=None,
                 stressTraceBoundaryConditionsSetterDict=None,
                 stabilization=None,
                 shockCapturing=None,
                 conservativeFluxDict=None,
                 numericalFluxType=None,
                 TimeIntegrationClass=None,
                 massLumping=False,
                 reactionLumping=False,
                 options=None,
                 name='defaultName',
                 reuse_trial_and_test_quadrature=True,
<<<<<<< HEAD
                 sd = True,
                 movingDomain=False,
                 bdyNullSpace=False,
                 ):
=======
                 sd=True,
                 movingDomain=False):
>>>>>>> 44d843c3
        #
        # set the objects describing the method and boundary conditions
        #
<<<<<<< HEAD
        self.movingDomain=movingDomain
        self.tLast_mesh=None
        self.bdyNullSpace = bdyNullSpace
=======
        self.movingDomain = movingDomain
        self.tLast_mesh = None
>>>>>>> 44d843c3
        #
        self.name = name
        self.sd = sd
        self.Hess = False
        self.lowmem = True
        self.timeTerm = True  # allow turning off  the  time derivative
        # self.lowmem=False
        self.testIsTrial = True
        self.phiTrialIsTrial = True
        self.u = uDict
        self.ua = {}  # analytical solutions
        self.phi = phiDict
        self.dphi = {}
        self.matType = matType
        # try to reuse test and trial information across components if spaces are the same
        self.reuse_test_trial_quadrature = reuse_trial_and_test_quadrature  # True#False
        if self.reuse_test_trial_quadrature:
            for ci in range(1, coefficients.nc):
                assert self.u[ci].femSpace.__class__.__name__ == self.u[0].femSpace.__class__.__name__, "to reuse_test_trial_quad all femSpaces must be the same!"
        # Simplicial Mesh
        self.mesh = self.u[0].femSpace.mesh  # assume the same mesh for  all components for now
        self.testSpace = testSpaceDict
        self.dirichletConditions = dofBoundaryConditionsDict
        self.dirichletNodeSetList = None  # explicit Dirichlet  conditions for now, no Dirichlet BC constraints
        self.coefficients = coefficients
        self.coefficients.initializeMesh(self.mesh)
        self.nc = self.coefficients.nc
        self.stabilization = stabilization
        self.shockCapturing = shockCapturing
        self.conservativeFlux = conservativeFluxDict  # no velocity post-processing for now
        self.fluxBoundaryConditions = fluxBoundaryConditionsDict
        self.advectiveFluxBoundaryConditionsSetterDict = advectiveFluxBoundaryConditionsSetterDict
        self.diffusiveFluxBoundaryConditionsSetterDictDict = diffusiveFluxBoundaryConditionsSetterDictDict
        # determine whether  the stabilization term is nonlinear
        self.stabilizationIsNonlinear = False
        # cek come back
        if self.stabilization is not None:
            for ci in range(self.nc):
                if coefficients.mass.has_key(ci):
                    for flag in coefficients.mass[ci].values():
                        if flag == 'nonlinear':
                            self.stabilizationIsNonlinear = True
                if coefficients.advection.has_key(ci):
                    for flag in coefficients.advection[ci].values():
                        if flag == 'nonlinear':
                            self.stabilizationIsNonlinear = True
                if coefficients.diffusion.has_key(ci):
                    for diffusionDict in coefficients.diffusion[ci].values():
                        for flag in diffusionDict.values():
                            if flag != 'constant':
                                self.stabilizationIsNonlinear = True
                if coefficients.potential.has_key(ci):
                    for flag in coefficients.potential[ci].values():
                        if flag == 'nonlinear':
                            self.stabilizationIsNonlinear = True
                if coefficients.reaction.has_key(ci):
                    for flag in coefficients.reaction[ci].values():
                        if flag == 'nonlinear':
                            self.stabilizationIsNonlinear = True
                if coefficients.hamiltonian.has_key(ci):
                    for flag in coefficients.hamiltonian[ci].values():
                        if flag == 'nonlinear':
                            self.stabilizationIsNonlinear = True
        # determine if we need element boundary storage
        self.elementBoundaryIntegrals = {}
        for ci in range(self.nc):
            self.elementBoundaryIntegrals[ci] = ((self.conservativeFlux is not None) or
                                                 (numericalFluxType is not None) or
                                                 (self.fluxBoundaryConditions[ci] == 'outFlow') or
                                                 (self.fluxBoundaryConditions[ci] == 'mixedFlow') or
                                                 (self.fluxBoundaryConditions[ci] == 'setFlow'))
        #
        # calculate some dimensions
        #
        self.nSpace_global = self.u[0].femSpace.nSpace_global  # assume same space dim for all variables
        self.nDOF_trial_element = [u_j.femSpace.max_nDOF_element for u_j in self.u.values()]
        self.nDOF_phi_trial_element = [phi_k.femSpace.max_nDOF_element for phi_k in self.phi.values()]
        self.n_phi_ip_element = [phi_k.femSpace.referenceFiniteElement.interpolationConditions.nQuadraturePoints for phi_k in self.phi.values()]
        self.nDOF_test_element = [femSpace.max_nDOF_element for femSpace in self.testSpace.values()]
        self.nFreeDOF_global = [dc.nFreeDOF_global for dc in self.dirichletConditions.values()]
        self.nVDOF_element = sum(self.nDOF_trial_element)
        self.nFreeVDOF_global = sum(self.nFreeDOF_global)
        #
        NonlinearEquation.__init__(self, self.nFreeVDOF_global)
        #
        # build the quadrature point dictionaries from the input (this
        # is just for convenience so that the input doesn't have to be
        # complete)
        #
        elementQuadratureDict = {}
        elemQuadIsDict = isinstance(elementQuadrature, dict)
        if elemQuadIsDict:  # set terms manually
            for I in self.coefficients.elementIntegralKeys:
                if elementQuadrature.has_key(I):
                    elementQuadratureDict[I] = elementQuadrature[I]
                else:
                    elementQuadratureDict[I] = elementQuadrature['default']
        else:
            for I in self.coefficients.elementIntegralKeys:
                elementQuadratureDict[I] = elementQuadrature
        if self.stabilization is not None:
            for I in self.coefficients.elementIntegralKeys:
                if elemQuadIsDict:
                    if elementQuadrature.has_key(I):
                        elementQuadratureDict[('stab',) + I[1:]] = elementQuadrature[I]
                    else:
                        elementQuadratureDict[('stab',) + I[1:]] = elementQuadrature['default']
                else:
                    elementQuadratureDict[('stab',) + I[1:]] = elementQuadrature
        if self.shockCapturing is not None:
            for ci in self.shockCapturing.components:
                if elemQuadIsDict:
                    if elementQuadrature.has_key(('numDiff', ci, ci)):
                        elementQuadratureDict[('numDiff', ci, ci)] = elementQuadrature[('numDiff', ci, ci)]
                    else:
                        elementQuadratureDict[('numDiff', ci, ci)] = elementQuadrature['default']
                else:
                    elementQuadratureDict[('numDiff', ci, ci)] = elementQuadrature
        if massLumping:
            for ci in self.coefficients.mass.keys():
                elementQuadratureDict[('m', ci)] = Quadrature.SimplexLobattoQuadrature(self.nSpace_global, 1)
            for I in self.coefficients.elementIntegralKeys:
                elementQuadratureDict[('stab',) + I[1:]] = Quadrature.SimplexLobattoQuadrature(self.nSpace_global, 1)
        if reactionLumping:
            for ci in self.coefficients.mass.keys():
                elementQuadratureDict[('r', ci)] = Quadrature.SimplexLobattoQuadrature(self.nSpace_global, 1)
            for I in self.coefficients.elementIntegralKeys:
                elementQuadratureDict[('stab',) + I[1:]] = Quadrature.SimplexLobattoQuadrature(self.nSpace_global, 1)
        elementBoundaryQuadratureDict = {}
        if isinstance(elementBoundaryQuadrature, dict):  # set terms manually
            for I in self.coefficients.elementBoundaryIntegralKeys:
                if elementBoundaryQuadrature.has_key(I):
                    elementBoundaryQuadratureDict[I] = elementBoundaryQuadrature[I]
                else:
                    elementBoundaryQuadratureDict[I] = elementBoundaryQuadrature['default']
        else:
            for I in self.coefficients.elementBoundaryIntegralKeys:
                elementBoundaryQuadratureDict[I] = elementBoundaryQuadrature
        #
        # find the union of all element quadrature points and
        # build a quadrature rule for each integral that has a
        # weight at each point in the union
        # mwf include tag telling me which indices are which quadrature rule?
        (self.elementQuadraturePoints, self.elementQuadratureWeights,
         self.elementQuadratureRuleIndeces) = Quadrature.buildUnion(elementQuadratureDict)
        self.nQuadraturePoints_element = self.elementQuadraturePoints.shape[0]
        self.nQuadraturePoints_global = self.nQuadraturePoints_element * self.mesh.nElements_global
        #
        # Repeat the same thing for the element boundary quadrature
        #
        (self.elementBoundaryQuadraturePoints,
         self.elementBoundaryQuadratureWeights,
         self.elementBoundaryQuadratureRuleIndeces) = Quadrature.buildUnion(elementBoundaryQuadratureDict)
        self.nElementBoundaryQuadraturePoints_elementBoundary = self.elementBoundaryQuadraturePoints.shape[0]
        self.nElementBoundaryQuadraturePoints_global = (self.mesh.nElements_global *
                                                        self.mesh.nElementBoundaries_element *
                                                        self.nElementBoundaryQuadraturePoints_elementBoundary)
#        if isinstance(self.u[0].femSpace,C0_AffineLinearOnSimplexWithNodalBasis):
#            print self.nQuadraturePoints_element
#            if self.nSpace_global == 3:
#                assert(self.nQuadraturePoints_element == 5)
#            elif self.nSpace_global == 2:
#                assert(self.nQuadraturePoints_element == 6)
#            elif self.nSpace_global == 1:
#                assert(self.nQuadraturePoints_element == 3)
#
#            print self.nElementBoundaryQuadraturePoints_elementBoundary
#            if self.nSpace_global == 3:
#                assert(self.nElementBoundaryQuadraturePoints_elementBoundary == 4)
#            elif self.nSpace_global == 2:
#                assert(self.nElementBoundaryQuadraturePoints_elementBoundary == 4)
#            elif self.nSpace_global == 1:
#                assert(self.nElementBoundaryQuadraturePoints_elementBoundary == 1)

        #
        # storage dictionaries
        self.scalars_element = set()
        #
        # simplified allocations for test==trial and also check if space is mixed or not
        #
        self.q = {}
        self.ebq = {}
        self.ebq_global = {}
        self.ebqe = {}
        self.phi_ip = {}
        # mesh
        #self.q['x'] = numpy.zeros((self.mesh.nElements_global,self.nQuadraturePoints_element,3),'d')
        self.ebqe['x'] = numpy.zeros((self.mesh.nExteriorElementBoundaries_global, self.nElementBoundaryQuadraturePoints_elementBoundary, 3), 'd')
        self.q[('u', 0)] = numpy.zeros((self.mesh.nElements_global, self.nQuadraturePoints_element), 'd')
        self.q[('grad(u)', 0)] = numpy.zeros((self.mesh.nElements_global, self.nQuadraturePoints_element, self.nSpace_global), 'd')
        #diffusion, isotropic
        self.q[('a', 0, 0)] = numpy.zeros((self.mesh.nElements_global, self.nQuadraturePoints_element, self.nSpace_global), 'd')
        self.q[('da', 0, 0, 0)] = numpy.zeros((self.mesh.nElements_global, self.nQuadraturePoints_element, self.nSpace_global), 'd')
        # linear potential
        self.q[('phi', 0)] = self.q[('u', 0)]
        self.q[('grad(phi)', 0)] = self.q[('grad(u)', 0)]
        self.q[('dphi', 0, 0)] = numpy.ones((self.mesh.nElements_global, self.nQuadraturePoints_element), 'd')
        # mass
        self.q[('m', 0)] = self.q[('u', 0)]
        self.q[('m_last', 0)] = numpy.zeros((self.mesh.nElements_global, self.nQuadraturePoints_element), 'd')
        self.q[('m_tmp', 0)] = self.q[('u', 0)]
        self.q[('cfl', 0)] = numpy.zeros((self.mesh.nElements_global, self.nQuadraturePoints_element), 'd')
        self.q[('numDiff', 0, 0)] = numpy.zeros((self.mesh.nElements_global, self.nQuadraturePoints_element), 'd')
        self.ebqe[('u', 0)] = numpy.zeros((self.mesh.nExteriorElementBoundaries_global, self.nElementBoundaryQuadraturePoints_elementBoundary), 'd')
        self.ebqe[('grad(u)', 0)] = numpy.zeros((self.mesh.nExteriorElementBoundaries_global,
                                                 self.nElementBoundaryQuadraturePoints_elementBoundary, self.nSpace_global), 'd')
        self.ebqe[('advectiveFlux_bc_flag', 0)] = numpy.zeros(
            (self.mesh.nExteriorElementBoundaries_global, self.nElementBoundaryQuadraturePoints_elementBoundary), 'i')
        self.ebqe[('advectiveFlux_bc', 0)] = numpy.zeros((self.mesh.nExteriorElementBoundaries_global, self.nElementBoundaryQuadraturePoints_elementBoundary), 'd')
        self.ebqe[('advectiveFlux', 0)] = numpy.zeros((self.mesh.nExteriorElementBoundaries_global, self.nElementBoundaryQuadraturePoints_elementBoundary), 'd')
        self.ebqe[('diffusiveFlux_bc_flag', 0, 0)] = numpy.zeros(
            (self.mesh.nExteriorElementBoundaries_global, self.nElementBoundaryQuadraturePoints_elementBoundary), 'i')
        self.ebqe[('diffusiveFlux_bc', 0, 0)] = numpy.zeros(
            (self.mesh.nExteriorElementBoundaries_global, self.nElementBoundaryQuadraturePoints_elementBoundary), 'd')
        self.ebqe[('penalty')] = numpy.zeros((self.mesh.nExteriorElementBoundaries_global, self.nElementBoundaryQuadraturePoints_elementBoundary), 'd')
        self.points_elementBoundaryQuadrature = set()
        self.scalars_elementBoundaryQuadrature = set([('u', ci) for ci in range(self.nc)])
        self.vectors_elementBoundaryQuadrature = set()
        self.tensors_elementBoundaryQuadrature = set()
        self.inflowBoundaryBC = {}
        self.inflowBoundaryBC_values = {}
        self.inflowFlux = {}
        for cj in range(self.nc):
            self.inflowBoundaryBC[cj] = numpy.zeros((self.mesh.nExteriorElementBoundaries_global,), 'i')
            self.inflowBoundaryBC_values[cj] = numpy.zeros((self.mesh.nExteriorElementBoundaries_global, self.nDOF_trial_element[cj]), 'd')
            self.inflowFlux[cj] = numpy.zeros((self.mesh.nExteriorElementBoundaries_global, self.nElementBoundaryQuadraturePoints_elementBoundary), 'd')
        self.internalNodes = set(range(self.mesh.nNodes_global))
        # identify the internal nodes this is ought to be in mesh
        # \todo move this to mesh
        for ebNE in range(self.mesh.nExteriorElementBoundaries_global):
            ebN = self.mesh.exteriorElementBoundariesArray[ebNE]
            eN_global = self.mesh.elementBoundaryElementsArray[ebN, 0]
            ebN_element = self.mesh.elementBoundaryLocalElementBoundariesArray[ebN, 0]
            for i in range(self.mesh.nNodes_element):
                if i != ebN_element:
                    I = self.mesh.elementNodesArray[eN_global, i]
                    self.internalNodes -= set([I])
        self.nNodes_internal = len(self.internalNodes)
        self.internalNodesArray = numpy.zeros((self.nNodes_internal,), 'i')
        for nI, n in enumerate(self.internalNodes):
            self.internalNodesArray[nI] = n
        #
        del self.internalNodes
        self.internalNodes = None
        logEvent("Updating local to global mappings", 2)
        self.updateLocal2Global()
        logEvent("Building time integration object", 2)
        logEvent(memory("inflowBC, internalNodes,updateLocal2Global", "OneLevelTransport"), level=4)
        # mwf for interpolating subgrid error for gradients etc
        if self.stabilization and self.stabilization.usesGradientStabilization:
            self.timeIntegration = TimeIntegrationClass(self, integrateInterpolationPoints=True)
        else:
            self.timeIntegration = TimeIntegrationClass(self)

        if options is not None:
            self.timeIntegration.setFromOptions(options)
        logEvent(memory("TimeIntegration", "OneLevelTransport"), level=4)
        logEvent("Calculating numerical quadrature formulas", 2)
        self.calculateQuadrature()

        self.setupFieldStrides()

        comm = Comm.get()
        self.comm = comm
        if comm.size() > 1:
            assert numericalFluxType is not None and numericalFluxType.useWeakDirichletConditions, "You must use a numerical flux to apply weak boundary conditions for parallel runs"

        logEvent(memory("stride+offset", "OneLevelTransport"), level=4)
        if numericalFluxType is not None:
            if options is None or options.periodicDirichletConditions is None:
                self.numericalFlux = numericalFluxType(self,
                                                       dofBoundaryConditionsSetterDict,
                                                       advectiveFluxBoundaryConditionsSetterDict,
                                                       diffusiveFluxBoundaryConditionsSetterDictDict)
            else:
                self.numericalFlux = numericalFluxType(self,
                                                       dofBoundaryConditionsSetterDict,
                                                       advectiveFluxBoundaryConditionsSetterDict,
                                                       diffusiveFluxBoundaryConditionsSetterDictDict,
                                                       options.periodicDirichletConditions)
        else:
            self.numericalFlux = None
        # set penalty terms
        # cek todo move into numerical flux initialization
        if self.ebq_global.has_key('penalty'):
            for ebN in range(self.mesh.nElementBoundaries_global):
                for k in range(self.nElementBoundaryQuadraturePoints_elementBoundary):
                    self.ebq_global['penalty'][ebN, k] = self.numericalFlux.penalty_constant / \
                        (self.mesh.elementBoundaryDiametersArray[ebN]**self.numericalFlux.penalty_power)
        # penalty term
        # cek move  to Numerical flux initialization
        if self.ebqe.has_key('penalty'):
            for ebNE in range(self.mesh.nExteriorElementBoundaries_global):
                ebN = self.mesh.exteriorElementBoundariesArray[ebNE]
                for k in range(self.nElementBoundaryQuadraturePoints_elementBoundary):
                    self.ebqe['penalty'][ebNE, k] = self.numericalFlux.penalty_constant / \
                        self.mesh.elementBoundaryDiametersArray[ebN]**self.numericalFlux.penalty_power
        logEvent(memory("numericalFlux", "OneLevelTransport"), level=4)
        self.elementEffectiveDiametersArray = self.mesh.elementInnerDiametersArray
        # use post processing tools to get conservative fluxes, None by default
        from proteus import PostProcessingTools
        self.velocityPostProcessor = PostProcessingTools.VelocityPostProcessingChooser(self)
        logEvent(memory("velocity postprocessor", "OneLevelTransport"), level=4)
        # helper for writing out data storage
        from proteus import Archiver
        self.elementQuadratureDictionaryWriter = Archiver.XdmfWriter()
        self.elementBoundaryQuadratureDictionaryWriter = Archiver.XdmfWriter()
        self.exteriorElementBoundaryQuadratureDictionaryWriter = Archiver.XdmfWriter()
        # TODO get rid of this
        # mwf can I use the numericalFlux's flag information?
        for ci, fbcObject in self.fluxBoundaryConditionsObjectsDict.iteritems():
            self.ebqe[('advectiveFlux_bc_flag', ci)] = numpy.zeros(self.ebqe[('advectiveFlux_bc', ci)].shape, 'i')
            for t, g in fbcObject.advectiveFluxBoundaryConditionsDict.iteritems():
                if self.coefficients.advection.has_key(ci):
                    self.ebqe[('advectiveFlux_bc', ci)][t[0], t[1]] = g(self.ebqe[('x')][t[0], t[1]], self.timeIntegration.t)
                    self.ebqe[('advectiveFlux_bc_flag', ci)][t[0], t[1]] = 1

            for ck, diffusiveFluxBoundaryConditionsDict in fbcObject.diffusiveFluxBoundaryConditionsDictDict.iteritems():
                self.ebqe[('diffusiveFlux_bc_flag', ck, ci)] = numpy.zeros(self.ebqe[('diffusiveFlux_bc', ck, ci)].shape, 'i')
                for t, g in diffusiveFluxBoundaryConditionsDict.iteritems():
                    self.ebqe[('diffusiveFlux_bc', ck, ci)][t[0], t[1]] = g(self.ebqe[('x')][t[0], t[1]], self.timeIntegration.t)
                    self.ebqe[('diffusiveFlux_bc_flag', ck, ci)][t[0], t[1]] = 1
        if hasattr(self.numericalFlux, 'setDirichletValues'):
            self.numericalFlux.setDirichletValues(self.ebqe)
        if not hasattr(self.numericalFlux, 'isDOFBoundary'):
            self.numericalFlux.isDOFBoundary = {0: numpy.zeros(self.ebqe[('u', 0)].shape, 'i')}
        if not hasattr(self.numericalFlux, 'ebqe'):
            self.numericalFlux.ebqe = {('u', 0): numpy.zeros(self.ebqe[('u', 0)].shape, 'd')}
        # TODO how to handle redistancing calls for calculateCoefficients,calculateElementResidual etc
        self.globalResidualDummy = None
        compKernelFlag = 0
        if self.nSpace_global == 2:
            self.kappa = cKappa2D_base(self.nSpace_global,
                                       self.nQuadraturePoints_element,
                                       self.u[0].femSpace.elementMaps.localFunctionSpace.dim,
                                       self.u[0].femSpace.referenceFiniteElement.localFunctionSpace.dim,
                                       self.testSpace[0].referenceFiniteElement.localFunctionSpace.dim,
                                       self.nElementBoundaryQuadraturePoints_elementBoundary,
                                       compKernelFlag)

        else:
            self.kappa = cKappa_base(self.nSpace_global,
                                     self.nQuadraturePoints_element,
                                     self.u[0].femSpace.elementMaps.localFunctionSpace.dim,
                                     self.u[0].femSpace.referenceFiniteElement.localFunctionSpace.dim,
                                     self.testSpace[0].referenceFiniteElement.localFunctionSpace.dim,
                                     self.nElementBoundaryQuadraturePoints_elementBoundary,
                                     compKernelFlag)

        self.forceStrongConditions = False
        if self.forceStrongConditions:
            self.dirichletConditionsForceDOF = DOFBoundaryConditions(self.u[0].femSpace, dofBoundaryConditionsSetterDict[0], weakDirichletConditions=False)

        if self.movingDomain:
            self.MOVING_DOMAIN = 1.0
        else:
            self.MOVING_DOMAIN = 0.0
        # cek hack
        self.movingDomain = False
        self.MOVING_DOMAIN = 0.0
        if self.mesh.nodeVelocityArray is None:
            self.mesh.nodeVelocityArray = numpy.zeros(self.mesh.nodeArray.shape, 'd')
    # mwf these are getting called by redistancing classes,

    def calculateCoefficients(self):
        pass

    def calculateElementResidual(self):
        if self.globalResidualDummy is not None:
            self.getResidual(self.u[0].dof, self.globalResidualDummy)

    def getResidual(self, u, r):
        import pdb
        import copy
        """
        Calculate the element residuals and add in to the global residual
        """

        r.fill(0.0)
        # Load the unknowns into the finite element dof
        self.timeIntegration.calculateCoefs()
        # print "***************max/min(m_last)*********************",max(self.timeIntegration.m_last[0].flat[:]),min(self.timeIntegration.m_last[0].flat[:])
        # print "***************max/min(m_last)*********************",max(-self.timeIntegration.dt*self.timeIntegration.beta_bdf[0].flat[:]),min(-self.timeIntegration.dt*self.timeIntegration.beta_bdf[0].flat[:]),
        self.timeIntegration.calculateU(u)
        self.setUnknowns(self.timeIntegration.u)
        # cek can put in logic to skip of BC's don't depend on t or u
        # Dirichlet boundary conditions
        # if hasattr(self.numericalFlux,'setDirichletValues'):
        self.numericalFlux.setDirichletValues(self.ebqe)
        # flux boundary conditions
        for t, g in self.fluxBoundaryConditionsObjectsDict[0].advectiveFluxBoundaryConditionsDict.iteritems():
            self.ebqe[('advectiveFlux_bc', 0)][t[0], t[1]] = g(self.ebqe[('x')][t[0], t[1]], self.timeIntegration.t)
            self.ebqe[('advectiveFlux_bc_flag', 0)][t[0], t[1]] = 1
        for ck, diffusiveFluxBoundaryConditionsDict in self.fluxBoundaryConditionsObjectsDict[0].diffusiveFluxBoundaryConditionsDictDict.iteritems():
            for t, g in diffusiveFluxBoundaryConditionsDict.iteritems():
                self.ebqe[('diffusiveFlux_bc', ck, 0)][t[0], t[1]] = g(self.ebqe[('x')][t[0], t[1]], self.timeIntegration.t)
                self.ebqe[('diffusiveFlux_bc_flag', ck, 0)][t[0], t[1]] = 1
        # self.shockCapturing.lag=True

        if self.forceStrongConditions:
            for dofN, g in self.dirichletConditionsForceDOF.DOFBoundaryConditionsDict.iteritems():
                self.u[0].dof[dofN] = g(self.dirichletConditionsForceDOF.DOFBoundaryPointDict[dofN], self.timeIntegration.t)
        #
        # mwf debug
        #import pdb
        # pdb.set_trace()
        self.kappa.calculateResidual(  # element
            self.u[0].femSpace.elementMaps.psi,
            self.u[0].femSpace.elementMaps.grad_psi,
            self.mesh.nodeArray,
            self.mesh.nodeVelocityArray,
            self.MOVING_DOMAIN,
            self.mesh.elementNodesArray,
            self.elementQuadratureWeights[('u', 0)],
            self.u[0].femSpace.psi,
            self.u[0].femSpace.grad_psi,
            self.u[0].femSpace.psi,
            self.u[0].femSpace.grad_psi,
            # element boundary
            self.u[0].femSpace.elementMaps.psi_trace,
            self.u[0].femSpace.elementMaps.grad_psi_trace,
            self.elementBoundaryQuadratureWeights[('u', 0)],
            self.u[0].femSpace.psi_trace,
            self.u[0].femSpace.grad_psi_trace,
            self.u[0].femSpace.psi_trace,
            self.u[0].femSpace.grad_psi_trace,
            self.u[0].femSpace.elementMaps.boundaryNormals,
            self.u[0].femSpace.elementMaps.boundaryJacobians,
            # physics
            self.mesh.nElements_global,
            # diffusion
            self.coefficients.nu_0,
            self.coefficients.nu_1,
            self.coefficients.sigma_k,
            self.coefficients.c_mu,
            self.coefficients.rho_0,
            self.coefficients.rho_1,
            self.coefficients.dissipation_model_flag,
            # end diffusion
            self.coefficients.useMetrics,
            self.timeIntegration.alpha_bdf,
            self.shockCapturing.lag,
            self.shockCapturing.shockCapturingFactor,
            self.coefficients.sc_uref,
            self.coefficients.sc_beta,
            self.u[0].femSpace.dofMap.l2g,
            self.mesh.elementDiametersArray,
            self.u[0].dof,
            self.coefficients.u_old_dof,
            self.coefficients.q_v,
            self.coefficients.q_phi,  # level set variable goes here
            self.coefficients.q_dissipation,  # dissipation rate variable
            self.coefficients.q_grad_dissipation,
            self.coefficients.q_porosity,  # VRANS
            # velocity dof
            self.coefficients.velocity_dof_u,
            self.coefficients.velocity_dof_v,
            self.coefficients.velocity_dof_w,
            # end velocity dof
            self.timeIntegration.m_tmp[0],
            self.q[('u', 0)],
            self.q[('grad(u)', 0)],
            self.timeIntegration.beta_bdf[0],
            self.q[('cfl', 0)],
            self.shockCapturing.numDiff[0],
            self.shockCapturing.numDiff_last[0],
            self.ebqe['penalty'],
            self.offset[0], self.stride[0],
            r,
            self.mesh.nExteriorElementBoundaries_global,
            self.mesh.exteriorElementBoundariesArray,
            self.mesh.elementBoundaryElementsArray,
            self.mesh.elementBoundaryLocalElementBoundariesArray,
            self.coefficients.ebqe_v,
            self.numericalFlux.isDOFBoundary[0],
            self.numericalFlux.ebqe[('u', 0)],
            self.ebqe[('advectiveFlux_bc_flag', 0)],
            self.ebqe[('advectiveFlux_bc', 0)],
            self.ebqe[('diffusiveFlux_bc_flag', 0, 0)],
            self.ebqe[('diffusiveFlux_bc', 0, 0)],
            self.coefficients.ebqe_phi, self.coefficients.epsFact,
            self.coefficients.ebqe_dissipation,  # dissipation rate variable on boundary
            self.coefficients.ebqe_porosity,  # VRANS
            self.ebqe[('u', 0)],
            self.ebqe[('advectiveFlux', 0)])
        if self.forceStrongConditions:
            for dofN, g in self.dirichletConditionsForceDOF.DOFBoundaryConditionsDict.iteritems():
                r[dofN] = 0

        if self.stabilization:
            self.stabilization.accumulateSubgridMassHistory(self.q)
        logEvent("Global residual", level=9, data=r)
        # mwf decide if this is reasonable for keeping solver statistics
        self.nonlinear_function_evaluations += 1
        if self.globalResidualDummy is None:
            self.globalResidualDummy = numpy.zeros(r.shape, 'd')

    def getJacobian(self, jacobian):
        cfemIntegrals.zeroJacobian_CSR(self.nNonzerosInJacobian,
                                       jacobian)
        self.kappa.calculateJacobian(  # element
            self.u[0].femSpace.elementMaps.psi,
            self.u[0].femSpace.elementMaps.grad_psi,
            self.mesh.nodeArray,
            self.mesh.nodeVelocityArray,
            self.MOVING_DOMAIN,
            self.mesh.elementNodesArray,
            self.elementQuadratureWeights[('u', 0)],
            self.u[0].femSpace.psi,
            self.u[0].femSpace.grad_psi,
            self.u[0].femSpace.psi,
            self.u[0].femSpace.grad_psi,
            # element boundary
            self.u[0].femSpace.elementMaps.psi_trace,
            self.u[0].femSpace.elementMaps.grad_psi_trace,
            self.elementBoundaryQuadratureWeights[('u', 0)],
            self.u[0].femSpace.psi_trace,
            self.u[0].femSpace.grad_psi_trace,
            self.u[0].femSpace.psi_trace,
            self.u[0].femSpace.grad_psi_trace,
            self.u[0].femSpace.elementMaps.boundaryNormals,
            self.u[0].femSpace.elementMaps.boundaryJacobians,
            self.mesh.nElements_global,
            # diffusion
            self.coefficients.nu_0,
            self.coefficients.nu_1,
            self.coefficients.sigma_k,
            self.coefficients.c_mu,
            self.coefficients.rho_0,
            self.coefficients.rho_1,
            self.coefficients.dissipation_model_flag,
            # end diffusion
            self.coefficients.useMetrics,
            self.timeIntegration.alpha_bdf,
            self.shockCapturing.lag,
            self.shockCapturing.shockCapturingFactor,
            self.u[0].femSpace.dofMap.l2g,
            self.mesh.elementDiametersArray,
            self.u[0].dof, self.coefficients.u_old_dof,
            self.coefficients.q_v,
            self.coefficients.q_phi,
            self.coefficients.q_dissipation,  # dissipation rate variable
            self.coefficients.q_grad_dissipation,
            self.coefficients.q_porosity,  # VRANS
            # velocity dof
            self.coefficients.velocity_dof_u,
            self.coefficients.velocity_dof_v,
            self.coefficients.velocity_dof_w,
            # end velocity dof
            self.timeIntegration.beta_bdf[0],
            self.q[('cfl', 0)],
            self.shockCapturing.numDiff_last[0],
            self.ebqe['penalty'],
            self.csrRowIndeces[(0, 0)], self.csrColumnOffsets[(0, 0)],
            jacobian,
            self.mesh.nExteriorElementBoundaries_global,
            self.mesh.exteriorElementBoundariesArray,
            self.mesh.elementBoundaryElementsArray,
            self.mesh.elementBoundaryLocalElementBoundariesArray,
            self.coefficients.ebqe_v,
            self.numericalFlux.isDOFBoundary[0],
            self.numericalFlux.ebqe[('u', 0)],
            self.ebqe[('advectiveFlux_bc_flag', 0)],
            self.ebqe[('advectiveFlux_bc', 0)],
            self.ebqe[('diffusiveFlux_bc_flag', 0, 0)],
            self.ebqe[('diffusiveFlux_bc', 0, 0)],
            self.csrColumnOffsets_eb[(0, 0)],
            self.coefficients.ebqe_phi, self.coefficients.epsFact,
            self.coefficients.ebqe_dissipation,  # dissipation rate variable on boundary
            self.coefficients.ebqe_porosity)  # VRANS

        # Load the Dirichlet conditions directly into residual
        if self.forceStrongConditions:
            scaling = 1.0  # probably want to add some scaling to match non-dirichlet diagonals in linear system
            for dofN in self.dirichletConditionsForceDOF.DOFBoundaryConditionsDict.keys():
                global_dofN = dofN
                for i in range(self.rowptr[global_dofN], self.rowptr[global_dofN + 1]):
                    if (self.colind[i] == global_dofN):
                            # print "RBLES forcing residual cj = %s dofN= %s global_dofN= %s was self.nzval[i]= %s now =%s " % (cj,dofN,global_dofN,self.nzval[i],scaling)
                        self.nzval[i] = scaling
                    else:
                        self.nzval[i] = 0.0
                        # print "RBLES zeroing residual cj = %s dofN= %s global_dofN= %s " % (cj,dofN,global_dofN)

        logEvent("Jacobian ", level=10, data=jacobian)
        # mwf decide if this is reasonable for solver statistics
        self.nonlinear_function_jacobian_evaluations += 1
        return jacobian

    def calculateElementQuadrature(self):
        """
        Calculate the physical location and weights of the quadrature rules
        and the shape information at the quadrature points.

        This function should be called only when the mesh changes.
        """
        # self.u[0].femSpace.elementMaps.getValues(self.elementQuadraturePoints,
        #                                         self.q['x'])
        self.u[0].femSpace.elementMaps.getBasisValuesRef(self.elementQuadraturePoints)
        self.u[0].femSpace.elementMaps.getBasisGradientValuesRef(self.elementQuadraturePoints)
        self.u[0].femSpace.getBasisValuesRef(self.elementQuadraturePoints)
        self.u[0].femSpace.getBasisGradientValuesRef(self.elementQuadraturePoints)
        self.coefficients.initializeElementQuadrature(self.timeIntegration.t, self.q)
        if self.stabilization is not None:
            self.stabilization.initializeElementQuadrature(self.mesh, self.timeIntegration.t, self.q)
            self.stabilization.initializeTimeIntegration(self.timeIntegration)
        if self.shockCapturing is not None:
            self.shockCapturing.initializeElementQuadrature(self.mesh, self.timeIntegration.t, self.q)

    def calculateElementBoundaryQuadrature(self):
        pass

    def calculateExteriorElementBoundaryQuadrature(self):
        """
        Calculate the physical location and weights of the quadrature rules
        and the shape information at the quadrature points on global element boundaries.

        This function should be called only when the mesh changes.
        """
        #
        # get physical locations of element boundary quadrature points
        #
        # assume all components live on the same mesh
        self.u[0].femSpace.elementMaps.getBasisValuesTraceRef(self.elementBoundaryQuadraturePoints)
        self.u[0].femSpace.elementMaps.getBasisGradientValuesTraceRef(self.elementBoundaryQuadraturePoints)
        self.u[0].femSpace.getBasisValuesTraceRef(self.elementBoundaryQuadraturePoints)
        self.u[0].femSpace.getBasisGradientValuesTraceRef(self.elementBoundaryQuadraturePoints)
        self.u[0].femSpace.elementMaps.getValuesGlobalExteriorTrace(self.elementBoundaryQuadraturePoints,
                                                                    self.ebqe['x'])
        self.fluxBoundaryConditionsObjectsDict = dict([(cj, FluxBoundaryConditions(self.mesh,
                                                                                   self.nElementBoundaryQuadraturePoints_elementBoundary,
                                                                                   self.ebqe[('x')],
                                                                                   getAdvectiveFluxBoundaryConditions=self.advectiveFluxBoundaryConditionsSetterDict[cj],
                                                                                   getDiffusiveFluxBoundaryConditions=self.diffusiveFluxBoundaryConditionsSetterDictDict[cj]))
                                                       for cj in self.advectiveFluxBoundaryConditionsSetterDict.keys()])
        self.coefficients.initializeGlobalExteriorElementBoundaryQuadrature(self.timeIntegration.t, self.ebqe)

    def estimate_mt(self):
        pass

    def calculateSolutionAtQuadrature(self):
        pass

    def calculateAuxiliaryQuantitiesAfterStep(self):
        pass<|MERGE_RESOLUTION|>--- conflicted
+++ resolved
@@ -452,26 +452,16 @@
                  options=None,
                  name='defaultName',
                  reuse_trial_and_test_quadrature=True,
-<<<<<<< HEAD
                  sd = True,
                  movingDomain=False,
                  bdyNullSpace=False,
                  ):
-=======
-                 sd=True,
-                 movingDomain=False):
->>>>>>> 44d843c3
         #
         # set the objects describing the method and boundary conditions
         #
-<<<<<<< HEAD
         self.movingDomain=movingDomain
         self.tLast_mesh=None
         self.bdyNullSpace = bdyNullSpace
-=======
-        self.movingDomain = movingDomain
-        self.tLast_mesh = None
->>>>>>> 44d843c3
         #
         self.name = name
         self.sd = sd
