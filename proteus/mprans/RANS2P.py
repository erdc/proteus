--- conflicted
+++ resolved
@@ -709,9 +709,8 @@
 
     def preStep(self, t, firstStep=False):
         self.model.dt_last = self.model.timeIntegration.dt
-<<<<<<< HEAD
-
-        #import pdb; pdb.set_trace()
+
+        #calculating kinetic energy
         self.model.q['speed']=self.model.q['speed']*0.0; 
         for i in range(0,self.model.nSpace_global):
             self.model.q['speed'] += numpy.multiply(self.model.q[('velocity',0)][:,:,i],self.model.q[('velocity',0)][:,:,i]) 
@@ -731,8 +730,7 @@
         #logEvent("Pre-step NS, Potential Energy = %12.5e" % (PE), level=0)
         #logEvent("Pre-step NS, Total Energy = %12.5e" % (PE+KE), level=0)
 
-        pass
-=======
+        #pass
         if self.nParticles > 0 and self.use_ball_as_particle == 0:
             self.phi_s[:] = 1e10
             self.phisField[:] = 1e10
@@ -761,7 +759,7 @@
                             self.ebq_global_phi_s[ebN,kb]=sdf_ebN_kb
                             self.ebq_global_grad_phi_s[ebN,kb,:]=sdNormals
                             self.ebq_particle_velocity_s[ebN,kb,:] = vel(self.model.ebq_global['x'][ebN,kb])
->>>>>>> 0816406d
+
         # if self.comm.isMaster():
         # print "wettedAreas"
         # print self.wettedAreas[:]
