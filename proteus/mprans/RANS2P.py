--- conflicted
+++ resolved
@@ -795,30 +795,6 @@
     def preStep(self, t, firstStep=False):
         self.model.dt_last = self.model.timeIntegration.dt
 
-<<<<<<< HEAD
-        #calculating kinetic energy
-        self.model.q['speed']=self.model.q['speed']*0.0; 
-        for i in range(0,self.model.nSpace_global):
-            self.model.q['speed'] += numpy.multiply(self.model.q[('velocity',0)][:,:,i],self.model.q[('velocity',0)][:,:,i]) 
-        self.model.q['KE'] = 0.5*numpy.multiply(self.model.q['rho'],self.model.q['speed'])
-        KE = Norms.scalarDomainIntegral(self.model.q['dV'],
-                                        self.model.q['KE'],
-                                        self.model.mesh.nElements_owned)
-        logEvent("Pre-step NS, Kinetic Energy = %.15e" % (KE), level=5)
-        #import pdb; pdb.set_trace()
-        #self.model.q['PE'] = numpy.multiply(self.model.q['x'],self.model.coefficients.g)
-        #self.model.q['PE'] = numpy.sum(self.model.q['PE'],2)
-        #self.model.q['PE'] = numpy.abs(numpy.multiply(self.model.q['PE'],self.model.q['rho']))
-        #PE = Norms.scalarDomainIntegral(self.model.q['dV'],
-        #                                self.model.q['PE'],
-        #                                self.model.mesh.nElements_owned)
-
-        #logEvent("Pre-step NS, Potential Energy = %12.5e" % (PE), level=0)
-        #logEvent("Pre-step NS, Total Energy = %12.5e" % (PE+KE), level=0)
-        #pass
-        #if self.nParticles > 0:#cek hack--use both and self.use_ball_as_particle == 0:
-=======
->>>>>>> 7431c02e
         if self.nParticles > 0 and self.use_ball_as_particle == 0:
             self.phi_s[:] = 1e10
             self.phisField[:] = 1e10
