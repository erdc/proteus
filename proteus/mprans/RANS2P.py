"""
Optimized  Two-Phase Reynolds Averaged Navier-Stokes
"""
from __future__ import division
from builtins import str
from builtins import range
from past.utils import old_div
import math
import proteus
import sys
from proteus.mprans.cRANS2P import *
from proteus.mprans.cRANS2P2D import *
from proteus import Profiling
from proteus import LinearAlgebraTools as LAT


class SubgridError(proteus.SubgridError.SGE_base):
    """
    Create a SubgridError  object for two-phase incompressible flow

    The VMS subgrid error approximation

    Parameters
    ----------
        coefficients  : proteus.TransportCoefficients.TC_base
            The coefficients object
        nd            : int
            Number of space  dimensions
        lag           : bool
            Use prior time step to calculate
        nStepsToDelay : int
            Lag only after nSteps
        hFactor       : float
            scaling factor based on order
        noPressureStabilization : bool
            turn off pressure stab
    """

    def __init__(self, coefficients, nd, lag=False, nStepsToDelay=1, hFactor=1.0, noPressureStabilization=False):
        self.noPressureStabilization = noPressureStabilization
        proteus.SubgridError.SGE_base.__init__(self, coefficients, nd, lag)
        coefficients.stencil[0].add(0)
        self.hFactor = hFactor
        self.nStepsToDelay = nStepsToDelay
        self.nSteps = 0
        if self.lag:
            logEvent("RANS2P.SubgridError: lagging requested but must lag the first step; switching lagging off and delaying")
            #Ensure nStepsToDelay value makes sense by throwing an error
            if(self.nStepsToDelay is None or self.nStepsToDelay < 1):
                sys.exit("RANS2P.SubgridError: nStepsToDelay cannot be None or < 1 with lagging, please specify an integer: nStepsToDelay>=1")

    def initializeElementQuadrature(self, mesh, t, cq):
        """
        Allocated or set additional arrays for values at element quadrature

        Parameters
        ----------
        mesh : proteus.MeshTools.Mesh
           The mesh for the domain
        t    : float
           The current time
        cq   : dict
           The dictionary of element quadrature arrrays
        """
        import copy
        self.cq = cq
        #default behavior is to set v_last to point to cq[('velocity')]
        self.v_last = self.cq[('velocity', 0)]

    def updateSubgridErrorHistory(self, initializationPhase=False):
        if self.lag:
            if self.nSteps > self.nStepsToDelay:
                #at this point, v_last must be a separate object
                #update the values of v_last based on cq[('velocity')]
                self.v_last[:] = self.cq[('velocity', 0)]
            elif self.nSteps == self.nStepsToDelay:
                logEvent("RANS2P.SubgridError: switched to lagged subgrid error")
                #create a separate object identical to cq[('velocity')] 
                self.v_last = self.cq[('velocity', 0)].copy()
            else:
                pass
            self.nSteps += 1


    def calculateSubgridError(self, q):
        pass


class NumericalFlux(proteus.NumericalFlux.NavierStokes_Advection_DiagonalUpwind_Diffusion_SIPG_exterior):
    hasInterior = False

    def __init__(self, vt, getPointwiseBoundaryConditions,
                 getAdvectiveFluxBoundaryConditions,
                 getDiffusiveFluxBoundaryConditions,
                 getPeriodicBoundaryConditions=None):
        proteus.NumericalFlux.NavierStokes_Advection_DiagonalUpwind_Diffusion_SIPG_exterior.__init__(self, vt, getPointwiseBoundaryConditions,
                                                                                                     getAdvectiveFluxBoundaryConditions,
                                                                                                     getDiffusiveFluxBoundaryConditions, getPeriodicBoundaryConditions)
        self.penalty_constant = 2.0
        self.includeBoundaryAdjoint = True
        self.boundaryAdjoint_sigma = 1.0
        self.hasInterior = False


class ShockCapturing(proteus.ShockCapturing.ShockCapturing_base):
    def __init__(self, coefficients, nd, shockCapturingFactor=0.25, lag=False, nStepsToDelay=1):
        proteus.ShockCapturing.ShockCapturing_base.__init__(self, coefficients, nd, shockCapturingFactor, lag)
        self.nStepsToDelay = nStepsToDelay
        self.nSteps = 0
        if self.lag:
            logEvent("RANS2P.ShockCapturing: lagging requested but must lag the first step; switching lagging off and delaying")
            #Ensure nStepsToDelay value makes sense by throwing an error
            if(self.nStepsToDelay is None or self.nStepsToDelay < 1):
                sys.exit("RANS2P.ShockCapturing: nStepsToDelay cannot be None or < 1 with lagging, please specify an integer: nStepsToDelay>=1")

    def initializeElementQuadrature(self, mesh, t, cq):
        self.mesh = mesh
        self.numDiff = {}
        self.numDiff_last = {}
        #default behavior is to set both numDiff_last and numDiff to point to cq[('numDiff')]
        for ci in range(1, 4):
            self.numDiff[ci] = cq[('numDiff', ci, ci)]
            self.numDiff_last[ci] = cq[('numDiff', ci, ci)]

    def updateShockCapturingHistory(self):
        if self.lag:
            if self.nSteps > self.nStepsToDelay:
                #numDiff_last is a different object
                #update the values of numDiff_last based on numDiff, 
                for ci in range(1, 4):
                    self.numDiff_last[ci][:] = self.numDiff[ci]
            elif self.nSteps == self.nStepsToDelay:
                logEvent("RANS2P.ShockCapturing: switched to lagged shock capturing")
                #if lagging, then create a separate object identical to numDiff 
                for ci in range(1, 4):
                    self.numDiff_last[ci] = self.numDiff[ci].copy()
            else:
                pass
            self.nSteps += 1

            logEvent("RANS2P: max numDiff_1 %e numDiff_2 %e numDiff_3 %e" % (globalMax(self.numDiff_last[1].max()),
                                                                         globalMax(self.numDiff_last[2].max()),
                                                                         globalMax(self.numDiff_last[3].max())))


class Coefficients(proteus.TransportCoefficients.TC_base):
    """
    The coefficients for two incompresslble fluids governed by the Navier-Stokes equations and separated by a sharp interface represented by a level set function

    Notes
    -----
    The PRESSURE_PROJECTION_STABILIZATION flag allows the user to use
    the Bochev-Dohrmann-Gunzburger stabilization introduced in
    Stabilization of Low-Order Mixed Finite Elements for the  Stokes
    Equation.  This option should be turned off for most problems,
    but in some instances it may produced better preconditioning
    results than the full SGE approach.
    """
    from proteus.ctransportCoefficients import TwophaseNavierStokes_ST_LS_SO_2D_Evaluate
    from proteus.ctransportCoefficients import TwophaseNavierStokes_ST_LS_SO_3D_Evaluate
    from proteus.ctransportCoefficients import TwophaseNavierStokes_ST_LS_SO_2D_Evaluate_sd
    from proteus.ctransportCoefficients import TwophaseNavierStokes_ST_LS_SO_3D_Evaluate_sd
    from proteus.ctransportCoefficients import calculateWaveFunction3d_ref

    def __init__(self,
                 epsFact=1.5,
                 sigma=72.8,
                 rho_0=998.2, nu_0=1.004e-6,
                 rho_1=1.205, nu_1=1.500e-5,
                 g=[0.0, 0.0, -9.8],
                 nd=3,
                 ME_model=0,
                 CLSVOF_model=None,
                 LS_model=None,
                 VF_model=None,
                 KN_model=None,
                 Closure_0_model=None,  # Turbulence closure model
                 Closure_1_model=None,  # Second possible Turbulence closure model
                 epsFact_density=None,
                 stokes=False,
                 sd=True,
                 movingDomain=False,
                 useVF=0.0,
                 useRBLES=0.0,
                 useMetrics=0.0,
                 useConstant_he=False,
                 dragAlpha=0.0,
                 dragBeta=0.0,
                 setParamsFunc=None,  # uses setParamsFunc if given
                 dragAlphaTypes=None,  # otherwise can use element constant values
                 dragBetaTypes=None,  # otherwise can use element constant values
                 porosityTypes=None,
                 killNonlinearDrag=False,
                 waveFlag=None,
                 waveHeight=0.01,
                 waveCelerity=1.0,
                 waveFrequency=1.0,
                 waveNumber=2.0,
                 waterDepth=0.5,
                 Omega_s=[[0.45, 0.55], [0.2, 0.4], [0.0, 1.0]],
                 epsFact_source=1.,
                 epsFact_solid=None,
                 eb_adjoint_sigma=1.0,
                 eb_penalty_constant=10.0,
                 forceStrongDirichlet=False,
                 turbulenceClosureModel=0,  # 0=No Model, 1=Smagorinksy, 2=Dynamic Smagorinsky, 3=K-Epsilon, 4=K-Omega
                 smagorinskyConstant=0.1,
                 barycenters=None,
                 NONCONSERVATIVE_FORM=0.0,
                 MOMENTUM_SGE=1.0,
                 PRESSURE_SGE=1.0,
                 VELOCITY_SGE=1.0,
                 PRESSURE_PROJECTION_STABILIZATION=0.0,
                 phaseFunction=None,
                 LAG_LES=1.0,
                 use_ball_as_particle=1,
                 ball_center=None,
                 ball_radius=None,
                 ball_velocity=None,
                 ball_angular_velocity=None,
                 nParticles = 0,
                 particle_epsFact=3.0,
                 particle_alpha=1000.0,
                 particle_beta=1000.0,
                 particle_penalty_constant=1000.0,
                 particle_nitsche=1.0,
                 nullSpace='NoNullSpace'):
        self.use_ball_as_particle = use_ball_as_particle
        self.nParticles = nParticles
        self.particle_nitsche = particle_nitsche
        self.particle_epsFact = particle_epsFact
        self.particle_alpha = particle_alpha
        self.particle_beta = particle_beta
        self.particle_penalty_constant = particle_penalty_constant
        self.particle_netForces = np.zeros((3*self.nParticles, 3), 'd')#####[total_force_1,total_force_2,...,stress_1,stress_2,...,pressure_1,pressure_2,...]  
        self.particle_netMoments = np.zeros((self.nParticles, 3), 'd')
        self.particle_surfaceArea = np.zeros((self.nParticles,), 'd')
        if ball_center is None:
            self.ball_center = 1e10*numpy.ones((self.nParticles,3),'d')
        else:
            self.ball_center = ball_center
        
        if ball_radius is None:
            self.ball_radius = 1e10*numpy.ones((self.nParticles,1),'d')
        else:
            self.ball_radius = ball_radius

        if ball_velocity is None:
            self.ball_velocity = numpy.zeros((self.nParticles,3),'d')
        else:
            self.ball_velocity = ball_velocity

        if ball_angular_velocity is None:
            self.ball_angular_velocity = numpy.zeros((self.nParticles,3),'d')
        else:
            self.ball_angular_velocity = ball_angular_velocity
        self.LAG_LES=LAG_LES
        self.phaseFunction=phaseFunction
        self.NONCONSERVATIVE_FORM=NONCONSERVATIVE_FORM
        self.MOMENTUM_SGE=MOMENTUM_SGE
        self.PRESSURE_SGE=PRESSURE_SGE
        self.VELOCITY_SGE=VELOCITY_SGE
        self.PRESSURE_PROJECTION_STABILIZATION=PRESSURE_PROJECTION_STABILIZATION
        self.barycenters=barycenters
        self.smagorinskyConstant = smagorinskyConstant
        self.turbulenceClosureModel = turbulenceClosureModel
        self.forceStrongDirichlet = forceStrongDirichlet
        self.eb_adjoint_sigma = eb_adjoint_sigma
        self.eb_penalty_constant = eb_penalty_constant
        self.movingDomain = movingDomain
        self.epsFact_solid = epsFact_solid
        self.useConstant_he = useConstant_he
        self.useVF = useVF
        self.useRBLES = useRBLES
        self.useMetrics = useMetrics
        self.sd = sd
        if epsFact_density is not None:
            self.epsFact_density = epsFact_density
        else:
            self.epsFact_density = epsFact
        self.stokes = stokes
        self.ME_model = ME_model
        self.CLSVOF_model = CLSVOF_model
        self.LS_model = LS_model
        self.VF_model = VF_model
        self.KN_model = KN_model
        self.Closure_0_model = Closure_0_model
        self.Closure_1_model = Closure_1_model
        self.epsFact = epsFact
        self.eps = None
        self.sigma = sigma
        self.rho_0 = rho_0
        self.nu_0 = nu_0
        # cek for debugging using single phase test problems
        self.rho = rho_0
        self.nu = nu_0
        self.rho_1 = rho_1
        self.nu_1 = nu_1
        self.g = numpy.array(g)
        self.nd = nd
        #
        self.dragAlpha = dragAlpha
        self.dragBeta = dragBeta
        self.setParamsFunc = setParamsFunc
        self.dragAlphaTypes = dragAlphaTypes
        self.dragBetaTypes = dragBetaTypes
        self.porosityTypes = porosityTypes
        self.killNonlinearDrag = int(killNonlinearDrag)
        self.waveFlag = waveFlag
        self.waveHeight = waveHeight
        self.waveCelerity = waveCelerity
        self.waveFrequency = waveFrequency
        self.waveNumber = waveNumber
        self.waterDepth = waterDepth
        self.Omega_s = Omega_s
        self.epsFact_source = epsFact_source
        self.linearDragFactor = 1.0
        self.nonlinearDragFactor = 1.0
        if self.killNonlinearDrag:
            self.nonlinearDragFactor = 0.0
        self.nullSpace = nullSpace
        mass = {}
        advection = {}
        diffusion = {}
        potential = {}
        reaction = {}
        hamiltonian = {}
        if nd == 2:
            variableNames = ['p', 'u', 'v']
            mass = {1: {1: 'linear'},
                    2: {2: 'linear'}}
            advection = {0: {0: 'linear',
                             1: 'linear',
                             2: 'linear'},
                         1: {0: 'nonlinear',
                             1: 'nonlinear',
                             2: 'nonlinear'},
                         2: {0: 'nonlinear',
                             1: 'nonlinear',
                             2: 'nonlinear'}}
            diffusion = {1: {1: {1: 'constant'}, 2: {2: 'constant'}},
                         2: {2: {2: 'constant'}, 1: {1: 'constant'}}}
            sdInfo = {(1, 1): (numpy.array([0, 1, 2], dtype='i'),
                               numpy.array([0, 1], dtype='i')),
                      (1, 2): (numpy.array([0, 0, 1], dtype='i'),
                               numpy.array([0], dtype='i')),
                      (2, 2): (numpy.array([0, 1, 2], dtype='i'),
                               numpy.array([0, 1], dtype='i')),
                      (2, 1): (numpy.array([0, 1, 1], dtype='i'),
                               numpy.array([1], dtype='i'))}
            potential = {1: {1: 'u'},
                         2: {2: 'u'}}
            reaction = {0: {0: 'constant'},
                        1: {1: 'nonlinear', 2: 'nonlinear'},
                        2: {1: 'nonlinear', 2: 'nonlinear'}}
            hamiltonian = {1: {0: 'linear'},
                           2: {0: 'linear'}}
            TC_base.__init__(self,
                             3,
                             mass,
                             advection,
                             diffusion,
                             potential,
                             reaction,
                             hamiltonian,
                             variableNames,
                             sparseDiffusionTensors=sdInfo,
                             useSparseDiffusion=sd,
                             movingDomain=movingDomain)
            self.vectorComponents = [1, 2]
        elif nd == 3:
            variableNames = ['p', 'u', 'v', 'w']
            mass = {1: {1: 'linear'},
                    2: {2: 'linear'},
                    3: {3: 'linear'}}
            advection = {0: {1: 'linear',
                             2: 'linear',
                             3: 'linear'},
                         1: {0: 'nonlinear',
                             1: 'nonlinear',
                             2: 'nonlinear',
                             3: 'nonlinear'},
                         2: {0: 'nonlinear',
                             1: 'nonlinear',
                             2: 'nonlinear',
                             3: 'nonlinear'},
                         3: {0: 'nonlinear',
                             1: 'nonlinear',
                             2: 'nonlinear',
                             3: 'nonlinear'}}
            diffusion = {1: {1: {1: 'constant'}, 2: {2: 'constant'}, 3: {3: 'constant'}},
                         2: {1: {1: 'constant'}, 2: {2: 'constant'}, 3: {3: 'constant'}},
                         3: {1: {1: 'constant'}, 2: {2: 'constant'}, 3: {3: 'constant'}}}
            sdInfo = {}
            sdInfo = {(1, 1): (numpy.array([0, 1, 2, 3], dtype='i'), numpy.array([0, 1, 2], dtype='i')),
                      (1, 2): (numpy.array([0, 0, 1, 1], dtype='i'), numpy.array([0], dtype='i')),
                      (1, 3): (numpy.array([0, 0, 0, 1], dtype='i'), numpy.array([0], dtype='i')),
                      (2, 1): (numpy.array([0, 1, 1, 1], dtype='i'), numpy.array([1], dtype='i')),
                      (2, 2): (numpy.array([0, 1, 2, 3], dtype='i'), numpy.array([0, 1, 2], dtype='i')),
                      (2, 3): (numpy.array([0, 0, 0, 1], dtype='i'), numpy.array([1], dtype='i')),
                      (3, 1): (numpy.array([0, 1, 1, 1], dtype='i'), numpy.array([2], dtype='i')),
                      (3, 2): (numpy.array([0, 0, 1, 1], dtype='i'), numpy.array([2], dtype='i')),
                      (3, 3): (numpy.array([0, 1, 2, 3], dtype='i'), numpy.array([0, 1, 2], dtype='i'))}
            potential = {1: {1: 'u'},
                         2: {2: 'u'},
                         3: {3: 'u'}}
            reaction = {0: {0: 'constant'},
                        1: {1: 'nonlinear', 2: 'nonlinear', 3: 'nonlinear'},
                        2: {1: 'nonlinear', 2: 'nonlinear', 3: 'nonlinear'},
                        3: {1: 'nonlinear', 2: 'nonlinear', 3: 'nonlinear'}}
            hamiltonian = {1: {0: 'linear'},
                           2: {0: 'linear'},
                           3: {0: 'linear'}}
            TC_base.__init__(self,
                             4,
                             mass,
                             advection,
                             diffusion,
                             potential,
                             reaction,
                             hamiltonian,
                             variableNames,
                             sparseDiffusionTensors=sdInfo,
                             useSparseDiffusion=sd,
                             movingDomain=movingDomain)
            self.vectorComponents = [1, 2, 3]

    def attachModels(self, modelList):
        # level set
        self.model = modelList[self.ME_model]
        self.model.q['phi_solid'] = self.q_phi_solid
        self.model.q['velocity_solid'] = self.q_velocity_solid
        if self.CLSVOF_model is not None: # use CLSVOF
            # LS part #
            self.q_phi = modelList[self.CLSVOF_model].q[('u', 0)]
            self.ebq_phi = None # Not used. What is this for?
            self.ebqe_phi = modelList[self.CLSVOF_model].ebqe[('u', 0)]
            self.bc_ebqe_phi = modelList[self.CLSVOF_model].ebqe[('u', 0)] #Dirichlet BCs for level set. I don't have it since I impose 1 or -1. Therefore I attach the soln at boundary
            self.q_n = modelList[self.CLSVOF_model].q[('grad(u)', 0)]
            self.ebq_n = None # Not used. What is this for?
            self.ebqe_n = modelList[self.CLSVOF_model].ebqe[('grad(u)', 0)]
            # VOF part #
            self.q_vf = modelList[self.CLSVOF_model].q[('H(u)', 0)]
            self.ebq_vf = None# Not used. What is this for?
            self.ebqe_vf = modelList[self.CLSVOF_model].ebqe[('H(u)', 0)]
            self.bc_ebqe_vf = 0.5*(1.0+modelList[self.CLSVOF_model].numericalFlux.ebqe[('u',0)]) # Dirichlet BCs for VOF. What I have is BCs for Signed function
        else: # use NCLS-RDLS-VOF-MCorr instead
            if self.LS_model is not None:
                self.q_phi = modelList[self.LS_model].q[('u', 0)]
                if ('u', 0) in modelList[self.LS_model].ebq:
                    self.ebq_phi = modelList[self.LS_model].ebq[('u', 0)]
                else:
                    self.ebq_phi = None
                self.ebqe_phi = modelList[self.LS_model].ebqe[('u', 0)]
                self.bc_ebqe_phi = modelList[self.LS_model].numericalFlux.ebqe[('u', 0)]
                # normal
                self.q_n = modelList[self.LS_model].q[('grad(u)', 0)]
                if ('grad(u)', 0) in modelList[self.LS_model].ebq:
                    self.ebq_n = modelList[self.LS_model].ebq[('grad(u)', 0)]
                else:
                    self.ebq_n = None
                self.ebqe_n = modelList[self.LS_model].ebqe[('grad(u)', 0)]
            else:
                self.q_phi = 10.0 * numpy.ones(self.model.q[('u', 1)].shape, 'd')
                self.ebqe_phi = 10.0 * numpy.ones(self.model.ebqe[('u', 1)].shape, 'd')
                self.bc_ebqe_phi = 10.0 * numpy.ones(self.model.ebqe[('u', 1)].shape, 'd')
                self.q_n = numpy.ones(self.model.q[('velocity', 0)].shape, 'd')
                self.ebqe_n = numpy.ones(self.model.ebqe[('velocity', 0)].shape, 'd')
            if self.VF_model is not None:
                self.q_vf = modelList[self.VF_model].q[('u', 0)]
                if ('u', 0) in modelList[self.VF_model].ebq:
                    self.ebq_vf = modelList[self.VF_model].ebq[('u', 0)]
                else:
                    self.ebq_vf = None
                self.ebqe_vf = modelList[self.VF_model].ebqe[('u', 0)]
                self.bc_ebqe_vf = modelList[self.VF_model].numericalFlux.ebqe[('u', 0)]
            else:
                self.q_vf = numpy.zeros(self.model.q[('u', 1)].shape, 'd')
                self.ebqe_vf = numpy.zeros(self.model.ebqe[('u', 1)].shape, 'd')
                self.bc_ebqe_vf = numpy.zeros(self.model.ebqe[('u', 1)].shape, 'd')
        # curvature
        if self.KN_model is not None:
            self.q_kappa = modelList[self.KN_model].q[('u', 0)]
            self.ebqe_kappa = modelList[self.KN_model].ebqe[('u', 0)]
            if ('u', 0) in modelList[self.KN_model].ebq:
                self.ebq_kappa = modelList[self.KN_model].ebq[('u', 0)]
            else:
                self.ebq_kappa = None
        else:
            self.q_kappa = -numpy.ones(self.model.q[('u', 1)].shape, 'd')
            self.ebqe_kappa = -numpy.ones(self.model.ebqe[('u', 1)].shape, 'd')
        # Turbulence Closures
        # only option for now is k-epsilon
        self.q_turb_var = {}
        self.q_turb_var_grad = {}
        self.ebqe_turb_var = {}
        if self.Closure_0_model is not None:
            self.q_turb_var[0] = modelList[self.Closure_0_model].q[('u', 0)]
            self.q_turb_var_grad[0] = modelList[self.Closure_0_model].q[('grad(u)', 0)]
            self.ebqe_turb_var[0] = modelList[self.Closure_0_model].ebqe[('u', 0)]
        else:
            self.q_turb_var[0] = numpy.ones(self.model.q[('u', 1)].shape, 'd')
            self.q_turb_var_grad[0] = numpy.ones(self.model.q[('grad(u)', 1)].shape, 'd')
            self.ebqe_turb_var[0] = numpy.ones(self.model.ebqe[('u', 1)].shape, 'd')
        if self.Closure_1_model is not None:
            self.q_turb_var[1] = modelList[self.Closure_1_model].q[('u', 0)]
            self.ebqe_turb_var[1] = modelList[self.Closure_1_model].ebqe[('u', 0)]
        else:
            self.q_turb_var[1] = numpy.ones(self.model.q[('u', 1)].shape, 'd')
            self.ebqe_turb_var[1] = numpy.ones(self.model.ebqe[('u', 1)].shape, 'd')
        if self.epsFact_solid is None:
            self.epsFact_solid = numpy.ones(self.model.mesh.elementMaterialTypes.max() + 1)
        assert len(self.epsFact_solid) > self.model.mesh.elementMaterialTypes.max(
        ), "epsFact_solid  array is not large  enough for the materials  in this mesh; length must be greater  than largest  material type ID"
        if self.phaseFunction != None:
            from proteus.ctransportCoefficients import smoothedHeaviside
            if self.useConstant_he:
                self.elementDiameter = self.mesh.elementDiametersArray.copy()
                self.elementDiameter[:] = max(self.mesh.elementDiametersArray)
            else:
                self.elementDiameter = self.mesh.elementDiametersArray
            for i, quad_pts in enumerate(self.model.q['x']):
                for j, pt in enumerate(quad_pts):
                    he = self.elementDiameter[i]
                    self.q_phi[i, j] = self.phaseFunction(pt)
                    self.q_vf[i, j] = smoothedHeaviside(self.epsFact * he, self.phaseFunction(pt))
            for i, quad_pts in enumerate(self.model.ebqe['x']):
                for j, pt in enumerate(quad_pts):
                    he = self.elementDiameter[i]
                    self.ebqe_phi[i, j] = self.phaseFunction(pt)
                    self.ebqe_vf[i, j] = smoothedHeaviside(self.epsFact * he, self.phaseFunction(pt))

    def initializeMesh(self, mesh):
        # cek we eventually need to use the local element diameter
        self.eps_density = self.epsFact_density * mesh.h
        self.eps_viscosity = self.epsFact * mesh.h
        self.mesh = mesh
        self.elementMaterialTypes = mesh.elementMaterialTypes
        self.eps_source = self.epsFact_source * mesh.h
        nBoundariesMax = int(globalMax(max(self.mesh.elementBoundaryMaterialTypes))) + 1
        self.wettedAreas = numpy.zeros((nBoundariesMax,), 'd')
        self.netForces_p = numpy.zeros((nBoundariesMax, 3), 'd')
        self.netForces_v = numpy.zeros((nBoundariesMax, 3), 'd')
        self.netMoments = numpy.zeros((nBoundariesMax, 3), 'd')
        if self.barycenters is None:
            self.barycenters = numpy.zeros((nBoundariesMax, 3), 'd')
        comm = Comm.get()
        import os
        if comm.isMaster():
            self.wettedAreaHistory = open(os.path.join(proteus.Profiling.logDir, "wettedAreaHistory.txt"), "w")
            self.forceHistory_p = open(os.path.join(proteus.Profiling.logDir, "forceHistory_p.txt"), "w")
            self.forceHistory_v = open(os.path.join(proteus.Profiling.logDir, "forceHistory_v.txt"), "w")
            self.momentHistory = open(os.path.join(proteus.Profiling.logDir, "momentHistory.txt"), "w")
            if self.nParticles:
                self.particle_forceHistory = open(os.path.join(proteus.Profiling.logDir, "particle_forceHistory.txt"), "w")
                self.particle_momentHistory = open(os.path.join(proteus.Profiling.logDir, "particle_momentHistory.txt"), "w")
        self.comm = comm
    # initialize so it can run as single phase

    def initializeElementQuadrature(self, t, cq):
        # VRANS
        self.numerical_viscosity = numpy.zeros(cq[('u', 1)].shape, 'd')
        self.q_phi_solid = numpy.ones(cq[('u', 1)].shape, 'd')
        self.q_velocity_solid = numpy.zeros(cq[('velocity', 0)].shape, 'd')
        self.q_porosity = numpy.ones(cq[('u', 1)].shape, 'd')
        self.q_dragAlpha = numpy.ones(cq[('u', 1)].shape, 'd')
        self.q_dragAlpha.fill(self.dragAlpha)
        self.q_dragBeta = numpy.ones(cq[('u', 1)].shape, 'd')
        self.q_dragBeta.fill(self.dragBeta)
        if self.setParamsFunc is not None:
            self.setParamsFunc(cq['x'], self.q_porosity, self.q_dragAlpha, self.q_dragBeta)
        else:
            # TODO make loops faster
            if self.porosityTypes is not None:
                for eN in range(self.q_porosity.shape[0]):
                    self.q_porosity[eN, :] = self.porosityTypes[self.elementMaterialTypes[eN]]
            if self.dragAlphaTypes is not None:
                for eN in range(self.q_dragAlpha.shape[0]):
                    self.q_dragAlpha[eN, :] = self.dragAlphaTypes[self.elementMaterialTypes[eN]]
            if self.dragBetaTypes is not None:
                for eN in range(self.q_dragBeta.shape[0]):
                    self.q_dragBeta[eN, :] = self.dragBetaTypes[self.elementMaterialTypes[eN]]
        cq['velocityError'] = cq[('velocity', 0)].copy()
        #

    def initializeElementBoundaryQuadrature(self, t, cebq, cebq_global):
        # VRANS
        self.ebq_porosity = numpy.ones(cebq['det(J)'].shape, 'd')
        self.ebq_dragAlpha = numpy.ones(cebq['det(J)'].shape, 'd')
        self.ebq_dragAlpha.fill(self.dragAlpha)
        self.ebq_dragBeta = numpy.ones(cebq['det(J)'].shape, 'd')
        self.ebq_dragBeta.fill(self.dragBeta)
        if self.setParamsFunc is not None:
            self.setParamsFunc(cebq['x'], self.ebq_porosity, self.ebq_dragAlpha, self.ebq_dragBeta)
        # TODO which mean to use or leave discontinuous
        # TODO make loops faster
        if self.porosityTypes is not None:
            for ebNI in range(self.mesh.nInteriorElementBoundaries_global):
                ebN = self.mesh.interiorElementBoundariesArray[ebNI]
                eN_left = self.mesh.elementBoundaryElementsArray[ebN, 0]
                eN_right = self.mesh.elementBoundaryElementsArray[ebN, 1]
                ebN_element_left = self.mesh.elementBoundaryLocalElementBoundariesArray[ebN, 0]
                ebN_element_right = self.mesh.elementBoundaryLocalElementBoundariesArray[ebN, 1]
                avg = 0.5 * (self.porosityTypes[self.elementMaterialTypes[eN_left]] +
                             self.porosityTypes[self.elementMaterialTypes[eN_right]])
                self.ebq_porosity[eN_left, ebN_element_left, :] = self.porosityTypes[self.elementMaterialTypes[eN_left]]
                self.ebq_porosity[eN_right, ebN_element_right, :] = self.porosityTypes[self.elementMaterialTypes[eN_right]]
            for ebNE in range(self.mesh.nExteriorElementBoundaries_global):
                ebN = self.mesh.exteriorElementBoundariesArray[ebNE]
                eN = self.mesh.elementBoundaryElementsArray[ebN, 0]
                ebN_element = self.mesh.elementBoundaryLocalElementBoundariesArray[ebN, 0]
                self.ebq_porosity[eN, ebN_element, :] = self.porosityTypes[self.elementMaterialTypes[eN]]
        if self.dragAlphaTypes is not None:
            for ebNI in range(self.mesh.nInteriorElementBoundaries_global):
                ebN = self.mesh.interiorElementBoundariesArray[ebNI]
                eN_left = self.mesh.elementBoundaryElementsArray[ebN, 0]
                eN_right = self.mesh.elementBoundaryElementsArray[ebN, 1]
            ebN_element_left = self.mesh.elementBoundaryLocalElementBoundariesArray[ebN, 0]
            ebN_element_right = self.mesh.elementBoundaryLocalElementBoundariesArray[ebN, 1]
            avg = 0.5 * (self.dragAlphaTypes[self.elementMaterialTypes[eN_left]] +
                         self.dragAlphaTypes[self.elementMaterialTypes[eN_right]])
            self.ebq_dragAlpha[eN_left, ebN_element_left, :] = self.dragAlphaTypes[self.elementMaterialTypes[eN_left]]
            self.ebq_dragAlpha[eN_right, ebN_element_right, :] = self.dragAlphaTypes[self.elementMaterialTypes[eN_right]]
            for ebNE in range(self.mesh.nExteriorElementBoundaries_global):
                ebN = self.mesh.exteriorElementBoundariesArray[ebNE]
                eN = self.mesh.elementBoundaryElementsArray[ebN, 0]
                ebN_element = self.mesh.elementBoundaryLocalElementBoundariesArray[ebN, 0]
                self.ebq_dragAlpha[eN, ebN_element, :] = self.dragAlphaTypes[self.elementMaterialTypes[eN]]
        if self.dragBetaTypes is not None:
            for ebNI in range(self.mesh.nInteriorElementBoundaries_global):
                ebN = self.mesh.interiorElementBoundariesArray[ebNI]
                eN_left = self.mesh.elementBoundaryElementsArray[ebN, 0]
                eN_right = self.mesh.elementBoundaryElementsArray[ebN, 1]
            ebN_element_left = self.mesh.elementBoundaryLocalElementBoundariesArray[ebN, 0]
            ebN_element_right = self.mesh.elementBoundaryLocalElementBoundariesArray[ebN, 1]
            avg = 0.5 * (self.dragBetaTypes[self.elementMaterialTypes[eN_left]] +
                         self.dragBetaTypes[self.elementMaterialTypes[eN_right]])
            self.ebq_dragBeta[eN_left, ebN_element_left, :] = self.dragBetaTypes[self.elementMaterialTypes[eN_left]]
            self.ebq_dragBeta[eN_right, ebN_element_right, :] = self.dragBetaTypes[self.elementMaterialTypes[eN_right]]
            for ebNE in range(self.mesh.nExteriorElementBoundaries_global):
                ebN = self.mesh.exteriorElementBoundariesArray[ebNE]
                eN = self.mesh.elementBoundaryElementsArray[ebN, 0]
                ebN_element = self.mesh.elementBoundaryLocalElementBoundariesArray[ebN, 0]
                self.ebq_dragBeta[eN, ebN_element, :] = self.dragBetaTypes[self.elementMaterialTypes[eN]]
         #

    def initializeGlobalExteriorElementBoundaryQuadrature(self, t, cebqe):
        # VRANS
        logEvent("ebqe_global allocations in coefficients")
        self.ebqe_porosity = numpy.ones(cebqe[('u', 1)].shape, 'd')
        self.ebqe_dragAlpha = numpy.ones(cebqe[('u', 1)].shape, 'd')
        self.ebqe_dragAlpha.fill(self.dragAlpha)
        self.ebqe_dragBeta = numpy.ones(cebqe[('u', 1)].shape, 'd')
        self.ebqe_dragBeta.fill(self.dragBeta)
        logEvent("porosity and drag")
        # TODO make loops faster
        if self.setParamsFunc is not None:
            self.setParamsFunc(cebqe['x'], self.ebqe_porosity, self.ebqe_dragAlpha, self.ebqe_dragBeta)
        else:
            if self.porosityTypes is not None:
                for ebNE in range(self.mesh.nExteriorElementBoundaries_global):
                    ebN = self.mesh.exteriorElementBoundariesArray[ebNE]
                    eN = self.mesh.elementBoundaryElementsArray[ebN, 0]
                    self.ebqe_porosity[ebNE, :] = self.porosityTypes[self.elementMaterialTypes[eN]]
            if self.dragAlphaTypes is not None:
                for ebNE in range(self.mesh.nExteriorElementBoundaries_global):
                    ebN = self.mesh.exteriorElementBoundariesArray[ebNE]
                    eN = self.mesh.elementBoundaryElementsArray[ebN, 0]
                    self.ebqe_dragAlpha[ebNE, :] = self.dragAlphaTypes[self.elementMaterialTypes[eN]]
            if self.dragBetaTypes is not None:
                for ebNE in range(self.mesh.nExteriorElementBoundaries_global):
                    ebN = self.mesh.exteriorElementBoundariesArray[ebNE]
                    eN = self.mesh.elementBoundaryElementsArray[ebN, 0]
                    self.ebqe_dragBeta[ebNE, :] = self.dragBetaTypes[self.elementMaterialTypes[eN]]
        #

    def updateToMovingDomain(self, t, c):
        pass

    def evaluateForcingTerms(self, t, c, mesh=None, mesh_trial_ref=None, mesh_l2g=None):
        if 'x' in c and len(c['x'].shape) == 3:
            if self.nd == 2:
                c[('r', 0)].fill(0.0)
                eps_source = self.eps_source
                if self.waveFlag == 1:  # secondOrderStokes:
                    waveFunctions.secondOrderStokesWave(c[('r', 0)].shape[0],
                                                        c[('r', 0)].shape[1],
                                                        self.waveHeight,
                                                        self.waveCelerity,
                                                        self.waveFrequency,
                                                        self.waveNumber,
                                                        self.waterDepth,
                                                        self.Omega_s[0][0],
                                                        self.Omega_s[0][1],
                                                        self.Omega_s[1][0],
                                                        self.Omega_s[1][1],
                                                        eps_source,
                                                        c['x'],
                                                        c[('r', 0)],
                                                        t)
                elif self.waveFlag == 2:  # solitary wave
                    waveFunctions.solitaryWave(c[('r', 0)].shape[0],
                                               c[('r', 0)].shape[1],
                                               self.waveHeight,
                                               self.waveCelerity,
                                               self.waveFrequency,
                                               self.waterDepth,
                                               self.Omega_s[0][0],
                                               self.Omega_s[0][1],
                                               self.Omega_s[1][0],
                                               self.Omega_s[1][1],
                                               eps_source,
                                               c['x'],
                                               c[('r', 0)],
                                               t)

                elif self.waveFlag == 0:
                    waveFunctions.monochromaticWave(c[('r', 0)].shape[0],
                                                    c[('r', 0)].shape[1],
                                                    self.waveHeight,
                                                    self.waveCelerity,
                                                    self.waveFrequency,
                                                    self.Omega_s[0][0],
                                                    self.Omega_s[0][1],
                                                    self.Omega_s[1][0],
                                                    self.Omega_s[1][1],
                                                    eps_source,
                                                    c['x'],
                                                    c[('r', 0)],
                                                    t)

                # mwf debug
                if numpy.isnan(c[('r', 0)].any()):
                    import pdb
                    pdb.set_trace()
            else:
                c[('r', 0)].fill(0.0)
                eps_source = self.eps_source
                if self.waveFlag == 1:  # secondOrderStokes:
                    waveFunctions.secondOrderStokesWave3d(c[('r', 0)].shape[0],
                                                          c[('r', 0)].shape[1],
                                                          self.waveHeight,
                                                          self.waveCelerity,
                                                          self.waveFrequency,
                                                          self.waveNumber,
                                                          self.waterDepth,
                                                          self.Omega_s[0][0],
                                                          self.Omega_s[0][1],
                                                          self.Omega_s[1][0],
                                                          self.Omega_s[1][1],
                                                          self.Omega_s[2][0],
                                                          self.Omega_s[2][1],
                                                          eps_source,
                                                          c['x'],
                                                          c[('r', 0)],
                                                          t)
                elif self.waveFlag == 2:  # solitary wave
                    waveFunctions.solitaryWave3d(c[('r', 0)].shape[0],
                                                 c[('r', 0)].shape[1],
                                                 self.waveHeight,
                                                 self.waveCelerity,
                                                 self.waveFrequency,
                                                 self.waterDepth,
                                                 self.Omega_s[0][0],
                                                 self.Omega_s[0][1],
                                                 self.Omega_s[1][0],
                                                 self.Omega_s[1][1],
                                                 self.Omega_s[2][0],
                                                 self.Omega_s[2][1],
                                                 eps_source,
                                                 c['x'],
                                                 c[('r', 0)],
                                                 t)

                elif self.waveFlag == 0:
                    waveFunctions.monochromaticWave3d(c[('r', 0)].shape[0],
                                                      c[('r', 0)].shape[1],
                                                      self.waveHeight,
                                                      self.waveCelerity,
                                                      self.waveFrequency,
                                                      self.Omega_s[0][0],
                                                      self.Omega_s[0][1],
                                                      self.Omega_s[1][0],
                                                      self.Omega_s[1][1],
                                                      self.Omega_s[2][0],
                                                      self.Omega_s[2][1],
                                                      eps_source,
                                                      c['x'],
                                                      c[('r', 0)],
                                                      t)

        else:
            assert mesh is not None
            assert mesh_trial_ref is not None
            assert mesh_l2g is not None
            # cek hack
            pass
        #            self.calculateWaveFunction3d_ref(mesh_trial_ref,
        #                                     mesh.nodeArray,
        #                                     mesh_l2g,
        #                                     mesh.elementDiametersArray,
        #                                     numpy.array(self.Omega_s[0]),
        #                                     numpy.array(self.Omega_s[1]),
        #                                     numpy.array(self.Omega_s[2]),
        #                                     t,
        #                                     self.waveFlag,
        #                                     self.epsFact_source,
        #                                     self.waveHeight,
        #                                     self.waveCelerity,
        #                                     self.waveFrequency,
        #                                     self.waveNumber,
        #                                     self.waterDepth,
        #                                     c[('r',0)])

    def evaluate(self, t, c):
        pass

    def preStep(self, t, firstStep=False):
        self.model.dt_last = self.model.timeIntegration.dt
        pass
        # if self.comm.isMaster():
        # print "wettedAreas"
        # print self.wettedAreas[:]
        # print "Forces_p"
        # print self.netForces_p[:,:]
        # print "Forces_v"
        # print self.netForces_v[:,:]

    def postStep(self, t, firstStep=False):
        self.model.dt_last = self.model.timeIntegration.dt
        self.model.q['dV_last'][:] = self.model.q['dV']
        if self.comm.isMaster():
            logEvent("wettedAreas\n"+
                     `self.wettedAreas[:]` +
                     "\nForces_p\n" +
                     `self.netForces_p[:,:]` +
                     "\nForces_v\n" +
                     `self.netForces_v[:,:]`)
            self.wettedAreaHistory.write("%21.16e\n" % (self.wettedAreas[-1],))
            self.forceHistory_p.write("%21.16e %21.16e %21.16e\n" % tuple(self.netForces_p[-1, :]))
            self.forceHistory_p.flush()
            self.forceHistory_v.write("%21.16e %21.16e %21.16e\n" % tuple(self.netForces_v[-1, :]))
            self.forceHistory_v.flush()
            self.momentHistory.write("%21.15e %21.16e %21.16e\n" % tuple(self.netMoments[-1, :]))
            self.momentHistory.flush()
            if self.nParticles:
                self.particle_forceHistory.write("%21.16e %21.16e %21.16e\n" % tuple(self.particle_netForces[0, :]))
                self.particle_forceHistory.flush()
                self.particle_momentHistory.write("%21.15e %21.16e %21.16e\n" % tuple(self.particle_netMoments[0, :]))
                self.particle_momentHistory.flush()


class LevelModel(proteus.Transport.OneLevelTransport):
    nCalls = 0

    def __init__(self,
                 uDict,
                 phiDict,
                 testSpaceDict,
                 matType,
                 dofBoundaryConditionsDict,
                 dofBoundaryConditionsSetterDict,
                 coefficients,
                 elementQuadrature,
                 elementBoundaryQuadrature,
                 fluxBoundaryConditionsDict=None,
                 advectiveFluxBoundaryConditionsSetterDict=None,
                 diffusiveFluxBoundaryConditionsSetterDictDict=None,
                 stressTraceBoundaryConditionsSetterDictDict=None,
                 stabilization=None,
                 shockCapturing=None,
                 conservativeFluxDict=None,
                 numericalFluxType=None,
                 TimeIntegrationClass=None,
                 massLumping=False,
                 reactionLumping=False,
                 options=None,
                 name='RANS2P',
                 reuse_trial_and_test_quadrature=False,
                 sd=True,
                 movingDomain=False):
        self.eb_adjoint_sigma = coefficients.eb_adjoint_sigma
        useConstant_he = coefficients.useConstant_he  # this is a hack to test the effect of using a constant smoothing width
        self.postProcessing = True
        #
        # set the objects describing the method and boundary conditions
        #
        self.movingDomain = coefficients.movingDomain
        self.tLast_mesh = None
        #
        # cek todo clean up these flags in the optimized version
        self.bcsTimeDependent = options.bcsTimeDependent
        self.bcsSet = False
        self.name = name
        self.sd = sd
        self.lowmem = True
        self.timeTerm = True  # allow turning off  the  time derivative
        self.testIsTrial = True
        self.phiTrialIsTrial = True
        self.u = uDict
        self.Hess = False
        if isinstance(self.u[0].femSpace, C0_AffineQuadraticOnSimplexWithNodalBasis):
            self.Hess = True
        self.ua = {}  # analytical solutions
        self.phi = phiDict
        self.dphi = {}
        self.matType = matType
<<<<<<< HEAD
        #self.reuse_test_trial_quadrature = reuse_trial_and_test_quadrature  # True#False
        #if self.reuse_test_trial_quadrature:
        #    for ci in range(1, coefficients.nc):
        #        assert self.u[ci].femSpace.__class__.__name__ == self.u[0].femSpace.__class__.__name__, "to reuse_test_trial_quad all femSpaces must be the same!"
=======
        self.reuse_test_trial_quadrature = reuse_trial_and_test_quadrature  # True#False
        if self.reuse_test_trial_quadrature:
            for ci in range(1, coefficients.nc):
                assert self.u[ci].femSpace.__class__.__name__ == self.u[0].femSpace.__class__.__name__, "to reuse_test_trial_quad all femSpaces must be the same!"
>>>>>>> 8a2c6e2a
        # Simplicial Mesh
        self.mesh = self.u[0].femSpace.mesh  # assume the same mesh for  all components for now
        self.par_info = LinearAlgebraTools.ParInfo_petsc4py()
        self.testSpace = testSpaceDict
        self.dirichletConditions = dofBoundaryConditionsDict
        self.dirichletNodeSetList = None  # explicit Dirichlet  conditions for now, no Dirichlet BC constraints
        self.coefficients = coefficients
        self.coefficients.initializeMesh(self.mesh)
        self.nc = self.coefficients.nc
        self.stabilization = stabilization
        self.shockCapturing = shockCapturing
        self.conservativeFlux = conservativeFluxDict  # no velocity post-processing for now
        self.fluxBoundaryConditions = fluxBoundaryConditionsDict
        self.advectiveFluxBoundaryConditionsSetterDict = advectiveFluxBoundaryConditionsSetterDict
        self.diffusiveFluxBoundaryConditionsSetterDictDict = diffusiveFluxBoundaryConditionsSetterDictDict
        # determine whether  the stabilization term is nonlinear
        self.stabilizationIsNonlinear = False
        # cek come back
        if self.stabilization is not None:
            for ci in range(self.nc):
                if ci in coefficients.mass:
                    for flag in list(coefficients.mass[ci].values()):
                        if flag == 'nonlinear':
                            self.stabilizationIsNonlinear = True
                if ci in coefficients.advection:
                    for flag in list(coefficients.advection[ci].values()):
                        if flag == 'nonlinear':
                            self.stabilizationIsNonlinear = True
                if ci in coefficients.diffusion:
                    for diffusionDict in list(coefficients.diffusion[ci].values()):
                        for flag in list(diffusionDict.values()):
                            if flag != 'constant':
                                self.stabilizationIsNonlinear = True
                if ci in coefficients.potential:
                    for flag in list(coefficients.potential[ci].values()):
                        if flag == 'nonlinear':
                            self.stabilizationIsNonlinear = True
                if ci in coefficients.reaction:
                    for flag in list(coefficients.reaction[ci].values()):
                        if flag == 'nonlinear':
                            self.stabilizationIsNonlinear = True
                if ci in coefficients.hamiltonian:
                    for flag in list(coefficients.hamiltonian[ci].values()):
                        if flag == 'nonlinear':
                            self.stabilizationIsNonlinear = True
        # determine if we need element boundary storage
        self.elementBoundaryIntegrals = {}
        for ci in range(self.nc):
            self.elementBoundaryIntegrals[ci] = ((self.conservativeFlux is not None) or
                                                 (numericalFluxType is not None) or
                                                 (self.fluxBoundaryConditions[ci] == 'outFlow') or
                                                 (self.fluxBoundaryConditions[ci] == 'mixedFlow') or
                                                 (self.fluxBoundaryConditions[ci] == 'setFlow'))
        #
        # calculate some dimensions
        #
        self.nSpace_global = self.u[0].femSpace.nSpace_global  # assume same space dim for all variables
        self.nDOF_trial_element = [u_j.femSpace.max_nDOF_element for u_j in list(self.u.values())]
        self.nDOF_phi_trial_element = [phi_k.femSpace.max_nDOF_element for phi_k in list(self.phi.values())]
        self.n_phi_ip_element = [phi_k.femSpace.referenceFiniteElement.interpolationConditions.nQuadraturePoints for phi_k in list(self.phi.values())]
        self.nDOF_test_element = [femSpace.max_nDOF_element for femSpace in list(self.testSpace.values())]
        self.nFreeDOF_global = [dc.nFreeDOF_global for dc in list(self.dirichletConditions.values())]
        self.nVDOF_element = sum(self.nDOF_trial_element)
        self.nFreeVDOF_global = sum(self.nFreeDOF_global)
        #
        NonlinearEquation.__init__(self, self.nFreeVDOF_global)
        #
        # build the quadrature point dictionaries from the input (this
        # is just for convenience so that the input doesn't have to be
        # complete)
        #
        elementQuadratureDict = {}
        elemQuadIsDict = isinstance(elementQuadrature, dict)
        if elemQuadIsDict:  # set terms manually
            for I in self.coefficients.elementIntegralKeys:
                if I in elementQuadrature:
                    elementQuadratureDict[I] = elementQuadrature[I]
                else:
                    elementQuadratureDict[I] = elementQuadrature['default']
        else:
            for I in self.coefficients.elementIntegralKeys:
                elementQuadratureDict[I] = elementQuadrature
        if self.stabilization is not None:
            for I in self.coefficients.elementIntegralKeys:
                if elemQuadIsDict:
                    if I in elementQuadrature:
                        elementQuadratureDict[('stab',) + I[1:]] = elementQuadrature[I]
                    else:
                        elementQuadratureDict[('stab',) + I[1:]] = elementQuadrature['default']
                else:
                    elementQuadratureDict[('stab',) + I[1:]] = elementQuadrature
        if self.shockCapturing is not None:
            for ci in self.shockCapturing.components:
                if elemQuadIsDict:
                    if ('numDiff', ci, ci) in elementQuadrature:
                        elementQuadratureDict[('numDiff', ci, ci)] = elementQuadrature[('numDiff', ci, ci)]
                    else:
                        elementQuadratureDict[('numDiff', ci, ci)] = elementQuadrature['default']
                else:
                    elementQuadratureDict[('numDiff', ci, ci)] = elementQuadrature
        if massLumping:
            for ci in list(self.coefficients.mass.keys()):
                elementQuadratureDict[('m', ci)] = Quadrature.SimplexLobattoQuadrature(self.nSpace_global, 1)
            for I in self.coefficients.elementIntegralKeys:
                elementQuadratureDict[('stab',) + I[1:]] = Quadrature.SimplexLobattoQuadrature(self.nSpace_global, 1)
        if reactionLumping:
            for ci in list(self.coefficients.mass.keys()):
                elementQuadratureDict[('r', ci)] = Quadrature.SimplexLobattoQuadrature(self.nSpace_global, 1)
            for I in self.coefficients.elementIntegralKeys:
                elementQuadratureDict[('stab',) + I[1:]] = Quadrature.SimplexLobattoQuadrature(self.nSpace_global, 1)
        elementBoundaryQuadratureDict = {}
        if isinstance(elementBoundaryQuadrature, dict):  # set terms manually
            for I in self.coefficients.elementBoundaryIntegralKeys:
                if I in elementBoundaryQuadrature:
                    elementBoundaryQuadratureDict[I] = elementBoundaryQuadrature[I]
                else:
                    elementBoundaryQuadratureDict[I] = elementBoundaryQuadrature['default']
        else:
            for I in self.coefficients.elementBoundaryIntegralKeys:
                elementBoundaryQuadratureDict[I] = elementBoundaryQuadrature
        #
        # find the union of all element quadrature points and
        # build a quadrature rule for each integral that has a
        # weight at each point in the union
        (self.elementQuadraturePoints, self.elementQuadratureWeights,
         self.elementQuadratureRuleIndeces) = Quadrature.buildUnion(elementQuadratureDict)
        self.nQuadraturePoints_element = self.elementQuadraturePoints.shape[0]
        self.nQuadraturePoints_global = self.nQuadraturePoints_element * self.mesh.nElements_global
        #
        # Repeat the same thing for the element boundary quadrature
        #
        (self.elementBoundaryQuadraturePoints,
         self.elementBoundaryQuadratureWeights,
         self.elementBoundaryQuadratureRuleIndeces) = Quadrature.buildUnion(elementBoundaryQuadratureDict)
        self.nElementBoundaryQuadraturePoints_elementBoundary = self.elementBoundaryQuadraturePoints.shape[0]
        self.nElementBoundaryQuadraturePoints_global = (self.mesh.nElements_global *
                                                        self.mesh.nElementBoundaries_element *
                                                        self.nElementBoundaryQuadraturePoints_elementBoundary)
        #
        # simplified allocations for test==trial and also check if space is mixed or not
        #
        self.q = {}
        self.ebq = {}
        self.ebq_global = {}
        self.ebqe = {}
        self.phi_ip = {}
        # mesh
        self.ebqe['x'] = numpy.zeros((self.mesh.nExteriorElementBoundaries_global, self.nElementBoundaryQuadraturePoints_elementBoundary, 3), 'd')
        self.ebq_global[('totalFlux', 0)] = numpy.zeros((self.mesh.nElementBoundaries_global, self.nElementBoundaryQuadraturePoints_elementBoundary), 'd')
        self.ebq_global[('velocityAverage', 0)] = numpy.zeros((self.mesh.nElementBoundaries_global,
                                                               self.nElementBoundaryQuadraturePoints_elementBoundary, self.nSpace_global), 'd')
        self.q[('u', 1)] = numpy.zeros((self.mesh.nElements_global, self.nQuadraturePoints_element), 'd')
        self.q[('u', 2)] = numpy.zeros((self.mesh.nElements_global, self.nQuadraturePoints_element), 'd')
        self.q[('u', 3)] = numpy.zeros((self.mesh.nElements_global, self.nQuadraturePoints_element), 'd')
        self.q[('m', 1)] = self.q[('u', 1)]
        self.q[('m', 2)] = self.q[('u', 2)]
        self.q[('m', 3)] = self.q[('u', 3)]
        self.q['rho'] = numpy.zeros((self.mesh.nElements_global, self.nQuadraturePoints_element), 'd')
        self.q[('m_last', 1)] = numpy.zeros((self.mesh.nElements_global, self.nQuadraturePoints_element), 'd')
        self.q[('m_last', 2)] = numpy.zeros((self.mesh.nElements_global, self.nQuadraturePoints_element), 'd')
        self.q[('m_last', 3)] = numpy.zeros((self.mesh.nElements_global, self.nQuadraturePoints_element), 'd')
        self.q[('m_tmp', 1)] = numpy.zeros((self.mesh.nElements_global, self.nQuadraturePoints_element), 'd')
        self.q[('m_tmp', 2)] = numpy.zeros((self.mesh.nElements_global, self.nQuadraturePoints_element), 'd')
        self.q[('m_tmp', 3)] = numpy.zeros((self.mesh.nElements_global, self.nQuadraturePoints_element), 'd')
        self.q[('mt', 1)] = numpy.zeros((self.mesh.nElements_global, self.nQuadraturePoints_element), 'd')
        self.q[('mt', 2)] = numpy.zeros((self.mesh.nElements_global, self.nQuadraturePoints_element), 'd')
        self.q[('mt', 3)] = numpy.zeros((self.mesh.nElements_global, self.nQuadraturePoints_element), 'd')
        #self.q[('dV_u',1)] = (1.0/self.mesh.nElements_global)*numpy.ones((self.mesh.nElements_global,self.nQuadraturePoints_element),'d')
        #self.q[('dV_u',2)] = (1.0/self.mesh.nElements_global)*numpy.ones((self.mesh.nElements_global,self.nQuadraturePoints_element),'d')
        #self.q[('dV_u',3)] = (1.0/self.mesh.nElements_global)*numpy.ones((self.mesh.nElements_global,self.nQuadraturePoints_element),'d')
        self.q['dV'] = numpy.zeros((self.mesh.nElements_global, self.nQuadraturePoints_element), 'd')
        self.q['dV_last'] = -1000 * numpy.ones((self.mesh.nElements_global, self.nQuadraturePoints_element), 'd')
        self.q[('f', 0)] = numpy.zeros((self.mesh.nElements_global, self.nQuadraturePoints_element, self.nSpace_global), 'd')
        self.q[('velocity', 0)] = numpy.zeros((self.mesh.nElements_global, self.nQuadraturePoints_element, self.nSpace_global), 'd')
        self.q['velocity_solid'] = numpy.zeros((self.mesh.nElements_global, self.nQuadraturePoints_element, self.nSpace_global), 'd')
        self.q['phi_solid'] = numpy.zeros((self.mesh.nElements_global, self.nQuadraturePoints_element), 'd')
        self.q['x'] = numpy.zeros((self.mesh.nElements_global, self.nQuadraturePoints_element, 3), 'd')
        self.q[('cfl', 0)] = numpy.zeros((self.mesh.nElements_global, self.nQuadraturePoints_element), 'd')
        self.q[('numDiff', 1, 1)] = numpy.zeros((self.mesh.nElements_global, self.nQuadraturePoints_element), 'd')
        self.q[('numDiff', 2, 2)] = numpy.zeros((self.mesh.nElements_global, self.nQuadraturePoints_element), 'd')
        self.q[('numDiff', 3, 3)] = numpy.zeros((self.mesh.nElements_global, self.nQuadraturePoints_element), 'd')
        self.ebqe[('u', 0)] = numpy.zeros((self.mesh.nExteriorElementBoundaries_global, self.nElementBoundaryQuadraturePoints_elementBoundary), 'd')
        self.ebqe[('u', 1)] = numpy.zeros((self.mesh.nExteriorElementBoundaries_global, self.nElementBoundaryQuadraturePoints_elementBoundary), 'd')
        self.ebqe[('u', 2)] = numpy.zeros((self.mesh.nExteriorElementBoundaries_global, self.nElementBoundaryQuadraturePoints_elementBoundary), 'd')
        self.ebqe[('u', 3)] = numpy.zeros((self.mesh.nExteriorElementBoundaries_global, self.nElementBoundaryQuadraturePoints_elementBoundary), 'd')
        self.ebqe['eddy_viscosity'] = numpy.zeros((self.mesh.nExteriorElementBoundaries_global, self.nElementBoundaryQuadraturePoints_elementBoundary), 'd')
        self.ebqe['eddy_viscosity_last'] = numpy.zeros((self.mesh.nExteriorElementBoundaries_global, self.nElementBoundaryQuadraturePoints_elementBoundary), 'd')
        self.ebqe[('advectiveFlux_bc_flag', 0)] = numpy.zeros(
            (self.mesh.nExteriorElementBoundaries_global, self.nElementBoundaryQuadraturePoints_elementBoundary), 'i')
        self.ebqe[('advectiveFlux_bc_flag', 1)] = numpy.zeros(
            (self.mesh.nExteriorElementBoundaries_global, self.nElementBoundaryQuadraturePoints_elementBoundary), 'i')
        self.ebqe[('advectiveFlux_bc_flag', 2)] = numpy.zeros(
            (self.mesh.nExteriorElementBoundaries_global, self.nElementBoundaryQuadraturePoints_elementBoundary), 'i')
        self.ebqe[('advectiveFlux_bc_flag', 3)] = numpy.zeros(
            (self.mesh.nExteriorElementBoundaries_global, self.nElementBoundaryQuadraturePoints_elementBoundary), 'i')
        self.ebqe[('diffusiveFlux_bc_flag', 1, 1)] = numpy.zeros(
            (self.mesh.nExteriorElementBoundaries_global, self.nElementBoundaryQuadraturePoints_elementBoundary), 'i')
        self.ebqe[('diffusiveFlux_bc_flag', 2, 2)] = numpy.zeros(
            (self.mesh.nExteriorElementBoundaries_global, self.nElementBoundaryQuadraturePoints_elementBoundary), 'i')
        self.ebqe[('diffusiveFlux_bc_flag', 3, 3)] = numpy.zeros(
            (self.mesh.nExteriorElementBoundaries_global, self.nElementBoundaryQuadraturePoints_elementBoundary), 'i')
        self.ebqe[('advectiveFlux_bc', 0)] = numpy.zeros((self.mesh.nExteriorElementBoundaries_global, self.nElementBoundaryQuadraturePoints_elementBoundary), 'd')
        self.ebqe[('advectiveFlux_bc', 1)] = numpy.zeros((self.mesh.nExteriorElementBoundaries_global, self.nElementBoundaryQuadraturePoints_elementBoundary), 'd')
        self.ebqe[('advectiveFlux_bc', 2)] = numpy.zeros((self.mesh.nExteriorElementBoundaries_global, self.nElementBoundaryQuadraturePoints_elementBoundary), 'd')
        self.ebqe[('advectiveFlux_bc', 3)] = numpy.zeros((self.mesh.nExteriorElementBoundaries_global, self.nElementBoundaryQuadraturePoints_elementBoundary), 'd')
        self.ebqe[('diffusiveFlux_bc', 1, 1)] = numpy.zeros(
            (self.mesh.nExteriorElementBoundaries_global, self.nElementBoundaryQuadraturePoints_elementBoundary), 'd')
        self.ebqe['penalty'] = numpy.zeros((self.mesh.nExteriorElementBoundaries_global, self.nElementBoundaryQuadraturePoints_elementBoundary), 'd')
        self.ebqe[('diffusiveFlux_bc', 2, 2)] = numpy.zeros(
            (self.mesh.nExteriorElementBoundaries_global, self.nElementBoundaryQuadraturePoints_elementBoundary), 'd')
        self.ebqe[('diffusiveFlux_bc', 3, 3)] = numpy.zeros(
            (self.mesh.nExteriorElementBoundaries_global, self.nElementBoundaryQuadraturePoints_elementBoundary), 'd')
        self.ebqe[('velocity', 0)] = numpy.zeros((self.mesh.nExteriorElementBoundaries_global,
                                                  self.nElementBoundaryQuadraturePoints_elementBoundary, self.nSpace_global), 'd')
        self.ebqe[('velocity', 1)] = numpy.zeros((self.mesh.nExteriorElementBoundaries_global,
                                                  self.nElementBoundaryQuadraturePoints_elementBoundary, self.nSpace_global), 'd')
        self.ebqe[('velocity', 2)] = numpy.zeros((self.mesh.nExteriorElementBoundaries_global,
                                                  self.nElementBoundaryQuadraturePoints_elementBoundary, self.nSpace_global), 'd')
        self.ebqe[('velocity', 3)] = numpy.zeros((self.mesh.nExteriorElementBoundaries_global,
                                                  self.nElementBoundaryQuadraturePoints_elementBoundary, self.nSpace_global), 'd')
        # VRANS start, defaults to RANS
        self.q[('r', 0)] = numpy.zeros((self.mesh.nElements_global, self.nQuadraturePoints_element), 'd')
        self.q['eddy_viscosity'] = numpy.zeros((self.mesh.nElements_global, self.nQuadraturePoints_element), 'd')
        self.q['eddy_viscosity_last'] = numpy.zeros((self.mesh.nElements_global, self.nQuadraturePoints_element), 'd')
        # VRANS end
        # RANS 2eq Models start
        self.q[('grad(u)', 1)] = numpy.zeros((self.mesh.nElements_global, self.nQuadraturePoints_element, self.nSpace_global), 'd')
        self.q[('grad(u)', 2)] = numpy.zeros((self.mesh.nElements_global, self.nQuadraturePoints_element, self.nSpace_global), 'd')
        self.q[('grad(u)', 3)] = numpy.zeros((self.mesh.nElements_global, self.nQuadraturePoints_element, self.nSpace_global), 'd')
        # probably don't need ebqe gradients
        self.ebqe[('grad(u)', 1)] = numpy.zeros((self.mesh.nExteriorElementBoundaries_global,
                                                 self.nElementBoundaryQuadraturePoints_elementBoundary, self.nSpace_global), 'd')
        self.ebqe[('grad(u)', 2)] = numpy.zeros((self.mesh.nExteriorElementBoundaries_global,
                                                 self.nElementBoundaryQuadraturePoints_elementBoundary, self.nSpace_global), 'd')
        self.ebqe[('grad(u)', 3)] = numpy.zeros((self.mesh.nExteriorElementBoundaries_global,
                                                 self.nElementBoundaryQuadraturePoints_elementBoundary, self.nSpace_global), 'd')
        # RANS 2eq Models end
        self.points_elementBoundaryQuadrature = set()
        self.scalars_elementBoundaryQuadrature = set([('u', ci) for ci in range(self.nc)])
        self.vectors_elementBoundaryQuadrature = set()
        self.tensors_elementBoundaryQuadrature = set()
        # use post processing tools to get conservative fluxes, None by default
        if self.postProcessing:
            self.q[('v', 0)] = numpy.zeros(
                (self.mesh.nElements_global,
                 self.nQuadraturePoints_element,
                 self.nDOF_trial_element[0]),
                'd')
            self.q['J'] = numpy.zeros(
                (self.mesh.nElements_global,
                 self.nQuadraturePoints_element,
                 self.nSpace_global,
                 self.nSpace_global),
                'd')
            self.q['det(J)'] = numpy.zeros(
                (self.mesh.nElements_global,
                 self.nQuadraturePoints_element),
                'd')
            self.q['inverse(J)'] = numpy.zeros(
                (self.mesh.nElements_global,
                 self.nQuadraturePoints_element,
                 self.nSpace_global,
                 self.nSpace_global),
                'd')
            self.ebq[('v', 0)] = numpy.zeros(
                (self.mesh.nElements_global,
                 self.mesh.nElementBoundaries_element,
                 self.nElementBoundaryQuadraturePoints_elementBoundary,
                 self.nDOF_trial_element[0]),
                'd')
            self.ebq[('w', 0)] = numpy.zeros(
                (self.mesh.nElements_global,
                 self.mesh.nElementBoundaries_element,
                 self.nElementBoundaryQuadraturePoints_elementBoundary,
                 self.nDOF_trial_element[0]),
                'd')
            self.ebq['x'] = numpy.zeros(
                (self.mesh.nElements_global,
                 self.mesh.nElementBoundaries_element,
                 self.nElementBoundaryQuadraturePoints_elementBoundary,
                 3),
                'd')
            self.ebq['hat(x)'] = numpy.zeros(
                (self.mesh.nElements_global,
                 self.mesh.nElementBoundaries_element,
                 self.nElementBoundaryQuadraturePoints_elementBoundary,
                 3),
                'd')
            self.ebq['inverse(J)'] = numpy.zeros(
                (self.mesh.nElements_global,
                 self.mesh.nElementBoundaries_element,
                 self.nElementBoundaryQuadraturePoints_elementBoundary,
                 self.nSpace_global,
                 self.nSpace_global),
                'd')
            self.ebq['g'] = numpy.zeros(
                (self.mesh.nElements_global,
                 self.mesh.nElementBoundaries_element,
                 self.nElementBoundaryQuadraturePoints_elementBoundary,
                 self.nSpace_global - 1,
                 self.nSpace_global - 1),
                'd')
            self.ebq['sqrt(det(g))'] = numpy.zeros(
                (self.mesh.nElements_global,
                 self.mesh.nElementBoundaries_element,
                 self.nElementBoundaryQuadraturePoints_elementBoundary),
                'd')
            self.ebq['n'] = numpy.zeros(
                (self.mesh.nElements_global,
                 self.mesh.nElementBoundaries_element,
                 self.nElementBoundaryQuadraturePoints_elementBoundary,
                 self.nSpace_global),
                'd')
            self.ebq[('dS_u', 0)] = numpy.zeros(
                (self.mesh.nElements_global,
                 self.mesh.nElementBoundaries_element,
                 self.nElementBoundaryQuadraturePoints_elementBoundary),
                'd')
            self.ebqe['dS'] = numpy.zeros(
                (self.mesh.nExteriorElementBoundaries_global,
                 self.nElementBoundaryQuadraturePoints_elementBoundary),
                'd')
            self.ebqe[('dS_u', 0)] = self.ebqe['dS']
            self.ebqe['n'] = numpy.zeros(
                (self.mesh.nExteriorElementBoundaries_global,
                 self.nElementBoundaryQuadraturePoints_elementBoundary,
                 self.nSpace_global),
                'd')
            self.ebqe['inverse(J)'] = numpy.zeros(
                (self.mesh.nExteriorElementBoundaries_global,
                 self.nElementBoundaryQuadraturePoints_elementBoundary,
                 self.nSpace_global,
                 self.nSpace_global),
                'd')
            self.ebqe['g'] = numpy.zeros(
                (self.mesh.nExteriorElementBoundaries_global,
                 self.nElementBoundaryQuadraturePoints_elementBoundary,
                 self.nSpace_global - 1,
                 self.nSpace_global - 1),
                'd')
            self.ebqe['sqrt(det(g))'] = numpy.zeros(
                (self.mesh.nExteriorElementBoundaries_global,
                 self.nElementBoundaryQuadraturePoints_elementBoundary),
                'd')
            self.ebq_global['n'] = numpy.zeros(
                (self.mesh.nElementBoundaries_global,
                 self.nElementBoundaryQuadraturePoints_elementBoundary,
                 self.nSpace_global),
                'd')
            self.ebq_global['x'] = numpy.zeros(
                (self.mesh.nElementBoundaries_global,
                 self.nElementBoundaryQuadraturePoints_elementBoundary,
                 3),
                'd')
        #
        # show quadrature
        #
        logEvent("Dumping quadrature shapes for model %s" % self.name, level=9)
        logEvent("Element quadrature array (q)", level=9)
        for (k, v) in list(self.q.items()):
            logEvent(str((k, v.shape)), level=9)
        logEvent("Element boundary quadrature (ebq)", level=9)
        for (k, v) in list(self.ebq.items()):
            logEvent(str((k, v.shape)), level=9)
        logEvent("Global element boundary quadrature (ebq_global)", level=9)
        for (k, v) in list(self.ebq_global.items()):
            logEvent(str((k, v.shape)), level=9)
        logEvent("Exterior element boundary quadrature (ebqe)", level=9)
        for (k, v) in list(self.ebqe.items()):
            logEvent(str((k, v.shape)), level=9)
        logEvent("Interpolation points for nonlinear diffusion potential (phi_ip)", level=9)
        for (k, v) in list(self.phi_ip.items()):
            logEvent(str((k, v.shape)), level=9)
        #
        # allocate residual and Jacobian storage
        #
        #
        # allocate residual and Jacobian storage
        #
        self.elementResidual = [numpy.zeros(
            (self.mesh.nElements_global,
             self.nDOF_test_element[ci]),
            'd')]
        self.inflowBoundaryBC = {}
        self.inflowBoundaryBC_values = {}
        self.inflowFlux = {}
        for cj in range(self.nc):
            self.inflowBoundaryBC[cj] = numpy.zeros((self.mesh.nExteriorElementBoundaries_global,), 'i')
            self.inflowBoundaryBC_values[cj] = numpy.zeros((self.mesh.nExteriorElementBoundaries_global, self.nDOF_trial_element[cj]), 'd')
            self.inflowFlux[cj] = numpy.zeros((self.mesh.nExteriorElementBoundaries_global, self.nElementBoundaryQuadraturePoints_elementBoundary), 'd')
        self.internalNodes = set(range(self.mesh.nNodes_global))
        # identify the internal nodes this is ought to be in mesh
        # \todo move this to mesh
        for ebNE in range(self.mesh.nExteriorElementBoundaries_global):
            ebN = self.mesh.exteriorElementBoundariesArray[ebNE]
            eN_global = self.mesh.elementBoundaryElementsArray[ebN, 0]
            ebN_element = self.mesh.elementBoundaryLocalElementBoundariesArray[ebN, 0]
            for i in range(self.mesh.nNodes_element):
                if i != ebN_element:
                    I = self.mesh.elementNodesArray[eN_global, i]
                    self.internalNodes -= set([I])
        self.nNodes_internal = len(self.internalNodes)
        self.internalNodesArray = numpy.zeros((self.nNodes_internal,), 'i')
        for nI, n in enumerate(self.internalNodes):
            self.internalNodesArray[nI] = n
        #
        del self.internalNodes
        self.internalNodes = None
        logEvent("Updating local to global mappings", 2)
        self.updateLocal2Global()
        logEvent("Building time integration object", 2)
        logEvent(memory("inflowBC, internalNodes,updateLocal2Global", "OneLevelTransport"), level=4)
        # mwf for interpolating subgrid error for gradients etc
        if self.stabilization and self.stabilization.usesGradientStabilization:
            self.timeIntegration = TimeIntegrationClass(self, integrateInterpolationPoints=True)
        else:
            self.timeIntegration = TimeIntegrationClass(self)

        if options is not None:
            self.timeIntegration.setFromOptions(options)
        logEvent(memory("TimeIntegration", "OneLevelTransport"), level=4)
        logEvent("Calculating numerical quadrature formulas", 2)
        self.calculateQuadrature()
        if numericalFluxType is not None and numericalFluxType.useWeakDirichletConditions:
            interleave_DOF=True
            for nDOF_trial_element_ci in self.nDOF_trial_element:
                if nDOF_trial_element_ci != self.nDOF_trial_element[0]:
                    interleave_DOF=False
        else:
            interleave_DOF=False

        self.setupFieldStrides(interleave_DOF)
        comm = Comm.get()
        self.comm = comm
        if comm.size() > 1:
            assert numericalFluxType is not None and numericalFluxType.useWeakDirichletConditions, "You must use a numerical flux to apply weak boundary conditions for parallel runs"

        logEvent("initalizing numerical flux")
        logEvent(memory("stride+offset", "OneLevelTransport"), level=4)
        if numericalFluxType is not None:
            if options is None or options.periodicDirichletConditions is None:
                self.numericalFlux = numericalFluxType(self,
                                                       dofBoundaryConditionsSetterDict,
                                                       advectiveFluxBoundaryConditionsSetterDict,
                                                       diffusiveFluxBoundaryConditionsSetterDictDict)
            else:
                self.numericalFlux = numericalFluxType(self,
                                                       dofBoundaryConditionsSetterDict,
                                                       advectiveFluxBoundaryConditionsSetterDict,
                                                       diffusiveFluxBoundaryConditionsSetterDictDict,
                                                       options.periodicDirichletConditions)
        else:
            self.numericalFlux = None
        # set penalty terms
        logEvent("initializing numerical flux penalty")
        self.numericalFlux.penalty_constant = self.coefficients.eb_penalty_constant
        # cek todo move into numerical flux initialization
        if 'penalty' in self.ebq_global:
            for ebN in range(self.mesh.nElementBoundaries_global):
                for k in range(self.nElementBoundaryQuadraturePoints_elementBoundary):
                    self.ebq_global['penalty'][ebN, k] = old_div(self.numericalFlux.penalty_constant, \
                        (self.mesh.elementBoundaryDiametersArray[ebN]**self.numericalFlux.penalty_power))
        # penalty term
        # cek move  to Numerical flux initialization
        if 'penalty' in self.ebqe:
            for ebNE in range(self.mesh.nExteriorElementBoundaries_global):
                ebN = self.mesh.exteriorElementBoundariesArray[ebNE]
                for k in range(self.nElementBoundaryQuadraturePoints_elementBoundary):
                    self.ebqe['penalty'][ebNE, k] = old_div(self.numericalFlux.penalty_constant, \
                        self.mesh.elementBoundaryDiametersArray[ebN]**self.numericalFlux.penalty_power)
        logEvent(memory("numericalFlux", "OneLevelTransport"), level=4)
        self.elementEffectiveDiametersArray = self.mesh.elementInnerDiametersArray
        logEvent("setting up post-processing")
        from proteus import PostProcessingTools
        self.velocityPostProcessor = PostProcessingTools.VelocityPostProcessingChooser(self)
        logEvent(memory("velocity postprocessor", "OneLevelTransport"), level=4)
        # helper for writing out data storage
        logEvent("initializing archiver")
        from proteus import Archiver
        self.elementQuadratureDictionaryWriter = Archiver.XdmfWriter()
        self.elementBoundaryQuadratureDictionaryWriter = Archiver.XdmfWriter()
        self.exteriorElementBoundaryQuadratureDictionaryWriter = Archiver.XdmfWriter()
        logEvent(memory("XdmfWriters", "OneLevelTransport"), level=4)
        logEvent("flux bc objects")
        for ci, fbcObject in list(self.fluxBoundaryConditionsObjectsDict.items()):
            self.ebqe[('advectiveFlux_bc_flag', ci)] = numpy.zeros(self.ebqe[('advectiveFlux_bc', ci)].shape, 'i')
            for t, g in list(fbcObject.advectiveFluxBoundaryConditionsDict.items()):
                if ci in self.coefficients.advection:
                    self.ebqe[('advectiveFlux_bc', ci)][t[0], t[1]] = g(self.ebqe[('x')][t[0], t[1]], self.timeIntegration.t)
                    self.ebqe[('advectiveFlux_bc_flag', ci)][t[0], t[1]] = 1
            for ck, diffusiveFluxBoundaryConditionsDict in list(fbcObject.diffusiveFluxBoundaryConditionsDictDict.items()):
                self.ebqe[('diffusiveFlux_bc_flag', ck, ci)] = numpy.zeros(self.ebqe[('diffusiveFlux_bc', ck, ci)].shape, 'i')
                for t, g in list(diffusiveFluxBoundaryConditionsDict.items()):
                    self.ebqe[('diffusiveFlux_bc', ck, ci)][t[0], t[1]] = g(self.ebqe[('x')][t[0], t[1]], self.timeIntegration.t)
                    self.ebqe[('diffusiveFlux_bc_flag', ck, ci)][t[0], t[1]] = 1
        self.numericalFlux.setDirichletValues(self.ebqe)
        if self.movingDomain:
            self.MOVING_DOMAIN = 1.0
        else:
            self.MOVING_DOMAIN = 0.0
        if self.mesh.nodeVelocityArray is None:
            self.mesh.nodeVelocityArray = numpy.zeros(self.mesh.nodeArray.shape, 'd')
        # cek/ido todo replace python loops in modules with optimized code if possible/necessary
        logEvent("dirichlet conditions")
        self.forceStrongConditions = coefficients.forceStrongDirichlet
        self.dirichletConditionsForceDOF = {}
        if self.forceStrongConditions:
            for cj in range(self.nc):
                self.dirichletConditionsForceDOF[cj] = DOFBoundaryConditions(
                    self.u[cj].femSpace, dofBoundaryConditionsSetterDict[cj], weakDirichletConditions=False)
        logEvent("final allocations")
        compKernelFlag = 0
        if self.coefficients.useConstant_he:
            self.elementDiameter = self.mesh.elementDiametersArray.copy()
            self.elementDiameter[:] = max(self.mesh.elementDiametersArray)
        else:
            self.elementDiameter = self.mesh.elementDiametersArray
        if self.nSpace_global == 2:
            import copy
            self.u[3] = copy.deepcopy(self.u[2])
            self.timeIntegration.m_tmp[3] = self.timeIntegration.m_tmp[2].copy()
            self.timeIntegration.beta_bdf[3] = self.timeIntegration.beta_bdf[2].copy()
            self.coefficients.sdInfo[(1, 3)] = (numpy.array([0, 1, 2], dtype='i'),
                                                numpy.array([0, 1], dtype='i'))
            self.coefficients.sdInfo[(2, 3)] = (numpy.array([0, 1, 2], dtype='i'),
                                                numpy.array([0, 1], dtype='i'))
            self.coefficients.sdInfo[(3, 0)] = (numpy.array([0, 1, 2], dtype='i'),
                                                numpy.array([0, 1], dtype='i'))
            self.coefficients.sdInfo[(3, 1)] = (numpy.array([0, 1, 2], dtype='i'),
                                                numpy.array([0, 1], dtype='i'))
            self.coefficients.sdInfo[(3, 2)] = (numpy.array([0, 1, 2], dtype='i'),
                                                numpy.array([0, 1], dtype='i'))
            self.coefficients.sdInfo[(3, 3)] = (numpy.array([0, 1, 2], dtype='i'),
                                                numpy.array([0, 1], dtype='i'))
            self.offset.append(self.offset[2])
            self.stride.append(self.stride[2])
            self.numericalFlux.isDOFBoundary[3] = self.numericalFlux.isDOFBoundary[2].copy()
            self.numericalFlux.ebqe[('u', 3)] = self.numericalFlux.ebqe[('u', 2)].copy()
            logEvent("calling cRANS2P2D_base ctor")
            self.rans2p = cRANS2P2D_base(self.nSpace_global,
                                         self.nQuadraturePoints_element,
                                         self.u[0].femSpace.elementMaps.localFunctionSpace.dim,
                                         self.u[0].femSpace.referenceFiniteElement.localFunctionSpace.dim,
                                         self.testSpace[0].referenceFiniteElement.localFunctionSpace.dim,
                                         self.u[1].femSpace.referenceFiniteElement.localFunctionSpace.dim,
                                         self.testSpace[1].referenceFiniteElement.localFunctionSpace.dim,
                                         self.nElementBoundaryQuadraturePoints_elementBoundary,
                                         compKernelFlag)
        else:
            logEvent("calling  cRANS2P_base ctor")
            self.rans2p = cRANS2P_base(self.nSpace_global,
                                       self.nQuadraturePoints_element,
                                       self.u[0].femSpace.elementMaps.localFunctionSpace.dim,
                                       self.u[0].femSpace.referenceFiniteElement.localFunctionSpace.dim,
                                       self.testSpace[0].referenceFiniteElement.localFunctionSpace.dim,
                                       self.nElementBoundaryQuadraturePoints_elementBoundary,
                                       compKernelFlag)
        self.velocityErrorNodal = self.u[0].dof.copy()
        logEvent('WARNING: The boundary fluxes at interpart boundaries are skipped if elementBoundaryMaterialType is 0 for RANS2P-based models. This means that DG methods are currently incompatible with RANS2P.')

        
        self.q[('force', 0)] = numpy.zeros(
            (self.mesh.nElements_global, self.nQuadraturePoints_element), 'd')
        self.q[('force', 1)] = numpy.zeros(
            (self.mesh.nElements_global, self.nQuadraturePoints_element), 'd')
        self.q[('force', 2)] = numpy.zeros(
            (self.mesh.nElements_global, self.nQuadraturePoints_element), 'd')

    def getResidual(self, u, r):
        """
        Calculate the element residuals and add in to the global residual

        Parameters
        ----------
        u : :class:`numpy.ndarray`
        r : :class:`numpy.ndarray`
            Stores the calculated residual vector.
        """

        # Load the unknowns into the finite element dof
        self.timeIntegration.calculateCoefs()
        self.timeIntegration.calculateU(u)
        self.setUnknowns(self.timeIntegration.u)
        # cek todo put in logic to skip if BC's don't depend on t or u
        # hack
        if self.bcsTimeDependent or not self.bcsSet:
            self.bcsSet = True
            # Dirichlet boundary conditions
            self.numericalFlux.setDirichletValues(self.ebqe)
            # Flux boundary conditions
            for ci, fbcObject in list(self.fluxBoundaryConditionsObjectsDict.items()):
                for t, g in list(fbcObject.advectiveFluxBoundaryConditionsDict.items()):
                    if ci in self.coefficients.advection:
                        self.ebqe[('advectiveFlux_bc', ci)][t[0], t[1]] = g(self.ebqe[('x')][t[0], t[1]], self.timeIntegration.t)
                        self.ebqe[('advectiveFlux_bc_flag', ci)][t[0], t[1]] = 1
                for ck, diffusiveFluxBoundaryConditionsDict in list(fbcObject.diffusiveFluxBoundaryConditionsDictDict.items()):
                    for t, g in list(diffusiveFluxBoundaryConditionsDict.items()):
                        self.ebqe[('diffusiveFlux_bc', ck, ci)][t[0], t[1]] = g(self.ebqe[('x')][t[0], t[1]], self.timeIntegration.t)
                        self.ebqe[('diffusiveFlux_bc_flag', ck, ci)][t[0], t[1]] = 1
        r.fill(0.0)
        self.Ct_sge = 4.0
        self.Cd_sge = 36.0
        # TODO how to request problem specific evaluations from coefficient class
        if 'evaluateForcingTerms' in dir(self.coefficients):
            self.coefficients.evaluateForcingTerms(self.timeIntegration.t, self.q, self.mesh,
                                                   self.u[0].femSpace.elementMaps.psi, self.mesh.elementNodesArray)
        self.coefficients.wettedAreas[:] = 0.0
        self.coefficients.netForces_p[:, :] = 0.0
        self.coefficients.netForces_v[:, :] = 0.0
        self.coefficients.netMoments[:, :] = 0.0
        self.coefficients.particle_netForces[:, :] = 0.0
        self.coefficients.particle_netMoments[:, :] = 0.0
        self.coefficients.particle_surfaceArea[:] = 0.0
        if self.forceStrongConditions:
            for cj in range(len(self.dirichletConditionsForceDOF)):
                for dofN, g in list(self.dirichletConditionsForceDOF[cj].DOFBoundaryConditionsDict.items()):
                    if cj == 0:
                        self.u[cj].dof[dofN] = g(self.dirichletConditionsForceDOF[cj].DOFBoundaryPointDict[dofN], self.timeIntegration.t)
                    else:
                        self.u[cj].dof[dofN] = g(self.dirichletConditionsForceDOF[cj].DOFBoundaryPointDict[dofN],
                                                 self.timeIntegration.t)
                        if self.MOVING_DOMAIN == 1.0:
                            self.u[cj].dof[dofN] += self.mesh.nodeVelocityArray[dofN, cj - 1]
        self.rans2p.calculateResidual(self.coefficients.NONCONSERVATIVE_FORM,
                                      self.coefficients.MOMENTUM_SGE,
                                      self.coefficients.PRESSURE_SGE,
                                      self.coefficients.VELOCITY_SGE,
                                      self.coefficients.PRESSURE_PROJECTION_STABILIZATION,
                                      self.coefficients.numerical_viscosity,
                                      # element
                                      self.u[0].femSpace.elementMaps.psi,
                                      self.u[0].femSpace.elementMaps.grad_psi,
                                      self.mesh.nodeArray,
                                      self.mesh.nodeVelocityArray,
                                      self.MOVING_DOMAIN,
                                      self.mesh.elementNodesArray,
                                      self.elementQuadratureWeights[('u', 0)],
                                      self.u[0].femSpace.psi,
                                      self.u[0].femSpace.grad_psi,
                                      self.u[0].femSpace.psi,
                                      self.u[0].femSpace.grad_psi,
                                      self.u[1].femSpace.psi,
                                      self.u[1].femSpace.grad_psi,
                                      self.u[1].femSpace.psi,
                                      self.u[1].femSpace.grad_psi,
                                      # element boundary
                                      self.u[0].femSpace.elementMaps.psi_trace,
                                      self.u[0].femSpace.elementMaps.grad_psi_trace,
                                      self.elementBoundaryQuadratureWeights[('u', 0)],
                                      self.u[0].femSpace.psi_trace,
                                      self.u[0].femSpace.grad_psi_trace,
                                      self.u[0].femSpace.psi_trace,
                                      self.u[0].femSpace.grad_psi_trace,
                                      self.u[1].femSpace.psi_trace,
                                      self.u[1].femSpace.grad_psi_trace,
                                      self.u[1].femSpace.psi_trace,
                                      self.u[1].femSpace.grad_psi_trace,
                                      self.u[0].femSpace.elementMaps.boundaryNormals,
                                      self.u[0].femSpace.elementMaps.boundaryJacobians,
                                      # physics
                                      self.eb_adjoint_sigma,
                                      self.elementDiameter,  # mesh.elementDiametersArray,
                                      self.mesh.nodeDiametersArray,
                                      self.stabilization.hFactor,
                                      self.mesh.nElements_global,
                                      self.mesh.nElementBoundaries_owned,
                                      self.coefficients.useRBLES,
                                      self.coefficients.useMetrics,
                                      self.timeIntegration.alpha_bdf,
                                      self.coefficients.epsFact_density,
                                      self.coefficients.epsFact,
                                      self.coefficients.sigma,
                                      self.coefficients.rho_0,
                                      self.coefficients.nu_0,
                                      self.coefficients.rho_1,
                                      self.coefficients.nu_1,
                                      self.coefficients.smagorinskyConstant,
                                      self.coefficients.turbulenceClosureModel,
                                      self.Ct_sge,
                                      self.Cd_sge,
                                      self.shockCapturing.shockCapturingFactor,
                                      self.numericalFlux.penalty_constant,
                                      # VRANS start
                                      self.coefficients.epsFact_solid,
                                      self.coefficients.q_phi_solid,
                                      self.coefficients.q_velocity_solid,
                                      self.coefficients.q_porosity,
                                      self.coefficients.q_dragAlpha,
                                      self.coefficients.q_dragBeta,
                                      self.q[('r', 0)],
                                      self.coefficients.q_turb_var[0],
                                      self.coefficients.q_turb_var[1],
                                      self.coefficients.q_turb_var_grad[0],
                                      self.coefficients.LAG_LES,
                                      self.q['eddy_viscosity'],
                                      self.q['eddy_viscosity_last'],
                                      self.ebqe['eddy_viscosity'],
                                      self.ebqe['eddy_viscosity_last'],
                                      # VRANS end
                                      self.u[0].femSpace.dofMap.l2g,
                                      self.u[1].femSpace.dofMap.l2g,
                                      self.l2g[0]['freeGlobal'],
                                      self.l2g[1]['freeGlobal'],
                                      self.u[0].dof,
                                      self.u[1].dof,
                                      self.u[2].dof,
                                      self.u[3].dof,
                                      self.coefficients.g,
                                      self.coefficients.useVF,
                                      self.q['rho'],
                                      self.coefficients.q_vf,
                                      self.coefficients.q_phi,
                                      self.coefficients.q_n,
                                      self.coefficients.q_kappa,
                                      self.timeIntegration.m_tmp[1],
                                      self.timeIntegration.m_tmp[2],
                                      self.timeIntegration.m_tmp[3],
                                      self.q[('f', 0)],
                                      self.timeIntegration.beta_bdf[1],
                                      self.timeIntegration.beta_bdf[2],
                                      self.timeIntegration.beta_bdf[3],
                                      self.q['dV'],
                                      self.q['dV_last'],
                                      self.stabilization.v_last,
                                      self.q[('cfl', 0)],
                                      self.q[('numDiff', 1, 1)],
                                      self.q[('numDiff', 2, 2)],
                                      self.q[('numDiff', 3, 3)],
                                      self.shockCapturing.numDiff_last[1],
                                      self.shockCapturing.numDiff_last[2],
                                      self.shockCapturing.numDiff_last[3],
                                      self.coefficients.sdInfo[(1, 1)][0], self.coefficients.sdInfo[(1, 1)][1],
                                      self.coefficients.sdInfo[(1, 2)][0], self.coefficients.sdInfo[(1, 2)][1],
                                      self.coefficients.sdInfo[(1, 3)][0], self.coefficients.sdInfo[(1, 3)][1],
                                      self.coefficients.sdInfo[(2, 2)][0], self.coefficients.sdInfo[(2, 2)][1],
                                      self.coefficients.sdInfo[(2, 1)][0], self.coefficients.sdInfo[(2, 1)][1],
                                      self.coefficients.sdInfo[(2, 3)][0], self.coefficients.sdInfo[(2, 3)][1],
                                      self.coefficients.sdInfo[(3, 3)][0], self.coefficients.sdInfo[(3, 3)][1],
                                      self.coefficients.sdInfo[(3, 1)][0], self.coefficients.sdInfo[(3, 1)][1],
                                      self.coefficients.sdInfo[(3, 2)][0], self.coefficients.sdInfo[(3, 2)][1],
                                      self.offset[0], self.offset[1], self.offset[2], self.offset[3],
                                      self.stride[0], self.stride[1], self.stride[2], self.stride[3],
                                      r,
                                      self.mesh.nExteriorElementBoundaries_global,
                                      self.mesh.exteriorElementBoundariesArray,
                                      self.mesh.elementBoundaryElementsArray,
                                      self.mesh.elementBoundaryLocalElementBoundariesArray,
                                      self.coefficients.ebqe_vf,
                                      self.coefficients.bc_ebqe_vf,
                                      self.coefficients.ebqe_phi,
                                      self.coefficients.bc_ebqe_phi,
                                      self.coefficients.ebqe_n,
                                      self.coefficients.ebqe_kappa,
                                      # VRANS start
                                      self.coefficients.ebqe_porosity,
                                      self.coefficients.ebqe_turb_var[0],
                                      self.coefficients.ebqe_turb_var[1],
                                      # VRANS end
                                      self.numericalFlux.isDOFBoundary[0],
                                      self.numericalFlux.isDOFBoundary[1],
                                      self.numericalFlux.isDOFBoundary[2],
                                      self.numericalFlux.isDOFBoundary[3],
                                      self.ebqe[('advectiveFlux_bc_flag', 0)],
                                      self.ebqe[('advectiveFlux_bc_flag', 1)],
                                      self.ebqe[('advectiveFlux_bc_flag', 2)],
                                      self.ebqe[('advectiveFlux_bc_flag', 3)],
                                      self.ebqe[('diffusiveFlux_bc_flag', 1, 1)],
                                      self.ebqe[('diffusiveFlux_bc_flag', 2, 2)],
                                      self.ebqe[('diffusiveFlux_bc_flag', 3, 3)],
                                      self.numericalFlux.ebqe[('u', 0)],
                                      self.ebqe[('advectiveFlux_bc', 0)],
                                      self.ebqe[('advectiveFlux_bc', 1)],
                                      self.ebqe[('advectiveFlux_bc', 2)],
                                      self.ebqe[('advectiveFlux_bc', 3)],
                                      self.numericalFlux.ebqe[('u', 1)],
                                      self.ebqe[('diffusiveFlux_bc', 1, 1)],
                                      self.ebqe['penalty'],
                                      self.numericalFlux.ebqe[('u', 2)],
                                      self.ebqe[('diffusiveFlux_bc', 2, 2)],
                                      self.numericalFlux.ebqe[('u', 3)],
                                      self.ebqe[('diffusiveFlux_bc', 3, 3)],
                                      self.q['x'],
                                      self.q[('velocity', 0)],
                                      self.ebqe[('velocity', 0)],
                                      self.ebq_global[('totalFlux', 0)],
                                      self.elementResidual[0],
                                      self.mesh.elementMaterialTypes,
                                      self.mesh.elementBoundaryMaterialTypes,
                                      self.coefficients.barycenters,
                                      self.coefficients.wettedAreas,
                                      self.coefficients.netForces_p,
                                      self.coefficients.netForces_v,
                                      self.coefficients.netMoments,
                                      self.q['velocityError'],
                                      self.velocityErrorNodal,
                                      self.q[('force', 0)],
                                      self.q[('force', 1)],
                                      self.q[('force', 2)],
                                      self.coefficients.use_ball_as_particle,
                                      self.coefficients.ball_center,
                                      self.coefficients.ball_radius,
                                      self.coefficients.ball_velocity,
                                      self.coefficients.ball_angular_velocity,
                                      self.coefficients.nParticles,
                                      self.coefficients.particle_netForces,
                                      self.coefficients.particle_netMoments,
                                      self.coefficients.particle_surfaceArea,
                                      self.mesh.nElements_owned,
                                      self.coefficients.particle_nitsche,
                                      self.coefficients.particle_epsFact,
                                      self.coefficients.particle_alpha,
                                      self.coefficients.particle_beta,
                                      self.coefficients.particle_penalty_constant)
        from proteus.flcbdfWrappers import globalSum
        for i in range(self.coefficients.netForces_p.shape[0]):
            self.coefficients.wettedAreas[i] = globalSum(self.coefficients.wettedAreas[i])
            for I in range(3):
                self.coefficients.netForces_p[i, I] = globalSum(self.coefficients.netForces_p[i, I])
                self.coefficients.netForces_v[i, I] = globalSum(self.coefficients.netForces_v[i, I])
                self.coefficients.netMoments[i, I] = globalSum(self.coefficients.netMoments[i, I])
                #cek hack, testing 6DOF motion
                #self.coefficients.netForces_p[i,I] = 0.0
                #self.coefficients.netForces_v[i,I] = 0.0
                #self.coefficients.netMoments[i,I] = 0.0
                #if I==0:
                #    self.coefficients.netForces_p[i,I] = (125.0* math.pi**2 * 0.125*math.cos(self.timeIntegration.t*math.pi))/4.0
                #if I==1:
                #    self.coefficients.netForces_p[i,I] = (125.0* math.pi**2 * 0.125*math.cos(self.timeIntegration.t*math.pi) + 125.0*9.81)/4.0
                #if I==2:
                #    self.coefficients.netMoments[i,I] = (4.05* math.pi**2 * (math.pi/4.0)*math.cos(self.timeIntegration.t*math.pi))/4.0
        for i in range(self.coefficients.nParticles):
            for I in range(3):
                self.coefficients.particle_netForces[i, I] = globalSum(
                    self.coefficients.particle_netForces[i, I])
                self.coefficients.particle_netForces[i+self.coefficients.nParticles, I] = globalSum(
                    self.coefficients.particle_netForces[i+self.coefficients.nParticles, I])
                self.coefficients.particle_netForces[i+2*self.coefficients.nParticles, I] = globalSum(
                    self.coefficients.particle_netForces[i+2*self.coefficients.nParticles, I])
                self.coefficients.particle_netMoments[i, I] = globalSum(
                    self.coefficients.particle_netMoments[i, I])
            self.coefficients.particle_surfaceArea[i] = globalSum(
                self.coefficients.particle_surfaceArea[i])
            logEvent("particle i=" + repr(i)+ " force " + repr(self.coefficients.particle_netForces[i]))
            logEvent("particle i=" + repr(i)+ " moment " + repr(self.coefficients.particle_netMoments[i]))
            logEvent("particle i=" + repr(i)+ " surfaceArea " + repr(self.coefficients.particle_surfaceArea[i]))
            logEvent("particle i=" + repr(i)+ " stress force " + repr(self.coefficients.particle_netForces[i+self.coefficients.nParticles]))
            logEvent("particle i=" + repr(i)+ " pressure force " + repr(self.coefficients.particle_netForces[i+2*self.coefficients.nParticles]))

        
        if self.forceStrongConditions:
            for cj in range(len(self.dirichletConditionsForceDOF)):
                for dofN, g in list(self.dirichletConditionsForceDOF[cj].DOFBoundaryConditionsDict.items()):
                    if cj == 0:
                        r[self.offset[cj] + self.stride[cj] * dofN] = self.u[cj].dof[dofN] - \
                            g(self.dirichletConditionsForceDOF[cj].DOFBoundaryPointDict[dofN], self.timeIntegration.t)
                    else:
                        r[self.offset[cj] + self.stride[cj] * dofN] = self.u[cj].dof[dofN] - \
                            g(self.dirichletConditionsForceDOF[cj].DOFBoundaryPointDict[dofN], self.timeIntegration.t) 
                        if self.MOVING_DOMAIN == 1.0:
                            r[self.offset[cj] + self.stride[cj] * dofN] -= self.mesh.nodeVelocityArray[dofN, cj - 1]

        cflMax = globalMax(self.q[('cfl', 0)].max()) * self.timeIntegration.dt
        logEvent("Maximum CFL = " + str(cflMax), level=2)
        if self.stabilization:
            self.stabilization.accumulateSubgridMassHistory(self.q)
        logEvent("Global residual", level=9, data=r)
        # mwf decide if this is reasonable for keeping solver statistics
        self.nonlinear_function_evaluations += 1

    def getJacobian(self, jacobian):
        cfemIntegrals.zeroJacobian_CSR(self.nNonzerosInJacobian,
                                       jacobian)
        if self.nSpace_global == 2:
            self.csrRowIndeces[(0, 3)] = self.csrRowIndeces[(0, 2)]
            self.csrColumnOffsets[(0, 3)] = self.csrColumnOffsets[(0, 2)]
            self.csrRowIndeces[(1, 3)] = self.csrRowIndeces[(0, 2)]
            self.csrColumnOffsets[(1, 3)] = self.csrColumnOffsets[(0, 2)]
            self.csrRowIndeces[(2, 3)] = self.csrRowIndeces[(0, 2)]
            self.csrColumnOffsets[(2, 3)] = self.csrColumnOffsets[(0, 2)]
            self.csrRowIndeces[(3, 0)] = self.csrRowIndeces[(2, 0)]
            self.csrColumnOffsets[(3, 0)] = self.csrColumnOffsets[(2, 0)]
            self.csrRowIndeces[(3, 1)] = self.csrRowIndeces[(2, 0)]
            self.csrColumnOffsets[(3, 1)] = self.csrColumnOffsets[(2, 0)]
            self.csrRowIndeces[(3, 2)] = self.csrRowIndeces[(2, 0)]
            self.csrColumnOffsets[(3, 2)] = self.csrColumnOffsets[(2, 0)]
            self.csrRowIndeces[(3, 3)] = self.csrRowIndeces[(2, 0)]
            self.csrColumnOffsets[(3, 3)] = self.csrColumnOffsets[(2, 0)]
            self.csrColumnOffsets_eb[(0, 3)] = self.csrColumnOffsets[(0, 2)]
            self.csrColumnOffsets_eb[(1, 3)] = self.csrColumnOffsets[(0, 2)]
            self.csrColumnOffsets_eb[(2, 3)] = self.csrColumnOffsets[(0, 2)]
            self.csrColumnOffsets_eb[(3, 0)] = self.csrColumnOffsets[(0, 2)]
            self.csrColumnOffsets_eb[(3, 1)] = self.csrColumnOffsets[(0, 2)]
            self.csrColumnOffsets_eb[(3, 2)] = self.csrColumnOffsets[(0, 2)]
            self.csrColumnOffsets_eb[(3, 3)] = self.csrColumnOffsets[(0, 2)]

        self.rans2p.calculateJacobian(self.coefficients.NONCONSERVATIVE_FORM,
                                      self.coefficients.MOMENTUM_SGE,
                                      self.coefficients.PRESSURE_SGE,
                                      self.coefficients.VELOCITY_SGE,
                                      self.coefficients.PRESSURE_PROJECTION_STABILIZATION,
                                      #element
                                      self.u[0].femSpace.elementMaps.psi,
                                      self.u[0].femSpace.elementMaps.grad_psi,
                                      self.mesh.nodeArray,
                                      self.mesh.nodeVelocityArray,
                                      self.MOVING_DOMAIN,
                                      self.mesh.elementNodesArray,
                                      self.elementQuadratureWeights[('u', 0)],
                                      self.u[0].femSpace.psi,
                                      self.u[0].femSpace.grad_psi,
                                      self.u[0].femSpace.psi,
                                      self.u[0].femSpace.grad_psi,
                                      self.u[1].femSpace.psi,
                                      self.u[1].femSpace.grad_psi,
                                      self.u[1].femSpace.psi,
                                      self.u[1].femSpace.grad_psi,
                                      # element boundary
                                      self.u[0].femSpace.elementMaps.psi_trace,
                                      self.u[0].femSpace.elementMaps.grad_psi_trace,
                                      self.elementBoundaryQuadratureWeights[('u', 0)],
                                      self.u[0].femSpace.psi_trace,
                                      self.u[0].femSpace.grad_psi_trace,
                                      self.u[0].femSpace.psi_trace,
                                      self.u[0].femSpace.grad_psi_trace,
                                      self.u[1].femSpace.psi_trace,
                                      self.u[1].femSpace.grad_psi_trace,
                                      self.u[1].femSpace.psi_trace,
                                      self.u[1].femSpace.grad_psi_trace,
                                      self.u[0].femSpace.elementMaps.boundaryNormals,
                                      self.u[0].femSpace.elementMaps.boundaryJacobians,
                                      self.eb_adjoint_sigma,
                                      self.elementDiameter,  # mesh.elementDiametersArray,
                                      self.mesh.nodeDiametersArray,
                                      self.stabilization.hFactor,
                                      self.mesh.nElements_global,
                                      self.coefficients.useRBLES,
                                      self.coefficients.useMetrics,
                                      self.timeIntegration.alpha_bdf,
                                      self.coefficients.epsFact_density,
                                      self.coefficients.epsFact,
                                      self.coefficients.sigma,
                                      self.coefficients.rho_0,
                                      self.coefficients.nu_0,
                                      self.coefficients.rho_1,
                                      self.coefficients.nu_1,
                                      self.coefficients.smagorinskyConstant,
                                      self.coefficients.turbulenceClosureModel,
                                      self.Ct_sge,
                                      self.Cd_sge,
                                      self.shockCapturing.shockCapturingFactor,
                                      self.numericalFlux.penalty_constant,
                                      # VRANS start
                                      self.coefficients.epsFact_solid,
                                      self.coefficients.q_phi_solid,
                                      self.coefficients.q_velocity_solid,
                                      self.coefficients.q_porosity,
                                      self.coefficients.q_dragAlpha,
                                      self.coefficients.q_dragBeta,
                                      self.q[('r', 0)],
                                      self.coefficients.q_turb_var[0],
                                      self.coefficients.q_turb_var[1],
                                      self.coefficients.q_turb_var_grad[0],
                                      self.coefficients.LAG_LES,
                                      self.q['eddy_viscosity_last'],
                                      self.ebqe['eddy_viscosity_last'],
                                      # VRANS end
                                      self.u[0].femSpace.dofMap.l2g,
                                      self.u[1].femSpace.dofMap.l2g,
                                      self.u[0].dof,
                                      self.u[1].dof,
                                      self.u[2].dof,
                                      self.u[3].dof,
                                      self.coefficients.g,
                                      self.coefficients.useVF,
                                      self.coefficients.q_vf,
                                      self.coefficients.q_phi,
                                      self.coefficients.q_n,
                                      self.coefficients.q_kappa,
                                      self.timeIntegration.beta_bdf[1],
                                      self.timeIntegration.beta_bdf[2],
                                      self.timeIntegration.beta_bdf[3],
                                      self.q['dV'],
                                      self.q['dV_last'],
                                      self.stabilization.v_last,
                                      self.q[('cfl', 0)],
                                      self.shockCapturing.numDiff_last[1],
                                      self.shockCapturing.numDiff_last[2],
                                      self.shockCapturing.numDiff_last[3],
                                      self.coefficients.sdInfo[(1, 1)][0], self.coefficients.sdInfo[(1, 1)][1],
                                      self.coefficients.sdInfo[(1, 2)][0], self.coefficients.sdInfo[(1, 2)][1],
                                      self.coefficients.sdInfo[(1, 3)][0], self.coefficients.sdInfo[(1, 3)][1],
                                      self.coefficients.sdInfo[(2, 2)][0], self.coefficients.sdInfo[(2, 2)][1],
                                      self.coefficients.sdInfo[(2, 1)][0], self.coefficients.sdInfo[(2, 1)][1],
                                      self.coefficients.sdInfo[(2, 3)][0], self.coefficients.sdInfo[(2, 3)][1],
                                      self.coefficients.sdInfo[(3, 3)][0], self.coefficients.sdInfo[(3, 3)][1],
                                      self.coefficients.sdInfo[(3, 1)][0], self.coefficients.sdInfo[(3, 1)][1],
                                      self.coefficients.sdInfo[(3, 2)][0], self.coefficients.sdInfo[(3, 2)][1],
                                      self.csrRowIndeces[(0, 0)], self.csrColumnOffsets[(0, 0)],
                                      self.csrRowIndeces[(0, 1)], self.csrColumnOffsets[(0, 1)],
                                      self.csrRowIndeces[(0, 2)], self.csrColumnOffsets[(0, 2)],
                                      self.csrRowIndeces[(0, 3)], self.csrColumnOffsets[(0, 3)],
                                      self.csrRowIndeces[(1, 0)], self.csrColumnOffsets[(1, 0)],
                                      self.csrRowIndeces[(1, 1)], self.csrColumnOffsets[(1, 1)],
                                      self.csrRowIndeces[(1, 2)], self.csrColumnOffsets[(1, 2)],
                                      self.csrRowIndeces[(1, 3)], self.csrColumnOffsets[(1, 3)],
                                      self.csrRowIndeces[(2, 0)], self.csrColumnOffsets[(2, 0)],
                                      self.csrRowIndeces[(2, 1)], self.csrColumnOffsets[(2, 1)],
                                      self.csrRowIndeces[(2, 2)], self.csrColumnOffsets[(2, 2)],
                                      self.csrRowIndeces[(2, 3)], self.csrColumnOffsets[(2, 3)],
                                      self.csrRowIndeces[(3, 0)], self.csrColumnOffsets[(3, 0)],
                                      self.csrRowIndeces[(3, 1)], self.csrColumnOffsets[(3, 1)],
                                      self.csrRowIndeces[(3, 2)], self.csrColumnOffsets[(3, 2)],
                                      self.csrRowIndeces[(3, 3)], self.csrColumnOffsets[(3, 3)],
                                      jacobian,
                                      self.mesh.nExteriorElementBoundaries_global,
                                      self.mesh.exteriorElementBoundariesArray,
                                      self.mesh.elementBoundaryElementsArray,
                                      self.mesh.elementBoundaryLocalElementBoundariesArray,
                                      self.coefficients.ebqe_vf,
                                      self.coefficients.bc_ebqe_vf,
                                      self.coefficients.ebqe_phi,
                                      self.coefficients.bc_ebqe_phi,
                                      self.coefficients.ebqe_n,
                                      self.coefficients.ebqe_kappa,
                                      # VRANS start
                                      self.coefficients.ebqe_porosity,
                                      self.coefficients.ebqe_turb_var[0],
                                      self.coefficients.ebqe_turb_var[1],
                                      # VRANS end
                                      self.numericalFlux.isDOFBoundary[0],
                                      self.numericalFlux.isDOFBoundary[1],
                                      self.numericalFlux.isDOFBoundary[2],
                                      self.numericalFlux.isDOFBoundary[3],
                                      self.ebqe[('advectiveFlux_bc_flag', 0)],
                                      self.ebqe[('advectiveFlux_bc_flag', 1)],
                                      self.ebqe[('advectiveFlux_bc_flag', 2)],
                                      self.ebqe[('advectiveFlux_bc_flag', 3)],
                                      self.ebqe[('diffusiveFlux_bc_flag', 1, 1)],
                                      self.ebqe[('diffusiveFlux_bc_flag', 2, 2)],
                                      self.ebqe[('diffusiveFlux_bc_flag', 3, 3)],
                                      self.numericalFlux.ebqe[('u', 0)],
                                      self.ebqe[('advectiveFlux_bc', 0)],
                                      self.ebqe[('advectiveFlux_bc', 1)],
                                      self.ebqe[('advectiveFlux_bc', 2)],
                                      self.ebqe[('advectiveFlux_bc', 3)],
                                      self.numericalFlux.ebqe[('u', 1)],
                                      self.ebqe[('diffusiveFlux_bc', 1, 1)],
                                      self.ebqe['penalty'],
                                      self.numericalFlux.ebqe[('u', 2)],
                                      self.ebqe[('diffusiveFlux_bc', 2, 2)],
                                      self.numericalFlux.ebqe[('u', 3)],
                                      self.ebqe[('diffusiveFlux_bc', 3, 3)],
                                      self.csrColumnOffsets_eb[(0, 0)],
                                      self.csrColumnOffsets_eb[(0, 1)],
                                      self.csrColumnOffsets_eb[(0, 2)],
                                      self.csrColumnOffsets_eb[(0, 3)],
                                      self.csrColumnOffsets_eb[(1, 0)],
                                      self.csrColumnOffsets_eb[(1, 1)],
                                      self.csrColumnOffsets_eb[(1, 2)],
                                      self.csrColumnOffsets_eb[(1, 3)],
                                      self.csrColumnOffsets_eb[(2, 0)],
                                      self.csrColumnOffsets_eb[(2, 1)],
                                      self.csrColumnOffsets_eb[(2, 2)],
                                      self.csrColumnOffsets_eb[(2, 3)],
                                      self.csrColumnOffsets_eb[(3, 0)],
                                      self.csrColumnOffsets_eb[(3, 1)],
                                      self.csrColumnOffsets_eb[(3, 2)],
                                      self.csrColumnOffsets_eb[(3, 3)],
                                      self.mesh.elementMaterialTypes,
                                      self.mesh.elementBoundaryMaterialTypes,
                                      self.coefficients.use_ball_as_particle,
                                      self.coefficients.ball_center,
                                      self.coefficients.ball_radius,
                                      self.coefficients.ball_velocity,
                                      self.coefficients.ball_angular_velocity,
                                      self.coefficients.nParticles,
                                      self.mesh.nElements_owned,
                                      self.coefficients.particle_nitsche,
                                      self.coefficients.particle_epsFact,
                                      self.coefficients.particle_alpha,
                                      self.coefficients.particle_beta,
                                      self.coefficients.particle_penalty_constant)
        
        if not self.forceStrongConditions and max(numpy.linalg.norm(self.u[1].dof, numpy.inf), numpy.linalg.norm(self.u[2].dof, numpy.inf), numpy.linalg.norm(self.u[3].dof, numpy.inf)) < 1.0e-8:
            self.pp_hasConstantNullSpace = True
        else:
            self.pp_hasConstantNullSpace = False
        # Load the Dirichlet conditions directly into residual
        if self.forceStrongConditions:
            for cj in range(self.nc):
                for dofN in list(self.dirichletConditionsForceDOF[cj].DOFBoundaryConditionsDict.keys()):
                    global_dofN = self.offset[cj] + self.stride[cj] * dofN
                    for i in range(self.rowptr[global_dofN], self.rowptr[global_dofN + 1]):
                        if (self.colind[i] == global_dofN):
                            self.nzval[i] = 1.0
                        else:
                            self.nzval[i] = 0.0
                            # print "RBLES zeroing residual cj = %s dofN= %s global_dofN= %s " % (cj,dofN,global_dofN)
        logEvent("Jacobian ", level=10, data=jacobian)
        # mwf decide if this is reasonable for solver statistics
        self.nonlinear_function_jacobian_evaluations += 1
        return jacobian

    def calculateElementQuadrature(self, domainMoved=False):
        """
        Calculate the physical location and weights of the quadrature rules
        and the shape information at the quadrature points.

        This function should be called only when the mesh changes.
        """
        if self.postProcessing:
            self.u[0].femSpace.elementMaps.getValues(self.elementQuadraturePoints,
                                                     self.q['x'])
            self.u[0].femSpace.elementMaps.getJacobianValues(self.elementQuadraturePoints,
                                                             self.q['J'],
                                                             self.q['inverse(J)'],
                                                             self.q['det(J)'])
            self.u[0].femSpace.getBasisValues(self.elementQuadraturePoints, self.q[('v', 0)])
        self.u[0].femSpace.elementMaps.getBasisValuesRef(self.elementQuadraturePoints)
        self.u[0].femSpace.elementMaps.getBasisGradientValuesRef(self.elementQuadraturePoints)
        self.u[0].femSpace.getBasisValuesRef(self.elementQuadraturePoints)
        self.u[0].femSpace.getBasisGradientValuesRef(self.elementQuadraturePoints)
        self.u[1].femSpace.getBasisValuesRef(self.elementQuadraturePoints)
        self.u[1].femSpace.getBasisGradientValuesRef(self.elementQuadraturePoints)
        self.coefficients.initializeElementQuadrature(self.timeIntegration.t, self.q)
        if self.stabilization is not None and not domainMoved:
            self.stabilization.initializeElementQuadrature(self.mesh, self.timeIntegration.t, self.q)
            self.stabilization.initializeTimeIntegration(self.timeIntegration)
        if self.shockCapturing is not None and not domainMoved:
            self.shockCapturing.initializeElementQuadrature(self.mesh, self.timeIntegration.t, self.q)

    def calculateElementBoundaryQuadrature(self, domainMoved=False):
        """
        Calculate the physical location and weights of the quadrature rules
        and the shape information at the quadrature points on element boundaries.

        This function should be called only when the mesh changes.
        """
        if self.postProcessing:
            self.u[0].femSpace.elementMaps.getValuesTrace(self.elementBoundaryQuadraturePoints,
                                                          self.ebq['x'])
            self.u[0].femSpace.elementMaps.getJacobianValuesTrace(self.elementBoundaryQuadraturePoints,
                                                                  self.ebq['inverse(J)'],
                                                                  self.ebq['g'],
                                                                  self.ebq['sqrt(det(g))'],
                                                                  self.ebq['n'])
            cfemIntegrals.copyLeftElementBoundaryInfo(self.mesh.elementBoundaryElementsArray,
                                                      self.mesh.elementBoundaryLocalElementBoundariesArray,
                                                      self.mesh.exteriorElementBoundariesArray,
                                                      self.mesh.interiorElementBoundariesArray,
                                                      self.ebq['x'],
                                                      self.ebq['n'],
                                                      self.ebq_global['x'],
                                                      self.ebq_global['n'])
            self.u[0].femSpace.elementMaps.getInverseValuesTrace(self.ebq['inverse(J)'], self.ebq['x'], self.ebq['hat(x)'])
            self.u[0].femSpace.elementMaps.getPermutations(self.ebq['hat(x)'])
            self.testSpace[0].getBasisValuesTrace(self.u[0].femSpace.elementMaps.permutations,
                                                  self.ebq['hat(x)'],
                                                  self.ebq[('w', 0)])
            self.u[0].femSpace.getBasisValuesTrace(self.u[0].femSpace.elementMaps.permutations,
                                                   self.ebq['hat(x)'],
                                                   self.ebq[('v', 0)])
            cfemIntegrals.calculateElementBoundaryIntegrationWeights(self.ebq['sqrt(det(g))'],
                                                                     self.elementBoundaryQuadratureWeights[('u', 0)],
                                                                     self.ebq[('dS_u', 0)])

    def calculateExteriorElementBoundaryQuadrature(self, domainMoved=False):
        """
        Calculate the physical location and weights of the quadrature rules
        and the shape information at the quadrature points on global element boundaries.

        This function should be called only when the mesh changes.
        """
        logEvent("initalizing ebqe vectors for post-procesing velocity")
        if self.postProcessing:
            self.u[0].femSpace.elementMaps.getValuesGlobalExteriorTrace(self.elementBoundaryQuadraturePoints,
                                                                        self.ebqe['x'])
            self.u[0].femSpace.elementMaps.getJacobianValuesGlobalExteriorTrace(self.elementBoundaryQuadraturePoints,
                                                                                self.ebqe['inverse(J)'],
                                                                                self.ebqe['g'],
                                                                                self.ebqe['sqrt(det(g))'],
                                                                                self.ebqe['n'])
            cfemIntegrals.calculateIntegrationWeights(self.ebqe['sqrt(det(g))'],
                                                      self.elementBoundaryQuadratureWeights[('u', 0)],
                                                      self.ebqe[('dS_u', 0)])
        #
        # get physical locations of element boundary quadrature points
        #
        # assume all components live on the same mesh
        logEvent("initalizing basis info")
        self.u[0].femSpace.elementMaps.getBasisValuesTraceRef(self.elementBoundaryQuadraturePoints)
        self.u[0].femSpace.elementMaps.getBasisGradientValuesTraceRef(self.elementBoundaryQuadraturePoints)
        self.u[0].femSpace.getBasisValuesTraceRef(self.elementBoundaryQuadraturePoints)
        self.u[0].femSpace.getBasisGradientValuesTraceRef(self.elementBoundaryQuadraturePoints)
        self.u[1].femSpace.getBasisValuesTraceRef(self.elementBoundaryQuadraturePoints)
        self.u[1].femSpace.getBasisGradientValuesTraceRef(self.elementBoundaryQuadraturePoints)
        self.u[0].femSpace.elementMaps.getValuesGlobalExteriorTrace(self.elementBoundaryQuadraturePoints,
                                                                    self.ebqe['x'])
        logEvent("setting flux boundary conditions")
        if not domainMoved:
            self.fluxBoundaryConditionsObjectsDict = dict([(cj, FluxBoundaryConditions(self.mesh,
                                                                                       self.nElementBoundaryQuadraturePoints_elementBoundary,
                                                                                       self.ebqe[('x')],
                                                                                       self.advectiveFluxBoundaryConditionsSetterDict[cj],
                                                                                       self.diffusiveFluxBoundaryConditionsSetterDictDict[cj]))
                                                           for cj in list(self.advectiveFluxBoundaryConditionsSetterDict.keys())])
            logEvent("initializing coefficients ebqe")
            self.coefficients.initializeGlobalExteriorElementBoundaryQuadrature(self.timeIntegration.t, self.ebqe)
        logEvent("done with ebqe")

    def estimate_mt(self):
        pass

    def calculateSolutionAtQuadrature(self):
        pass

    def calculateAuxiliaryQuantitiesAfterStep(self):
        if self.postProcessing and self.conservativeFlux:
            self.rans2p.calculateVelocityAverage(self.mesh.nExteriorElementBoundaries_global,
                                                 self.mesh.exteriorElementBoundariesArray,
                                                 self.mesh.nInteriorElementBoundaries_global,
                                                 self.mesh.interiorElementBoundariesArray,
                                                 self.mesh.elementBoundaryElementsArray,
                                                 self.mesh.elementBoundaryLocalElementBoundariesArray,
                                                 self.mesh.nodeArray,
                                                 self.mesh.nodeVelocityArray,
                                                 self.MOVING_DOMAIN,
                                                 self.mesh.elementNodesArray,
                                                 self.u[0].femSpace.elementMaps.psi_trace,
                                                 self.u[0].femSpace.elementMaps.grad_psi_trace,
                                                 self.u[0].femSpace.elementMaps.boundaryNormals,
                                                 self.u[0].femSpace.elementMaps.boundaryJacobians,
                                                 self.u[1].femSpace.dofMap.l2g,
                                                 self.u[1].dof,
                                                 self.u[2].dof,
                                                 self.u[3].dof,
                                                 self.u[1].femSpace.psi_trace,
                                                 self.ebqe[('velocity', 0)],
                                                 self.ebq_global[('velocityAverage', 0)])
            if self.movingDomain:
                logEvent("Element Quadrature", level=3)
                self.calculateElementQuadrature(domainMoved=True)
                logEvent("Element Boundary Quadrature", level=3)
                self.calculateElementBoundaryQuadrature(domainMoved=True)
                logEvent("Global Exterior Element Boundary Quadrature", level=3)
                self.calculateExteriorElementBoundaryQuadrature(domainMoved=True)
                for ci in range(len(self.velocityPostProcessor.vpp_algorithms)):
                    for cj in list(self.velocityPostProcessor.vpp_algorithms[ci].updateConservationJacobian.keys()):
                        self.velocityPostProcessor.vpp_algorithms[ci].updateWeights()
                        self.velocityPostProcessor.vpp_algorithms[ci].computeGeometricInfo()
                        self.velocityPostProcessor.vpp_algorithms[ci].updateConservationJacobian[cj] = True
        self.q['velocityError'][:] = self.q[('velocity', 0)]
        OneLevelTransport.calculateAuxiliaryQuantitiesAfterStep(self)
        # if  self.coefficients.nd ==3:
        #     self.q[('cfl',0)][:] = np.sqrt(self.q[('velocity',0)][...,0]*self.q[('velocity',0)][...,0] +
        #                                    self.q[('velocity',0)][...,1]*self.q[('velocity',0)][...,1] +
        #                                    self.q[('velocity',0)][...,2]*self.q[('velocity',0)][...,2])/self.elementDiameter[:,np.newaxis]
        # else:
        #     self.q[('cfl',0)][:] = np.sqrt(self.q[('velocity',0)][...,0]*self.q[('velocity',0)][...,0] +
        #                                    self.q[('velocity',0)][...,1]*self.q[('velocity',0)][...,1])/self.elementDiameter[:,np.newaxis]
        self.q['velocityError'] -= self.q[('velocity', 0)]
        self.q['eddy_viscosity_last'][:] = self.q['eddy_viscosity']
        self.ebqe['eddy_viscosity_last'][:] = self.ebqe['eddy_viscosity']
        
    def updateAfterMeshMotion(self):
        pass


def getErgunDrag(porosity, meanGrainSize, viscosity):
    # cek hack, this doesn't seem right
    # cek todo look up correct Ergun model for alpha and beta
    voidFrac = 1.0 - porosity
    if voidFrac > 1.0e-6:
        dragBeta = porosity * porosity * porosity * meanGrainSize * 1.0e-2 / voidFrac
    if (porosity > epsZero and meanGrainSize > epsZero):
        dragAlpha = viscosity * 180.0 * voidFrac * voidFrac / (meanGrainSize * meanGrainSize * porosity)<|MERGE_RESOLUTION|>--- conflicted
+++ resolved
@@ -905,17 +905,10 @@
         self.phi = phiDict
         self.dphi = {}
         self.matType = matType
-<<<<<<< HEAD
         #self.reuse_test_trial_quadrature = reuse_trial_and_test_quadrature  # True#False
         #if self.reuse_test_trial_quadrature:
         #    for ci in range(1, coefficients.nc):
         #        assert self.u[ci].femSpace.__class__.__name__ == self.u[0].femSpace.__class__.__name__, "to reuse_test_trial_quad all femSpaces must be the same!"
-=======
-        self.reuse_test_trial_quadrature = reuse_trial_and_test_quadrature  # True#False
-        if self.reuse_test_trial_quadrature:
-            for ci in range(1, coefficients.nc):
-                assert self.u[ci].femSpace.__class__.__name__ == self.u[0].femSpace.__class__.__name__, "to reuse_test_trial_quad all femSpaces must be the same!"
->>>>>>> 8a2c6e2a
         # Simplicial Mesh
         self.mesh = self.u[0].femSpace.mesh  # assume the same mesh for  all components for now
         self.par_info = LinearAlgebraTools.ParInfo_petsc4py()
