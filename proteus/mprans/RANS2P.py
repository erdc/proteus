--- conflicted
+++ resolved
@@ -75,7 +75,7 @@
                 self.v_last[:] = self.cq[('velocity', 0)]
             elif self.nSteps == self.nStepsToDelay:
                 logEvent("RANS2P.SubgridError: switched to lagged subgrid error")
-                #create a separate object identical to cq[('velocity')] 
+                #create a separate object identical to cq[('velocity')]
                 self.v_last = self.cq[('velocity', 0)].copy()
             else:
                 pass
@@ -126,12 +126,12 @@
         if self.lag:
             if self.nSteps > self.nStepsToDelay:
                 #numDiff_last is a different object
-                #update the values of numDiff_last based on numDiff, 
+                #update the values of numDiff_last based on numDiff,
                 for ci in range(1, 4):
                     self.numDiff_last[ci][:] = self.numDiff[ci]
             elif self.nSteps == self.nStepsToDelay:
                 logEvent("RANS2P.ShockCapturing: switched to lagged shock capturing")
-                #if lagging, then create a separate object identical to numDiff 
+                #if lagging, then create a separate object identical to numDiff
                 for ci in range(1, 4):
                     self.numDiff_last[ci] = self.numDiff[ci].copy()
             else:
@@ -232,14 +232,14 @@
         self.particle_alpha = particle_alpha
         self.particle_beta = particle_beta
         self.particle_penalty_constant = particle_penalty_constant
-        self.particle_netForces = np.zeros((3*self.nParticles, 3), 'd')#####[total_force_1,total_force_2,...,stress_1,stress_2,...,pressure_1,pressure_2,...]  
+        self.particle_netForces = np.zeros((3*self.nParticles, 3), 'd')#####[total_force_1,total_force_2,...,stress_1,stress_2,...,pressure_1,pressure_2,...]
         self.particle_netMoments = np.zeros((self.nParticles, 3), 'd')
         self.particle_surfaceArea = np.zeros((self.nParticles,), 'd')
         if ball_center is None:
             self.ball_center = 1e10*numpy.ones((self.nParticles,3),'d')
         else:
             self.ball_center = ball_center
-        
+
         if ball_radius is None:
             self.ball_radius = 1e10*numpy.ones((self.nParticles,1),'d')
         else:
@@ -830,15 +830,12 @@
         self.model.dt_last = self.model.timeIntegration.dt
         self.model.q['dV_last'][:] = self.model.q['dV']
         if self.comm.isMaster():
-<<<<<<< HEAD
-=======
             logEvent("wettedAreas\n"+
                      `self.wettedAreas[:]` +
                      "\nForces_p\n" +
                      `self.netForces_p[:,:]` +
                      "\nForces_v\n" +
                      `self.netForces_v[:,:]`)
->>>>>>> 1c8b1f69
             self.wettedAreaHistory.write("%21.16e\n" % (self.wettedAreas[-1],))
             self.forceHistory_p.write("%21.16e %21.16e %21.16e\n" % tuple(self.netForces_p[-1, :]))
             self.forceHistory_p.flush()
@@ -1463,7 +1460,7 @@
         self.velocityErrorNodal = self.u[0].dof.copy()
         logEvent('WARNING: The boundary fluxes at interpart boundaries are skipped if elementBoundaryMaterialType is 0 for RANS2P-based models. This means that DG methods are currently incompatible with RANS2P.')
 
-        
+
         self.q[('force', 0)] = numpy.zeros(
             (self.mesh.nElements_global, self.nQuadraturePoints_element), 'd')
         self.q[('force', 1)] = numpy.zeros(
@@ -1522,15 +1519,10 @@
                     if cj == 0:
                         self.u[cj].dof[dofN] = g(self.dirichletConditionsForceDOF[cj].DOFBoundaryPointDict[dofN], self.timeIntegration.t)
                     else:
-<<<<<<< HEAD
-                        self.u[cj].dof[dofN] = g(self.dirichletConditionsForceDOF[cj].DOFBoundaryPointDict[dofN],self.timeIntegration.t) + self.MOVING_DOMAIN*self.mesh.nodeVelocityArray[dofN,cj-1]
-
-=======
                         self.u[cj].dof[dofN] = g(self.dirichletConditionsForceDOF[cj].DOFBoundaryPointDict[dofN],
                                                  self.timeIntegration.t)
                         if self.MOVING_DOMAIN == 1.0:
                             self.u[cj].dof[dofN] += self.mesh.nodeVelocityArray[dofN, cj - 1]
->>>>>>> 1c8b1f69
         self.rans2p.calculateResidual(self.coefficients.NONCONSERVATIVE_FORM,
                                       self.coefficients.MOMENTUM_SGE,
                                       self.coefficients.PRESSURE_SGE,
@@ -1756,7 +1748,7 @@
             logEvent("particle i=" + repr(i)+ " stress force " + repr(self.coefficients.particle_netForces[i+self.coefficients.nParticles]))
             logEvent("particle i=" + repr(i)+ " pressure force " + repr(self.coefficients.particle_netForces[i+2*self.coefficients.nParticles]))
 
-        
+
         if self.forceStrongConditions:
             for cj in range(len(self.dirichletConditionsForceDOF)):
                 for dofN, g in list(self.dirichletConditionsForceDOF[cj].DOFBoundaryConditionsDict.items()):
@@ -1765,7 +1757,7 @@
                             g(self.dirichletConditionsForceDOF[cj].DOFBoundaryPointDict[dofN], self.timeIntegration.t)
                     else:
                         r[self.offset[cj] + self.stride[cj] * dofN] = self.u[cj].dof[dofN] - \
-                            g(self.dirichletConditionsForceDOF[cj].DOFBoundaryPointDict[dofN], self.timeIntegration.t) 
+                            g(self.dirichletConditionsForceDOF[cj].DOFBoundaryPointDict[dofN], self.timeIntegration.t)
                         if self.MOVING_DOMAIN == 1.0:
                             r[self.offset[cj] + self.stride[cj] * dofN] -= self.mesh.nodeVelocityArray[dofN, cj - 1]
 
@@ -1990,7 +1982,7 @@
                                       self.coefficients.particle_alpha,
                                       self.coefficients.particle_beta,
                                       self.coefficients.particle_penalty_constant)
-        
+
         if not self.forceStrongConditions and max(numpy.linalg.norm(self.u[1].dof, numpy.inf), numpy.linalg.norm(self.u[2].dof, numpy.inf), numpy.linalg.norm(self.u[3].dof, numpy.inf)) < 1.0e-8:
             self.pp_hasConstantNullSpace = True
         else:
@@ -2161,13 +2153,6 @@
                         self.velocityPostProcessor.vpp_algorithms[ci].updateConservationJacobian[cj] = True
         self.q['velocityError'][:] = self.q[('velocity', 0)]
         OneLevelTransport.calculateAuxiliaryQuantitiesAfterStep(self)
-<<<<<<< HEAD
-        self.q[('cfl',0)][:] = np.sqrt(self.q[('velocity',0)][...,0]*self.q[('velocity',0)][...,0] +
-                                       self.q[('velocity',0)][...,1]*self.q[('velocity',0)][...,1] +
-                                       self.q[('velocity',0)][...,2]*self.q[('velocity',0)][...,2])/self.elementDiameter[:,np.newaxis]
-        self.q['velocityError']-=self.q[('velocity',0)]
-
-=======
         if  self.coefficients.nd ==3:
             self.q[('cfl',0)][:] = np.sqrt(self.q[('velocity',0)][...,0]*self.q[('velocity',0)][...,0] +
                                            self.q[('velocity',0)][...,1]*self.q[('velocity',0)][...,1] +
@@ -2178,8 +2163,7 @@
         self.q['velocityError'] -= self.q[('velocity', 0)]
         self.q['eddy_viscosity_last'][:] = self.q['eddy_viscosity']
         self.ebqe['eddy_viscosity_last'][:] = self.ebqe['eddy_viscosity']
-        
->>>>>>> 1c8b1f69
+
     def updateAfterMeshMotion(self):
         pass
 
