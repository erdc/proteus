"""
Optimized  Two-Phase Reynolds Averaged Navier-Stokes
"""
import proteus
from proteus.mprans.cRANS2P import *
from proteus.mprans.cRANS2P2D import *
from proteus import Profiling
from proteus import LinearAlgebraTools as LAT


class SubgridError(proteus.SubgridError.SGE_base):
    """
    Create a SubgridError  object for two-phase incompressible flow

    The VMS subgrid error approximation

    Parameters
    ----------
        coefficients  : proteus.TransportCoefficients.TC_base
            The coefficients object
        nd            : int
            Number of space  dimensions
        lag           : bool
            Use prior time step to calculate
        nStepsToDelay : int
            Lag only after nSteps
        hFactor       : float
            scaling factor based on order
        noPressureStabilization : bool
            turn off pressure stab
    """

    def __init__(self, coefficients, nd, lag=False, nStepsToDelay=0, hFactor=1.0, noPressureStabilization=False):
        self.noPressureStabilization = noPressureStabilization
        proteus.SubgridError.SGE_base.__init__(self, coefficients, nd, lag)
        coefficients.stencil[0].add(0)
        self.hFactor = hFactor
        self.nStepsToDelay = nStepsToDelay
        self.nSteps = 0
        if self.lag:
            logEvent("RANS2P.SubgridError: lagging requested but must lag the first step; switching lagging off and delaying")
            self.nStepsToDelay = 1
            self.lag = False

    def initializeElementQuadrature(self, mesh, t, cq):
        """
        Allocated or set additional arrays for values at element quadrature

        Parameters
        ----------
        mesh : proteus.MeshTools.Mesh
           The mesh for the domain
        t    : float
           The current time
        cq   : dict
           The dictionary of element quadrature arrrays
        """
        import copy
        self.cq = cq
        self.v_last = self.cq[('velocity', 0)]

    def updateSubgridErrorHistory(self, initializationPhase=False):
        self.nSteps += 1
        if self.lag:
            self.v_last[:] = self.cq[('velocity', 0)]
        if self.lag == False and self.nStepsToDelay is not None and self.nSteps > self.nStepsToDelay:
            logEvent("RANS2P.SubgridError: switched to lagged subgrid error")
            self.lag = True
            self.v_last = self.cq[('velocity', 0)].copy()

    def calculateSubgridError(self, q):
        pass


class NumericalFlux(proteus.NumericalFlux.NavierStokes_Advection_DiagonalUpwind_Diffusion_SIPG_exterior):
    hasInterior = False

    def __init__(self, vt, getPointwiseBoundaryConditions,
                 getAdvectiveFluxBoundaryConditions,
                 getDiffusiveFluxBoundaryConditions,
                 getPeriodicBoundaryConditions=None):
        proteus.NumericalFlux.NavierStokes_Advection_DiagonalUpwind_Diffusion_SIPG_exterior.__init__(self, vt, getPointwiseBoundaryConditions,
                                                                                                     getAdvectiveFluxBoundaryConditions,
                                                                                                     getDiffusiveFluxBoundaryConditions, getPeriodicBoundaryConditions)
        self.penalty_constant = 2.0
        self.includeBoundaryAdjoint = True
        self.boundaryAdjoint_sigma = 1.0
        self.hasInterior = False


class ShockCapturing(proteus.ShockCapturing.ShockCapturing_base):
    def __init__(self, coefficients, nd, shockCapturingFactor=0.25, lag=False, nStepsToDelay=3):
        proteus.ShockCapturing.ShockCapturing_base.__init__(self, coefficients, nd, shockCapturingFactor, lag)
        self.nStepsToDelay = nStepsToDelay
        self.nSteps = 0
        if self.lag:
            logEvent("RANS2P.ShockCapturing: lagging requested but must lag the first step; switching lagging off and delaying")
            self.nStepsToDelay = 1
            self.lag = False

    def initializeElementQuadrature(self, mesh, t, cq):
        self.mesh = mesh
        self.numDiff = {}
        self.numDiff_last = {}
        for ci in range(1, 4):
            self.numDiff[ci] = cq[('numDiff', ci, ci)]
            self.numDiff_last[ci] = cq[('numDiff', ci, ci)]

    def updateShockCapturingHistory(self):
        self.nSteps += 1
        if self.lag:
            for ci in range(1, 4):
                self.numDiff_last[ci][:] = self.numDiff[ci]
        if self.lag == False and self.nStepsToDelay is not None and self.nSteps > self.nStepsToDelay:
            logEvent("RANS2P.ShockCapturing: switched to lagged shock capturing")
            self.lag = True
            for ci in range(1, 4):
                self.numDiff_last[ci] = self.numDiff[ci].copy()
        logEvent("RANS2P: max numDiff_1 %e numDiff_2 %e numDiff_3 %e" % (globalMax(self.numDiff_last[1].max()),
                                                                         globalMax(self.numDiff_last[2].max()),
                                                                         globalMax(self.numDiff_last[3].max())))


class Coefficients(proteus.TransportCoefficients.TC_base):
    """
    The coefficients for two incompresslble fluids governed by the Navier-Stokes equations and separated by a sharp interface represented by a level set function
    """
    from proteus.ctransportCoefficients import TwophaseNavierStokes_ST_LS_SO_2D_Evaluate
    from proteus.ctransportCoefficients import TwophaseNavierStokes_ST_LS_SO_3D_Evaluate
    from proteus.ctransportCoefficients import TwophaseNavierStokes_ST_LS_SO_2D_Evaluate_sd
    from proteus.ctransportCoefficients import TwophaseNavierStokes_ST_LS_SO_3D_Evaluate_sd
    from proteus.ctransportCoefficients import calculateWaveFunction3d_ref

    def __init__(self,
                 epsFact=1.5,
                 sigma=72.8,
                 rho_0=998.2, nu_0=1.004e-6,
                 rho_1=1.205, nu_1=1.500e-5,
                 g=[0.0, 0.0, -9.8],
                 nd=3,
                 ME_model=0,
                 LS_model=None,
                 VF_model=None,
                 KN_model=None,
                 Closure_0_model=None,  # Turbulence closure model
                 Closure_1_model=None,  # Second possible Turbulence closure model
                 epsFact_density=None,
                 stokes=False,
                 sd=True,
                 movingDomain=False,
                 useVF=0.0,
                 useRBLES=0.0,
                 useMetrics=0.0,
                 useConstant_he=False,
                 dragAlpha=0.0,
                 dragBeta=0.0,
                 setParamsFunc=None,  # uses setParamsFunc if given
                 dragAlphaTypes=None,  # otherwise can use element constant values
                 dragBetaTypes=None,  # otherwise can use element constant values
                 porosityTypes=None,
                 killNonlinearDrag=False,
                 waveFlag=None,
                 waveHeight=0.01,
                 waveCelerity=1.0,
                 waveFrequency=1.0,
                 waveNumber=2.0,
                 waterDepth=0.5,
                 Omega_s=[[0.45, 0.55], [0.2, 0.4], [0.0, 1.0]],
                 epsFact_source=1.,
                 epsFact_solid=None,
                 eb_adjoint_sigma=1.0,
                 eb_penalty_constant=10.0,
                 forceStrongDirichlet=False,
                 turbulenceClosureModel=0,  # 0=No Model, 1=Smagorinksy, 2=Dynamic Smagorinsky, 3=K-Epsilon, 4=K-Omega
                 smagorinskyConstant=0.1,
                 barycenters=None,
                 NONCONSERVATIVE_FORM=0.0,
                 MOMENTUM_SGE=1.0,
                 PRESSURE_SGE=1.0,
                 VELOCITY_SGE=1.0,
                 PRESSURE_PROJECTION_STABILIZATION=0.0,
                 phaseFunction=None):
        self.phaseFunction=phaseFunction
        self.NONCONSERVATIVE_FORM=NONCONSERVATIVE_FORM
        self.MOMENTUM_SGE=MOMENTUM_SGE
        self.PRESSURE_SGE=PRESSURE_SGE
        self.VELOCITY_SGE=VELOCITY_SGE
        self.PRESSURE_PROJECTION_STABILIZATION=PRESSURE_PROJECTION_STABILIZATION
        self.barycenters=barycenters
        self.smagorinskyConstant = smagorinskyConstant
        self.turbulenceClosureModel = turbulenceClosureModel
        self.forceStrongDirichlet = forceStrongDirichlet
        self.eb_adjoint_sigma = eb_adjoint_sigma
        self.eb_penalty_constant = eb_penalty_constant
        self.movingDomain = movingDomain
        self.epsFact_solid = epsFact_solid
        self.useConstant_he = useConstant_he
        self.useVF = useVF
        self.useRBLES = useRBLES
        self.useMetrics = useMetrics
        self.sd = sd
        if epsFact_density is not None:
            self.epsFact_density = epsFact_density
        else:
            self.epsFact_density = epsFact
        self.stokes = stokes
        self.ME_model = ME_model
        self.LS_model = LS_model
        self.VF_model = VF_model
        self.KN_model = KN_model
        self.Closure_0_model = Closure_0_model
        self.Closure_1_model = Closure_1_model
        self.epsFact = epsFact
        self.eps = None
        self.sigma = sigma
        self.rho_0 = rho_0
        self.nu_0 = nu_0
        # cek for debugging using single phase test problems
        self.rho = rho_0
        self.nu = nu_0
        self.rho_1 = rho_1
        self.nu_1 = nu_1
        self.g = numpy.array(g)
        self.nd = nd
        #
        self.dragAlpha = dragAlpha
        self.dragBeta = dragBeta
        self.setParamsFunc = setParamsFunc
        self.dragAlphaTypes = dragAlphaTypes
        self.dragBetaTypes = dragBetaTypes
        self.porosityTypes = porosityTypes
        self.killNonlinearDrag = int(killNonlinearDrag)
        self.waveFlag = waveFlag
        self.waveHeight = waveHeight
        self.waveCelerity = waveCelerity
        self.waveFrequency = waveFrequency
        self.waveNumber = waveNumber
        self.waterDepth = waterDepth
        self.Omega_s = Omega_s
        self.epsFact_source = epsFact_source
        self.linearDragFactor = 1.0
        self.nonlinearDragFactor = 1.0
        if self.killNonlinearDrag:
            self.nonlinearDragFactor = 0.0
        mass = {}
        advection = {}
        diffusion = {}
        potential = {}
        reaction = {}
        hamiltonian = {}
        if nd == 2:
            variableNames = ['p', 'u', 'v']
            mass = {1: {1: 'linear'},
                    2: {2: 'linear'}}
            advection = {0: {0: 'linear',
                             1: 'linear',
                             2: 'linear'},
                         1: {0: 'nonlinear',
                             1: 'nonlinear',
                             2: 'nonlinear'},
                         2: {0: 'nonlinear',
                             1: 'nonlinear',
                             2: 'nonlinear'}}
            diffusion = {1: {1: {1: 'constant'}, 2: {2: 'constant'}},
                         2: {2: {2: 'constant'}, 1: {1: 'constant'}}}
            sdInfo = {(1, 1): (numpy.array([0, 1, 2], dtype='i'),
                               numpy.array([0, 1], dtype='i')),
                      (1, 2): (numpy.array([0, 0, 1], dtype='i'),
                               numpy.array([0], dtype='i')),
                      (2, 2): (numpy.array([0, 1, 2], dtype='i'),
                               numpy.array([0, 1], dtype='i')),
                      (2, 1): (numpy.array([0, 1, 1], dtype='i'),
                               numpy.array([1], dtype='i'))}
            potential = {1: {1: 'u'},
                         2: {2: 'u'}}
            reaction = {0: {0: 'constant'},
                        1: {1: 'nonlinear', 2: 'nonlinear'},
                        2: {1: 'nonlinear', 2: 'nonlinear'}}
            hamiltonian = {1: {0: 'linear'},
                           2: {0: 'linear'}}
            TC_base.__init__(self,
                             3,
                             mass,
                             advection,
                             diffusion,
                             potential,
                             reaction,
                             hamiltonian,
                             variableNames,
                             sparseDiffusionTensors=sdInfo,
                             useSparseDiffusion=sd,
                             movingDomain=movingDomain)
            self.vectorComponents = [1, 2]
        elif nd == 3:
            variableNames = ['p', 'u', 'v', 'w']
            mass = {1: {1: 'linear'},
                    2: {2: 'linear'},
                    3: {3: 'linear'}}
            advection = {0: {1: 'linear',
                             2: 'linear',
                             3: 'linear'},
                         1: {0: 'nonlinear',
                             1: 'nonlinear',
                             2: 'nonlinear',
                             3: 'nonlinear'},
                         2: {0: 'nonlinear',
                             1: 'nonlinear',
                             2: 'nonlinear',
                             3: 'nonlinear'},
                         3: {0: 'nonlinear',
                             1: 'nonlinear',
                             2: 'nonlinear',
                             3: 'nonlinear'}}
            diffusion = {1: {1: {1: 'constant'}, 2: {2: 'constant'}, 3: {3: 'constant'}},
                         2: {1: {1: 'constant'}, 2: {2: 'constant'}, 3: {3: 'constant'}},
                         3: {1: {1: 'constant'}, 2: {2: 'constant'}, 3: {3: 'constant'}}}
            sdInfo = {}
            sdInfo = {(1, 1): (numpy.array([0, 1, 2, 3], dtype='i'), numpy.array([0, 1, 2], dtype='i')),
                      (1, 2): (numpy.array([0, 0, 1, 1], dtype='i'), numpy.array([0], dtype='i')),
                      (1, 3): (numpy.array([0, 0, 0, 1], dtype='i'), numpy.array([0], dtype='i')),
                      (2, 1): (numpy.array([0, 1, 1, 1], dtype='i'), numpy.array([1], dtype='i')),
                      (2, 2): (numpy.array([0, 1, 2, 3], dtype='i'), numpy.array([0, 1, 2], dtype='i')),
                      (2, 3): (numpy.array([0, 0, 0, 1], dtype='i'), numpy.array([1], dtype='i')),
                      (3, 1): (numpy.array([0, 1, 1, 1], dtype='i'), numpy.array([2], dtype='i')),
                      (3, 2): (numpy.array([0, 0, 1, 1], dtype='i'), numpy.array([2], dtype='i')),
                      (3, 3): (numpy.array([0, 1, 2, 3], dtype='i'), numpy.array([0, 1, 2], dtype='i'))}
            potential = {1: {1: 'u'},
                         2: {2: 'u'},
                         3: {3: 'u'}}
            reaction = {0: {0: 'constant'},
                        1: {1: 'nonlinear', 2: 'nonlinear', 3: 'nonlinear'},
                        2: {1: 'nonlinear', 2: 'nonlinear', 3: 'nonlinear'},
                        3: {1: 'nonlinear', 2: 'nonlinear', 3: 'nonlinear'}}
            hamiltonian = {1: {0: 'linear'},
                           2: {0: 'linear'},
                           3: {0: 'linear'}}
            TC_base.__init__(self,
                             4,
                             mass,
                             advection,
                             diffusion,
                             potential,
                             reaction,
                             hamiltonian,
                             variableNames,
                             sparseDiffusionTensors=sdInfo,
                             useSparseDiffusion=sd,
                             movingDomain=movingDomain)
            self.vectorComponents = [1, 2, 3]

    def attachModels(self, modelList):
        # level set
        self.model = modelList[self.ME_model]
        self.model.q['phi_solid'] = self.q_phi_solid
        self.model.q['velocity_solid'] = self.q_velocity_solid
        if self.LS_model is not None:
            self.q_phi = modelList[self.LS_model].q[('u', 0)]
            if modelList[self.LS_model].ebq.has_key(('u', 0)):
                self.ebq_phi = modelList[self.LS_model].ebq[('u', 0)]
            else:
                self.ebq_phi = None
            self.ebqe_phi = modelList[self.LS_model].ebqe[('u', 0)]
            self.bc_ebqe_phi = modelList[self.LS_model].numericalFlux.ebqe[('u', 0)]
            # normal
            self.q_n = modelList[self.LS_model].q[('grad(u)', 0)]
            if modelList[self.LS_model].ebq.has_key(('grad(u)', 0)):
                self.ebq_n = modelList[self.LS_model].ebq[('grad(u)', 0)]
            else:
                self.ebq_n = None
            self.ebqe_n = modelList[self.LS_model].ebqe[('grad(u)', 0)]
        else:
            self.q_phi = 10.0 * numpy.ones(self.model.q[('u', 1)].shape, 'd')
            self.ebqe_phi = 10.0 * numpy.ones(self.model.ebqe[('u', 1)].shape, 'd')
            self.bc_ebqe_phi = 10.0 * numpy.ones(self.model.ebqe[('u', 1)].shape, 'd')
            self.q_n = numpy.ones(self.model.q[('velocity', 0)].shape, 'd')
            self.ebqe_n = numpy.ones(self.model.ebqe[('velocity', 0)].shape, 'd')
        if self.VF_model is not None:
            self.q_vf = modelList[self.VF_model].q[('u', 0)]
            if modelList[self.VF_model].ebq.has_key(('u', 0)):
                self.ebq_vf = modelList[self.VF_model].ebq[('u', 0)]
            else:
                self.ebq_vf = None
            self.ebqe_vf = modelList[self.VF_model].ebqe[('u', 0)]
            self.bc_ebqe_vf = modelList[self.VF_model].numericalFlux.ebqe[('u', 0)]
        else:
            self.q_vf = numpy.zeros(self.model.q[('u', 1)].shape, 'd')
            self.ebqe_vf = numpy.zeros(self.model.ebqe[('u', 1)].shape, 'd')
            self.bc_ebqe_vf = numpy.zeros(self.model.ebqe[('u', 1)].shape, 'd')
        # curvature
        if self.KN_model is not None:
            self.q_kappa = modelList[self.KN_model].q[('u', 0)]
            self.ebqe_kappa = modelList[self.KN_model].ebqe[('u', 0)]
            if modelList[self.KN_model].ebq.has_key(('u', 0)):
                self.ebq_kappa = modelList[self.KN_model].ebq[('u', 0)]
            else:
                self.ebq_kappa = None
        else:
            self.q_kappa = -numpy.ones(self.model.q[('u', 1)].shape, 'd')
            self.ebqe_kappa = -numpy.ones(self.model.ebqe[('u', 1)].shape, 'd')
        # Turbulence Closures
        # only option for now is k-epsilon
        self.q_turb_var = {}
        self.q_turb_var_grad = {}
        self.ebqe_turb_var = {}
        if self.Closure_0_model is not None:
            self.q_turb_var[0] = modelList[self.Closure_0_model].q[('u', 0)]
            self.q_turb_var_grad[0] = modelList[self.Closure_0_model].q[('grad(u)', 0)]
            self.ebqe_turb_var[0] = modelList[self.Closure_0_model].ebqe[('u', 0)]
        else:
            self.q_turb_var[0] = numpy.ones(self.model.q[('u', 1)].shape, 'd')
            self.q_turb_var_grad[0] = numpy.ones(self.model.q[('grad(u)', 1)].shape, 'd')
            self.ebqe_turb_var[0] = numpy.ones(self.model.ebqe[('u', 1)].shape, 'd')
        if self.Closure_1_model is not None:
            self.q_turb_var[1] = modelList[self.Closure_1_model].q[('u', 0)]
            self.ebqe_turb_var[1] = modelList[self.Closure_1_model].ebqe[('u', 0)]
        else:
            self.q_turb_var[1] = numpy.ones(self.model.q[('u', 1)].shape, 'd')
            self.ebqe_turb_var[1] = numpy.ones(self.model.ebqe[('u', 1)].shape, 'd')
        if self.epsFact_solid is None:
            self.epsFact_solid = numpy.ones(self.model.mesh.elementMaterialTypes.max() + 1)
        assert len(self.epsFact_solid) > self.model.mesh.elementMaterialTypes.max(
        ), "epsFact_solid  array is not large  enough for the materials  in this mesh; length must be greater  than largest  material type ID"
        if self.phaseFunction != None:
            from proteus.ctransportCoefficients import smoothedHeaviside
            if self.useConstant_he:
                self.elementDiameter = self.mesh.elementDiametersArray.copy()
                self.elementDiameter[:] = max(self.mesh.elementDiametersArray)
            else:
                self.elementDiameter = self.mesh.elementDiametersArray
            for i, quad_pts in enumerate(self.model.q['x']):
                for j, pt in enumerate(quad_pts):
                    he = self.elementDiameter[i]
                    self.q_phi[i, j] = self.phaseFunction(pt)
                    self.q_vf[i, j] = smoothedHeaviside(self.epsFact * he, self.phaseFunction(pt))
            for i, quad_pts in enumerate(self.model.ebqe['x']):
                for j, pt in enumerate(quad_pts):
                    he = self.elementDiameter[i]
                    self.ebqe_phi[i, j] = self.phaseFunction(pt)
                    self.ebqe_vf[i, j] = smoothedHeaviside(self.epsFact * he, self.phaseFunction(pt))

    def initializeMesh(self, mesh):
        # cek we eventually need to use the local element diameter
        self.eps_density = self.epsFact_density * mesh.h
        self.eps_viscosity = self.epsFact * mesh.h
        self.mesh = mesh
        self.elementMaterialTypes = mesh.elementMaterialTypes
        self.eps_source = self.epsFact_source * mesh.h
        nBoundariesMax = int(globalMax(max(self.mesh.elementBoundaryMaterialTypes))) + 1
        self.wettedAreas = numpy.zeros((nBoundariesMax,), 'd')
        self.netForces_p = numpy.zeros((nBoundariesMax, 3), 'd')
        self.netForces_v = numpy.zeros((nBoundariesMax, 3), 'd')
        self.netMoments = numpy.zeros((nBoundariesMax, 3), 'd')
        if self.barycenters is None:
            self.barycenters = numpy.zeros((nBoundariesMax, 3), 'd')
        comm = Comm.get()
        import os
        if comm.isMaster():
<<<<<<< HEAD
            self.wettedAreaHistory = open(os.path.join(proteus.Profiling.logDir,
                                                       "wettedAreaHistory.txt"),"w")
            self.forceHistory_p = open(os.path.join(proteus.Profiling.logDir,
                                                    "forceHistory_p.txt"),"w")
            self.forceHistory_v = open(os.path.join(proteus.Profiling.logDir,
                                                    "forceHistory_v.txt"),"w")
            self.momentHistory = open(os.path.join(proteus.Profiling.logDir,
                                                   "momentHistory.txt"),"w")
=======
            self.wettedAreaHistory = open(os.path.join(proteus.Profiling.logDir, "wettedAreaHistory.txt"), "w")
            self.forceHistory_p = open(os.path.join(proteus.Profiling.logDir, "forceHistory_p.txt"), "w")
            self.forceHistory_v = open(os.path.join(proteus.Profiling.logDir, "forceHistory_v.txt"), "w")
            self.momentHistory = open(os.path.join(proteus.Profiling.logDir, "momentHistory.txt"), "w")
>>>>>>> 05c7d9c1
        self.comm = comm
    # initialize so it can run as single phase

    def initializeElementQuadrature(self, t, cq):
        # VRANS
        self.numerical_viscosity = numpy.zeros(cq[('u', 1)].shape, 'd')
        self.q_phi_solid = numpy.ones(cq[('u', 1)].shape, 'd')
        self.q_velocity_solid = numpy.zeros(cq[('velocity', 0)].shape, 'd')
        self.q_porosity = numpy.ones(cq[('u', 1)].shape, 'd')
        self.q_dragAlpha = numpy.ones(cq[('u', 1)].shape, 'd')
        self.q_dragAlpha.fill(self.dragAlpha)
        self.q_dragBeta = numpy.ones(cq[('u', 1)].shape, 'd')
        self.q_dragBeta.fill(self.dragBeta)
        if self.setParamsFunc is not None:
            self.setParamsFunc(cq['x'], self.q_porosity, self.q_dragAlpha, self.q_dragBeta)
        else:
            # TODO make loops faster
            if self.porosityTypes is not None:
                for eN in range(self.q_porosity.shape[0]):
                    self.q_porosity[eN, :] = self.porosityTypes[self.elementMaterialTypes[eN]]
            if self.dragAlphaTypes is not None:
                for eN in range(self.q_dragAlpha.shape[0]):
                    self.q_dragAlpha[eN, :] = self.dragAlphaTypes[self.elementMaterialTypes[eN]]
            if self.dragBetaTypes is not None:
                for eN in range(self.q_dragBeta.shape[0]):
                    self.q_dragBeta[eN, :] = self.dragBetaTypes[self.elementMaterialTypes[eN]]
        cq['velocityError'] = cq[('velocity', 0)].copy()
        #

    def initializeElementBoundaryQuadrature(self, t, cebq, cebq_global):
        # VRANS
        self.ebq_porosity = numpy.ones(cebq['det(J)'].shape, 'd')
        self.ebq_dragAlpha = numpy.ones(cebq['det(J)'].shape, 'd')
        self.ebq_dragAlpha.fill(self.dragAlpha)
        self.ebq_dragBeta = numpy.ones(cebq['det(J)'].shape, 'd')
        self.ebq_dragBeta.fill(self.dragBeta)
        if self.setParamsFunc is not None:
            self.setParamsFunc(cebq['x'], self.ebq_porosity, self.ebq_dragAlpha, self.ebq_dragBeta)
        # TODO which mean to use or leave discontinuous
        # TODO make loops faster
        if self.porosityTypes is not None:
            for ebNI in range(self.mesh.nInteriorElementBoundaries_global):
                ebN = self.mesh.interiorElementBoundariesArray[ebNI]
                eN_left = self.mesh.elementBoundaryElementsArray[ebN, 0]
                eN_right = self.mesh.elementBoundaryElementsArray[ebN, 1]
                ebN_element_left = self.mesh.elementBoundaryLocalElementBoundariesArray[ebN, 0]
                ebN_element_right = self.mesh.elementBoundaryLocalElementBoundariesArray[ebN, 1]
                avg = 0.5 * (self.porosityTypes[self.elementMaterialTypes[eN_left]] +
                             self.porosityTypes[self.elementMaterialTypes[eN_right]])
                self.ebq_porosity[eN_left, ebN_element_left, :] = self.porosityTypes[self.elementMaterialTypes[eN_left]]
                self.ebq_porosity[eN_right, ebN_element_right, :] = self.porosityTypes[self.elementMaterialTypes[eN_right]]
            for ebNE in range(self.mesh.nExteriorElementBoundaries_global):
                ebN = self.mesh.exteriorElementBoundariesArray[ebNE]
                eN = self.mesh.elementBoundaryElementsArray[ebN, 0]
                ebN_element = self.mesh.elementBoundaryLocalElementBoundariesArray[ebN, 0]
                self.ebq_porosity[eN, ebN_element, :] = self.porosityTypes[self.elementMaterialTypes[eN]]
        if self.dragAlphaTypes is not None:
            for ebNI in range(self.mesh.nInteriorElementBoundaries_global):
                ebN = self.mesh.interiorElementBoundariesArray[ebNI]
                eN_left = self.mesh.elementBoundaryElementsArray[ebN, 0]
                eN_right = self.mesh.elementBoundaryElementsArray[ebN, 1]
            ebN_element_left = self.mesh.elementBoundaryLocalElementBoundariesArray[ebN, 0]
            ebN_element_right = self.mesh.elementBoundaryLocalElementBoundariesArray[ebN, 1]
            avg = 0.5 * (self.dragAlphaTypes[self.elementMaterialTypes[eN_left]] +
                         self.dragAlphaTypes[self.elementMaterialTypes[eN_right]])
            self.ebq_dragAlpha[eN_left, ebN_element_left, :] = self.dragAlphaTypes[self.elementMaterialTypes[eN_left]]
            self.ebq_dragAlpha[eN_right, ebN_element_right, :] = self.dragAlphaTypes[self.elementMaterialTypes[eN_right]]
            for ebNE in range(self.mesh.nExteriorElementBoundaries_global):
                ebN = self.mesh.exteriorElementBoundariesArray[ebNE]
                eN = self.mesh.elementBoundaryElementsArray[ebN, 0]
                ebN_element = self.mesh.elementBoundaryLocalElementBoundariesArray[ebN, 0]
                self.ebq_dragAlpha[eN, ebN_element, :] = self.dragAlphaTypes[self.elementMaterialTypes[eN]]
        if self.dragBetaTypes is not None:
            for ebNI in range(self.mesh.nInteriorElementBoundaries_global):
                ebN = self.mesh.interiorElementBoundariesArray[ebNI]
                eN_left = self.mesh.elementBoundaryElementsArray[ebN, 0]
                eN_right = self.mesh.elementBoundaryElementsArray[ebN, 1]
            ebN_element_left = self.mesh.elementBoundaryLocalElementBoundariesArray[ebN, 0]
            ebN_element_right = self.mesh.elementBoundaryLocalElementBoundariesArray[ebN, 1]
            avg = 0.5 * (self.dragBetaTypes[self.elementMaterialTypes[eN_left]] +
                         self.dragBetaTypes[self.elementMaterialTypes[eN_right]])
            self.ebq_dragBeta[eN_left, ebN_element_left, :] = self.dragBetaTypes[self.elementMaterialTypes[eN_left]]
            self.ebq_dragBeta[eN_right, ebN_element_right, :] = self.dragBetaTypes[self.elementMaterialTypes[eN_right]]
            for ebNE in range(self.mesh.nExteriorElementBoundaries_global):
                ebN = self.mesh.exteriorElementBoundariesArray[ebNE]
                eN = self.mesh.elementBoundaryElementsArray[ebN, 0]
                ebN_element = self.mesh.elementBoundaryLocalElementBoundariesArray[ebN, 0]
                self.ebq_dragBeta[eN, ebN_element, :] = self.dragBetaTypes[self.elementMaterialTypes[eN]]
         #

    def initializeGlobalExteriorElementBoundaryQuadrature(self, t, cebqe):
        # VRANS
        logEvent("ebqe_global allocations in coefficients")
        self.ebqe_porosity = numpy.ones(cebqe[('u', 1)].shape, 'd')
        self.ebqe_dragAlpha = numpy.ones(cebqe[('u', 1)].shape, 'd')
        self.ebqe_dragAlpha.fill(self.dragAlpha)
        self.ebqe_dragBeta = numpy.ones(cebqe[('u', 1)].shape, 'd')
        self.ebqe_dragBeta.fill(self.dragBeta)
        logEvent("porosity and drag")
        # TODO make loops faster
        if self.setParamsFunc is not None:
            self.setParamsFunc(cebqe['x'], self.ebqe_porosity, self.ebqe_dragAlpha, self.ebqe_dragBeta)
        else:
            if self.porosityTypes is not None:
                for ebNE in range(self.mesh.nExteriorElementBoundaries_global):
                    ebN = self.mesh.exteriorElementBoundariesArray[ebNE]
                    eN = self.mesh.elementBoundaryElementsArray[ebN, 0]
                    self.ebqe_porosity[ebNE, :] = self.porosityTypes[self.elementMaterialTypes[eN]]
            if self.dragAlphaTypes is not None:
                for ebNE in range(self.mesh.nExteriorElementBoundaries_global):
                    ebN = self.mesh.exteriorElementBoundariesArray[ebNE]
                    eN = self.mesh.elementBoundaryElementsArray[ebN, 0]
                    self.ebqe_dragAlpha[ebNE, :] = self.dragAlphaTypes[self.elementMaterialTypes[eN]]
            if self.dragBetaTypes is not None:
                for ebNE in range(self.mesh.nExteriorElementBoundaries_global):
                    ebN = self.mesh.exteriorElementBoundariesArray[ebNE]
                    eN = self.mesh.elementBoundaryElementsArray[ebN, 0]
                    self.ebqe_dragBeta[ebNE, :] = self.dragBetaTypes[self.elementMaterialTypes[eN]]
        #

    def updateToMovingDomain(self, t, c):
        pass

    def evaluateForcingTerms(self, t, c, mesh=None, mesh_trial_ref=None, mesh_l2g=None):
        if c.has_key('x') and len(c['x'].shape) == 3:
            if self.nd == 2:
                c[('r', 0)].fill(0.0)
                eps_source = self.eps_source
                if self.waveFlag == 1:  # secondOrderStokes:
                    waveFunctions.secondOrderStokesWave(c[('r', 0)].shape[0],
                                                        c[('r', 0)].shape[1],
                                                        self.waveHeight,
                                                        self.waveCelerity,
                                                        self.waveFrequency,
                                                        self.waveNumber,
                                                        self.waterDepth,
                                                        self.Omega_s[0][0],
                                                        self.Omega_s[0][1],
                                                        self.Omega_s[1][0],
                                                        self.Omega_s[1][1],
                                                        eps_source,
                                                        c['x'],
                                                        c[('r', 0)],
                                                        t)
                elif self.waveFlag == 2:  # solitary wave
                    waveFunctions.solitaryWave(c[('r', 0)].shape[0],
                                               c[('r', 0)].shape[1],
                                               self.waveHeight,
                                               self.waveCelerity,
                                               self.waveFrequency,
                                               self.waterDepth,
                                               self.Omega_s[0][0],
                                               self.Omega_s[0][1],
                                               self.Omega_s[1][0],
                                               self.Omega_s[1][1],
                                               eps_source,
                                               c['x'],
                                               c[('r', 0)],
                                               t)

                elif self.waveFlag == 0:
                    waveFunctions.monochromaticWave(c[('r', 0)].shape[0],
                                                    c[('r', 0)].shape[1],
                                                    self.waveHeight,
                                                    self.waveCelerity,
                                                    self.waveFrequency,
                                                    self.Omega_s[0][0],
                                                    self.Omega_s[0][1],
                                                    self.Omega_s[1][0],
                                                    self.Omega_s[1][1],
                                                    eps_source,
                                                    c['x'],
                                                    c[('r', 0)],
                                                    t)

                # mwf debug
                if numpy.isnan(c[('r', 0)].any()):
                    import pdb
                    pdb.set_trace()
            else:
                c[('r', 0)].fill(0.0)
                eps_source = self.eps_source
                if self.waveFlag == 1:  # secondOrderStokes:
                    waveFunctions.secondOrderStokesWave3d(c[('r', 0)].shape[0],
                                                          c[('r', 0)].shape[1],
                                                          self.waveHeight,
                                                          self.waveCelerity,
                                                          self.waveFrequency,
                                                          self.waveNumber,
                                                          self.waterDepth,
                                                          self.Omega_s[0][0],
                                                          self.Omega_s[0][1],
                                                          self.Omega_s[1][0],
                                                          self.Omega_s[1][1],
                                                          self.Omega_s[2][0],
                                                          self.Omega_s[2][1],
                                                          eps_source,
                                                          c['x'],
                                                          c[('r', 0)],
                                                          t)
                elif self.waveFlag == 2:  # solitary wave
                    waveFunctions.solitaryWave3d(c[('r', 0)].shape[0],
                                                 c[('r', 0)].shape[1],
                                                 self.waveHeight,
                                                 self.waveCelerity,
                                                 self.waveFrequency,
                                                 self.waterDepth,
                                                 self.Omega_s[0][0],
                                                 self.Omega_s[0][1],
                                                 self.Omega_s[1][0],
                                                 self.Omega_s[1][1],
                                                 self.Omega_s[2][0],
                                                 self.Omega_s[2][1],
                                                 eps_source,
                                                 c['x'],
                                                 c[('r', 0)],
                                                 t)

                elif self.waveFlag == 0:
                    waveFunctions.monochromaticWave3d(c[('r', 0)].shape[0],
                                                      c[('r', 0)].shape[1],
                                                      self.waveHeight,
                                                      self.waveCelerity,
                                                      self.waveFrequency,
                                                      self.Omega_s[0][0],
                                                      self.Omega_s[0][1],
                                                      self.Omega_s[1][0],
                                                      self.Omega_s[1][1],
                                                      self.Omega_s[2][0],
                                                      self.Omega_s[2][1],
                                                      eps_source,
                                                      c['x'],
                                                      c[('r', 0)],
                                                      t)

        else:
            assert mesh is not None
            assert mesh_trial_ref is not None
            assert mesh_l2g is not None
            # cek hack
            pass
        #            self.calculateWaveFunction3d_ref(mesh_trial_ref,
        #                                     mesh.nodeArray,
        #                                     mesh_l2g,
        #                                     mesh.elementDiametersArray,
        #                                     numpy.array(self.Omega_s[0]),
        #                                     numpy.array(self.Omega_s[1]),
        #                                     numpy.array(self.Omega_s[2]),
        #                                     t,
        #                                     self.waveFlag,
        #                                     self.epsFact_source,
        #                                     self.waveHeight,
        #                                     self.waveCelerity,
        #                                     self.waveFrequency,
        #                                     self.waveNumber,
        #                                     self.waterDepth,
        #                                     c[('r',0)])

    def evaluate(self, t, c):
        pass

    def preStep(self, t, firstStep=False):
        self.model.dt_last = self.model.timeIntegration.dt
        pass
        # if self.comm.isMaster():
        # print "wettedAreas"
        # print self.wettedAreas[:]
        # print "Forces_p"
        # print self.netForces_p[:,:]
        # print "Forces_v"
        # print self.netForces_v[:,:]

    def postStep(self, t, firstStep=False):
        self.model.dt_last = self.model.timeIntegration.dt
        self.model.q['dV_last'][:] = self.model.q['dV']
        if self.comm.isMaster():
<<<<<<< HEAD
            logEvent("wettedAreas\n"+
                     `self.wettedAreas[:]` +
                     "\nForces_p\n" +
                     `self.netForces_p[:,:]` +
                     "\nForces_v\n" +
                     `self.netForces_v[:,:]`)
=======
            # print "wettedAreas"
            # print self.wettedAreas[:]
            # print "Forces_p"
            # print self.netForces_p[:,:]
            # print "Forces_v"
            # print self.netForces_v[:,:]
>>>>>>> 05c7d9c1
            self.wettedAreaHistory.write("%21.16e\n" % (self.wettedAreas[-1],))
            self.forceHistory_p.write("%21.16e %21.16e %21.16e\n" % tuple(self.netForces_p[-1, :]))
            self.forceHistory_p.flush()
            self.forceHistory_v.write("%21.16e %21.16e %21.16e\n" % tuple(self.netForces_v[-1, :]))
            self.forceHistory_v.flush()
            self.momentHistory.write("%21.15e %21.16e %21.16e\n" % tuple(self.netMoments[-1, :]))
            self.momentHistory.flush()


class LevelModel(proteus.Transport.OneLevelTransport):
    nCalls = 0

    def __init__(self,
                 uDict,
                 phiDict,
                 testSpaceDict,
                 matType,
                 dofBoundaryConditionsDict,
                 dofBoundaryConditionsSetterDict,
                 coefficients,
                 elementQuadrature,
                 elementBoundaryQuadrature,
                 fluxBoundaryConditionsDict=None,
                 advectiveFluxBoundaryConditionsSetterDict=None,
                 diffusiveFluxBoundaryConditionsSetterDictDict=None,
                 stressTraceBoundaryConditionsSetterDictDict=None,
                 stabilization=None,
                 shockCapturing=None,
                 conservativeFluxDict=None,
                 numericalFluxType=None,
                 TimeIntegrationClass=None,
                 massLumping=False,
                 reactionLumping=False,
                 options=None,
                 name='RANS2P',
                 reuse_trial_and_test_quadrature=True,
                 sd=True,
                 movingDomain=False,
                 bdyNullSpace=False):
        self.eb_adjoint_sigma = coefficients.eb_adjoint_sigma
        useConstant_he = coefficients.useConstant_he  # this is a hack to test the effect of using a constant smoothing width
        self.postProcessing = True
        #
        # set the objects describing the method and boundary conditions
        #
        self.movingDomain = coefficients.movingDomain
        self.tLast_mesh = None
        #
        # cek todo clean up these flags in the optimized version
        self.bcsTimeDependent = options.bcsTimeDependent
        self.bcsSet = False
        self.name = name
        self.sd = sd
        self.lowmem = True
        self.timeTerm = True  # allow turning off  the  time derivative
        self.testIsTrial = True
        self.phiTrialIsTrial = True
        self.u = uDict
        self.Hess = False
        if isinstance(self.u[0].femSpace, C0_AffineQuadraticOnSimplexWithNodalBasis):
            self.Hess = True
        self.ua = {}  # analytical solutions
        self.phi = phiDict
        self.dphi = {}
        self.matType = matType
        # mwf try to reuse test and trial information across components if spaces are the same
        self.reuse_test_trial_quadrature = reuse_trial_and_test_quadrature  # True#False
        if self.reuse_test_trial_quadrature:
            for ci in range(1, coefficients.nc):
                assert self.u[ci].femSpace.__class__.__name__ == self.u[0].femSpace.__class__.__name__, "to reuse_test_trial_quad all femSpaces must be the same!"
        # Simplicial Mesh
        self.mesh = self.u[0].femSpace.mesh  # assume the same mesh for  all components for now
        self.par_info = LinearAlgebraTools.ParInfo_petsc4py()
        self.testSpace = testSpaceDict
        self.dirichletConditions = dofBoundaryConditionsDict
        self.dirichletNodeSetList = None  # explicit Dirichlet  conditions for now, no Dirichlet BC constraints
        self.bdyNullSpace = bdyNullSpace
        self.coefficients = coefficients
        self.coefficients.initializeMesh(self.mesh)
        self.nc = self.coefficients.nc
        self.stabilization = stabilization
        self.shockCapturing = shockCapturing
        self.conservativeFlux = conservativeFluxDict  # no velocity post-processing for now
        self.fluxBoundaryConditions = fluxBoundaryConditionsDict
        self.advectiveFluxBoundaryConditionsSetterDict = advectiveFluxBoundaryConditionsSetterDict
        self.diffusiveFluxBoundaryConditionsSetterDictDict = diffusiveFluxBoundaryConditionsSetterDictDict
        # determine whether  the stabilization term is nonlinear
        self.stabilizationIsNonlinear = False
        # cek come back
        if self.stabilization is not None:
            for ci in range(self.nc):
                if coefficients.mass.has_key(ci):
                    for flag in coefficients.mass[ci].values():
                        if flag == 'nonlinear':
                            self.stabilizationIsNonlinear = True
                if coefficients.advection.has_key(ci):
                    for flag in coefficients.advection[ci].values():
                        if flag == 'nonlinear':
                            self.stabilizationIsNonlinear = True
                if coefficients.diffusion.has_key(ci):
                    for diffusionDict in coefficients.diffusion[ci].values():
                        for flag in diffusionDict.values():
                            if flag != 'constant':
                                self.stabilizationIsNonlinear = True
                if coefficients.potential.has_key(ci):
                    for flag in coefficients.potential[ci].values():
                        if flag == 'nonlinear':
                            self.stabilizationIsNonlinear = True
                if coefficients.reaction.has_key(ci):
                    for flag in coefficients.reaction[ci].values():
                        if flag == 'nonlinear':
                            self.stabilizationIsNonlinear = True
                if coefficients.hamiltonian.has_key(ci):
                    for flag in coefficients.hamiltonian[ci].values():
                        if flag == 'nonlinear':
                            self.stabilizationIsNonlinear = True
        # determine if we need element boundary storage
        self.elementBoundaryIntegrals = {}
        for ci in range(self.nc):
            self.elementBoundaryIntegrals[ci] = ((self.conservativeFlux is not None) or
                                                 (numericalFluxType is not None) or
                                                 (self.fluxBoundaryConditions[ci] == 'outFlow') or
                                                 (self.fluxBoundaryConditions[ci] == 'mixedFlow') or
                                                 (self.fluxBoundaryConditions[ci] == 'setFlow'))
        #
        # calculate some dimensions
        #
        self.nSpace_global = self.u[0].femSpace.nSpace_global  # assume same space dim for all variables
        self.nDOF_trial_element = [u_j.femSpace.max_nDOF_element for u_j in self.u.values()]
        self.nDOF_phi_trial_element = [phi_k.femSpace.max_nDOF_element for phi_k in self.phi.values()]
        self.n_phi_ip_element = [phi_k.femSpace.referenceFiniteElement.interpolationConditions.nQuadraturePoints for phi_k in self.phi.values()]
        self.nDOF_test_element = [femSpace.max_nDOF_element for femSpace in self.testSpace.values()]
        self.nFreeDOF_global = [dc.nFreeDOF_global for dc in self.dirichletConditions.values()]
        self.nVDOF_element = sum(self.nDOF_trial_element)
        self.nFreeVDOF_global = sum(self.nFreeDOF_global)
        #
        NonlinearEquation.__init__(self, self.nFreeVDOF_global)
        #
        # build the quadrature point dictionaries from the input (this
        # is just for convenience so that the input doesn't have to be
        # complete)
        #
        elementQuadratureDict = {}
        elemQuadIsDict = isinstance(elementQuadrature, dict)
        if elemQuadIsDict:  # set terms manually
            for I in self.coefficients.elementIntegralKeys:
                if elementQuadrature.has_key(I):
                    elementQuadratureDict[I] = elementQuadrature[I]
                else:
                    elementQuadratureDict[I] = elementQuadrature['default']
        else:
            for I in self.coefficients.elementIntegralKeys:
                elementQuadratureDict[I] = elementQuadrature
        if self.stabilization is not None:
            for I in self.coefficients.elementIntegralKeys:
                if elemQuadIsDict:
                    if elementQuadrature.has_key(I):
                        elementQuadratureDict[('stab',) + I[1:]] = elementQuadrature[I]
                    else:
                        elementQuadratureDict[('stab',) + I[1:]] = elementQuadrature['default']
                else:
                    elementQuadratureDict[('stab',) + I[1:]] = elementQuadrature
        if self.shockCapturing is not None:
            for ci in self.shockCapturing.components:
                if elemQuadIsDict:
                    if elementQuadrature.has_key(('numDiff', ci, ci)):
                        elementQuadratureDict[('numDiff', ci, ci)] = elementQuadrature[('numDiff', ci, ci)]
                    else:
                        elementQuadratureDict[('numDiff', ci, ci)] = elementQuadrature['default']
                else:
                    elementQuadratureDict[('numDiff', ci, ci)] = elementQuadrature
        if massLumping:
            for ci in self.coefficients.mass.keys():
                elementQuadratureDict[('m', ci)] = Quadrature.SimplexLobattoQuadrature(self.nSpace_global, 1)
            for I in self.coefficients.elementIntegralKeys:
                elementQuadratureDict[('stab',) + I[1:]] = Quadrature.SimplexLobattoQuadrature(self.nSpace_global, 1)
        if reactionLumping:
            for ci in self.coefficients.mass.keys():
                elementQuadratureDict[('r', ci)] = Quadrature.SimplexLobattoQuadrature(self.nSpace_global, 1)
            for I in self.coefficients.elementIntegralKeys:
                elementQuadratureDict[('stab',) + I[1:]] = Quadrature.SimplexLobattoQuadrature(self.nSpace_global, 1)
        elementBoundaryQuadratureDict = {}
        if isinstance(elementBoundaryQuadrature, dict):  # set terms manually
            for I in self.coefficients.elementBoundaryIntegralKeys:
                if elementBoundaryQuadrature.has_key(I):
                    elementBoundaryQuadratureDict[I] = elementBoundaryQuadrature[I]
                else:
                    elementBoundaryQuadratureDict[I] = elementBoundaryQuadrature['default']
        else:
            for I in self.coefficients.elementBoundaryIntegralKeys:
                elementBoundaryQuadratureDict[I] = elementBoundaryQuadrature
        #
        # find the union of all element quadrature points and
        # build a quadrature rule for each integral that has a
        # weight at each point in the union
        (self.elementQuadraturePoints, self.elementQuadratureWeights,
         self.elementQuadratureRuleIndeces) = Quadrature.buildUnion(elementQuadratureDict)
        self.nQuadraturePoints_element = self.elementQuadraturePoints.shape[0]
        self.nQuadraturePoints_global = self.nQuadraturePoints_element * self.mesh.nElements_global
        #
        # Repeat the same thing for the element boundary quadrature
        #
        (self.elementBoundaryQuadraturePoints,
         self.elementBoundaryQuadratureWeights,
         self.elementBoundaryQuadratureRuleIndeces) = Quadrature.buildUnion(elementBoundaryQuadratureDict)
        self.nElementBoundaryQuadraturePoints_elementBoundary = self.elementBoundaryQuadraturePoints.shape[0]
        self.nElementBoundaryQuadraturePoints_global = (self.mesh.nElements_global *
                                                        self.mesh.nElementBoundaries_element *
                                                        self.nElementBoundaryQuadraturePoints_elementBoundary)
        #
        # simplified allocations for test==trial and also check if space is mixed or not
        #
        self.q = {}
        self.ebq = {}
        self.ebq_global = {}
        self.ebqe = {}
        self.phi_ip = {}
        # mesh
        self.ebqe['x'] = numpy.zeros((self.mesh.nExteriorElementBoundaries_global, self.nElementBoundaryQuadraturePoints_elementBoundary, 3), 'd')
        self.ebq_global[('totalFlux', 0)] = numpy.zeros((self.mesh.nElementBoundaries_global, self.nElementBoundaryQuadraturePoints_elementBoundary), 'd')
        self.ebq_global[('velocityAverage', 0)] = numpy.zeros((self.mesh.nElementBoundaries_global,
                                                               self.nElementBoundaryQuadraturePoints_elementBoundary, self.nSpace_global), 'd')
        self.q[('u', 1)] = numpy.zeros((self.mesh.nElements_global, self.nQuadraturePoints_element), 'd')
        self.q[('u', 2)] = numpy.zeros((self.mesh.nElements_global, self.nQuadraturePoints_element), 'd')
        self.q[('u', 3)] = numpy.zeros((self.mesh.nElements_global, self.nQuadraturePoints_element), 'd')
        self.q[('m', 1)] = self.q[('u', 1)]
        self.q[('m', 2)] = self.q[('u', 2)]
        self.q[('m', 3)] = self.q[('u', 3)]
        self.q[('m_last', 1)] = numpy.zeros((self.mesh.nElements_global, self.nQuadraturePoints_element), 'd')
        self.q[('m_last', 2)] = numpy.zeros((self.mesh.nElements_global, self.nQuadraturePoints_element), 'd')
        self.q[('m_last', 3)] = numpy.zeros((self.mesh.nElements_global, self.nQuadraturePoints_element), 'd')
        self.q[('m_tmp', 1)] = numpy.zeros((self.mesh.nElements_global, self.nQuadraturePoints_element), 'd')
        self.q[('m_tmp', 2)] = numpy.zeros((self.mesh.nElements_global, self.nQuadraturePoints_element), 'd')
        self.q[('m_tmp', 3)] = numpy.zeros((self.mesh.nElements_global, self.nQuadraturePoints_element), 'd')
        self.q[('mt', 1)] = numpy.zeros((self.mesh.nElements_global, self.nQuadraturePoints_element), 'd')
        self.q[('mt', 2)] = numpy.zeros((self.mesh.nElements_global, self.nQuadraturePoints_element), 'd')
        self.q[('mt', 3)] = numpy.zeros((self.mesh.nElements_global, self.nQuadraturePoints_element), 'd')
        #self.q[('dV_u',1)] = (1.0/self.mesh.nElements_global)*numpy.ones((self.mesh.nElements_global,self.nQuadraturePoints_element),'d')
        #self.q[('dV_u',2)] = (1.0/self.mesh.nElements_global)*numpy.ones((self.mesh.nElements_global,self.nQuadraturePoints_element),'d')
        #self.q[('dV_u',3)] = (1.0/self.mesh.nElements_global)*numpy.ones((self.mesh.nElements_global,self.nQuadraturePoints_element),'d')
        self.q['dV'] = numpy.zeros((self.mesh.nElements_global, self.nQuadraturePoints_element), 'd')
        self.q['dV_last'] = -1000 * numpy.ones((self.mesh.nElements_global, self.nQuadraturePoints_element), 'd')
        self.q[('f', 0)] = numpy.zeros((self.mesh.nElements_global, self.nQuadraturePoints_element, self.nSpace_global), 'd')
        self.q[('velocity', 0)] = numpy.zeros((self.mesh.nElements_global, self.nQuadraturePoints_element, self.nSpace_global), 'd')
        self.q['velocity_solid'] = numpy.zeros((self.mesh.nElements_global, self.nQuadraturePoints_element, self.nSpace_global), 'd')
        self.q['phi_solid'] = numpy.zeros((self.mesh.nElements_global, self.nQuadraturePoints_element), 'd')
        self.q['x'] = numpy.zeros((self.mesh.nElements_global, self.nQuadraturePoints_element, 3), 'd')
        self.q[('cfl', 0)] = numpy.zeros((self.mesh.nElements_global, self.nQuadraturePoints_element), 'd')
        self.q[('numDiff', 1, 1)] = numpy.zeros((self.mesh.nElements_global, self.nQuadraturePoints_element), 'd')
        self.q[('numDiff', 2, 2)] = numpy.zeros((self.mesh.nElements_global, self.nQuadraturePoints_element), 'd')
        self.q[('numDiff', 3, 3)] = numpy.zeros((self.mesh.nElements_global, self.nQuadraturePoints_element), 'd')
        self.ebqe[('u', 0)] = numpy.zeros((self.mesh.nExteriorElementBoundaries_global, self.nElementBoundaryQuadraturePoints_elementBoundary), 'd')
        self.ebqe[('u', 1)] = numpy.zeros((self.mesh.nExteriorElementBoundaries_global, self.nElementBoundaryQuadraturePoints_elementBoundary), 'd')
        self.ebqe[('u', 2)] = numpy.zeros((self.mesh.nExteriorElementBoundaries_global, self.nElementBoundaryQuadraturePoints_elementBoundary), 'd')
        self.ebqe[('u', 3)] = numpy.zeros((self.mesh.nExteriorElementBoundaries_global, self.nElementBoundaryQuadraturePoints_elementBoundary), 'd')
        self.ebqe[('advectiveFlux_bc_flag', 0)] = numpy.zeros(
            (self.mesh.nExteriorElementBoundaries_global, self.nElementBoundaryQuadraturePoints_elementBoundary), 'i')
        self.ebqe[('advectiveFlux_bc_flag', 1)] = numpy.zeros(
            (self.mesh.nExteriorElementBoundaries_global, self.nElementBoundaryQuadraturePoints_elementBoundary), 'i')
        self.ebqe[('advectiveFlux_bc_flag', 2)] = numpy.zeros(
            (self.mesh.nExteriorElementBoundaries_global, self.nElementBoundaryQuadraturePoints_elementBoundary), 'i')
        self.ebqe[('advectiveFlux_bc_flag', 3)] = numpy.zeros(
            (self.mesh.nExteriorElementBoundaries_global, self.nElementBoundaryQuadraturePoints_elementBoundary), 'i')
        self.ebqe[('diffusiveFlux_bc_flag', 1, 1)] = numpy.zeros(
            (self.mesh.nExteriorElementBoundaries_global, self.nElementBoundaryQuadraturePoints_elementBoundary), 'i')
        self.ebqe[('diffusiveFlux_bc_flag', 2, 2)] = numpy.zeros(
            (self.mesh.nExteriorElementBoundaries_global, self.nElementBoundaryQuadraturePoints_elementBoundary), 'i')
        self.ebqe[('diffusiveFlux_bc_flag', 3, 3)] = numpy.zeros(
            (self.mesh.nExteriorElementBoundaries_global, self.nElementBoundaryQuadraturePoints_elementBoundary), 'i')
        self.ebqe[('advectiveFlux_bc', 0)] = numpy.zeros((self.mesh.nExteriorElementBoundaries_global, self.nElementBoundaryQuadraturePoints_elementBoundary), 'd')
        self.ebqe[('advectiveFlux_bc', 1)] = numpy.zeros((self.mesh.nExteriorElementBoundaries_global, self.nElementBoundaryQuadraturePoints_elementBoundary), 'd')
        self.ebqe[('advectiveFlux_bc', 2)] = numpy.zeros((self.mesh.nExteriorElementBoundaries_global, self.nElementBoundaryQuadraturePoints_elementBoundary), 'd')
        self.ebqe[('advectiveFlux_bc', 3)] = numpy.zeros((self.mesh.nExteriorElementBoundaries_global, self.nElementBoundaryQuadraturePoints_elementBoundary), 'd')
        self.ebqe[('diffusiveFlux_bc', 1, 1)] = numpy.zeros(
            (self.mesh.nExteriorElementBoundaries_global, self.nElementBoundaryQuadraturePoints_elementBoundary), 'd')
        self.ebqe['penalty'] = numpy.zeros((self.mesh.nExteriorElementBoundaries_global, self.nElementBoundaryQuadraturePoints_elementBoundary), 'd')
        self.ebqe[('diffusiveFlux_bc', 2, 2)] = numpy.zeros(
            (self.mesh.nExteriorElementBoundaries_global, self.nElementBoundaryQuadraturePoints_elementBoundary), 'd')
        self.ebqe[('diffusiveFlux_bc', 3, 3)] = numpy.zeros(
            (self.mesh.nExteriorElementBoundaries_global, self.nElementBoundaryQuadraturePoints_elementBoundary), 'd')
        self.ebqe[('velocity', 0)] = numpy.zeros((self.mesh.nExteriorElementBoundaries_global,
                                                  self.nElementBoundaryQuadraturePoints_elementBoundary, self.nSpace_global), 'd')
        self.ebqe[('velocity', 1)] = numpy.zeros((self.mesh.nExteriorElementBoundaries_global,
                                                  self.nElementBoundaryQuadraturePoints_elementBoundary, self.nSpace_global), 'd')
        self.ebqe[('velocity', 2)] = numpy.zeros((self.mesh.nExteriorElementBoundaries_global,
                                                  self.nElementBoundaryQuadraturePoints_elementBoundary, self.nSpace_global), 'd')
        self.ebqe[('velocity', 3)] = numpy.zeros((self.mesh.nExteriorElementBoundaries_global,
                                                  self.nElementBoundaryQuadraturePoints_elementBoundary, self.nSpace_global), 'd')
        # VRANS start, defaults to RANS
        self.q[('r', 0)] = numpy.zeros((self.mesh.nElements_global, self.nQuadraturePoints_element), 'd')
        self.q['eddy_viscosity'] = numpy.zeros((self.mesh.nElements_global, self.nQuadraturePoints_element), 'd')
        # VRANS end
        # RANS 2eq Models start
        self.q[('grad(u)', 1)] = numpy.zeros((self.mesh.nElements_global, self.nQuadraturePoints_element, self.nSpace_global), 'd')
        self.q[('grad(u)', 2)] = numpy.zeros((self.mesh.nElements_global, self.nQuadraturePoints_element, self.nSpace_global), 'd')
        self.q[('grad(u)', 3)] = numpy.zeros((self.mesh.nElements_global, self.nQuadraturePoints_element, self.nSpace_global), 'd')
        # probably don't need ebqe gradients
        self.ebqe[('grad(u)', 1)] = numpy.zeros((self.mesh.nExteriorElementBoundaries_global,
                                                 self.nElementBoundaryQuadraturePoints_elementBoundary, self.nSpace_global), 'd')
        self.ebqe[('grad(u)', 2)] = numpy.zeros((self.mesh.nExteriorElementBoundaries_global,
                                                 self.nElementBoundaryQuadraturePoints_elementBoundary, self.nSpace_global), 'd')
        self.ebqe[('grad(u)', 3)] = numpy.zeros((self.mesh.nExteriorElementBoundaries_global,
                                                 self.nElementBoundaryQuadraturePoints_elementBoundary, self.nSpace_global), 'd')
        # RANS 2eq Models end
        self.points_elementBoundaryQuadrature = set()
        self.scalars_elementBoundaryQuadrature = set([('u', ci) for ci in range(self.nc)])
        self.vectors_elementBoundaryQuadrature = set()
        self.tensors_elementBoundaryQuadrature = set()
        # use post processing tools to get conservative fluxes, None by default
        if self.postProcessing:
            self.q[('v', 0)] = numpy.zeros(
                (self.mesh.nElements_global,
                 self.nQuadraturePoints_element,
                 self.nDOF_trial_element[0]),
                'd')
            self.q['J'] = numpy.zeros(
                (self.mesh.nElements_global,
                 self.nQuadraturePoints_element,
                 self.nSpace_global,
                 self.nSpace_global),
                'd')
            self.q['det(J)'] = numpy.zeros(
                (self.mesh.nElements_global,
                 self.nQuadraturePoints_element),
                'd')
            self.q['inverse(J)'] = numpy.zeros(
                (self.mesh.nElements_global,
                 self.nQuadraturePoints_element,
                 self.nSpace_global,
                 self.nSpace_global),
                'd')
            self.ebq[('v', 0)] = numpy.zeros(
                (self.mesh.nElements_global,
                 self.mesh.nElementBoundaries_element,
                 self.nElementBoundaryQuadraturePoints_elementBoundary,
                 self.nDOF_trial_element[0]),
                'd')
            self.ebq[('w', 0)] = numpy.zeros(
                (self.mesh.nElements_global,
                 self.mesh.nElementBoundaries_element,
                 self.nElementBoundaryQuadraturePoints_elementBoundary,
                 self.nDOF_trial_element[0]),
                'd')
            self.ebq['x'] = numpy.zeros(
                (self.mesh.nElements_global,
                 self.mesh.nElementBoundaries_element,
                 self.nElementBoundaryQuadraturePoints_elementBoundary,
                 3),
                'd')
            self.ebq['hat(x)'] = numpy.zeros(
                (self.mesh.nElements_global,
                 self.mesh.nElementBoundaries_element,
                 self.nElementBoundaryQuadraturePoints_elementBoundary,
                 3),
                'd')
            self.ebq['inverse(J)'] = numpy.zeros(
                (self.mesh.nElements_global,
                 self.mesh.nElementBoundaries_element,
                 self.nElementBoundaryQuadraturePoints_elementBoundary,
                 self.nSpace_global,
                 self.nSpace_global),
                'd')
            self.ebq['g'] = numpy.zeros(
                (self.mesh.nElements_global,
                 self.mesh.nElementBoundaries_element,
                 self.nElementBoundaryQuadraturePoints_elementBoundary,
                 self.nSpace_global - 1,
                 self.nSpace_global - 1),
                'd')
            self.ebq['sqrt(det(g))'] = numpy.zeros(
                (self.mesh.nElements_global,
                 self.mesh.nElementBoundaries_element,
                 self.nElementBoundaryQuadraturePoints_elementBoundary),
                'd')
            self.ebq['n'] = numpy.zeros(
                (self.mesh.nElements_global,
                 self.mesh.nElementBoundaries_element,
                 self.nElementBoundaryQuadraturePoints_elementBoundary,
                 self.nSpace_global),
                'd')
            self.ebq[('dS_u', 0)] = numpy.zeros(
                (self.mesh.nElements_global,
                 self.mesh.nElementBoundaries_element,
                 self.nElementBoundaryQuadraturePoints_elementBoundary),
                'd')
            self.ebqe['dS'] = numpy.zeros(
                (self.mesh.nExteriorElementBoundaries_global,
                 self.nElementBoundaryQuadraturePoints_elementBoundary),
                'd')
            self.ebqe[('dS_u', 0)] = self.ebqe['dS']
            self.ebqe['n'] = numpy.zeros(
                (self.mesh.nExteriorElementBoundaries_global,
                 self.nElementBoundaryQuadraturePoints_elementBoundary,
                 self.nSpace_global),
                'd')
            self.ebqe['inverse(J)'] = numpy.zeros(
                (self.mesh.nExteriorElementBoundaries_global,
                 self.nElementBoundaryQuadraturePoints_elementBoundary,
                 self.nSpace_global,
                 self.nSpace_global),
                'd')
            self.ebqe['g'] = numpy.zeros(
                (self.mesh.nExteriorElementBoundaries_global,
                 self.nElementBoundaryQuadraturePoints_elementBoundary,
                 self.nSpace_global - 1,
                 self.nSpace_global - 1),
                'd')
            self.ebqe['sqrt(det(g))'] = numpy.zeros(
                (self.mesh.nExteriorElementBoundaries_global,
                 self.nElementBoundaryQuadraturePoints_elementBoundary),
                'd')
            self.ebq_global['n'] = numpy.zeros(
                (self.mesh.nElementBoundaries_global,
                 self.nElementBoundaryQuadraturePoints_elementBoundary,
                 self.nSpace_global),
                'd')
            self.ebq_global['x'] = numpy.zeros(
                (self.mesh.nElementBoundaries_global,
                 self.nElementBoundaryQuadraturePoints_elementBoundary,
                 3),
                'd')
        #
        # show quadrature
        #
        logEvent("Dumping quadrature shapes for model %s" % self.name, level=9)
        logEvent("Element quadrature array (q)", level=9)
        for (k, v) in self.q.iteritems():
            logEvent(str((k, v.shape)), level=9)
        logEvent("Element boundary quadrature (ebq)", level=9)
        for (k, v) in self.ebq.iteritems():
            logEvent(str((k, v.shape)), level=9)
        logEvent("Global element boundary quadrature (ebq_global)", level=9)
        for (k, v) in self.ebq_global.iteritems():
            logEvent(str((k, v.shape)), level=9)
        logEvent("Exterior element boundary quadrature (ebqe)", level=9)
        for (k, v) in self.ebqe.iteritems():
            logEvent(str((k, v.shape)), level=9)
        logEvent("Interpolation points for nonlinear diffusion potential (phi_ip)", level=9)
        for (k, v) in self.phi_ip.iteritems():
            logEvent(str((k, v.shape)), level=9)
        #
        # allocate residual and Jacobian storage
        #
        #
        # allocate residual and Jacobian storage
        #
        self.elementResidual = [numpy.zeros(
            (self.mesh.nElements_global,
             self.nDOF_test_element[ci]),
            'd')]
        self.inflowBoundaryBC = {}
        self.inflowBoundaryBC_values = {}
        self.inflowFlux = {}
        for cj in range(self.nc):
            self.inflowBoundaryBC[cj] = numpy.zeros((self.mesh.nExteriorElementBoundaries_global,), 'i')
            self.inflowBoundaryBC_values[cj] = numpy.zeros((self.mesh.nExteriorElementBoundaries_global, self.nDOF_trial_element[cj]), 'd')
            self.inflowFlux[cj] = numpy.zeros((self.mesh.nExteriorElementBoundaries_global, self.nElementBoundaryQuadraturePoints_elementBoundary), 'd')
        self.internalNodes = set(range(self.mesh.nNodes_global))
        # identify the internal nodes this is ought to be in mesh
        # \todo move this to mesh
        for ebNE in range(self.mesh.nExteriorElementBoundaries_global):
            ebN = self.mesh.exteriorElementBoundariesArray[ebNE]
            eN_global = self.mesh.elementBoundaryElementsArray[ebN, 0]
            ebN_element = self.mesh.elementBoundaryLocalElementBoundariesArray[ebN, 0]
            for i in range(self.mesh.nNodes_element):
                if i != ebN_element:
                    I = self.mesh.elementNodesArray[eN_global, i]
                    self.internalNodes -= set([I])
        self.nNodes_internal = len(self.internalNodes)
        self.internalNodesArray = numpy.zeros((self.nNodes_internal,), 'i')
        for nI, n in enumerate(self.internalNodes):
            self.internalNodesArray[nI] = n
        #
        del self.internalNodes
        self.internalNodes = None
        logEvent("Updating local to global mappings", 2)
        self.updateLocal2Global()
        logEvent("Building time integration object", 2)
        logEvent(memory("inflowBC, internalNodes,updateLocal2Global", "OneLevelTransport"), level=4)
        # mwf for interpolating subgrid error for gradients etc
        if self.stabilization and self.stabilization.usesGradientStabilization:
            self.timeIntegration = TimeIntegrationClass(self, integrateInterpolationPoints=True)
        else:
            self.timeIntegration = TimeIntegrationClass(self)

        if options is not None:
            self.timeIntegration.setFromOptions(options)
        logEvent(memory("TimeIntegration", "OneLevelTransport"), level=4)
        logEvent("Calculating numerical quadrature formulas", 2)
        self.calculateQuadrature()

        self.setupFieldStrides()
        comm = Comm.get()
        self.comm = comm
        if comm.size() > 1:
            assert numericalFluxType is not None and numericalFluxType.useWeakDirichletConditions, "You must use a numerical flux to apply weak boundary conditions for parallel runs"

        logEvent("initalizing numerical flux")
        logEvent(memory("stride+offset", "OneLevelTransport"), level=4)
        if numericalFluxType is not None:
            if options is None or options.periodicDirichletConditions is None:
                self.numericalFlux = numericalFluxType(self,
                                                       dofBoundaryConditionsSetterDict,
                                                       advectiveFluxBoundaryConditionsSetterDict,
                                                       diffusiveFluxBoundaryConditionsSetterDictDict)
            else:
                self.numericalFlux = numericalFluxType(self,
                                                       dofBoundaryConditionsSetterDict,
                                                       advectiveFluxBoundaryConditionsSetterDict,
                                                       diffusiveFluxBoundaryConditionsSetterDictDict,
                                                       options.periodicDirichletConditions)
        else:
            self.numericalFlux = None
        # set penalty terms
        logEvent("initializing numerical flux penalty")
        self.numericalFlux.penalty_constant = self.coefficients.eb_penalty_constant
        # cek todo move into numerical flux initialization
        if self.ebq_global.has_key('penalty'):
            for ebN in range(self.mesh.nElementBoundaries_global):
                for k in range(self.nElementBoundaryQuadraturePoints_elementBoundary):
                    self.ebq_global['penalty'][ebN, k] = self.numericalFlux.penalty_constant / \
                        (self.mesh.elementBoundaryDiametersArray[ebN]**self.numericalFlux.penalty_power)
        # penalty term
        # cek move  to Numerical flux initialization
        if self.ebqe.has_key('penalty'):
            for ebNE in range(self.mesh.nExteriorElementBoundaries_global):
                ebN = self.mesh.exteriorElementBoundariesArray[ebNE]
                for k in range(self.nElementBoundaryQuadraturePoints_elementBoundary):
                    self.ebqe['penalty'][ebNE, k] = self.numericalFlux.penalty_constant / \
                        self.mesh.elementBoundaryDiametersArray[ebN]**self.numericalFlux.penalty_power
        logEvent(memory("numericalFlux", "OneLevelTransport"), level=4)
        self.elementEffectiveDiametersArray = self.mesh.elementInnerDiametersArray
        logEvent("setting up post-processing")
        from proteus import PostProcessingTools
        self.velocityPostProcessor = PostProcessingTools.VelocityPostProcessingChooser(self)
        logEvent(memory("velocity postprocessor", "OneLevelTransport"), level=4)
        # helper for writing out data storage
        logEvent("initializing archiver")
        from proteus import Archiver
        self.elementQuadratureDictionaryWriter = Archiver.XdmfWriter()
        self.elementBoundaryQuadratureDictionaryWriter = Archiver.XdmfWriter()
        self.exteriorElementBoundaryQuadratureDictionaryWriter = Archiver.XdmfWriter()
        logEvent(memory("XdmfWriters", "OneLevelTransport"), level=4)
        logEvent("flux bc objects")
        for ci, fbcObject in self.fluxBoundaryConditionsObjectsDict.iteritems():
            self.ebqe[('advectiveFlux_bc_flag', ci)] = numpy.zeros(self.ebqe[('advectiveFlux_bc', ci)].shape, 'i')
            for t, g in fbcObject.advectiveFluxBoundaryConditionsDict.iteritems():
                if self.coefficients.advection.has_key(ci):
                    self.ebqe[('advectiveFlux_bc', ci)][t[0], t[1]] = g(self.ebqe[('x')][t[0], t[1]], self.timeIntegration.t)
                    self.ebqe[('advectiveFlux_bc_flag', ci)][t[0], t[1]] = 1
            for ck, diffusiveFluxBoundaryConditionsDict in fbcObject.diffusiveFluxBoundaryConditionsDictDict.iteritems():
                self.ebqe[('diffusiveFlux_bc_flag', ck, ci)] = numpy.zeros(self.ebqe[('diffusiveFlux_bc', ck, ci)].shape, 'i')
                for t, g in diffusiveFluxBoundaryConditionsDict.iteritems():
                    self.ebqe[('diffusiveFlux_bc', ck, ci)][t[0], t[1]] = g(self.ebqe[('x')][t[0], t[1]], self.timeIntegration.t)
                    self.ebqe[('diffusiveFlux_bc_flag', ck, ci)][t[0], t[1]] = 1
        self.numericalFlux.setDirichletValues(self.ebqe)
        if self.movingDomain:
            self.MOVING_DOMAIN = 1.0
        else:
            self.MOVING_DOMAIN = 0.0
        if self.mesh.nodeVelocityArray is None:
            self.mesh.nodeVelocityArray = numpy.zeros(self.mesh.nodeArray.shape, 'd')
        # cek/ido todo replace python loops in modules with optimized code if possible/necessary
        logEvent("dirichlet conditions")
        self.forceStrongConditions = coefficients.forceStrongDirichlet
        self.dirichletConditionsForceDOF = {}
        if self.forceStrongConditions:
            for cj in range(self.nc):
                self.dirichletConditionsForceDOF[cj] = DOFBoundaryConditions(
                    self.u[cj].femSpace, dofBoundaryConditionsSetterDict[cj], weakDirichletConditions=False)
        logEvent("final allocations")
        compKernelFlag = 0
        if self.coefficients.useConstant_he:
            self.elementDiameter = self.mesh.elementDiametersArray.copy()
            self.elementDiameter[:] = max(self.mesh.elementDiametersArray)
        else:
            self.elementDiameter = self.mesh.elementDiametersArray
        if self.nSpace_global == 2:
            import copy
            self.u[3] = copy.deepcopy(self.u[2])
            self.timeIntegration.m_tmp[3] = self.timeIntegration.m_tmp[2].copy()
            self.timeIntegration.beta_bdf[3] = self.timeIntegration.beta_bdf[2].copy()
            self.coefficients.sdInfo[(1, 3)] = (numpy.array([0, 1, 2], dtype='i'),
                                                numpy.array([0, 1], dtype='i'))
            self.coefficients.sdInfo[(2, 3)] = (numpy.array([0, 1, 2], dtype='i'),
                                                numpy.array([0, 1], dtype='i'))
            self.coefficients.sdInfo[(3, 0)] = (numpy.array([0, 1, 2], dtype='i'),
                                                numpy.array([0, 1], dtype='i'))
            self.coefficients.sdInfo[(3, 1)] = (numpy.array([0, 1, 2], dtype='i'),
                                                numpy.array([0, 1], dtype='i'))
            self.coefficients.sdInfo[(3, 2)] = (numpy.array([0, 1, 2], dtype='i'),
                                                numpy.array([0, 1], dtype='i'))
            self.coefficients.sdInfo[(3, 3)] = (numpy.array([0, 1, 2], dtype='i'),
                                                numpy.array([0, 1], dtype='i'))
            self.offset.append(self.offset[2])
            self.stride.append(self.stride[2])
            self.numericalFlux.isDOFBoundary[3] = self.numericalFlux.isDOFBoundary[2].copy()
            self.numericalFlux.ebqe[('u', 3)] = self.numericalFlux.ebqe[('u', 2)].copy()
            logEvent("calling cRANS2P2D_base ctor")
            self.rans2p = cRANS2P2D_base(self.nSpace_global,
                                         self.nQuadraturePoints_element,
                                         self.u[0].femSpace.elementMaps.localFunctionSpace.dim,
                                         self.u[0].femSpace.referenceFiniteElement.localFunctionSpace.dim,
                                         self.testSpace[0].referenceFiniteElement.localFunctionSpace.dim,
                                         self.nElementBoundaryQuadraturePoints_elementBoundary,
                                         compKernelFlag)
        else:
            logEvent("calling  cRANS2P_base ctor")
            self.rans2p = cRANS2P_base(self.nSpace_global,
                                       self.nQuadraturePoints_element,
                                       self.u[0].femSpace.elementMaps.localFunctionSpace.dim,
                                       self.u[0].femSpace.referenceFiniteElement.localFunctionSpace.dim,
                                       self.testSpace[0].referenceFiniteElement.localFunctionSpace.dim,
                                       self.nElementBoundaryQuadraturePoints_elementBoundary,
                                       compKernelFlag)
        self.velocityErrorNodal = self.u[0].dof.copy()
        logEvent('WARNING: The boundary fluxes at interpart boundaries are skipped if elementBoundaryMaterialType is 0 for RANS2P-based models. This means that DG methods are currently incompatible with RANS2P.')

    def getResidual(self, u, r):
        """
        Calculate the element residuals and add in to the global residual

        Parameters
        ----------
        u : :class:`numpy.ndarray`
        r : :class:`numpy.ndarray`
            Stores the calculated residual vector.
        """

        # Load the unknowns into the finite element dof
        self.timeIntegration.calculateCoefs()
        self.timeIntegration.calculateU(u)
        self.setUnknowns(self.timeIntegration.u)
        # cek todo put in logic to skip if BC's don't depend on t or u
        # hack
        if self.bcsTimeDependent or not self.bcsSet:
            self.bcsSet = True
            # Dirichlet boundary conditions
            self.numericalFlux.setDirichletValues(self.ebqe)
            # Flux boundary conditions
            for ci, fbcObject in self.fluxBoundaryConditionsObjectsDict.iteritems():
                for t, g in fbcObject.advectiveFluxBoundaryConditionsDict.iteritems():
                    if self.coefficients.advection.has_key(ci):
                        self.ebqe[('advectiveFlux_bc', ci)][t[0], t[1]] = g(self.ebqe[('x')][t[0], t[1]], self.timeIntegration.t)
                        self.ebqe[('advectiveFlux_bc_flag', ci)][t[0], t[1]] = 1
                for ck, diffusiveFluxBoundaryConditionsDict in fbcObject.diffusiveFluxBoundaryConditionsDictDict.iteritems():
                    for t, g in diffusiveFluxBoundaryConditionsDict.iteritems():
                        self.ebqe[('diffusiveFlux_bc', ck, ci)][t[0], t[1]] = g(self.ebqe[('x')][t[0], t[1]], self.timeIntegration.t)
                        self.ebqe[('diffusiveFlux_bc_flag', ck, ci)][t[0], t[1]] = 1
        r.fill(0.0)
        self.Ct_sge = 4.0
        self.Cd_sge = 36.0
        # TODO how to request problem specific evaluations from coefficient class
        if 'evaluateForcingTerms' in dir(self.coefficients):
            self.coefficients.evaluateForcingTerms(self.timeIntegration.t, self.q, self.mesh,
                                                   self.u[0].femSpace.elementMaps.psi, self.mesh.elementNodesArray)
        self.coefficients.wettedAreas[:] = 0.0
        self.coefficients.netForces_p[:, :] = 0.0
        self.coefficients.netForces_v[:, :] = 0.0
        self.coefficients.netMoments[:, :] = 0.0
        if self.forceStrongConditions:
            for cj in range(len(self.dirichletConditionsForceDOF)):
                for dofN, g in self.dirichletConditionsForceDOF[cj].DOFBoundaryConditionsDict.iteritems():
                    if cj == 0:
                        self.u[cj].dof[dofN] = g(self.dirichletConditionsForceDOF[cj].DOFBoundaryPointDict[dofN], self.timeIntegration.t)
                    else:
                        self.u[cj].dof[dofN] = g(self.dirichletConditionsForceDOF[cj].DOFBoundaryPointDict[dofN],
                                                 self.timeIntegration.t) + self.MOVING_DOMAIN * self.mesh.nodeVelocityArray[dofN, cj - 1]
        self.rans2p.calculateResidual(self.coefficients.NONCONSERVATIVE_FORM,
                                      self.coefficients.MOMENTUM_SGE,
                                      self.coefficients.PRESSURE_SGE,
                                      self.coefficients.VELOCITY_SGE,
                                      self.coefficients.PRESSURE_PROJECTION_STABILIZATION,
                                      self.coefficients.numerical_viscosity,
                                      # element
                                      self.u[0].femSpace.elementMaps.psi,
                                      self.u[0].femSpace.elementMaps.grad_psi,
                                      self.mesh.nodeArray,
                                      self.mesh.nodeVelocityArray,
                                      self.MOVING_DOMAIN,
                                      self.mesh.elementNodesArray,
                                      self.elementQuadratureWeights[('u', 0)],
                                      self.u[0].femSpace.psi,
                                      self.u[0].femSpace.grad_psi,
                                      self.u[0].femSpace.psi,
                                      self.u[0].femSpace.grad_psi,
                                      self.u[1].femSpace.psi,
                                      self.u[1].femSpace.grad_psi,
                                      self.u[1].femSpace.psi,
                                      self.u[1].femSpace.grad_psi,
                                      # element boundary
                                      self.u[0].femSpace.elementMaps.psi_trace,
                                      self.u[0].femSpace.elementMaps.grad_psi_trace,
                                      self.elementBoundaryQuadratureWeights[('u', 0)],
                                      self.u[0].femSpace.psi_trace,
                                      self.u[0].femSpace.grad_psi_trace,
                                      self.u[0].femSpace.psi_trace,
                                      self.u[0].femSpace.grad_psi_trace,
                                      self.u[1].femSpace.psi_trace,
                                      self.u[1].femSpace.grad_psi_trace,
                                      self.u[1].femSpace.psi_trace,
                                      self.u[1].femSpace.grad_psi_trace,
                                      self.u[0].femSpace.elementMaps.boundaryNormals,
                                      self.u[0].femSpace.elementMaps.boundaryJacobians,
                                      # physics
                                      self.eb_adjoint_sigma,
                                      self.elementDiameter,  # mesh.elementDiametersArray,
                                      self.mesh.nodeDiametersArray,
                                      self.stabilization.hFactor,
                                      self.mesh.nElements_global,
                                      self.mesh.nElementBoundaries_owned,
                                      self.coefficients.useRBLES,
                                      self.coefficients.useMetrics,
                                      self.timeIntegration.alpha_bdf,
                                      self.coefficients.epsFact_density,
                                      self.coefficients.epsFact,
                                      self.coefficients.sigma,
                                      self.coefficients.rho_0,
                                      self.coefficients.nu_0,
                                      self.coefficients.rho_1,
                                      self.coefficients.nu_1,
                                      self.coefficients.smagorinskyConstant,
                                      self.coefficients.turbulenceClosureModel,
                                      self.Ct_sge,
                                      self.Cd_sge,
                                      self.shockCapturing.shockCapturingFactor,
                                      self.numericalFlux.penalty_constant,
                                      # VRANS start
                                      self.coefficients.epsFact_solid,
                                      self.coefficients.q_phi_solid,
                                      self.coefficients.q_velocity_solid,
                                      self.coefficients.q_porosity,
                                      self.coefficients.q_dragAlpha,
                                      self.coefficients.q_dragBeta,
                                      self.q[('r', 0)],
                                      self.coefficients.q_turb_var[0],
                                      self.coefficients.q_turb_var[1],
                                      self.coefficients.q_turb_var_grad[0],
                                      self.q['eddy_viscosity'],
                                      # VRANS end
                                      self.u[0].femSpace.dofMap.l2g,
                                      self.u[1].femSpace.dofMap.l2g,
                                      self.u[0].dof,
                                      self.u[1].dof,
                                      self.u[2].dof,
                                      self.u[3].dof,
                                      self.coefficients.g,
                                      self.coefficients.useVF,
                                      self.coefficients.q_vf,
                                      self.coefficients.q_phi,
                                      self.coefficients.q_n,
                                      self.coefficients.q_kappa,
                                      self.timeIntegration.m_tmp[1],
                                      self.timeIntegration.m_tmp[2],
                                      self.timeIntegration.m_tmp[3],
                                      self.q[('f', 0)],
                                      self.timeIntegration.beta_bdf[1],
                                      self.timeIntegration.beta_bdf[2],
                                      self.timeIntegration.beta_bdf[3],
                                      self.q['dV'],
                                      self.q['dV_last'],
                                      self.stabilization.v_last,
                                      self.q[('cfl', 0)],
                                      self.q[('numDiff', 1, 1)],
                                      self.q[('numDiff', 2, 2)],
                                      self.q[('numDiff', 3, 3)],
                                      self.shockCapturing.numDiff_last[1],
                                      self.shockCapturing.numDiff_last[2],
                                      self.shockCapturing.numDiff_last[3],
                                      self.coefficients.sdInfo[(1, 1)][0], self.coefficients.sdInfo[(1, 1)][1],
                                      self.coefficients.sdInfo[(1, 2)][0], self.coefficients.sdInfo[(1, 2)][1],
                                      self.coefficients.sdInfo[(1, 3)][0], self.coefficients.sdInfo[(1, 3)][1],
                                      self.coefficients.sdInfo[(2, 2)][0], self.coefficients.sdInfo[(2, 2)][1],
                                      self.coefficients.sdInfo[(2, 1)][0], self.coefficients.sdInfo[(2, 1)][1],
                                      self.coefficients.sdInfo[(2, 3)][0], self.coefficients.sdInfo[(2, 3)][1],
                                      self.coefficients.sdInfo[(3, 3)][0], self.coefficients.sdInfo[(3, 3)][1],
                                      self.coefficients.sdInfo[(3, 1)][0], self.coefficients.sdInfo[(3, 1)][1],
                                      self.coefficients.sdInfo[(3, 2)][0], self.coefficients.sdInfo[(3, 2)][1],
                                      self.offset[0], self.offset[1], self.offset[2], self.offset[3],
                                      self.stride[0], self.stride[1], self.stride[2], self.stride[3],
                                      r,
                                      self.mesh.nExteriorElementBoundaries_global,
                                      self.mesh.exteriorElementBoundariesArray,
                                      self.mesh.elementBoundaryElementsArray,
                                      self.mesh.elementBoundaryLocalElementBoundariesArray,
                                      self.coefficients.ebqe_vf,
                                      self.coefficients.bc_ebqe_vf,
                                      self.coefficients.ebqe_phi,
                                      self.coefficients.bc_ebqe_phi,
                                      self.coefficients.ebqe_n,
                                      self.coefficients.ebqe_kappa,
                                      # VRANS start
                                      self.coefficients.ebqe_porosity,
                                      self.coefficients.ebqe_turb_var[0],
                                      self.coefficients.ebqe_turb_var[1],
                                      # VRANS end
                                      self.numericalFlux.isDOFBoundary[0],
                                      self.numericalFlux.isDOFBoundary[1],
                                      self.numericalFlux.isDOFBoundary[2],
                                      self.numericalFlux.isDOFBoundary[3],
                                      self.ebqe[('advectiveFlux_bc_flag', 0)],
                                      self.ebqe[('advectiveFlux_bc_flag', 1)],
                                      self.ebqe[('advectiveFlux_bc_flag', 2)],
                                      self.ebqe[('advectiveFlux_bc_flag', 3)],
                                      self.ebqe[('diffusiveFlux_bc_flag', 1, 1)],
                                      self.ebqe[('diffusiveFlux_bc_flag', 2, 2)],
                                      self.ebqe[('diffusiveFlux_bc_flag', 3, 3)],
                                      self.numericalFlux.ebqe[('u', 0)],
                                      self.ebqe[('advectiveFlux_bc', 0)],
                                      self.ebqe[('advectiveFlux_bc', 1)],
                                      self.ebqe[('advectiveFlux_bc', 2)],
                                      self.ebqe[('advectiveFlux_bc', 3)],
                                      self.numericalFlux.ebqe[('u', 1)],
                                      self.ebqe[('diffusiveFlux_bc', 1, 1)],
                                      self.ebqe['penalty'],
                                      self.numericalFlux.ebqe[('u', 2)],
                                      self.ebqe[('diffusiveFlux_bc', 2, 2)],
                                      self.numericalFlux.ebqe[('u', 3)],
                                      self.ebqe[('diffusiveFlux_bc', 3, 3)],
                                      self.q['x'],
                                      self.q[('velocity', 0)],
                                      self.ebqe[('velocity', 0)],
                                      self.ebq_global[('totalFlux', 0)],
                                      self.elementResidual[0],
                                      self.mesh.elementMaterialTypes,
                                      self.mesh.elementBoundaryMaterialTypes,
                                      self.coefficients.barycenters,
                                      self.coefficients.wettedAreas,
                                      self.coefficients.netForces_p,
                                      self.coefficients.netForces_v,
                                      self.coefficients.netMoments,
                                      self.q['velocityError'],
                                      self.velocityErrorNodal)
        from proteus.flcbdfWrappers import globalSum
        for i in range(self.coefficients.netForces_p.shape[0]):
            self.coefficients.wettedAreas[i] = globalSum(self.coefficients.wettedAreas[i])
            for I in range(3):
                self.coefficients.netForces_p[i, I] = globalSum(self.coefficients.netForces_p[i, I])
                self.coefficients.netForces_v[i, I] = globalSum(self.coefficients.netForces_v[i, I])
                self.coefficients.netMoments[i, I] = globalSum(self.coefficients.netMoments[i, I])
        if self.forceStrongConditions:
            for cj in range(len(self.dirichletConditionsForceDOF)):
                for dofN, g in self.dirichletConditionsForceDOF[cj].DOFBoundaryConditionsDict.iteritems():
                    if cj == 0:
                        r[self.offset[cj] + self.stride[cj] * dofN] = self.u[cj].dof[dofN] - \
                            g(self.dirichletConditionsForceDOF[cj].DOFBoundaryPointDict[dofN], self.timeIntegration.t)
                    else:
                        r[self.offset[cj] + self.stride[cj] * dofN] = self.u[cj].dof[dofN] - \
                            g(self.dirichletConditionsForceDOF[cj].DOFBoundaryPointDict[dofN], self.timeIntegration.t) - \
                            self.MOVING_DOMAIN * self.mesh.nodeVelocityArray[dofN, cj - 1]

        cflMax = globalMax(self.q[('cfl', 0)].max()) * self.timeIntegration.dt
        logEvent("Maximum CFL = " + str(cflMax), level=2)
        if self.stabilization:
            self.stabilization.accumulateSubgridMassHistory(self.q)
        logEvent("Global residual", level=9, data=r)
        # mwf decide if this is reasonable for keeping solver statistics
        self.nonlinear_function_evaluations += 1

    def getJacobian(self, jacobian):
        cfemIntegrals.zeroJacobian_CSR(self.nNonzerosInJacobian,
                                       jacobian)
        if self.nSpace_global == 2:
            self.csrRowIndeces[(0, 3)] = self.csrRowIndeces[(0, 2)]
            self.csrColumnOffsets[(0, 3)] = self.csrColumnOffsets[(0, 2)]
            self.csrRowIndeces[(1, 3)] = self.csrRowIndeces[(0, 2)]
            self.csrColumnOffsets[(1, 3)] = self.csrColumnOffsets[(0, 2)]
            self.csrRowIndeces[(2, 3)] = self.csrRowIndeces[(0, 2)]
            self.csrColumnOffsets[(2, 3)] = self.csrColumnOffsets[(0, 2)]
            self.csrRowIndeces[(3, 0)] = self.csrRowIndeces[(2, 0)]
            self.csrColumnOffsets[(3, 0)] = self.csrColumnOffsets[(2, 0)]
            self.csrRowIndeces[(3, 1)] = self.csrRowIndeces[(2, 0)]
            self.csrColumnOffsets[(3, 1)] = self.csrColumnOffsets[(2, 0)]
            self.csrRowIndeces[(3, 2)] = self.csrRowIndeces[(2, 0)]
            self.csrColumnOffsets[(3, 2)] = self.csrColumnOffsets[(2, 0)]
            self.csrRowIndeces[(3, 3)] = self.csrRowIndeces[(2, 0)]
            self.csrColumnOffsets[(3, 3)] = self.csrColumnOffsets[(2, 0)]
            self.csrColumnOffsets_eb[(0, 3)] = self.csrColumnOffsets[(0, 2)]
            self.csrColumnOffsets_eb[(1, 3)] = self.csrColumnOffsets[(0, 2)]
            self.csrColumnOffsets_eb[(2, 3)] = self.csrColumnOffsets[(0, 2)]
            self.csrColumnOffsets_eb[(3, 0)] = self.csrColumnOffsets[(0, 2)]
            self.csrColumnOffsets_eb[(3, 1)] = self.csrColumnOffsets[(0, 2)]
            self.csrColumnOffsets_eb[(3, 2)] = self.csrColumnOffsets[(0, 2)]
            self.csrColumnOffsets_eb[(3, 3)] = self.csrColumnOffsets[(0, 2)]

        self.rans2p.calculateJacobian(self.coefficients.NONCONSERVATIVE_FORM,
                                      self.coefficients.MOMENTUM_SGE,
                                      self.coefficients.PRESSURE_SGE,
                                      self.coefficients.VELOCITY_SGE,
                                      self.coefficients.PRESSURE_PROJECTION_STABILIZATION,
                                      #element
                                      self.u[0].femSpace.elementMaps.psi,
                                      self.u[0].femSpace.elementMaps.grad_psi,
                                      self.mesh.nodeArray,
                                      self.mesh.nodeVelocityArray,
                                      self.MOVING_DOMAIN,
                                      self.mesh.elementNodesArray,
                                      self.elementQuadratureWeights[('u', 0)],
                                      self.u[0].femSpace.psi,
                                      self.u[0].femSpace.grad_psi,
                                      self.u[0].femSpace.psi,
                                      self.u[0].femSpace.grad_psi,
                                      self.u[1].femSpace.psi,
                                      self.u[1].femSpace.grad_psi,
                                      self.u[1].femSpace.psi,
                                      self.u[1].femSpace.grad_psi,
                                      # element boundary
                                      self.u[0].femSpace.elementMaps.psi_trace,
                                      self.u[0].femSpace.elementMaps.grad_psi_trace,
                                      self.elementBoundaryQuadratureWeights[('u', 0)],
                                      self.u[0].femSpace.psi_trace,
                                      self.u[0].femSpace.grad_psi_trace,
                                      self.u[0].femSpace.psi_trace,
                                      self.u[0].femSpace.grad_psi_trace,
                                      self.u[1].femSpace.psi_trace,
                                      self.u[1].femSpace.grad_psi_trace,
                                      self.u[1].femSpace.psi_trace,
                                      self.u[1].femSpace.grad_psi_trace,
                                      self.u[0].femSpace.elementMaps.boundaryNormals,
                                      self.u[0].femSpace.elementMaps.boundaryJacobians,
                                      self.eb_adjoint_sigma,
                                      self.elementDiameter,  # mesh.elementDiametersArray,
                                      self.mesh.nodeDiametersArray,
                                      self.stabilization.hFactor,
                                      self.mesh.nElements_global,
                                      self.coefficients.useRBLES,
                                      self.coefficients.useMetrics,
                                      self.timeIntegration.alpha_bdf,
                                      self.coefficients.epsFact_density,
                                      self.coefficients.epsFact,
                                      self.coefficients.sigma,
                                      self.coefficients.rho_0,
                                      self.coefficients.nu_0,
                                      self.coefficients.rho_1,
                                      self.coefficients.nu_1,
                                      self.coefficients.smagorinskyConstant,
                                      self.coefficients.turbulenceClosureModel,
                                      self.Ct_sge,
                                      self.Cd_sge,
                                      self.shockCapturing.shockCapturingFactor,
                                      self.numericalFlux.penalty_constant,
                                      # VRANS start
                                      self.coefficients.epsFact_solid,
                                      self.coefficients.q_phi_solid,
                                      self.coefficients.q_velocity_solid,
                                      self.coefficients.q_porosity,
                                      self.coefficients.q_dragAlpha,
                                      self.coefficients.q_dragBeta,
                                      self.q[('r', 0)],
                                      self.coefficients.q_turb_var[0],
                                      self.coefficients.q_turb_var[1],
                                      self.coefficients.q_turb_var_grad[0],
                                      # VRANS end
                                      self.u[0].femSpace.dofMap.l2g,
                                      self.u[1].femSpace.dofMap.l2g,
                                      self.u[0].dof,
                                      self.u[1].dof,
                                      self.u[2].dof,
                                      self.u[3].dof,
                                      self.coefficients.g,
                                      self.coefficients.useVF,
                                      self.coefficients.q_vf,
                                      self.coefficients.q_phi,
                                      self.coefficients.q_n,
                                      self.coefficients.q_kappa,
                                      self.timeIntegration.beta_bdf[1],
                                      self.timeIntegration.beta_bdf[2],
                                      self.timeIntegration.beta_bdf[3],
                                      self.q['dV'],
                                      self.q['dV_last'],
                                      self.stabilization.v_last,
                                      self.q[('cfl', 0)],
                                      self.shockCapturing.numDiff_last[1],
                                      self.shockCapturing.numDiff_last[2],
                                      self.shockCapturing.numDiff_last[3],
                                      self.coefficients.sdInfo[(1, 1)][0], self.coefficients.sdInfo[(1, 1)][1],
                                      self.coefficients.sdInfo[(1, 2)][0], self.coefficients.sdInfo[(1, 2)][1],
                                      self.coefficients.sdInfo[(1, 3)][0], self.coefficients.sdInfo[(1, 3)][1],
                                      self.coefficients.sdInfo[(2, 2)][0], self.coefficients.sdInfo[(2, 2)][1],
                                      self.coefficients.sdInfo[(2, 1)][0], self.coefficients.sdInfo[(2, 1)][1],
                                      self.coefficients.sdInfo[(2, 3)][0], self.coefficients.sdInfo[(2, 3)][1],
                                      self.coefficients.sdInfo[(3, 3)][0], self.coefficients.sdInfo[(3, 3)][1],
                                      self.coefficients.sdInfo[(3, 1)][0], self.coefficients.sdInfo[(3, 1)][1],
                                      self.coefficients.sdInfo[(3, 2)][0], self.coefficients.sdInfo[(3, 2)][1],
                                      self.csrRowIndeces[(0, 0)], self.csrColumnOffsets[(0, 0)],
                                      self.csrRowIndeces[(0, 1)], self.csrColumnOffsets[(0, 1)],
                                      self.csrRowIndeces[(0, 2)], self.csrColumnOffsets[(0, 2)],
                                      self.csrRowIndeces[(0, 3)], self.csrColumnOffsets[(0, 3)],
                                      self.csrRowIndeces[(1, 0)], self.csrColumnOffsets[(1, 0)],
                                      self.csrRowIndeces[(1, 1)], self.csrColumnOffsets[(1, 1)],
                                      self.csrRowIndeces[(1, 2)], self.csrColumnOffsets[(1, 2)],
                                      self.csrRowIndeces[(1, 3)], self.csrColumnOffsets[(1, 3)],
                                      self.csrRowIndeces[(2, 0)], self.csrColumnOffsets[(2, 0)],
                                      self.csrRowIndeces[(2, 1)], self.csrColumnOffsets[(2, 1)],
                                      self.csrRowIndeces[(2, 2)], self.csrColumnOffsets[(2, 2)],
                                      self.csrRowIndeces[(2, 3)], self.csrColumnOffsets[(2, 3)],
                                      self.csrRowIndeces[(3, 0)], self.csrColumnOffsets[(3, 0)],
                                      self.csrRowIndeces[(3, 1)], self.csrColumnOffsets[(3, 1)],
                                      self.csrRowIndeces[(3, 2)], self.csrColumnOffsets[(3, 2)],
                                      self.csrRowIndeces[(3, 3)], self.csrColumnOffsets[(3, 3)],
                                      jacobian,
                                      self.mesh.nExteriorElementBoundaries_global,
                                      self.mesh.exteriorElementBoundariesArray,
                                      self.mesh.elementBoundaryElementsArray,
                                      self.mesh.elementBoundaryLocalElementBoundariesArray,
                                      self.coefficients.ebqe_vf,
                                      self.coefficients.bc_ebqe_vf,
                                      self.coefficients.ebqe_phi,
                                      self.coefficients.bc_ebqe_phi,
                                      self.coefficients.ebqe_n,
                                      self.coefficients.ebqe_kappa,
                                      # VRANS start
                                      self.coefficients.ebqe_porosity,
                                      self.coefficients.ebqe_turb_var[0],
                                      self.coefficients.ebqe_turb_var[1],
                                      # VRANS end
                                      self.numericalFlux.isDOFBoundary[0],
                                      self.numericalFlux.isDOFBoundary[1],
                                      self.numericalFlux.isDOFBoundary[2],
                                      self.numericalFlux.isDOFBoundary[3],
                                      self.ebqe[('advectiveFlux_bc_flag', 0)],
                                      self.ebqe[('advectiveFlux_bc_flag', 1)],
                                      self.ebqe[('advectiveFlux_bc_flag', 2)],
                                      self.ebqe[('advectiveFlux_bc_flag', 3)],
                                      self.ebqe[('diffusiveFlux_bc_flag', 1, 1)],
                                      self.ebqe[('diffusiveFlux_bc_flag', 2, 2)],
                                      self.ebqe[('diffusiveFlux_bc_flag', 3, 3)],
                                      self.numericalFlux.ebqe[('u', 0)],
                                      self.ebqe[('advectiveFlux_bc', 0)],
                                      self.ebqe[('advectiveFlux_bc', 1)],
                                      self.ebqe[('advectiveFlux_bc', 2)],
                                      self.ebqe[('advectiveFlux_bc', 3)],
                                      self.numericalFlux.ebqe[('u', 1)],
                                      self.ebqe[('diffusiveFlux_bc', 1, 1)],
                                      self.ebqe['penalty'],
                                      self.numericalFlux.ebqe[('u', 2)],
                                      self.ebqe[('diffusiveFlux_bc', 2, 2)],
                                      self.numericalFlux.ebqe[('u', 3)],
                                      self.ebqe[('diffusiveFlux_bc', 3, 3)],
                                      self.csrColumnOffsets_eb[(0, 0)],
                                      self.csrColumnOffsets_eb[(0, 1)],
                                      self.csrColumnOffsets_eb[(0, 2)],
                                      self.csrColumnOffsets_eb[(0, 3)],
                                      self.csrColumnOffsets_eb[(1, 0)],
                                      self.csrColumnOffsets_eb[(1, 1)],
                                      self.csrColumnOffsets_eb[(1, 2)],
                                      self.csrColumnOffsets_eb[(1, 3)],
                                      self.csrColumnOffsets_eb[(2, 0)],
                                      self.csrColumnOffsets_eb[(2, 1)],
                                      self.csrColumnOffsets_eb[(2, 2)],
                                      self.csrColumnOffsets_eb[(2, 3)],
                                      self.csrColumnOffsets_eb[(3, 0)],
                                      self.csrColumnOffsets_eb[(3, 1)],
                                      self.csrColumnOffsets_eb[(3, 2)],
                                      self.csrColumnOffsets_eb[(3, 3)],
                                      self.mesh.elementMaterialTypes,
                                      self.mesh.elementBoundaryMaterialTypes)

        if not self.forceStrongConditions and max(numpy.linalg.norm(self.u[1].dof, numpy.inf), numpy.linalg.norm(self.u[2].dof, numpy.inf), numpy.linalg.norm(self.u[3].dof, numpy.inf)) < 1.0e-8:
            self.pp_hasConstantNullSpace = True
        else:
            self.pp_hasConstantNullSpace = False
        # Load the Dirichlet conditions directly into residual
        if self.forceStrongConditions:
            for cj in range(self.nc):
                for dofN in self.dirichletConditionsForceDOF[cj].DOFBoundaryConditionsDict.keys():
                    global_dofN = self.offset[cj] + self.stride[cj] * dofN
                    for i in range(self.rowptr[global_dofN], self.rowptr[global_dofN + 1]):
                        if (self.colind[i] == global_dofN):
                            self.nzval[i] = 1.0
                        else:
                            self.nzval[i] = 0.0
                            # print "RBLES zeroing residual cj = %s dofN= %s global_dofN= %s " % (cj,dofN,global_dofN)
        logEvent("Jacobian ", level=10, data=jacobian)
        # mwf decide if this is reasonable for solver statistics
        self.nonlinear_function_jacobian_evaluations += 1
        return jacobian

    def calculateElementQuadrature(self, domainMoved=False):
        """
        Calculate the physical location and weights of the quadrature rules
        and the shape information at the quadrature points.

        This function should be called only when the mesh changes.
        """
        if self.postProcessing:
            self.u[0].femSpace.elementMaps.getValues(self.elementQuadraturePoints,
                                                     self.q['x'])
            self.u[0].femSpace.elementMaps.getJacobianValues(self.elementQuadraturePoints,
                                                             self.q['J'],
                                                             self.q['inverse(J)'],
                                                             self.q['det(J)'])
            self.u[0].femSpace.getBasisValues(self.elementQuadraturePoints, self.q[('v', 0)])
        self.u[0].femSpace.elementMaps.getBasisValuesRef(self.elementQuadraturePoints)
        self.u[0].femSpace.elementMaps.getBasisGradientValuesRef(self.elementQuadraturePoints)
        self.u[0].femSpace.getBasisValuesRef(self.elementQuadraturePoints)
        self.u[0].femSpace.getBasisGradientValuesRef(self.elementQuadraturePoints)
        self.u[1].femSpace.getBasisValuesRef(self.elementQuadraturePoints)
        self.u[1].femSpace.getBasisGradientValuesRef(self.elementQuadraturePoints)
        self.coefficients.initializeElementQuadrature(self.timeIntegration.t, self.q)
        if self.stabilization is not None and not domainMoved:
            self.stabilization.initializeElementQuadrature(self.mesh, self.timeIntegration.t, self.q)
            self.stabilization.initializeTimeIntegration(self.timeIntegration)
        if self.shockCapturing is not None and not domainMoved:
            self.shockCapturing.initializeElementQuadrature(self.mesh, self.timeIntegration.t, self.q)

    def calculateElementBoundaryQuadrature(self, domainMoved=False):
        """
        Calculate the physical location and weights of the quadrature rules
        and the shape information at the quadrature points on element boundaries.

        This function should be called only when the mesh changes.
        """
        if self.postProcessing:
            self.u[0].femSpace.elementMaps.getValuesTrace(self.elementBoundaryQuadraturePoints,
                                                          self.ebq['x'])
            self.u[0].femSpace.elementMaps.getJacobianValuesTrace(self.elementBoundaryQuadraturePoints,
                                                                  self.ebq['inverse(J)'],
                                                                  self.ebq['g'],
                                                                  self.ebq['sqrt(det(g))'],
                                                                  self.ebq['n'])
            cfemIntegrals.copyLeftElementBoundaryInfo(self.mesh.elementBoundaryElementsArray,
                                                      self.mesh.elementBoundaryLocalElementBoundariesArray,
                                                      self.mesh.exteriorElementBoundariesArray,
                                                      self.mesh.interiorElementBoundariesArray,
                                                      self.ebq['x'],
                                                      self.ebq['n'],
                                                      self.ebq_global['x'],
                                                      self.ebq_global['n'])
            self.u[0].femSpace.elementMaps.getInverseValuesTrace(self.ebq['inverse(J)'], self.ebq['x'], self.ebq['hat(x)'])
            self.u[0].femSpace.elementMaps.getPermutations(self.ebq['hat(x)'])
            self.testSpace[0].getBasisValuesTrace(self.u[0].femSpace.elementMaps.permutations,
                                                  self.ebq['hat(x)'],
                                                  self.ebq[('w', 0)])
            self.u[0].femSpace.getBasisValuesTrace(self.u[0].femSpace.elementMaps.permutations,
                                                   self.ebq['hat(x)'],
                                                   self.ebq[('v', 0)])
            cfemIntegrals.calculateElementBoundaryIntegrationWeights(self.ebq['sqrt(det(g))'],
                                                                     self.elementBoundaryQuadratureWeights[('u', 0)],
                                                                     self.ebq[('dS_u', 0)])

    def calculateExteriorElementBoundaryQuadrature(self, domainMoved=False):
        """
        Calculate the physical location and weights of the quadrature rules
        and the shape information at the quadrature points on global element boundaries.

        This function should be called only when the mesh changes.
        """
        logEvent("initalizing ebqe vectors for post-procesing velocity")
        if self.postProcessing:
            self.u[0].femSpace.elementMaps.getValuesGlobalExteriorTrace(self.elementBoundaryQuadraturePoints,
                                                                        self.ebqe['x'])
            self.u[0].femSpace.elementMaps.getJacobianValuesGlobalExteriorTrace(self.elementBoundaryQuadraturePoints,
                                                                                self.ebqe['inverse(J)'],
                                                                                self.ebqe['g'],
                                                                                self.ebqe['sqrt(det(g))'],
                                                                                self.ebqe['n'])
            cfemIntegrals.calculateIntegrationWeights(self.ebqe['sqrt(det(g))'],
                                                      self.elementBoundaryQuadratureWeights[('u', 0)],
                                                      self.ebqe[('dS_u', 0)])
        #
        # get physical locations of element boundary quadrature points
        #
        # assume all components live on the same mesh
        logEvent("initalizing basis info")
        self.u[0].femSpace.elementMaps.getBasisValuesTraceRef(self.elementBoundaryQuadraturePoints)
        self.u[0].femSpace.elementMaps.getBasisGradientValuesTraceRef(self.elementBoundaryQuadraturePoints)
        self.u[0].femSpace.getBasisValuesTraceRef(self.elementBoundaryQuadraturePoints)
        self.u[0].femSpace.getBasisGradientValuesTraceRef(self.elementBoundaryQuadraturePoints)
        self.u[1].femSpace.getBasisValuesTraceRef(self.elementBoundaryQuadraturePoints)
        self.u[1].femSpace.getBasisGradientValuesTraceRef(self.elementBoundaryQuadraturePoints)
        self.u[0].femSpace.elementMaps.getValuesGlobalExteriorTrace(self.elementBoundaryQuadraturePoints,
                                                                    self.ebqe['x'])
        logEvent("setting flux boundary conditions")
        if not domainMoved:
            self.fluxBoundaryConditionsObjectsDict = dict([(cj, FluxBoundaryConditions(self.mesh,
                                                                                       self.nElementBoundaryQuadraturePoints_elementBoundary,
                                                                                       self.ebqe[('x')],
                                                                                       self.advectiveFluxBoundaryConditionsSetterDict[cj],
                                                                                       self.diffusiveFluxBoundaryConditionsSetterDictDict[cj]))
                                                           for cj in self.advectiveFluxBoundaryConditionsSetterDict.keys()])
            logEvent("initializing coefficients ebqe")
            self.coefficients.initializeGlobalExteriorElementBoundaryQuadrature(self.timeIntegration.t, self.ebqe)
        logEvent("done with ebqe")

    def estimate_mt(self):
        pass

    def calculateSolutionAtQuadrature(self):
        pass

    def calculateAuxiliaryQuantitiesAfterStep(self):
        if self.postProcessing and self.conservativeFlux:
            self.rans2p.calculateVelocityAverage(self.mesh.nExteriorElementBoundaries_global,
                                                 self.mesh.exteriorElementBoundariesArray,
                                                 self.mesh.nInteriorElementBoundaries_global,
                                                 self.mesh.interiorElementBoundariesArray,
                                                 self.mesh.elementBoundaryElementsArray,
                                                 self.mesh.elementBoundaryLocalElementBoundariesArray,
                                                 self.mesh.nodeArray,
                                                 self.mesh.nodeVelocityArray,
                                                 self.MOVING_DOMAIN,
                                                 self.mesh.elementNodesArray,
                                                 self.u[0].femSpace.elementMaps.psi_trace,
                                                 self.u[0].femSpace.elementMaps.grad_psi_trace,
                                                 self.u[0].femSpace.elementMaps.boundaryNormals,
                                                 self.u[0].femSpace.elementMaps.boundaryJacobians,
                                                 self.u[1].femSpace.dofMap.l2g,
                                                 self.u[1].dof,
                                                 self.u[2].dof,
                                                 self.u[3].dof,
                                                 self.u[1].femSpace.psi_trace,
                                                 self.ebqe[('velocity', 0)],
                                                 self.ebq_global[('velocityAverage', 0)])
            if self.movingDomain:
                logEvent("Element Quadrature", level=3)
                self.calculateElementQuadrature(domainMoved=True)
                logEvent("Element Boundary Quadrature", level=3)
                self.calculateElementBoundaryQuadrature(domainMoved=True)
                logEvent("Global Exterior Element Boundary Quadrature", level=3)
                self.calculateExteriorElementBoundaryQuadrature(domainMoved=True)
                for ci in range(len(self.velocityPostProcessor.vpp_algorithms)):
                    for cj in self.velocityPostProcessor.vpp_algorithms[ci].updateConservationJacobian.keys():
                        self.velocityPostProcessor.vpp_algorithms[ci].updateWeights()
                        self.velocityPostProcessor.vpp_algorithms[ci].computeGeometricInfo()
                        self.velocityPostProcessor.vpp_algorithms[ci].updateConservationJacobian[cj] = True
        self.q['velocityError'][:] = self.q[('velocity', 0)]
        OneLevelTransport.calculateAuxiliaryQuantitiesAfterStep(self)
<<<<<<< HEAD
        if  self.coefficients.nd ==3:
            self.q[('cfl',0)][:] = np.sqrt(self.q[('velocity',0)][...,0]*self.q[('velocity',0)][...,0] +
                                           self.q[('velocity',0)][...,1]*self.q[('velocity',0)][...,1] +
                                           self.q[('velocity',0)][...,2]*self.q[('velocity',0)][...,2])/self.elementDiameter[:,np.newaxis]
        else:
            self.q[('cfl',0)][:] = np.sqrt(self.q[('velocity',0)][...,0]*self.q[('velocity',0)][...,0] +
                                           self.q[('velocity',0)][...,1]*self.q[('velocity',0)][...,1])/self.elementDiameter[:,np.newaxis]
        self.q['velocityError']-=self.q[('velocity',0)]

=======
        self.q['velocityError'] -= self.q[('velocity', 0)]
>>>>>>> 05c7d9c1
    def updateAfterMeshMotion(self):
        pass


def getErgunDrag(porosity, meanGrainSize, viscosity):
    # cek hack, this doesn't seem right
    # cek todo look up correct Ergun model for alpha and beta
    voidFrac = 1.0 - porosity
    if voidFrac > 1.0e-6:
        dragBeta = porosity * porosity * porosity * meanGrainSize * 1.0e-2 / voidFrac
    if (porosity > epsZero and meanGrainSize > epsZero):
        dragAlpha = viscosity * 180.0 * voidFrac * voidFrac / (meanGrainSize * meanGrainSize * porosity)<|MERGE_RESOLUTION|>--- conflicted
+++ resolved
@@ -455,7 +455,6 @@
         comm = Comm.get()
         import os
         if comm.isMaster():
-<<<<<<< HEAD
             self.wettedAreaHistory = open(os.path.join(proteus.Profiling.logDir,
                                                        "wettedAreaHistory.txt"),"w")
             self.forceHistory_p = open(os.path.join(proteus.Profiling.logDir,
@@ -464,12 +463,6 @@
                                                     "forceHistory_v.txt"),"w")
             self.momentHistory = open(os.path.join(proteus.Profiling.logDir,
                                                    "momentHistory.txt"),"w")
-=======
-            self.wettedAreaHistory = open(os.path.join(proteus.Profiling.logDir, "wettedAreaHistory.txt"), "w")
-            self.forceHistory_p = open(os.path.join(proteus.Profiling.logDir, "forceHistory_p.txt"), "w")
-            self.forceHistory_v = open(os.path.join(proteus.Profiling.logDir, "forceHistory_v.txt"), "w")
-            self.momentHistory = open(os.path.join(proteus.Profiling.logDir, "momentHistory.txt"), "w")
->>>>>>> 05c7d9c1
         self.comm = comm
     # initialize so it can run as single phase
 
@@ -746,21 +739,12 @@
         self.model.dt_last = self.model.timeIntegration.dt
         self.model.q['dV_last'][:] = self.model.q['dV']
         if self.comm.isMaster():
-<<<<<<< HEAD
             logEvent("wettedAreas\n"+
                      `self.wettedAreas[:]` +
                      "\nForces_p\n" +
                      `self.netForces_p[:,:]` +
                      "\nForces_v\n" +
                      `self.netForces_v[:,:]`)
-=======
-            # print "wettedAreas"
-            # print self.wettedAreas[:]
-            # print "Forces_p"
-            # print self.netForces_p[:,:]
-            # print "Forces_v"
-            # print self.netForces_v[:,:]
->>>>>>> 05c7d9c1
             self.wettedAreaHistory.write("%21.16e\n" % (self.wettedAreas[-1],))
             self.forceHistory_p.write("%21.16e %21.16e %21.16e\n" % tuple(self.netForces_p[-1, :]))
             self.forceHistory_p.flush()
@@ -1989,7 +1973,6 @@
                         self.velocityPostProcessor.vpp_algorithms[ci].updateConservationJacobian[cj] = True
         self.q['velocityError'][:] = self.q[('velocity', 0)]
         OneLevelTransport.calculateAuxiliaryQuantitiesAfterStep(self)
-<<<<<<< HEAD
         if  self.coefficients.nd ==3:
             self.q[('cfl',0)][:] = np.sqrt(self.q[('velocity',0)][...,0]*self.q[('velocity',0)][...,0] +
                                            self.q[('velocity',0)][...,1]*self.q[('velocity',0)][...,1] +
@@ -1999,9 +1982,6 @@
                                            self.q[('velocity',0)][...,1]*self.q[('velocity',0)][...,1])/self.elementDiameter[:,np.newaxis]
         self.q['velocityError']-=self.q[('velocity',0)]
 
-=======
-        self.q['velocityError'] -= self.q[('velocity', 0)]
->>>>>>> 05c7d9c1
     def updateAfterMeshMotion(self):
         pass
 
