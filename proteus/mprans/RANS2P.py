"""
Optimized  Two-Phase Reynolds Averaged Navier-Stokes
"""
import proteus
from proteus.mprans.cRANS2P import *
from proteus.mprans.cRANS2P2D import *
from proteus import Profiling
class SubgridError(proteus.SubgridError.SGE_base):
    """
    Create a SubgridError  object for two-phase incompressible flow

    The VMS subgrid error approximation

    Parameters
    ----------
        coefficients  : proteus.TransportCoefficients.TC_base
            The coefficients object
        nd            : int
            Number of space  dimensions
        lag           : bool
            Use prior time step to calculate
        nStepsToDelay : int
            Lag only after nSteps
        hFactor       : float
            scaling factor based on order
        noPressureStabilization : bool
            turn off pressure stab
    """
    def __init__(self,coefficients,nd,lag=False,nStepsToDelay=0,hFactor=1.0,noPressureStabilization=False):
        self.noPressureStabilization=noPressureStabilization
        proteus.SubgridError.SGE_base.__init__(self,coefficients,nd,lag)
        coefficients.stencil[0].add(0)
        self.hFactor=hFactor
        self.nStepsToDelay = nStepsToDelay
        self.nSteps=0
        if self.lag:
            logEvent("RANS2P.SubgridError: lagging requested but must lag the first step; switching lagging off and delaying")
            self.nStepsToDelay=1
            self.lag=False
    def initializeElementQuadrature(self,mesh,t,cq):
        """
        Allocated or set additional arrays for values at element quadrature

        Parameters
        ----------
        mesh : proteus.MeshTools.Mesh
           The mesh for the domain
        t    : float
           The current time
        cq   : dict
           The dictionary of element quadrature arrrays
        """
        import copy
        self.cq=cq
        self.v_last = self.cq[('velocity',0)]
    def updateSubgridErrorHistory(self,initializationPhase=False):
        self.nSteps += 1
        if self.lag:
            self.v_last[:] = self.cq[('velocity',0)]
        if self.lag == False and self.nStepsToDelay != None and self.nSteps > self.nStepsToDelay:
            logEvent("RANS2P.SubgridError: switched to lagged subgrid error")
            self.lag = True
            self.v_last = self.cq[('velocity',0)].copy()
    def calculateSubgridError(self,q):
        pass

class NumericalFlux(proteus.NumericalFlux.NavierStokes_Advection_DiagonalUpwind_Diffusion_SIPG_exterior):
    hasInterior=False
    def __init__(self,vt,getPointwiseBoundaryConditions,
                 getAdvectiveFluxBoundaryConditions,
                 getDiffusiveFluxBoundaryConditions,
                 getPeriodicBoundaryConditions=None):
        proteus.NumericalFlux.NavierStokes_Advection_DiagonalUpwind_Diffusion_SIPG_exterior.__init__(self,vt,getPointwiseBoundaryConditions,
                                                                               getAdvectiveFluxBoundaryConditions,
                                                                               getDiffusiveFluxBoundaryConditions,getPeriodicBoundaryConditions)
        self.penalty_constant = 2.0
        self.includeBoundaryAdjoint=True
        self.boundaryAdjoint_sigma=1.0
        self.hasInterior=False

class ShockCapturing(proteus.ShockCapturing.ShockCapturing_base):
    def __init__(self,coefficients,nd,shockCapturingFactor=0.25,lag=False,nStepsToDelay=3):
        proteus.ShockCapturing.ShockCapturing_base.__init__(self,coefficients,nd,shockCapturingFactor,lag)
        self.nStepsToDelay = nStepsToDelay
        self.nSteps=0
        if self.lag:
            logEvent("RANS2P.ShockCapturing: lagging requested but must lag the first step; switching lagging off and delaying")
            self.nStepsToDelay=1
            self.lag=False
    def initializeElementQuadrature(self,mesh,t,cq):
        self.mesh=mesh
        self.numDiff={}
        self.numDiff_last={}
        for ci in range(1,4):
            self.numDiff[ci] = cq[('numDiff',ci,ci)]
            self.numDiff_last[ci] = cq[('numDiff',ci,ci)]
    def updateShockCapturingHistory(self):
        self.nSteps += 1
        if self.lag:
            for ci in range(1,4):
                self.numDiff_last[ci][:] = self.numDiff[ci]
        if self.lag == False and self.nStepsToDelay != None and self.nSteps > self.nStepsToDelay:
            logEvent("RANS2P.ShockCapturing: switched to lagged shock capturing")
            self.lag = True
            for ci in range(1,4):
                self.numDiff_last[ci] = self.numDiff[ci].copy()
        logEvent("RANS2P: max numDiff_1 %e numDiff_2 %e numDiff_3 %e" % (globalMax(self.numDiff_last[1].max()),
                                                                    globalMax(self.numDiff_last[2].max()),
                                                                    globalMax(self.numDiff_last[3].max())))

class Coefficients(proteus.TransportCoefficients.TC_base):
    """
    The coefficients for two incompresslble fluids governed by the Navier-Stokes equations and separated by a sharp interface represented by a level set function
    """
    from proteus.ctransportCoefficients import TwophaseNavierStokes_ST_LS_SO_2D_Evaluate
    from proteus.ctransportCoefficients import TwophaseNavierStokes_ST_LS_SO_3D_Evaluate
    from proteus.ctransportCoefficients import TwophaseNavierStokes_ST_LS_SO_2D_Evaluate_sd
    from proteus.ctransportCoefficients import TwophaseNavierStokes_ST_LS_SO_3D_Evaluate_sd
    from proteus.ctransportCoefficients import calculateWaveFunction3d_ref
    def __init__(self,
                 epsFact=1.5,
                 sigma=72.8,
                 rho_0=998.2,nu_0=1.004e-6,
                 rho_1=1.205,nu_1=1.500e-5,
                 g=[0.0,0.0,-9.8],
                 nd=3,
                 ME_model=0,
                 LS_model=None,
                 VF_model=None,
                 KN_model=None,
                 Closure_0_model=None, #Turbulence closure model
                 Closure_1_model=None, #Second possible Turbulence closure model
                 epsFact_density=None,
                 stokes=False,
                 sd=True,
                 movingDomain=False,
                 useVF=0.0,
                 useRBLES=0.0,
                 useMetrics=0.0,
                 useConstant_he=False,
                 dragAlpha=0.0,
                 dragBeta =0.0,
                 setParamsFunc=None,      #uses setParamsFunc if given
                 dragAlphaTypes=None, #otherwise can use element constant values
                 dragBetaTypes=None, #otherwise can use element constant values
                 porosityTypes=None,
                 killNonlinearDrag=False,
                 waveFlag=None,
                 waveHeight=0.01,
                 waveCelerity=1.0,
                 waveFrequency=1.0,
                 waveNumber=2.0,
                 waterDepth=0.5,
                 Omega_s=[[0.45,0.55],[0.2,0.4],[0.0,1.0]],
                 epsFact_source=1.,
                 epsFact_solid=None,
                 eb_adjoint_sigma=1.0,
                 eb_penalty_constant=10.0,
                 forceStrongDirichlet=False,
                 turbulenceClosureModel=0, #0=No Model, 1=Smagorinksy, 2=Dynamic Smagorinsky, 3=K-Epsilon, 4=K-Omega
                 smagorinskyConstant=0.1,
                 barycenters=None):
        self.barycenters=barycenters
        self.smagorinskyConstant = smagorinskyConstant
        self.turbulenceClosureModel=turbulenceClosureModel
        self.forceStrongDirichlet=forceStrongDirichlet
        self.eb_adjoint_sigma=eb_adjoint_sigma
        self.eb_penalty_constant=eb_penalty_constant
        self.movingDomain = movingDomain
        self.epsFact_solid = epsFact_solid
        self.useConstant_he = useConstant_he
        self.useVF=useVF
        self.useRBLES=useRBLES
        self.useMetrics=useMetrics
        self.sd=sd
        if epsFact_density != None:
            self.epsFact_density = epsFact_density
        else:
            self.epsFact_density = epsFact
        self.stokes=stokes
        self.ME_model=ME_model
        self.LS_model=LS_model
        self.VF_model=VF_model
        self.KN_model=KN_model
        self.Closure_0_model=Closure_0_model
        self.Closure_1_model=Closure_1_model
        self.epsFact=epsFact
        self.eps=None
        self.sigma=sigma
        self.rho_0 = rho_0
        self.nu_0 = nu_0
        #cek for debugging using single phase test problems
        self.rho=rho_0
        self.nu=nu_0
        self.rho_1 = rho_1
        self.nu_1 = nu_1
        self.g = numpy.array(g)
        self.nd=nd
        #
        self.dragAlpha = dragAlpha
        self.dragBeta = dragBeta
        self.setParamsFunc=setParamsFunc
        self.dragAlphaTypes = dragAlphaTypes
        self.dragBetaTypes = dragBetaTypes
        self.porosityTypes      = porosityTypes
        self.killNonlinearDrag  = int(killNonlinearDrag)
        self.waveFlag=waveFlag
        self.waveHeight=waveHeight
        self.waveCelerity=waveCelerity
        self.waveFrequency=waveFrequency
        self.waveNumber=waveNumber
        self.waterDepth=waterDepth
        self.Omega_s=Omega_s
        self.epsFact_source=epsFact_source
        self.linearDragFactor = 1.0;
        self.nonlinearDragFactor = 1.0
        if self.killNonlinearDrag:
            self.nonlinearDragFactor = 0.0
        mass={}
        advection={}
        diffusion={}
        potential={}
        reaction={}
        hamiltonian={}
        if nd==2:
            variableNames=['p','u','v']
            mass= {1:{1:'linear'},
                   2:{2:'linear'}}
            advection = {0:{0:'linear',
                            1:'linear',
                            2:'linear'},
                         1:{0:'nonlinear',
                            1:'nonlinear',
                            2:'nonlinear'},
                         2:{0:'nonlinear',
                            1:'nonlinear',
                            2:'nonlinear'}}
            diffusion  = {1:{1:{1:'constant'},2:{2:'constant'}},
                          2:{2:{2:'constant'},1:{1:'constant'}}}
            sdInfo  = {(1,1):(numpy.array([0,1,2],dtype='i'),
                             numpy.array([0,1],dtype='i')),
                       (1,2):(numpy.array([0,0,1],dtype='i'),
                              numpy.array([0],dtype='i')),
                       (2,2):(numpy.array([0,1,2],dtype='i'),
                              numpy.array([0,1],dtype='i')),
                       (2,1):(numpy.array([0,1,1],dtype='i'),
                              numpy.array([1],dtype='i'))}
            potential= {1:{1:'u'},
                        2:{2:'u'}}
            reaction = {0:{0:'constant'},
                        1:{1:'nonlinear',2:'nonlinear'},
                        2:{1:'nonlinear',2:'nonlinear'}}
            hamiltonian = {1:{0:'linear'},
                           2:{0:'linear'}}
            TC_base.__init__(self,
                             3,
                             mass,
                             advection,
                             diffusion,
                             potential,
                             reaction,
                             hamiltonian,
                             variableNames,
                             sparseDiffusionTensors=sdInfo,
                             useSparseDiffusion = sd,
                             movingDomain=movingDomain)
            self.vectorComponents=[1,2]
        elif nd==3:
            variableNames=['p','u','v','w']
            mass = {1:{1:'linear'},
                    2:{2:'linear'},
                    3:{3:'linear'}}
            advection = {0:{1:'linear',
                            2:'linear',
                            3:'linear'},
                         1:{0:'nonlinear',
                            1:'nonlinear',
                            2:'nonlinear',
                            3:'nonlinear'},
                         2:{0:'nonlinear',
                            1:'nonlinear',
                            2:'nonlinear',
                            3:'nonlinear'},
                         3:{0:'nonlinear',
                            1:'nonlinear',
                            2:'nonlinear',
                            3:'nonlinear'}}
            diffusion = {1:{1:{1:'constant'},2:{2:'constant'},3:{3:'constant'}},
                         2:{1:{1:'constant'},2:{2:'constant'},3:{3:'constant'}},
                         3:{1:{1:'constant'},2:{2:'constant'},3:{3:'constant'}}}
            sdInfo={}
            sdInfo  = {(1,1):(numpy.array([0,1,2,3],dtype='i'),numpy.array([0,1,2],dtype='i')),
                       (1,2):(numpy.array([0,0,1,1],dtype='i'),numpy.array([0],dtype='i')),
                       (1,3):(numpy.array([0,0,0,1],dtype='i'),numpy.array([0],dtype='i')),
                       (2,1):(numpy.array([0,1,1,1],dtype='i'),numpy.array([1],dtype='i')),
                       (2,2):(numpy.array([0,1,2,3],dtype='i'),numpy.array([0,1,2],dtype='i')),
                       (2,3):(numpy.array([0,0,0,1],dtype='i'),numpy.array([1],dtype='i')),
                       (3,1):(numpy.array([0,1,1,1],dtype='i'),numpy.array([2],dtype='i')),
                       (3,2):(numpy.array([0,0,1,1],dtype='i'),numpy.array([2],dtype='i')),
                       (3,3):(numpy.array([0,1,2,3],dtype='i'),numpy.array([0,1,2],dtype='i'))}
            potential= {1:{1:'u'},
                        2:{2:'u'},
                        3:{3:'u'}}
            reaction = {0:{0:'constant'},
                        1:{1:'nonlinear',2:'nonlinear',3:'nonlinear'},
                        2:{1:'nonlinear',2:'nonlinear',3:'nonlinear'},
                        3:{1:'nonlinear',2:'nonlinear',3:'nonlinear'}}
            hamiltonian = {1:{0:'linear'},
                           2:{0:'linear'},
                           3:{0:'linear'}}
            TC_base.__init__(self,
                             4,
                             mass,
                             advection,
                             diffusion,
                             potential,
                             reaction,
                             hamiltonian,
                             variableNames,
                             sparseDiffusionTensors=sdInfo,
                             useSparseDiffusion = sd,
                             movingDomain=movingDomain)
            self.vectorComponents=[1,2,3]

    def attachModels(self,modelList):
        #level set
        self.model = modelList[self.ME_model]
        self.model.q['phi_solid'] = self.q_phi_solid
        self.model.q['velocity_solid'] = self.q_velocity_solid
        if self.LS_model != None:
            self.q_phi = modelList[self.LS_model].q[('u',0)]
            if modelList[self.LS_model].ebq.has_key(('u',0)):
                self.ebq_phi = modelList[self.LS_model].ebq[('u',0)]
            else:
                self.ebq_phi = None
            self.ebqe_phi   = modelList[self.LS_model].ebqe[('u',0)]
            self.bc_ebqe_phi = modelList[self.LS_model].numericalFlux.ebqe[('u',0)]
            #normal
            self.q_n = modelList[self.LS_model].q[('grad(u)',0)]
            if modelList[self.LS_model].ebq.has_key(('grad(u)',0)):
                self.ebq_n = modelList[self.LS_model].ebq[('grad(u)',0)]
            else:
                self.ebq_n   = None
            self.ebqe_n    = modelList[self.LS_model].ebqe[('grad(u)',0)]
        else:
            self.q_phi = 10.0*numpy.ones(self.model.q[('u',1)].shape,'d')
            self.ebqe_phi = 10.0*numpy.ones(self.model.ebqe[('u',1)].shape,'d')
            self.bc_ebqe_phi = 10.0*numpy.ones(self.model.ebqe[('u',1)].shape,'d')
            self.q_n = numpy.ones(self.model.q[('velocity',0)].shape,'d')
            self.ebqe_n    = numpy.ones(self.model.ebqe[('velocity',0)].shape,'d')
        if self.VF_model != None:
            self.q_vf = modelList[self.VF_model].q[('u',0)]
            if modelList[self.VF_model].ebq.has_key(('u',0)):
                self.ebq_vf = modelList[self.VF_model].ebq[('u',0)]
            else:
                self.ebq_vf = None
            self.ebqe_vf   = modelList[self.VF_model].ebqe[('u',0)]
            self.bc_ebqe_vf = modelList[self.VF_model].numericalFlux.ebqe[('u',0)]
        else:
            self.q_vf = numpy.zeros(self.model.q[('u',1)].shape,'d')
            self.ebqe_vf = numpy.zeros(self.model.ebqe[('u',1)].shape,'d')
            self.bc_ebqe_vf = numpy.zeros(self.model.ebqe[('u',1)].shape,'d')
        #curvature
        if self.KN_model != None:
            self.q_kappa    = modelList[self.KN_model].q[('u',0)]
            self.ebqe_kappa = modelList[self.KN_model].ebqe[('u',0)]
            if modelList[self.KN_model].ebq.has_key(('u',0)):
                self.ebq_kappa = modelList[self.KN_model].ebq[('u',0)]
            else:
                self.ebq_kappa = None
        else:
            self.q_kappa = -numpy.ones(self.model.q[('u',1)].shape,'d')
            self.ebqe_kappa = -numpy.ones(self.model.ebqe[('u',1)].shape,'d')
        #Turbulence Closures
        #only option for now is k-epsilon
        self.q_turb_var = {}; self.q_turb_var_grad = {}; self.ebqe_turb_var = {};
        if self.Closure_0_model != None:
            self.q_turb_var[0] = modelList[self.Closure_0_model].q[('u',0)]
            self.q_turb_var_grad[0] = modelList[self.Closure_0_model].q[('grad(u)',0)]
            self.ebqe_turb_var[0] = modelList[self.Closure_0_model].ebqe[('u',0)]
        else:
            self.q_turb_var[0] = numpy.ones(self.model.q[('u',1)].shape,'d')
            self.q_turb_var_grad[0] = numpy.ones(self.model.q[('grad(u)',1)].shape,'d')
            self.ebqe_turb_var[0] = numpy.ones(self.model.ebqe[('u',1)].shape,'d')
        if self.Closure_1_model != None:
            self.q_turb_var[1] = modelList[self.Closure_1_model].q[('u',0)]
            self.ebqe_turb_var[1] = modelList[self.Closure_1_model].ebqe[('u',0)]
        else:
            self.q_turb_var[1] = numpy.ones(self.model.q[('u',1)].shape,'d')
            self.ebqe_turb_var[1] = numpy.ones(self.model.ebqe[('u',1)].shape,'d')
        if self.epsFact_solid == None:
            self.epsFact_solid = numpy.ones(self.model.mesh.elementMaterialTypes.max()+1)
        assert len(self.epsFact_solid) > self.model.mesh.elementMaterialTypes.max(), "epsFact_solid  array is not large  enough for the materials  in this mesh; length must be greater  than largest  material type ID"

    def initializeMesh(self,mesh):
        #cek we eventually need to use the local element diameter
        self.eps_density = self.epsFact_density*mesh.h
        self.eps_viscosity = self.epsFact*mesh.h
        self.mesh = mesh
        self.elementMaterialTypes = mesh.elementMaterialTypes
        self.eps_source=self.epsFact_source*mesh.h
        nBoundariesMax = int(globalMax(max(self.mesh.elementBoundaryMaterialTypes)))+1
        self.wettedAreas = numpy.zeros((nBoundariesMax,),'d')
        self.netForces_p = numpy.zeros((nBoundariesMax,3),'d')
        self.netForces_v = numpy.zeros((nBoundariesMax,3),'d')
        self.netMoments = numpy.zeros((nBoundariesMax,3),'d')
        if self.barycenters == None:
            self.barycenters = numpy.zeros((nBoundariesMax,3),'d')
        comm = Comm.get()
        import os
        # if comm.isMaster():
        #     self.wettedAreaHistory = open(os.path.join(proteus.Profiling.logDir,"wettedAreaHistory.txt"),"w")
        #     self.forceHistory_p = open(os.path.join(proteus.Profiling.logDir,"forceHistory_p.txt"),"w")
        #     self.forceHistory_v = open(os.path.join(proteus.Profiling.logDir,"forceHistory_v.txt"),"w")
        #     self.momentHistory = open(os.path.join(proteus.Profiling.logDir,"momentHistory.txt"),"w")
        self.comm = comm
    #initialize so it can run as single phase
    def initializeElementQuadrature(self,t,cq):
        #VRANS
        self.q_phi_solid = numpy.ones(cq[('u',1)].shape,'d')
        self.q_velocity_solid = numpy.zeros(cq[('velocity',0)].shape,'d')
        self.q_porosity = numpy.ones(cq[('u',1)].shape,'d')
        self.q_dragAlpha= numpy.ones(cq[('u',1)].shape,'d')
        self.q_dragAlpha.fill(self.dragAlpha)
        self.q_dragBeta= numpy.ones(cq[('u',1)].shape,'d')
        self.q_dragBeta.fill(self.dragBeta)
        if self.setParamsFunc != None:
            self.setParamsFunc(cq['x'],self.q_porosity,self.q_dragAlpha,self.q_dragBeta)
        else:
            #TODO make loops faster
            if self.porosityTypes != None:
                for eN in range(self.q_porosity.shape[0]):
                    self.q_porosity[eN,:] = self.porosityTypes[self.elementMaterialTypes[eN]]
            if self.dragAlphaTypes != None:
                for eN in range(self.q_dragAlpha.shape[0]):
                    self.q_dragAlpha[eN,:] = self.dragAlphaTypes[self.elementMaterialTypes[eN]]
            if self.dragBetaTypes != None:
                for eN in range(self.q_dragBeta.shape[0]):
                    self.q_dragBeta[eN,:] = self.dragBetaTypes[self.elementMaterialTypes[eN]]
        #
    def initializeElementBoundaryQuadrature(self,t,cebq,cebq_global):
        #VRANS
        self.ebq_porosity = numpy.ones(cebq['det(J)'].shape,'d')
        self.ebq_dragAlpha= numpy.ones(cebq['det(J)'].shape,'d')
        self.ebq_dragAlpha.fill(self.dragAlpha)
        self.ebq_dragBeta= numpy.ones(cebq['det(J)'].shape,'d')
        self.ebq_dragBeta.fill(self.dragBeta)
        if self.setParamsFunc != None:
            self.setParamsFunc(cebq['x'],self.ebq_porosity,self.ebq_dragAlpha,self.ebq_dragBeta)
        #TODO which mean to use or leave discontinuous
        #TODO make loops faster
        if self.porosityTypes != None:
            for ebNI in range(self.mesh.nInteriorElementBoundaries_global):
                ebN = self.mesh.interiorElementBoundariesArray[ebNI]
                eN_left  = self.mesh.elementBoundaryElementsArray[ebN,0]
                eN_right = self.mesh.elementBoundaryElementsArray[ebN,1]
                ebN_element_left = self.mesh.elementBoundaryLocalElementBoundariesArray[ebN,0]
                ebN_element_right = self.mesh.elementBoundaryLocalElementBoundariesArray[ebN,1]
                avg = 0.5*(self.porosityTypes[self.elementMaterialTypes[eN_left]]+
                           self.porosityTypes[self.elementMaterialTypes[eN_right]])
                self.ebq_porosity[eN_left,ebN_element_left,:]  = self.porosityTypes[self.elementMaterialTypes[eN_left]]
                self.ebq_porosity[eN_right,ebN_element_right,:]= self.porosityTypes[self.elementMaterialTypes[eN_right]]
            for ebNE in range(self.mesh.nExteriorElementBoundaries_global):
                ebN = self.mesh.exteriorElementBoundariesArray[ebNE]
                eN  = self.mesh.elementBoundaryElementsArray[ebN,0]
                ebN_element = self.mesh.elementBoundaryLocalElementBoundariesArray[ebN,0]
                self.ebq_porosity[eN,ebN_element,:] = self.porosityTypes[self.elementMaterialTypes[eN]]
        if self.dragAlphaTypes != None:
            for ebNI in range(self.mesh.nInteriorElementBoundaries_global):
                ebN = self.mesh.interiorElementBoundariesArray[ebNI]
                eN_left  = self.mesh.elementBoundaryElementsArray[ebN,0]
                eN_right = self.mesh.elementBoundaryElementsArray[ebN,1]
            ebN_element_left = self.mesh.elementBoundaryLocalElementBoundariesArray[ebN,0]
            ebN_element_right = self.mesh.elementBoundaryLocalElementBoundariesArray[ebN,1]
            avg = 0.5*(self.dragAlphaTypes[self.elementMaterialTypes[eN_left]]+
                       self.dragAlphaTypes[self.elementMaterialTypes[eN_right]])
            self.ebq_dragAlpha[eN_left,ebN_element_left,:] = self.dragAlphaTypes[self.elementMaterialTypes[eN_left]]
            self.ebq_dragAlpha[eN_right,ebN_element_right,:] = self.dragAlphaTypes[self.elementMaterialTypes[eN_right]]
            for ebNE in range(self.mesh.nExteriorElementBoundaries_global):
                ebN = self.mesh.exteriorElementBoundariesArray[ebNE]
                eN  = self.mesh.elementBoundaryElementsArray[ebN,0]
                ebN_element = self.mesh.elementBoundaryLocalElementBoundariesArray[ebN,0]
                self.ebq_dragAlpha[eN,ebN_element,:] = self.dragAlphaTypes[self.elementMaterialTypes[eN]]
        if self.dragBetaTypes != None:
            for ebNI in range(self.mesh.nInteriorElementBoundaries_global):
                ebN = self.mesh.interiorElementBoundariesArray[ebNI]
                eN_left  = self.mesh.elementBoundaryElementsArray[ebN,0]
                eN_right = self.mesh.elementBoundaryElementsArray[ebN,1]
            ebN_element_left = self.mesh.elementBoundaryLocalElementBoundariesArray[ebN,0]
            ebN_element_right = self.mesh.elementBoundaryLocalElementBoundariesArray[ebN,1]
            avg = 0.5*(self.dragBetaTypes[self.elementMaterialTypes[eN_left]]+
                       self.dragBetaTypes[self.elementMaterialTypes[eN_right]])
            self.ebq_dragBeta[eN_left,ebN_element_left,:] = self.dragBetaTypes[self.elementMaterialTypes[eN_left]]
            self.ebq_dragBeta[eN_right,ebN_element_right,:] = self.dragBetaTypes[self.elementMaterialTypes[eN_right]]
            for ebNE in range(self.mesh.nExteriorElementBoundaries_global):
                ebN = self.mesh.exteriorElementBoundariesArray[ebNE]
                eN  = self.mesh.elementBoundaryElementsArray[ebN,0]
                ebN_element = self.mesh.elementBoundaryLocalElementBoundariesArray[ebN,0]
                self.ebq_dragBeta[eN,ebN_element,:] = self.dragBetaTypes[self.elementMaterialTypes[eN]]
         #
    def initializeGlobalExteriorElementBoundaryQuadrature(self,t,cebqe):
        #VRANS
        logEvent("ebqe_global allocations in coefficients")
        self.ebqe_porosity = numpy.ones(cebqe[('u',1)].shape,'d')
        self.ebqe_dragAlpha = numpy.ones(cebqe[('u',1)].shape,'d')
        self.ebqe_dragAlpha.fill(self.dragAlpha)
        self.ebqe_dragBeta = numpy.ones(cebqe[('u',1)].shape,'d')
        self.ebqe_dragBeta.fill(self.dragBeta)
        logEvent("porosity and drag")
        #TODO make loops faster
        if self.setParamsFunc != None:
            self.setParamsFunc(cebqe['x'],self.ebqe_porosity,self.ebqe_dragAlpha,self.ebqe_dragBeta)
        else:
            if self.porosityTypes != None:
                for ebNE in range(self.mesh.nExteriorElementBoundaries_global):
                    ebN = self.mesh.exteriorElementBoundariesArray[ebNE]
                    eN  = self.mesh.elementBoundaryElementsArray[ebN,0]
                    self.ebqe_porosity[ebNE,:] = self.porosityTypes[self.elementMaterialTypes[eN]]
            if self.dragAlphaTypes != None:
                for ebNE in range(self.mesh.nExteriorElementBoundaries_global):
                    ebN = self.mesh.exteriorElementBoundariesArray[ebNE]
                    eN  = self.mesh.elementBoundaryElementsArray[ebN,0]
                    self.ebqe_dragAlpha[ebNE,:] = self.dragAlphaTypes[self.elementMaterialTypes[eN]]
            if self.dragBetaTypes != None:
                for ebNE in range(self.mesh.nExteriorElementBoundaries_global):
                    ebN = self.mesh.exteriorElementBoundariesArray[ebNE]
                    eN  = self.mesh.elementBoundaryElementsArray[ebN,0]
                    self.ebqe_dragBeta[ebNE,:] = self.dragBetaTypes[self.elementMaterialTypes[eN]]
        #
    def updateToMovingDomain(self,t,c):
        pass
    def evaluateForcingTerms(self,t,c,mesh=None,mesh_trial_ref=None,mesh_l2g=None):
        if c.has_key('x') and len(c['x'].shape) == 3:
            if self.nd == 2:
                #mwf debug
                #import pdb
                #pdb.set_trace()
                c[('r',0)].fill(0.0)
                eps_source=self.eps_source
                if self.waveFlag == 1:#secondOrderStokes:
                    waveFunctions.secondOrderStokesWave(c[('r',0)].shape[0],
                                                        c[('r',0)].shape[1],
                                                        self.waveHeight,
                                                        self.waveCelerity,
                                                        self.waveFrequency,
                                                        self.waveNumber,
                                                        self.waterDepth,
                                                        self.Omega_s[0][0],
                                                        self.Omega_s[0][1],
                                                        self.Omega_s[1][0],
                                                        self.Omega_s[1][1],
                                                        eps_source,
                                                        c['x'],
                                                        c[('r',0)],
                                                        t)
                elif self.waveFlag == 2:#solitary wave
                    waveFunctions.solitaryWave(c[('r',0)].shape[0],
                                               c[('r',0)].shape[1],
                                               self.waveHeight,
                                               self.waveCelerity,
                                               self.waveFrequency,
                                               self.waterDepth,
                                               self.Omega_s[0][0],
                                               self.Omega_s[0][1],
                                               self.Omega_s[1][0],
                                               self.Omega_s[1][1],
                                               eps_source,
                                               c['x'],
                                               c[('r',0)],
                                               t)

                elif self.waveFlag == 0:
                    waveFunctions.monochromaticWave(c[('r',0)].shape[0],
                                                    c[('r',0)].shape[1],
                                                    self.waveHeight,
                                                    self.waveCelerity,
                                                    self.waveFrequency,
                                                    self.Omega_s[0][0],
                                                    self.Omega_s[0][1],
                                                    self.Omega_s[1][0],
                                                    self.Omega_s[1][1],
                                                    eps_source,
                                                    c['x'],
                                                    c[('r',0)],
                                                    t)

                #mwf debug
                if numpy.isnan(c[('r',0)].any()):
                    import pdb
                    pdb.set_trace()
            else:
                #mwf debug
                #import pdb
                #pdb.set_trace()
                c[('r',0)].fill(0.0)
                eps_source=self.eps_source
                if self.waveFlag == 1:#secondOrderStokes:
                    waveFunctions.secondOrderStokesWave3d(c[('r',0)].shape[0],
                                                          c[('r',0)].shape[1],
                                                          self.waveHeight,
                                                          self.waveCelerity,
                                                          self.waveFrequency,
                                                          self.waveNumber,
                                                          self.waterDepth,
                                                          self.Omega_s[0][0],
                                                          self.Omega_s[0][1],
                                                          self.Omega_s[1][0],
                                                          self.Omega_s[1][1],
                                                          self.Omega_s[2][0],
                                                          self.Omega_s[2][1],
                                                          eps_source,
                                                          c['x'],
                                                          c[('r',0)],
                                                          t)
                elif self.waveFlag == 2:#solitary wave
                    waveFunctions.solitaryWave3d(c[('r',0)].shape[0],
                                                 c[('r',0)].shape[1],
                                                 self.waveHeight,
                                                 self.waveCelerity,
                                                 self.waveFrequency,
                                                 self.waterDepth,
                                                 self.Omega_s[0][0],
                                                 self.Omega_s[0][1],
                                                 self.Omega_s[1][0],
                                                 self.Omega_s[1][1],
                                                 self.Omega_s[2][0],
                                                 self.Omega_s[2][1],
                                                 eps_source,
                                                 c['x'],
                                                 c[('r',0)],
                                                 t)

                elif self.waveFlag == 0:
                    waveFunctions.monochromaticWave3d(c[('r',0)].shape[0],
                                                      c[('r',0)].shape[1],
                                                      self.waveHeight,
                                                      self.waveCelerity,
                                                      self.waveFrequency,
                                                      self.Omega_s[0][0],
                                                      self.Omega_s[0][1],
                                                      self.Omega_s[1][0],
                                                      self.Omega_s[1][1],
                                                      self.Omega_s[2][0],
                                                      self.Omega_s[2][1],
                                                      eps_source,
                                                      c['x'],
                                                      c[('r',0)],
                                                      t)

        else:
            assert mesh != None
            assert mesh_trial_ref != None
            assert mesh_l2g != None
            #cek hack
            pass
        #            self.calculateWaveFunction3d_ref(mesh_trial_ref,
        #                                     mesh.nodeArray,
        #                                     mesh_l2g,
        #                                     mesh.elementDiametersArray,
        #                                     numpy.array(self.Omega_s[0]),
        #                                     numpy.array(self.Omega_s[1]),
        #                                     numpy.array(self.Omega_s[2]),
        #                                     t,
        #                                     self.waveFlag,
        #                                     self.epsFact_source,
        #                                     self.waveHeight,
        #                                     self.waveCelerity,
        #                                     self.waveFrequency,
        #                                     self.waveNumber,
        #                                     self.waterDepth,
        #                                     c[('r',0)])
    def evaluate(self,t,c):
        pass
    def preStep(self,t,firstStep=False):
        self.model.dt_last = self.model.timeIntegration.dt
        pass
        #if self.comm.isMaster():
            #print "wettedAreas"
            #print self.wettedAreas[:]
            #print "Forces_p"
            #print self.netForces_p[:,:]
            #print "Forces_v"
            #print self.netForces_v[:,:]
    def postStep(self,t,firstStep=False):
        self.model.dt_last = self.model.timeIntegration.dt
        self.model.q['dV_last'][:] = self.model.q['dV']
        # if self.comm.isMaster():
            #print "wettedAreas"
            #print self.wettedAreas[:]
            #print "Forces_p"
            #print self.netForces_p[:,:]
            #print "Forces_v"
            #print self.netForces_v[:,:]
            # self.wettedAreaHistory.write("%21.16e\n" % (self.wettedAreas[-1],))
            # self.forceHistory_p.write("%21.16e %21.16e %21.16e\n" %tuple(self.netForces_p[-1,:]))
            # self.forceHistory_p.flush()
            # self.forceHistory_v.write("%21.16e %21.16e %21.16e\n" %tuple(self.netForces_v[-1,:]))
            # self.forceHistory_v.flush()
            # self.momentHistory.write("%21.15e %21.16e %21.16e\n" % tuple(self.netMoments[-1,:]))
            # self.momentHistory.flush()

class LevelModel(proteus.Transport.OneLevelTransport):
    nCalls=0
    def __init__(self,
                 uDict,
                 phiDict,
                 testSpaceDict,
                 matType,
                 dofBoundaryConditionsDict,
                 dofBoundaryConditionsSetterDict,
                 coefficients,
                 elementQuadrature,
                 elementBoundaryQuadrature,
                 fluxBoundaryConditionsDict=None,
                 advectiveFluxBoundaryConditionsSetterDict=None,
                 diffusiveFluxBoundaryConditionsSetterDictDict=None,
                 stressTraceBoundaryConditionsSetterDictDict=None,
                 stabilization=None,
                 shockCapturing=None,
                 conservativeFluxDict=None,
                 numericalFluxType=None,
                 TimeIntegrationClass=None,
                 massLumping=False,
                 reactionLumping=False,
                 options=None,
                 name='RANS2P',
                 reuse_trial_and_test_quadrature=True,
                 sd = True,
                 movingDomain=False):
        self.eb_adjoint_sigma = coefficients.eb_adjoint_sigma
        useConstant_he=coefficients.useConstant_he#this is a hack to test the effect of using a constant smoothing width
        self.postProcessing = True
        #
        #set the objects describing the method and boundary conditions
        #
        self.movingDomain=coefficients.movingDomain
        self.tLast_mesh=None
        #
        #cek todo clean up these flags in the optimized version
        self.bcsTimeDependent=options.bcsTimeDependent
        self.bcsSet=False
        self.name=name
        self.sd=sd
        self.lowmem=True
        self.timeTerm=True#allow turning off  the  time derivative
        self.testIsTrial=True
        self.phiTrialIsTrial=True
        self.u = uDict
        self.Hess=False
        if isinstance(self.u[0].femSpace,C0_AffineQuadraticOnSimplexWithNodalBasis):
            self.Hess=True
        self.ua = {}#analytical solutions
        self.phi  = phiDict
        self.dphi={}
        self.matType = matType
        #mwf try to reuse test and trial information across components if spaces are the same
        self.reuse_test_trial_quadrature = reuse_trial_and_test_quadrature#True#False
        if self.reuse_test_trial_quadrature:
            for ci in range(1,coefficients.nc):
                assert self.u[ci].femSpace.__class__.__name__ == self.u[0].femSpace.__class__.__name__, "to reuse_test_trial_quad all femSpaces must be the same!"
        ## Simplicial Mesh
        self.mesh = self.u[0].femSpace.mesh #assume the same mesh for  all components for now
        self.testSpace = testSpaceDict
        self.dirichletConditions = dofBoundaryConditionsDict
        self.dirichletNodeSetList=None #explicit Dirichlet  conditions for now, no Dirichlet BC constraints
        self.coefficients = coefficients
        self.coefficients.initializeMesh(self.mesh)
        self.nc = self.coefficients.nc
        self.stabilization = stabilization
        self.shockCapturing = shockCapturing
        self.conservativeFlux = conservativeFluxDict #no velocity post-processing for now
        self.fluxBoundaryConditions=fluxBoundaryConditionsDict
        self.advectiveFluxBoundaryConditionsSetterDict=advectiveFluxBoundaryConditionsSetterDict
        self.diffusiveFluxBoundaryConditionsSetterDictDict = diffusiveFluxBoundaryConditionsSetterDictDict
        #determine whether  the stabilization term is nonlinear
        self.stabilizationIsNonlinear = False
        #cek come back
	if self.stabilization != None:
	    for ci in range(self.nc):
		if coefficients.mass.has_key(ci):
		    for flag in coefficients.mass[ci].values():
			if flag == 'nonlinear':
			    self.stabilizationIsNonlinear=True
		if  coefficients.advection.has_key(ci):
		    for  flag  in coefficients.advection[ci].values():
			if flag == 'nonlinear':
			    self.stabilizationIsNonlinear=True
		if  coefficients.diffusion.has_key(ci):
		    for diffusionDict in coefficients.diffusion[ci].values():
			for  flag  in diffusionDict.values():
			    if flag != 'constant':
				self.stabilizationIsNonlinear=True
		if  coefficients.potential.has_key(ci):
 		    for flag in coefficients.potential[ci].values():
			if  flag == 'nonlinear':
			    self.stabilizationIsNonlinear=True
		if coefficients.reaction.has_key(ci):
		    for flag in coefficients.reaction[ci].values():
			if  flag == 'nonlinear':
			    self.stabilizationIsNonlinear=True
		if coefficients.hamiltonian.has_key(ci):
		    for flag in coefficients.hamiltonian[ci].values():
			if  flag == 'nonlinear':
			    self.stabilizationIsNonlinear=True
        #determine if we need element boundary storage
        self.elementBoundaryIntegrals = {}
        for ci  in range(self.nc):
            self.elementBoundaryIntegrals[ci] = ((self.conservativeFlux != None) or
                                                 (numericalFluxType != None) or
                                                 (self.fluxBoundaryConditions[ci] == 'outFlow') or
                                                 (self.fluxBoundaryConditions[ci] == 'mixedFlow') or
                                                 (self.fluxBoundaryConditions[ci] == 'setFlow'))
	#
        #calculate some dimensions
        #
        self.nSpace_global    = self.u[0].femSpace.nSpace_global #assume same space dim for all variables
        self.nDOF_trial_element     = [u_j.femSpace.max_nDOF_element for  u_j in self.u.values()]
        self.nDOF_phi_trial_element     = [phi_k.femSpace.max_nDOF_element for  phi_k in self.phi.values()]
        self.n_phi_ip_element = [phi_k.femSpace.referenceFiniteElement.interpolationConditions.nQuadraturePoints for  phi_k in self.phi.values()]
        self.nDOF_test_element     = [femSpace.max_nDOF_element for femSpace in self.testSpace.values()]
        self.nFreeDOF_global  = [dc.nFreeDOF_global for dc in self.dirichletConditions.values()]
        self.nVDOF_element    = sum(self.nDOF_trial_element)
        self.nFreeVDOF_global = sum(self.nFreeDOF_global)
        #
        NonlinearEquation.__init__(self,self.nFreeVDOF_global)
        #
        #build the quadrature point dictionaries from the input (this
        #is just for convenience so that the input doesn't have to be
        #complete)
        #
        elementQuadratureDict={}
        elemQuadIsDict = isinstance(elementQuadrature,dict)
        if elemQuadIsDict: #set terms manually
            for I in self.coefficients.elementIntegralKeys:
                if elementQuadrature.has_key(I):
                    elementQuadratureDict[I] = elementQuadrature[I]
                else:
                    elementQuadratureDict[I] = elementQuadrature['default']
        else:
            for I in self.coefficients.elementIntegralKeys:
                elementQuadratureDict[I] = elementQuadrature
        if self.stabilization != None:
            for I in self.coefficients.elementIntegralKeys:
                if elemQuadIsDict:
                    if elementQuadrature.has_key(I):
                        elementQuadratureDict[('stab',)+I[1:]] = elementQuadrature[I]
                    else:
                        elementQuadratureDict[('stab',)+I[1:]] = elementQuadrature['default']
                else:
                    elementQuadratureDict[('stab',)+I[1:]] = elementQuadrature
        if self.shockCapturing != None:
            for ci in self.shockCapturing.components:
                if elemQuadIsDict:
                    if elementQuadrature.has_key(('numDiff',ci,ci)):
                        elementQuadratureDict[('numDiff',ci,ci)] = elementQuadrature[('numDiff',ci,ci)]
                    else:
                        elementQuadratureDict[('numDiff',ci,ci)] = elementQuadrature['default']
                else:
                    elementQuadratureDict[('numDiff',ci,ci)] = elementQuadrature
        if massLumping:
            for ci in self.coefficients.mass.keys():
                elementQuadratureDict[('m',ci)] = Quadrature.SimplexLobattoQuadrature(self.nSpace_global,1)
            for I in self.coefficients.elementIntegralKeys:
                elementQuadratureDict[('stab',)+I[1:]] = Quadrature.SimplexLobattoQuadrature(self.nSpace_global,1)
        if reactionLumping:
            for ci in self.coefficients.mass.keys():
                elementQuadratureDict[('r',ci)] = Quadrature.SimplexLobattoQuadrature(self.nSpace_global,1)
            for I in self.coefficients.elementIntegralKeys:
                elementQuadratureDict[('stab',)+I[1:]] = Quadrature.SimplexLobattoQuadrature(self.nSpace_global,1)
        elementBoundaryQuadratureDict={}
        if isinstance(elementBoundaryQuadrature,dict): #set terms manually
            for I in self.coefficients.elementBoundaryIntegralKeys:
                if elementBoundaryQuadrature.has_key(I):
                    elementBoundaryQuadratureDict[I] = elementBoundaryQuadrature[I]
                else:
                    elementBoundaryQuadratureDict[I] = elementBoundaryQuadrature['default']
        else:
            for I in self.coefficients.elementBoundaryIntegralKeys:
                elementBoundaryQuadratureDict[I] = elementBoundaryQuadrature
        #
        # find the union of all element quadrature points and
        # build a quadrature rule for each integral that has a
        # weight at each point in the union
        (self.elementQuadraturePoints,self.elementQuadratureWeights,
         self.elementQuadratureRuleIndeces) = Quadrature.buildUnion(elementQuadratureDict)
        self.nQuadraturePoints_element = self.elementQuadraturePoints.shape[0]
        self.nQuadraturePoints_global = self.nQuadraturePoints_element*self.mesh.nElements_global
        #
        #Repeat the same thing for the element boundary quadrature
        #
        (self.elementBoundaryQuadraturePoints,
         self.elementBoundaryQuadratureWeights,
         self.elementBoundaryQuadratureRuleIndeces) = Quadrature.buildUnion(elementBoundaryQuadratureDict)
        self.nElementBoundaryQuadraturePoints_elementBoundary = self.elementBoundaryQuadraturePoints.shape[0]
        self.nElementBoundaryQuadraturePoints_global = (self.mesh.nElements_global*
                                                        self.mesh.nElementBoundaries_element*
                                                        self.nElementBoundaryQuadraturePoints_elementBoundary)
        #
        #simplified allocations for test==trial and also check if space is mixed or not
        #
        self.q={}
        self.ebq={}
        self.ebq_global={}
        self.ebqe={}
        self.phi_ip={}
        #mesh
        self.ebqe['x'] = numpy.zeros((self.mesh.nExteriorElementBoundaries_global,self.nElementBoundaryQuadraturePoints_elementBoundary,3),'d')
        self.ebq_global[('totalFlux',0)] = numpy.zeros((self.mesh.nElementBoundaries_global,self.nElementBoundaryQuadraturePoints_elementBoundary),'d')
        self.ebq_global[('velocityAverage',0)] = numpy.zeros((self.mesh.nElementBoundaries_global,self.nElementBoundaryQuadraturePoints_elementBoundary,self.nSpace_global),'d')
        self.q[('u',1)] = numpy.zeros((self.mesh.nElements_global,self.nQuadraturePoints_element),'d')
        self.q[('u',2)] = numpy.zeros((self.mesh.nElements_global,self.nQuadraturePoints_element),'d')
        self.q[('u',3)] = numpy.zeros((self.mesh.nElements_global,self.nQuadraturePoints_element),'d')
        self.q[('m',1)] = self.q[('u',1)]
        self.q[('m',2)] = self.q[('u',2)]
        self.q[('m',3)] = self.q[('u',3)]
        self.q[('m_last',1)] = numpy.zeros((self.mesh.nElements_global,self.nQuadraturePoints_element),'d')
        self.q[('m_last',2)] = numpy.zeros((self.mesh.nElements_global,self.nQuadraturePoints_element),'d')
        self.q[('m_last',3)] = numpy.zeros((self.mesh.nElements_global,self.nQuadraturePoints_element),'d')
        self.q[('m_tmp',1)] = numpy.zeros((self.mesh.nElements_global,self.nQuadraturePoints_element),'d')
        self.q[('m_tmp',2)] = numpy.zeros((self.mesh.nElements_global,self.nQuadraturePoints_element),'d')
        self.q[('m_tmp',3)] = numpy.zeros((self.mesh.nElements_global,self.nQuadraturePoints_element),'d')
        self.q[('mt',1)] = numpy.zeros((self.mesh.nElements_global,self.nQuadraturePoints_element),'d')
        self.q[('mt',2)] = numpy.zeros((self.mesh.nElements_global,self.nQuadraturePoints_element),'d')
        self.q[('mt',3)] = numpy.zeros((self.mesh.nElements_global,self.nQuadraturePoints_element),'d')
        #self.q[('dV_u',1)] = (1.0/self.mesh.nElements_global)*numpy.ones((self.mesh.nElements_global,self.nQuadraturePoints_element),'d')
        #self.q[('dV_u',2)] = (1.0/self.mesh.nElements_global)*numpy.ones((self.mesh.nElements_global,self.nQuadraturePoints_element),'d')
        #self.q[('dV_u',3)] = (1.0/self.mesh.nElements_global)*numpy.ones((self.mesh.nElements_global,self.nQuadraturePoints_element),'d')
        self.q['dV'] = numpy.zeros((self.mesh.nElements_global,self.nQuadraturePoints_element),'d')
        self.q['dV_last'] = -1000*numpy.ones((self.mesh.nElements_global,self.nQuadraturePoints_element),'d')
        self.q[('f',0)] = numpy.zeros((self.mesh.nElements_global,self.nQuadraturePoints_element,self.nSpace_global),'d')
        self.q[('velocity',0)] = numpy.zeros((self.mesh.nElements_global,self.nQuadraturePoints_element,self.nSpace_global),'d')
        self.q['velocity_solid'] = numpy.zeros((self.mesh.nElements_global,self.nQuadraturePoints_element,self.nSpace_global),'d')
        self.q['phi_solid'] = numpy.zeros((self.mesh.nElements_global,self.nQuadraturePoints_element),'d')
        self.q['x'] = numpy.zeros((self.mesh.nElements_global,self.nQuadraturePoints_element,3),'d')
        self.q[('cfl',0)] = numpy.zeros((self.mesh.nElements_global,self.nQuadraturePoints_element),'d')
        self.q[('numDiff',1,1)] =  numpy.zeros((self.mesh.nElements_global,self.nQuadraturePoints_element),'d')
        self.q[('numDiff',2,2)] =  numpy.zeros((self.mesh.nElements_global,self.nQuadraturePoints_element),'d')
        self.q[('numDiff',3,3)] = numpy.zeros((self.mesh.nElements_global,self.nQuadraturePoints_element),'d')
        self.ebqe[('u',0)] = numpy.zeros((self.mesh.nExteriorElementBoundaries_global,self.nElementBoundaryQuadraturePoints_elementBoundary),'d')
        self.ebqe[('u',1)] = numpy.zeros((self.mesh.nExteriorElementBoundaries_global,self.nElementBoundaryQuadraturePoints_elementBoundary),'d')
        self.ebqe[('u',2)] = numpy.zeros((self.mesh.nExteriorElementBoundaries_global,self.nElementBoundaryQuadraturePoints_elementBoundary),'d')
        self.ebqe[('u',3)] = numpy.zeros((self.mesh.nExteriorElementBoundaries_global,self.nElementBoundaryQuadraturePoints_elementBoundary),'d')
        self.ebqe[('advectiveFlux_bc_flag',0)] = numpy.zeros((self.mesh.nExteriorElementBoundaries_global,self.nElementBoundaryQuadraturePoints_elementBoundary),'i')
        self.ebqe[('advectiveFlux_bc_flag',1)] = numpy.zeros((self.mesh.nExteriorElementBoundaries_global,self.nElementBoundaryQuadraturePoints_elementBoundary),'i')
        self.ebqe[('advectiveFlux_bc_flag',2)] = numpy.zeros((self.mesh.nExteriorElementBoundaries_global,self.nElementBoundaryQuadraturePoints_elementBoundary),'i')
        self.ebqe[('advectiveFlux_bc_flag',3)] = numpy.zeros((self.mesh.nExteriorElementBoundaries_global,self.nElementBoundaryQuadraturePoints_elementBoundary),'i')
        self.ebqe[('diffusiveFlux_bc_flag',1,1)] = numpy.zeros((self.mesh.nExteriorElementBoundaries_global,self.nElementBoundaryQuadraturePoints_elementBoundary),'i')
        self.ebqe[('diffusiveFlux_bc_flag',2,2)] = numpy.zeros((self.mesh.nExteriorElementBoundaries_global,self.nElementBoundaryQuadraturePoints_elementBoundary),'i')
        self.ebqe[('diffusiveFlux_bc_flag',3,3)] = numpy.zeros((self.mesh.nExteriorElementBoundaries_global,self.nElementBoundaryQuadraturePoints_elementBoundary),'i')
        self.ebqe[('advectiveFlux_bc',0)] = numpy.zeros((self.mesh.nExteriorElementBoundaries_global,self.nElementBoundaryQuadraturePoints_elementBoundary),'d')
        self.ebqe[('advectiveFlux_bc',1)] = numpy.zeros((self.mesh.nExteriorElementBoundaries_global,self.nElementBoundaryQuadraturePoints_elementBoundary),'d')
        self.ebqe[('advectiveFlux_bc',2)] = numpy.zeros((self.mesh.nExteriorElementBoundaries_global,self.nElementBoundaryQuadraturePoints_elementBoundary),'d')
        self.ebqe[('advectiveFlux_bc',3)] = numpy.zeros((self.mesh.nExteriorElementBoundaries_global,self.nElementBoundaryQuadraturePoints_elementBoundary),'d')
        self.ebqe[('diffusiveFlux_bc',1,1)] = numpy.zeros((self.mesh.nExteriorElementBoundaries_global,self.nElementBoundaryQuadraturePoints_elementBoundary),'d')
        self.ebqe['penalty'] = numpy.zeros((self.mesh.nExteriorElementBoundaries_global,self.nElementBoundaryQuadraturePoints_elementBoundary),'d')
        self.ebqe[('diffusiveFlux_bc',2,2)] = numpy.zeros((self.mesh.nExteriorElementBoundaries_global,self.nElementBoundaryQuadraturePoints_elementBoundary),'d')
        self.ebqe[('diffusiveFlux_bc',3,3)] = numpy.zeros((self.mesh.nExteriorElementBoundaries_global,self.nElementBoundaryQuadraturePoints_elementBoundary),'d')
        self.ebqe[('velocity',0)] = numpy.zeros((self.mesh.nExteriorElementBoundaries_global,self.nElementBoundaryQuadraturePoints_elementBoundary,self.nSpace_global),'d')
        self.ebqe[('velocity',1)] = numpy.zeros((self.mesh.nExteriorElementBoundaries_global,self.nElementBoundaryQuadraturePoints_elementBoundary,self.nSpace_global),'d')
        self.ebqe[('velocity',2)] = numpy.zeros((self.mesh.nExteriorElementBoundaries_global,self.nElementBoundaryQuadraturePoints_elementBoundary,self.nSpace_global),'d')
        self.ebqe[('velocity',3)] = numpy.zeros((self.mesh.nExteriorElementBoundaries_global,self.nElementBoundaryQuadraturePoints_elementBoundary,self.nSpace_global),'d')
        #VRANS start, defaults to RANS
        self.q[('r',0)] = numpy.zeros((self.mesh.nElements_global,self.nQuadraturePoints_element),'d')
        self.q['eddy_viscosity'] = numpy.zeros((self.mesh.nElements_global,self.nQuadraturePoints_element),'d')
        #VRANS end
        #RANS 2eq Models start
        self.q[('grad(u)',1)] = numpy.zeros((self.mesh.nElements_global,self.nQuadraturePoints_element,self.nSpace_global),'d')
        self.q[('grad(u)',2)] = numpy.zeros((self.mesh.nElements_global,self.nQuadraturePoints_element,self.nSpace_global),'d')
        self.q[('grad(u)',3)] = numpy.zeros((self.mesh.nElements_global,self.nQuadraturePoints_element,self.nSpace_global),'d')
        #probably don't need ebqe gradients
        self.ebqe[('grad(u)',1)] = numpy.zeros((self.mesh.nExteriorElementBoundaries_global,self.nElementBoundaryQuadraturePoints_elementBoundary,self.nSpace_global),'d')
        self.ebqe[('grad(u)',2)] = numpy.zeros((self.mesh.nExteriorElementBoundaries_global,self.nElementBoundaryQuadraturePoints_elementBoundary,self.nSpace_global),'d')
        self.ebqe[('grad(u)',3)] = numpy.zeros((self.mesh.nExteriorElementBoundaries_global,self.nElementBoundaryQuadraturePoints_elementBoundary,self.nSpace_global),'d')
        #RANS 2eq Models end
        self.points_elementBoundaryQuadrature= set()
        self.scalars_elementBoundaryQuadrature= set([('u',ci) for ci in range(self.nc)])
        self.vectors_elementBoundaryQuadrature= set()
        self.tensors_elementBoundaryQuadrature= set()
        #use post processing tools to get conservative fluxes, None by default
        if self.postProcessing:
            self.q[('v',0)] = numpy.zeros(
                (self.mesh.nElements_global,
                 self.nQuadraturePoints_element,
                 self.nDOF_trial_element[0]),
                'd')
            self.q['J'] = numpy.zeros(
                (self.mesh.nElements_global,
                 self.nQuadraturePoints_element,
                 self.nSpace_global,
                 self.nSpace_global),
                'd')
            self.q['det(J)'] = numpy.zeros(
                (self.mesh.nElements_global,
                 self.nQuadraturePoints_element),
                'd')
            self.q['inverse(J)'] = numpy.zeros(
                (self.mesh.nElements_global,
                 self.nQuadraturePoints_element,
                 self.nSpace_global,
                 self.nSpace_global),
                'd')
            self.ebq[('v',0)] = numpy.zeros(
                (self.mesh.nElements_global,
                 self.mesh.nElementBoundaries_element,
                 self.nElementBoundaryQuadraturePoints_elementBoundary,
                 self.nDOF_trial_element[0]),
                'd')
            self.ebq[('w',0)] = numpy.zeros(
                (self.mesh.nElements_global,
                 self.mesh.nElementBoundaries_element,
                 self.nElementBoundaryQuadraturePoints_elementBoundary,
                 self.nDOF_trial_element[0]),
                'd')
            self.ebq['x'] = numpy.zeros(
                (self.mesh.nElements_global,
                 self.mesh.nElementBoundaries_element,
                 self.nElementBoundaryQuadraturePoints_elementBoundary,
                 3),
                'd')
            self.ebq['hat(x)'] = numpy.zeros(
                (self.mesh.nElements_global,
                 self.mesh.nElementBoundaries_element,
                 self.nElementBoundaryQuadraturePoints_elementBoundary,
                 3),
                'd')
            self.ebq['inverse(J)'] = numpy.zeros(
                (self.mesh.nElements_global,
                 self.mesh.nElementBoundaries_element,
                 self.nElementBoundaryQuadraturePoints_elementBoundary,
                 self.nSpace_global,
                 self.nSpace_global),
                'd')
            self.ebq['g'] = numpy.zeros(
                (self.mesh.nElements_global,
                 self.mesh.nElementBoundaries_element,
                 self.nElementBoundaryQuadraturePoints_elementBoundary,
                 self.nSpace_global-1,
                 self.nSpace_global-1),
                'd')
            self.ebq['sqrt(det(g))'] = numpy.zeros(
                (self.mesh.nElements_global,
                 self.mesh.nElementBoundaries_element,
                 self.nElementBoundaryQuadraturePoints_elementBoundary),
                'd')
            self.ebq['n'] = numpy.zeros(
                (self.mesh.nElements_global,
                 self.mesh.nElementBoundaries_element,
                 self.nElementBoundaryQuadraturePoints_elementBoundary,
                 self.nSpace_global),
                'd')
            self.ebq[('dS_u',0)] = numpy.zeros(
                (self.mesh.nElements_global,
                 self.mesh.nElementBoundaries_element,
                 self.nElementBoundaryQuadraturePoints_elementBoundary),
                'd')
            self.ebqe['dS'] = numpy.zeros(
                (self.mesh.nExteriorElementBoundaries_global,
                 self.nElementBoundaryQuadraturePoints_elementBoundary),
                'd')
            self.ebqe[('dS_u',0)] = self.ebqe['dS']
            self.ebqe['n'] = numpy.zeros(
                (self.mesh.nExteriorElementBoundaries_global,
                 self.nElementBoundaryQuadraturePoints_elementBoundary,
                 self.nSpace_global),
                'd')
            self.ebqe['inverse(J)'] = numpy.zeros(
                (self.mesh.nExteriorElementBoundaries_global,
                 self.nElementBoundaryQuadraturePoints_elementBoundary,
                 self.nSpace_global,
                 self.nSpace_global),
                'd')
            self.ebqe['g'] = numpy.zeros(
                (self.mesh.nExteriorElementBoundaries_global,
                 self.nElementBoundaryQuadraturePoints_elementBoundary,
                 self.nSpace_global-1,
                 self.nSpace_global-1),
                'd')
            self.ebqe['sqrt(det(g))'] = numpy.zeros(
                (self.mesh.nExteriorElementBoundaries_global,
                 self.nElementBoundaryQuadraturePoints_elementBoundary),
                'd')
            self.ebq_global['n'] = numpy.zeros(
                (self.mesh.nElementBoundaries_global,
                 self.nElementBoundaryQuadraturePoints_elementBoundary,
                 self.nSpace_global),
                'd')
            self.ebq_global['x'] = numpy.zeros(
                (self.mesh.nElementBoundaries_global,
                 self.nElementBoundaryQuadraturePoints_elementBoundary,
                 3),
                'd')
        #
        #show quadrature
        #
        logEvent("Dumping quadrature shapes for model %s" % self.name,level=9)
        logEvent("Element quadrature array (q)", level=9)
        for (k,v) in self.q.iteritems(): logEvent(str((k,v.shape)),level=9)
        logEvent("Element boundary quadrature (ebq)",level=9)
        for (k,v) in self.ebq.iteritems(): logEvent(str((k,v.shape)),level=9)
        logEvent("Global element boundary quadrature (ebq_global)",level=9)
        for (k,v) in self.ebq_global.iteritems(): logEvent(str((k,v.shape)),level=9)
        logEvent("Exterior element boundary quadrature (ebqe)",level=9)
        for (k,v) in self.ebqe.iteritems(): logEvent(str((k,v.shape)),level=9)
        logEvent("Interpolation points for nonlinear diffusion potential (phi_ip)",level=9)
        for (k,v) in self.phi_ip.iteritems(): logEvent(str((k,v.shape)),level=9)
        #
        # allocate residual and Jacobian storage
        #
        #
        # allocate residual and Jacobian storage
        #
        self.elementResidual = [numpy.zeros(
                (self.mesh.nElements_global,
                 self.nDOF_test_element[ci]),
                'd')]
	self.inflowBoundaryBC = {}
	self.inflowBoundaryBC_values = {}
	self.inflowFlux = {}
 	for cj in range(self.nc):
 	    self.inflowBoundaryBC[cj] = numpy.zeros((self.mesh.nExteriorElementBoundaries_global,),'i')
 	    self.inflowBoundaryBC_values[cj] = numpy.zeros((self.mesh.nExteriorElementBoundaries_global,self.nDOF_trial_element[cj]),'d')
 	    self.inflowFlux[cj] = numpy.zeros((self.mesh.nExteriorElementBoundaries_global,self.nElementBoundaryQuadraturePoints_elementBoundary),'d')
        self.internalNodes = set(range(self.mesh.nNodes_global))
	#identify the internal nodes this is ought to be in mesh
        ##\todo move this to mesh
        for ebNE in range(self.mesh.nExteriorElementBoundaries_global):
            ebN = self.mesh.exteriorElementBoundariesArray[ebNE]
            eN_global   = self.mesh.elementBoundaryElementsArray[ebN,0]
            ebN_element  = self.mesh.elementBoundaryLocalElementBoundariesArray[ebN,0]
            for i in range(self.mesh.nNodes_element):
                if i != ebN_element:
                    I = self.mesh.elementNodesArray[eN_global,i]
                    self.internalNodes -= set([I])
        self.nNodes_internal = len(self.internalNodes)
        self.internalNodesArray=numpy.zeros((self.nNodes_internal,),'i')
        for nI,n in enumerate(self.internalNodes):
            self.internalNodesArray[nI]=n
        #
        del self.internalNodes
        self.internalNodes = None
        logEvent("Updating local to global mappings",2)
        self.updateLocal2Global()
        logEvent("Building time integration object",2)
        logEvent(memory("inflowBC, internalNodes,updateLocal2Global","OneLevelTransport"),level=4)
        #mwf for interpolating subgrid error for gradients etc
        if self.stabilization and self.stabilization.usesGradientStabilization:
            self.timeIntegration = TimeIntegrationClass(self,integrateInterpolationPoints=True)
        else:
             self.timeIntegration = TimeIntegrationClass(self)

        if options != None:
            self.timeIntegration.setFromOptions(options)
        logEvent(memory("TimeIntegration","OneLevelTransport"),level=4)
        logEvent("Calculating numerical quadrature formulas",2)
        self.calculateQuadrature()

        self.setupFieldStrides()

        comm = Comm.get()
        self.comm=comm
        if comm.size() > 1:
            assert numericalFluxType != None and numericalFluxType.useWeakDirichletConditions,"You must use a numerical flux to apply weak boundary conditions for parallel runs"

        logEvent("initalizing numerical flux")
        logEvent(memory("stride+offset","OneLevelTransport"),level=4)
        if numericalFluxType != None:
            if options == None or options.periodicDirichletConditions == None:
                self.numericalFlux = numericalFluxType(self,
                                                       dofBoundaryConditionsSetterDict,
                                                       advectiveFluxBoundaryConditionsSetterDict,
                                                       diffusiveFluxBoundaryConditionsSetterDictDict)
            else:
                self.numericalFlux = numericalFluxType(self,
                                                       dofBoundaryConditionsSetterDict,
                                                       advectiveFluxBoundaryConditionsSetterDict,
                                                       diffusiveFluxBoundaryConditionsSetterDictDict,
                                                       options.periodicDirichletConditions)
        else:
            self.numericalFlux = None
        #set penalty terms
        logEvent("initializing numerical flux penalty")
        self.numericalFlux.penalty_constant = self.coefficients.eb_penalty_constant
        #cek todo move into numerical flux initialization
        if self.ebq_global.has_key('penalty'):
            for ebN in range(self.mesh.nElementBoundaries_global):
                for k in range(self.nElementBoundaryQuadraturePoints_elementBoundary):
                    self.ebq_global['penalty'][ebN,k] = self.numericalFlux.penalty_constant/(self.mesh.elementBoundaryDiametersArray[ebN]**self.numericalFlux.penalty_power)
        #penalty term
        #cek move  to Numerical flux initialization
        if self.ebqe.has_key('penalty'):
            for ebNE in range(self.mesh.nExteriorElementBoundaries_global):
                ebN = self.mesh.exteriorElementBoundariesArray[ebNE]
                for k in range(self.nElementBoundaryQuadraturePoints_elementBoundary):
                    self.ebqe['penalty'][ebNE,k] = self.numericalFlux.penalty_constant/self.mesh.elementBoundaryDiametersArray[ebN]**self.numericalFlux.penalty_power
        logEvent(memory("numericalFlux","OneLevelTransport"),level=4)
        self.elementEffectiveDiametersArray  = self.mesh.elementInnerDiametersArray
        logEvent("setting up post-processing")
        from proteus import PostProcessingTools
        self.velocityPostProcessor = PostProcessingTools.VelocityPostProcessingChooser(self)
        logEvent(memory("velocity postprocessor","OneLevelTransport"),level=4)
        #helper for writing out data storage
        logEvent("initializing archiver")
        from proteus import Archiver
        self.elementQuadratureDictionaryWriter = Archiver.XdmfWriter()
        self.elementBoundaryQuadratureDictionaryWriter = Archiver.XdmfWriter()
        self.exteriorElementBoundaryQuadratureDictionaryWriter = Archiver.XdmfWriter()
<<<<<<< HEAD
        log(memory("XdmfWriters","OneLevelTransport"),level=4)
        log("flux bc objects")
=======
        logEvent("flux bc objects")
>>>>>>> 0dd89942
        for ci,fbcObject  in self.fluxBoundaryConditionsObjectsDict.iteritems():
            self.ebqe[('advectiveFlux_bc_flag',ci)] = numpy.zeros(self.ebqe[('advectiveFlux_bc',ci)].shape,'i')
            for t,g in fbcObject.advectiveFluxBoundaryConditionsDict.iteritems():
                if self.coefficients.advection.has_key(ci):
                    self.ebqe[('advectiveFlux_bc',ci)][t[0],t[1]] = g(self.ebqe[('x')][t[0],t[1]],self.timeIntegration.t)
                    self.ebqe[('advectiveFlux_bc_flag',ci)][t[0],t[1]] = 1
            for ck,diffusiveFluxBoundaryConditionsDict in fbcObject.diffusiveFluxBoundaryConditionsDictDict.iteritems():
                self.ebqe[('diffusiveFlux_bc_flag',ck,ci)] = numpy.zeros(self.ebqe[('diffusiveFlux_bc',ck,ci)].shape,'i')
                for t,g in diffusiveFluxBoundaryConditionsDict.iteritems():
                    self.ebqe[('diffusiveFlux_bc',ck,ci)][t[0],t[1]] = g(self.ebqe[('x')][t[0],t[1]],self.timeIntegration.t)
                    self.ebqe[('diffusiveFlux_bc_flag',ck,ci)][t[0],t[1]] = 1
        self.numericalFlux.setDirichletValues(self.ebqe)
        if self.movingDomain:
            self.MOVING_DOMAIN=1.0
        else:
            self.MOVING_DOMAIN=0.0
        if self.mesh.nodeVelocityArray==None:
            self.mesh.nodeVelocityArray = numpy.zeros(self.mesh.nodeArray.shape,'d')
        #cek/ido todo replace python loops in modules with optimized code if possible/necessary
        logEvent("dirichlet conditions")
        self.forceStrongConditions=coefficients.forceStrongDirichlet
        self.dirichletConditionsForceDOF = {}
        if self.forceStrongConditions:
            for cj in range(self.nc):
                self.dirichletConditionsForceDOF[cj] = DOFBoundaryConditions(self.u[cj].femSpace,dofBoundaryConditionsSetterDict[cj],weakDirichletConditions=False)
        logEvent("final allocations")
        compKernelFlag = 0
        if self.coefficients.useConstant_he:
            self.elementDiameter = self.mesh.elementDiametersArray.copy()
            self.elementDiameter[:] = max(self.mesh.elementDiametersArray)
        else:
            self.elementDiameter = self.mesh.elementDiametersArray
        if self.nSpace_global == 2:
            import copy
            self.u[3] = copy.deepcopy(self.u[2])
            self.timeIntegration.m_tmp[3] = self.timeIntegration.m_tmp[2].copy()
            self.timeIntegration.beta_bdf[3] = self.timeIntegration.beta_bdf[2].copy()
            self.coefficients.sdInfo[(1,3)] = (numpy.array([0,1,2],dtype='i'),
                                  numpy.array([0,1],dtype='i'))
            self.coefficients.sdInfo[(2,3)] = (numpy.array([0,1,2],dtype='i'),
                                  numpy.array([0,1],dtype='i'))
            self.coefficients.sdInfo[(3,0)] = (numpy.array([0,1,2],dtype='i'),
                                  numpy.array([0,1],dtype='i'))
            self.coefficients.sdInfo[(3,1)] = (numpy.array([0,1,2],dtype='i'),
                                  numpy.array([0,1],dtype='i'))
            self.coefficients.sdInfo[(3,2)] = (numpy.array([0,1,2],dtype='i'),
                                  numpy.array([0,1],dtype='i'))
            self.coefficients.sdInfo[(3,3)] = (numpy.array([0,1,2],dtype='i'),
                                  numpy.array([0,1],dtype='i'))
            self.offset.append(self.offset[2])
            self.stride.append(self.stride[2])
            self.numericalFlux.isDOFBoundary[3] = self.numericalFlux.isDOFBoundary[2].copy()
            self.numericalFlux.ebqe[('u',3)] = self.numericalFlux.ebqe[('u',2)].copy()
            logEvent("calling cRANS2P2D_base ctor")
            self.rans2p = cRANS2P2D_base(self.nSpace_global,
                                         self.nQuadraturePoints_element,
                                         self.u[0].femSpace.elementMaps.localFunctionSpace.dim,
                                         self.u[0].femSpace.referenceFiniteElement.localFunctionSpace.dim,
                                         self.testSpace[0].referenceFiniteElement.localFunctionSpace.dim,
                                         self.nElementBoundaryQuadraturePoints_elementBoundary,
                                         compKernelFlag)
        else:
            logEvent("calling  cRANS2P_base ctor")
            self.rans2p = cRANS2P_base(self.nSpace_global,
                                       self.nQuadraturePoints_element,
                                       self.u[0].femSpace.elementMaps.localFunctionSpace.dim,
                                       self.u[0].femSpace.referenceFiniteElement.localFunctionSpace.dim,
                                       self.testSpace[0].referenceFiniteElement.localFunctionSpace.dim,
                                       self.nElementBoundaryQuadraturePoints_elementBoundary,
                                       compKernelFlag)

    def getResidual(self,u,r):
        """
        Calculate the element residuals and add in to the global residual
        """

        #Load the unknowns into the finite element dof
        self.timeIntegration.calculateCoefs()
        self.timeIntegration.calculateU(u)
        self.setUnknowns(self.timeIntegration.u)
        #cek todo put in logic to skip if BC's don't depend on t or u
        #hack
        if self.bcsTimeDependent or not self.bcsSet:
            self.bcsSet=True
            #Dirichlet boundary conditions
            self.numericalFlux.setDirichletValues(self.ebqe)
            #Flux boundary conditions
            for ci,fbcObject  in self.fluxBoundaryConditionsObjectsDict.iteritems():
                for t,g in fbcObject.advectiveFluxBoundaryConditionsDict.iteritems():
                    if self.coefficients.advection.has_key(ci):
                        self.ebqe[('advectiveFlux_bc',ci)][t[0],t[1]] = g(self.ebqe[('x')][t[0],t[1]],self.timeIntegration.t)
                        self.ebqe[('advectiveFlux_bc_flag',ci)][t[0],t[1]] = 1
                for ck,diffusiveFluxBoundaryConditionsDict in fbcObject.diffusiveFluxBoundaryConditionsDictDict.iteritems():
                    for t,g in diffusiveFluxBoundaryConditionsDict.iteritems():
                        self.ebqe[('diffusiveFlux_bc',ck,ci)][t[0],t[1]] = g(self.ebqe[('x')][t[0],t[1]],self.timeIntegration.t)
                        self.ebqe[('diffusiveFlux_bc_flag',ck,ci)][t[0],t[1]] = 1
        r.fill(0.0)
        self.Ct_sge = 4.0
        self.Cd_sge = 36.0
        #TODO how to request problem specific evaluations from coefficient class
        if 'evaluateForcingTerms' in dir(self.coefficients):
            self.coefficients.evaluateForcingTerms(self.timeIntegration.t,self.q,self.mesh,
                                                   self.u[0].femSpace.elementMaps.psi,self.mesh.elementNodesArray)
        self.coefficients.wettedAreas[:]  = 0.0
        self.coefficients.netForces_p[:,:]  = 0.0
        self.coefficients.netForces_v[:,:]  = 0.0
        self.coefficients.netMoments[:,:] = 0.0

        if self.forceStrongConditions:
            for cj in range(len(self.dirichletConditionsForceDOF)):
                for dofN,g in self.dirichletConditionsForceDOF[cj].DOFBoundaryConditionsDict.iteritems():
                    if cj == 0:
                        self.u[cj].dof[dofN] = g(self.dirichletConditionsForceDOF[cj].DOFBoundaryPointDict[dofN],self.timeIntegration.t)
                    else:
                        self.u[cj].dof[dofN] = g(self.dirichletConditionsForceDOF[cj].DOFBoundaryPointDict[dofN],self.timeIntegration.t) + self.MOVING_DOMAIN*self.mesh.nodeVelocityArray[dofN,cj-1]
        self.rans2p.calculateResidual(#element
            self.u[0].femSpace.elementMaps.psi,
            self.u[0].femSpace.elementMaps.grad_psi,
            self.mesh.nodeArray,
            self.mesh.nodeVelocityArray,
            self.MOVING_DOMAIN,
            self.mesh.elementNodesArray,
            self.elementQuadratureWeights[('u',0)],
            self.u[0].femSpace.psi,
            self.u[0].femSpace.grad_psi,
            self.u[0].femSpace.psi,
            self.u[0].femSpace.grad_psi,
            self.u[1].femSpace.psi,
            self.u[1].femSpace.grad_psi,
            self.u[1].femSpace.psi,
            self.u[1].femSpace.grad_psi,
            #element boundary
            self.u[0].femSpace.elementMaps.psi_trace,
            self.u[0].femSpace.elementMaps.grad_psi_trace,
            self.elementBoundaryQuadratureWeights[('u',0)],
            self.u[0].femSpace.psi_trace,
            self.u[0].femSpace.grad_psi_trace,
            self.u[0].femSpace.psi_trace,
            self.u[0].femSpace.grad_psi_trace,
            self.u[1].femSpace.psi_trace,
            self.u[1].femSpace.grad_psi_trace,
            self.u[1].femSpace.psi_trace,
            self.u[1].femSpace.grad_psi_trace,
            self.u[0].femSpace.elementMaps.boundaryNormals,
            self.u[0].femSpace.elementMaps.boundaryJacobians,
            #physics
            self.eb_adjoint_sigma,
            self.elementDiameter,#mesh.elementDiametersArray,
            self.mesh.nodeDiametersArray,
            self.stabilization.hFactor,
            self.mesh.nElements_global,
            self.mesh.nElementBoundaries_owned,
            self.coefficients.useRBLES,
            self.coefficients.useMetrics,
            self.timeIntegration.alpha_bdf,
            self.coefficients.epsFact_density,
            self.coefficients.epsFact,
            self.coefficients.sigma,
            self.coefficients.rho_0,
            self.coefficients.nu_0,
            self.coefficients.rho_1,
            self.coefficients.nu_1,
            self.coefficients.smagorinskyConstant,
            self.coefficients.turbulenceClosureModel,
            self.Ct_sge,
            self.Cd_sge,
            self.shockCapturing.shockCapturingFactor,
            self.numericalFlux.penalty_constant,
            #VRANS start
            self.coefficients.epsFact_solid,
            self.coefficients.q_phi_solid,
            self.coefficients.q_velocity_solid,
            self.coefficients.q_porosity,
            self.coefficients.q_dragAlpha,
            self.coefficients.q_dragBeta,
            self.q[('r',0)],
            self.coefficients.q_turb_var[0],
            self.coefficients.q_turb_var[1],
            self.coefficients.q_turb_var_grad[0],
            self.q['eddy_viscosity'],
            #VRANS end
            self.u[0].femSpace.dofMap.l2g,
            self.u[1].femSpace.dofMap.l2g,
            self.u[0].dof,
            self.u[1].dof,
            self.u[2].dof,
            self.u[3].dof,
            self.coefficients.g,
            self.coefficients.useVF,
            self.coefficients.q_vf,
            self.coefficients.q_phi,
            self.coefficients.q_n,
            self.coefficients.q_kappa,
            self.timeIntegration.m_tmp[1],
            self.timeIntegration.m_tmp[2],
            self.timeIntegration.m_tmp[3],
            self.q[('f',0)],
            self.timeIntegration.beta_bdf[1],
            self.timeIntegration.beta_bdf[2],
            self.timeIntegration.beta_bdf[3],
            self.q['dV'],
            self.q['dV_last'],
            self.stabilization.v_last,
            self.q[('cfl',0)],
            self.q[('numDiff',1,1)],
            self.q[('numDiff',2,2)],
            self.q[('numDiff',3,3)],
            self.shockCapturing.numDiff_last[1],
            self.shockCapturing.numDiff_last[2],
            self.shockCapturing.numDiff_last[3],
            self.coefficients.sdInfo[(1,1)][0],self.coefficients.sdInfo[(1,1)][1],
            self.coefficients.sdInfo[(1,2)][0],self.coefficients.sdInfo[(1,2)][1],
            self.coefficients.sdInfo[(1,3)][0],self.coefficients.sdInfo[(1,3)][1],
            self.coefficients.sdInfo[(2,2)][0],self.coefficients.sdInfo[(2,2)][1],
            self.coefficients.sdInfo[(2,1)][0],self.coefficients.sdInfo[(2,1)][1],
            self.coefficients.sdInfo[(2,3)][0],self.coefficients.sdInfo[(2,3)][1],
            self.coefficients.sdInfo[(3,3)][0],self.coefficients.sdInfo[(3,3)][1],
            self.coefficients.sdInfo[(3,1)][0],self.coefficients.sdInfo[(3,1)][1],
            self.coefficients.sdInfo[(3,2)][0],self.coefficients.sdInfo[(3,2)][1],
            self.offset[0],self.offset[1],self.offset[2],self.offset[3],
            self.stride[0],self.stride[1],self.stride[2],self.stride[3],
            r,
            self.mesh.nExteriorElementBoundaries_global,
            self.mesh.exteriorElementBoundariesArray,
            self.mesh.elementBoundaryElementsArray,
            self.mesh.elementBoundaryLocalElementBoundariesArray,
            self.coefficients.ebqe_vf,
            self.coefficients.bc_ebqe_vf,
            self.coefficients.ebqe_phi,
            self.coefficients.bc_ebqe_phi,
            self.coefficients.ebqe_n,
            self.coefficients.ebqe_kappa,
            #VRANS start
            self.coefficients.ebqe_porosity,
            self.coefficients.ebqe_turb_var[0],
            self.coefficients.ebqe_turb_var[1],
            #VRANS end
            self.numericalFlux.isDOFBoundary[0],
            self.numericalFlux.isDOFBoundary[1],
            self.numericalFlux.isDOFBoundary[2],
            self.numericalFlux.isDOFBoundary[3],
            self.ebqe[('advectiveFlux_bc_flag',0)],
            self.ebqe[('advectiveFlux_bc_flag',1)],
            self.ebqe[('advectiveFlux_bc_flag',2)],
            self.ebqe[('advectiveFlux_bc_flag',3)],
            self.ebqe[('diffusiveFlux_bc_flag',1,1)],
            self.ebqe[('diffusiveFlux_bc_flag',2,2)],
            self.ebqe[('diffusiveFlux_bc_flag',3,3)],
            self.numericalFlux.ebqe[('u',0)],
            self.ebqe[('advectiveFlux_bc',0)],
            self.ebqe[('advectiveFlux_bc',1)],
            self.ebqe[('advectiveFlux_bc',2)],
            self.ebqe[('advectiveFlux_bc',3)],
            self.numericalFlux.ebqe[('u',1)],
            self.ebqe[('diffusiveFlux_bc',1,1)],
            self.ebqe['penalty'],
            self.numericalFlux.ebqe[('u',2)],
            self.ebqe[('diffusiveFlux_bc',2,2)],
            self.numericalFlux.ebqe[('u',3)],
            self.ebqe[('diffusiveFlux_bc',3,3)],
            self.q['x'],
            self.q[('velocity',0)],
            self.ebqe[('velocity',0)],
            self.ebq_global[('totalFlux',0)],
            self.elementResidual[0],
            self.mesh.elementMaterialTypes,
            self.mesh.elementBoundaryMaterialTypes,
            self.coefficients.barycenters,
            self.coefficients.wettedAreas,
            self.coefficients.netForces_p,
            self.coefficients.netForces_v,
            self.coefficients.netMoments)
	from proteus.flcbdfWrappers import globalSum
        for i in range(self.coefficients.netForces_p.shape[0]):
            self.coefficients.wettedAreas[i] = globalSum(self.coefficients.wettedAreas[i])
            for I in range(3):
                self.coefficients.netForces_p[i,I]  = globalSum(self.coefficients.netForces_p[i,I])
                self.coefficients.netForces_v[i,I]  = globalSum(self.coefficients.netForces_v[i,I])
                self.coefficients.netMoments[i,I] = globalSum(self.coefficients.netMoments[i,I])
	if self.forceStrongConditions:#
	    for cj in range(len(self.dirichletConditionsForceDOF)):#
		for dofN,g in self.dirichletConditionsForceDOF[cj].DOFBoundaryConditionsDict.iteritems():
                    if cj == 0:
                        r[self.offset[cj]+self.stride[cj]*dofN] = self.u[cj].dof[dofN] - g(self.dirichletConditionsForceDOF[cj].DOFBoundaryPointDict[dofN],self.timeIntegration.t)
                    else:
                        r[self.offset[cj]+self.stride[cj]*dofN] = self.u[cj].dof[dofN] - g(self.dirichletConditionsForceDOF[cj].DOFBoundaryPointDict[dofN],self.timeIntegration.t) - self.MOVING_DOMAIN*self.mesh.nodeVelocityArray[dofN,cj-1]


        cflMax=globalMax(self.q[('cfl',0)].max())*self.timeIntegration.dt
        logEvent("Maximum CFL = " + str(cflMax),level=2)
        if self.stabilization:
            self.stabilization.accumulateSubgridMassHistory(self.q)
        logEvent("Global residual",level=9,data=r)
        #mwf decide if this is reasonable for keeping solver statistics
        self.nonlinear_function_evaluations += 1
    def getJacobian(self,jacobian):
	cfemIntegrals.zeroJacobian_CSR(self.nNonzerosInJacobian,
				       jacobian)
        if self.nSpace_global == 2:
            self.csrRowIndeces[(0,3)]  = self.csrRowIndeces[(0,2)]
            self.csrColumnOffsets[(0,3)] = self.csrColumnOffsets[(0,2)]
            self.csrRowIndeces[(1,3)] = self.csrRowIndeces[(0,2)]
            self.csrColumnOffsets[(1,3)] = self.csrColumnOffsets[(0,2)]
            self.csrRowIndeces[(2,3)] = self.csrRowIndeces[(0,2)]
            self.csrColumnOffsets[(2,3)] = self.csrColumnOffsets[(0,2)]
            self.csrRowIndeces[(3,0)] = self.csrRowIndeces[(2,0)]
            self.csrColumnOffsets[(3,0)] = self.csrColumnOffsets[(2,0)]
            self.csrRowIndeces[(3,1)] = self.csrRowIndeces[(2,0)]
            self.csrColumnOffsets[(3,1)] = self.csrColumnOffsets[(2,0)]
            self.csrRowIndeces[(3,2)] = self.csrRowIndeces[(2,0)]
            self.csrColumnOffsets[(3,2)] = self.csrColumnOffsets[(2,0)]
            self.csrRowIndeces[(3,3)] = self.csrRowIndeces[(2,0)]
            self.csrColumnOffsets[(3,3)] = self.csrColumnOffsets[(2,0)]
            self.csrColumnOffsets_eb[(0,3)] = self.csrColumnOffsets[(0,2)]
            self.csrColumnOffsets_eb[(1,3)] = self.csrColumnOffsets[(0,2)]
            self.csrColumnOffsets_eb[(2,3)] = self.csrColumnOffsets[(0,2)]
            self.csrColumnOffsets_eb[(3,0)] = self.csrColumnOffsets[(0,2)]
            self.csrColumnOffsets_eb[(3,1)] = self.csrColumnOffsets[(0,2)]
            self.csrColumnOffsets_eb[(3,2)] = self.csrColumnOffsets[(0,2)]
            self.csrColumnOffsets_eb[(3,3)] = self.csrColumnOffsets[(0,2)]

        self.rans2p.calculateJacobian(#element
            self.u[0].femSpace.elementMaps.psi,
            self.u[0].femSpace.elementMaps.grad_psi,
            self.mesh.nodeArray,
            self.mesh.nodeVelocityArray,
            self.MOVING_DOMAIN,
            self.mesh.elementNodesArray,
            self.elementQuadratureWeights[('u',0)],
            self.u[0].femSpace.psi,
            self.u[0].femSpace.grad_psi,
            self.u[0].femSpace.psi,
            self.u[0].femSpace.grad_psi,
            self.u[1].femSpace.psi,
            self.u[1].femSpace.grad_psi,
            self.u[1].femSpace.psi,
            self.u[1].femSpace.grad_psi,
            #element boundary
            self.u[0].femSpace.elementMaps.psi_trace,
            self.u[0].femSpace.elementMaps.grad_psi_trace,
            self.elementBoundaryQuadratureWeights[('u',0)],
            self.u[0].femSpace.psi_trace,
            self.u[0].femSpace.grad_psi_trace,
            self.u[0].femSpace.psi_trace,
            self.u[0].femSpace.grad_psi_trace,
            self.u[1].femSpace.psi_trace,
            self.u[1].femSpace.grad_psi_trace,
            self.u[1].femSpace.psi_trace,
            self.u[1].femSpace.grad_psi_trace,
            self.u[0].femSpace.elementMaps.boundaryNormals,
            self.u[0].femSpace.elementMaps.boundaryJacobians,
            self.eb_adjoint_sigma,
            self.elementDiameter,#mesh.elementDiametersArray,
            self.mesh.nodeDiametersArray,
            self.stabilization.hFactor,
            self.mesh.nElements_global,
            self.coefficients.useRBLES,
            self.coefficients.useMetrics,
            self.timeIntegration.alpha_bdf,
            self.coefficients.epsFact_density,
            self.coefficients.epsFact,
            self.coefficients.sigma,
            self.coefficients.rho_0,
            self.coefficients.nu_0,
            self.coefficients.rho_1,
            self.coefficients.nu_1,
            self.coefficients.smagorinskyConstant,
            self.coefficients.turbulenceClosureModel,
            self.Ct_sge,
            self.Cd_sge,
            self.shockCapturing.shockCapturingFactor,
            self.numericalFlux.penalty_constant,
            #VRANS start
            self.coefficients.epsFact_solid,
            self.coefficients.q_phi_solid,
            self.coefficients.q_velocity_solid,
            self.coefficients.q_porosity,
            self.coefficients.q_dragAlpha,
            self.coefficients.q_dragBeta,
            self.q[('r',0)],
            self.coefficients.q_turb_var[0],
            self.coefficients.q_turb_var[1],
            self.coefficients.q_turb_var_grad[0],
            #VRANS end
            self.u[0].femSpace.dofMap.l2g,
            self.u[1].femSpace.dofMap.l2g,
            self.u[0].dof,
            self.u[1].dof,
            self.u[2].dof,
            self.u[3].dof,
            self.coefficients.g,
            self.coefficients.useVF,
            self.coefficients.q_vf,
            self.coefficients.q_phi,
            self.coefficients.q_n,
            self.coefficients.q_kappa,
            self.timeIntegration.beta_bdf[1],
            self.timeIntegration.beta_bdf[2],
            self.timeIntegration.beta_bdf[3],
            self.q['dV'],
            self.q['dV_last'],
            self.stabilization.v_last,
            self.q[('cfl',0)],
            self.shockCapturing.numDiff_last[1],
            self.shockCapturing.numDiff_last[2],
            self.shockCapturing.numDiff_last[3],
            self.coefficients.sdInfo[(1,1)][0],self.coefficients.sdInfo[(1,1)][1],
            self.coefficients.sdInfo[(1,2)][0],self.coefficients.sdInfo[(1,2)][1],
            self.coefficients.sdInfo[(1,3)][0],self.coefficients.sdInfo[(1,3)][1],
            self.coefficients.sdInfo[(2,2)][0],self.coefficients.sdInfo[(2,2)][1],
            self.coefficients.sdInfo[(2,1)][0],self.coefficients.sdInfo[(2,1)][1],
            self.coefficients.sdInfo[(2,3)][0],self.coefficients.sdInfo[(2,3)][1],
            self.coefficients.sdInfo[(3,3)][0],self.coefficients.sdInfo[(3,3)][1],
            self.coefficients.sdInfo[(3,1)][0],self.coefficients.sdInfo[(3,1)][1],
            self.coefficients.sdInfo[(3,2)][0],self.coefficients.sdInfo[(3,2)][1],
            self.csrRowIndeces[(0,0)],self.csrColumnOffsets[(0,0)],
            self.csrRowIndeces[(0,1)],self.csrColumnOffsets[(0,1)],
            self.csrRowIndeces[(0,2)],self.csrColumnOffsets[(0,2)],
            self.csrRowIndeces[(0,3)],self.csrColumnOffsets[(0,3)],
            self.csrRowIndeces[(1,0)],self.csrColumnOffsets[(1,0)],
            self.csrRowIndeces[(1,1)],self.csrColumnOffsets[(1,1)],
            self.csrRowIndeces[(1,2)],self.csrColumnOffsets[(1,2)],
            self.csrRowIndeces[(1,3)],self.csrColumnOffsets[(1,3)],
            self.csrRowIndeces[(2,0)],self.csrColumnOffsets[(2,0)],
            self.csrRowIndeces[(2,1)],self.csrColumnOffsets[(2,1)],
            self.csrRowIndeces[(2,2)],self.csrColumnOffsets[(2,2)],
            self.csrRowIndeces[(2,3)],self.csrColumnOffsets[(2,3)],
            self.csrRowIndeces[(3,0)],self.csrColumnOffsets[(3,0)],
            self.csrRowIndeces[(3,1)],self.csrColumnOffsets[(3,1)],
            self.csrRowIndeces[(3,2)],self.csrColumnOffsets[(3,2)],
            self.csrRowIndeces[(3,3)],self.csrColumnOffsets[(3,3)],
            jacobian,
            self.mesh.nExteriorElementBoundaries_global,
            self.mesh.exteriorElementBoundariesArray,
            self.mesh.elementBoundaryElementsArray,
            self.mesh.elementBoundaryLocalElementBoundariesArray,
            self.coefficients.ebqe_vf,
            self.coefficients.bc_ebqe_vf,
            self.coefficients.ebqe_phi,
            self.coefficients.bc_ebqe_phi,
            self.coefficients.ebqe_n,
            self.coefficients.ebqe_kappa,
            #VRANS start
            self.coefficients.ebqe_porosity,
            self.coefficients.ebqe_turb_var[0],
            self.coefficients.ebqe_turb_var[1],
            #VRANS end
            self.numericalFlux.isDOFBoundary[0],
            self.numericalFlux.isDOFBoundary[1],
            self.numericalFlux.isDOFBoundary[2],
            self.numericalFlux.isDOFBoundary[3],
            self.ebqe[('advectiveFlux_bc_flag',0)],
            self.ebqe[('advectiveFlux_bc_flag',1)],
            self.ebqe[('advectiveFlux_bc_flag',2)],
            self.ebqe[('advectiveFlux_bc_flag',3)],
            self.ebqe[('diffusiveFlux_bc_flag',1,1)],
            self.ebqe[('diffusiveFlux_bc_flag',2,2)],
            self.ebqe[('diffusiveFlux_bc_flag',3,3)],
            self.numericalFlux.ebqe[('u',0)],
            self.ebqe[('advectiveFlux_bc',0)],
            self.ebqe[('advectiveFlux_bc',1)],
            self.ebqe[('advectiveFlux_bc',2)],
            self.ebqe[('advectiveFlux_bc',3)],
            self.numericalFlux.ebqe[('u',1)],
            self.ebqe[('diffusiveFlux_bc',1,1)],
            self.ebqe['penalty'],
            self.numericalFlux.ebqe[('u',2)],
            self.ebqe[('diffusiveFlux_bc',2,2)],
            self.numericalFlux.ebqe[('u',3)],
            self.ebqe[('diffusiveFlux_bc',3,3)],
            self.csrColumnOffsets_eb[(0,0)],
            self.csrColumnOffsets_eb[(0,1)],
            self.csrColumnOffsets_eb[(0,2)],
            self.csrColumnOffsets_eb[(0,3)],
            self.csrColumnOffsets_eb[(1,0)],
            self.csrColumnOffsets_eb[(1,1)],
            self.csrColumnOffsets_eb[(1,2)],
            self.csrColumnOffsets_eb[(1,3)],
            self.csrColumnOffsets_eb[(2,0)],
            self.csrColumnOffsets_eb[(2,1)],
            self.csrColumnOffsets_eb[(2,2)],
            self.csrColumnOffsets_eb[(2,3)],
            self.csrColumnOffsets_eb[(3,0)],
            self.csrColumnOffsets_eb[(3,1)],
            self.csrColumnOffsets_eb[(3,2)],
            self.csrColumnOffsets_eb[(3,3)],
            self.mesh.elementMaterialTypes)

        if not self.forceStrongConditions and max(numpy.linalg.norm(self.u[1].dof,numpy.inf),numpy.linalg.norm(self.u[2].dof,numpy.inf),numpy.linalg.norm(self.u[3].dof,numpy.inf)) < 1.0e-8:
            self.pp_hasConstantNullSpace=True
        else:
            self.pp_hasConstantNullSpace=False
        #Load the Dirichlet conditions directly into residual
        if self.forceStrongConditions:
            for cj in range(self.nc):
                for dofN in self.dirichletConditionsForceDOF[cj].DOFBoundaryConditionsDict.keys():
                    global_dofN = self.offset[cj]+self.stride[cj]*dofN
                    for i in range(self.rowptr[global_dofN],self.rowptr[global_dofN+1]):
                        if (self.colind[i] == global_dofN):
                            self.nzval[i] = 1.0
                        else:
                            self.nzval[i] = 0.0
                            #print "RBLES zeroing residual cj = %s dofN= %s global_dofN= %s " % (cj,dofN,global_dofN)
        logEvent("Jacobian ",level=10,data=jacobian)
        #mwf decide if this is reasonable for solver statistics
        self.nonlinear_function_jacobian_evaluations += 1
        return jacobian
    def calculateElementQuadrature(self,domainMoved=False):
        """
        Calculate the physical location and weights of the quadrature rules
        and the shape information at the quadrature points.

        This function should be called only when the mesh changes.
        """
        if self.postProcessing:
            self.u[0].femSpace.elementMaps.getValues(self.elementQuadraturePoints,
                                                      self.q['x'])
            self.u[0].femSpace.elementMaps.getJacobianValues(self.elementQuadraturePoints,
                                                             self.q['J'],
                                                             self.q['inverse(J)'],
                                                             self.q['det(J)'])
            self.u[0].femSpace.getBasisValues(self.elementQuadraturePoints,self.q[('v',0)])
        self.u[0].femSpace.elementMaps.getBasisValuesRef(self.elementQuadraturePoints)
        self.u[0].femSpace.elementMaps.getBasisGradientValuesRef(self.elementQuadraturePoints)
        self.u[0].femSpace.getBasisValuesRef(self.elementQuadraturePoints)
        self.u[0].femSpace.getBasisGradientValuesRef(self.elementQuadraturePoints)
        self.u[1].femSpace.getBasisValuesRef(self.elementQuadraturePoints)
        self.u[1].femSpace.getBasisGradientValuesRef(self.elementQuadraturePoints)
        self.coefficients.initializeElementQuadrature(self.timeIntegration.t,self.q)
        if self.stabilization != None and not domainMoved:
            self.stabilization.initializeElementQuadrature(self.mesh,self.timeIntegration.t,self.q)
            self.stabilization.initializeTimeIntegration(self.timeIntegration)
        if self.shockCapturing != None and not domainMoved:
            self.shockCapturing.initializeElementQuadrature(self.mesh,self.timeIntegration.t,self.q)
    def calculateElementBoundaryQuadrature(self, domainMoved=False):
        """
        Calculate the physical location and weights of the quadrature rules
        and the shape information at the quadrature points on element boundaries.

        This function should be called only when the mesh changes.
        """
        if self.postProcessing:
            self.u[0].femSpace.elementMaps.getValuesTrace(self.elementBoundaryQuadraturePoints,
                                                          self.ebq['x'])
            self.u[0].femSpace.elementMaps.getJacobianValuesTrace(self.elementBoundaryQuadraturePoints,
                                                                  self.ebq['inverse(J)'],
                                                                  self.ebq['g'],
                                                                  self.ebq['sqrt(det(g))'],
                                                                  self.ebq['n'])
            cfemIntegrals.copyLeftElementBoundaryInfo(self.mesh.elementBoundaryElementsArray,
                                                      self.mesh.elementBoundaryLocalElementBoundariesArray,
                                                      self.mesh.exteriorElementBoundariesArray,
                                                      self.mesh.interiorElementBoundariesArray,
                                                      self.ebq['x'],
                                                      self.ebq['n'],
                                                      self.ebq_global['x'],
                                                      self.ebq_global['n'])
            self.u[0].femSpace.elementMaps.getInverseValuesTrace(self.ebq['inverse(J)'],self.ebq['x'],self.ebq['hat(x)'])
            self.u[0].femSpace.elementMaps.getPermutations(self.ebq['hat(x)'])
            self.testSpace[0].getBasisValuesTrace(self.u[0].femSpace.elementMaps.permutations,
                                                  self.ebq['hat(x)'],
                                                  self.ebq[('w',0)])
            self.u[0].femSpace.getBasisValuesTrace(self.u[0].femSpace.elementMaps.permutations,
                                                                self.ebq['hat(x)'],
                                                                self.ebq[('v',0)])
            cfemIntegrals.calculateElementBoundaryIntegrationWeights(self.ebq['sqrt(det(g))'],
                                                                     self.elementBoundaryQuadratureWeights[('u',0)],
                                                                     self.ebq[('dS_u',0)])
    def calculateExteriorElementBoundaryQuadrature(self, domainMoved=False):
        """
        Calculate the physical location and weights of the quadrature rules
        and the shape information at the quadrature points on global element boundaries.

        This function should be called only when the mesh changes.
        """
        logEvent("initalizing ebqe vectors for post-procesing velocity")
        if self.postProcessing:
            self.u[0].femSpace.elementMaps.getValuesGlobalExteriorTrace(self.elementBoundaryQuadraturePoints,
                                                                    self.ebqe['x'])
            self.u[0].femSpace.elementMaps.getJacobianValuesGlobalExteriorTrace(self.elementBoundaryQuadraturePoints,
                                                                                self.ebqe['inverse(J)'],
                                                                                self.ebqe['g'],
                                                                                self.ebqe['sqrt(det(g))'],
                                                                                self.ebqe['n'])
            cfemIntegrals.calculateIntegrationWeights(self.ebqe['sqrt(det(g))'],
                                                              self.elementBoundaryQuadratureWeights[('u',0)],
                                                              self.ebqe[('dS_u',0)])
        #
        #get physical locations of element boundary quadrature points
        #
        #assume all components live on the same mesh
        logEvent("initalizing basis info")
        self.u[0].femSpace.elementMaps.getBasisValuesTraceRef(self.elementBoundaryQuadraturePoints)
        self.u[0].femSpace.elementMaps.getBasisGradientValuesTraceRef(self.elementBoundaryQuadraturePoints)
        self.u[0].femSpace.getBasisValuesTraceRef(self.elementBoundaryQuadraturePoints)
        self.u[0].femSpace.getBasisGradientValuesTraceRef(self.elementBoundaryQuadraturePoints)
        self.u[1].femSpace.getBasisValuesTraceRef(self.elementBoundaryQuadraturePoints)
        self.u[1].femSpace.getBasisGradientValuesTraceRef(self.elementBoundaryQuadraturePoints)
        self.u[0].femSpace.elementMaps.getValuesGlobalExteriorTrace(self.elementBoundaryQuadraturePoints,
                                                                    self.ebqe['x'])
        logEvent("setting flux boundary conditions")
        if not domainMoved:
            self.fluxBoundaryConditionsObjectsDict = dict([(cj,FluxBoundaryConditions(self.mesh,
                                                                                      self.nElementBoundaryQuadraturePoints_elementBoundary,
                                                                                      self.ebqe[('x')],
                                                                                      self.advectiveFluxBoundaryConditionsSetterDict[cj],
                                                                                      self.diffusiveFluxBoundaryConditionsSetterDictDict[cj]))
                                                           for cj in self.advectiveFluxBoundaryConditionsSetterDict.keys()])
            logEvent("initializing coefficients ebqe")
            self.coefficients.initializeGlobalExteriorElementBoundaryQuadrature(self.timeIntegration.t,self.ebqe)
        logEvent("done with ebqe")
    def estimate_mt(self):
        pass
    def calculateSolutionAtQuadrature(self):
        pass
    def calculateAuxiliaryQuantitiesAfterStep(self):
        if self.postProcessing and self.conservativeFlux:
            self.rans2p.calculateVelocityAverage(self.mesh.nExteriorElementBoundaries_global,
                                                 self.mesh.exteriorElementBoundariesArray,
                                                 self.mesh.nInteriorElementBoundaries_global,
                                                 self.mesh.interiorElementBoundariesArray,
                                                 self.mesh.elementBoundaryElementsArray,
                                                 self.mesh.elementBoundaryLocalElementBoundariesArray,
                                                 self.mesh.nodeArray,
                                                 self.mesh.nodeVelocityArray,
                                                 self.MOVING_DOMAIN,
                                                 self.mesh.elementNodesArray,
                                                 self.u[0].femSpace.elementMaps.psi_trace,
                                                 self.u[0].femSpace.elementMaps.grad_psi_trace,
                                                 self.u[0].femSpace.elementMaps.boundaryNormals,
                                                 self.u[0].femSpace.elementMaps.boundaryJacobians,
                                                 self.u[1].femSpace.dofMap.l2g,
                                                 self.u[1].dof,
                                                 self.u[2].dof,
                                                 self.u[3].dof,
                                                 self.u[1].femSpace.psi_trace,
                                                 self.ebqe[('velocity',0)],
                                                 self.ebq_global[('velocityAverage',0)])
            if self.movingDomain:
                logEvent("Element Quadrature",level=3)
                self.calculateElementQuadrature(domainMoved=True)
                logEvent("Element Boundary Quadrature",level=3)
                self.calculateElementBoundaryQuadrature(domainMoved=True)
                logEvent("Global Exterior Element Boundary Quadrature",level=3)
                self.calculateExteriorElementBoundaryQuadrature(domainMoved=True)
                for ci in range(len(self.velocityPostProcessor.vpp_algorithms)):
                    for cj in self.velocityPostProcessor.vpp_algorithms[ci].updateConservationJacobian.keys():
                        self.velocityPostProcessor.vpp_algorithms[ci].updateWeights()
                        self.velocityPostProcessor.vpp_algorithms[ci].computeGeometricInfo()
                        self.velocityPostProcessor.vpp_algorithms[ci].updateConservationJacobian[cj] = True
        OneLevelTransport.calculateAuxiliaryQuantitiesAfterStep(self)

    def updateAfterMeshMotion(self):
        pass

def getErgunDrag(porosity, meanGrainSize,viscosity):
    #cek hack, this doesn't seem right
    #cek todo look up correct Ergun model for alpha and beta
    voidFrac=1.0-porosity
    if voidFrac > 1.0e-6:
        dragBeta = porosity*porosity*porosity*meanGrainSize*1.0e-2/voidFrac
    if (porosity > epsZero and meanGrainSize > epsZero):
       	dragAlpha = viscosity*180.0*voidFrac*voidFrac/(meanGrainSize*meanGrainSize*porosity)<|MERGE_RESOLUTION|>--- conflicted
+++ resolved
@@ -1204,12 +1204,8 @@
         self.elementQuadratureDictionaryWriter = Archiver.XdmfWriter()
         self.elementBoundaryQuadratureDictionaryWriter = Archiver.XdmfWriter()
         self.exteriorElementBoundaryQuadratureDictionaryWriter = Archiver.XdmfWriter()
-<<<<<<< HEAD
-        log(memory("XdmfWriters","OneLevelTransport"),level=4)
-        log("flux bc objects")
-=======
+        logEvent(memory("XdmfWriters","OneLevelTransport"),level=4)
         logEvent("flux bc objects")
->>>>>>> 0dd89942
         for ci,fbcObject  in self.fluxBoundaryConditionsObjectsDict.iteritems():
             self.ebqe[('advectiveFlux_bc_flag',ci)] = numpy.zeros(self.ebqe[('advectiveFlux_bc',ci)].shape,'i')
             for t,g in fbcObject.advectiveFluxBoundaryConditionsDict.iteritems():
