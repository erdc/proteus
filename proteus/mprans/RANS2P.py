--- conflicted
+++ resolved
@@ -547,7 +547,6 @@
         comm = Comm.get()
         import os
         if comm.isMaster():
-<<<<<<< HEAD
             self.wettedAreaHistory = open(os.path.join(proteus.Profiling.logDir, "wettedAreaHistory.txt"), "w")
             self.forceHistory_p = open(os.path.join(proteus.Profiling.logDir, "forceHistory_p.txt"), "w")
             self.forceHistory_v = open(os.path.join(proteus.Profiling.logDir, "forceHistory_v.txt"), "w")
@@ -555,16 +554,6 @@
             if self.nParticles:
                 self.particle_forceHistory = open(os.path.join(proteus.Profiling.logDir, "particle_forceHistory.txt"), "w")
                 self.particle_momentHistory = open(os.path.join(proteus.Profiling.logDir, "particle_momentHistory.txt"), "w")
-=======
-            self.wettedAreaHistory = open(os.path.join(proteus.Profiling.logDir,
-                                                       "wettedAreaHistory.txt"),"w")
-            self.forceHistory_p = open(os.path.join(proteus.Profiling.logDir,
-                                                    "forceHistory_p.txt"),"w")
-            self.forceHistory_v = open(os.path.join(proteus.Profiling.logDir,
-                                                    "forceHistory_v.txt"),"w")
-            self.momentHistory = open(os.path.join(proteus.Profiling.logDir,
-                                                   "momentHistory.txt"),"w")
->>>>>>> f46ca047
         self.comm = comm
     # initialize so it can run as single phase
 
