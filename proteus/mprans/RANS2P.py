--- conflicted
+++ resolved
@@ -685,21 +685,6 @@
         self.model.dt_last = self.model.timeIntegration.dt
         self.model.q['dV_last'][:] = self.model.q['dV']
         if self.comm.isMaster():
-<<<<<<< HEAD
-            logEvent("wettedAreas\n"+
-                     `self.wettedAreas[:]` +
-                     "\nForces_p\n" +
-                     `self.netForces_p[:,:]` +
-                     "\nForces_v\n" +
-                     `self.netForces_v[:,:]`)
-=======
-            #print "wettedAreas"
-            #print self.wettedAreas[:]
-            #print "Forces_p"
-            #print self.netForces_p[:,:]
-            #print "Forces_v"
-            #print self.netForces_v[:,:]
->>>>>>> ac56ecea
             self.wettedAreaHistory.write("%21.16e\n" % (self.wettedAreas[-1],))
             self.forceHistory_p.write("%21.16e %21.16e %21.16e\n" %tuple(self.netForces_p[-1,:]))
             self.forceHistory_p.flush()
