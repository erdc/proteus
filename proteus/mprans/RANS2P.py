"""
Optimized  Two-Phase Reynolds Averaged Navier-Stokes
"""
import proteus
from proteus.mprans.cRANS2P import *
from proteus.mprans.cRANS2P2D import *
from proteus import Profiling
class SubgridError(proteus.SubgridError.SGE_base):
    """
    Create a SubgridError  object for two-phase incompressible flow

    The VMS subgrid error approximation

<<<<<<< HEAD
    Args:
        coefficients  : The coefficients object
        nd            : Number of space  dimensions
        lag           : Use prior time step to calculate
        nStepsToDelay : Lag only after nSteps
        hFactor       : scaling factor based on order
        noPressureStabilization : turn off pressure stab
=======
    Parameters
    ----------
        coefficients  : proteus.TransportCoefficients.TC_base
            The coefficients object
        nd            : int
            Number of space  dimensions
        lag           : bool
            Use prior time step to calculate
        nStepsToDelay : int
            Lag only after nSteps
        hFactor       : float
            scaling factor based on order
        noPressureStabilization : bool
            turn off pressure stab
>>>>>>> 4747f2c0
    """
    def __init__(self,coefficients,nd,lag=False,nStepsToDelay=0,hFactor=1.0,noPressureStabilization=False):
        self.noPressureStabilization=noPressureStabilization
        proteus.SubgridError.SGE_base.__init__(self,coefficients,nd,lag)
        coefficients.stencil[0].add(0)
        self.hFactor=hFactor
        self.nStepsToDelay = nStepsToDelay
        self.nSteps=0
        if self.lag:
            logEvent("RANS2P.SubgridError: lagging requested but must lag the first step; switching lagging off and delaying")
            self.nStepsToDelay=1
            self.lag=False
    def initializeElementQuadrature(self,mesh,t,cq):
        """
        Allocated or set additional arrays for values at element quadrature

        Parameters
        ----------
        mesh : proteus.MeshTools.Mesh
           The mesh for the domain
        t    : float
           The current time
        cq   : dict
           The dictionary of element quadrature arrrays
        """
        import copy
        self.cq=cq
        self.v_last = self.cq[('velocity',0)]
    def updateSubgridErrorHistory(self,initializationPhase=False):
        self.nSteps += 1
        if self.lag:
            self.v_last[:] = self.cq[('velocity',0)]
        if self.lag == False and self.nStepsToDelay != None and self.nSteps > self.nStepsToDelay:
            logEvent("RANS2P.SubgridError: switched to lagged subgrid error")
            self.lag = True
            self.v_last = self.cq[('velocity',0)].copy()
    def calculateSubgridError(self,q):
        pass

class NumericalFlux(proteus.NumericalFlux.NavierStokes_Advection_DiagonalUpwind_Diffusion_SIPG_exterior):
    hasInterior=False
    def __init__(self,vt,getPointwiseBoundaryConditions,
                 getAdvectiveFluxBoundaryConditions,
                 getDiffusiveFluxBoundaryConditions,
                 getPeriodicBoundaryConditions=None):
        proteus.NumericalFlux.NavierStokes_Advection_DiagonalUpwind_Diffusion_SIPG_exterior.__init__(self,vt,getPointwiseBoundaryConditions,
                                                                               getAdvectiveFluxBoundaryConditions,
                                                                               getDiffusiveFluxBoundaryConditions,getPeriodicBoundaryConditions)
        self.penalty_constant = 2.0
        self.includeBoundaryAdjoint=True
        self.boundaryAdjoint_sigma=1.0
        self.hasInterior=False

class ShockCapturing(proteus.ShockCapturing.ShockCapturing_base):
    def __init__(self,coefficients,nd,shockCapturingFactor=0.25,lag=False,nStepsToDelay=3):
        proteus.ShockCapturing.ShockCapturing_base.__init__(self,coefficients,nd,shockCapturingFactor,lag)
        self.nStepsToDelay = nStepsToDelay
        self.nSteps=0
        if self.lag:
            logEvent("RANS2P.ShockCapturing: lagging requested but must lag the first step; switching lagging off and delaying")
            self.nStepsToDelay=1
            self.lag=False
    def initializeElementQuadrature(self,mesh,t,cq):
        self.mesh=mesh
        self.numDiff={}
        self.numDiff_last={}
        for ci in range(1,4):
            self.numDiff[ci] = cq[('numDiff',ci,ci)]
            self.numDiff_last[ci] = cq[('numDiff',ci,ci)]
    def updateShockCapturingHistory(self):
        self.nSteps += 1
        if self.lag:
            for ci in range(1,4):
                self.numDiff_last[ci][:] = self.numDiff[ci]
        if self.lag == False and self.nStepsToDelay != None and self.nSteps > self.nStepsToDelay:
            logEvent("RANS2P.ShockCapturing: switched to lagged shock capturing")
            self.lag = True
            for ci in range(1,4):
                self.numDiff_last[ci] = self.numDiff[ci].copy()
        logEvent("RANS2P: max numDiff_1 %e numDiff_2 %e numDiff_3 %e" % (globalMax(self.numDiff_last[1].max()),
                                                                    globalMax(self.numDiff_last[2].max()),
                                                                    globalMax(self.numDiff_last[3].max())))

class Coefficients(proteus.TransportCoefficients.TC_base):
    """
    The coefficients for two incompresslble fluids governed by the Navier-Stokes equations and separated by a sharp interface represented by a level set function
    """
    from proteus.ctransportCoefficients import TwophaseNavierStokes_ST_LS_SO_2D_Evaluate
    from proteus.ctransportCoefficients import TwophaseNavierStokes_ST_LS_SO_3D_Evaluate
    from proteus.ctransportCoefficients import TwophaseNavierStokes_ST_LS_SO_2D_Evaluate_sd
    from proteus.ctransportCoefficients import TwophaseNavierStokes_ST_LS_SO_3D_Evaluate_sd
    from proteus.ctransportCoefficients import calculateWaveFunction3d_ref
    def __init__(self,
                 epsFact=1.5,
                 sigma=72.8,
                 rho_0=998.2,nu_0=1.004e-6,
                 rho_1=1.205,nu_1=1.500e-5,
                 g=[0.0,0.0,-9.8],
                 nd=3,
                 ME_model=0,
                 LS_model=None,
                 VF_model=None,
                 KN_model=None,
                 Closure_0_model=None, #Turbulence closure model
                 Closure_1_model=None, #Second possible Turbulence closure model
                 epsFact_density=None,
                 stokes=False,
                 sd=True,
                 movingDomain=False,
                 useVF=0.0,
                 useRBLES=0.0,
                 useMetrics=0.0,
                 useConstant_he=False,
                 dragAlpha=0.0,
                 dragBeta =0.0,
                 setParamsFunc=None,      #uses setParamsFunc if given
                 dragAlphaTypes=None, #otherwise can use element constant values
                 dragBetaTypes=None, #otherwise can use element constant values
                 porosityTypes=None,
                 killNonlinearDrag=False,
                 waveFlag=None,
                 waveHeight=0.01,
                 waveCelerity=1.0,
                 waveFrequency=1.0,
                 waveNumber=2.0,
                 waterDepth=0.5,
                 Omega_s=[[0.45,0.55],[0.2,0.4],[0.0,1.0]],
                 epsFact_source=1.,
                 epsFact_solid=None,
                 eb_adjoint_sigma=1.0,
                 eb_penalty_constant=10.0,
                 forceStrongDirichlet=False,
                 turbulenceClosureModel=0, #0=No Model, 1=Smagorinksy, 2=Dynamic Smagorinsky, 3=K-Epsilon, 4=K-Omega
                 smagorinskyConstant=0.1,
                 barycenters=None):
        self.barycenters=barycenters
        self.smagorinskyConstant = smagorinskyConstant
        self.turbulenceClosureModel=turbulenceClosureModel
        self.forceStrongDirichlet=forceStrongDirichlet
        self.eb_adjoint_sigma=eb_adjoint_sigma
        self.eb_penalty_constant=eb_penalty_constant
        self.movingDomain = movingDomain
        self.epsFact_solid = epsFact_solid
        self.useConstant_he = useConstant_he
        self.useVF=useVF
        self.useRBLES=useRBLES
        self.useMetrics=useMetrics
        self.sd=sd
        if epsFact_density != None:
            self.epsFact_density = epsFact_density
        else:
            self.epsFact_density = epsFact
        self.stokes=stokes
        self.ME_model=ME_model
        self.LS_model=LS_model
        self.VF_model=VF_model
        self.KN_model=KN_model
        self.Closure_0_model=Closure_0_model
        self.Closure_1_model=Closure_1_model
        self.epsFact=epsFact
        self.eps=None
        self.sigma=sigma
        self.rho_0 = rho_0
        self.nu_0 = nu_0
        #cek for debugging using single phase test problems
        self.rho=rho_0
        self.nu=nu_0
        self.rho_1 = rho_1
        self.nu_1 = nu_1
        self.g = numpy.array(g)
        self.nd=nd
        #
        self.dragAlpha = dragAlpha
        self.dragBeta = dragBeta
        self.setParamsFunc=setParamsFunc
        self.dragAlphaTypes = dragAlphaTypes
        self.dragBetaTypes = dragBetaTypes
        self.porosityTypes      = porosityTypes
        self.killNonlinearDrag  = int(killNonlinearDrag)
        self.waveFlag=waveFlag
        self.waveHeight=waveHeight
        self.waveCelerity=waveCelerity
        self.waveFrequency=waveFrequency
        self.waveNumber=waveNumber
        self.waterDepth=waterDepth
        self.Omega_s=Omega_s
        self.epsFact_source=epsFact_source
        self.linearDragFactor = 1.0;
        self.nonlinearDragFactor = 1.0
        if self.killNonlinearDrag:
            self.nonlinearDragFactor = 0.0
        mass={}
        advection={}
        diffusion={}
        potential={}
        reaction={}
        hamiltonian={}
        if nd==2:
            variableNames=['p','u','v']
            mass= {1:{1:'linear'},
                   2:{2:'linear'}}
            advection = {0:{0:'linear',
                            1:'linear',
                            2:'linear'},
                         1:{0:'nonlinear',
                            1:'nonlinear',
                            2:'nonlinear'},
                         2:{0:'nonlinear',
                            1:'nonlinear',
                            2:'nonlinear'}}
            diffusion  = {1:{1:{1:'constant'},2:{2:'constant'}},
                          2:{2:{2:'constant'},1:{1:'constant'}}}
            sdInfo  = {(1,1):(numpy.array([0,1,2],dtype='i'),
                             numpy.array([0,1],dtype='i')),
                       (1,2):(numpy.array([0,0,1],dtype='i'),
                              numpy.array([0],dtype='i')),
                       (2,2):(numpy.array([0,1,2],dtype='i'),
                              numpy.array([0,1],dtype='i')),
                       (2,1):(numpy.array([0,1,1],dtype='i'),
                              numpy.array([1],dtype='i'))}
            potential= {1:{1:'u'},
                        2:{2:'u'}}
            reaction = {0:{0:'constant'},
                        1:{1:'nonlinear',2:'nonlinear'},
                        2:{1:'nonlinear',2:'nonlinear'}}
            hamiltonian = {1:{0:'linear'},
                           2:{0:'linear'}}
            TC_base.__init__(self,
                             3,
                             mass,
                             advection,
                             diffusion,
                             potential,
                             reaction,
                             hamiltonian,
                             variableNames,
                             sparseDiffusionTensors=sdInfo,
                             useSparseDiffusion = sd,
                             movingDomain=movingDomain)
            self.vectorComponents=[1,2]
        elif nd==3:
            variableNames=['p','u','v','w']
            mass = {1:{1:'linear'},
                    2:{2:'linear'},
                    3:{3:'linear'}}
            advection = {0:{1:'linear',
                            2:'linear',
                            3:'linear'},
                         1:{0:'nonlinear',
                            1:'nonlinear',
                            2:'nonlinear',
                            3:'nonlinear'},
                         2:{0:'nonlinear',
                            1:'nonlinear',
                            2:'nonlinear',
                            3:'nonlinear'},
                         3:{0:'nonlinear',
                            1:'nonlinear',
                            2:'nonlinear',
                            3:'nonlinear'}}
            diffusion = {1:{1:{1:'constant'},2:{2:'constant'},3:{3:'constant'}},
                         2:{1:{1:'constant'},2:{2:'constant'},3:{3:'constant'}},
                         3:{1:{1:'constant'},2:{2:'constant'},3:{3:'constant'}}}
            sdInfo={}
            sdInfo  = {(1,1):(numpy.array([0,1,2,3],dtype='i'),numpy.array([0,1,2],dtype='i')),
                       (1,2):(numpy.array([0,0,1,1],dtype='i'),numpy.array([0],dtype='i')),
                       (1,3):(numpy.array([0,0,0,1],dtype='i'),numpy.array([0],dtype='i')),
                       (2,1):(numpy.array([0,1,1,1],dtype='i'),numpy.array([1],dtype='i')),
                       (2,2):(numpy.array([0,1,2,3],dtype='i'),numpy.array([0,1,2],dtype='i')),
                       (2,3):(numpy.array([0,0,0,1],dtype='i'),numpy.array([1],dtype='i')),
                       (3,1):(numpy.array([0,1,1,1],dtype='i'),numpy.array([2],dtype='i')),
                       (3,2):(numpy.array([0,0,1,1],dtype='i'),numpy.array([2],dtype='i')),
                       (3,3):(numpy.array([0,1,2,3],dtype='i'),numpy.array([0,1,2],dtype='i'))}
            potential= {1:{1:'u'},
                        2:{2:'u'},
                        3:{3:'u'}}
            reaction = {0:{0:'constant'},
                        1:{1:'nonlinear',2:'nonlinear',3:'nonlinear'},
                        2:{1:'nonlinear',2:'nonlinear',3:'nonlinear'},
                        3:{1:'nonlinear',2:'nonlinear',3:'nonlinear'}}
            hamiltonian = {1:{0:'linear'},
                           2:{0:'linear'},
                           3:{0:'linear'}}
            TC_base.__init__(self,
                             4,
                             mass,
                             advection,
                             diffusion,
                             potential,
                             reaction,
                             hamiltonian,
                             variableNames,
                             sparseDiffusionTensors=sdInfo,
                             useSparseDiffusion = sd,
                             movingDomain=movingDomain)
            self.vectorComponents=[1,2,3]

    def attachModels(self,modelList):
        #level set
        self.model = modelList[self.ME_model]
        self.model.q['phi_solid'] = self.q_phi_solid
        self.model.q['velocity_solid'] = self.q_velocity_solid
        if self.LS_model != None:
            self.q_phi = modelList[self.LS_model].q[('u',0)]
            if modelList[self.LS_model].ebq.has_key(('u',0)):
                self.ebq_phi = modelList[self.LS_model].ebq[('u',0)]
            else:
                self.ebq_phi = None
            self.ebqe_phi   = modelList[self.LS_model].ebqe[('u',0)]
            self.bc_ebqe_phi = modelList[self.LS_model].numericalFlux.ebqe[('u',0)]
            #normal
            self.q_n = modelList[self.LS_model].q[('grad(u)',0)]
            if modelList[self.LS_model].ebq.has_key(('grad(u)',0)):
                self.ebq_n = modelList[self.LS_model].ebq[('grad(u)',0)]
            else:
                self.ebq_n   = None
            self.ebqe_n    = modelList[self.LS_model].ebqe[('grad(u)',0)]
        else:
            self.q_phi = 10.0*numpy.ones(self.model.q[('u',1)].shape,'d')
            self.ebqe_phi = 10.0*numpy.ones(self.model.ebqe[('u',1)].shape,'d')
            self.bc_ebqe_phi = 10.0*numpy.ones(self.model.ebqe[('u',1)].shape,'d')
            self.q_n = numpy.ones(self.model.q[('velocity',0)].shape,'d')
            self.ebqe_n    = numpy.ones(self.model.ebqe[('velocity',0)].shape,'d')
        if self.VF_model != None:
            self.q_vf = modelList[self.VF_model].q[('u',0)]
            if modelList[self.VF_model].ebq.has_key(('u',0)):
                self.ebq_vf = modelList[self.VF_model].ebq[('u',0)]
            else:
                self.ebq_vf = None
            self.ebqe_vf   = modelList[self.VF_model].ebqe[('u',0)]
            self.bc_ebqe_vf = modelList[self.VF_model].numericalFlux.ebqe[('u',0)]
        else:
            self.q_vf = numpy.zeros(self.model.q[('u',1)].shape,'d')
            self.ebqe_vf = numpy.zeros(self.model.ebqe[('u',1)].shape,'d')
            self.bc_ebqe_vf = numpy.zeros(self.model.ebqe[('u',1)].shape,'d')
        #curvature
        if self.KN_model != None:
            self.q_kappa    = modelList[self.KN_model].q[('u',0)]
            self.ebqe_kappa = modelList[self.KN_model].ebqe[('u',0)]
            if modelList[self.KN_model].ebq.has_key(('u',0)):
                self.ebq_kappa = modelList[self.KN_model].ebq[('u',0)]
            else:
                self.ebq_kappa = None
        else:
            self.q_kappa = -numpy.ones(self.model.q[('u',1)].shape,'d')
            self.ebqe_kappa = -numpy.ones(self.model.ebqe[('u',1)].shape,'d')
        #Turbulence Closures
        #only option for now is k-epsilon
        self.q_turb_var = {}; self.q_turb_var_grad = {}; self.ebqe_turb_var = {};
        if self.Closure_0_model != None:
            self.q_turb_var[0] = modelList[self.Closure_0_model].q[('u',0)]
            self.q_turb_var_grad[0] = modelList[self.Closure_0_model].q[('grad(u)',0)]
            self.ebqe_turb_var[0] = modelList[self.Closure_0_model].ebqe[('u',0)]
        else:
            self.q_turb_var[0] = numpy.ones(self.model.q[('u',1)].shape,'d')
            self.q_turb_var_grad[0] = numpy.ones(self.model.q[('grad(u)',1)].shape,'d')
            self.ebqe_turb_var[0] = numpy.ones(self.model.ebqe[('u',1)].shape,'d')
        if self.Closure_1_model != None:
            self.q_turb_var[1] = modelList[self.Closure_1_model].q[('u',0)]
            self.ebqe_turb_var[1] = modelList[self.Closure_1_model].ebqe[('u',0)]
        else:
            self.q_turb_var[1] = numpy.ones(self.model.q[('u',1)].shape,'d')
            self.ebqe_turb_var[1] = numpy.ones(self.model.ebqe[('u',1)].shape,'d')
        if self.epsFact_solid == None:
            self.epsFact_solid = numpy.ones(self.model.mesh.elementMaterialTypes.max()+1)
        assert len(self.epsFact_solid) > self.model.mesh.elementMaterialTypes.max(), "epsFact_solid  array is not large  enough for the materials  in this mesh; length must be greater  than largest  material type ID"

    def initializeMesh(self,mesh):
        #cek we eventually need to use the local element diameter
        self.eps_density = self.epsFact_density*mesh.h
        self.eps_viscosity = self.epsFact*mesh.h
        self.mesh = mesh
        self.elementMaterialTypes = mesh.elementMaterialTypes
        self.eps_source=self.epsFact_source*mesh.h
        nBoundariesMax = int(globalMax(max(self.mesh.elementBoundaryMaterialTypes)))+1
        self.wettedAreas = numpy.zeros((nBoundariesMax,),'d')
        self.netForces_p = numpy.zeros((nBoundariesMax,3),'d')
        self.netForces_v = numpy.zeros((nBoundariesMax,3),'d')
        self.netMoments = numpy.zeros((nBoundariesMax,3),'d')
        if self.barycenters == None:
            self.barycenters = numpy.zeros((nBoundariesMax,3),'d')
        comm = Comm.get()
        import os
        # if comm.isMaster():
        #     self.wettedAreaHistory = open(os.path.join(proteus.Profiling.logDir,"wettedAreaHistory.txt"),"w")
        #     self.forceHistory_p = open(os.path.join(proteus.Profiling.logDir,"forceHistory_p.txt"),"w")
        #     self.forceHistory_v = open(os.path.join(proteus.Profiling.logDir,"forceHistory_v.txt"),"w")
        #     self.momentHistory = open(os.path.join(proteus.Profiling.logDir,"momentHistory.txt"),"w")
        self.comm = comm
    #initialize so it can run as single phase
    def initializeElementQuadrature(self,t,cq):
        #VRANS
        self.q_phi_solid = numpy.ones(cq[('u',1)].shape,'d')
        self.q_velocity_solid = numpy.zeros(cq[('velocity',0)].shape,'d')
        self.q_porosity = numpy.ones(cq[('u',1)].shape,'d')
        self.q_dragAlpha= numpy.ones(cq[('u',1)].shape,'d')
        self.q_dragAlpha.fill(self.dragAlpha)
        self.q_dragBeta= numpy.ones(cq[('u',1)].shape,'d')
        self.q_dragBeta.fill(self.dragBeta)
        if self.setParamsFunc != None:
            self.setParamsFunc(cq['x'],self.q_porosity,self.q_dragAlpha,self.q_dragBeta)
        else:
            #TODO make loops faster
            if self.porosityTypes != None:
                for eN in range(self.q_porosity.shape[0]):
                    self.q_porosity[eN,:] = self.porosityTypes[self.elementMaterialTypes[eN]]
            if self.dragAlphaTypes != None:
                for eN in range(self.q_dragAlpha.shape[0]):
                    self.q_dragAlpha[eN,:] = self.dragAlphaTypes[self.elementMaterialTypes[eN]]
            if self.dragBetaTypes != None:
                for eN in range(self.q_dragBeta.shape[0]):
                    self.q_dragBeta[eN,:] = self.dragBetaTypes[self.elementMaterialTypes[eN]]
        #
    def initializeElementBoundaryQuadrature(self,t,cebq,cebq_global):
        #VRANS
        self.ebq_porosity = numpy.ones(cebq['det(J)'].shape,'d')
        self.ebq_dragAlpha= numpy.ones(cebq['det(J)'].shape,'d')
        self.ebq_dragAlpha.fill(self.dragAlpha)
        self.ebq_dragBeta= numpy.ones(cebq['det(J)'].shape,'d')
        self.ebq_dragBeta.fill(self.dragBeta)
        if self.setParamsFunc != None:
            self.setParamsFunc(cebq['x'],self.ebq_porosity,self.ebq_dragAlpha,self.ebq_dragBeta)
        #TODO which mean to use or leave discontinuous
        #TODO make loops faster
        if self.porosityTypes != None:
            for ebNI in range(self.mesh.nInteriorElementBoundaries_global):
                ebN = self.mesh.interiorElementBoundariesArray[ebNI]
                eN_left  = self.mesh.elementBoundaryElementsArray[ebN,0]
                eN_right = self.mesh.elementBoundaryElementsArray[ebN,1]
                ebN_element_left = self.mesh.elementBoundaryLocalElementBoundariesArray[ebN,0]
                ebN_element_right = self.mesh.elementBoundaryLocalElementBoundariesArray[ebN,1]
                avg = 0.5*(self.porosityTypes[self.elementMaterialTypes[eN_left]]+
                           self.porosityTypes[self.elementMaterialTypes[eN_right]])
                self.ebq_porosity[eN_left,ebN_element_left,:]  = self.porosityTypes[self.elementMaterialTypes[eN_left]]
                self.ebq_porosity[eN_right,ebN_element_right,:]= self.porosityTypes[self.elementMaterialTypes[eN_right]]
            for ebNE in range(self.mesh.nExteriorElementBoundaries_global):
                ebN = self.mesh.exteriorElementBoundariesArray[ebNE]
                eN  = self.mesh.elementBoundaryElementsArray[ebN,0]
                ebN_element = self.mesh.elementBoundaryLocalElementBoundariesArray[ebN,0]
                self.ebq_porosity[eN,ebN_element,:] = self.porosityTypes[self.elementMaterialTypes[eN]]
        if self.dragAlphaTypes != None:
            for ebNI in range(self.mesh.nInteriorElementBoundaries_global):
                ebN = self.mesh.interiorElementBoundariesArray[ebNI]
                eN_left  = self.mesh.elementBoundaryElementsArray[ebN,0]
                eN_right = self.mesh.elementBoundaryElementsArray[ebN,1]
            ebN_element_left = self.mesh.elementBoundaryLocalElementBoundariesArray[ebN,0]
            ebN_element_right = self.mesh.elementBoundaryLocalElementBoundariesArray[ebN,1]
            avg = 0.5*(self.dragAlphaTypes[self.elementMaterialTypes[eN_left]]+
                       self.dragAlphaTypes[self.elementMaterialTypes[eN_right]])
            self.ebq_dragAlpha[eN_left,ebN_element_left,:] = self.dragAlphaTypes[self.elementMaterialTypes[eN_left]]
            self.ebq_dragAlpha[eN_right,ebN_element_right,:] = self.dragAlphaTypes[self.elementMaterialTypes[eN_right]]
            for ebNE in range(self.mesh.nExteriorElementBoundaries_global):
                ebN = self.mesh.exteriorElementBoundariesArray[ebNE]
                eN  = self.mesh.elementBoundaryElementsArray[ebN,0]
                ebN_element = self.mesh.elementBoundaryLocalElementBoundariesArray[ebN,0]
                self.ebq_dragAlpha[eN,ebN_element,:] = self.dragAlphaTypes[self.elementMaterialTypes[eN]]
        if self.dragBetaTypes != None:
            for ebNI in range(self.mesh.nInteriorElementBoundaries_global):
                ebN = self.mesh.interiorElementBoundariesArray[ebNI]
                eN_left  = self.mesh.elementBoundaryElementsArray[ebN,0]
                eN_right = self.mesh.elementBoundaryElementsArray[ebN,1]
            ebN_element_left = self.mesh.elementBoundaryLocalElementBoundariesArray[ebN,0]
            ebN_element_right = self.mesh.elementBoundaryLocalElementBoundariesArray[ebN,1]
            avg = 0.5*(self.dragBetaTypes[self.elementMaterialTypes[eN_left]]+
                       self.dragBetaTypes[self.elementMaterialTypes[eN_right]])
            self.ebq_dragBeta[eN_left,ebN_element_left,:] = self.dragBetaTypes[self.elementMaterialTypes[eN_left]]
            self.ebq_dragBeta[eN_right,ebN_element_right,:] = self.dragBetaTypes[self.elementMaterialTypes[eN_right]]
            for ebNE in range(self.mesh.nExteriorElementBoundaries_global):
                ebN = self.mesh.exteriorElementBoundariesArray[ebNE]
                eN  = self.mesh.elementBoundaryElementsArray[ebN,0]
                ebN_element = self.mesh.elementBoundaryLocalElementBoundariesArray[ebN,0]
                self.ebq_dragBeta[eN,ebN_element,:] = self.dragBetaTypes[self.elementMaterialTypes[eN]]
         #
    def initializeGlobalExteriorElementBoundaryQuadrature(self,t,cebqe):
        #VRANS
        logEvent("ebqe_global allocations in coefficients")
        self.ebqe_porosity = numpy.ones(cebqe[('u',1)].shape,'d')
        self.ebqe_dragAlpha = numpy.ones(cebqe[('u',1)].shape,'d')
        self.ebqe_dragAlpha.fill(self.dragAlpha)
        self.ebqe_dragBeta = numpy.ones(cebqe[('u',1)].shape,'d')
        self.ebqe_dragBeta.fill(self.dragBeta)
        logEvent("porosity and drag")
        #TODO make loops faster
        if self.setParamsFunc != None:
            self.setParamsFunc(cebqe['x'],self.ebqe_porosity,self.ebqe_dragAlpha,self.ebqe_dragBeta)
        else:
            if self.porosityTypes != None:
                for ebNE in range(self.mesh.nExteriorElementBoundaries_global):
                    ebN = self.mesh.exteriorElementBoundariesArray[ebNE]
                    eN  = self.mesh.elementBoundaryElementsArray[ebN,0]
                    self.ebqe_porosity[ebNE,:] = self.porosityTypes[self.elementMaterialTypes[eN]]
            if self.dragAlphaTypes != None:
                for ebNE in range(self.mesh.nExteriorElementBoundaries_global):
                    ebN = self.mesh.exteriorElementBoundariesArray[ebNE]
                    eN  = self.mesh.elementBoundaryElementsArray[ebN,0]
                    self.ebqe_dragAlpha[ebNE,:] = self.dragAlphaTypes[self.elementMaterialTypes[eN]]
            if self.dragBetaTypes != None:
                for ebNE in range(self.mesh.nExteriorElementBoundaries_global):
                    ebN = self.mesh.exteriorElementBoundariesArray[ebNE]
                    eN  = self.mesh.elementBoundaryElementsArray[ebN,0]
                    self.ebqe_dragBeta[ebNE,:] = self.dragBetaTypes[self.elementMaterialTypes[eN]]
        #
    def updateToMovingDomain(self,t,c):
        pass
    def evaluateForcingTerms(self,t,c,mesh=None,mesh_trial_ref=None,mesh_l2g=None):
        if c.has_key('x') and len(c['x'].shape) == 3:
            if self.nd == 2:
                #mwf debug
                #import pdb
                #pdb.set_trace()
                c[('r',0)].fill(0.0)
                eps_source=self.eps_source
                if self.waveFlag == 1:#secondOrderStokes:
                    waveFunctions.secondOrderStokesWave(c[('r',0)].shape[0],
                                                        c[('r',0)].shape[1],
                                                        self.waveHeight,
                                                        self.waveCelerity,
                                                        self.waveFrequency,
                                                        self.waveNumber,
                                                        self.waterDepth,
                                                        self.Omega_s[0][0],
                                                        self.Omega_s[0][1],
                                                        self.Omega_s[1][0],
                                                        self.Omega_s[1][1],
                                                        eps_source,
                                                        c['x'],
                                                        c[('r',0)],
                                                        t)
                elif self.waveFlag == 2:#solitary wave
                    waveFunctions.solitaryWave(c[('r',0)].shape[0],
                                               c[('r',0)].shape[1],
                                               self.waveHeight,
                                               self.waveCelerity,
                                               self.waveFrequency,
                                               self.waterDepth,
                                               self.Omega_s[0][0],
                                               self.Omega_s[0][1],
                                               self.Omega_s[1][0],
                                               self.Omega_s[1][1],
                                               eps_source,
                                               c['x'],
                                               c[('r',0)],
                                               t)

                elif self.waveFlag == 0:
                    waveFunctions.monochromaticWave(c[('r',0)].shape[0],
                                                    c[('r',0)].shape[1],
                                                    self.waveHeight,
                                                    self.waveCelerity,
                                                    self.waveFrequency,
                                                    self.Omega_s[0][0],
                                                    self.Omega_s[0][1],
                                                    self.Omega_s[1][0],
                                                    self.Omega_s[1][1],
                                                    eps_source,
                                                    c['x'],
                                                    c[('r',0)],
                                                    t)

                #mwf debug
                if numpy.isnan(c[('r',0)].any()):
                    import pdb
                    pdb.set_trace()
            else:
                #mwf debug
                #import pdb
                #pdb.set_trace()
                c[('r',0)].fill(0.0)
                eps_source=self.eps_source
                if self.waveFlag == 1:#secondOrderStokes:
                    waveFunctions.secondOrderStokesWave3d(c[('r',0)].shape[0],
                                                          c[('r',0)].shape[1],
                                                          self.waveHeight,
                                                          self.waveCelerity,
                                                          self.waveFrequency,
                                                          self.waveNumber,
                                                          self.waterDepth,
                                                          self.Omega_s[0][0],
                                                          self.Omega_s[0][1],
                                                          self.Omega_s[1][0],
                                                          self.Omega_s[1][1],
                                                          self.Omega_s[2][0],
                                                          self.Omega_s[2][1],
                                                          eps_source,
                                                          c['x'],
                                                          c[('r',0)],
                                                          t)
                elif self.waveFlag == 2:#solitary wave
                    waveFunctions.solitaryWave3d(c[('r',0)].shape[0],
                                                 c[('r',0)].shape[1],
                                                 self.waveHeight,
                                                 self.waveCelerity,
                                                 self.waveFrequency,
                                                 self.waterDepth,
                                                 self.Omega_s[0][0],
                                                 self.Omega_s[0][1],
                                                 self.Omega_s[1][0],
                                                 self.Omega_s[1][1],
                                                 self.Omega_s[2][0],
                                                 self.Omega_s[2][1],
                                                 eps_source,
                                                 c['x'],
                                                 c[('r',0)],
                                                 t)

                elif self.waveFlag == 0:
                    waveFunctions.monochromaticWave3d(c[('r',0)].shape[0],
                                                      c[('r',0)].shape[1],
                                                      self.waveHeight,
                                                      self.waveCelerity,
                                                      self.waveFrequency,
                                                      self.Omega_s[0][0],
                                                      self.Omega_s[0][1],
                                                      self.Omega_s[1][0],
                                                      self.Omega_s[1][1],
                                                      self.Omega_s[2][0],
                                                      self.Omega_s[2][1],
                                                      eps_source,
                                                      c['x'],
                                                      c[('r',0)],
                                                      t)

        else:
            assert mesh != None
            assert mesh_trial_ref != None
            assert mesh_l2g != None
            #cek hack
            pass
        #            self.calculateWaveFunction3d_ref(mesh_trial_ref,
        #                                     mesh.nodeArray,
        #                                     mesh_l2g,
        #                                     mesh.elementDiametersArray,
        #                                     numpy.array(self.Omega_s[0]),
        #                                     numpy.array(self.Omega_s[1]),
        #                                     numpy.array(self.Omega_s[2]),
        #                                     t,
        #                                     self.waveFlag,
        #                                     self.epsFact_source,
        #                                     self.waveHeight,
        #                                     self.waveCelerity,
        #                                     self.waveFrequency,
        #                                     self.waveNumber,
        #                                     self.waterDepth,
        #                                     c[('r',0)])
    def evaluate(self,t,c):
        pass
    def preStep(self,t,firstStep=False):
        self.model.dt_last = self.model.timeIntegration.dt
        pass
        #if self.comm.isMaster():
            #print "wettedAreas"
            #print self.wettedAreas[:]
            #print "Forces_p"
            #print self.netForces_p[:,:]
            #print "Forces_v"
            #print self.netForces_v[:,:]
    def postStep(self,t,firstStep=False):
        self.model.dt_last = self.model.timeIntegration.dt
        self.model.q['dV_last'][:] = self.model.q['dV']
        # if self.comm.isMaster():
            #print "wettedAreas"
            #print self.wettedAreas[:]
            #print "Forces_p"
            #print self.netForces_p[:,:]
            #print "Forces_v"
            #print self.netForces_v[:,:]
            # self.wettedAreaHistory.write("%21.16e\n" % (self.wettedAreas[-1],))
            # self.forceHistory_p.write("%21.16e %21.16e %21.16e\n" %tuple(self.netForces_p[-1,:]))
            # self.forceHistory_p.flush()
            # self.forceHistory_v.write("%21.16e %21.16e %21.16e\n" %tuple(self.netForces_v[-1,:]))
            # self.forceHistory_v.flush()
            # self.momentHistory.write("%21.15e %21.16e %21.16e\n" % tuple(self.netMoments[-1,:]))
            # self.momentHistory.flush()

class LevelModel(proteus.Transport.OneLevelTransport):
    nCalls=0
    def __init__(self,
                 uDict,
                 phiDict,
                 testSpaceDict,
                 matType,
                 dofBoundaryConditionsDict,
                 dofBoundaryConditionsSetterDict,
                 coefficients,
                 elementQuadrature,
                 elementBoundaryQuadrature,
                 fluxBoundaryConditionsDict=None,
                 advectiveFluxBoundaryConditionsSetterDict=None,
                 diffusiveFluxBoundaryConditionsSetterDictDict=None,
                 stressTraceBoundaryConditionsSetterDictDict=None,
                 stabilization=None,
                 shockCapturing=None,
                 conservativeFluxDict=None,
                 numericalFluxType=None,
                 TimeIntegrationClass=None,
                 massLumping=False,
                 reactionLumping=False,
                 options=None,
                 name='RANS2P',
                 reuse_trial_and_test_quadrature=True,
                 sd = True,
                 movingDomain=False):
        self.eb_adjoint_sigma = coefficients.eb_adjoint_sigma
        useConstant_he=coefficients.useConstant_he#this is a hack to test the effect of using a constant smoothing width
        self.postProcessing = True
        #
        #set the objects describing the method and boundary conditions
        #
        self.movingDomain=coefficients.movingDomain
        self.tLast_mesh=None
        #
        #cek todo clean up these flags in the optimized version
        self.bcsTimeDependent=options.bcsTimeDependent
        self.bcsSet=False
        self.name=name
        self.sd=sd
        self.lowmem=True
        self.timeTerm=True#allow turning off  the  time derivative
        self.testIsTrial=True
        self.phiTrialIsTrial=True
        self.u = uDict
        self.Hess=False
        if isinstance(self.u[0].femSpace,C0_AffineQuadraticOnSimplexWithNodalBasis):
            self.Hess=True
        self.ua = {}#analytical solutions
        self.phi  = phiDict
        self.dphi={}
        self.matType = matType
        #mwf try to reuse test and trial information across components if spaces are the same
        self.reuse_test_trial_quadrature = reuse_trial_and_test_quadrature#True#False
        if self.reuse_test_trial_quadrature:
            for ci in range(1,coefficients.nc):
                assert self.u[ci].femSpace.__class__.__name__ == self.u[0].femSpace.__class__.__name__, "to reuse_test_trial_quad all femSpaces must be the same!"
        ## Simplicial Mesh
        self.mesh = self.u[0].femSpace.mesh #assume the same mesh for  all components for now
        self.testSpace = testSpaceDict
        self.dirichletConditions = dofBoundaryConditionsDict
        self.dirichletNodeSetList=None #explicit Dirichlet  conditions for now, no Dirichlet BC constraints
        self.coefficients = coefficients
        self.coefficients.initializeMesh(self.mesh)
        self.nc = self.coefficients.nc
        self.stabilization = stabilization
        self.shockCapturing = shockCapturing
        self.conservativeFlux = conservativeFluxDict #no velocity post-processing for now
        self.fluxBoundaryConditions=fluxBoundaryConditionsDict
        self.advectiveFluxBoundaryConditionsSetterDict=advectiveFluxBoundaryConditionsSetterDict
        self.diffusiveFluxBoundaryConditionsSetterDictDict = diffusiveFluxBoundaryConditionsSetterDictDict
        #determine whether  the stabilization term is nonlinear
        self.stabilizationIsNonlinear = False
        #cek come back
	if self.stabilization != None:
	    for ci in range(self.nc):
		if coefficients.mass.has_key(ci):
		    for flag in coefficients.mass[ci].values():
			if flag == 'nonlinear':
			    self.stabilizationIsNonlinear=True
		if  coefficients.advection.has_key(ci):
		    for  flag  in coefficients.advection[ci].values():
			if flag == 'nonlinear':
			    self.stabilizationIsNonlinear=True
		if  coefficients.diffusion.has_key(ci):
		    for diffusionDict in coefficients.diffusion[ci].values():
			for  flag  in diffusionDict.values():
			    if flag != 'constant':
				self.stabilizationIsNonlinear=True
		if  coefficients.potential.has_key(ci):
 		    for flag in coefficients.potential[ci].values():
			if  flag == 'nonlinear':
			    self.stabilizationIsNonlinear=True
		if coefficients.reaction.has_key(ci):
		    for flag in coefficients.reaction[ci].values():
			if  flag == 'nonlinear':
			    self.stabilizationIsNonlinear=True
		if coefficients.hamiltonian.has_key(ci):
		    for flag in coefficients.hamiltonian[ci].values():
			if  flag == 'nonlinear':
			    self.stabilizationIsNonlinear=True
        #determine if we need element boundary storage
        self.elementBoundaryIntegrals = {}
        for ci  in range(self.nc):
            self.elementBoundaryIntegrals[ci] = ((self.conservativeFlux != None) or
                                                 (numericalFluxType != None) or
                                                 (self.fluxBoundaryConditions[ci] == 'outFlow') or
                                                 (self.fluxBoundaryConditions[ci] == 'mixedFlow') or
                                                 (self.fluxBoundaryConditions[ci] == 'setFlow'))
	#
        #calculate some dimensions
        #
        self.nSpace_global    = self.u[0].femSpace.nSpace_global #assume same space dim for all variables
        self.nDOF_trial_element     = [u_j.femSpace.max_nDOF_element for  u_j in self.u.values()]
        self.nDOF_phi_trial_element     = [phi_k.femSpace.max_nDOF_element for  phi_k in self.phi.values()]
        self.n_phi_ip_element = [phi_k.femSpace.referenceFiniteElement.interpolationConditions.nQuadraturePoints for  phi_k in self.phi.values()]
        self.nDOF_test_element     = [femSpace.max_nDOF_element for femSpace in self.testSpace.values()]
        self.nFreeDOF_global  = [dc.nFreeDOF_global for dc in self.dirichletConditions.values()]
        self.nVDOF_element    = sum(self.nDOF_trial_element)
        self.nFreeVDOF_global = sum(self.nFreeDOF_global)
        #
        NonlinearEquation.__init__(self,self.nFreeVDOF_global)
        #
        #build the quadrature point dictionaries from the input (this
        #is just for convenience so that the input doesn't have to be
        #complete)
        #
        elementQuadratureDict={}
        elemQuadIsDict = isinstance(elementQuadrature,dict)
        if elemQuadIsDict: #set terms manually
            for I in self.coefficients.elementIntegralKeys:
                if elementQuadrature.has_key(I):
                    elementQuadratureDict[I] = elementQuadrature[I]
                else:
                    elementQuadratureDict[I] = elementQuadrature['default']
        else:
            for I in self.coefficients.elementIntegralKeys:
                elementQuadratureDict[I] = elementQuadrature
        if self.stabilization != None:
            for I in self.coefficients.elementIntegralKeys:
                if elemQuadIsDict:
                    if elementQuadrature.has_key(I):
                        elementQuadratureDict[('stab',)+I[1:]] = elementQuadrature[I]
                    else:
                        elementQuadratureDict[('stab',)+I[1:]] = elementQuadrature['default']
                else:
                    elementQuadratureDict[('stab',)+I[1:]] = elementQuadrature
        if self.shockCapturing != None:
            for ci in self.shockCapturing.components:
                if elemQuadIsDict:
                    if elementQuadrature.has_key(('numDiff',ci,ci)):
                        elementQuadratureDict[('numDiff',ci,ci)] = elementQuadrature[('numDiff',ci,ci)]
                    else:
                        elementQuadratureDict[('numDiff',ci,ci)] = elementQuadrature['default']
                else:
                    elementQuadratureDict[('numDiff',ci,ci)] = elementQuadrature
        if massLumping:
            for ci in self.coefficients.mass.keys():
                elementQuadratureDict[('m',ci)] = Quadrature.SimplexLobattoQuadrature(self.nSpace_global,1)
            for I in self.coefficients.elementIntegralKeys:
                elementQuadratureDict[('stab',)+I[1:]] = Quadrature.SimplexLobattoQuadrature(self.nSpace_global,1)
        if reactionLumping:
            for ci in self.coefficients.mass.keys():
                elementQuadratureDict[('r',ci)] = Quadrature.SimplexLobattoQuadrature(self.nSpace_global,1)
            for I in self.coefficients.elementIntegralKeys:
                elementQuadratureDict[('stab',)+I[1:]] = Quadrature.SimplexLobattoQuadrature(self.nSpace_global,1)
        elementBoundaryQuadratureDict={}
        if isinstance(elementBoundaryQuadrature,dict): #set terms manually
            for I in self.coefficients.elementBoundaryIntegralKeys:
                if elementBoundaryQuadrature.has_key(I):
                    elementBoundaryQuadratureDict[I] = elementBoundaryQuadrature[I]
                else:
                    elementBoundaryQuadratureDict[I] = elementBoundaryQuadrature['default']
        else:
            for I in self.coefficients.elementBoundaryIntegralKeys:
                elementBoundaryQuadratureDict[I] = elementBoundaryQuadrature
        #
        # find the union of all element quadrature points and
        # build a quadrature rule for each integral that has a
        # weight at each point in the union
        (self.elementQuadraturePoints,self.elementQuadratureWeights,
         self.elementQuadratureRuleIndeces) = Quadrature.buildUnion(elementQuadratureDict)
        self.nQuadraturePoints_element = self.elementQuadraturePoints.shape[0]
        self.nQuadraturePoints_global = self.nQuadraturePoints_element*self.mesh.nElements_global
        #
        #Repeat the same thing for the element boundary quadrature
        #
        (self.elementBoundaryQuadraturePoints,
         self.elementBoundaryQuadratureWeights,
         self.elementBoundaryQuadratureRuleIndeces) = Quadrature.buildUnion(elementBoundaryQuadratureDict)
        self.nElementBoundaryQuadraturePoints_elementBoundary = self.elementBoundaryQuadraturePoints.shape[0]
        self.nElementBoundaryQuadraturePoints_global = (self.mesh.nElements_global*
                                                        self.mesh.nElementBoundaries_element*
                                                        self.nElementBoundaryQuadraturePoints_elementBoundary)
        #
        #simplified allocations for test==trial and also check if space is mixed or not
        #
        self.q={}
        self.ebq={}
        self.ebq_global={}
        self.ebqe={}
        self.phi_ip={}
        #mesh
        self.ebqe['x'] = numpy.zeros((self.mesh.nExteriorElementBoundaries_global,self.nElementBoundaryQuadraturePoints_elementBoundary,3),'d')
        self.ebq_global[('totalFlux',0)] = numpy.zeros((self.mesh.nElementBoundaries_global,self.nElementBoundaryQuadraturePoints_elementBoundary),'d')
        self.ebq_global[('velocityAverage',0)] = numpy.zeros((self.mesh.nElementBoundaries_global,self.nElementBoundaryQuadraturePoints_elementBoundary,self.nSpace_global),'d')
        self.q[('u',1)] = numpy.zeros((self.mesh.nElements_global,self.nQuadraturePoints_element),'d')
        self.q[('u',2)] = numpy.zeros((self.mesh.nElements_global,self.nQuadraturePoints_element),'d')
        self.q[('u',3)] = numpy.zeros((self.mesh.nElements_global,self.nQuadraturePoints_element),'d')
        self.q[('m',1)] = self.q[('u',1)]
        self.q[('m',2)] = self.q[('u',2)]
        self.q[('m',3)] = self.q[('u',3)]
        self.q[('m_last',1)] = numpy.zeros((self.mesh.nElements_global,self.nQuadraturePoints_element),'d')
        self.q[('m_last',2)] = numpy.zeros((self.mesh.nElements_global,self.nQuadraturePoints_element),'d')
        self.q[('m_last',3)] = numpy.zeros((self.mesh.nElements_global,self.nQuadraturePoints_element),'d')
        self.q[('m_tmp',1)] = numpy.zeros((self.mesh.nElements_global,self.nQuadraturePoints_element),'d')
        self.q[('m_tmp',2)] = numpy.zeros((self.mesh.nElements_global,self.nQuadraturePoints_element),'d')
        self.q[('m_tmp',3)] = numpy.zeros((self.mesh.nElements_global,self.nQuadraturePoints_element),'d')
        self.q[('mt',1)] = numpy.zeros((self.mesh.nElements_global,self.nQuadraturePoints_element),'d')
        self.q[('mt',2)] = numpy.zeros((self.mesh.nElements_global,self.nQuadraturePoints_element),'d')
        self.q[('mt',3)] = numpy.zeros((self.mesh.nElements_global,self.nQuadraturePoints_element),'d')
        #self.q[('dV_u',1)] = (1.0/self.mesh.nElements_global)*numpy.ones((self.mesh.nElements_global,self.nQuadraturePoints_element),'d')
        #self.q[('dV_u',2)] = (1.0/self.mesh.nElements_global)*numpy.ones((self.mesh.nElements_global,self.nQuadraturePoints_element),'d')
        #self.q[('dV_u',3)] = (1.0/self.mesh.nElements_global)*numpy.ones((self.mesh.nElements_global,self.nQuadraturePoints_element),'d')
        self.q['dV'] = numpy.zeros((self.mesh.nElements_global,self.nQuadraturePoints_element),'d')
        self.q['dV_last'] = -1000*numpy.ones((self.mesh.nElements_global,self.nQuadraturePoints_element),'d')
        self.q[('f',0)] = numpy.zeros((self.mesh.nElements_global,self.nQuadraturePoints_element,self.nSpace_global),'d')
        self.q[('velocity',0)] = numpy.zeros((self.mesh.nElements_global,self.nQuadraturePoints_element,self.nSpace_global),'d')
        self.q['velocity_solid'] = numpy.zeros((self.mesh.nElements_global,self.nQuadraturePoints_element,self.nSpace_global),'d')
        self.q['phi_solid'] = numpy.zeros((self.mesh.nElements_global,self.nQuadraturePoints_element),'d')
        self.q['x'] = numpy.zeros((self.mesh.nElements_global,self.nQuadraturePoints_element,3),'d')
        self.q[('cfl',0)] = numpy.zeros((self.mesh.nElements_global,self.nQuadraturePoints_element),'d')
        self.q[('numDiff',1,1)] =  numpy.zeros((self.mesh.nElements_global,self.nQuadraturePoints_element),'d')
        self.q[('numDiff',2,2)] =  numpy.zeros((self.mesh.nElements_global,self.nQuadraturePoints_element),'d')
        self.q[('numDiff',3,3)] = numpy.zeros((self.mesh.nElements_global,self.nQuadraturePoints_element),'d')
        self.ebqe[('u',0)] = numpy.zeros((self.mesh.nExteriorElementBoundaries_global,self.nElementBoundaryQuadraturePoints_elementBoundary),'d')
        self.ebqe[('u',1)] = numpy.zeros((self.mesh.nExteriorElementBoundaries_global,self.nElementBoundaryQuadraturePoints_elementBoundary),'d')
        self.ebqe[('u',2)] = numpy.zeros((self.mesh.nExteriorElementBoundaries_global,self.nElementBoundaryQuadraturePoints_elementBoundary),'d')
        self.ebqe[('u',3)] = numpy.zeros((self.mesh.nExteriorElementBoundaries_global,self.nElementBoundaryQuadraturePoints_elementBoundary),'d')
        self.ebqe[('advectiveFlux_bc_flag',0)] = numpy.zeros((self.mesh.nExteriorElementBoundaries_global,self.nElementBoundaryQuadraturePoints_elementBoundary),'i')
        self.ebqe[('advectiveFlux_bc_flag',1)] = numpy.zeros((self.mesh.nExteriorElementBoundaries_global,self.nElementBoundaryQuadraturePoints_elementBoundary),'i')
        self.ebqe[('advectiveFlux_bc_flag',2)] = numpy.zeros((self.mesh.nExteriorElementBoundaries_global,self.nElementBoundaryQuadraturePoints_elementBoundary),'i')
        self.ebqe[('advectiveFlux_bc_flag',3)] = numpy.zeros((self.mesh.nExteriorElementBoundaries_global,self.nElementBoundaryQuadraturePoints_elementBoundary),'i')
        self.ebqe[('diffusiveFlux_bc_flag',1,1)] = numpy.zeros((self.mesh.nExteriorElementBoundaries_global,self.nElementBoundaryQuadraturePoints_elementBoundary),'i')
        self.ebqe[('diffusiveFlux_bc_flag',2,2)] = numpy.zeros((self.mesh.nExteriorElementBoundaries_global,self.nElementBoundaryQuadraturePoints_elementBoundary),'i')
        self.ebqe[('diffusiveFlux_bc_flag',3,3)] = numpy.zeros((self.mesh.nExteriorElementBoundaries_global,self.nElementBoundaryQuadraturePoints_elementBoundary),'i')
        self.ebqe[('advectiveFlux_bc',0)] = numpy.zeros((self.mesh.nExteriorElementBoundaries_global,self.nElementBoundaryQuadraturePoints_elementBoundary),'d')
        self.ebqe[('advectiveFlux_bc',1)] = numpy.zeros((self.mesh.nExteriorElementBoundaries_global,self.nElementBoundaryQuadraturePoints_elementBoundary),'d')
        self.ebqe[('advectiveFlux_bc',2)] = numpy.zeros((self.mesh.nExteriorElementBoundaries_global,self.nElementBoundaryQuadraturePoints_elementBoundary),'d')
        self.ebqe[('advectiveFlux_bc',3)] = numpy.zeros((self.mesh.nExteriorElementBoundaries_global,self.nElementBoundaryQuadraturePoints_elementBoundary),'d')
        self.ebqe[('diffusiveFlux_bc',1,1)] = numpy.zeros((self.mesh.nExteriorElementBoundaries_global,self.nElementBoundaryQuadraturePoints_elementBoundary),'d')
        self.ebqe['penalty'] = numpy.zeros((self.mesh.nExteriorElementBoundaries_global,self.nElementBoundaryQuadraturePoints_elementBoundary),'d')
        self.ebqe[('diffusiveFlux_bc',2,2)] = numpy.zeros((self.mesh.nExteriorElementBoundaries_global,self.nElementBoundaryQuadraturePoints_elementBoundary),'d')
        self.ebqe[('diffusiveFlux_bc',3,3)] = numpy.zeros((self.mesh.nExteriorElementBoundaries_global,self.nElementBoundaryQuadraturePoints_elementBoundary),'d')
        self.ebqe[('velocity',0)] = numpy.zeros((self.mesh.nExteriorElementBoundaries_global,self.nElementBoundaryQuadraturePoints_elementBoundary,self.nSpace_global),'d')
        self.ebqe[('velocity',1)] = numpy.zeros((self.mesh.nExteriorElementBoundaries_global,self.nElementBoundaryQuadraturePoints_elementBoundary,self.nSpace_global),'d')
        self.ebqe[('velocity',2)] = numpy.zeros((self.mesh.nExteriorElementBoundaries_global,self.nElementBoundaryQuadraturePoints_elementBoundary,self.nSpace_global),'d')
        self.ebqe[('velocity',3)] = numpy.zeros((self.mesh.nExteriorElementBoundaries_global,self.nElementBoundaryQuadraturePoints_elementBoundary,self.nSpace_global),'d')
        #VRANS start, defaults to RANS
        self.q[('r',0)] = numpy.zeros((self.mesh.nElements_global,self.nQuadraturePoints_element),'d')
        self.q['eddy_viscosity'] = numpy.zeros((self.mesh.nElements_global,self.nQuadraturePoints_element),'d')
        #VRANS end
        #RANS 2eq Models start
        self.q[('grad(u)',1)] = numpy.zeros((self.mesh.nElements_global,self.nQuadraturePoints_element,self.nSpace_global),'d')
        self.q[('grad(u)',2)] = numpy.zeros((self.mesh.nElements_global,self.nQuadraturePoints_element,self.nSpace_global),'d')
        self.q[('grad(u)',3)] = numpy.zeros((self.mesh.nElements_global,self.nQuadraturePoints_element,self.nSpace_global),'d')
        #probably don't need ebqe gradients
        self.ebqe[('grad(u)',1)] = numpy.zeros((self.mesh.nExteriorElementBoundaries_global,self.nElementBoundaryQuadraturePoints_elementBoundary,self.nSpace_global),'d')
        self.ebqe[('grad(u)',2)] = numpy.zeros((self.mesh.nExteriorElementBoundaries_global,self.nElementBoundaryQuadraturePoints_elementBoundary,self.nSpace_global),'d')
        self.ebqe[('grad(u)',3)] = numpy.zeros((self.mesh.nExteriorElementBoundaries_global,self.nElementBoundaryQuadraturePoints_elementBoundary,self.nSpace_global),'d')
        #RANS 2eq Models end
        self.points_elementBoundaryQuadrature= set()
        self.scalars_elementBoundaryQuadrature= set([('u',ci) for ci in range(self.nc)])
        self.vectors_elementBoundaryQuadrature= set()
        self.tensors_elementBoundaryQuadrature= set()
        #use post processing tools to get conservative fluxes, None by default
        if self.postProcessing:
            self.q[('v',0)] = numpy.zeros(
                (self.mesh.nElements_global,
                 self.nQuadraturePoints_element,
                 self.nDOF_trial_element[0]),
                'd')
            self.q['J'] = numpy.zeros(
                (self.mesh.nElements_global,
                 self.nQuadraturePoints_element,
                 self.nSpace_global,
                 self.nSpace_global),
                'd')
            self.q['det(J)'] = numpy.zeros(
                (self.mesh.nElements_global,
                 self.nQuadraturePoints_element),
                'd')
            self.q['inverse(J)'] = numpy.zeros(
                (self.mesh.nElements_global,
                 self.nQuadraturePoints_element,
                 self.nSpace_global,
                 self.nSpace_global),
                'd')
            self.ebq[('v',0)] = numpy.zeros(
                (self.mesh.nElements_global,
                 self.mesh.nElementBoundaries_element,
                 self.nElementBoundaryQuadraturePoints_elementBoundary,
                 self.nDOF_trial_element[0]),
                'd')
            self.ebq[('w',0)] = numpy.zeros(
                (self.mesh.nElements_global,
                 self.mesh.nElementBoundaries_element,
                 self.nElementBoundaryQuadraturePoints_elementBoundary,
                 self.nDOF_trial_element[0]),
                'd')
            self.ebq['x'] = numpy.zeros(
                (self.mesh.nElements_global,
                 self.mesh.nElementBoundaries_element,
                 self.nElementBoundaryQuadraturePoints_elementBoundary,
                 3),
                'd')
            self.ebq['hat(x)'] = numpy.zeros(
                (self.mesh.nElements_global,
                 self.mesh.nElementBoundaries_element,
                 self.nElementBoundaryQuadraturePoints_elementBoundary,
                 3),
                'd')
            self.ebq['inverse(J)'] = numpy.zeros(
                (self.mesh.nElements_global,
                 self.mesh.nElementBoundaries_element,
                 self.nElementBoundaryQuadraturePoints_elementBoundary,
                 self.nSpace_global,
                 self.nSpace_global),
                'd')
            self.ebq['g'] = numpy.zeros(
                (self.mesh.nElements_global,
                 self.mesh.nElementBoundaries_element,
                 self.nElementBoundaryQuadraturePoints_elementBoundary,
                 self.nSpace_global-1,
                 self.nSpace_global-1),
                'd')
            self.ebq['sqrt(det(g))'] = numpy.zeros(
                (self.mesh.nElements_global,
                 self.mesh.nElementBoundaries_element,
                 self.nElementBoundaryQuadraturePoints_elementBoundary),
                'd')
            self.ebq['n'] = numpy.zeros(
                (self.mesh.nElements_global,
                 self.mesh.nElementBoundaries_element,
                 self.nElementBoundaryQuadraturePoints_elementBoundary,
                 self.nSpace_global),
                'd')
            self.ebq[('dS_u',0)] = numpy.zeros(
                (self.mesh.nElements_global,
                 self.mesh.nElementBoundaries_element,
                 self.nElementBoundaryQuadraturePoints_elementBoundary),
                'd')
            self.ebqe['dS'] = numpy.zeros(
                (self.mesh.nExteriorElementBoundaries_global,
                 self.nElementBoundaryQuadraturePoints_elementBoundary),
                'd')
            self.ebqe[('dS_u',0)] = self.ebqe['dS']
            self.ebqe['n'] = numpy.zeros(
                (self.mesh.nExteriorElementBoundaries_global,
                 self.nElementBoundaryQuadraturePoints_elementBoundary,
                 self.nSpace_global),
                'd')
            self.ebqe['inverse(J)'] = numpy.zeros(
                (self.mesh.nExteriorElementBoundaries_global,
                 self.nElementBoundaryQuadraturePoints_elementBoundary,
                 self.nSpace_global,
                 self.nSpace_global),
                'd')
            self.ebqe['g'] = numpy.zeros(
                (self.mesh.nExteriorElementBoundaries_global,
                 self.nElementBoundaryQuadraturePoints_elementBoundary,
                 self.nSpace_global-1,
                 self.nSpace_global-1),
                'd')
            self.ebqe['sqrt(det(g))'] = numpy.zeros(
                (self.mesh.nExteriorElementBoundaries_global,
                 self.nElementBoundaryQuadraturePoints_elementBoundary),
                'd')
            self.ebq_global['n'] = numpy.zeros(
                (self.mesh.nElementBoundaries_global,
                 self.nElementBoundaryQuadraturePoints_elementBoundary,
                 self.nSpace_global),
                'd')
            self.ebq_global['x'] = numpy.zeros(
                (self.mesh.nElementBoundaries_global,
                 self.nElementBoundaryQuadraturePoints_elementBoundary,
                 3),
                'd')
        #
        #show quadrature
        #
        logEvent("Dumping quadrature shapes for model %s" % self.name,level=9)
        logEvent("Element quadrature array (q)", level=9)
        for (k,v) in self.q.iteritems(): logEvent(str((k,v.shape)),level=9)
        logEvent("Element boundary quadrature (ebq)",level=9)
        for (k,v) in self.ebq.iteritems(): logEvent(str((k,v.shape)),level=9)
        logEvent("Global element boundary quadrature (ebq_global)",level=9)
        for (k,v) in self.ebq_global.iteritems(): logEvent(str((k,v.shape)),level=9)
        logEvent("Exterior element boundary quadrature (ebqe)",level=9)
        for (k,v) in self.ebqe.iteritems(): logEvent(str((k,v.shape)),level=9)
        logEvent("Interpolation points for nonlinear diffusion potential (phi_ip)",level=9)
        for (k,v) in self.phi_ip.iteritems(): logEvent(str((k,v.shape)),level=9)
        #
        # allocate residual and Jacobian storage
        #
        #
        # allocate residual and Jacobian storage
        #
        self.elementResidual = [numpy.zeros(
                (self.mesh.nElements_global,
                 self.nDOF_test_element[ci]),
                'd')]
	self.inflowBoundaryBC = {}
	self.inflowBoundaryBC_values = {}
	self.inflowFlux = {}
 	for cj in range(self.nc):
 	    self.inflowBoundaryBC[cj] = numpy.zeros((self.mesh.nExteriorElementBoundaries_global,),'i')
 	    self.inflowBoundaryBC_values[cj] = numpy.zeros((self.mesh.nExteriorElementBoundaries_global,self.nDOF_trial_element[cj]),'d')
 	    self.inflowFlux[cj] = numpy.zeros((self.mesh.nExteriorElementBoundaries_global,self.nElementBoundaryQuadraturePoints_elementBoundary),'d')
        self.internalNodes = set(range(self.mesh.nNodes_global))
	#identify the internal nodes this is ought to be in mesh
        ##\todo move this to mesh
        for ebNE in range(self.mesh.nExteriorElementBoundaries_global):
            ebN = self.mesh.exteriorElementBoundariesArray[ebNE]
            eN_global   = self.mesh.elementBoundaryElementsArray[ebN,0]
            ebN_element  = self.mesh.elementBoundaryLocalElementBoundariesArray[ebN,0]
            for i in range(self.mesh.nNodes_element):
                if i != ebN_element:
                    I = self.mesh.elementNodesArray[eN_global,i]
                    self.internalNodes -= set([I])
        self.nNodes_internal = len(self.internalNodes)
        self.internalNodesArray=numpy.zeros((self.nNodes_internal,),'i')
        for nI,n in enumerate(self.internalNodes):
            self.internalNodesArray[nI]=n
        #
        del self.internalNodes
        self.internalNodes = None
        logEvent("Updating local to global mappings",2)
        self.updateLocal2Global()
        logEvent("Building time integration object",2)
        logEvent(memory("inflowBC, internalNodes,updateLocal2Global","OneLevelTransport"),level=4)
        #mwf for interpolating subgrid error for gradients etc
        if self.stabilization and self.stabilization.usesGradientStabilization:
            self.timeIntegration = TimeIntegrationClass(self,integrateInterpolationPoints=True)
        else:
             self.timeIntegration = TimeIntegrationClass(self)

        if options != None:
            self.timeIntegration.setFromOptions(options)
        logEvent(memory("TimeIntegration","OneLevelTransport"),level=4)
        logEvent("Calculating numerical quadrature formulas",2)
        self.calculateQuadrature()

        self.setupFieldStrides()

        comm = Comm.get()
        self.comm=comm
        if comm.size() > 1:
            assert numericalFluxType != None and numericalFluxType.useWeakDirichletConditions,"You must use a numerical flux to apply weak boundary conditions for parallel runs"

        logEvent("initalizing numerical flux")
        logEvent(memory("stride+offset","OneLevelTransport"),level=4)
        if numericalFluxType != None:
            if options == None or options.periodicDirichletConditions == None:
                self.numericalFlux = numericalFluxType(self,
                                                       dofBoundaryConditionsSetterDict,
                                                       advectiveFluxBoundaryConditionsSetterDict,
                                                       diffusiveFluxBoundaryConditionsSetterDictDict)
            else:
                self.numericalFlux = numericalFluxType(self,
                                                       dofBoundaryConditionsSetterDict,
                                                       advectiveFluxBoundaryConditionsSetterDict,
                                                       diffusiveFluxBoundaryConditionsSetterDictDict,
                                                       options.periodicDirichletConditions)
        else:
            self.numericalFlux = None
        #set penalty terms
        logEvent("initializing numerical flux penalty")
        self.numericalFlux.penalty_constant = self.coefficients.eb_penalty_constant
        #cek todo move into numerical flux initialization
        if self.ebq_global.has_key('penalty'):
            for ebN in range(self.mesh.nElementBoundaries_global):
                for k in range(self.nElementBoundaryQuadraturePoints_elementBoundary):
                    self.ebq_global['penalty'][ebN,k] = self.numericalFlux.penalty_constant/(self.mesh.elementBoundaryDiametersArray[ebN]**self.numericalFlux.penalty_power)
        #penalty term
        #cek move  to Numerical flux initialization
        if self.ebqe.has_key('penalty'):
            for ebNE in range(self.mesh.nExteriorElementBoundaries_global):
                ebN = self.mesh.exteriorElementBoundariesArray[ebNE]
                for k in range(self.nElementBoundaryQuadraturePoints_elementBoundary):
                    self.ebqe['penalty'][ebNE,k] = self.numericalFlux.penalty_constant/self.mesh.elementBoundaryDiametersArray[ebN]**self.numericalFlux.penalty_power
        logEvent(memory("numericalFlux","OneLevelTransport"),level=4)
        self.elementEffectiveDiametersArray  = self.mesh.elementInnerDiametersArray
        logEvent("setting up post-processing")
        from proteus import PostProcessingTools
        self.velocityPostProcessor = PostProcessingTools.VelocityPostProcessingChooser(self)
        logEvent(memory("velocity postprocessor","OneLevelTransport"),level=4)
        #helper for writing out data storage
        logEvent("initializing archiver")
        from proteus import Archiver
        self.elementQuadratureDictionaryWriter = Archiver.XdmfWriter()
        self.elementBoundaryQuadratureDictionaryWriter = Archiver.XdmfWriter()
        self.exteriorElementBoundaryQuadratureDictionaryWriter = Archiver.XdmfWriter()
        logEvent("flux bc objects")
        for ci,fbcObject  in self.fluxBoundaryConditionsObjectsDict.iteritems():
            self.ebqe[('advectiveFlux_bc_flag',ci)] = numpy.zeros(self.ebqe[('advectiveFlux_bc',ci)].shape,'i')
            for t,g in fbcObject.advectiveFluxBoundaryConditionsDict.iteritems():
                if self.coefficients.advection.has_key(ci):
                    self.ebqe[('advectiveFlux_bc',ci)][t[0],t[1]] = g(self.ebqe[('x')][t[0],t[1]],self.timeIntegration.t)
                    self.ebqe[('advectiveFlux_bc_flag',ci)][t[0],t[1]] = 1
            for ck,diffusiveFluxBoundaryConditionsDict in fbcObject.diffusiveFluxBoundaryConditionsDictDict.iteritems():
                self.ebqe[('diffusiveFlux_bc_flag',ck,ci)] = numpy.zeros(self.ebqe[('diffusiveFlux_bc',ck,ci)].shape,'i')
                for t,g in diffusiveFluxBoundaryConditionsDict.iteritems():
                    self.ebqe[('diffusiveFlux_bc',ck,ci)][t[0],t[1]] = g(self.ebqe[('x')][t[0],t[1]],self.timeIntegration.t)
                    self.ebqe[('diffusiveFlux_bc_flag',ck,ci)][t[0],t[1]] = 1
        self.numericalFlux.setDirichletValues(self.ebqe)
        if self.movingDomain:
            self.MOVING_DOMAIN=1.0
        else:
            self.MOVING_DOMAIN=0.0
        if self.mesh.nodeVelocityArray==None:
            self.mesh.nodeVelocityArray = numpy.zeros(self.mesh.nodeArray.shape,'d')
        #cek/ido todo replace python loops in modules with optimized code if possible/necessary
        logEvent("dirichlet conditions")
        self.forceStrongConditions=coefficients.forceStrongDirichlet
        self.dirichletConditionsForceDOF = {}
        if self.forceStrongConditions:
            for cj in range(self.nc):
                self.dirichletConditionsForceDOF[cj] = DOFBoundaryConditions(self.u[cj].femSpace,dofBoundaryConditionsSetterDict[cj],weakDirichletConditions=False)
        logEvent("final allocations")
        compKernelFlag = 0
        if self.coefficients.useConstant_he:
            self.elementDiameter = self.mesh.elementDiametersArray.copy()
            self.elementDiameter[:] = max(self.mesh.elementDiametersArray)
        else:
            self.elementDiameter = self.mesh.elementDiametersArray
        if self.nSpace_global == 2:
            import copy
            self.u[3] = copy.deepcopy(self.u[2])
            self.timeIntegration.m_tmp[3] = self.timeIntegration.m_tmp[2].copy()
            self.timeIntegration.beta_bdf[3] = self.timeIntegration.beta_bdf[2].copy()
            self.coefficients.sdInfo[(1,3)] = (numpy.array([0,1,2],dtype='i'),
                                  numpy.array([0,1],dtype='i'))
            self.coefficients.sdInfo[(2,3)] = (numpy.array([0,1,2],dtype='i'),
                                  numpy.array([0,1],dtype='i'))
            self.coefficients.sdInfo[(3,0)] = (numpy.array([0,1,2],dtype='i'),
                                  numpy.array([0,1],dtype='i'))
            self.coefficients.sdInfo[(3,1)] = (numpy.array([0,1,2],dtype='i'),
                                  numpy.array([0,1],dtype='i'))
            self.coefficients.sdInfo[(3,2)] = (numpy.array([0,1,2],dtype='i'),
                                  numpy.array([0,1],dtype='i'))
            self.coefficients.sdInfo[(3,3)] = (numpy.array([0,1,2],dtype='i'),
                                  numpy.array([0,1],dtype='i'))
            self.offset.append(self.offset[2])
            self.stride.append(self.stride[2])
            self.numericalFlux.isDOFBoundary[3] = self.numericalFlux.isDOFBoundary[2].copy()
            self.numericalFlux.ebqe[('u',3)] = self.numericalFlux.ebqe[('u',2)].copy()
            logEvent("calling cRANS2P2D_base ctor")
            self.rans2p = cRANS2P2D_base(self.nSpace_global,
                                         self.nQuadraturePoints_element,
                                         self.u[0].femSpace.elementMaps.localFunctionSpace.dim,
                                         self.u[0].femSpace.referenceFiniteElement.localFunctionSpace.dim,
                                         self.testSpace[0].referenceFiniteElement.localFunctionSpace.dim,
                                         self.nElementBoundaryQuadraturePoints_elementBoundary,
                                         compKernelFlag)
        else:
            logEvent("calling  cRANS2P_base ctor")
            self.rans2p = cRANS2P_base(self.nSpace_global,
                                       self.nQuadraturePoints_element,
                                       self.u[0].femSpace.elementMaps.localFunctionSpace.dim,
                                       self.u[0].femSpace.referenceFiniteElement.localFunctionSpace.dim,
                                       self.testSpace[0].referenceFiniteElement.localFunctionSpace.dim,
                                       self.nElementBoundaryQuadraturePoints_elementBoundary,
                                       compKernelFlag)

    def getResidual(self,u,r):
        """
        Calculate the element residuals and add in to the global residual
        """

        #Load the unknowns into the finite element dof
        self.timeIntegration.calculateCoefs()
        self.timeIntegration.calculateU(u)
        self.setUnknowns(self.timeIntegration.u)
        #cek todo put in logic to skip if BC's don't depend on t or u
        #hack
        if self.bcsTimeDependent or not self.bcsSet:
            self.bcsSet=True
            #Dirichlet boundary conditions
            self.numericalFlux.setDirichletValues(self.ebqe)
            #Flux boundary conditions
            for ci,fbcObject  in self.fluxBoundaryConditionsObjectsDict.iteritems():
                for t,g in fbcObject.advectiveFluxBoundaryConditionsDict.iteritems():
                    if self.coefficients.advection.has_key(ci):
                        self.ebqe[('advectiveFlux_bc',ci)][t[0],t[1]] = g(self.ebqe[('x')][t[0],t[1]],self.timeIntegration.t)
                        self.ebqe[('advectiveFlux_bc_flag',ci)][t[0],t[1]] = 1
                for ck,diffusiveFluxBoundaryConditionsDict in fbcObject.diffusiveFluxBoundaryConditionsDictDict.iteritems():
                    for t,g in diffusiveFluxBoundaryConditionsDict.iteritems():
                        self.ebqe[('diffusiveFlux_bc',ck,ci)][t[0],t[1]] = g(self.ebqe[('x')][t[0],t[1]],self.timeIntegration.t)
                        self.ebqe[('diffusiveFlux_bc_flag',ck,ci)][t[0],t[1]] = 1
        r.fill(0.0)
        self.Ct_sge = 4.0
        self.Cd_sge = 36.0
        #TODO how to request problem specific evaluations from coefficient class
        if 'evaluateForcingTerms' in dir(self.coefficients):
            self.coefficients.evaluateForcingTerms(self.timeIntegration.t,self.q,self.mesh,
                                                   self.u[0].femSpace.elementMaps.psi,self.mesh.elementNodesArray)
        self.coefficients.wettedAreas[:]  = 0.0
        self.coefficients.netForces_p[:,:]  = 0.0
        self.coefficients.netForces_v[:,:]  = 0.0
        self.coefficients.netMoments[:,:] = 0.0

        if self.forceStrongConditions:
            for cj in range(len(self.dirichletConditionsForceDOF)):
                for dofN,g in self.dirichletConditionsForceDOF[cj].DOFBoundaryConditionsDict.iteritems():
                    if cj == 0:
                        self.u[cj].dof[dofN] = g(self.dirichletConditionsForceDOF[cj].DOFBoundaryPointDict[dofN],self.timeIntegration.t)
                    else:
                        self.u[cj].dof[dofN] = g(self.dirichletConditionsForceDOF[cj].DOFBoundaryPointDict[dofN],self.timeIntegration.t) + self.MOVING_DOMAIN*self.mesh.nodeVelocityArray[dofN,cj-1]
        self.rans2p.calculateResidual(#element
            self.u[0].femSpace.elementMaps.psi,
            self.u[0].femSpace.elementMaps.grad_psi,
            self.mesh.nodeArray,
            self.mesh.nodeVelocityArray,
            self.MOVING_DOMAIN,
            self.mesh.elementNodesArray,
            self.elementQuadratureWeights[('u',0)],
            self.u[0].femSpace.psi,
            self.u[0].femSpace.grad_psi,
            self.u[0].femSpace.psi,
            self.u[0].femSpace.grad_psi,
            self.u[1].femSpace.psi,
            self.u[1].femSpace.grad_psi,
            self.u[1].femSpace.psi,
            self.u[1].femSpace.grad_psi,
            #element boundary
            self.u[0].femSpace.elementMaps.psi_trace,
            self.u[0].femSpace.elementMaps.grad_psi_trace,
            self.elementBoundaryQuadratureWeights[('u',0)],
            self.u[0].femSpace.psi_trace,
            self.u[0].femSpace.grad_psi_trace,
            self.u[0].femSpace.psi_trace,
            self.u[0].femSpace.grad_psi_trace,
            self.u[1].femSpace.psi_trace,
            self.u[1].femSpace.grad_psi_trace,
            self.u[1].femSpace.psi_trace,
            self.u[1].femSpace.grad_psi_trace,
            self.u[0].femSpace.elementMaps.boundaryNormals,
            self.u[0].femSpace.elementMaps.boundaryJacobians,
            #physics
            self.eb_adjoint_sigma,
            self.elementDiameter,#mesh.elementDiametersArray,
            self.mesh.nodeDiametersArray,
            self.stabilization.hFactor,
            self.mesh.nElements_global,
            self.mesh.nElementBoundaries_owned,
            self.coefficients.useRBLES,
            self.coefficients.useMetrics,
            self.timeIntegration.alpha_bdf,
            self.coefficients.epsFact_density,
            self.coefficients.epsFact,
            self.coefficients.sigma,
            self.coefficients.rho_0,
            self.coefficients.nu_0,
            self.coefficients.rho_1,
            self.coefficients.nu_1,
            self.coefficients.smagorinskyConstant,
            self.coefficients.turbulenceClosureModel,
            self.Ct_sge,
            self.Cd_sge,
            self.shockCapturing.shockCapturingFactor,
            self.numericalFlux.penalty_constant,
            #VRANS start
            self.coefficients.epsFact_solid,
            self.coefficients.q_phi_solid,
            self.coefficients.q_velocity_solid,
            self.coefficients.q_porosity,
            self.coefficients.q_dragAlpha,
            self.coefficients.q_dragBeta,
            self.q[('r',0)],
            self.coefficients.q_turb_var[0],
            self.coefficients.q_turb_var[1],
            self.coefficients.q_turb_var_grad[0],
            self.q['eddy_viscosity'],
            #VRANS end
            self.u[0].femSpace.dofMap.l2g,
            self.u[1].femSpace.dofMap.l2g,
            self.u[0].dof,
            self.u[1].dof,
            self.u[2].dof,
            self.u[3].dof,
            self.coefficients.g,
            self.coefficients.useVF,
            self.coefficients.q_vf,
            self.coefficients.q_phi,
            self.coefficients.q_n,
            self.coefficients.q_kappa,
            self.timeIntegration.m_tmp[1],
            self.timeIntegration.m_tmp[2],
            self.timeIntegration.m_tmp[3],
            self.q[('f',0)],
            self.timeIntegration.beta_bdf[1],
            self.timeIntegration.beta_bdf[2],
            self.timeIntegration.beta_bdf[3],
            self.q['dV'],
            self.q['dV_last'],
            self.stabilization.v_last,
            self.q[('cfl',0)],
            self.q[('numDiff',1,1)],
            self.q[('numDiff',2,2)],
            self.q[('numDiff',3,3)],
            self.shockCapturing.numDiff_last[1],
            self.shockCapturing.numDiff_last[2],
            self.shockCapturing.numDiff_last[3],
            self.coefficients.sdInfo[(1,1)][0],self.coefficients.sdInfo[(1,1)][1],
            self.coefficients.sdInfo[(1,2)][0],self.coefficients.sdInfo[(1,2)][1],
            self.coefficients.sdInfo[(1,3)][0],self.coefficients.sdInfo[(1,3)][1],
            self.coefficients.sdInfo[(2,2)][0],self.coefficients.sdInfo[(2,2)][1],
            self.coefficients.sdInfo[(2,1)][0],self.coefficients.sdInfo[(2,1)][1],
            self.coefficients.sdInfo[(2,3)][0],self.coefficients.sdInfo[(2,3)][1],
            self.coefficients.sdInfo[(3,3)][0],self.coefficients.sdInfo[(3,3)][1],
            self.coefficients.sdInfo[(3,1)][0],self.coefficients.sdInfo[(3,1)][1],
            self.coefficients.sdInfo[(3,2)][0],self.coefficients.sdInfo[(3,2)][1],
            self.offset[0],self.offset[1],self.offset[2],self.offset[3],
            self.stride[0],self.stride[1],self.stride[2],self.stride[3],
            r,
            self.mesh.nExteriorElementBoundaries_global,
            self.mesh.exteriorElementBoundariesArray,
            self.mesh.elementBoundaryElementsArray,
            self.mesh.elementBoundaryLocalElementBoundariesArray,
            self.coefficients.ebqe_vf,
            self.coefficients.bc_ebqe_vf,
            self.coefficients.ebqe_phi,
            self.coefficients.bc_ebqe_phi,
            self.coefficients.ebqe_n,
            self.coefficients.ebqe_kappa,
            #VRANS start
            self.coefficients.ebqe_porosity,
            self.coefficients.ebqe_turb_var[0],
            self.coefficients.ebqe_turb_var[1],
            #VRANS end
            self.numericalFlux.isDOFBoundary[0],
            self.numericalFlux.isDOFBoundary[1],
            self.numericalFlux.isDOFBoundary[2],
            self.numericalFlux.isDOFBoundary[3],
            self.ebqe[('advectiveFlux_bc_flag',0)],
            self.ebqe[('advectiveFlux_bc_flag',1)],
            self.ebqe[('advectiveFlux_bc_flag',2)],
            self.ebqe[('advectiveFlux_bc_flag',3)],
            self.ebqe[('diffusiveFlux_bc_flag',1,1)],
            self.ebqe[('diffusiveFlux_bc_flag',2,2)],
            self.ebqe[('diffusiveFlux_bc_flag',3,3)],
            self.numericalFlux.ebqe[('u',0)],
            self.ebqe[('advectiveFlux_bc',0)],
            self.ebqe[('advectiveFlux_bc',1)],
            self.ebqe[('advectiveFlux_bc',2)],
            self.ebqe[('advectiveFlux_bc',3)],
            self.numericalFlux.ebqe[('u',1)],
            self.ebqe[('diffusiveFlux_bc',1,1)],
            self.ebqe['penalty'],
            self.numericalFlux.ebqe[('u',2)],
            self.ebqe[('diffusiveFlux_bc',2,2)],
            self.numericalFlux.ebqe[('u',3)],
            self.ebqe[('diffusiveFlux_bc',3,3)],
            self.q['x'],
            self.q[('velocity',0)],
            self.ebqe[('velocity',0)],
            self.ebq_global[('totalFlux',0)],
            self.elementResidual[0],
            self.mesh.elementMaterialTypes,
            self.mesh.elementBoundaryMaterialTypes,
            self.coefficients.barycenters,
            self.coefficients.wettedAreas,
            self.coefficients.netForces_p,
            self.coefficients.netForces_v,
            self.coefficients.netMoments)
	from proteus.flcbdfWrappers import globalSum
        for i in range(self.coefficients.netForces_p.shape[0]):
            self.coefficients.wettedAreas[i] = globalSum(self.coefficients.wettedAreas[i])
            for I in range(3):
                self.coefficients.netForces_p[i,I]  = globalSum(self.coefficients.netForces_p[i,I])
                self.coefficients.netForces_v[i,I]  = globalSum(self.coefficients.netForces_v[i,I])
                self.coefficients.netMoments[i,I] = globalSum(self.coefficients.netMoments[i,I])
	if self.forceStrongConditions:#
	    for cj in range(len(self.dirichletConditionsForceDOF)):#
		for dofN,g in self.dirichletConditionsForceDOF[cj].DOFBoundaryConditionsDict.iteritems():
                    if cj == 0:
                        r[self.offset[cj]+self.stride[cj]*dofN] = self.u[cj].dof[dofN] - g(self.dirichletConditionsForceDOF[cj].DOFBoundaryPointDict[dofN],self.timeIntegration.t)
                    else:
                        r[self.offset[cj]+self.stride[cj]*dofN] = self.u[cj].dof[dofN] - g(self.dirichletConditionsForceDOF[cj].DOFBoundaryPointDict[dofN],self.timeIntegration.t) - self.MOVING_DOMAIN*self.mesh.nodeVelocityArray[dofN,cj-1]


        cflMax=globalMax(self.q[('cfl',0)].max())*self.timeIntegration.dt
        logEvent("Maximum CFL = " + str(cflMax),level=2)
        if self.stabilization:
            self.stabilization.accumulateSubgridMassHistory(self.q)
        logEvent("Global residual",level=9,data=r)
        #mwf decide if this is reasonable for keeping solver statistics
        self.nonlinear_function_evaluations += 1
    def getJacobian(self,jacobian):
	cfemIntegrals.zeroJacobian_CSR(self.nNonzerosInJacobian,
				       jacobian)
        if self.nSpace_global == 2:
            self.csrRowIndeces[(0,3)]  = self.csrRowIndeces[(0,2)]
            self.csrColumnOffsets[(0,3)] = self.csrColumnOffsets[(0,2)]
            self.csrRowIndeces[(1,3)] = self.csrRowIndeces[(0,2)]
            self.csrColumnOffsets[(1,3)] = self.csrColumnOffsets[(0,2)]
            self.csrRowIndeces[(2,3)] = self.csrRowIndeces[(0,2)]
            self.csrColumnOffsets[(2,3)] = self.csrColumnOffsets[(0,2)]
            self.csrRowIndeces[(3,0)] = self.csrRowIndeces[(2,0)]
            self.csrColumnOffsets[(3,0)] = self.csrColumnOffsets[(2,0)]
            self.csrRowIndeces[(3,1)] = self.csrRowIndeces[(2,0)]
            self.csrColumnOffsets[(3,1)] = self.csrColumnOffsets[(2,0)]
            self.csrRowIndeces[(3,2)] = self.csrRowIndeces[(2,0)]
            self.csrColumnOffsets[(3,2)] = self.csrColumnOffsets[(2,0)]
            self.csrRowIndeces[(3,3)] = self.csrRowIndeces[(2,0)]
            self.csrColumnOffsets[(3,3)] = self.csrColumnOffsets[(2,0)]
            self.csrColumnOffsets_eb[(0,3)] = self.csrColumnOffsets[(0,2)]
            self.csrColumnOffsets_eb[(1,3)] = self.csrColumnOffsets[(0,2)]
            self.csrColumnOffsets_eb[(2,3)] = self.csrColumnOffsets[(0,2)]
            self.csrColumnOffsets_eb[(3,0)] = self.csrColumnOffsets[(0,2)]
            self.csrColumnOffsets_eb[(3,1)] = self.csrColumnOffsets[(0,2)]
            self.csrColumnOffsets_eb[(3,2)] = self.csrColumnOffsets[(0,2)]
            self.csrColumnOffsets_eb[(3,3)] = self.csrColumnOffsets[(0,2)]

        self.rans2p.calculateJacobian(#element
            self.u[0].femSpace.elementMaps.psi,
            self.u[0].femSpace.elementMaps.grad_psi,
            self.mesh.nodeArray,
            self.mesh.nodeVelocityArray,
            self.MOVING_DOMAIN,
            self.mesh.elementNodesArray,
            self.elementQuadratureWeights[('u',0)],
            self.u[0].femSpace.psi,
            self.u[0].femSpace.grad_psi,
            self.u[0].femSpace.psi,
            self.u[0].femSpace.grad_psi,
            self.u[1].femSpace.psi,
            self.u[1].femSpace.grad_psi,
            self.u[1].femSpace.psi,
            self.u[1].femSpace.grad_psi,
            #element boundary
            self.u[0].femSpace.elementMaps.psi_trace,
            self.u[0].femSpace.elementMaps.grad_psi_trace,
            self.elementBoundaryQuadratureWeights[('u',0)],
            self.u[0].femSpace.psi_trace,
            self.u[0].femSpace.grad_psi_trace,
            self.u[0].femSpace.psi_trace,
            self.u[0].femSpace.grad_psi_trace,
            self.u[1].femSpace.psi_trace,
            self.u[1].femSpace.grad_psi_trace,
            self.u[1].femSpace.psi_trace,
            self.u[1].femSpace.grad_psi_trace,
            self.u[0].femSpace.elementMaps.boundaryNormals,
            self.u[0].femSpace.elementMaps.boundaryJacobians,
            self.eb_adjoint_sigma,
            self.elementDiameter,#mesh.elementDiametersArray,
            self.mesh.nodeDiametersArray,
            self.stabilization.hFactor,
            self.mesh.nElements_global,
            self.coefficients.useRBLES,
            self.coefficients.useMetrics,
            self.timeIntegration.alpha_bdf,
            self.coefficients.epsFact_density,
            self.coefficients.epsFact,
            self.coefficients.sigma,
            self.coefficients.rho_0,
            self.coefficients.nu_0,
            self.coefficients.rho_1,
            self.coefficients.nu_1,
            self.coefficients.smagorinskyConstant,
            self.coefficients.turbulenceClosureModel,
            self.Ct_sge,
            self.Cd_sge,
            self.shockCapturing.shockCapturingFactor,
            self.numericalFlux.penalty_constant,
            #VRANS start
            self.coefficients.epsFact_solid,
            self.coefficients.q_phi_solid,
            self.coefficients.q_velocity_solid,
            self.coefficients.q_porosity,
            self.coefficients.q_dragAlpha,
            self.coefficients.q_dragBeta,
            self.q[('r',0)],
            self.coefficients.q_turb_var[0],
            self.coefficients.q_turb_var[1],
            self.coefficients.q_turb_var_grad[0],
            #VRANS end
            self.u[0].femSpace.dofMap.l2g,
            self.u[1].femSpace.dofMap.l2g,
            self.u[0].dof,
            self.u[1].dof,
            self.u[2].dof,
            self.u[3].dof,
            self.coefficients.g,
            self.coefficients.useVF,
            self.coefficients.q_vf,
            self.coefficients.q_phi,
            self.coefficients.q_n,
            self.coefficients.q_kappa,
            self.timeIntegration.beta_bdf[1],
            self.timeIntegration.beta_bdf[2],
            self.timeIntegration.beta_bdf[3],
            self.q['dV'],
            self.q['dV_last'],
            self.stabilization.v_last,
            self.q[('cfl',0)],
            self.shockCapturing.numDiff_last[1],
            self.shockCapturing.numDiff_last[2],
            self.shockCapturing.numDiff_last[3],
            self.coefficients.sdInfo[(1,1)][0],self.coefficients.sdInfo[(1,1)][1],
            self.coefficients.sdInfo[(1,2)][0],self.coefficients.sdInfo[(1,2)][1],
            self.coefficients.sdInfo[(1,3)][0],self.coefficients.sdInfo[(1,3)][1],
            self.coefficients.sdInfo[(2,2)][0],self.coefficients.sdInfo[(2,2)][1],
            self.coefficients.sdInfo[(2,1)][0],self.coefficients.sdInfo[(2,1)][1],
            self.coefficients.sdInfo[(2,3)][0],self.coefficients.sdInfo[(2,3)][1],
            self.coefficients.sdInfo[(3,3)][0],self.coefficients.sdInfo[(3,3)][1],
            self.coefficients.sdInfo[(3,1)][0],self.coefficients.sdInfo[(3,1)][1],
            self.coefficients.sdInfo[(3,2)][0],self.coefficients.sdInfo[(3,2)][1],
            self.csrRowIndeces[(0,0)],self.csrColumnOffsets[(0,0)],
            self.csrRowIndeces[(0,1)],self.csrColumnOffsets[(0,1)],
            self.csrRowIndeces[(0,2)],self.csrColumnOffsets[(0,2)],
            self.csrRowIndeces[(0,3)],self.csrColumnOffsets[(0,3)],
            self.csrRowIndeces[(1,0)],self.csrColumnOffsets[(1,0)],
            self.csrRowIndeces[(1,1)],self.csrColumnOffsets[(1,1)],
            self.csrRowIndeces[(1,2)],self.csrColumnOffsets[(1,2)],
            self.csrRowIndeces[(1,3)],self.csrColumnOffsets[(1,3)],
            self.csrRowIndeces[(2,0)],self.csrColumnOffsets[(2,0)],
            self.csrRowIndeces[(2,1)],self.csrColumnOffsets[(2,1)],
            self.csrRowIndeces[(2,2)],self.csrColumnOffsets[(2,2)],
            self.csrRowIndeces[(2,3)],self.csrColumnOffsets[(2,3)],
            self.csrRowIndeces[(3,0)],self.csrColumnOffsets[(3,0)],
            self.csrRowIndeces[(3,1)],self.csrColumnOffsets[(3,1)],
            self.csrRowIndeces[(3,2)],self.csrColumnOffsets[(3,2)],
            self.csrRowIndeces[(3,3)],self.csrColumnOffsets[(3,3)],
            jacobian,
            self.mesh.nExteriorElementBoundaries_global,
            self.mesh.exteriorElementBoundariesArray,
            self.mesh.elementBoundaryElementsArray,
            self.mesh.elementBoundaryLocalElementBoundariesArray,
            self.coefficients.ebqe_vf,
            self.coefficients.bc_ebqe_vf,
            self.coefficients.ebqe_phi,
            self.coefficients.bc_ebqe_phi,
            self.coefficients.ebqe_n,
            self.coefficients.ebqe_kappa,
            #VRANS start
            self.coefficients.ebqe_porosity,
            self.coefficients.ebqe_turb_var[0],
            self.coefficients.ebqe_turb_var[1],
            #VRANS end
            self.numericalFlux.isDOFBoundary[0],
            self.numericalFlux.isDOFBoundary[1],
            self.numericalFlux.isDOFBoundary[2],
            self.numericalFlux.isDOFBoundary[3],
            self.ebqe[('advectiveFlux_bc_flag',0)],
            self.ebqe[('advectiveFlux_bc_flag',1)],
            self.ebqe[('advectiveFlux_bc_flag',2)],
            self.ebqe[('advectiveFlux_bc_flag',3)],
            self.ebqe[('diffusiveFlux_bc_flag',1,1)],
            self.ebqe[('diffusiveFlux_bc_flag',2,2)],
            self.ebqe[('diffusiveFlux_bc_flag',3,3)],
            self.numericalFlux.ebqe[('u',0)],
            self.ebqe[('advectiveFlux_bc',0)],
            self.ebqe[('advectiveFlux_bc',1)],
            self.ebqe[('advectiveFlux_bc',2)],
            self.ebqe[('advectiveFlux_bc',3)],
            self.numericalFlux.ebqe[('u',1)],
            self.ebqe[('diffusiveFlux_bc',1,1)],
            self.ebqe['penalty'],
            self.numericalFlux.ebqe[('u',2)],
            self.ebqe[('diffusiveFlux_bc',2,2)],
            self.numericalFlux.ebqe[('u',3)],
            self.ebqe[('diffusiveFlux_bc',3,3)],
            self.csrColumnOffsets_eb[(0,0)],
            self.csrColumnOffsets_eb[(0,1)],
            self.csrColumnOffsets_eb[(0,2)],
            self.csrColumnOffsets_eb[(0,3)],
            self.csrColumnOffsets_eb[(1,0)],
            self.csrColumnOffsets_eb[(1,1)],
            self.csrColumnOffsets_eb[(1,2)],
            self.csrColumnOffsets_eb[(1,3)],
            self.csrColumnOffsets_eb[(2,0)],
            self.csrColumnOffsets_eb[(2,1)],
            self.csrColumnOffsets_eb[(2,2)],
            self.csrColumnOffsets_eb[(2,3)],
            self.csrColumnOffsets_eb[(3,0)],
            self.csrColumnOffsets_eb[(3,1)],
            self.csrColumnOffsets_eb[(3,2)],
            self.csrColumnOffsets_eb[(3,3)],
            self.mesh.elementMaterialTypes)

        if not self.forceStrongConditions and max(numpy.linalg.norm(self.u[1].dof,numpy.inf),numpy.linalg.norm(self.u[2].dof,numpy.inf),numpy.linalg.norm(self.u[3].dof,numpy.inf)) < 1.0e-8:
            self.pp_hasConstantNullSpace=True
        else:
            self.pp_hasConstantNullSpace=False
        #Load the Dirichlet conditions directly into residual
        if self.forceStrongConditions:
            for cj in range(self.nc):
                for dofN in self.dirichletConditionsForceDOF[cj].DOFBoundaryConditionsDict.keys():
                    global_dofN = self.offset[cj]+self.stride[cj]*dofN
                    for i in range(self.rowptr[global_dofN],self.rowptr[global_dofN+1]):
                        if (self.colind[i] == global_dofN):
                            self.nzval[i] = 1.0
                        else:
                            self.nzval[i] = 0.0
                            #print "RBLES zeroing residual cj = %s dofN= %s global_dofN= %s " % (cj,dofN,global_dofN)
        logEvent("Jacobian ",level=10,data=jacobian)
        #mwf decide if this is reasonable for solver statistics
        self.nonlinear_function_jacobian_evaluations += 1
        return jacobian
    def calculateElementQuadrature(self,domainMoved=False):
        """
        Calculate the physical location and weights of the quadrature rules
        and the shape information at the quadrature points.

        This function should be called only when the mesh changes.
        """
        if self.postProcessing:
            self.u[0].femSpace.elementMaps.getValues(self.elementQuadraturePoints,
                                                      self.q['x'])
            self.u[0].femSpace.elementMaps.getJacobianValues(self.elementQuadraturePoints,
                                                             self.q['J'],
                                                             self.q['inverse(J)'],
                                                             self.q['det(J)'])
            self.u[0].femSpace.getBasisValues(self.elementQuadraturePoints,self.q[('v',0)])
        self.u[0].femSpace.elementMaps.getBasisValuesRef(self.elementQuadraturePoints)
        self.u[0].femSpace.elementMaps.getBasisGradientValuesRef(self.elementQuadraturePoints)
        self.u[0].femSpace.getBasisValuesRef(self.elementQuadraturePoints)
        self.u[0].femSpace.getBasisGradientValuesRef(self.elementQuadraturePoints)
        self.u[1].femSpace.getBasisValuesRef(self.elementQuadraturePoints)
        self.u[1].femSpace.getBasisGradientValuesRef(self.elementQuadraturePoints)
        self.coefficients.initializeElementQuadrature(self.timeIntegration.t,self.q)
        if self.stabilization != None and not domainMoved:
            self.stabilization.initializeElementQuadrature(self.mesh,self.timeIntegration.t,self.q)
            self.stabilization.initializeTimeIntegration(self.timeIntegration)
        if self.shockCapturing != None and not domainMoved:
            self.shockCapturing.initializeElementQuadrature(self.mesh,self.timeIntegration.t,self.q)
    def calculateElementBoundaryQuadrature(self, domainMoved=False):
        """
        Calculate the physical location and weights of the quadrature rules
        and the shape information at the quadrature points on element boundaries.

        This function should be called only when the mesh changes.
        """
        if self.postProcessing:
            self.u[0].femSpace.elementMaps.getValuesTrace(self.elementBoundaryQuadraturePoints,
                                                          self.ebq['x'])
            self.u[0].femSpace.elementMaps.getJacobianValuesTrace(self.elementBoundaryQuadraturePoints,
                                                                  self.ebq['inverse(J)'],
                                                                  self.ebq['g'],
                                                                  self.ebq['sqrt(det(g))'],
                                                                  self.ebq['n'])
            cfemIntegrals.copyLeftElementBoundaryInfo(self.mesh.elementBoundaryElementsArray,
                                                      self.mesh.elementBoundaryLocalElementBoundariesArray,
                                                      self.mesh.exteriorElementBoundariesArray,
                                                      self.mesh.interiorElementBoundariesArray,
                                                      self.ebq['x'],
                                                      self.ebq['n'],
                                                      self.ebq_global['x'],
                                                      self.ebq_global['n'])
            self.u[0].femSpace.elementMaps.getInverseValuesTrace(self.ebq['inverse(J)'],self.ebq['x'],self.ebq['hat(x)'])
            self.u[0].femSpace.elementMaps.getPermutations(self.ebq['hat(x)'])
            self.testSpace[0].getBasisValuesTrace(self.u[0].femSpace.elementMaps.permutations,
                                                  self.ebq['hat(x)'],
                                                  self.ebq[('w',0)])
            self.u[0].femSpace.getBasisValuesTrace(self.u[0].femSpace.elementMaps.permutations,
                                                                self.ebq['hat(x)'],
                                                                self.ebq[('v',0)])
            cfemIntegrals.calculateElementBoundaryIntegrationWeights(self.ebq['sqrt(det(g))'],
                                                                     self.elementBoundaryQuadratureWeights[('u',0)],
                                                                     self.ebq[('dS_u',0)])
    def calculateExteriorElementBoundaryQuadrature(self, domainMoved=False):
        """
        Calculate the physical location and weights of the quadrature rules
        and the shape information at the quadrature points on global element boundaries.

        This function should be called only when the mesh changes.
        """
        logEvent("initalizing ebqe vectors for post-procesing velocity")
        if self.postProcessing:
            self.u[0].femSpace.elementMaps.getValuesGlobalExteriorTrace(self.elementBoundaryQuadraturePoints,
                                                                    self.ebqe['x'])
            self.u[0].femSpace.elementMaps.getJacobianValuesGlobalExteriorTrace(self.elementBoundaryQuadraturePoints,
                                                                                self.ebqe['inverse(J)'],
                                                                                self.ebqe['g'],
                                                                                self.ebqe['sqrt(det(g))'],
                                                                                self.ebqe['n'])
            cfemIntegrals.calculateIntegrationWeights(self.ebqe['sqrt(det(g))'],
                                                              self.elementBoundaryQuadratureWeights[('u',0)],
                                                              self.ebqe[('dS_u',0)])
        #
        #get physical locations of element boundary quadrature points
        #
        #assume all components live on the same mesh
        logEvent("initalizing basis info")
        self.u[0].femSpace.elementMaps.getBasisValuesTraceRef(self.elementBoundaryQuadraturePoints)
        self.u[0].femSpace.elementMaps.getBasisGradientValuesTraceRef(self.elementBoundaryQuadraturePoints)
        self.u[0].femSpace.getBasisValuesTraceRef(self.elementBoundaryQuadraturePoints)
        self.u[0].femSpace.getBasisGradientValuesTraceRef(self.elementBoundaryQuadraturePoints)
        self.u[1].femSpace.getBasisValuesTraceRef(self.elementBoundaryQuadraturePoints)
        self.u[1].femSpace.getBasisGradientValuesTraceRef(self.elementBoundaryQuadraturePoints)
        self.u[0].femSpace.elementMaps.getValuesGlobalExteriorTrace(self.elementBoundaryQuadraturePoints,
                                                                    self.ebqe['x'])
        logEvent("setting flux boundary conditions")
        if not domainMoved:
            self.fluxBoundaryConditionsObjectsDict = dict([(cj,FluxBoundaryConditions(self.mesh,
                                                                                      self.nElementBoundaryQuadraturePoints_elementBoundary,
                                                                                      self.ebqe[('x')],
                                                                                      self.advectiveFluxBoundaryConditionsSetterDict[cj],
                                                                                      self.diffusiveFluxBoundaryConditionsSetterDictDict[cj]))
                                                           for cj in self.advectiveFluxBoundaryConditionsSetterDict.keys()])
            logEvent("initializing coefficients ebqe")
            self.coefficients.initializeGlobalExteriorElementBoundaryQuadrature(self.timeIntegration.t,self.ebqe)
        logEvent("done with ebqe")
    def estimate_mt(self):
        pass
    def calculateSolutionAtQuadrature(self):
        pass
    def calculateAuxiliaryQuantitiesAfterStep(self):
        if self.postProcessing and self.conservativeFlux:
            self.rans2p.calculateVelocityAverage(self.mesh.nExteriorElementBoundaries_global,
                                                 self.mesh.exteriorElementBoundariesArray,
                                                 self.mesh.nInteriorElementBoundaries_global,
                                                 self.mesh.interiorElementBoundariesArray,
                                                 self.mesh.elementBoundaryElementsArray,
                                                 self.mesh.elementBoundaryLocalElementBoundariesArray,
                                                 self.mesh.nodeArray,
                                                 self.mesh.nodeVelocityArray,
                                                 self.MOVING_DOMAIN,
                                                 self.mesh.elementNodesArray,
                                                 self.u[0].femSpace.elementMaps.psi_trace,
                                                 self.u[0].femSpace.elementMaps.grad_psi_trace,
                                                 self.u[0].femSpace.elementMaps.boundaryNormals,
                                                 self.u[0].femSpace.elementMaps.boundaryJacobians,
                                                 self.u[1].femSpace.dofMap.l2g,
                                                 self.u[1].dof,
                                                 self.u[2].dof,
                                                 self.u[3].dof,
                                                 self.u[1].femSpace.psi_trace,
                                                 self.ebqe[('velocity',0)],
                                                 self.ebq_global[('velocityAverage',0)])
            if self.movingDomain:
                logEvent("Element Quadrature",level=3)
                self.calculateElementQuadrature(domainMoved=True)
                logEvent("Element Boundary Quadrature",level=3)
                self.calculateElementBoundaryQuadrature(domainMoved=True)
                logEvent("Global Exterior Element Boundary Quadrature",level=3)
                self.calculateExteriorElementBoundaryQuadrature(domainMoved=True)
                for ci in range(len(self.velocityPostProcessor.vpp_algorithms)):
                    for cj in self.velocityPostProcessor.vpp_algorithms[ci].updateConservationJacobian.keys():
                        self.velocityPostProcessor.vpp_algorithms[ci].updateWeights()
                        self.velocityPostProcessor.vpp_algorithms[ci].computeGeometricInfo()
                        self.velocityPostProcessor.vpp_algorithms[ci].updateConservationJacobian[cj] = True
        OneLevelTransport.calculateAuxiliaryQuantitiesAfterStep(self)

    def updateAfterMeshMotion(self):
        pass

def getErgunDrag(porosity, meanGrainSize,viscosity):
    #cek hack, this doesn't seem right
    #cek todo look up correct Ergun model for alpha and beta
    voidFrac=1.0-porosity
    if voidFrac > 1.0e-6:
        dragBeta = porosity*porosity*porosity*meanGrainSize*1.0e-2/voidFrac
    if (porosity > epsZero and meanGrainSize > epsZero):
       	dragAlpha = viscosity*180.0*voidFrac*voidFrac/(meanGrainSize*meanGrainSize*porosity)<|MERGE_RESOLUTION|>--- conflicted
+++ resolved
@@ -11,15 +11,6 @@
 
     The VMS subgrid error approximation
 
-<<<<<<< HEAD
-    Args:
-        coefficients  : The coefficients object
-        nd            : Number of space  dimensions
-        lag           : Use prior time step to calculate
-        nStepsToDelay : Lag only after nSteps
-        hFactor       : scaling factor based on order
-        noPressureStabilization : turn off pressure stab
-=======
     Parameters
     ----------
         coefficients  : proteus.TransportCoefficients.TC_base
@@ -34,7 +25,6 @@
             scaling factor based on order
         noPressureStabilization : bool
             turn off pressure stab
->>>>>>> 4747f2c0
     """
     def __init__(self,coefficients,nd,lag=False,nStepsToDelay=0,hFactor=1.0,noPressureStabilization=False):
         self.noPressureStabilization=noPressureStabilization
