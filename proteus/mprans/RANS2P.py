"""
Optimized  Two-Phase Reynolds Averaged Navier-Stokes
"""
import proteus
from proteus.mprans.cRANS2P import *
from proteus.mprans.cRANS2P2D import *
from proteus import Profiling
from proteus import LinearAlgebraTools as LAT
class SubgridError(proteus.SubgridError.SGE_base):
    """
    Create a SubgridError  object for two-phase incompressible flow

    The VMS subgrid error approximation

    Parameters
    ----------
        coefficients  : proteus.TransportCoefficients.TC_base
            The coefficients object
        nd            : int
            Number of space  dimensions
        lag           : bool
            Use prior time step to calculate
        nStepsToDelay : int
            Lag only after nSteps
        hFactor       : float
            scaling factor based on order
        noPressureStabilization : bool
            turn off pressure stab
    """
    def __init__(self,coefficients,nd,lag=False,nStepsToDelay=0,hFactor=1.0,noPressureStabilization=False):
        self.noPressureStabilization=noPressureStabilization
        proteus.SubgridError.SGE_base.__init__(self,coefficients,nd,lag)
        coefficients.stencil[0].add(0)
        self.hFactor=hFactor
        self.nStepsToDelay = nStepsToDelay
        self.nSteps=0
        if self.lag:
            logEvent("RANS2P.SubgridError: lagging requested but must lag the first step; switching lagging off and delaying")
            self.nStepsToDelay=1
            self.lag=False
    def initializeElementQuadrature(self,mesh,t,cq):
        """
        Allocated or set additional arrays for values at element quadrature

        Parameters
        ----------
        mesh : proteus.MeshTools.Mesh
           The mesh for the domain
        t    : float
           The current time
        cq   : dict
           The dictionary of element quadrature arrrays
        """
        import copy
        self.cq=cq
        self.v_last = self.cq[('velocity',0)]
    def updateSubgridErrorHistory(self,initializationPhase=False):
        self.nSteps += 1
        if self.lag:
            self.v_last[:] = self.cq[('velocity',0)]
        if self.lag == False and self.nStepsToDelay is not None and self.nSteps > self.nStepsToDelay:
            logEvent("RANS2P.SubgridError: switched to lagged subgrid error")
            self.lag = True
            self.v_last = self.cq[('velocity',0)].copy()
    def calculateSubgridError(self,q):
        pass

class NumericalFlux(proteus.NumericalFlux.NavierStokes_Advection_DiagonalUpwind_Diffusion_SIPG_exterior):
    hasInterior=False
    def __init__(self,vt,getPointwiseBoundaryConditions,
                 getAdvectiveFluxBoundaryConditions,
                 getDiffusiveFluxBoundaryConditions,
                 getPeriodicBoundaryConditions=None):
        proteus.NumericalFlux.NavierStokes_Advection_DiagonalUpwind_Diffusion_SIPG_exterior.__init__(self,vt,getPointwiseBoundaryConditions,
                                                                               getAdvectiveFluxBoundaryConditions,
                                                                               getDiffusiveFluxBoundaryConditions,getPeriodicBoundaryConditions)
        self.penalty_constant = 2.0
        self.includeBoundaryAdjoint=True
        self.boundaryAdjoint_sigma=1.0
        self.hasInterior=False

class ShockCapturing(proteus.ShockCapturing.ShockCapturing_base):
    def __init__(self,coefficients,nd,shockCapturingFactor=0.25,lag=False,nStepsToDelay=3):
        proteus.ShockCapturing.ShockCapturing_base.__init__(self,coefficients,nd,shockCapturingFactor,lag)
        self.nStepsToDelay = nStepsToDelay
        self.nSteps=0
        if self.lag:
            logEvent("RANS2P.ShockCapturing: lagging requested but must lag the first step; switching lagging off and delaying")
            self.nStepsToDelay=1
            self.lag=False
    def initializeElementQuadrature(self,mesh,t,cq):
        self.mesh=mesh
        self.numDiff={}
        self.numDiff_last={}
        for ci in range(1,4):
            self.numDiff[ci] = cq[('numDiff',ci,ci)]
            self.numDiff_last[ci] = cq[('numDiff',ci,ci)]
    def updateShockCapturingHistory(self):
        self.nSteps += 1
        if self.lag:
            for ci in range(1,4):
                self.numDiff_last[ci][:] = self.numDiff[ci]
        if self.lag == False and self.nStepsToDelay is not None and self.nSteps > self.nStepsToDelay:
            logEvent("RANS2P.ShockCapturing: switched to lagged shock capturing")
            self.lag = True
            for ci in range(1,4):
                self.numDiff_last[ci] = self.numDiff[ci].copy()
        logEvent("RANS2P: max numDiff_1 %e numDiff_2 %e numDiff_3 %e" % (globalMax(self.numDiff_last[1].max()),
                                                                    globalMax(self.numDiff_last[2].max()),
                                                                    globalMax(self.numDiff_last[3].max())))

class Coefficients(proteus.TransportCoefficients.TC_base):
    """
    The coefficients for two incompresslble fluids governed by the Navier-Stokes equations and separated by a sharp interface represented by a level set function
    """
    from proteus.ctransportCoefficients import TwophaseNavierStokes_ST_LS_SO_2D_Evaluate
    from proteus.ctransportCoefficients import TwophaseNavierStokes_ST_LS_SO_3D_Evaluate
    from proteus.ctransportCoefficients import TwophaseNavierStokes_ST_LS_SO_2D_Evaluate_sd
    from proteus.ctransportCoefficients import TwophaseNavierStokes_ST_LS_SO_3D_Evaluate_sd
    from proteus.ctransportCoefficients import calculateWaveFunction3d_ref
    def __init__(self,
                 epsFact=1.5,
                 sigma=72.8,
                 rho_0=998.2,nu_0=1.004e-6,
                 rho_1=1.205,nu_1=1.500e-5,
                 g=[0.0,0.0,-9.8],
                 nd=3,
                 ME_model=0,
                 LS_model=None,
                 VF_model=None,
                 KN_model=None,
                 Closure_0_model=None, #Turbulence closure model
                 Closure_1_model=None, #Second possible Turbulence closure model
                 epsFact_density=None,
                 stokes=False,
                 sd=True,
                 movingDomain=False,
                 useVF=0.0,
                 useRBLES=0.0,
                 useMetrics=0.0,
                 useConstant_he=False,
                 dragAlpha=0.0,
                 dragBeta =0.0,
                 setParamsFunc=None,      #uses setParamsFunc if given
                 dragAlphaTypes=None, #otherwise can use element constant values
                 dragBetaTypes=None, #otherwise can use element constant values
                 porosityTypes=None,
                 killNonlinearDrag=False,
                 waveFlag=None,
                 waveHeight=0.01,
                 waveCelerity=1.0,
                 waveFrequency=1.0,
                 waveNumber=2.0,
                 waterDepth=0.5,
                 Omega_s=[[0.45,0.55],[0.2,0.4],[0.0,1.0]],
                 epsFact_source=1.,
                 epsFact_solid=None,
                 eb_adjoint_sigma=1.0,
                 eb_penalty_constant=10.0,
                 forceStrongDirichlet=False,
                 turbulenceClosureModel=0, #0=No Model, 1=Smagorinksy, 2=Dynamic Smagorinsky, 3=K-Epsilon, 4=K-Omega
                 smagorinskyConstant=0.1,
                 barycenters=None,
                 NONCONSERVATIVE_FORM=0.0,
                 MOMENTUM_SGE=1.0,
                 PRESSURE_SGE=1.0,
                 VELOCITY_SGE=1.0,
                 phaseFunction=None):
        self.phaseFunction=phaseFunction
        self.NONCONSERVATIVE_FORM=NONCONSERVATIVE_FORM
        self.MOMENTUM_SGE=MOMENTUM_SGE
        self.PRESSURE_SGE=PRESSURE_SGE
        self.VELOCITY_SGE=VELOCITY_SGE
        self.barycenters=barycenters
        self.smagorinskyConstant = smagorinskyConstant
        self.turbulenceClosureModel=turbulenceClosureModel
        self.forceStrongDirichlet=forceStrongDirichlet
        self.eb_adjoint_sigma=eb_adjoint_sigma
        self.eb_penalty_constant=eb_penalty_constant
        self.movingDomain = movingDomain
        self.epsFact_solid = epsFact_solid
        self.useConstant_he = useConstant_he
        self.useVF=useVF
        self.useRBLES=useRBLES
        self.useMetrics=useMetrics
        self.sd=sd
        if epsFact_density is not None:
            self.epsFact_density = epsFact_density
        else:
            self.epsFact_density = epsFact
        self.stokes=stokes
        self.ME_model=ME_model
        self.LS_model=LS_model
        self.VF_model=VF_model
        self.KN_model=KN_model
        self.Closure_0_model=Closure_0_model
        self.Closure_1_model=Closure_1_model
        self.epsFact=epsFact
        self.eps=None
        self.sigma=sigma
        self.rho_0 = rho_0
        self.nu_0 = nu_0
        #cek for debugging using single phase test problems
        self.rho=rho_0
        self.nu=nu_0
        self.rho_1 = rho_1
        self.nu_1 = nu_1
        self.g = numpy.array(g)
        self.nd=nd
        #
        self.dragAlpha = dragAlpha
        self.dragBeta = dragBeta
        self.setParamsFunc=setParamsFunc
        self.dragAlphaTypes = dragAlphaTypes
        self.dragBetaTypes = dragBetaTypes
        self.porosityTypes      = porosityTypes
        self.killNonlinearDrag  = int(killNonlinearDrag)
        self.waveFlag=waveFlag
        self.waveHeight=waveHeight
        self.waveCelerity=waveCelerity
        self.waveFrequency=waveFrequency
        self.waveNumber=waveNumber
        self.waterDepth=waterDepth
        self.Omega_s=Omega_s
        self.epsFact_source=epsFact_source
        self.linearDragFactor = 1.0;
        self.nonlinearDragFactor = 1.0
        if self.killNonlinearDrag:
            self.nonlinearDragFactor = 0.0
        mass={}
        advection={}
        diffusion={}
        potential={}
        reaction={}
        hamiltonian={}
        if nd==2:
            variableNames=['p','u','v']
            mass= {1:{1:'linear'},
                   2:{2:'linear'}}
            advection = {0:{0:'linear',
                            1:'linear',
                            2:'linear'},
                         1:{0:'nonlinear',
                            1:'nonlinear',
                            2:'nonlinear'},
                         2:{0:'nonlinear',
                            1:'nonlinear',
                            2:'nonlinear'}}
            diffusion  = {1:{1:{1:'constant'},2:{2:'constant'}},
                          2:{2:{2:'constant'},1:{1:'constant'}}}
            sdInfo  = {(1,1):(numpy.array([0,1,2],dtype='i'),
                             numpy.array([0,1],dtype='i')),
                       (1,2):(numpy.array([0,0,1],dtype='i'),
                              numpy.array([0],dtype='i')),
                       (2,2):(numpy.array([0,1,2],dtype='i'),
                              numpy.array([0,1],dtype='i')),
                       (2,1):(numpy.array([0,1,1],dtype='i'),
                              numpy.array([1],dtype='i'))}
            potential= {1:{1:'u'},
                        2:{2:'u'}}
            reaction = {0:{0:'constant'},
                        1:{1:'nonlinear',2:'nonlinear'},
                        2:{1:'nonlinear',2:'nonlinear'}}
            hamiltonian = {1:{0:'linear'},
                           2:{0:'linear'}}
            TC_base.__init__(self,
                             3,
                             mass,
                             advection,
                             diffusion,
                             potential,
                             reaction,
                             hamiltonian,
                             variableNames,
                             sparseDiffusionTensors=sdInfo,
                             useSparseDiffusion = sd,
                             movingDomain=movingDomain)
            self.vectorComponents=[1,2]
        elif nd==3:
            variableNames=['p','u','v','w']
            mass = {1:{1:'linear'},
                    2:{2:'linear'},
                    3:{3:'linear'}}
            advection = {0:{1:'linear',
                            2:'linear',
                            3:'linear'},
                         1:{0:'nonlinear',
                            1:'nonlinear',
                            2:'nonlinear',
                            3:'nonlinear'},
                         2:{0:'nonlinear',
                            1:'nonlinear',
                            2:'nonlinear',
                            3:'nonlinear'},
                         3:{0:'nonlinear',
                            1:'nonlinear',
                            2:'nonlinear',
                            3:'nonlinear'}}
            diffusion = {1:{1:{1:'constant'},2:{2:'constant'},3:{3:'constant'}},
                         2:{1:{1:'constant'},2:{2:'constant'},3:{3:'constant'}},
                         3:{1:{1:'constant'},2:{2:'constant'},3:{3:'constant'}}}
            sdInfo={}
            sdInfo  = {(1,1):(numpy.array([0,1,2,3],dtype='i'),numpy.array([0,1,2],dtype='i')),
                       (1,2):(numpy.array([0,0,1,1],dtype='i'),numpy.array([0],dtype='i')),
                       (1,3):(numpy.array([0,0,0,1],dtype='i'),numpy.array([0],dtype='i')),
                       (2,1):(numpy.array([0,1,1,1],dtype='i'),numpy.array([1],dtype='i')),
                       (2,2):(numpy.array([0,1,2,3],dtype='i'),numpy.array([0,1,2],dtype='i')),
                       (2,3):(numpy.array([0,0,0,1],dtype='i'),numpy.array([1],dtype='i')),
                       (3,1):(numpy.array([0,1,1,1],dtype='i'),numpy.array([2],dtype='i')),
                       (3,2):(numpy.array([0,0,1,1],dtype='i'),numpy.array([2],dtype='i')),
                       (3,3):(numpy.array([0,1,2,3],dtype='i'),numpy.array([0,1,2],dtype='i'))}
            potential= {1:{1:'u'},
                        2:{2:'u'},
                        3:{3:'u'}}
            reaction = {0:{0:'constant'},
                        1:{1:'nonlinear',2:'nonlinear',3:'nonlinear'},
                        2:{1:'nonlinear',2:'nonlinear',3:'nonlinear'},
                        3:{1:'nonlinear',2:'nonlinear',3:'nonlinear'}}
            hamiltonian = {1:{0:'linear'},
                           2:{0:'linear'},
                           3:{0:'linear'}}
            TC_base.__init__(self,
                             4,
                             mass,
                             advection,
                             diffusion,
                             potential,
                             reaction,
                             hamiltonian,
                             variableNames,
                             sparseDiffusionTensors=sdInfo,
                             useSparseDiffusion = sd,
                             movingDomain=movingDomain)
            self.vectorComponents=[1,2,3]

    def attachModels(self,modelList):
        #level set
        self.model = modelList[self.ME_model]
        self.model.q['phi_solid'] = self.q_phi_solid
        self.model.q['velocity_solid'] = self.q_velocity_solid
        if self.LS_model is not None:
            self.q_phi = modelList[self.LS_model].q[('u',0)]
            if modelList[self.LS_model].ebq.has_key(('u',0)):
                self.ebq_phi = modelList[self.LS_model].ebq[('u',0)]
            else:
                self.ebq_phi = None
            self.ebqe_phi   = modelList[self.LS_model].ebqe[('u',0)]
            self.bc_ebqe_phi = modelList[self.LS_model].numericalFlux.ebqe[('u',0)]
            #normal
            self.q_n = modelList[self.LS_model].q[('grad(u)',0)]
            if modelList[self.LS_model].ebq.has_key(('grad(u)',0)):
                self.ebq_n = modelList[self.LS_model].ebq[('grad(u)',0)]
            else:
                self.ebq_n   = None
            self.ebqe_n    = modelList[self.LS_model].ebqe[('grad(u)',0)]
        else:
            self.q_phi = 10.0*numpy.ones(self.model.q[('u',1)].shape,'d')
            self.ebqe_phi = 10.0*numpy.ones(self.model.ebqe[('u',1)].shape,'d')
            self.bc_ebqe_phi = 10.0*numpy.ones(self.model.ebqe[('u',1)].shape,'d')
            self.q_n = numpy.ones(self.model.q[('velocity',0)].shape,'d')
            self.ebqe_n    = numpy.ones(self.model.ebqe[('velocity',0)].shape,'d')
        if self.VF_model is not None:
            self.q_vf = modelList[self.VF_model].q[('u',0)]
            if modelList[self.VF_model].ebq.has_key(('u',0)):
                self.ebq_vf = modelList[self.VF_model].ebq[('u',0)]
            else:
                self.ebq_vf = None
            self.ebqe_vf   = modelList[self.VF_model].ebqe[('u',0)]
            self.bc_ebqe_vf = modelList[self.VF_model].numericalFlux.ebqe[('u',0)]
        else:
            self.q_vf = numpy.zeros(self.model.q[('u',1)].shape,'d')
            self.ebqe_vf = numpy.zeros(self.model.ebqe[('u',1)].shape,'d')
            self.bc_ebqe_vf = numpy.zeros(self.model.ebqe[('u',1)].shape,'d')
        #curvature
        if self.KN_model is not None:
            self.q_kappa    = modelList[self.KN_model].q[('u',0)]
            self.ebqe_kappa = modelList[self.KN_model].ebqe[('u',0)]
            if modelList[self.KN_model].ebq.has_key(('u',0)):
                self.ebq_kappa = modelList[self.KN_model].ebq[('u',0)]
            else:
                self.ebq_kappa = None
        else:
            self.q_kappa = -numpy.ones(self.model.q[('u',1)].shape,'d')
            self.ebqe_kappa = -numpy.ones(self.model.ebqe[('u',1)].shape,'d')
        #Turbulence Closures
        #only option for now is k-epsilon
        self.q_turb_var = {}; self.q_turb_var_grad = {}; self.ebqe_turb_var = {};
        if self.Closure_0_model is not None:
            self.q_turb_var[0] = modelList[self.Closure_0_model].q[('u',0)]
            self.q_turb_var_grad[0] = modelList[self.Closure_0_model].q[('grad(u)',0)]
            self.ebqe_turb_var[0] = modelList[self.Closure_0_model].ebqe[('u',0)]
        else:
            self.q_turb_var[0] = numpy.ones(self.model.q[('u',1)].shape,'d')
            self.q_turb_var_grad[0] = numpy.ones(self.model.q[('grad(u)',1)].shape,'d')
            self.ebqe_turb_var[0] = numpy.ones(self.model.ebqe[('u',1)].shape,'d')
        if self.Closure_1_model is not None:
            self.q_turb_var[1] = modelList[self.Closure_1_model].q[('u',0)]
            self.ebqe_turb_var[1] = modelList[self.Closure_1_model].ebqe[('u',0)]
        else:
            self.q_turb_var[1] = numpy.ones(self.model.q[('u',1)].shape,'d')
            self.ebqe_turb_var[1] = numpy.ones(self.model.ebqe[('u',1)].shape,'d')
        if self.epsFact_solid is None:
            self.epsFact_solid = numpy.ones(self.model.mesh.elementMaterialTypes.max()+1)
        assert len(self.epsFact_solid) > self.model.mesh.elementMaterialTypes.max(), "epsFact_solid  array is not large  enough for the materials  in this mesh; length must be greater  than largest  material type ID"
        if self.phaseFunction!=None:
            from proteus.ctransportCoefficients import smoothedHeaviside
            if self.useConstant_he:
                self.elementDiameter = self.mesh.elementDiametersArray.copy()
                self.elementDiameter[:] = max(self.mesh.elementDiametersArray)
            else:
                self.elementDiameter = self.mesh.elementDiametersArray
            for i, quad_pts in enumerate(self.model.q['x']):
                for j, pt in enumerate(quad_pts):
                    he = self.elementDiameter[i]
                    self.q_phi[i, j] = self.phaseFunction(pt)
                    self.q_vf[i, j] = smoothedHeaviside(self.epsFact*he,self.phaseFunction(pt))
            for i, quad_pts in enumerate(self.model.ebqe['x']):
                for j, pt in enumerate(quad_pts):
                    he = self.elementDiameter[i]
                    self.ebqe_phi[i, j] = self.phaseFunction(pt)
                    self.ebqe_vf[i, j] = smoothedHeaviside(self.epsFact*he,self.phaseFunction(pt))

    def initializeMesh(self,mesh):
        #cek we eventually need to use the local element diameter
        self.eps_density = self.epsFact_density*mesh.h
        self.eps_viscosity = self.epsFact*mesh.h
        self.mesh = mesh
        self.elementMaterialTypes = mesh.elementMaterialTypes
        self.eps_source=self.epsFact_source*mesh.h
        nBoundariesMax = int(globalMax(max(self.mesh.elementBoundaryMaterialTypes)))+1
        self.wettedAreas = numpy.zeros((nBoundariesMax,),'d')
        self.netForces_p = numpy.zeros((nBoundariesMax,3),'d')
        self.netForces_v = numpy.zeros((nBoundariesMax,3),'d')
        self.netMoments = numpy.zeros((nBoundariesMax,3),'d')
        if self.barycenters is None:
            self.barycenters = numpy.zeros((nBoundariesMax,3),'d')
        comm = Comm.get()
        import os
        if comm.isMaster():
            self.wettedAreaHistory = open(os.path.join(proteus.Profiling.logDir,
                                                       "wettedAreaHistory.txt"),"w")
            self.forceHistory_p = open(os.path.join(proteus.Profiling.logDir,
                                                    "forceHistory_p.txt"),"w")
            self.forceHistory_v = open(os.path.join(proteus.Profiling.logDir,
                                                    "forceHistory_v.txt"),"w")
            self.momentHistory = open(os.path.join(proteus.Profiling.logDir,
                                                   "momentHistory.txt"),"w")
        self.comm = comm
    #initialize so it can run as single phase
    def initializeElementQuadrature(self,t,cq):
        #VRANS
        self.numerical_viscosity = numpy.zeros(cq[('u',1)].shape,'d')
        self.q_phi_solid = numpy.ones(cq[('u',1)].shape,'d')
        self.q_velocity_solid = numpy.zeros(cq[('velocity',0)].shape,'d')
        self.q_porosity = numpy.ones(cq[('u',1)].shape,'d')
        self.q_dragAlpha= numpy.ones(cq[('u',1)].shape,'d')
        self.q_dragAlpha.fill(self.dragAlpha)
        self.q_dragBeta= numpy.ones(cq[('u',1)].shape,'d')
        self.q_dragBeta.fill(self.dragBeta)
        if self.setParamsFunc is not None:
            self.setParamsFunc(cq['x'],self.q_porosity,self.q_dragAlpha,self.q_dragBeta)
        else:
            #TODO make loops faster
            if self.porosityTypes is not None:
                for eN in range(self.q_porosity.shape[0]):
                    self.q_porosity[eN,:] = self.porosityTypes[self.elementMaterialTypes[eN]]
            if self.dragAlphaTypes is not None:
                for eN in range(self.q_dragAlpha.shape[0]):
                    self.q_dragAlpha[eN,:] = self.dragAlphaTypes[self.elementMaterialTypes[eN]]
            if self.dragBetaTypes is not None:
                for eN in range(self.q_dragBeta.shape[0]):
                    self.q_dragBeta[eN,:] = self.dragBetaTypes[self.elementMaterialTypes[eN]]
        cq['velocityError'] = cq[('velocity',0)].copy()
        #
    def initializeElementBoundaryQuadrature(self,t,cebq,cebq_global):
        #VRANS
        self.ebq_porosity = numpy.ones(cebq['det(J)'].shape,'d')
        self.ebq_dragAlpha= numpy.ones(cebq['det(J)'].shape,'d')
        self.ebq_dragAlpha.fill(self.dragAlpha)
        self.ebq_dragBeta= numpy.ones(cebq['det(J)'].shape,'d')
        self.ebq_dragBeta.fill(self.dragBeta)
        if self.setParamsFunc is not None:
            self.setParamsFunc(cebq['x'],self.ebq_porosity,self.ebq_dragAlpha,self.ebq_dragBeta)
        #TODO which mean to use or leave discontinuous
        #TODO make loops faster
        if self.porosityTypes is not None:
            for ebNI in range(self.mesh.nInteriorElementBoundaries_global):
                ebN = self.mesh.interiorElementBoundariesArray[ebNI]
                eN_left  = self.mesh.elementBoundaryElementsArray[ebN,0]
                eN_right = self.mesh.elementBoundaryElementsArray[ebN,1]
                ebN_element_left = self.mesh.elementBoundaryLocalElementBoundariesArray[ebN,0]
                ebN_element_right = self.mesh.elementBoundaryLocalElementBoundariesArray[ebN,1]
                avg = 0.5*(self.porosityTypes[self.elementMaterialTypes[eN_left]]+
                           self.porosityTypes[self.elementMaterialTypes[eN_right]])
                self.ebq_porosity[eN_left,ebN_element_left,:]  = self.porosityTypes[self.elementMaterialTypes[eN_left]]
                self.ebq_porosity[eN_right,ebN_element_right,:]= self.porosityTypes[self.elementMaterialTypes[eN_right]]
            for ebNE in range(self.mesh.nExteriorElementBoundaries_global):
                ebN = self.mesh.exteriorElementBoundariesArray[ebNE]
                eN  = self.mesh.elementBoundaryElementsArray[ebN,0]
                ebN_element = self.mesh.elementBoundaryLocalElementBoundariesArray[ebN,0]
                self.ebq_porosity[eN,ebN_element,:] = self.porosityTypes[self.elementMaterialTypes[eN]]
        if self.dragAlphaTypes is not None:
            for ebNI in range(self.mesh.nInteriorElementBoundaries_global):
                ebN = self.mesh.interiorElementBoundariesArray[ebNI]
                eN_left  = self.mesh.elementBoundaryElementsArray[ebN,0]
                eN_right = self.mesh.elementBoundaryElementsArray[ebN,1]
            ebN_element_left = self.mesh.elementBoundaryLocalElementBoundariesArray[ebN,0]
            ebN_element_right = self.mesh.elementBoundaryLocalElementBoundariesArray[ebN,1]
            avg = 0.5*(self.dragAlphaTypes[self.elementMaterialTypes[eN_left]]+
                       self.dragAlphaTypes[self.elementMaterialTypes[eN_right]])
            self.ebq_dragAlpha[eN_left,ebN_element_left,:] = self.dragAlphaTypes[self.elementMaterialTypes[eN_left]]
            self.ebq_dragAlpha[eN_right,ebN_element_right,:] = self.dragAlphaTypes[self.elementMaterialTypes[eN_right]]
            for ebNE in range(self.mesh.nExteriorElementBoundaries_global):
                ebN = self.mesh.exteriorElementBoundariesArray[ebNE]
                eN  = self.mesh.elementBoundaryElementsArray[ebN,0]
                ebN_element = self.mesh.elementBoundaryLocalElementBoundariesArray[ebN,0]
                self.ebq_dragAlpha[eN,ebN_element,:] = self.dragAlphaTypes[self.elementMaterialTypes[eN]]
        if self.dragBetaTypes is not None:
            for ebNI in range(self.mesh.nInteriorElementBoundaries_global):
                ebN = self.mesh.interiorElementBoundariesArray[ebNI]
                eN_left  = self.mesh.elementBoundaryElementsArray[ebN,0]
                eN_right = self.mesh.elementBoundaryElementsArray[ebN,1]
            ebN_element_left = self.mesh.elementBoundaryLocalElementBoundariesArray[ebN,0]
            ebN_element_right = self.mesh.elementBoundaryLocalElementBoundariesArray[ebN,1]
            avg = 0.5*(self.dragBetaTypes[self.elementMaterialTypes[eN_left]]+
                       self.dragBetaTypes[self.elementMaterialTypes[eN_right]])
            self.ebq_dragBeta[eN_left,ebN_element_left,:] = self.dragBetaTypes[self.elementMaterialTypes[eN_left]]
            self.ebq_dragBeta[eN_right,ebN_element_right,:] = self.dragBetaTypes[self.elementMaterialTypes[eN_right]]
            for ebNE in range(self.mesh.nExteriorElementBoundaries_global):
                ebN = self.mesh.exteriorElementBoundariesArray[ebNE]
                eN  = self.mesh.elementBoundaryElementsArray[ebN,0]
                ebN_element = self.mesh.elementBoundaryLocalElementBoundariesArray[ebN,0]
                self.ebq_dragBeta[eN,ebN_element,:] = self.dragBetaTypes[self.elementMaterialTypes[eN]]
         #
    def initializeGlobalExteriorElementBoundaryQuadrature(self,t,cebqe):
        #VRANS
        logEvent("ebqe_global allocations in coefficients")
        self.ebqe_porosity = numpy.ones(cebqe[('u',1)].shape,'d')
        self.ebqe_dragAlpha = numpy.ones(cebqe[('u',1)].shape,'d')
        self.ebqe_dragAlpha.fill(self.dragAlpha)
        self.ebqe_dragBeta = numpy.ones(cebqe[('u',1)].shape,'d')
        self.ebqe_dragBeta.fill(self.dragBeta)
        logEvent("porosity and drag")
        #TODO make loops faster
        if self.setParamsFunc is not None:
            self.setParamsFunc(cebqe['x'],self.ebqe_porosity,self.ebqe_dragAlpha,self.ebqe_dragBeta)
        else:
            if self.porosityTypes is not None:
                for ebNE in range(self.mesh.nExteriorElementBoundaries_global):
                    ebN = self.mesh.exteriorElementBoundariesArray[ebNE]
                    eN  = self.mesh.elementBoundaryElementsArray[ebN,0]
                    self.ebqe_porosity[ebNE,:] = self.porosityTypes[self.elementMaterialTypes[eN]]
            if self.dragAlphaTypes is not None:
                for ebNE in range(self.mesh.nExteriorElementBoundaries_global):
                    ebN = self.mesh.exteriorElementBoundariesArray[ebNE]
                    eN  = self.mesh.elementBoundaryElementsArray[ebN,0]
                    self.ebqe_dragAlpha[ebNE,:] = self.dragAlphaTypes[self.elementMaterialTypes[eN]]
            if self.dragBetaTypes is not None:
                for ebNE in range(self.mesh.nExteriorElementBoundaries_global):
                    ebN = self.mesh.exteriorElementBoundariesArray[ebNE]
                    eN  = self.mesh.elementBoundaryElementsArray[ebN,0]
                    self.ebqe_dragBeta[ebNE,:] = self.dragBetaTypes[self.elementMaterialTypes[eN]]
        #
    def updateToMovingDomain(self,t,c):
        pass
    def evaluateForcingTerms(self,t,c,mesh=None,mesh_trial_ref=None,mesh_l2g=None):
        if c.has_key('x') and len(c['x'].shape) == 3:
            if self.nd == 2:
                #mwf debug
                #import pdb
                #pdb.set_trace()
                c[('r',0)].fill(0.0)
                eps_source=self.eps_source
                if self.waveFlag == 1:#secondOrderStokes:
                    waveFunctions.secondOrderStokesWave(c[('r',0)].shape[0],
                                                        c[('r',0)].shape[1],
                                                        self.waveHeight,
                                                        self.waveCelerity,
                                                        self.waveFrequency,
                                                        self.waveNumber,
                                                        self.waterDepth,
                                                        self.Omega_s[0][0],
                                                        self.Omega_s[0][1],
                                                        self.Omega_s[1][0],
                                                        self.Omega_s[1][1],
                                                        eps_source,
                                                        c['x'],
                                                        c[('r',0)],
                                                        t)
                elif self.waveFlag == 2:#solitary wave
                    waveFunctions.solitaryWave(c[('r',0)].shape[0],
                                               c[('r',0)].shape[1],
                                               self.waveHeight,
                                               self.waveCelerity,
                                               self.waveFrequency,
                                               self.waterDepth,
                                               self.Omega_s[0][0],
                                               self.Omega_s[0][1],
                                               self.Omega_s[1][0],
                                               self.Omega_s[1][1],
                                               eps_source,
                                               c['x'],
                                               c[('r',0)],
                                               t)

                elif self.waveFlag == 0:
                    waveFunctions.monochromaticWave(c[('r',0)].shape[0],
                                                    c[('r',0)].shape[1],
                                                    self.waveHeight,
                                                    self.waveCelerity,
                                                    self.waveFrequency,
                                                    self.Omega_s[0][0],
                                                    self.Omega_s[0][1],
                                                    self.Omega_s[1][0],
                                                    self.Omega_s[1][1],
                                                    eps_source,
                                                    c['x'],
                                                    c[('r',0)],
                                                    t)

                #mwf debug
                if numpy.isnan(c[('r',0)].any()):
                    import pdb
                    pdb.set_trace()
            else:
                #mwf debug
                #import pdb
                #pdb.set_trace()
                c[('r',0)].fill(0.0)
                eps_source=self.eps_source
                if self.waveFlag == 1:#secondOrderStokes:
                    waveFunctions.secondOrderStokesWave3d(c[('r',0)].shape[0],
                                                          c[('r',0)].shape[1],
                                                          self.waveHeight,
                                                          self.waveCelerity,
                                                          self.waveFrequency,
                                                          self.waveNumber,
                                                          self.waterDepth,
                                                          self.Omega_s[0][0],
                                                          self.Omega_s[0][1],
                                                          self.Omega_s[1][0],
                                                          self.Omega_s[1][1],
                                                          self.Omega_s[2][0],
                                                          self.Omega_s[2][1],
                                                          eps_source,
                                                          c['x'],
                                                          c[('r',0)],
                                                          t)
                elif self.waveFlag == 2:#solitary wave
                    waveFunctions.solitaryWave3d(c[('r',0)].shape[0],
                                                 c[('r',0)].shape[1],
                                                 self.waveHeight,
                                                 self.waveCelerity,
                                                 self.waveFrequency,
                                                 self.waterDepth,
                                                 self.Omega_s[0][0],
                                                 self.Omega_s[0][1],
                                                 self.Omega_s[1][0],
                                                 self.Omega_s[1][1],
                                                 self.Omega_s[2][0],
                                                 self.Omega_s[2][1],
                                                 eps_source,
                                                 c['x'],
                                                 c[('r',0)],
                                                 t)

                elif self.waveFlag == 0:
                    waveFunctions.monochromaticWave3d(c[('r',0)].shape[0],
                                                      c[('r',0)].shape[1],
                                                      self.waveHeight,
                                                      self.waveCelerity,
                                                      self.waveFrequency,
                                                      self.Omega_s[0][0],
                                                      self.Omega_s[0][1],
                                                      self.Omega_s[1][0],
                                                      self.Omega_s[1][1],
                                                      self.Omega_s[2][0],
                                                      self.Omega_s[2][1],
                                                      eps_source,
                                                      c['x'],
                                                      c[('r',0)],
                                                      t)

        else:
            assert mesh is not None
            assert mesh_trial_ref is not None
            assert mesh_l2g is not None
            #cek hack
            pass
        #            self.calculateWaveFunction3d_ref(mesh_trial_ref,
        #                                     mesh.nodeArray,
        #                                     mesh_l2g,
        #                                     mesh.elementDiametersArray,
        #                                     numpy.array(self.Omega_s[0]),
        #                                     numpy.array(self.Omega_s[1]),
        #                                     numpy.array(self.Omega_s[2]),
        #                                     t,
        #                                     self.waveFlag,
        #                                     self.epsFact_source,
        #                                     self.waveHeight,
        #                                     self.waveCelerity,
        #                                     self.waveFrequency,
        #                                     self.waveNumber,
        #                                     self.waterDepth,
        #                                     c[('r',0)])
    def evaluate(self,t,c):
        pass
    def preStep(self,t,firstStep=False):
        self.model.dt_last = self.model.timeIntegration.dt
        pass
        #if self.comm.isMaster():
            #print "wettedAreas"
            #print self.wettedAreas[:]
            #print "Forces_p"
            #print self.netForces_p[:,:]
            #print "Forces_v"
            #print self.netForces_v[:,:]
    def postStep(self,t,firstStep=False):
        self.model.dt_last = self.model.timeIntegration.dt
        self.model.q['dV_last'][:] = self.model.q['dV']
        if self.comm.isMaster():
<<<<<<< HEAD
=======
            logEvent("wettedAreas\n"+
                     `self.wettedAreas[:]` +
                     "\nForces_p\n" +
                     `self.netForces_p[:,:]` +
                     "\nForces_v\n" +
                     `self.netForces_v[:,:]`)
>>>>>>> 5f321716
            self.wettedAreaHistory.write("%21.16e\n" % (self.wettedAreas[-1],))
            self.forceHistory_p.write("%21.16e %21.16e %21.16e\n" %tuple(self.netForces_p[-1,:]))
            self.forceHistory_p.flush()
            self.forceHistory_v.write("%21.16e %21.16e %21.16e\n" %tuple(self.netForces_v[-1,:]))
            self.forceHistory_v.flush()
            self.momentHistory.write("%21.15e %21.16e %21.16e\n" % tuple(self.netMoments[-1,:]))
            self.momentHistory.flush()

class LevelModel(proteus.Transport.OneLevelTransport):
    nCalls=0
    def __init__(self,
                 uDict,
                 phiDict,
                 testSpaceDict,
                 matType,
                 dofBoundaryConditionsDict,
                 dofBoundaryConditionsSetterDict,
                 coefficients,
                 elementQuadrature,
                 elementBoundaryQuadrature,
                 fluxBoundaryConditionsDict=None,
                 advectiveFluxBoundaryConditionsSetterDict=None,
                 diffusiveFluxBoundaryConditionsSetterDictDict=None,
                 stressTraceBoundaryConditionsSetterDictDict=None,
                 stabilization=None,
                 shockCapturing=None,
                 conservativeFluxDict=None,
                 numericalFluxType=None,
                 TimeIntegrationClass=None,
                 massLumping=False,
                 reactionLumping=False,
                 options=None,
                 name='RANS2P',
                 reuse_trial_and_test_quadrature=True,
                 sd = True,
                 movingDomain=False,
                 bdyNullSpace=False):
        self.eb_adjoint_sigma = coefficients.eb_adjoint_sigma
        useConstant_he=coefficients.useConstant_he#this is a hack to test the effect of using a constant smoothing width
        self.postProcessing = True
        #
        #set the objects describing the method and boundary conditions
        #
        self.movingDomain=coefficients.movingDomain
        self.tLast_mesh=None
        #
        #cek todo clean up these flags in the optimized version
        self.bcsTimeDependent=options.bcsTimeDependent
        self.bcsSet=False
        self.name=name
        self.sd=sd
        self.lowmem=True
        self.timeTerm=True#allow turning off  the  time derivative
        self.testIsTrial=True
        self.phiTrialIsTrial=True
        self.u = uDict
        self.Hess=False
        if isinstance(self.u[0].femSpace,C0_AffineQuadraticOnSimplexWithNodalBasis):
            self.Hess=True
        self.ua = {}#analytical solutions
        self.phi  = phiDict
        self.dphi={}
        self.matType = matType
        #mwf try to reuse test and trial information across components if spaces are the same
        self.reuse_test_trial_quadrature = reuse_trial_and_test_quadrature#True#False
        if self.reuse_test_trial_quadrature:
            for ci in range(1,coefficients.nc):
                assert self.u[ci].femSpace.__class__.__name__ == self.u[0].femSpace.__class__.__name__, "to reuse_test_trial_quad all femSpaces must be the same!"
        ## Simplicial Mesh
        self.mesh = self.u[0].femSpace.mesh #assume the same mesh for  all components for now
        self.par_info = LinearAlgebraTools.ParInfo_petsc4py()
        self.testSpace = testSpaceDict
        self.dirichletConditions = dofBoundaryConditionsDict
        self.dirichletNodeSetList=None #explicit Dirichlet  conditions for now, no Dirichlet BC constraints
        self.bdyNullSpace=bdyNullSpace
        self.coefficients = coefficients
        self.coefficients.initializeMesh(self.mesh)
        self.nc = self.coefficients.nc
        self.stabilization = stabilization
        self.shockCapturing = shockCapturing
        self.conservativeFlux = conservativeFluxDict #no velocity post-processing for now
        self.fluxBoundaryConditions=fluxBoundaryConditionsDict
        self.advectiveFluxBoundaryConditionsSetterDict=advectiveFluxBoundaryConditionsSetterDict
        self.diffusiveFluxBoundaryConditionsSetterDictDict = diffusiveFluxBoundaryConditionsSetterDictDict
        #determine whether  the stabilization term is nonlinear
        self.stabilizationIsNonlinear = False
        #cek come back
	if self.stabilization is not None:
	    for ci in range(self.nc):
		if coefficients.mass.has_key(ci):
		    for flag in coefficients.mass[ci].values():
			if flag == 'nonlinear':
			    self.stabilizationIsNonlinear=True
		if  coefficients.advection.has_key(ci):
		    for  flag  in coefficients.advection[ci].values():
			if flag == 'nonlinear':
			    self.stabilizationIsNonlinear=True
		if  coefficients.diffusion.has_key(ci):
		    for diffusionDict in coefficients.diffusion[ci].values():
			for  flag  in diffusionDict.values():
			    if flag != 'constant':
				self.stabilizationIsNonlinear=True
		if  coefficients.potential.has_key(ci):
 		    for flag in coefficients.potential[ci].values():
			if  flag == 'nonlinear':
			    self.stabilizationIsNonlinear=True
		if coefficients.reaction.has_key(ci):
		    for flag in coefficients.reaction[ci].values():
			if  flag == 'nonlinear':
			    self.stabilizationIsNonlinear=True
		if coefficients.hamiltonian.has_key(ci):
		    for flag in coefficients.hamiltonian[ci].values():
			if  flag == 'nonlinear':
			    self.stabilizationIsNonlinear=True
        #determine if we need element boundary storage
        self.elementBoundaryIntegrals = {}
        for ci  in range(self.nc):
            self.elementBoundaryIntegrals[ci] = ((self.conservativeFlux is not None) or
                                                 (numericalFluxType is not None) or
                                                 (self.fluxBoundaryConditions[ci] == 'outFlow') or
                                                 (self.fluxBoundaryConditions[ci] == 'mixedFlow') or
                                                 (self.fluxBoundaryConditions[ci] == 'setFlow'))
	#
        #calculate some dimensions
        #
        self.nSpace_global    = self.u[0].femSpace.nSpace_global #assume same space dim for all variables
        self.nDOF_trial_element     = [u_j.femSpace.max_nDOF_element for  u_j in self.u.values()]
        self.nDOF_phi_trial_element     = [phi_k.femSpace.max_nDOF_element for  phi_k in self.phi.values()]
        self.n_phi_ip_element = [phi_k.femSpace.referenceFiniteElement.interpolationConditions.nQuadraturePoints for  phi_k in self.phi.values()]
        self.nDOF_test_element     = [femSpace.max_nDOF_element for femSpace in self.testSpace.values()]
        self.nFreeDOF_global  = [dc.nFreeDOF_global for dc in self.dirichletConditions.values()]
        self.nVDOF_element    = sum(self.nDOF_trial_element)
        self.nFreeVDOF_global = sum(self.nFreeDOF_global)
        #
        NonlinearEquation.__init__(self,self.nFreeVDOF_global)
        #
        #build the quadrature point dictionaries from the input (this
        #is just for convenience so that the input doesn't have to be
        #complete)
        #
        elementQuadratureDict={}
        elemQuadIsDict = isinstance(elementQuadrature,dict)
        if elemQuadIsDict: #set terms manually
            for I in self.coefficients.elementIntegralKeys:
                if elementQuadrature.has_key(I):
                    elementQuadratureDict[I] = elementQuadrature[I]
                else:
                    elementQuadratureDict[I] = elementQuadrature['default']
        else:
            for I in self.coefficients.elementIntegralKeys:
                elementQuadratureDict[I] = elementQuadrature
        if self.stabilization is not None:
            for I in self.coefficients.elementIntegralKeys:
                if elemQuadIsDict:
                    if elementQuadrature.has_key(I):
                        elementQuadratureDict[('stab',)+I[1:]] = elementQuadrature[I]
                    else:
                        elementQuadratureDict[('stab',)+I[1:]] = elementQuadrature['default']
                else:
                    elementQuadratureDict[('stab',)+I[1:]] = elementQuadrature
        if self.shockCapturing is not None:
            for ci in self.shockCapturing.components:
                if elemQuadIsDict:
                    if elementQuadrature.has_key(('numDiff',ci,ci)):
                        elementQuadratureDict[('numDiff',ci,ci)] = elementQuadrature[('numDiff',ci,ci)]
                    else:
                        elementQuadratureDict[('numDiff',ci,ci)] = elementQuadrature['default']
                else:
                    elementQuadratureDict[('numDiff',ci,ci)] = elementQuadrature
        if massLumping:
            for ci in self.coefficients.mass.keys():
                elementQuadratureDict[('m',ci)] = Quadrature.SimplexLobattoQuadrature(self.nSpace_global,1)
            for I in self.coefficients.elementIntegralKeys:
                elementQuadratureDict[('stab',)+I[1:]] = Quadrature.SimplexLobattoQuadrature(self.nSpace_global,1)
        if reactionLumping:
            for ci in self.coefficients.mass.keys():
                elementQuadratureDict[('r',ci)] = Quadrature.SimplexLobattoQuadrature(self.nSpace_global,1)
            for I in self.coefficients.elementIntegralKeys:
                elementQuadratureDict[('stab',)+I[1:]] = Quadrature.SimplexLobattoQuadrature(self.nSpace_global,1)
        elementBoundaryQuadratureDict={}
        if isinstance(elementBoundaryQuadrature,dict): #set terms manually
            for I in self.coefficients.elementBoundaryIntegralKeys:
                if elementBoundaryQuadrature.has_key(I):
                    elementBoundaryQuadratureDict[I] = elementBoundaryQuadrature[I]
                else:
                    elementBoundaryQuadratureDict[I] = elementBoundaryQuadrature['default']
        else:
            for I in self.coefficients.elementBoundaryIntegralKeys:
                elementBoundaryQuadratureDict[I] = elementBoundaryQuadrature
        #
        # find the union of all element quadrature points and
        # build a quadrature rule for each integral that has a
        # weight at each point in the union
        (self.elementQuadraturePoints,self.elementQuadratureWeights,
         self.elementQuadratureRuleIndeces) = Quadrature.buildUnion(elementQuadratureDict)
        self.nQuadraturePoints_element = self.elementQuadraturePoints.shape[0]
        self.nQuadraturePoints_global = self.nQuadraturePoints_element*self.mesh.nElements_global
        #
        #Repeat the same thing for the element boundary quadrature
        #
        (self.elementBoundaryQuadraturePoints,
         self.elementBoundaryQuadratureWeights,
         self.elementBoundaryQuadratureRuleIndeces) = Quadrature.buildUnion(elementBoundaryQuadratureDict)
        self.nElementBoundaryQuadraturePoints_elementBoundary = self.elementBoundaryQuadraturePoints.shape[0]
        self.nElementBoundaryQuadraturePoints_global = (self.mesh.nElements_global*
                                                        self.mesh.nElementBoundaries_element*
                                                        self.nElementBoundaryQuadraturePoints_elementBoundary)
        #
        #simplified allocations for test==trial and also check if space is mixed or not
        #
        self.q={}
        self.ebq={}
        self.ebq_global={}
        self.ebqe={}
        self.phi_ip={}
        #mesh
        self.ebqe['x'] = numpy.zeros((self.mesh.nExteriorElementBoundaries_global,self.nElementBoundaryQuadraturePoints_elementBoundary,3),'d')
        self.ebq_global[('totalFlux',0)] = numpy.zeros((self.mesh.nElementBoundaries_global,self.nElementBoundaryQuadraturePoints_elementBoundary),'d')
        self.ebq_global[('velocityAverage',0)] = numpy.zeros((self.mesh.nElementBoundaries_global,self.nElementBoundaryQuadraturePoints_elementBoundary,self.nSpace_global),'d')
        self.q[('u',1)] = numpy.zeros((self.mesh.nElements_global,self.nQuadraturePoints_element),'d')
        self.q[('u',2)] = numpy.zeros((self.mesh.nElements_global,self.nQuadraturePoints_element),'d')
        self.q[('u',3)] = numpy.zeros((self.mesh.nElements_global,self.nQuadraturePoints_element),'d')
        self.q[('m',1)] = self.q[('u',1)]
        self.q[('m',2)] = self.q[('u',2)]
        self.q[('m',3)] = self.q[('u',3)]
        self.q[('m_last',1)] = numpy.zeros((self.mesh.nElements_global,self.nQuadraturePoints_element),'d')
        self.q[('m_last',2)] = numpy.zeros((self.mesh.nElements_global,self.nQuadraturePoints_element),'d')
        self.q[('m_last',3)] = numpy.zeros((self.mesh.nElements_global,self.nQuadraturePoints_element),'d')
        self.q[('m_tmp',1)] = numpy.zeros((self.mesh.nElements_global,self.nQuadraturePoints_element),'d')
        self.q[('m_tmp',2)] = numpy.zeros((self.mesh.nElements_global,self.nQuadraturePoints_element),'d')
        self.q[('m_tmp',3)] = numpy.zeros((self.mesh.nElements_global,self.nQuadraturePoints_element),'d')
        self.q[('mt',1)] = numpy.zeros((self.mesh.nElements_global,self.nQuadraturePoints_element),'d')
        self.q[('mt',2)] = numpy.zeros((self.mesh.nElements_global,self.nQuadraturePoints_element),'d')
        self.q[('mt',3)] = numpy.zeros((self.mesh.nElements_global,self.nQuadraturePoints_element),'d')
        #self.q[('dV_u',1)] = (1.0/self.mesh.nElements_global)*numpy.ones((self.mesh.nElements_global,self.nQuadraturePoints_element),'d')
        #self.q[('dV_u',2)] = (1.0/self.mesh.nElements_global)*numpy.ones((self.mesh.nElements_global,self.nQuadraturePoints_element),'d')
        #self.q[('dV_u',3)] = (1.0/self.mesh.nElements_global)*numpy.ones((self.mesh.nElements_global,self.nQuadraturePoints_element),'d')
        self.q['dV'] = numpy.zeros((self.mesh.nElements_global,self.nQuadraturePoints_element),'d')
        self.q['dV_last'] = -1000*numpy.ones((self.mesh.nElements_global,self.nQuadraturePoints_element),'d')
        self.q[('f',0)] = numpy.zeros((self.mesh.nElements_global,self.nQuadraturePoints_element,self.nSpace_global),'d')
        self.q[('velocity',0)] = numpy.zeros((self.mesh.nElements_global,self.nQuadraturePoints_element,self.nSpace_global),'d')
        self.q['velocity_solid'] = numpy.zeros((self.mesh.nElements_global,self.nQuadraturePoints_element,self.nSpace_global),'d')
        self.q['phi_solid'] = numpy.zeros((self.mesh.nElements_global,self.nQuadraturePoints_element),'d')
        self.q['x'] = numpy.zeros((self.mesh.nElements_global,self.nQuadraturePoints_element,3),'d')
        self.q[('cfl',0)] = numpy.zeros((self.mesh.nElements_global,self.nQuadraturePoints_element),'d')
        self.q[('numDiff',1,1)] =  numpy.zeros((self.mesh.nElements_global,self.nQuadraturePoints_element),'d')
        self.q[('numDiff',2,2)] =  numpy.zeros((self.mesh.nElements_global,self.nQuadraturePoints_element),'d')
        self.q[('numDiff',3,3)] = numpy.zeros((self.mesh.nElements_global,self.nQuadraturePoints_element),'d')
        self.ebqe[('u',0)] = numpy.zeros((self.mesh.nExteriorElementBoundaries_global,self.nElementBoundaryQuadraturePoints_elementBoundary),'d')
        self.ebqe[('u',1)] = numpy.zeros((self.mesh.nExteriorElementBoundaries_global,self.nElementBoundaryQuadraturePoints_elementBoundary),'d')
        self.ebqe[('u',2)] = numpy.zeros((self.mesh.nExteriorElementBoundaries_global,self.nElementBoundaryQuadraturePoints_elementBoundary),'d')
        self.ebqe[('u',3)] = numpy.zeros((self.mesh.nExteriorElementBoundaries_global,self.nElementBoundaryQuadraturePoints_elementBoundary),'d')
        self.ebqe[('advectiveFlux_bc_flag',0)] = numpy.zeros((self.mesh.nExteriorElementBoundaries_global,self.nElementBoundaryQuadraturePoints_elementBoundary),'i')
        self.ebqe[('advectiveFlux_bc_flag',1)] = numpy.zeros((self.mesh.nExteriorElementBoundaries_global,self.nElementBoundaryQuadraturePoints_elementBoundary),'i')
        self.ebqe[('advectiveFlux_bc_flag',2)] = numpy.zeros((self.mesh.nExteriorElementBoundaries_global,self.nElementBoundaryQuadraturePoints_elementBoundary),'i')
        self.ebqe[('advectiveFlux_bc_flag',3)] = numpy.zeros((self.mesh.nExteriorElementBoundaries_global,self.nElementBoundaryQuadraturePoints_elementBoundary),'i')
        self.ebqe[('diffusiveFlux_bc_flag',1,1)] = numpy.zeros((self.mesh.nExteriorElementBoundaries_global,self.nElementBoundaryQuadraturePoints_elementBoundary),'i')
        self.ebqe[('diffusiveFlux_bc_flag',2,2)] = numpy.zeros((self.mesh.nExteriorElementBoundaries_global,self.nElementBoundaryQuadraturePoints_elementBoundary),'i')
        self.ebqe[('diffusiveFlux_bc_flag',3,3)] = numpy.zeros((self.mesh.nExteriorElementBoundaries_global,self.nElementBoundaryQuadraturePoints_elementBoundary),'i')
        self.ebqe[('advectiveFlux_bc',0)] = numpy.zeros((self.mesh.nExteriorElementBoundaries_global,self.nElementBoundaryQuadraturePoints_elementBoundary),'d')
        self.ebqe[('advectiveFlux_bc',1)] = numpy.zeros((self.mesh.nExteriorElementBoundaries_global,self.nElementBoundaryQuadraturePoints_elementBoundary),'d')
        self.ebqe[('advectiveFlux_bc',2)] = numpy.zeros((self.mesh.nExteriorElementBoundaries_global,self.nElementBoundaryQuadraturePoints_elementBoundary),'d')
        self.ebqe[('advectiveFlux_bc',3)] = numpy.zeros((self.mesh.nExteriorElementBoundaries_global,self.nElementBoundaryQuadraturePoints_elementBoundary),'d')
        self.ebqe[('diffusiveFlux_bc',1,1)] = numpy.zeros((self.mesh.nExteriorElementBoundaries_global,self.nElementBoundaryQuadraturePoints_elementBoundary),'d')
        self.ebqe['penalty'] = numpy.zeros((self.mesh.nExteriorElementBoundaries_global,self.nElementBoundaryQuadraturePoints_elementBoundary),'d')
        self.ebqe[('diffusiveFlux_bc',2,2)] = numpy.zeros((self.mesh.nExteriorElementBoundaries_global,self.nElementBoundaryQuadraturePoints_elementBoundary),'d')
        self.ebqe[('diffusiveFlux_bc',3,3)] = numpy.zeros((self.mesh.nExteriorElementBoundaries_global,self.nElementBoundaryQuadraturePoints_elementBoundary),'d')
        self.ebqe[('velocity',0)] = numpy.zeros((self.mesh.nExteriorElementBoundaries_global,self.nElementBoundaryQuadraturePoints_elementBoundary,self.nSpace_global),'d')
        self.ebqe[('velocity',1)] = numpy.zeros((self.mesh.nExteriorElementBoundaries_global,self.nElementBoundaryQuadraturePoints_elementBoundary,self.nSpace_global),'d')
        self.ebqe[('velocity',2)] = numpy.zeros((self.mesh.nExteriorElementBoundaries_global,self.nElementBoundaryQuadraturePoints_elementBoundary,self.nSpace_global),'d')
        self.ebqe[('velocity',3)] = numpy.zeros((self.mesh.nExteriorElementBoundaries_global,self.nElementBoundaryQuadraturePoints_elementBoundary,self.nSpace_global),'d')
        #VRANS start, defaults to RANS
        self.q[('r',0)] = numpy.zeros((self.mesh.nElements_global,self.nQuadraturePoints_element),'d')
        self.q['eddy_viscosity'] = numpy.zeros((self.mesh.nElements_global,self.nQuadraturePoints_element),'d')
        #VRANS end
        #RANS 2eq Models start
        self.q[('grad(u)',1)] = numpy.zeros((self.mesh.nElements_global,self.nQuadraturePoints_element,self.nSpace_global),'d')
        self.q[('grad(u)',2)] = numpy.zeros((self.mesh.nElements_global,self.nQuadraturePoints_element,self.nSpace_global),'d')
        self.q[('grad(u)',3)] = numpy.zeros((self.mesh.nElements_global,self.nQuadraturePoints_element,self.nSpace_global),'d')
        #probably don't need ebqe gradients
        self.ebqe[('grad(u)',1)] = numpy.zeros((self.mesh.nExteriorElementBoundaries_global,self.nElementBoundaryQuadraturePoints_elementBoundary,self.nSpace_global),'d')
        self.ebqe[('grad(u)',2)] = numpy.zeros((self.mesh.nExteriorElementBoundaries_global,self.nElementBoundaryQuadraturePoints_elementBoundary,self.nSpace_global),'d')
        self.ebqe[('grad(u)',3)] = numpy.zeros((self.mesh.nExteriorElementBoundaries_global,self.nElementBoundaryQuadraturePoints_elementBoundary,self.nSpace_global),'d')
        #RANS 2eq Models end
        self.points_elementBoundaryQuadrature= set()
        self.scalars_elementBoundaryQuadrature= set([('u',ci) for ci in range(self.nc)])
        self.vectors_elementBoundaryQuadrature= set()
        self.tensors_elementBoundaryQuadrature= set()
        #use post processing tools to get conservative fluxes, None by default
        if self.postProcessing:
            self.q[('v',0)] = numpy.zeros(
                (self.mesh.nElements_global,
                 self.nQuadraturePoints_element,
                 self.nDOF_trial_element[0]),
                'd')
            self.q['J'] = numpy.zeros(
                (self.mesh.nElements_global,
                 self.nQuadraturePoints_element,
                 self.nSpace_global,
                 self.nSpace_global),
                'd')
            self.q['det(J)'] = numpy.zeros(
                (self.mesh.nElements_global,
                 self.nQuadraturePoints_element),
                'd')
            self.q['inverse(J)'] = numpy.zeros(
                (self.mesh.nElements_global,
                 self.nQuadraturePoints_element,
                 self.nSpace_global,
                 self.nSpace_global),
                'd')
            self.ebq[('v',0)] = numpy.zeros(
                (self.mesh.nElements_global,
                 self.mesh.nElementBoundaries_element,
                 self.nElementBoundaryQuadraturePoints_elementBoundary,
                 self.nDOF_trial_element[0]),
                'd')
            self.ebq[('w',0)] = numpy.zeros(
                (self.mesh.nElements_global,
                 self.mesh.nElementBoundaries_element,
                 self.nElementBoundaryQuadraturePoints_elementBoundary,
                 self.nDOF_trial_element[0]),
                'd')
            self.ebq['x'] = numpy.zeros(
                (self.mesh.nElements_global,
                 self.mesh.nElementBoundaries_element,
                 self.nElementBoundaryQuadraturePoints_elementBoundary,
                 3),
                'd')
            self.ebq['hat(x)'] = numpy.zeros(
                (self.mesh.nElements_global,
                 self.mesh.nElementBoundaries_element,
                 self.nElementBoundaryQuadraturePoints_elementBoundary,
                 3),
                'd')
            self.ebq['inverse(J)'] = numpy.zeros(
                (self.mesh.nElements_global,
                 self.mesh.nElementBoundaries_element,
                 self.nElementBoundaryQuadraturePoints_elementBoundary,
                 self.nSpace_global,
                 self.nSpace_global),
                'd')
            self.ebq['g'] = numpy.zeros(
                (self.mesh.nElements_global,
                 self.mesh.nElementBoundaries_element,
                 self.nElementBoundaryQuadraturePoints_elementBoundary,
                 self.nSpace_global-1,
                 self.nSpace_global-1),
                'd')
            self.ebq['sqrt(det(g))'] = numpy.zeros(
                (self.mesh.nElements_global,
                 self.mesh.nElementBoundaries_element,
                 self.nElementBoundaryQuadraturePoints_elementBoundary),
                'd')
            self.ebq['n'] = numpy.zeros(
                (self.mesh.nElements_global,
                 self.mesh.nElementBoundaries_element,
                 self.nElementBoundaryQuadraturePoints_elementBoundary,
                 self.nSpace_global),
                'd')
            self.ebq[('dS_u',0)] = numpy.zeros(
                (self.mesh.nElements_global,
                 self.mesh.nElementBoundaries_element,
                 self.nElementBoundaryQuadraturePoints_elementBoundary),
                'd')
            self.ebqe['dS'] = numpy.zeros(
                (self.mesh.nExteriorElementBoundaries_global,
                 self.nElementBoundaryQuadraturePoints_elementBoundary),
                'd')
            self.ebqe[('dS_u',0)] = self.ebqe['dS']
            self.ebqe['n'] = numpy.zeros(
                (self.mesh.nExteriorElementBoundaries_global,
                 self.nElementBoundaryQuadraturePoints_elementBoundary,
                 self.nSpace_global),
                'd')
            self.ebqe['inverse(J)'] = numpy.zeros(
                (self.mesh.nExteriorElementBoundaries_global,
                 self.nElementBoundaryQuadraturePoints_elementBoundary,
                 self.nSpace_global,
                 self.nSpace_global),
                'd')
            self.ebqe['g'] = numpy.zeros(
                (self.mesh.nExteriorElementBoundaries_global,
                 self.nElementBoundaryQuadraturePoints_elementBoundary,
                 self.nSpace_global-1,
                 self.nSpace_global-1),
                'd')
            self.ebqe['sqrt(det(g))'] = numpy.zeros(
                (self.mesh.nExteriorElementBoundaries_global,
                 self.nElementBoundaryQuadraturePoints_elementBoundary),
                'd')
            self.ebq_global['n'] = numpy.zeros(
                (self.mesh.nElementBoundaries_global,
                 self.nElementBoundaryQuadraturePoints_elementBoundary,
                 self.nSpace_global),
                'd')
            self.ebq_global['x'] = numpy.zeros(
                (self.mesh.nElementBoundaries_global,
                 self.nElementBoundaryQuadraturePoints_elementBoundary,
                 3),
                'd')
        #
        #show quadrature
        #
        logEvent("Dumping quadrature shapes for model %s" % self.name,level=9)
        logEvent("Element quadrature array (q)", level=9)
        for (k,v) in self.q.iteritems(): logEvent(str((k,v.shape)),level=9)
        logEvent("Element boundary quadrature (ebq)",level=9)
        for (k,v) in self.ebq.iteritems(): logEvent(str((k,v.shape)),level=9)
        logEvent("Global element boundary quadrature (ebq_global)",level=9)
        for (k,v) in self.ebq_global.iteritems(): logEvent(str((k,v.shape)),level=9)
        logEvent("Exterior element boundary quadrature (ebqe)",level=9)
        for (k,v) in self.ebqe.iteritems(): logEvent(str((k,v.shape)),level=9)
        logEvent("Interpolation points for nonlinear diffusion potential (phi_ip)",level=9)
        for (k,v) in self.phi_ip.iteritems(): logEvent(str((k,v.shape)),level=9)
        #
        # allocate residual and Jacobian storage
        #
        #
        # allocate residual and Jacobian storage
        #
        self.elementResidual = [numpy.zeros(
                (self.mesh.nElements_global,
                 self.nDOF_test_element[ci]),
                'd')]
	self.inflowBoundaryBC = {}
	self.inflowBoundaryBC_values = {}
	self.inflowFlux = {}
 	for cj in range(self.nc):
 	    self.inflowBoundaryBC[cj] = numpy.zeros((self.mesh.nExteriorElementBoundaries_global,),'i')
 	    self.inflowBoundaryBC_values[cj] = numpy.zeros((self.mesh.nExteriorElementBoundaries_global,self.nDOF_trial_element[cj]),'d')
 	    self.inflowFlux[cj] = numpy.zeros((self.mesh.nExteriorElementBoundaries_global,self.nElementBoundaryQuadraturePoints_elementBoundary),'d')
        self.internalNodes = set(range(self.mesh.nNodes_global))
	#identify the internal nodes this is ought to be in mesh
        ##\todo move this to mesh
        for ebNE in range(self.mesh.nExteriorElementBoundaries_global):
            ebN = self.mesh.exteriorElementBoundariesArray[ebNE]
            eN_global   = self.mesh.elementBoundaryElementsArray[ebN,0]
            ebN_element  = self.mesh.elementBoundaryLocalElementBoundariesArray[ebN,0]
            for i in range(self.mesh.nNodes_element):
                if i != ebN_element:
                    I = self.mesh.elementNodesArray[eN_global,i]
                    self.internalNodes -= set([I])
        self.nNodes_internal = len(self.internalNodes)
        self.internalNodesArray=numpy.zeros((self.nNodes_internal,),'i')
        for nI,n in enumerate(self.internalNodes):
            self.internalNodesArray[nI]=n
        #
        del self.internalNodes
        self.internalNodes = None
        logEvent("Updating local to global mappings",2)
        self.updateLocal2Global()
        logEvent("Building time integration object",2)
        logEvent(memory("inflowBC, internalNodes,updateLocal2Global","OneLevelTransport"),level=4)
        #mwf for interpolating subgrid error for gradients etc
        if self.stabilization and self.stabilization.usesGradientStabilization:
            self.timeIntegration = TimeIntegrationClass(self,integrateInterpolationPoints=True)
        else:
             self.timeIntegration = TimeIntegrationClass(self)

        if options is not None:
            self.timeIntegration.setFromOptions(options)
        logEvent(memory("TimeIntegration","OneLevelTransport"),level=4)
        logEvent("Calculating numerical quadrature formulas",2)
        self.calculateQuadrature()

        self.setupFieldStrides()
        comm = Comm.get()
        self.comm=comm
        if comm.size() > 1:
            assert numericalFluxType is not None and numericalFluxType.useWeakDirichletConditions,"You must use a numerical flux to apply weak boundary conditions for parallel runs"

        logEvent("initalizing numerical flux")
        logEvent(memory("stride+offset","OneLevelTransport"),level=4)
        if numericalFluxType is not None:
            if options is None or options.periodicDirichletConditions is None:
                self.numericalFlux = numericalFluxType(self,
                                                       dofBoundaryConditionsSetterDict,
                                                       advectiveFluxBoundaryConditionsSetterDict,
                                                       diffusiveFluxBoundaryConditionsSetterDictDict)
            else:
                self.numericalFlux = numericalFluxType(self,
                                                       dofBoundaryConditionsSetterDict,
                                                       advectiveFluxBoundaryConditionsSetterDict,
                                                       diffusiveFluxBoundaryConditionsSetterDictDict,
                                                       options.periodicDirichletConditions)
        else:
            self.numericalFlux = None
        #set penalty terms
        logEvent("initializing numerical flux penalty")
        self.numericalFlux.penalty_constant = self.coefficients.eb_penalty_constant
        #cek todo move into numerical flux initialization
        if self.ebq_global.has_key('penalty'):
            for ebN in range(self.mesh.nElementBoundaries_global):
                for k in range(self.nElementBoundaryQuadraturePoints_elementBoundary):
                    self.ebq_global['penalty'][ebN,k] = self.numericalFlux.penalty_constant/(self.mesh.elementBoundaryDiametersArray[ebN]**self.numericalFlux.penalty_power)
        #penalty term
        #cek move  to Numerical flux initialization
        if self.ebqe.has_key('penalty'):
            for ebNE in range(self.mesh.nExteriorElementBoundaries_global):
                ebN = self.mesh.exteriorElementBoundariesArray[ebNE]
                for k in range(self.nElementBoundaryQuadraturePoints_elementBoundary):
                    self.ebqe['penalty'][ebNE,k] = self.numericalFlux.penalty_constant/self.mesh.elementBoundaryDiametersArray[ebN]**self.numericalFlux.penalty_power
        logEvent(memory("numericalFlux","OneLevelTransport"),level=4)
        self.elementEffectiveDiametersArray  = self.mesh.elementInnerDiametersArray
        logEvent("setting up post-processing")
        from proteus import PostProcessingTools
        self.velocityPostProcessor = PostProcessingTools.VelocityPostProcessingChooser(self)
        logEvent(memory("velocity postprocessor","OneLevelTransport"),level=4)
        #helper for writing out data storage
        logEvent("initializing archiver")
        from proteus import Archiver
        self.elementQuadratureDictionaryWriter = Archiver.XdmfWriter()
        self.elementBoundaryQuadratureDictionaryWriter = Archiver.XdmfWriter()
        self.exteriorElementBoundaryQuadratureDictionaryWriter = Archiver.XdmfWriter()
        logEvent(memory("XdmfWriters","OneLevelTransport"),level=4)
        logEvent("flux bc objects")
        for ci,fbcObject  in self.fluxBoundaryConditionsObjectsDict.iteritems():
            self.ebqe[('advectiveFlux_bc_flag',ci)] = numpy.zeros(self.ebqe[('advectiveFlux_bc',ci)].shape,'i')
            for t,g in fbcObject.advectiveFluxBoundaryConditionsDict.iteritems():
                if self.coefficients.advection.has_key(ci):
                    self.ebqe[('advectiveFlux_bc',ci)][t[0],t[1]] = g(self.ebqe[('x')][t[0],t[1]],self.timeIntegration.t)
                    self.ebqe[('advectiveFlux_bc_flag',ci)][t[0],t[1]] = 1
            for ck,diffusiveFluxBoundaryConditionsDict in fbcObject.diffusiveFluxBoundaryConditionsDictDict.iteritems():
                self.ebqe[('diffusiveFlux_bc_flag',ck,ci)] = numpy.zeros(self.ebqe[('diffusiveFlux_bc',ck,ci)].shape,'i')
                for t,g in diffusiveFluxBoundaryConditionsDict.iteritems():
                    self.ebqe[('diffusiveFlux_bc',ck,ci)][t[0],t[1]] = g(self.ebqe[('x')][t[0],t[1]],self.timeIntegration.t)
                    self.ebqe[('diffusiveFlux_bc_flag',ck,ci)][t[0],t[1]] = 1
        self.numericalFlux.setDirichletValues(self.ebqe)
        if self.movingDomain:
            self.MOVING_DOMAIN=1.0
        else:
            self.MOVING_DOMAIN=0.0
        if self.mesh.nodeVelocityArray is None:
            self.mesh.nodeVelocityArray = numpy.zeros(self.mesh.nodeArray.shape,'d')
        #cek/ido todo replace python loops in modules with optimized code if possible/necessary
        logEvent("dirichlet conditions")
        self.forceStrongConditions=coefficients.forceStrongDirichlet
        self.dirichletConditionsForceDOF = {}
        if self.forceStrongConditions:
            for cj in range(self.nc):
                self.dirichletConditionsForceDOF[cj] = DOFBoundaryConditions(self.u[cj].femSpace,dofBoundaryConditionsSetterDict[cj],weakDirichletConditions=False)
        logEvent("final allocations")
        compKernelFlag = 0
        if self.coefficients.useConstant_he:
            self.elementDiameter = self.mesh.elementDiametersArray.copy()
            self.elementDiameter[:] = max(self.mesh.elementDiametersArray)
        else:
            self.elementDiameter = self.mesh.elementDiametersArray
        if self.nSpace_global == 2:
            import copy
            self.u[3] = copy.deepcopy(self.u[2])
            self.timeIntegration.m_tmp[3] = self.timeIntegration.m_tmp[2].copy()
            self.timeIntegration.beta_bdf[3] = self.timeIntegration.beta_bdf[2].copy()
            self.coefficients.sdInfo[(1,3)] = (numpy.array([0,1,2],dtype='i'),
                                  numpy.array([0,1],dtype='i'))
            self.coefficients.sdInfo[(2,3)] = (numpy.array([0,1,2],dtype='i'),
                                  numpy.array([0,1],dtype='i'))
            self.coefficients.sdInfo[(3,0)] = (numpy.array([0,1,2],dtype='i'),
                                  numpy.array([0,1],dtype='i'))
            self.coefficients.sdInfo[(3,1)] = (numpy.array([0,1,2],dtype='i'),
                                  numpy.array([0,1],dtype='i'))
            self.coefficients.sdInfo[(3,2)] = (numpy.array([0,1,2],dtype='i'),
                                  numpy.array([0,1],dtype='i'))
            self.coefficients.sdInfo[(3,3)] = (numpy.array([0,1,2],dtype='i'),
                                  numpy.array([0,1],dtype='i'))
            self.offset.append(self.offset[2])
            self.stride.append(self.stride[2])
            self.numericalFlux.isDOFBoundary[3] = self.numericalFlux.isDOFBoundary[2].copy()
            self.numericalFlux.ebqe[('u',3)] = self.numericalFlux.ebqe[('u',2)].copy()
            logEvent("calling cRANS2P2D_base ctor")
            self.rans2p = cRANS2P2D_base(self.nSpace_global,
                                         self.nQuadraturePoints_element,
                                         self.u[0].femSpace.elementMaps.localFunctionSpace.dim,
                                         self.u[0].femSpace.referenceFiniteElement.localFunctionSpace.dim,
                                         self.testSpace[0].referenceFiniteElement.localFunctionSpace.dim,
                                         self.nElementBoundaryQuadraturePoints_elementBoundary,
                                         compKernelFlag)
        else:
            logEvent("calling  cRANS2P_base ctor")
            self.rans2p = cRANS2P_base(self.nSpace_global,
                                       self.nQuadraturePoints_element,
                                       self.u[0].femSpace.elementMaps.localFunctionSpace.dim,
                                       self.u[0].femSpace.referenceFiniteElement.localFunctionSpace.dim,
                                       self.testSpace[0].referenceFiniteElement.localFunctionSpace.dim,
                                       self.nElementBoundaryQuadraturePoints_elementBoundary,
                                       compKernelFlag)
        self.velocityErrorNodal=self.u[0].dof.copy()
        logEvent('WARNING: The boundary fluxes at interpart boundaries are skipped if elementBoundaryMaterialType is 0 for RANS2P-based models. This means that DG methods are currently incompatible with RANS2P.')
    def getResidual(self,u,r):
        """
        Calculate the element residuals and add in to the global residual
        """

        #Load the unknowns into the finite element dof
        self.timeIntegration.calculateCoefs()
        self.timeIntegration.calculateU(u)
        self.setUnknowns(self.timeIntegration.u)
        #cek todo put in logic to skip if BC's don't depend on t or u
        #hack
        if self.bcsTimeDependent or not self.bcsSet:
            self.bcsSet=True
            #Dirichlet boundary conditions
            self.numericalFlux.setDirichletValues(self.ebqe)
            #Flux boundary conditions
            for ci,fbcObject  in self.fluxBoundaryConditionsObjectsDict.iteritems():
                for t,g in fbcObject.advectiveFluxBoundaryConditionsDict.iteritems():
                    if self.coefficients.advection.has_key(ci):
                        self.ebqe[('advectiveFlux_bc',ci)][t[0],t[1]] = g(self.ebqe[('x')][t[0],t[1]],self.timeIntegration.t)
                        self.ebqe[('advectiveFlux_bc_flag',ci)][t[0],t[1]] = 1
                for ck,diffusiveFluxBoundaryConditionsDict in fbcObject.diffusiveFluxBoundaryConditionsDictDict.iteritems():
                    for t,g in diffusiveFluxBoundaryConditionsDict.iteritems():
                        self.ebqe[('diffusiveFlux_bc',ck,ci)][t[0],t[1]] = g(self.ebqe[('x')][t[0],t[1]],self.timeIntegration.t)
                        self.ebqe[('diffusiveFlux_bc_flag',ck,ci)][t[0],t[1]] = 1
        r.fill(0.0)
        self.Ct_sge = 4.0
        self.Cd_sge = 36.0
        #TODO how to request problem specific evaluations from coefficient class
        if 'evaluateForcingTerms' in dir(self.coefficients):
            self.coefficients.evaluateForcingTerms(self.timeIntegration.t,self.q,self.mesh,
                                                   self.u[0].femSpace.elementMaps.psi,self.mesh.elementNodesArray)
        self.coefficients.wettedAreas[:]  = 0.0
        self.coefficients.netForces_p[:,:]  = 0.0
        self.coefficients.netForces_v[:,:]  = 0.0
        self.coefficients.netMoments[:,:] = 0.0

        if self.forceStrongConditions:
            for cj in range(len(self.dirichletConditionsForceDOF)):
                for dofN,g in self.dirichletConditionsForceDOF[cj].DOFBoundaryConditionsDict.iteritems():
                    if cj == 0:
                        self.u[cj].dof[dofN] = g(self.dirichletConditionsForceDOF[cj].DOFBoundaryPointDict[dofN],self.timeIntegration.t)
                    else:
                        self.u[cj].dof[dofN] = g(self.dirichletConditionsForceDOF[cj].DOFBoundaryPointDict[dofN],self.timeIntegration.t) + self.MOVING_DOMAIN*self.mesh.nodeVelocityArray[dofN,cj-1]

        self.rans2p.calculateResidual(self.coefficients.NONCONSERVATIVE_FORM,
                                      self.coefficients.MOMENTUM_SGE,
                                      self.coefficients.PRESSURE_SGE,
                                      self.coefficients.VELOCITY_SGE,
                                      self.coefficients.numerical_viscosity,
                                      #element
                                      self.u[0].femSpace.elementMaps.psi,
                                      self.u[0].femSpace.elementMaps.grad_psi,
                                      self.mesh.nodeArray,
                                      self.mesh.nodeVelocityArray,
                                      self.MOVING_DOMAIN,
                                      self.mesh.elementNodesArray,
                                      self.elementQuadratureWeights[('u',0)],
                                      self.u[0].femSpace.psi,
                                      self.u[0].femSpace.grad_psi,
                                      self.u[0].femSpace.psi,
                                      self.u[0].femSpace.grad_psi,
                                      self.u[1].femSpace.psi,
                                      self.u[1].femSpace.grad_psi,
                                      self.u[1].femSpace.psi,
                                      self.u[1].femSpace.grad_psi,
                                      #element boundary
                                      self.u[0].femSpace.elementMaps.psi_trace,
                                      self.u[0].femSpace.elementMaps.grad_psi_trace,
                                      self.elementBoundaryQuadratureWeights[('u',0)],
                                      self.u[0].femSpace.psi_trace,
                                      self.u[0].femSpace.grad_psi_trace,
                                      self.u[0].femSpace.psi_trace,
                                      self.u[0].femSpace.grad_psi_trace,
                                      self.u[1].femSpace.psi_trace,
                                      self.u[1].femSpace.grad_psi_trace,
                                      self.u[1].femSpace.psi_trace,
                                      self.u[1].femSpace.grad_psi_trace,
                                      self.u[0].femSpace.elementMaps.boundaryNormals,
                                      self.u[0].femSpace.elementMaps.boundaryJacobians,
                                      #physics
                                      self.eb_adjoint_sigma,
                                      self.elementDiameter,#mesh.elementDiametersArray,
                                      self.mesh.nodeDiametersArray,
                                      self.stabilization.hFactor,
                                      self.mesh.nElements_global,
                                      self.mesh.nElementBoundaries_owned,
                                      self.coefficients.useRBLES,
                                      self.coefficients.useMetrics,
                                      self.timeIntegration.alpha_bdf,
                                      self.coefficients.epsFact_density,
                                      self.coefficients.epsFact,
                                      self.coefficients.sigma,
                                      self.coefficients.rho_0,
                                      self.coefficients.nu_0,
                                      self.coefficients.rho_1,
                                      self.coefficients.nu_1,
                                      self.coefficients.smagorinskyConstant,
                                      self.coefficients.turbulenceClosureModel,
                                      self.Ct_sge,
                                      self.Cd_sge,
                                      self.shockCapturing.shockCapturingFactor,
                                      self.numericalFlux.penalty_constant,
                                      #VRANS start
                                      self.coefficients.epsFact_solid,
                                      self.coefficients.q_phi_solid,
                                      self.coefficients.q_velocity_solid,
                                      self.coefficients.q_porosity,
                                      self.coefficients.q_dragAlpha,
                                      self.coefficients.q_dragBeta,
                                      self.q[('r',0)],
                                      self.coefficients.q_turb_var[0],
                                      self.coefficients.q_turb_var[1],
                                      self.coefficients.q_turb_var_grad[0],
                                      self.q['eddy_viscosity'],
                                      #VRANS end
                                      self.u[0].femSpace.dofMap.l2g,
                                      self.u[1].femSpace.dofMap.l2g,
                                      self.u[0].dof,
                                      self.u[1].dof,
                                      self.u[2].dof,
                                      self.u[3].dof,
                                      self.coefficients.g,
                                      self.coefficients.useVF,
                                      self.coefficients.q_vf,
                                      self.coefficients.q_phi,
                                      self.coefficients.q_n,
                                      self.coefficients.q_kappa,
                                      self.timeIntegration.m_tmp[1],
                                      self.timeIntegration.m_tmp[2],
                                      self.timeIntegration.m_tmp[3],
                                      self.q[('f',0)],
                                      self.timeIntegration.beta_bdf[1],
                                      self.timeIntegration.beta_bdf[2],
                                      self.timeIntegration.beta_bdf[3],
                                      self.q['dV'],
                                      self.q['dV_last'],
                                      self.stabilization.v_last,
                                      self.q[('cfl',0)],
                                      self.q[('numDiff',1,1)],
                                      self.q[('numDiff',2,2)],
                                      self.q[('numDiff',3,3)],
                                      self.shockCapturing.numDiff_last[1],
                                      self.shockCapturing.numDiff_last[2],
                                      self.shockCapturing.numDiff_last[3],
                                      self.coefficients.sdInfo[(1,1)][0],self.coefficients.sdInfo[(1,1)][1],
                                      self.coefficients.sdInfo[(1,2)][0],self.coefficients.sdInfo[(1,2)][1],
                                      self.coefficients.sdInfo[(1,3)][0],self.coefficients.sdInfo[(1,3)][1],
                                      self.coefficients.sdInfo[(2,2)][0],self.coefficients.sdInfo[(2,2)][1],
                                      self.coefficients.sdInfo[(2,1)][0],self.coefficients.sdInfo[(2,1)][1],
                                      self.coefficients.sdInfo[(2,3)][0],self.coefficients.sdInfo[(2,3)][1],
                                      self.coefficients.sdInfo[(3,3)][0],self.coefficients.sdInfo[(3,3)][1],
                                      self.coefficients.sdInfo[(3,1)][0],self.coefficients.sdInfo[(3,1)][1],
                                      self.coefficients.sdInfo[(3,2)][0],self.coefficients.sdInfo[(3,2)][1],
                                      self.offset[0],self.offset[1],self.offset[2],self.offset[3],
                                      self.stride[0],self.stride[1],self.stride[2],self.stride[3],
                                      r,
                                      self.mesh.nExteriorElementBoundaries_global,
                                      self.mesh.exteriorElementBoundariesArray,
                                      self.mesh.elementBoundaryElementsArray,
                                      self.mesh.elementBoundaryLocalElementBoundariesArray,
                                      self.coefficients.ebqe_vf,
                                      self.coefficients.bc_ebqe_vf,
                                      self.coefficients.ebqe_phi,
                                      self.coefficients.bc_ebqe_phi,
                                      self.coefficients.ebqe_n,
                                      self.coefficients.ebqe_kappa,
                                      #VRANS start
                                      self.coefficients.ebqe_porosity,
                                      self.coefficients.ebqe_turb_var[0],
                                      self.coefficients.ebqe_turb_var[1],
                                      #VRANS end
                                      self.numericalFlux.isDOFBoundary[0],
                                      self.numericalFlux.isDOFBoundary[1],
                                      self.numericalFlux.isDOFBoundary[2],
                                      self.numericalFlux.isDOFBoundary[3],
                                      self.ebqe[('advectiveFlux_bc_flag',0)],
                                      self.ebqe[('advectiveFlux_bc_flag',1)],
                                      self.ebqe[('advectiveFlux_bc_flag',2)],
                                      self.ebqe[('advectiveFlux_bc_flag',3)],
                                      self.ebqe[('diffusiveFlux_bc_flag',1,1)],
                                      self.ebqe[('diffusiveFlux_bc_flag',2,2)],
                                      self.ebqe[('diffusiveFlux_bc_flag',3,3)],
                                      self.numericalFlux.ebqe[('u',0)],
                                      self.ebqe[('advectiveFlux_bc',0)],
                                      self.ebqe[('advectiveFlux_bc',1)],
                                      self.ebqe[('advectiveFlux_bc',2)],
                                      self.ebqe[('advectiveFlux_bc',3)],
                                      self.numericalFlux.ebqe[('u',1)],
                                      self.ebqe[('diffusiveFlux_bc',1,1)],
                                      self.ebqe['penalty'],
                                      self.numericalFlux.ebqe[('u',2)],
                                      self.ebqe[('diffusiveFlux_bc',2,2)],
                                      self.numericalFlux.ebqe[('u',3)],
                                      self.ebqe[('diffusiveFlux_bc',3,3)],
                                      self.q['x'],
                                      self.q[('velocity',0)],
                                      self.ebqe[('velocity',0)],
                                      self.ebq_global[('totalFlux',0)],
                                      self.elementResidual[0],
                                      self.mesh.elementMaterialTypes,
                                      self.mesh.elementBoundaryMaterialTypes,
                                      self.coefficients.barycenters,
                                      self.coefficients.wettedAreas,
                                      self.coefficients.netForces_p,
                                      self.coefficients.netForces_v,
                                      self.coefficients.netMoments,
            self.q['velocityError'],
            self.velocityErrorNodal)
	from proteus.flcbdfWrappers import globalSum
        for i in range(self.coefficients.netForces_p.shape[0]):
            self.coefficients.wettedAreas[i] = globalSum(self.coefficients.wettedAreas[i])
            for I in range(3):
                self.coefficients.netForces_p[i,I]  = globalSum(self.coefficients.netForces_p[i,I])
                self.coefficients.netForces_v[i,I]  = globalSum(self.coefficients.netForces_v[i,I])
                self.coefficients.netMoments[i,I] = globalSum(self.coefficients.netMoments[i,I])
	if self.forceStrongConditions:#
	    for cj in range(len(self.dirichletConditionsForceDOF)):#
		for dofN,g in self.dirichletConditionsForceDOF[cj].DOFBoundaryConditionsDict.iteritems():
                    if cj == 0:
                        r[self.offset[cj]+self.stride[cj]*dofN] = self.u[cj].dof[dofN] - g(self.dirichletConditionsForceDOF[cj].DOFBoundaryPointDict[dofN],self.timeIntegration.t)
                    else:
                        r[self.offset[cj]+self.stride[cj]*dofN] = self.u[cj].dof[dofN] - g(self.dirichletConditionsForceDOF[cj].DOFBoundaryPointDict[dofN],self.timeIntegration.t) - self.MOVING_DOMAIN*self.mesh.nodeVelocityArray[dofN,cj-1]


        cflMax=globalMax(self.q[('cfl',0)].max())*self.timeIntegration.dt
        logEvent("Maximum CFL = " + str(cflMax),level=2)
        if self.stabilization:
            self.stabilization.accumulateSubgridMassHistory(self.q)
        logEvent("Global residual",level=9,data=r)
        #mwf decide if this is reasonable for keeping solver statistics
        self.nonlinear_function_evaluations += 1
    def getJacobian(self,jacobian):
	cfemIntegrals.zeroJacobian_CSR(self.nNonzerosInJacobian,
				       jacobian)
        if self.nSpace_global == 2:
            self.csrRowIndeces[(0,3)]  = self.csrRowIndeces[(0,2)]
            self.csrColumnOffsets[(0,3)] = self.csrColumnOffsets[(0,2)]
            self.csrRowIndeces[(1,3)] = self.csrRowIndeces[(0,2)]
            self.csrColumnOffsets[(1,3)] = self.csrColumnOffsets[(0,2)]
            self.csrRowIndeces[(2,3)] = self.csrRowIndeces[(0,2)]
            self.csrColumnOffsets[(2,3)] = self.csrColumnOffsets[(0,2)]
            self.csrRowIndeces[(3,0)] = self.csrRowIndeces[(2,0)]
            self.csrColumnOffsets[(3,0)] = self.csrColumnOffsets[(2,0)]
            self.csrRowIndeces[(3,1)] = self.csrRowIndeces[(2,0)]
            self.csrColumnOffsets[(3,1)] = self.csrColumnOffsets[(2,0)]
            self.csrRowIndeces[(3,2)] = self.csrRowIndeces[(2,0)]
            self.csrColumnOffsets[(3,2)] = self.csrColumnOffsets[(2,0)]
            self.csrRowIndeces[(3,3)] = self.csrRowIndeces[(2,0)]
            self.csrColumnOffsets[(3,3)] = self.csrColumnOffsets[(2,0)]
            self.csrColumnOffsets_eb[(0,3)] = self.csrColumnOffsets[(0,2)]
            self.csrColumnOffsets_eb[(1,3)] = self.csrColumnOffsets[(0,2)]
            self.csrColumnOffsets_eb[(2,3)] = self.csrColumnOffsets[(0,2)]
            self.csrColumnOffsets_eb[(3,0)] = self.csrColumnOffsets[(0,2)]
            self.csrColumnOffsets_eb[(3,1)] = self.csrColumnOffsets[(0,2)]
            self.csrColumnOffsets_eb[(3,2)] = self.csrColumnOffsets[(0,2)]
            self.csrColumnOffsets_eb[(3,3)] = self.csrColumnOffsets[(0,2)]

        self.rans2p.calculateJacobian(self.coefficients.NONCONSERVATIVE_FORM,
                                      self.coefficients.MOMENTUM_SGE,
                                      self.coefficients.PRESSURE_SGE,
                                      self.coefficients.VELOCITY_SGE,
                                      #element
            self.u[0].femSpace.elementMaps.psi,
                                      self.u[0].femSpace.elementMaps.grad_psi,
                                      self.mesh.nodeArray,
                                      self.mesh.nodeVelocityArray,
                                      self.MOVING_DOMAIN,
                                      self.mesh.elementNodesArray,
                                      self.elementQuadratureWeights[('u',0)],
                                      self.u[0].femSpace.psi,
                                      self.u[0].femSpace.grad_psi,
                                      self.u[0].femSpace.psi,
                                      self.u[0].femSpace.grad_psi,
                                      self.u[1].femSpace.psi,
                                      self.u[1].femSpace.grad_psi,
                                      self.u[1].femSpace.psi,
                                      self.u[1].femSpace.grad_psi,
                                      #element boundary
            self.u[0].femSpace.elementMaps.psi_trace,
                                      self.u[0].femSpace.elementMaps.grad_psi_trace,
                                      self.elementBoundaryQuadratureWeights[('u',0)],
                                      self.u[0].femSpace.psi_trace,
                                      self.u[0].femSpace.grad_psi_trace,
                                      self.u[0].femSpace.psi_trace,
                                      self.u[0].femSpace.grad_psi_trace,
                                      self.u[1].femSpace.psi_trace,
                                      self.u[1].femSpace.grad_psi_trace,
                                      self.u[1].femSpace.psi_trace,
                                      self.u[1].femSpace.grad_psi_trace,
                                      self.u[0].femSpace.elementMaps.boundaryNormals,
                                      self.u[0].femSpace.elementMaps.boundaryJacobians,
                                      self.eb_adjoint_sigma,
                                      self.elementDiameter,#mesh.elementDiametersArray,
                                      self.mesh.nodeDiametersArray,
                                      self.stabilization.hFactor,
                                      self.mesh.nElements_global,
                                      self.coefficients.useRBLES,
                                      self.coefficients.useMetrics,
                                      self.timeIntegration.alpha_bdf,
                                      self.coefficients.epsFact_density,
                                      self.coefficients.epsFact,
                                      self.coefficients.sigma,
                                      self.coefficients.rho_0,
                                      self.coefficients.nu_0,
                                      self.coefficients.rho_1,
                                      self.coefficients.nu_1,
                                      self.coefficients.smagorinskyConstant,
                                      self.coefficients.turbulenceClosureModel,
                                      self.Ct_sge,
                                      self.Cd_sge,
                                      self.shockCapturing.shockCapturingFactor,
                                      self.numericalFlux.penalty_constant,
                                      #VRANS start
            self.coefficients.epsFact_solid,
                                      self.coefficients.q_phi_solid,
                                      self.coefficients.q_velocity_solid,
                                      self.coefficients.q_porosity,
                                      self.coefficients.q_dragAlpha,
                                      self.coefficients.q_dragBeta,
                                      self.q[('r',0)],
                                      self.coefficients.q_turb_var[0],
                                      self.coefficients.q_turb_var[1],
                                      self.coefficients.q_turb_var_grad[0],
                                      #VRANS end
            self.u[0].femSpace.dofMap.l2g,
                                      self.u[1].femSpace.dofMap.l2g,
                                      self.u[0].dof,
                                      self.u[1].dof,
                                      self.u[2].dof,
                                      self.u[3].dof,
                                      self.coefficients.g,
                                      self.coefficients.useVF,
                                      self.coefficients.q_vf,
                                      self.coefficients.q_phi,
                                      self.coefficients.q_n,
                                      self.coefficients.q_kappa,
                                      self.timeIntegration.beta_bdf[1],
                                      self.timeIntegration.beta_bdf[2],
                                      self.timeIntegration.beta_bdf[3],
                                      self.q['dV'],
                                      self.q['dV_last'],
                                      self.stabilization.v_last,
                                      self.q[('cfl',0)],
                                      self.shockCapturing.numDiff_last[1],
                                      self.shockCapturing.numDiff_last[2],
                                      self.shockCapturing.numDiff_last[3],
                                      self.coefficients.sdInfo[(1,1)][0],self.coefficients.sdInfo[(1,1)][1],
                                      self.coefficients.sdInfo[(1,2)][0],self.coefficients.sdInfo[(1,2)][1],
                                      self.coefficients.sdInfo[(1,3)][0],self.coefficients.sdInfo[(1,3)][1],
                                      self.coefficients.sdInfo[(2,2)][0],self.coefficients.sdInfo[(2,2)][1],
                                      self.coefficients.sdInfo[(2,1)][0],self.coefficients.sdInfo[(2,1)][1],
                                      self.coefficients.sdInfo[(2,3)][0],self.coefficients.sdInfo[(2,3)][1],
                                      self.coefficients.sdInfo[(3,3)][0],self.coefficients.sdInfo[(3,3)][1],
                                      self.coefficients.sdInfo[(3,1)][0],self.coefficients.sdInfo[(3,1)][1],
                                      self.coefficients.sdInfo[(3,2)][0],self.coefficients.sdInfo[(3,2)][1],
                                      self.csrRowIndeces[(0,0)],self.csrColumnOffsets[(0,0)],
                                      self.csrRowIndeces[(0,1)],self.csrColumnOffsets[(0,1)],
                                      self.csrRowIndeces[(0,2)],self.csrColumnOffsets[(0,2)],
                                      self.csrRowIndeces[(0,3)],self.csrColumnOffsets[(0,3)],
                                      self.csrRowIndeces[(1,0)],self.csrColumnOffsets[(1,0)],
                                      self.csrRowIndeces[(1,1)],self.csrColumnOffsets[(1,1)],
                                      self.csrRowIndeces[(1,2)],self.csrColumnOffsets[(1,2)],
                                      self.csrRowIndeces[(1,3)],self.csrColumnOffsets[(1,3)],
                                      self.csrRowIndeces[(2,0)],self.csrColumnOffsets[(2,0)],
                                      self.csrRowIndeces[(2,1)],self.csrColumnOffsets[(2,1)],
                                      self.csrRowIndeces[(2,2)],self.csrColumnOffsets[(2,2)],
                                      self.csrRowIndeces[(2,3)],self.csrColumnOffsets[(2,3)],
                                      self.csrRowIndeces[(3,0)],self.csrColumnOffsets[(3,0)],
                                      self.csrRowIndeces[(3,1)],self.csrColumnOffsets[(3,1)],
                                      self.csrRowIndeces[(3,2)],self.csrColumnOffsets[(3,2)],
                                      self.csrRowIndeces[(3,3)],self.csrColumnOffsets[(3,3)],
                                      jacobian,
                                      self.mesh.nExteriorElementBoundaries_global,
                                      self.mesh.exteriorElementBoundariesArray,
                                      self.mesh.elementBoundaryElementsArray,
                                      self.mesh.elementBoundaryLocalElementBoundariesArray,
                                      self.coefficients.ebqe_vf,
                                      self.coefficients.bc_ebqe_vf,
                                      self.coefficients.ebqe_phi,
                                      self.coefficients.bc_ebqe_phi,
                                      self.coefficients.ebqe_n,
                                      self.coefficients.ebqe_kappa,
                                      #VRANS start
            self.coefficients.ebqe_porosity,
                                      self.coefficients.ebqe_turb_var[0],
                                      self.coefficients.ebqe_turb_var[1],
                                      #VRANS end
            self.numericalFlux.isDOFBoundary[0],
                                      self.numericalFlux.isDOFBoundary[1],
                                      self.numericalFlux.isDOFBoundary[2],
                                      self.numericalFlux.isDOFBoundary[3],
                                      self.ebqe[('advectiveFlux_bc_flag',0)],
                                      self.ebqe[('advectiveFlux_bc_flag',1)],
                                      self.ebqe[('advectiveFlux_bc_flag',2)],
                                      self.ebqe[('advectiveFlux_bc_flag',3)],
                                      self.ebqe[('diffusiveFlux_bc_flag',1,1)],
                                      self.ebqe[('diffusiveFlux_bc_flag',2,2)],
                                      self.ebqe[('diffusiveFlux_bc_flag',3,3)],
                                      self.numericalFlux.ebqe[('u',0)],
                                      self.ebqe[('advectiveFlux_bc',0)],
                                      self.ebqe[('advectiveFlux_bc',1)],
                                      self.ebqe[('advectiveFlux_bc',2)],
                                      self.ebqe[('advectiveFlux_bc',3)],
                                      self.numericalFlux.ebqe[('u',1)],
                                      self.ebqe[('diffusiveFlux_bc',1,1)],
                                      self.ebqe['penalty'],
                                      self.numericalFlux.ebqe[('u',2)],
                                      self.ebqe[('diffusiveFlux_bc',2,2)],
                                      self.numericalFlux.ebqe[('u',3)],
                                      self.ebqe[('diffusiveFlux_bc',3,3)],
                                      self.csrColumnOffsets_eb[(0,0)],
                                      self.csrColumnOffsets_eb[(0,1)],
                                      self.csrColumnOffsets_eb[(0,2)],
                                      self.csrColumnOffsets_eb[(0,3)],
                                      self.csrColumnOffsets_eb[(1,0)],
                                      self.csrColumnOffsets_eb[(1,1)],
                                      self.csrColumnOffsets_eb[(1,2)],
                                      self.csrColumnOffsets_eb[(1,3)],
                                      self.csrColumnOffsets_eb[(2,0)],
                                      self.csrColumnOffsets_eb[(2,1)],
                                      self.csrColumnOffsets_eb[(2,2)],
                                      self.csrColumnOffsets_eb[(2,3)],
                                      self.csrColumnOffsets_eb[(3,0)],
                                      self.csrColumnOffsets_eb[(3,1)],
                                      self.csrColumnOffsets_eb[(3,2)],
                                      self.csrColumnOffsets_eb[(3,3)],
                                      self.mesh.elementMaterialTypes,
                                      self.mesh.elementBoundaryMaterialTypes)

        if not self.forceStrongConditions and max(numpy.linalg.norm(self.u[1].dof,numpy.inf),numpy.linalg.norm(self.u[2].dof,numpy.inf),numpy.linalg.norm(self.u[3].dof,numpy.inf)) < 1.0e-8:
            self.pp_hasConstantNullSpace=True
        else:
            self.pp_hasConstantNullSpace=False
        #Load the Dirichlet conditions directly into residual
        if self.forceStrongConditions:
            for cj in range(self.nc):
                for dofN in self.dirichletConditionsForceDOF[cj].DOFBoundaryConditionsDict.keys():
                    global_dofN = self.offset[cj]+self.stride[cj]*dofN
                    for i in range(self.rowptr[global_dofN],self.rowptr[global_dofN+1]):
                        if (self.colind[i] == global_dofN):
                            self.nzval[i] = 1.0
                        else:
                            self.nzval[i] = 0.0
                            #print "RBLES zeroing residual cj = %s dofN= %s global_dofN= %s " % (cj,dofN,global_dofN)
        logEvent("Jacobian ",level=10,data=jacobian)
        #mwf decide if this is reasonable for solver statistics
        self.nonlinear_function_jacobian_evaluations += 1
        return jacobian
    def calculateElementQuadrature(self,domainMoved=False):
        """
        Calculate the physical location and weights of the quadrature rules
        and the shape information at the quadrature points.

        This function should be called only when the mesh changes.
        """
        if self.postProcessing:
            self.u[0].femSpace.elementMaps.getValues(self.elementQuadraturePoints,
                                                      self.q['x'])
            self.u[0].femSpace.elementMaps.getJacobianValues(self.elementQuadraturePoints,
                                                             self.q['J'],
                                                             self.q['inverse(J)'],
                                                             self.q['det(J)'])
            self.u[0].femSpace.getBasisValues(self.elementQuadraturePoints,self.q[('v',0)])
        self.u[0].femSpace.elementMaps.getBasisValuesRef(self.elementQuadraturePoints)
        self.u[0].femSpace.elementMaps.getBasisGradientValuesRef(self.elementQuadraturePoints)
        self.u[0].femSpace.getBasisValuesRef(self.elementQuadraturePoints)
        self.u[0].femSpace.getBasisGradientValuesRef(self.elementQuadraturePoints)
        self.u[1].femSpace.getBasisValuesRef(self.elementQuadraturePoints)
        self.u[1].femSpace.getBasisGradientValuesRef(self.elementQuadraturePoints)
        self.coefficients.initializeElementQuadrature(self.timeIntegration.t,self.q)
        if self.stabilization is not None and not domainMoved:
            self.stabilization.initializeElementQuadrature(self.mesh,self.timeIntegration.t,self.q)
            self.stabilization.initializeTimeIntegration(self.timeIntegration)
        if self.shockCapturing is not None and not domainMoved:
            self.shockCapturing.initializeElementQuadrature(self.mesh,self.timeIntegration.t,self.q)
    def calculateElementBoundaryQuadrature(self, domainMoved=False):
        """
        Calculate the physical location and weights of the quadrature rules
        and the shape information at the quadrature points on element boundaries.

        This function should be called only when the mesh changes.
        """
        if self.postProcessing:
            self.u[0].femSpace.elementMaps.getValuesTrace(self.elementBoundaryQuadraturePoints,
                                                          self.ebq['x'])
            self.u[0].femSpace.elementMaps.getJacobianValuesTrace(self.elementBoundaryQuadraturePoints,
                                                                  self.ebq['inverse(J)'],
                                                                  self.ebq['g'],
                                                                  self.ebq['sqrt(det(g))'],
                                                                  self.ebq['n'])
            cfemIntegrals.copyLeftElementBoundaryInfo(self.mesh.elementBoundaryElementsArray,
                                                      self.mesh.elementBoundaryLocalElementBoundariesArray,
                                                      self.mesh.exteriorElementBoundariesArray,
                                                      self.mesh.interiorElementBoundariesArray,
                                                      self.ebq['x'],
                                                      self.ebq['n'],
                                                      self.ebq_global['x'],
                                                      self.ebq_global['n'])
            self.u[0].femSpace.elementMaps.getInverseValuesTrace(self.ebq['inverse(J)'],self.ebq['x'],self.ebq['hat(x)'])
            self.u[0].femSpace.elementMaps.getPermutations(self.ebq['hat(x)'])
            self.testSpace[0].getBasisValuesTrace(self.u[0].femSpace.elementMaps.permutations,
                                                  self.ebq['hat(x)'],
                                                  self.ebq[('w',0)])
            self.u[0].femSpace.getBasisValuesTrace(self.u[0].femSpace.elementMaps.permutations,
                                                                self.ebq['hat(x)'],
                                                                self.ebq[('v',0)])
            cfemIntegrals.calculateElementBoundaryIntegrationWeights(self.ebq['sqrt(det(g))'],
                                                                     self.elementBoundaryQuadratureWeights[('u',0)],
                                                                     self.ebq[('dS_u',0)])
    def calculateExteriorElementBoundaryQuadrature(self, domainMoved=False):
        """
        Calculate the physical location and weights of the quadrature rules
        and the shape information at the quadrature points on global element boundaries.

        This function should be called only when the mesh changes.
        """
        logEvent("initalizing ebqe vectors for post-procesing velocity")
        if self.postProcessing:
            self.u[0].femSpace.elementMaps.getValuesGlobalExteriorTrace(self.elementBoundaryQuadraturePoints,
                                                                    self.ebqe['x'])
            self.u[0].femSpace.elementMaps.getJacobianValuesGlobalExteriorTrace(self.elementBoundaryQuadraturePoints,
                                                                                self.ebqe['inverse(J)'],
                                                                                self.ebqe['g'],
                                                                                self.ebqe['sqrt(det(g))'],
                                                                                self.ebqe['n'])
            cfemIntegrals.calculateIntegrationWeights(self.ebqe['sqrt(det(g))'],
                                                              self.elementBoundaryQuadratureWeights[('u',0)],
                                                              self.ebqe[('dS_u',0)])
        #
        #get physical locations of element boundary quadrature points
        #
        #assume all components live on the same mesh
        logEvent("initalizing basis info")
        self.u[0].femSpace.elementMaps.getBasisValuesTraceRef(self.elementBoundaryQuadraturePoints)
        self.u[0].femSpace.elementMaps.getBasisGradientValuesTraceRef(self.elementBoundaryQuadraturePoints)
        self.u[0].femSpace.getBasisValuesTraceRef(self.elementBoundaryQuadraturePoints)
        self.u[0].femSpace.getBasisGradientValuesTraceRef(self.elementBoundaryQuadraturePoints)
        self.u[1].femSpace.getBasisValuesTraceRef(self.elementBoundaryQuadraturePoints)
        self.u[1].femSpace.getBasisGradientValuesTraceRef(self.elementBoundaryQuadraturePoints)
        self.u[0].femSpace.elementMaps.getValuesGlobalExteriorTrace(self.elementBoundaryQuadraturePoints,
                                                                    self.ebqe['x'])
        logEvent("setting flux boundary conditions")
        if not domainMoved:
            self.fluxBoundaryConditionsObjectsDict = dict([(cj,FluxBoundaryConditions(self.mesh,
                                                                                      self.nElementBoundaryQuadraturePoints_elementBoundary,
                                                                                      self.ebqe[('x')],
                                                                                      self.advectiveFluxBoundaryConditionsSetterDict[cj],
                                                                                      self.diffusiveFluxBoundaryConditionsSetterDictDict[cj]))
                                                           for cj in self.advectiveFluxBoundaryConditionsSetterDict.keys()])
            logEvent("initializing coefficients ebqe")
            self.coefficients.initializeGlobalExteriorElementBoundaryQuadrature(self.timeIntegration.t,self.ebqe)
        logEvent("done with ebqe")
    def estimate_mt(self):
        pass
    def calculateSolutionAtQuadrature(self):
        pass
    def calculateAuxiliaryQuantitiesAfterStep(self):
        if self.postProcessing and self.conservativeFlux:
            self.rans2p.calculateVelocityAverage(self.mesh.nExteriorElementBoundaries_global,
                                                 self.mesh.exteriorElementBoundariesArray,
                                                 self.mesh.nInteriorElementBoundaries_global,
                                                 self.mesh.interiorElementBoundariesArray,
                                                 self.mesh.elementBoundaryElementsArray,
                                                 self.mesh.elementBoundaryLocalElementBoundariesArray,
                                                 self.mesh.nodeArray,
                                                 self.mesh.nodeVelocityArray,
                                                 self.MOVING_DOMAIN,
                                                 self.mesh.elementNodesArray,
                                                 self.u[0].femSpace.elementMaps.psi_trace,
                                                 self.u[0].femSpace.elementMaps.grad_psi_trace,
                                                 self.u[0].femSpace.elementMaps.boundaryNormals,
                                                 self.u[0].femSpace.elementMaps.boundaryJacobians,
                                                 self.u[1].femSpace.dofMap.l2g,
                                                 self.u[1].dof,
                                                 self.u[2].dof,
                                                 self.u[3].dof,
                                                 self.u[1].femSpace.psi_trace,
                                                 self.ebqe[('velocity',0)],
                                                 self.ebq_global[('velocityAverage',0)])
            if self.movingDomain:
                logEvent("Element Quadrature",level=3)
                self.calculateElementQuadrature(domainMoved=True)
                logEvent("Element Boundary Quadrature",level=3)
                self.calculateElementBoundaryQuadrature(domainMoved=True)
                logEvent("Global Exterior Element Boundary Quadrature",level=3)
                self.calculateExteriorElementBoundaryQuadrature(domainMoved=True)
                for ci in range(len(self.velocityPostProcessor.vpp_algorithms)):
                    for cj in self.velocityPostProcessor.vpp_algorithms[ci].updateConservationJacobian.keys():
                        self.velocityPostProcessor.vpp_algorithms[ci].updateWeights()
                        self.velocityPostProcessor.vpp_algorithms[ci].computeGeometricInfo()
                        self.velocityPostProcessor.vpp_algorithms[ci].updateConservationJacobian[cj] = True
        self.q['velocityError'][:]=self.q[('velocity',0)]
        OneLevelTransport.calculateAuxiliaryQuantitiesAfterStep(self)
        if  self.coefficients.nd ==3:
            self.q[('cfl',0)][:] = np.sqrt(self.q[('velocity',0)][...,0]*self.q[('velocity',0)][...,0] +
                                           self.q[('velocity',0)][...,1]*self.q[('velocity',0)][...,1] +
                                           self.q[('velocity',0)][...,2]*self.q[('velocity',0)][...,2])/self.elementDiameter[:,np.newaxis]
        else:
            self.q[('cfl',0)][:] = np.sqrt(self.q[('velocity',0)][...,0]*self.q[('velocity',0)][...,0] +
                                           self.q[('velocity',0)][...,1]*self.q[('velocity',0)][...,1])/self.elementDiameter[:,np.newaxis]
        self.q['velocityError']-=self.q[('velocity',0)]

    def updateAfterMeshMotion(self):
        pass

def getErgunDrag(porosity, meanGrainSize,viscosity):
    #cek hack, this doesn't seem right
    #cek todo look up correct Ergun model for alpha and beta
    voidFrac=1.0-porosity
    if voidFrac > 1.0e-6:
        dragBeta = porosity*porosity*porosity*meanGrainSize*1.0e-2/voidFrac
    if (porosity > epsZero and meanGrainSize > epsZero):
       	dragAlpha = viscosity*180.0*voidFrac*voidFrac/(meanGrainSize*meanGrainSize*porosity)<|MERGE_RESOLUTION|>--- conflicted
+++ resolved
@@ -719,15 +719,12 @@
         self.model.dt_last = self.model.timeIntegration.dt
         self.model.q['dV_last'][:] = self.model.q['dV']
         if self.comm.isMaster():
-<<<<<<< HEAD
-=======
             logEvent("wettedAreas\n"+
                      `self.wettedAreas[:]` +
                      "\nForces_p\n" +
                      `self.netForces_p[:,:]` +
                      "\nForces_v\n" +
                      `self.netForces_v[:,:]`)
->>>>>>> 5f321716
             self.wettedAreaHistory.write("%21.16e\n" % (self.wettedAreas[-1],))
             self.forceHistory_p.write("%21.16e %21.16e %21.16e\n" %tuple(self.netForces_p[-1,:]))
             self.forceHistory_p.flush()
