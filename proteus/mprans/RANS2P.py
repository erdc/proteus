--- conflicted
+++ resolved
@@ -216,16 +216,13 @@
                  ball_radius=None,
                  ball_velocity=None,
                  ball_angular_velocity=None,
-<<<<<<< HEAD
+                 ball_center_acceleration=None,
+                 ball_angular_acceleration=None,
+                 ball_density=None,
                  particle_velocities=None,
                  particle_centroids=None,
                  particle_sdfList=[],
                  particle_velocityList=[],
-=======
-                 ball_center_acceleration=None,
-                 ball_angular_acceleration=None,
-                 ball_density=None,
->>>>>>> f463debe
                  nParticles = 0,
                  particle_epsFact=3.0,
                  particle_alpha=1000.0,
@@ -263,31 +260,27 @@
             self.ball_angular_velocity = numpy.zeros((self.nParticles,3),'d')
         else:
             self.ball_angular_velocity = ball_angular_velocity
-<<<<<<< HEAD
+
+        if ball_center_acceleration is None:
+            self.ball_center_acceleration = numpy.zeros((self.nParticles,3),'d')
+        else:
+            self.ball_center_acceleration = ball_center_acceleration
+
+        if ball_angular_acceleration is None:
+        else:
+            self.ball_angular_acceleration = ball_angular_acceleration
+
+        if ball_density is None:
+            self.ball_density = rho_0*numpy.ones((self.nParticles,1),'d')
+        else:
+            self.ball_density = ball_density
         if particle_centroids is None:
             self.particle_centroids = 1e10*numpy.zeros((self.nParticles,3),'d')
         else:
             self.particle_centroids = particle_centroids
         self.particle_sdfList = particle_sdfList
         self.particle_velocityList = particle_velocityList
-=======
-
-        if ball_center_acceleration is None:
-            self.ball_center_acceleration = numpy.zeros((self.nParticles,3),'d')
-        else:
-            self.ball_center_acceleration = ball_center_acceleration
-
-        if ball_angular_acceleration is None:
-            self.ball_angular_acceleration = numpy.zeros((self.nParticles,3),'d')
-        else:
-            self.ball_angular_acceleration = ball_angular_acceleration
-
-        if ball_density is None:
-            self.ball_density = rho_0*numpy.ones((self.nParticles,1),'d')
-        else:
-            self.ball_density = ball_density
->>>>>>> f463debe
-
+        
         self.LAG_LES=LAG_LES
         self.phaseFunction=phaseFunction
         self.NONCONSERVATIVE_FORM=NONCONSERVATIVE_FORM
@@ -1790,7 +1783,9 @@
                                       self.coefficients.ball_radius,
                                       self.coefficients.ball_velocity,
                                       self.coefficients.ball_angular_velocity,
-<<<<<<< HEAD
+                                      self.coefficients.ball_center_acceleration,
+                                      self.coefficients.ball_angular_acceleration,
+                                      self.coefficients.ball_density,
                                       self.coefficients.particle_signed_distances,
                                       self.coefficients.particle_signed_distance_normals,
                                       self.coefficients.particle_velocities,
@@ -1798,11 +1793,6 @@
                                       self.coefficients.ebq_global_phi_s,
                                       self.coefficients.ebq_global_grad_phi_s,
                                       self.coefficients.ebq_particle_velocity_s,
-=======
-                                      self.coefficients.ball_center_acceleration,
-                                      self.coefficients.ball_angular_acceleration,
-                                      self.coefficients.ball_density,
->>>>>>> f463debe
                                       self.coefficients.nParticles,
                                       self.coefficients.particle_netForces,
                                       self.coefficients.particle_netMoments,
@@ -2094,7 +2084,9 @@
                                       self.coefficients.ball_radius,
                                       self.coefficients.ball_velocity,
                                       self.coefficients.ball_angular_velocity,
-<<<<<<< HEAD
+                                      self.coefficients.ball_center_acceleration,
+                                      self.coefficients.ball_angular_acceleration,
+                                      self.coefficients.ball_density,
                                       self.coefficients.particle_signed_distances,
                                       self.coefficients.particle_signed_distance_normals,
                                       self.coefficients.particle_velocities,
@@ -2104,11 +2096,6 @@
                                       self.coefficients.ebq_particle_velocity_s,
                                       self.coefficients.phi_s,
                                       self.coefficients.phisField,
-=======
-                                      self.coefficients.ball_center_acceleration,
-                                      self.coefficients.ball_angular_acceleration,
-                                      self.coefficients.ball_density,
->>>>>>> f463debe
                                       self.coefficients.nParticles,
                                       self.mesh.nElements_owned,
                                       self.coefficients.particle_nitsche,
