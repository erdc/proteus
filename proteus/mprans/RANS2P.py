"""
Optimized  Two-Phase Reynolds Averaged Navier-Stokes
"""
from __future__ import division
from builtins import str
from builtins import range
from past.utils import old_div
import math
import proteus
import sys
from proteus.mprans.cRANS2P import *
from proteus.mprans.cRANS2P2D import *
from proteus import Profiling
from proteus import LinearAlgebraTools as LAT
from proteus.Comm import (globalSum,
                          globalMax)

class SubgridError(proteus.SubgridError.SGE_base):
    """
    Create a SubgridError  object for two-phase incompressible flow

    The VMS subgrid error approximation

    Parameters
    ----------
        coefficients  : proteus.TransportCoefficients.TC_base
            The coefficients object
        nd            : int
            Number of space  dimensions
        lag           : bool
            Use prior time step to calculate
        nStepsToDelay : int
            Lag only after nSteps
        hFactor       : float
            scaling factor based on order
        noPressureStabilization : bool
            turn off pressure stab
    """

    def __init__(self, coefficients, nd, lag=False, nStepsToDelay=1, hFactor=1.0, noPressureStabilization=False):
        self.noPressureStabilization = noPressureStabilization
        proteus.SubgridError.SGE_base.__init__(self, coefficients, nd, lag)
        coefficients.stencil[0].add(0)
        self.hFactor = hFactor
        self.nStepsToDelay = nStepsToDelay
        self.nSteps = 0
        if self.lag:
            logEvent("RANS2P.SubgridError: lagging requested but must lag the first step; switching lagging off and delaying")
            #Ensure nStepsToDelay value makes sense by throwing an error
            if(self.nStepsToDelay is None or self.nStepsToDelay < 1):
                sys.exit("RANS2P.SubgridError: nStepsToDelay cannot be None or < 1 with lagging, please specify an integer: nStepsToDelay>=1")

    def initializeElementQuadrature(self, mesh, t, cq):
        """
        Allocated or set additional arrays for values at element quadrature

        Parameters
        ----------
        mesh : proteus.MeshTools.Mesh
           The mesh for the domain
        t    : float
           The current time
        cq   : dict
           The dictionary of element quadrature arrrays
        """
        import copy
        self.cq = cq
        #default behavior is to set v_last to point to cq[('velocity')]
        self.v_last = self.cq[('velocity', 0)]

    def updateSubgridErrorHistory(self, initializationPhase=False):
        if self.lag:
            if self.nSteps > self.nStepsToDelay:
                #at this point, v_last must be a separate object
                #update the values of v_last based on cq[('velocity')]
                self.v_last[:] = self.cq[('velocity', 0)]
            elif self.nSteps == self.nStepsToDelay:
                logEvent("RANS2P.SubgridError: switched to lagged subgrid error")
                #create a separate object identical to cq[('velocity')] 
                self.v_last = self.cq[('velocity', 0)].copy()
            else:
                pass
            self.nSteps += 1


    def calculateSubgridError(self, q):
        pass


class NumericalFlux(proteus.NumericalFlux.NavierStokes_Advection_DiagonalUpwind_Diffusion_SIPG_exterior):
    hasInterior = False

    def __init__(self, vt, getPointwiseBoundaryConditions,
                 getAdvectiveFluxBoundaryConditions,
                 getDiffusiveFluxBoundaryConditions,
                 getPeriodicBoundaryConditions=None):
        proteus.NumericalFlux.NavierStokes_Advection_DiagonalUpwind_Diffusion_SIPG_exterior.__init__(self, vt, getPointwiseBoundaryConditions,
                                                                                                     getAdvectiveFluxBoundaryConditions,
                                                                                                     getDiffusiveFluxBoundaryConditions, getPeriodicBoundaryConditions)
        self.penalty_constant = 2.0
        self.includeBoundaryAdjoint = True
        self.boundaryAdjoint_sigma = 1.0
        self.hasInterior = False


class ShockCapturing(proteus.ShockCapturing.ShockCapturing_base):
    def __init__(self, coefficients, nd, shockCapturingFactor=0.25, lag=False, nStepsToDelay=1):
        proteus.ShockCapturing.ShockCapturing_base.__init__(self, coefficients, nd, shockCapturingFactor, lag)
        self.nStepsToDelay = nStepsToDelay
        self.nSteps = 0
        if self.lag:
            logEvent("RANS2P.ShockCapturing: lagging requested but must lag the first step; switching lagging off and delaying")
            #Ensure nStepsToDelay value makes sense by throwing an error
            if(self.nStepsToDelay is None or self.nStepsToDelay < 1):
                sys.exit("RANS2P.ShockCapturing: nStepsToDelay cannot be None or < 1 with lagging, please specify an integer: nStepsToDelay>=1")

    def initializeElementQuadrature(self, mesh, t, cq):
        self.mesh = mesh
        self.numDiff = {}
        self.numDiff_last = {}
        #default behavior is to set both numDiff_last and numDiff to point to cq[('numDiff')]
        for ci in range(1, 4):
            self.numDiff[ci] = cq[('numDiff', ci, ci)]
            self.numDiff_last[ci] = cq[('numDiff', ci, ci)]

    def updateShockCapturingHistory(self):
        if self.lag:
            if self.nSteps > self.nStepsToDelay:
                #numDiff_last is a different object
                #update the values of numDiff_last based on numDiff, 
                for ci in range(1, 4):
                    self.numDiff_last[ci][:] = self.numDiff[ci]
            elif self.nSteps == self.nStepsToDelay:
                logEvent("RANS2P.ShockCapturing: switched to lagged shock capturing")
                #if lagging, then create a separate object identical to numDiff 
                for ci in range(1, 4):
                    self.numDiff_last[ci] = self.numDiff[ci].copy()
            else:
                pass
            self.nSteps += 1

            logEvent("RANS2P: max numDiff_1 %e numDiff_2 %e numDiff_3 %e" % (globalMax(self.numDiff_last[1].max()),
                                                                         globalMax(self.numDiff_last[2].max()),
                                                                         globalMax(self.numDiff_last[3].max())))
class Coefficients(proteus.TransportCoefficients.TC_base):
    """
    The coefficients for two incompresslble fluids governed by the Navier-Stokes equations and separated by a sharp interface represented by a level set function

    Notes
    -----
    The PRESSURE_PROJECTION_STABILIZATION flag allows the user to use
    the Bochev-Dohrmann-Gunzburger stabilization introduced in
    Stabilization of Low-Order Mixed Finite Elements for the  Stokes
    Equation.  This option should be turned off for most problems,
    but in some instances it may produced better preconditioning
    results than the full SGE approach.
    """
    from proteus.ctransportCoefficients import TwophaseNavierStokes_ST_LS_SO_2D_Evaluate
    from proteus.ctransportCoefficients import TwophaseNavierStokes_ST_LS_SO_3D_Evaluate
    from proteus.ctransportCoefficients import TwophaseNavierStokes_ST_LS_SO_2D_Evaluate_sd
    from proteus.ctransportCoefficients import TwophaseNavierStokes_ST_LS_SO_3D_Evaluate_sd

    def __init__(self,
                 epsFact=1.5,
                 sigma=72.8,
                 rho_0=998.2, nu_0=1.004e-6,
                 rho_1=1.205, nu_1=1.500e-5,
                 g=[0.0, 0.0, -9.8],
                 nd=3,
                 ME_model=0,
                 CLSVOF_model=None,
                 LS_model=None,
                 VF_model=None,
                 KN_model=None,
                 Closure_0_model=None,  # Turbulence closure model
                 Closure_1_model=None,  # Second possible Turbulence closure model
                 epsFact_density=None,
                 stokes=False,
                 sd=True,
                 movingDomain=False,
                 useVF=0.0,
                 useRBLES=0.0,
                 useMetrics=0.0,
                 useConstant_he=False,
                 dragAlpha=0.0,
                 dragBeta=0.0,
                 setParamsFunc=None,  # uses setParamsFunc if given
                 dragAlphaTypes=None,  # otherwise can use element constant values
                 dragBetaTypes=None,  # otherwise can use element constant values
                 porosityTypes=None,
                 killNonlinearDrag=False,
                 epsFact_solid=None,
                 eb_adjoint_sigma=1.0,
                 eb_penalty_constant=10.0,
                 forceStrongDirichlet=False,
                 turbulenceClosureModel=0,  # 0=No Model, 1=Smagorinksy, 2=Dynamic Smagorinsky, 3=K-Epsilon, 4=K-Omega
                 smagorinskyConstant=0.1,
                 barycenters=None,
                 NONCONSERVATIVE_FORM=0.0,
                 MOMENTUM_SGE=1.0,
                 PRESSURE_SGE=1.0,
                 VELOCITY_SGE=1.0,
                 PRESSURE_PROJECTION_STABILIZATION=0.0,
                 phaseFunction=None,
                 LAG_LES=1.0,
                 use_ball_as_particle=1,
                 ball_center=None,
                 ball_radius=None,
                 ball_velocity=None,
                 ball_angular_velocity=None,
                 ball_center_acceleration=None,
                 ball_angular_acceleration=None,
                 ball_density=None,
                 particle_velocities=None,
                 particle_centroids=None,
                 particle_sdfList=[],
                 particle_velocityList=[],
                 nParticles = 0,
                 particle_epsFact=3.0,
                 particle_alpha=1000.0,
                 particle_beta=1000.0,
                 particle_penalty_constant=1000.0,
                 particle_nitsche=1.0,
                 nullSpace='NoNullSpace'):
        self.use_pseudo_penalty = 0
        self.use_ball_as_particle = use_ball_as_particle
        self.nParticles = nParticles
        self.particle_nitsche = particle_nitsche
        self.particle_epsFact = particle_epsFact
        self.particle_alpha = particle_alpha
        self.particle_beta = particle_beta
        self.particle_penalty_constant = particle_penalty_constant
        self.particle_netForces = np.zeros((3*self.nParticles, 3), 'd')#####[total_force_1,total_force_2,...,stress_1,stress_2,...,pressure_1,pressure_2,...]  
        self.particle_netMoments = np.zeros((self.nParticles, 3), 'd')
        self.particle_surfaceArea = np.zeros((self.nParticles,), 'd')
        if ball_center is None:
            self.ball_center = 1e10*numpy.ones((self.nParticles,3),'d')
        else:
            self.ball_center = ball_center
        
        if ball_radius is None:
            self.ball_radius = 1e10*numpy.ones((self.nParticles,1),'d')
        else:
            self.ball_radius = ball_radius

        if ball_velocity is None:
            self.ball_velocity = numpy.zeros((self.nParticles,3),'d')
        else:
            self.ball_velocity = ball_velocity

        if ball_angular_velocity is None:
            self.ball_angular_velocity = numpy.zeros((self.nParticles,3),'d')
        else:
            self.ball_angular_velocity = ball_angular_velocity

        if ball_center_acceleration is None:
            self.ball_center_acceleration = numpy.zeros((self.nParticles,3),'d')
        else:
            self.ball_center_acceleration = ball_center_acceleration

        if ball_angular_acceleration is None:
            self.ball_angular_acceleration = numpy.zeros((self.nParticles,3),'d')
        else:
            self.ball_angular_acceleration = ball_angular_acceleration

        if ball_density is None:
            self.ball_density = rho_0*numpy.ones((self.nParticles,1),'d')
        else:
            self.ball_density = ball_density
        if particle_centroids is None:
            self.particle_centroids = 1e10*numpy.zeros((self.nParticles,3),'d')
        else:
            self.particle_centroids = particle_centroids
        self.particle_sdfList = particle_sdfList
        self.particle_velocityList = particle_velocityList
        
        self.LAG_LES=LAG_LES
        self.phaseFunction=phaseFunction
        self.NONCONSERVATIVE_FORM=NONCONSERVATIVE_FORM
        self.MOMENTUM_SGE=MOMENTUM_SGE
        self.PRESSURE_SGE=PRESSURE_SGE
        self.VELOCITY_SGE=VELOCITY_SGE
        self.PRESSURE_PROJECTION_STABILIZATION=PRESSURE_PROJECTION_STABILIZATION
        self.barycenters=barycenters
        self.smagorinskyConstant = smagorinskyConstant
        self.turbulenceClosureModel = turbulenceClosureModel
        self.forceStrongDirichlet = forceStrongDirichlet
        self.eb_adjoint_sigma = eb_adjoint_sigma
        self.eb_penalty_constant = eb_penalty_constant
        self.movingDomain = movingDomain
        self.epsFact_solid = epsFact_solid
        self.useConstant_he = useConstant_he
        self.useVF = useVF
        self.useRBLES = useRBLES
        self.useMetrics = useMetrics
        self.sd = sd
        if epsFact_density is not None:
            self.epsFact_density = epsFact_density
        else:
            self.epsFact_density = epsFact
        self.stokes = stokes
        self.ME_model = ME_model
        self.CLSVOF_model = CLSVOF_model
        self.LS_model = LS_model
        self.VF_model = VF_model
        self.KN_model = KN_model
        self.Closure_0_model = Closure_0_model
        self.Closure_1_model = Closure_1_model
        self.epsFact = epsFact
        self.eps = None
        self.sigma = sigma
        self.rho_0 = rho_0
        self.nu_0 = nu_0
        # cek for debugging using single phase test problems
        self.rho = rho_0
        self.nu = nu_0
        self.rho_1 = rho_1
        self.nu_1 = nu_1
        self.g = numpy.array(g)
        self.nd = nd
        #
        self.dragAlpha = dragAlpha
        self.dragBeta = dragBeta
        self.setParamsFunc = setParamsFunc
        self.dragAlphaTypes = dragAlphaTypes
        self.dragBetaTypes = dragBetaTypes
        self.porosityTypes = porosityTypes
        self.killNonlinearDrag = int(killNonlinearDrag)
        self.linearDragFactor = 1.0
        self.nonlinearDragFactor = 1.0
        if self.killNonlinearDrag:
            self.nonlinearDragFactor = 0.0
        self.nullSpace = nullSpace
        mass = {}
        advection = {}
        diffusion = {}
        potential = {}
        reaction = {}
        hamiltonian = {}
        if nd == 2:
            variableNames = ['p', 'u', 'v']
            mass = {1: {1: 'linear'},
                    2: {2: 'linear'}}
            advection = {0: {0: 'linear',
                             1: 'linear',
                             2: 'linear'},
                         1: {0: 'nonlinear',
                             1: 'nonlinear',
                             2: 'nonlinear'},
                         2: {0: 'nonlinear',
                             1: 'nonlinear',
                             2: 'nonlinear'}}
            diffusion = {1: {1: {1: 'constant'}, 2: {2: 'constant'}},
                         2: {2: {2: 'constant'}, 1: {1: 'constant'}}}
            sdInfo = {(1, 1): (numpy.array([0, 1, 2], dtype='i'),
                               numpy.array([0, 1], dtype='i')),
                      (1, 2): (numpy.array([0, 0, 1], dtype='i'),
                               numpy.array([0], dtype='i')),
                      (2, 2): (numpy.array([0, 1, 2], dtype='i'),
                               numpy.array([0, 1], dtype='i')),
                      (2, 1): (numpy.array([0, 1, 1], dtype='i'),
                               numpy.array([1], dtype='i'))}
            potential = {1: {1: 'u'},
                         2: {2: 'u'}}
            reaction = {0: {0: 'constant'},
                        1: {1: 'nonlinear', 2: 'nonlinear'},
                        2: {1: 'nonlinear', 2: 'nonlinear'}}
            hamiltonian = {1: {0: 'linear'},
                           2: {0: 'linear'}}
            TC_base.__init__(self,
                             3,
                             mass,
                             advection,
                             diffusion,
                             potential,
                             reaction,
                             hamiltonian,
                             variableNames,
                             sparseDiffusionTensors=sdInfo,
                             useSparseDiffusion=sd,
                             movingDomain=movingDomain)
            self.vectorComponents = [1, 2]
        elif nd == 3:
            variableNames = ['p', 'u', 'v', 'w']
            mass = {1: {1: 'linear'},
                    2: {2: 'linear'},
                    3: {3: 'linear'}}
            advection = {0: {1: 'linear',
                             2: 'linear',
                             3: 'linear'},
                         1: {0: 'nonlinear',
                             1: 'nonlinear',
                             2: 'nonlinear',
                             3: 'nonlinear'},
                         2: {0: 'nonlinear',
                             1: 'nonlinear',
                             2: 'nonlinear',
                             3: 'nonlinear'},
                         3: {0: 'nonlinear',
                             1: 'nonlinear',
                             2: 'nonlinear',
                             3: 'nonlinear'}}
            diffusion = {1: {1: {1: 'constant'}, 2: {2: 'constant'}, 3: {3: 'constant'}},
                         2: {1: {1: 'constant'}, 2: {2: 'constant'}, 3: {3: 'constant'}},
                         3: {1: {1: 'constant'}, 2: {2: 'constant'}, 3: {3: 'constant'}}}
            sdInfo = {}
            sdInfo = {(1, 1): (numpy.array([0, 1, 2, 3], dtype='i'), numpy.array([0, 1, 2], dtype='i')),
                      (1, 2): (numpy.array([0, 0, 1, 1], dtype='i'), numpy.array([0], dtype='i')),
                      (1, 3): (numpy.array([0, 0, 0, 1], dtype='i'), numpy.array([0], dtype='i')),
                      (2, 1): (numpy.array([0, 1, 1, 1], dtype='i'), numpy.array([1], dtype='i')),
                      (2, 2): (numpy.array([0, 1, 2, 3], dtype='i'), numpy.array([0, 1, 2], dtype='i')),
                      (2, 3): (numpy.array([0, 0, 0, 1], dtype='i'), numpy.array([1], dtype='i')),
                      (3, 1): (numpy.array([0, 1, 1, 1], dtype='i'), numpy.array([2], dtype='i')),
                      (3, 2): (numpy.array([0, 0, 1, 1], dtype='i'), numpy.array([2], dtype='i')),
                      (3, 3): (numpy.array([0, 1, 2, 3], dtype='i'), numpy.array([0, 1, 2], dtype='i'))}
            potential = {1: {1: 'u'},
                         2: {2: 'u'},
                         3: {3: 'u'}}
            reaction = {0: {0: 'constant'},
                        1: {1: 'nonlinear', 2: 'nonlinear', 3: 'nonlinear'},
                        2: {1: 'nonlinear', 2: 'nonlinear', 3: 'nonlinear'},
                        3: {1: 'nonlinear', 2: 'nonlinear', 3: 'nonlinear'}}
            hamiltonian = {1: {0: 'linear'},
                           2: {0: 'linear'},
                           3: {0: 'linear'}}
            TC_base.__init__(self,
                             4,
                             mass,
                             advection,
                             diffusion,
                             potential,
                             reaction,
                             hamiltonian,
                             variableNames,
                             sparseDiffusionTensors=sdInfo,
                             useSparseDiffusion=sd,
                             movingDomain=movingDomain)
            self.vectorComponents = [1, 2, 3]

    def attachModels(self, modelList):
        # level set
        self.model = modelList[self.ME_model]
        self.model.q['phi_solid'] = self.q_phi_solid
        self.model.q['velocity_solid'] = self.q_velocity_solid
        if self.CLSVOF_model is not None: # use CLSVOF
            # LS part #
            self.q_phi = modelList[self.CLSVOF_model].q[('u', 0)]
            self.ebq_phi = None # Not used. What is this for?
            self.ebqe_phi = modelList[self.CLSVOF_model].ebqe[('u', 0)]
            self.bc_ebqe_phi = modelList[self.CLSVOF_model].ebqe[('u', 0)] #Dirichlet BCs for level set. I don't have it since I impose 1 or -1. Therefore I attach the soln at boundary
            self.q_n = modelList[self.CLSVOF_model].q[('grad(u)', 0)]
            self.ebq_n = None # Not used. What is this for?
            self.ebqe_n = modelList[self.CLSVOF_model].ebqe[('grad(u)', 0)]
            # VOF part #
            self.q_vf = modelList[self.CLSVOF_model].q[('H(u)', 0)]
            self.ebq_vf = None# Not used. What is this for?
            self.ebqe_vf = modelList[self.CLSVOF_model].ebqe[('H(u)', 0)]
            self.bc_ebqe_vf = 0.5*(1.0+modelList[self.CLSVOF_model].numericalFlux.ebqe[('u',0)]) # Dirichlet BCs for VOF. What I have is BCs for Signed function
        else: # use NCLS-RDLS-VOF-MCorr instead
            if self.LS_model is not None:
                self.q_phi = modelList[self.LS_model].q[('u', 0)]
                if ('u', 0) in modelList[self.LS_model].ebq:
                    self.ebq_phi = modelList[self.LS_model].ebq[('u', 0)]
                else:
                    self.ebq_phi = None
                self.ebqe_phi = modelList[self.LS_model].ebqe[('u', 0)]
                self.bc_ebqe_phi = modelList[self.LS_model].numericalFlux.ebqe[('u', 0)]
                # normal
                self.q_n = modelList[self.LS_model].q[('grad(u)', 0)]
                if ('grad(u)', 0) in modelList[self.LS_model].ebq:
                    self.ebq_n = modelList[self.LS_model].ebq[('grad(u)', 0)]
                else:
                    self.ebq_n = None
                self.ebqe_n = modelList[self.LS_model].ebqe[('grad(u)', 0)]
            else:
                self.q_phi = 10.0 * numpy.ones(self.model.q[('u', 1)].shape, 'd')
                self.ebqe_phi = 10.0 * numpy.ones(self.model.ebqe[('u', 1)].shape, 'd')
                self.bc_ebqe_phi = 10.0 * numpy.ones(self.model.ebqe[('u', 1)].shape, 'd')
                self.q_n = numpy.ones(self.model.q[('velocity', 0)].shape, 'd')
                self.ebqe_n = numpy.ones(self.model.ebqe[('velocity', 0)].shape, 'd')
            if self.VF_model is not None:
                self.q_vf = modelList[self.VF_model].q[('u', 0)]
                if ('u', 0) in modelList[self.VF_model].ebq:
                    self.ebq_vf = modelList[self.VF_model].ebq[('u', 0)]
                else:
                    self.ebq_vf = None
                self.ebqe_vf = modelList[self.VF_model].ebqe[('u', 0)]
                self.bc_ebqe_vf = modelList[self.VF_model].numericalFlux.ebqe[('u', 0)]
            else:
                self.q_vf = numpy.zeros(self.model.q[('u', 1)].shape, 'd')
                self.ebqe_vf = numpy.zeros(self.model.ebqe[('u', 1)].shape, 'd')
                self.bc_ebqe_vf = numpy.zeros(self.model.ebqe[('u', 1)].shape, 'd')
        # curvature
        if self.KN_model is not None:
            self.q_kappa = modelList[self.KN_model].q[('u', 0)]
            self.ebqe_kappa = modelList[self.KN_model].ebqe[('u', 0)]
            if ('u', 0) in modelList[self.KN_model].ebq:
                self.ebq_kappa = modelList[self.KN_model].ebq[('u', 0)]
            else:
                self.ebq_kappa = None
        else:
            self.q_kappa = -numpy.ones(self.model.q[('u', 1)].shape, 'd')
            self.ebqe_kappa = -numpy.ones(self.model.ebqe[('u', 1)].shape, 'd')
        # Turbulence Closures
        # only option for now is k-epsilon
        self.q_turb_var = {}
        self.q_turb_var_grad = {}
        self.ebqe_turb_var = {}
        if self.Closure_0_model is not None:
            self.q_turb_var[0] = modelList[self.Closure_0_model].q[('u', 0)]
            self.q_turb_var_grad[0] = modelList[self.Closure_0_model].q[('grad(u)', 0)]
            self.ebqe_turb_var[0] = modelList[self.Closure_0_model].ebqe[('u', 0)]
        else:
            self.q_turb_var[0] = numpy.ones(self.model.q[('u', 1)].shape, 'd')
            self.q_turb_var_grad[0] = numpy.ones(self.model.q[('grad(u)', 1)].shape, 'd')
            self.ebqe_turb_var[0] = numpy.ones(self.model.ebqe[('u', 1)].shape, 'd')
        if self.Closure_1_model is not None:
            self.q_turb_var[1] = modelList[self.Closure_1_model].q[('u', 0)]
            self.ebqe_turb_var[1] = modelList[self.Closure_1_model].ebqe[('u', 0)]
        else:
            self.q_turb_var[1] = numpy.ones(self.model.q[('u', 1)].shape, 'd')
            self.ebqe_turb_var[1] = numpy.ones(self.model.ebqe[('u', 1)].shape, 'd')
        if self.epsFact_solid is None:
            self.epsFact_solid = numpy.ones(self.model.mesh.elementMaterialTypes.max() + 1)
        assert len(self.epsFact_solid) > self.model.mesh.elementMaterialTypes.max(
        ), "epsFact_solid  array is not large  enough for the materials  in this mesh; length must be greater  than largest  material type ID"
        if self.phaseFunction != None:
            from proteus.ctransportCoefficients import smoothedHeaviside
            if self.useConstant_he:
                self.elementDiameter = self.mesh.elementDiametersArray.copy()
                self.elementDiameter[:] = max(self.mesh.elementDiametersArray)
            else:
                self.elementDiameter = self.mesh.elementDiametersArray
            for i, quad_pts in enumerate(self.model.q['x']):
                for j, pt in enumerate(quad_pts):
                    he = self.elementDiameter[i]
                    self.q_phi[i, j] = self.phaseFunction(pt)
                    self.q_vf[i, j] = smoothedHeaviside(self.epsFact * he, self.phaseFunction(pt))
            for i, quad_pts in enumerate(self.model.ebqe['x']):
                for j, pt in enumerate(quad_pts):
                    he = self.elementDiameter[i]
                    self.ebqe_phi[i, j] = self.phaseFunction(pt)
                    self.ebqe_vf[i, j] = smoothedHeaviside(self.epsFact * he, self.phaseFunction(pt))
        self.particle_signed_distances        = 1e10*numpy.ones((self.nParticles,self.model.q['x'].shape[0],self.model.q['x'].shape[1]),'d')
        self.particle_signed_distance_normals = 1e10*numpy.ones((self.nParticles,self.model.q['x'].shape[0],self.model.q['x'].shape[1], 3),'d')
        self.particle_velocities              = 1e10*numpy.ones((self.nParticles,self.model.q['x'].shape[0],self.model.q['x'].shape[1], 3),'d')
        self.phisField                        = 1e10*numpy.ones((self.model.q['x'].shape[0],self.model.q['x'].shape[1]), 'd')
        self.ebq_global_phi_s        = numpy.ones((self.model.ebq_global['x'].shape[0],self.model.ebq_global['x'].shape[1]),'d') * 1e10
        self.ebq_global_grad_phi_s   = numpy.ones((self.model.ebq_global['x'].shape[0],self.model.ebq_global['x'].shape[1],3),'d') * 1e10
        self.ebq_particle_velocity_s = numpy.ones((self.model.ebq_global['x'].shape[0],self.model.ebq_global['x'].shape[1],3),'d') * 1e10
        self.p_old_dof = self.model.u[0].dof.copy()
        self.u_old_dof = self.model.u[1].dof.copy()
        self.v_old_dof = self.model.u[2].dof.copy()
        self.w_old_dof = self.model.u[3].dof.copy()

    def initializeMesh(self, mesh):
        
        self.phi_s = numpy.ones(mesh.nodeArray.shape[0], 'd')*1e10#
        # cek we eventually need to use the local element diameter
        self.eps_density = self.epsFact_density * mesh.h
        self.eps_viscosity = self.epsFact * mesh.h
        self.mesh = mesh
        self.elementMaterialTypes = mesh.elementMaterialTypes
        nBoundariesMax = int(globalMax(max(self.mesh.elementBoundaryMaterialTypes))) + 1
        self.wettedAreas = numpy.zeros((nBoundariesMax,), 'd')
        self.netForces_p = numpy.zeros((nBoundariesMax, 3), 'd')
        self.netForces_v = numpy.zeros((nBoundariesMax, 3), 'd')
        self.netMoments = numpy.zeros((nBoundariesMax, 3), 'd')
        if self.barycenters is None:
            self.barycenters = numpy.zeros((nBoundariesMax, 3), 'd')
        comm = Comm.get()
        import os
        if comm.isMaster():
            self.timeHistory = open(os.path.join(proteus.Profiling.logDir, "timeHistory.txt"), "w")
            self.wettedAreaHistory = open(os.path.join(proteus.Profiling.logDir, "wettedAreaHistory.txt"), "w")
            self.forceHistory_p = open(os.path.join(proteus.Profiling.logDir, "forceHistory_p.txt"), "w")
            self.forceHistory_v = open(os.path.join(proteus.Profiling.logDir, "forceHistory_v.txt"), "w")
            self.momentHistory = open(os.path.join(proteus.Profiling.logDir, "momentHistory.txt"), "w")
            if self.nParticles:
                self.particle_forceHistory = open(os.path.join(proteus.Profiling.logDir, "particle_forceHistory.txt"), "w")
                self.particle_pforceHistory = open(os.path.join(proteus.Profiling.logDir, "particle_pforceHistory.txt"), "w")
                self.particle_vforceHistory = open(os.path.join(proteus.Profiling.logDir, "particle_vforceHistory.txt"), "w")
                self.particle_momentHistory = open(os.path.join(proteus.Profiling.logDir, "particle_momentHistory.txt"), "w")
        self.comm = comm
    # initialize so it can run as single phase

    def initializeElementQuadrature(self, t, cq):
        # VRANS
        self.numerical_viscosity = numpy.zeros(cq[('u', 1)].shape, 'd')
        self.q_phi_solid = numpy.ones(cq[('u', 1)].shape, 'd')
        self.q_velocity_solid = numpy.zeros(cq[('velocity', 0)].shape, 'd')
        self.q_porosity = numpy.ones(cq[('u', 1)].shape, 'd')
        self.q_dragAlpha = numpy.ones(cq[('u', 1)].shape, 'd')
        self.q_dragAlpha.fill(self.dragAlpha)
        self.q_dragBeta = numpy.ones(cq[('u', 1)].shape, 'd')
        self.q_dragBeta.fill(self.dragBeta)
        if self.setParamsFunc is not None:
            self.setParamsFunc(cq['x'], self.q_porosity, self.q_dragAlpha, self.q_dragBeta)
        else:
            # TODO make loops faster
            if self.porosityTypes is not None:
                for eN in range(self.q_porosity.shape[0]):
                    self.q_porosity[eN, :] = self.porosityTypes[self.elementMaterialTypes[eN]]
            if self.dragAlphaTypes is not None:
                for eN in range(self.q_dragAlpha.shape[0]):
                    self.q_dragAlpha[eN, :] = self.dragAlphaTypes[self.elementMaterialTypes[eN]]
            if self.dragBetaTypes is not None:
                for eN in range(self.q_dragBeta.shape[0]):
                    self.q_dragBeta[eN, :] = self.dragBetaTypes[self.elementMaterialTypes[eN]]
        cq['velocityError'] = cq[('velocity', 0)].copy()
        #

    def initializeElementBoundaryQuadrature(self, t, cebq, cebq_global):
        # VRANS
        self.ebq_porosity = numpy.ones(cebq['det(J)'].shape, 'd')
        self.ebq_dragAlpha = numpy.ones(cebq['det(J)'].shape, 'd')
        self.ebq_dragAlpha.fill(self.dragAlpha)
        self.ebq_dragBeta = numpy.ones(cebq['det(J)'].shape, 'd')
        self.ebq_dragBeta.fill(self.dragBeta)
        if self.setParamsFunc is not None:
            self.setParamsFunc(cebq['x'], self.ebq_porosity, self.ebq_dragAlpha, self.ebq_dragBeta)
        # TODO which mean to use or leave discontinuous
        # TODO make loops faster
        if self.porosityTypes is not None:
            for ebNI in range(self.mesh.nInteriorElementBoundaries_global):
                ebN = self.mesh.interiorElementBoundariesArray[ebNI]
                eN_left = self.mesh.elementBoundaryElementsArray[ebN, 0]
                eN_right = self.mesh.elementBoundaryElementsArray[ebN, 1]
                ebN_element_left = self.mesh.elementBoundaryLocalElementBoundariesArray[ebN, 0]
                ebN_element_right = self.mesh.elementBoundaryLocalElementBoundariesArray[ebN, 1]
                avg = 0.5 * (self.porosityTypes[self.elementMaterialTypes[eN_left]] +
                             self.porosityTypes[self.elementMaterialTypes[eN_right]])
                self.ebq_porosity[eN_left, ebN_element_left, :] = self.porosityTypes[self.elementMaterialTypes[eN_left]]
                self.ebq_porosity[eN_right, ebN_element_right, :] = self.porosityTypes[self.elementMaterialTypes[eN_right]]
            for ebNE in range(self.mesh.nExteriorElementBoundaries_global):
                ebN = self.mesh.exteriorElementBoundariesArray[ebNE]
                eN = self.mesh.elementBoundaryElementsArray[ebN, 0]
                ebN_element = self.mesh.elementBoundaryLocalElementBoundariesArray[ebN, 0]
                self.ebq_porosity[eN, ebN_element, :] = self.porosityTypes[self.elementMaterialTypes[eN]]
        if self.dragAlphaTypes is not None:
            for ebNI in range(self.mesh.nInteriorElementBoundaries_global):
                ebN = self.mesh.interiorElementBoundariesArray[ebNI]
                eN_left = self.mesh.elementBoundaryElementsArray[ebN, 0]
                eN_right = self.mesh.elementBoundaryElementsArray[ebN, 1]
            ebN_element_left = self.mesh.elementBoundaryLocalElementBoundariesArray[ebN, 0]
            ebN_element_right = self.mesh.elementBoundaryLocalElementBoundariesArray[ebN, 1]
            avg = 0.5 * (self.dragAlphaTypes[self.elementMaterialTypes[eN_left]] +
                         self.dragAlphaTypes[self.elementMaterialTypes[eN_right]])
            self.ebq_dragAlpha[eN_left, ebN_element_left, :] = self.dragAlphaTypes[self.elementMaterialTypes[eN_left]]
            self.ebq_dragAlpha[eN_right, ebN_element_right, :] = self.dragAlphaTypes[self.elementMaterialTypes[eN_right]]
            for ebNE in range(self.mesh.nExteriorElementBoundaries_global):
                ebN = self.mesh.exteriorElementBoundariesArray[ebNE]
                eN = self.mesh.elementBoundaryElementsArray[ebN, 0]
                ebN_element = self.mesh.elementBoundaryLocalElementBoundariesArray[ebN, 0]
                self.ebq_dragAlpha[eN, ebN_element, :] = self.dragAlphaTypes[self.elementMaterialTypes[eN]]
        if self.dragBetaTypes is not None:
            for ebNI in range(self.mesh.nInteriorElementBoundaries_global):
                ebN = self.mesh.interiorElementBoundariesArray[ebNI]
                eN_left = self.mesh.elementBoundaryElementsArray[ebN, 0]
                eN_right = self.mesh.elementBoundaryElementsArray[ebN, 1]
            ebN_element_left = self.mesh.elementBoundaryLocalElementBoundariesArray[ebN, 0]
            ebN_element_right = self.mesh.elementBoundaryLocalElementBoundariesArray[ebN, 1]
            avg = 0.5 * (self.dragBetaTypes[self.elementMaterialTypes[eN_left]] +
                         self.dragBetaTypes[self.elementMaterialTypes[eN_right]])
            self.ebq_dragBeta[eN_left, ebN_element_left, :] = self.dragBetaTypes[self.elementMaterialTypes[eN_left]]
            self.ebq_dragBeta[eN_right, ebN_element_right, :] = self.dragBetaTypes[self.elementMaterialTypes[eN_right]]
            for ebNE in range(self.mesh.nExteriorElementBoundaries_global):
                ebN = self.mesh.exteriorElementBoundariesArray[ebNE]
                eN = self.mesh.elementBoundaryElementsArray[ebN, 0]
                ebN_element = self.mesh.elementBoundaryLocalElementBoundariesArray[ebN, 0]
                self.ebq_dragBeta[eN, ebN_element, :] = self.dragBetaTypes[self.elementMaterialTypes[eN]]
         #

    def initializeGlobalExteriorElementBoundaryQuadrature(self, t, cebqe):
        # VRANS
        logEvent("ebqe_global allocations in coefficients")
        self.ebqe_porosity = numpy.ones(cebqe[('u', 1)].shape, 'd')
        self.ebqe_dragAlpha = numpy.ones(cebqe[('u', 1)].shape, 'd')
        self.ebqe_dragAlpha.fill(self.dragAlpha)
        self.ebqe_dragBeta = numpy.ones(cebqe[('u', 1)].shape, 'd')
        self.ebqe_dragBeta.fill(self.dragBeta)
        logEvent("porosity and drag")
        # TODO make loops faster
        if self.setParamsFunc is not None:
            self.setParamsFunc(cebqe['x'], self.ebqe_porosity, self.ebqe_dragAlpha, self.ebqe_dragBeta)
        else:
            if self.porosityTypes is not None:
                for ebNE in range(self.mesh.nExteriorElementBoundaries_global):
                    ebN = self.mesh.exteriorElementBoundariesArray[ebNE]
                    eN = self.mesh.elementBoundaryElementsArray[ebN, 0]
                    self.ebqe_porosity[ebNE, :] = self.porosityTypes[self.elementMaterialTypes[eN]]
            if self.dragAlphaTypes is not None:
                for ebNE in range(self.mesh.nExteriorElementBoundaries_global):
                    ebN = self.mesh.exteriorElementBoundariesArray[ebNE]
                    eN = self.mesh.elementBoundaryElementsArray[ebN, 0]
                    self.ebqe_dragAlpha[ebNE, :] = self.dragAlphaTypes[self.elementMaterialTypes[eN]]
            if self.dragBetaTypes is not None:
                for ebNE in range(self.mesh.nExteriorElementBoundaries_global):
                    ebN = self.mesh.exteriorElementBoundariesArray[ebNE]
                    eN = self.mesh.elementBoundaryElementsArray[ebN, 0]
                    self.ebqe_dragBeta[ebNE, :] = self.dragBetaTypes[self.elementMaterialTypes[eN]]
        #

    def updateToMovingDomain(self, t, c):
        pass

    def evaluate(self, t, c):
        pass

    def preStep(self, t, firstStep=False):
        self.model.dt_last = self.model.timeIntegration.dt
        if self.nParticles > 0 and self.use_ball_as_particle == 0:
            self.phi_s[:] = 1e10
            self.phisField[:] = 1e10
            self.ebq_global_phi_s[:] = 1e10
            self.ebq_global_grad_phi_s[:] = 1e10
            self.ebq_particle_velocity_s[:] = 1e10

            for i in range(self.nParticles):
                vel = lambda x: self.particle_velocityList[i](t, x)
                sdf = lambda x: self.particle_sdfList[i](t, x)

                for j in range(self.mesh.nodeArray.shape[0]):
                    sdf_at_node, sdNormals = sdf(self.mesh.nodeArray[j, :])
                    if (sdf_at_node < self.phi_s[j]):
                        self.phi_s[j] = sdf_at_node
                for eN in range(self.model.q['x'].shape[0]):
                    for k in range(self.model.q['x'].shape[1]):
                        self.particle_signed_distances[i, eN, k], self.particle_signed_distance_normals[i, eN, k] = sdf(self.model.q['x'][eN, k])
                        self.particle_velocities[i, eN, k] = vel(self.model.q['x'][eN, k])
                        if (abs(self.particle_signed_distances[i, eN, k]) < abs(self.phisField[eN, k])):
                            self.phisField[eN, k] = self.particle_signed_distances[i, eN, k]
                for ebN in range(self.model.ebq_global['x'].shape[0]):
                    for kb in range(self.model.ebq_global['x'].shape[1]):
                        sdf_ebN_kb,sdNormals = sdf(self.model.ebq_global['x'][ebN,kb])
                        if ( sdf_ebN_kb < self.ebq_global_phi_s[ebN,kb]):
                            self.ebq_global_phi_s[ebN,kb]=sdf_ebN_kb
                            self.ebq_global_grad_phi_s[ebN,kb,:]=sdNormals
                            self.ebq_particle_velocity_s[ebN,kb,:] = vel(self.model.ebq_global['x'][ebN,kb])
        # if self.comm.isMaster():
        # print "wettedAreas"
        # print self.wettedAreas[:]
        # print "Forces_p"
        # print self.netForces_p[:,:]
        # print "Forces_v"
        # print self.netForces_v[:,:]

    def postStep(self, t, firstStep=False):
        self.model.dt_last = self.model.timeIntegration.dt
        self.model.q['dV_last'][:] = self.model.q['dV']
        if self.comm.isMaster():
            logEvent("wettedAreas\n"+
                     repr(self.wettedAreas[:]) +
                     "\nForces_p\n" +
                     repr(self.netForces_p[:,:]) +
                     "\nForces_v\n" +
<<<<<<< HEAD
                     repr(self.netForces_v[:,:]))
=======
                     `self.netForces_v[:,:]`)
            self.timeHistory.write("%21.16e\n" % (t,))
            self.timeHistory.flush()
>>>>>>> e0b37261
            self.wettedAreaHistory.write("%21.16e\n" % (self.wettedAreas[-1],))
            self.wettedAreaHistory.flush()
            self.forceHistory_p.write("%21.16e %21.16e %21.16e\n" % tuple(self.netForces_p[-1, :]))
            self.forceHistory_p.flush()
            self.forceHistory_v.write("%21.16e %21.16e %21.16e\n" % tuple(self.netForces_v[-1, :]))
            self.forceHistory_v.flush()
            self.momentHistory.write("%21.15e %21.16e %21.16e\n" % tuple(self.netMoments[-1, :]))
            self.momentHistory.flush()
            if self.nParticles:
                self.particle_forceHistory.write("%21.16e %21.16e %21.16e\n" % tuple(self.particle_netForces[0, :]))
                self.particle_forceHistory.flush()
                self.particle_pforceHistory.write("%21.16e %21.16e %21.16e\n" % tuple(self.particle_netForces[0+self.nParticles, :]))
                self.particle_pforceHistory.flush()
                self.particle_vforceHistory.write("%21.16e %21.16e %21.16e\n" % tuple(self.particle_netForces[0+2*self.nParticles, :]))
                self.particle_vforceHistory.flush()
                self.particle_momentHistory.write("%21.15e %21.16e %21.16e\n" % tuple(self.particle_netMoments[0, :]))
                self.particle_momentHistory.flush()

class LevelModel(proteus.Transport.OneLevelTransport):
    nCalls = 0

    def __init__(self,
                 uDict,
                 phiDict,
                 testSpaceDict,
                 matType,
                 dofBoundaryConditionsDict,
                 dofBoundaryConditionsSetterDict,
                 coefficients,
                 elementQuadrature,
                 elementBoundaryQuadrature,
                 fluxBoundaryConditionsDict=None,
                 advectiveFluxBoundaryConditionsSetterDict=None,
                 diffusiveFluxBoundaryConditionsSetterDictDict=None,
                 stressTraceBoundaryConditionsSetterDictDict=None,
                 stabilization=None,
                 shockCapturing=None,
                 conservativeFluxDict=None,
                 numericalFluxType=None,
                 TimeIntegrationClass=None,
                 massLumping=False,
                 reactionLumping=False,
                 options=None,
                 name='RANS2P',
                 reuse_trial_and_test_quadrature=False,
                 sd=True,
                 movingDomain=False):
        self.eb_adjoint_sigma = coefficients.eb_adjoint_sigma
        useConstant_he = coefficients.useConstant_he  # this is a hack to test the effect of using a constant smoothing width
        self.postProcessing = True
        #
        # set the objects describing the method and boundary conditions
        #
        self.movingDomain = coefficients.movingDomain
        self.tLast_mesh = None
        #
        # cek todo clean up these flags in the optimized version
        self.bcsTimeDependent = options.bcsTimeDependent
        self.bcsSet = False
        self.name = name
        self.sd = sd
        self.lowmem = True
        self.timeTerm = True  # allow turning off  the  time derivative
        self.testIsTrial = True
        self.phiTrialIsTrial = True
        self.u = uDict
        self.Hess = False
        if isinstance(self.u[0].femSpace, C0_AffineQuadraticOnSimplexWithNodalBasis):
            self.Hess = True
        self.ua = {}  # analytical solutions
        self.phi = phiDict
        self.dphi = {}
        self.matType = matType
        # Simplicial Mesh
        self.mesh = self.u[0].femSpace.mesh  # assume the same mesh for  all components for now
        self.par_info = LinearAlgebraTools.ParInfo_petsc4py()
        self.testSpace = testSpaceDict
        self.dirichletConditions = dofBoundaryConditionsDict
        self.dirichletNodeSetList = None  # explicit Dirichlet  conditions for now, no Dirichlet BC constraints
        self.coefficients = coefficients
        self.coefficients.initializeMesh(self.mesh)
        self.nc = self.coefficients.nc
        self.stabilization = stabilization
        self.shockCapturing = shockCapturing
        self.conservativeFlux = conservativeFluxDict  # no velocity post-processing for now
        self.fluxBoundaryConditions = fluxBoundaryConditionsDict
        self.advectiveFluxBoundaryConditionsSetterDict = advectiveFluxBoundaryConditionsSetterDict
        self.diffusiveFluxBoundaryConditionsSetterDictDict = diffusiveFluxBoundaryConditionsSetterDictDict
        # determine whether  the stabilization term is nonlinear
        self.stabilizationIsNonlinear = False
        # cek come back
        if self.stabilization is not None:
            for ci in range(self.nc):
                if ci in coefficients.mass:
                    for flag in list(coefficients.mass[ci].values()):
                        if flag == 'nonlinear':
                            self.stabilizationIsNonlinear = True
                if ci in coefficients.advection:
                    for flag in list(coefficients.advection[ci].values()):
                        if flag == 'nonlinear':
                            self.stabilizationIsNonlinear = True
                if ci in coefficients.diffusion:
                    for diffusionDict in list(coefficients.diffusion[ci].values()):
                        for flag in list(diffusionDict.values()):
                            if flag != 'constant':
                                self.stabilizationIsNonlinear = True
                if ci in coefficients.potential:
                    for flag in list(coefficients.potential[ci].values()):
                        if flag == 'nonlinear':
                            self.stabilizationIsNonlinear = True
                if ci in coefficients.reaction:
                    for flag in list(coefficients.reaction[ci].values()):
                        if flag == 'nonlinear':
                            self.stabilizationIsNonlinear = True
                if ci in coefficients.hamiltonian:
                    for flag in list(coefficients.hamiltonian[ci].values()):
                        if flag == 'nonlinear':
                            self.stabilizationIsNonlinear = True
        # determine if we need element boundary storage
        self.elementBoundaryIntegrals = {}
        for ci in range(self.nc):
            self.elementBoundaryIntegrals[ci] = ((self.conservativeFlux is not None) or
                                                 (numericalFluxType is not None) or
                                                 (self.fluxBoundaryConditions[ci] == 'outFlow') or
                                                 (self.fluxBoundaryConditions[ci] == 'mixedFlow') or
                                                 (self.fluxBoundaryConditions[ci] == 'setFlow'))
        #
        # calculate some dimensions
        #
        self.nSpace_global = self.u[0].femSpace.nSpace_global  # assume same space dim for all variables
        self.nDOF_trial_element = [u_j.femSpace.max_nDOF_element for u_j in list(self.u.values())]
        self.nDOF_phi_trial_element = [phi_k.femSpace.max_nDOF_element for phi_k in list(self.phi.values())]
        self.n_phi_ip_element = [phi_k.femSpace.referenceFiniteElement.interpolationConditions.nQuadraturePoints for phi_k in list(self.phi.values())]
        self.nDOF_test_element = [femSpace.max_nDOF_element for femSpace in list(self.testSpace.values())]
        self.nFreeDOF_global = [dc.nFreeDOF_global for dc in list(self.dirichletConditions.values())]
        self.nVDOF_element = sum(self.nDOF_trial_element)
        self.nFreeVDOF_global = sum(self.nFreeDOF_global)
        #
        NonlinearEquation.__init__(self, self.nFreeVDOF_global)
        #
        # build the quadrature point dictionaries from the input (this
        # is just for convenience so that the input doesn't have to be
        # complete)
        #
        elementQuadratureDict = {}
        elemQuadIsDict = isinstance(elementQuadrature, dict)
        if elemQuadIsDict:  # set terms manually
            for I in self.coefficients.elementIntegralKeys:
                if I in elementQuadrature:
                    elementQuadratureDict[I] = elementQuadrature[I]
                else:
                    elementQuadratureDict[I] = elementQuadrature['default']
        else:
            for I in self.coefficients.elementIntegralKeys:
                elementQuadratureDict[I] = elementQuadrature
        if self.stabilization is not None:
            for I in self.coefficients.elementIntegralKeys:
                if elemQuadIsDict:
                    if I in elementQuadrature:
                        elementQuadratureDict[('stab',) + I[1:]] = elementQuadrature[I]
                    else:
                        elementQuadratureDict[('stab',) + I[1:]] = elementQuadrature['default']
                else:
                    elementQuadratureDict[('stab',) + I[1:]] = elementQuadrature
        if self.shockCapturing is not None:
            for ci in self.shockCapturing.components:
                if elemQuadIsDict:
                    if ('numDiff', ci, ci) in elementQuadrature:
                        elementQuadratureDict[('numDiff', ci, ci)] = elementQuadrature[('numDiff', ci, ci)]
                    else:
                        elementQuadratureDict[('numDiff', ci, ci)] = elementQuadrature['default']
                else:
                    elementQuadratureDict[('numDiff', ci, ci)] = elementQuadrature
        if massLumping:
            for ci in list(self.coefficients.mass.keys()):
                elementQuadratureDict[('m', ci)] = Quadrature.SimplexLobattoQuadrature(self.nSpace_global, 1)
            for I in self.coefficients.elementIntegralKeys:
                elementQuadratureDict[('stab',) + I[1:]] = Quadrature.SimplexLobattoQuadrature(self.nSpace_global, 1)
        if reactionLumping:
            for ci in list(self.coefficients.mass.keys()):
                elementQuadratureDict[('r', ci)] = Quadrature.SimplexLobattoQuadrature(self.nSpace_global, 1)
            for I in self.coefficients.elementIntegralKeys:
                elementQuadratureDict[('stab',) + I[1:]] = Quadrature.SimplexLobattoQuadrature(self.nSpace_global, 1)
        elementBoundaryQuadratureDict = {}
        if isinstance(elementBoundaryQuadrature, dict):  # set terms manually
            for I in self.coefficients.elementBoundaryIntegralKeys:
                if I in elementBoundaryQuadrature:
                    elementBoundaryQuadratureDict[I] = elementBoundaryQuadrature[I]
                else:
                    elementBoundaryQuadratureDict[I] = elementBoundaryQuadrature['default']
        else:
            for I in self.coefficients.elementBoundaryIntegralKeys:
                elementBoundaryQuadratureDict[I] = elementBoundaryQuadrature
        #
        # find the union of all element quadrature points and
        # build a quadrature rule for each integral that has a
        # weight at each point in the union
        (self.elementQuadraturePoints, self.elementQuadratureWeights,
         self.elementQuadratureRuleIndeces) = Quadrature.buildUnion(elementQuadratureDict)
        self.nQuadraturePoints_element = self.elementQuadraturePoints.shape[0]
        self.nQuadraturePoints_global = self.nQuadraturePoints_element * self.mesh.nElements_global
        #
        # Repeat the same thing for the element boundary quadrature
        #
        (self.elementBoundaryQuadraturePoints,
         self.elementBoundaryQuadratureWeights,
         self.elementBoundaryQuadratureRuleIndeces) = Quadrature.buildUnion(elementBoundaryQuadratureDict)
        self.nElementBoundaryQuadraturePoints_elementBoundary = self.elementBoundaryQuadraturePoints.shape[0]
        self.nElementBoundaryQuadraturePoints_global = (self.mesh.nElements_global *
                                                        self.mesh.nElementBoundaries_element *
                                                        self.nElementBoundaryQuadraturePoints_elementBoundary)
        #
        # simplified allocations for test==trial and also check if space is mixed or not
        #
        self.q = {}
        self.ebq = {}
        self.ebq_global = {}
        self.ebqe = {}
        self.phi_ip = {}
        # mesh
        self.ebqe['x'] = numpy.zeros((self.mesh.nExteriorElementBoundaries_global, self.nElementBoundaryQuadraturePoints_elementBoundary, 3), 'd')
        self.ebq_global[('totalFlux', 0)] = numpy.zeros((self.mesh.nElementBoundaries_global, self.nElementBoundaryQuadraturePoints_elementBoundary), 'd')
        self.ebq_global[('velocityAverage', 0)] = numpy.zeros((self.mesh.nElementBoundaries_global,
                                                               self.nElementBoundaryQuadraturePoints_elementBoundary, self.nSpace_global), 'd')
        self.q[('u', 1)] = numpy.zeros((self.mesh.nElements_global, self.nQuadraturePoints_element), 'd')
        self.q[('u', 2)] = numpy.zeros((self.mesh.nElements_global, self.nQuadraturePoints_element), 'd')
        self.q[('u', 3)] = numpy.zeros((self.mesh.nElements_global, self.nQuadraturePoints_element), 'd')
        self.q[('m', 1)] = self.q[('u', 1)]
        self.q[('m', 2)] = self.q[('u', 2)]
        self.q[('m', 3)] = self.q[('u', 3)]
        self.q['rho'] = numpy.zeros((self.mesh.nElements_global, self.nQuadraturePoints_element), 'd')
        self.q[('m_last', 1)] = numpy.zeros((self.mesh.nElements_global, self.nQuadraturePoints_element), 'd')
        self.q[('m_last', 2)] = numpy.zeros((self.mesh.nElements_global, self.nQuadraturePoints_element), 'd')
        self.q[('m_last', 3)] = numpy.zeros((self.mesh.nElements_global, self.nQuadraturePoints_element), 'd')
        self.q[('m_tmp', 1)] = numpy.zeros((self.mesh.nElements_global, self.nQuadraturePoints_element), 'd')
        self.q[('m_tmp', 2)] = numpy.zeros((self.mesh.nElements_global, self.nQuadraturePoints_element), 'd')
        self.q[('m_tmp', 3)] = numpy.zeros((self.mesh.nElements_global, self.nQuadraturePoints_element), 'd')
        self.q[('mt', 1)] = numpy.zeros((self.mesh.nElements_global, self.nQuadraturePoints_element), 'd')
        self.q[('mt', 2)] = numpy.zeros((self.mesh.nElements_global, self.nQuadraturePoints_element), 'd')
        self.q[('mt', 3)] = numpy.zeros((self.mesh.nElements_global, self.nQuadraturePoints_element), 'd')
        #self.q[('dV_u',1)] = (1.0/self.mesh.nElements_global)*numpy.ones((self.mesh.nElements_global,self.nQuadraturePoints_element),'d')
        #self.q[('dV_u',2)] = (1.0/self.mesh.nElements_global)*numpy.ones((self.mesh.nElements_global,self.nQuadraturePoints_element),'d')
        #self.q[('dV_u',3)] = (1.0/self.mesh.nElements_global)*numpy.ones((self.mesh.nElements_global,self.nQuadraturePoints_element),'d')
        self.q['dV'] = numpy.zeros((self.mesh.nElements_global, self.nQuadraturePoints_element), 'd')
        self.q['dV_last'] = -1000 * numpy.ones((self.mesh.nElements_global, self.nQuadraturePoints_element), 'd')
        self.q[('f', 0)] = numpy.zeros((self.mesh.nElements_global, self.nQuadraturePoints_element, self.nSpace_global), 'd')
        self.q[('velocity', 0)] = numpy.zeros((self.mesh.nElements_global, self.nQuadraturePoints_element, self.nSpace_global), 'd')
        self.q['velocity_solid'] = numpy.zeros((self.mesh.nElements_global, self.nQuadraturePoints_element, self.nSpace_global), 'd')
        self.q['phi_solid'] = numpy.zeros((self.mesh.nElements_global, self.nQuadraturePoints_element), 'd')
        self.q['x'] = numpy.zeros((self.mesh.nElements_global, self.nQuadraturePoints_element, 3), 'd')
        self.q[('cfl', 0)] = numpy.zeros((self.mesh.nElements_global, self.nQuadraturePoints_element), 'd')
        self.q[('numDiff', 1, 1)] = numpy.zeros((self.mesh.nElements_global, self.nQuadraturePoints_element), 'd')
        self.q[('numDiff', 2, 2)] = numpy.zeros((self.mesh.nElements_global, self.nQuadraturePoints_element), 'd')
        self.q[('numDiff', 3, 3)] = numpy.zeros((self.mesh.nElements_global, self.nQuadraturePoints_element), 'd')
        self.ebqe[('u', 0)] = numpy.zeros((self.mesh.nExteriorElementBoundaries_global, self.nElementBoundaryQuadraturePoints_elementBoundary), 'd')
        self.ebqe[('u', 1)] = numpy.zeros((self.mesh.nExteriorElementBoundaries_global, self.nElementBoundaryQuadraturePoints_elementBoundary), 'd')
        self.ebqe[('u', 2)] = numpy.zeros((self.mesh.nExteriorElementBoundaries_global, self.nElementBoundaryQuadraturePoints_elementBoundary), 'd')
        self.ebqe[('u', 3)] = numpy.zeros((self.mesh.nExteriorElementBoundaries_global, self.nElementBoundaryQuadraturePoints_elementBoundary), 'd')
        self.ebqe['eddy_viscosity'] = numpy.zeros((self.mesh.nExteriorElementBoundaries_global, self.nElementBoundaryQuadraturePoints_elementBoundary), 'd')
        self.ebqe['eddy_viscosity_last'] = numpy.zeros((self.mesh.nExteriorElementBoundaries_global, self.nElementBoundaryQuadraturePoints_elementBoundary), 'd')
        self.ebqe[('advectiveFlux_bc_flag', 0)] = numpy.zeros(
            (self.mesh.nExteriorElementBoundaries_global, self.nElementBoundaryQuadraturePoints_elementBoundary), 'i')
        self.ebqe[('advectiveFlux_bc_flag', 1)] = numpy.zeros(
            (self.mesh.nExteriorElementBoundaries_global, self.nElementBoundaryQuadraturePoints_elementBoundary), 'i')
        self.ebqe[('advectiveFlux_bc_flag', 2)] = numpy.zeros(
            (self.mesh.nExteriorElementBoundaries_global, self.nElementBoundaryQuadraturePoints_elementBoundary), 'i')
        self.ebqe[('advectiveFlux_bc_flag', 3)] = numpy.zeros(
            (self.mesh.nExteriorElementBoundaries_global, self.nElementBoundaryQuadraturePoints_elementBoundary), 'i')
        self.ebqe[('diffusiveFlux_bc_flag', 1, 1)] = numpy.zeros(
            (self.mesh.nExteriorElementBoundaries_global, self.nElementBoundaryQuadraturePoints_elementBoundary), 'i')
        self.ebqe[('diffusiveFlux_bc_flag', 2, 2)] = numpy.zeros(
            (self.mesh.nExteriorElementBoundaries_global, self.nElementBoundaryQuadraturePoints_elementBoundary), 'i')
        self.ebqe[('diffusiveFlux_bc_flag', 3, 3)] = numpy.zeros(
            (self.mesh.nExteriorElementBoundaries_global, self.nElementBoundaryQuadraturePoints_elementBoundary), 'i')
        self.ebqe[('advectiveFlux_bc', 0)] = numpy.zeros((self.mesh.nExteriorElementBoundaries_global, self.nElementBoundaryQuadraturePoints_elementBoundary), 'd')
        self.ebqe[('advectiveFlux_bc', 1)] = numpy.zeros((self.mesh.nExteriorElementBoundaries_global, self.nElementBoundaryQuadraturePoints_elementBoundary), 'd')
        self.ebqe[('advectiveFlux_bc', 2)] = numpy.zeros((self.mesh.nExteriorElementBoundaries_global, self.nElementBoundaryQuadraturePoints_elementBoundary), 'd')
        self.ebqe[('advectiveFlux_bc', 3)] = numpy.zeros((self.mesh.nExteriorElementBoundaries_global, self.nElementBoundaryQuadraturePoints_elementBoundary), 'd')
        self.ebqe[('diffusiveFlux_bc', 1, 1)] = numpy.zeros(
            (self.mesh.nExteriorElementBoundaries_global, self.nElementBoundaryQuadraturePoints_elementBoundary), 'd')
        self.ebqe['penalty'] = numpy.zeros((self.mesh.nExteriorElementBoundaries_global, self.nElementBoundaryQuadraturePoints_elementBoundary), 'd')
        self.ebqe[('diffusiveFlux_bc', 2, 2)] = numpy.zeros(
            (self.mesh.nExteriorElementBoundaries_global, self.nElementBoundaryQuadraturePoints_elementBoundary), 'd')
        self.ebqe[('diffusiveFlux_bc', 3, 3)] = numpy.zeros(
            (self.mesh.nExteriorElementBoundaries_global, self.nElementBoundaryQuadraturePoints_elementBoundary), 'd')
        self.ebqe[('velocity', 0)] = numpy.zeros((self.mesh.nExteriorElementBoundaries_global,
                                                  self.nElementBoundaryQuadraturePoints_elementBoundary, self.nSpace_global), 'd')
        self.ebqe[('velocity', 1)] = numpy.zeros((self.mesh.nExteriorElementBoundaries_global,
                                                  self.nElementBoundaryQuadraturePoints_elementBoundary, self.nSpace_global), 'd')
        self.ebqe[('velocity', 2)] = numpy.zeros((self.mesh.nExteriorElementBoundaries_global,
                                                  self.nElementBoundaryQuadraturePoints_elementBoundary, self.nSpace_global), 'd')
        self.ebqe[('velocity', 3)] = numpy.zeros((self.mesh.nExteriorElementBoundaries_global,
                                                  self.nElementBoundaryQuadraturePoints_elementBoundary, self.nSpace_global), 'd')
        # VRANS start, defaults to RANS
        self.q[('r', 0)] = numpy.zeros((self.mesh.nElements_global, self.nQuadraturePoints_element), 'd')
        self.q['eddy_viscosity'] = numpy.zeros((self.mesh.nElements_global, self.nQuadraturePoints_element), 'd')
        self.q['eddy_viscosity_last'] = numpy.zeros((self.mesh.nElements_global, self.nQuadraturePoints_element), 'd')
        # VRANS end
        # RANS 2eq Models start
        self.q[('grad(u)', 1)] = numpy.zeros((self.mesh.nElements_global, self.nQuadraturePoints_element, self.nSpace_global), 'd')
        self.q[('grad(u)', 2)] = numpy.zeros((self.mesh.nElements_global, self.nQuadraturePoints_element, self.nSpace_global), 'd')
        self.q[('grad(u)', 3)] = numpy.zeros((self.mesh.nElements_global, self.nQuadraturePoints_element, self.nSpace_global), 'd')
        # probably don't need ebqe gradients
        self.ebqe[('grad(u)', 1)] = numpy.zeros((self.mesh.nExteriorElementBoundaries_global,
                                                 self.nElementBoundaryQuadraturePoints_elementBoundary, self.nSpace_global), 'd')
        self.ebqe[('grad(u)', 2)] = numpy.zeros((self.mesh.nExteriorElementBoundaries_global,
                                                 self.nElementBoundaryQuadraturePoints_elementBoundary, self.nSpace_global), 'd')
        self.ebqe[('grad(u)', 3)] = numpy.zeros((self.mesh.nExteriorElementBoundaries_global,
                                                 self.nElementBoundaryQuadraturePoints_elementBoundary, self.nSpace_global), 'd')
        # RANS 2eq Models end
        self.points_elementBoundaryQuadrature = set()
        self.scalars_elementBoundaryQuadrature = set([('u', ci) for ci in range(self.nc)])
        self.vectors_elementBoundaryQuadrature = set()
        self.tensors_elementBoundaryQuadrature = set()
        # use post processing tools to get conservative fluxes, None by default
        if self.postProcessing:
            self.q[('v', 0)] = numpy.zeros(
                (self.mesh.nElements_global,
                 self.nQuadraturePoints_element,
                 self.nDOF_trial_element[0]),
                'd')
            self.q['J'] = numpy.zeros(
                (self.mesh.nElements_global,
                 self.nQuadraturePoints_element,
                 self.nSpace_global,
                 self.nSpace_global),
                'd')
            self.q['det(J)'] = numpy.zeros(
                (self.mesh.nElements_global,
                 self.nQuadraturePoints_element),
                'd')
            self.q['inverse(J)'] = numpy.zeros(
                (self.mesh.nElements_global,
                 self.nQuadraturePoints_element,
                 self.nSpace_global,
                 self.nSpace_global),
                'd')
            self.ebq[('v', 0)] = numpy.zeros(
                (self.mesh.nElements_global,
                 self.mesh.nElementBoundaries_element,
                 self.nElementBoundaryQuadraturePoints_elementBoundary,
                 self.nDOF_trial_element[0]),
                'd')
            self.ebq[('w', 0)] = numpy.zeros(
                (self.mesh.nElements_global,
                 self.mesh.nElementBoundaries_element,
                 self.nElementBoundaryQuadraturePoints_elementBoundary,
                 self.nDOF_trial_element[0]),
                'd')
            self.ebq['x'] = numpy.zeros(
                (self.mesh.nElements_global,
                 self.mesh.nElementBoundaries_element,
                 self.nElementBoundaryQuadraturePoints_elementBoundary,
                 3),
                'd')
            self.ebq['hat(x)'] = numpy.zeros(
                (self.mesh.nElements_global,
                 self.mesh.nElementBoundaries_element,
                 self.nElementBoundaryQuadraturePoints_elementBoundary,
                 3),
                'd')
            self.ebq['inverse(J)'] = numpy.zeros(
                (self.mesh.nElements_global,
                 self.mesh.nElementBoundaries_element,
                 self.nElementBoundaryQuadraturePoints_elementBoundary,
                 self.nSpace_global,
                 self.nSpace_global),
                'd')
            self.ebq['g'] = numpy.zeros(
                (self.mesh.nElements_global,
                 self.mesh.nElementBoundaries_element,
                 self.nElementBoundaryQuadraturePoints_elementBoundary,
                 self.nSpace_global - 1,
                 self.nSpace_global - 1),
                'd')
            self.ebq['sqrt(det(g))'] = numpy.zeros(
                (self.mesh.nElements_global,
                 self.mesh.nElementBoundaries_element,
                 self.nElementBoundaryQuadraturePoints_elementBoundary),
                'd')
            self.ebq['n'] = numpy.zeros(
                (self.mesh.nElements_global,
                 self.mesh.nElementBoundaries_element,
                 self.nElementBoundaryQuadraturePoints_elementBoundary,
                 self.nSpace_global),
                'd')
            self.ebq[('dS_u', 0)] = numpy.zeros(
                (self.mesh.nElements_global,
                 self.mesh.nElementBoundaries_element,
                 self.nElementBoundaryQuadraturePoints_elementBoundary),
                'd')
            self.ebqe['dS'] = numpy.zeros(
                (self.mesh.nExteriorElementBoundaries_global,
                 self.nElementBoundaryQuadraturePoints_elementBoundary),
                'd')
            self.ebqe[('dS_u', 0)] = self.ebqe['dS']
            self.ebqe['n'] = numpy.zeros(
                (self.mesh.nExteriorElementBoundaries_global,
                 self.nElementBoundaryQuadraturePoints_elementBoundary,
                 self.nSpace_global),
                'd')
            self.ebqe['inverse(J)'] = numpy.zeros(
                (self.mesh.nExteriorElementBoundaries_global,
                 self.nElementBoundaryQuadraturePoints_elementBoundary,
                 self.nSpace_global,
                 self.nSpace_global),
                'd')
            self.ebqe['g'] = numpy.zeros(
                (self.mesh.nExteriorElementBoundaries_global,
                 self.nElementBoundaryQuadraturePoints_elementBoundary,
                 self.nSpace_global - 1,
                 self.nSpace_global - 1),
                'd')
            self.ebqe['sqrt(det(g))'] = numpy.zeros(
                (self.mesh.nExteriorElementBoundaries_global,
                 self.nElementBoundaryQuadraturePoints_elementBoundary),
                'd')
            self.ebq_global['n'] = numpy.zeros(
                (self.mesh.nElementBoundaries_global,
                 self.nElementBoundaryQuadraturePoints_elementBoundary,
                 self.nSpace_global),
                'd')
            self.ebq_global['x'] = numpy.zeros(
                (self.mesh.nElementBoundaries_global,
                 self.nElementBoundaryQuadraturePoints_elementBoundary,
                 3),
                'd')
        #
        # show quadrature
        #
        logEvent("Dumping quadrature shapes for model %s" % self.name, level=9)
        logEvent("Element quadrature array (q)", level=9)
        for (k, v) in list(self.q.items()):
            logEvent(str((k, v.shape)), level=9)
        logEvent("Element boundary quadrature (ebq)", level=9)
        for (k, v) in list(self.ebq.items()):
            logEvent(str((k, v.shape)), level=9)
        logEvent("Global element boundary quadrature (ebq_global)", level=9)
        for (k, v) in list(self.ebq_global.items()):
            logEvent(str((k, v.shape)), level=9)
        logEvent("Exterior element boundary quadrature (ebqe)", level=9)
        for (k, v) in list(self.ebqe.items()):
            logEvent(str((k, v.shape)), level=9)
        logEvent("Interpolation points for nonlinear diffusion potential (phi_ip)", level=9)
        for (k, v) in list(self.phi_ip.items()):
            logEvent(str((k, v.shape)), level=9)
        #
        # allocate residual and Jacobian storage
        #
        #
        # allocate residual and Jacobian storage
        #
        self.elementResidual = [numpy.zeros(
            (self.mesh.nElements_global,
             self.nDOF_test_element[ci]),
            'd')]
        self.inflowBoundaryBC = {}
        self.inflowBoundaryBC_values = {}
        self.inflowFlux = {}
        for cj in range(self.nc):
            self.inflowBoundaryBC[cj] = numpy.zeros((self.mesh.nExteriorElementBoundaries_global,), 'i')
            self.inflowBoundaryBC_values[cj] = numpy.zeros((self.mesh.nExteriorElementBoundaries_global, self.nDOF_trial_element[cj]), 'd')
            self.inflowFlux[cj] = numpy.zeros((self.mesh.nExteriorElementBoundaries_global, self.nElementBoundaryQuadraturePoints_elementBoundary), 'd')
        self.internalNodes = set(range(self.mesh.nNodes_global))
        # identify the internal nodes this is ought to be in mesh
        # \todo move this to mesh
        for ebNE in range(self.mesh.nExteriorElementBoundaries_global):
            ebN = self.mesh.exteriorElementBoundariesArray[ebNE]
            eN_global = self.mesh.elementBoundaryElementsArray[ebN, 0]
            ebN_element = self.mesh.elementBoundaryLocalElementBoundariesArray[ebN, 0]
            for i in range(self.mesh.nNodes_element):
                if i != ebN_element:
                    I = self.mesh.elementNodesArray[eN_global, i]
                    self.internalNodes -= set([I])
        self.nNodes_internal = len(self.internalNodes)
        self.internalNodesArray = numpy.zeros((self.nNodes_internal,), 'i')
        for nI, n in enumerate(self.internalNodes):
            self.internalNodesArray[nI] = n
        #
        del self.internalNodes
        self.internalNodes = None
        logEvent("Updating local to global mappings", 2)
        self.updateLocal2Global()
        logEvent("Building time integration object", 2)
        logEvent(memory("inflowBC, internalNodes,updateLocal2Global", "OneLevelTransport"), level=4)
        # mwf for interpolating subgrid error for gradients etc
        if self.stabilization and self.stabilization.usesGradientStabilization:
            self.timeIntegration = TimeIntegrationClass(self, integrateInterpolationPoints=True)
        else:
            self.timeIntegration = TimeIntegrationClass(self)

        if options is not None:
            self.timeIntegration.setFromOptions(options)
        logEvent(memory("TimeIntegration", "OneLevelTransport"), level=4)
        logEvent("Calculating numerical quadrature formulas", 2)
        self.calculateQuadrature()
        if numericalFluxType is not None and numericalFluxType.useWeakDirichletConditions:
            interleave_DOF=True
            for nDOF_trial_element_ci in self.nDOF_trial_element:
                if nDOF_trial_element_ci != self.nDOF_trial_element[0]:
                    interleave_DOF=False
        else:
            interleave_DOF=False
        self.setupFieldStrides(interleave_DOF)
        comm = Comm.get()
        self.comm = comm
        if comm.size() > 1:
            assert numericalFluxType is not None and numericalFluxType.useWeakDirichletConditions, "You must use a numerical flux to apply weak boundary conditions for parallel runs"

        logEvent("initalizing numerical flux")
        logEvent(memory("stride+offset", "OneLevelTransport"), level=4)
        if numericalFluxType is not None:
            if options is None or options.periodicDirichletConditions is None:
                self.numericalFlux = numericalFluxType(self,
                                                       dofBoundaryConditionsSetterDict,
                                                       advectiveFluxBoundaryConditionsSetterDict,
                                                       diffusiveFluxBoundaryConditionsSetterDictDict)
            else:
                self.numericalFlux = numericalFluxType(self,
                                                       dofBoundaryConditionsSetterDict,
                                                       advectiveFluxBoundaryConditionsSetterDict,
                                                       diffusiveFluxBoundaryConditionsSetterDictDict,
                                                       options.periodicDirichletConditions)
        else:
            self.numericalFlux = None
        # set penalty terms
        logEvent("initializing numerical flux penalty")
        self.numericalFlux.penalty_constant = self.coefficients.eb_penalty_constant
        # cek todo move into numerical flux initialization
        if 'penalty' in self.ebq_global:
            for ebN in range(self.mesh.nElementBoundaries_global):
                for k in range(self.nElementBoundaryQuadraturePoints_elementBoundary):
                    self.ebq_global['penalty'][ebN, k] = old_div(self.numericalFlux.penalty_constant, \
                        (self.mesh.elementBoundaryDiametersArray[ebN]**self.numericalFlux.penalty_power))
        # penalty term
        # cek move  to Numerical flux initialization
        if 'penalty' in self.ebqe:
            for ebNE in range(self.mesh.nExteriorElementBoundaries_global):
                ebN = self.mesh.exteriorElementBoundariesArray[ebNE]
                for k in range(self.nElementBoundaryQuadraturePoints_elementBoundary):
                    self.ebqe['penalty'][ebNE, k] = old_div(self.numericalFlux.penalty_constant, \
                        self.mesh.elementBoundaryDiametersArray[ebN]**self.numericalFlux.penalty_power)
        logEvent(memory("numericalFlux", "OneLevelTransport"), level=4)
        self.elementEffectiveDiametersArray = self.mesh.elementInnerDiametersArray
        logEvent("setting up post-processing")
        from proteus import PostProcessingTools
        self.velocityPostProcessor = PostProcessingTools.VelocityPostProcessingChooser(self)
        logEvent(memory("velocity postprocessor", "OneLevelTransport"), level=4)
        # helper for writing out data storage
        logEvent("initializing archiver")
        from proteus import Archiver
        self.elementQuadratureDictionaryWriter = Archiver.XdmfWriter()
        self.elementBoundaryQuadratureDictionaryWriter = Archiver.XdmfWriter()
        self.exteriorElementBoundaryQuadratureDictionaryWriter = Archiver.XdmfWriter()
        logEvent(memory("XdmfWriters", "OneLevelTransport"), level=4)
        logEvent("flux bc objects")
        for ci, fbcObject in list(self.fluxBoundaryConditionsObjectsDict.items()):
            self.ebqe[('advectiveFlux_bc_flag', ci)] = numpy.zeros(self.ebqe[('advectiveFlux_bc', ci)].shape, 'i')
            for t, g in list(fbcObject.advectiveFluxBoundaryConditionsDict.items()):
                if ci in self.coefficients.advection:
                    self.ebqe[('advectiveFlux_bc', ci)][t[0], t[1]] = g(self.ebqe[('x')][t[0], t[1]], self.timeIntegration.t)
                    self.ebqe[('advectiveFlux_bc_flag', ci)][t[0], t[1]] = 1
            for ck, diffusiveFluxBoundaryConditionsDict in list(fbcObject.diffusiveFluxBoundaryConditionsDictDict.items()):
                self.ebqe[('diffusiveFlux_bc_flag', ck, ci)] = numpy.zeros(self.ebqe[('diffusiveFlux_bc', ck, ci)].shape, 'i')
                for t, g in list(diffusiveFluxBoundaryConditionsDict.items()):
                    self.ebqe[('diffusiveFlux_bc', ck, ci)][t[0], t[1]] = g(self.ebqe[('x')][t[0], t[1]], self.timeIntegration.t)
                    self.ebqe[('diffusiveFlux_bc_flag', ck, ci)][t[0], t[1]] = 1
        self.numericalFlux.setDirichletValues(self.ebqe)
        if self.movingDomain:
            self.MOVING_DOMAIN = 1.0
        else:
            self.MOVING_DOMAIN = 0.0
        if self.mesh.nodeVelocityArray is None:
            self.mesh.nodeVelocityArray = numpy.zeros(self.mesh.nodeArray.shape, 'd')
        # cek/ido todo replace python loops in modules with optimized code if possible/necessary
        logEvent("dirichlet conditions")
        self.forceStrongConditions = coefficients.forceStrongDirichlet
        self.dirichletConditionsForceDOF = {}
        if self.forceStrongConditions:
            for cj in range(self.nc):
                self.dirichletConditionsForceDOF[cj] = DOFBoundaryConditions(
                    self.u[cj].femSpace, dofBoundaryConditionsSetterDict[cj], weakDirichletConditions=False)
        logEvent("final allocations")
        compKernelFlag = 0
        if self.coefficients.useConstant_he:
            self.elementDiameter = self.mesh.elementDiametersArray.copy()
            self.elementDiameter[:] = max(self.mesh.elementDiametersArray)
        else:
            self.elementDiameter = self.mesh.elementDiametersArray
        if self.nSpace_global == 2:
            import copy
            self.u[3] = self.u[2].copy()
            self.u[3].name="w"
            self.timeIntegration.m_tmp[3] = self.timeIntegration.m_tmp[2].copy()
            self.timeIntegration.beta_bdf[3] = self.timeIntegration.beta_bdf[2].copy()
            self.coefficients.sdInfo[(1, 3)] = (numpy.array([0, 1, 2], dtype='i'),
                                                numpy.array([0, 1], dtype='i'))
            self.coefficients.sdInfo[(2, 3)] = (numpy.array([0, 1, 2], dtype='i'),
                                                numpy.array([0, 1], dtype='i'))
            self.coefficients.sdInfo[(3, 0)] = (numpy.array([0, 1, 2], dtype='i'),
                                                numpy.array([0, 1], dtype='i'))
            self.coefficients.sdInfo[(3, 1)] = (numpy.array([0, 1, 2], dtype='i'),
                                                numpy.array([0, 1], dtype='i'))
            self.coefficients.sdInfo[(3, 2)] = (numpy.array([0, 1, 2], dtype='i'),
                                                numpy.array([0, 1], dtype='i'))
            self.coefficients.sdInfo[(3, 3)] = (numpy.array([0, 1, 2], dtype='i'),
                                                numpy.array([0, 1], dtype='i'))
            self.offset.append(self.offset[2])
            self.stride.append(self.stride[2])
            self.numericalFlux.isDOFBoundary[3] = self.numericalFlux.isDOFBoundary[2].copy()
            self.numericalFlux.ebqe[('u', 3)] = self.numericalFlux.ebqe[('u', 2)].copy()
            logEvent("calling cRANS2P2D_base ctor")
            self.rans2p = cRANS2P2D_base(self.nSpace_global,
                                         self.nQuadraturePoints_element,
                                         self.u[0].femSpace.elementMaps.localFunctionSpace.dim,
                                         self.u[0].femSpace.referenceFiniteElement.localFunctionSpace.dim,
                                         self.testSpace[0].referenceFiniteElement.localFunctionSpace.dim,
                                         self.u[1].femSpace.referenceFiniteElement.localFunctionSpace.dim,
                                         self.testSpace[1].referenceFiniteElement.localFunctionSpace.dim,
                                         self.nElementBoundaryQuadraturePoints_elementBoundary,
                                         compKernelFlag)
        else:
            logEvent("calling  cRANS2P_base ctor")
            self.rans2p = cRANS2P_base(self.nSpace_global,
                                       self.nQuadraturePoints_element,
                                       self.u[0].femSpace.elementMaps.localFunctionSpace.dim,
                                       self.u[0].femSpace.referenceFiniteElement.localFunctionSpace.dim,
                                       self.testSpace[0].referenceFiniteElement.localFunctionSpace.dim,
                                       self.u[1].femSpace.referenceFiniteElement.localFunctionSpace.dim,
                                       self.testSpace[1].referenceFiniteElement.localFunctionSpace.dim,
                                       self.nElementBoundaryQuadraturePoints_elementBoundary,
                                       compKernelFlag)
        self.velocityErrorNodal = self.u[0].dof.copy()
        logEvent('WARNING: The boundary fluxes at interpart boundaries are skipped if elementBoundaryMaterialType is 0 for RANS2P-based models. This means that DG methods are currently incompatible with RANS2P.')

        
        self.q[('force', 0)] = numpy.zeros(
            (self.mesh.nElements_global, self.nQuadraturePoints_element), 'd')
        self.q[('force', 1)] = numpy.zeros(
            (self.mesh.nElements_global, self.nQuadraturePoints_element), 'd')
        self.q[('force', 2)] = numpy.zeros(
            (self.mesh.nElements_global, self.nQuadraturePoints_element), 'd')

        if options is not None:
            try:
                self.chrono_model = options.chrono_model
            except AttributeError:
                logEvent('WARNING: did not find chrono model')
                pass

    def getResidual(self, u, r):
        """
        Calculate the element residuals and add in to the global residual

        Parameters
        ----------
        u : :class:`numpy.ndarray`
        r : :class:`numpy.ndarray`
            Stores the calculated residual vector.
        """

        # Load the unknowns into the finite element dof
        self.timeIntegration.calculateCoefs()
        self.timeIntegration.calculateU(u)
        self.setUnknowns(self.timeIntegration.u)
        # cek todo put in logic to skip if BC's don't depend on t or u
        # hack
        if self.bcsTimeDependent or not self.bcsSet:
            self.bcsSet = True
            # Dirichlet boundary conditions
            self.numericalFlux.setDirichletValues(self.ebqe)
            # Flux boundary conditions
            for ci, fbcObject in list(self.fluxBoundaryConditionsObjectsDict.items()):
                for t, g in list(fbcObject.advectiveFluxBoundaryConditionsDict.items()):
                    if ci in self.coefficients.advection:
                        self.ebqe[('advectiveFlux_bc', ci)][t[0], t[1]] = g(self.ebqe[('x')][t[0], t[1]], self.timeIntegration.t)
                        self.ebqe[('advectiveFlux_bc_flag', ci)][t[0], t[1]] = 1
                for ck, diffusiveFluxBoundaryConditionsDict in list(fbcObject.diffusiveFluxBoundaryConditionsDictDict.items()):
                    for t, g in list(diffusiveFluxBoundaryConditionsDict.items()):
                        self.ebqe[('diffusiveFlux_bc', ck, ci)][t[0], t[1]] = g(self.ebqe[('x')][t[0], t[1]], self.timeIntegration.t)
                        self.ebqe[('diffusiveFlux_bc_flag', ck, ci)][t[0], t[1]] = 1
        r.fill(0.0)
        self.Ct_sge = 4.0
        self.Cd_sge = 36.0
        self.coefficients.wettedAreas[:] = 0.0
        self.coefficients.netForces_p[:, :] = 0.0
        self.coefficients.netForces_v[:, :] = 0.0
        self.coefficients.netMoments[:, :] = 0.0
        self.coefficients.particle_netForces[:, :] = 0.0
        self.coefficients.particle_netMoments[:, :] = 0.0
        self.coefficients.particle_surfaceArea[:] = 0.0
        if self.forceStrongConditions:
            for cj in range(len(self.dirichletConditionsForceDOF)):
                for dofN, g in list(self.dirichletConditionsForceDOF[cj].DOFBoundaryConditionsDict.items()):
                    if cj == 0:
                        self.u[cj].dof[dofN] = g(self.dirichletConditionsForceDOF[cj].DOFBoundaryPointDict[dofN], self.timeIntegration.t)
                    else:
                        self.u[cj].dof[dofN] = g(self.dirichletConditionsForceDOF[cj].DOFBoundaryPointDict[dofN],
                                                 self.timeIntegration.t)
                        if self.MOVING_DOMAIN == 1.0:
                            self.u[cj].dof[dofN] += self.mesh.nodeVelocityArray[dofN, cj - 1]
        self.rans2p.calculateResidual(self.coefficients.NONCONSERVATIVE_FORM,
                                      self.coefficients.MOMENTUM_SGE,
                                      self.coefficients.PRESSURE_SGE,
                                      self.coefficients.VELOCITY_SGE,
                                      self.coefficients.PRESSURE_PROJECTION_STABILIZATION,
                                      self.coefficients.numerical_viscosity,
                                      # element
                                      self.u[0].femSpace.elementMaps.psi,
                                      self.u[0].femSpace.elementMaps.grad_psi,
                                      self.mesh.nodeArray,
                                      self.mesh.nodeVelocityArray,
                                      self.MOVING_DOMAIN,
                                      self.mesh.elementNodesArray,
                                      self.elementQuadratureWeights[('u', 0)],
                                      self.u[0].femSpace.psi,
                                      self.u[0].femSpace.grad_psi,
                                      self.u[0].femSpace.psi,
                                      self.u[0].femSpace.grad_psi,
                                      self.u[1].femSpace.psi,
                                      self.u[1].femSpace.grad_psi,
                                      self.u[1].femSpace.psi,
                                      self.u[1].femSpace.grad_psi,
                                      # element boundary
                                      self.u[0].femSpace.elementMaps.psi_trace,
                                      self.u[0].femSpace.elementMaps.grad_psi_trace,
                                      self.elementBoundaryQuadratureWeights[('u', 0)],
                                      self.u[0].femSpace.psi_trace,
                                      self.u[0].femSpace.grad_psi_trace,
                                      self.u[0].femSpace.psi_trace,
                                      self.u[0].femSpace.grad_psi_trace,
                                      self.u[1].femSpace.psi_trace,
                                      self.u[1].femSpace.grad_psi_trace,
                                      self.u[1].femSpace.psi_trace,
                                      self.u[1].femSpace.grad_psi_trace,
                                      self.u[0].femSpace.elementMaps.boundaryNormals,
                                      self.u[0].femSpace.elementMaps.boundaryJacobians,
                                      # physics
                                      self.eb_adjoint_sigma,
                                      self.elementDiameter,  # mesh.elementDiametersArray,
                                      self.mesh.nodeDiametersArray,
                                      self.stabilization.hFactor,
                                      self.mesh.nElements_global,
                                      self.mesh.nElementBoundaries_owned,
                                      self.coefficients.useRBLES,
                                      self.coefficients.useMetrics,
                                      self.timeIntegration.alpha_bdf,
                                      self.coefficients.epsFact_density,
                                      self.coefficients.epsFact,
                                      self.coefficients.sigma,
                                      self.coefficients.rho_0,
                                      self.coefficients.nu_0,
                                      self.coefficients.rho_1,
                                      self.coefficients.nu_1,
                                      self.coefficients.smagorinskyConstant,
                                      self.coefficients.turbulenceClosureModel,
                                      self.Ct_sge,
                                      self.Cd_sge,
                                      self.shockCapturing.shockCapturingFactor,
                                      self.numericalFlux.penalty_constant,
                                      # VRANS start
                                      self.coefficients.epsFact_solid,
                                      self.coefficients.q_phi_solid,
                                      self.coefficients.q_velocity_solid,
                                      self.coefficients.q_porosity,
                                      self.coefficients.q_dragAlpha,
                                      self.coefficients.q_dragBeta,
                                      self.q[('r', 0)],
                                      self.coefficients.q_turb_var[0],
                                      self.coefficients.q_turb_var[1],
                                      self.coefficients.q_turb_var_grad[0],
                                      self.coefficients.LAG_LES,
                                      self.q['eddy_viscosity'],
                                      self.q['eddy_viscosity_last'],
                                      self.ebqe['eddy_viscosity'],
                                      self.ebqe['eddy_viscosity_last'],
                                      # VRANS end
                                      self.u[0].femSpace.dofMap.l2g,
                                      self.u[1].femSpace.dofMap.l2g,
                                      self.l2g[0]['freeGlobal'],
                                      self.l2g[1]['freeGlobal'],
                                      self.u[0].dof,
                                      self.u[1].dof,
                                      self.u[2].dof,
                                      self.u[3].dof,
                                      self.coefficients.p_old_dof,
                                      self.coefficients.u_old_dof,
                                      self.coefficients.v_old_dof,
                                      self.coefficients.w_old_dof,
                                      self.coefficients.g,
                                      self.coefficients.useVF,
                                      self.q['rho'],
                                      self.coefficients.q_vf,
                                      self.coefficients.q_phi,
                                      self.coefficients.q_n,
                                      self.coefficients.q_kappa,
                                      self.timeIntegration.m_tmp[1],
                                      self.timeIntegration.m_tmp[2],
                                      self.timeIntegration.m_tmp[3],
                                      self.q[('f', 0)],
                                      self.timeIntegration.beta_bdf[1],
                                      self.timeIntegration.beta_bdf[2],
                                      self.timeIntegration.beta_bdf[3],
                                      self.q['dV'],
                                      self.q['dV_last'],
                                      self.stabilization.v_last,
                                      self.q[('cfl', 0)],
                                      self.q[('numDiff', 1, 1)],
                                      self.q[('numDiff', 2, 2)],
                                      self.q[('numDiff', 3, 3)],
                                      self.shockCapturing.numDiff_last[1],
                                      self.shockCapturing.numDiff_last[2],
                                      self.shockCapturing.numDiff_last[3],
                                      self.coefficients.sdInfo[(1, 1)][0], self.coefficients.sdInfo[(1, 1)][1],
                                      self.coefficients.sdInfo[(1, 2)][0], self.coefficients.sdInfo[(1, 2)][1],
                                      self.coefficients.sdInfo[(1, 3)][0], self.coefficients.sdInfo[(1, 3)][1],
                                      self.coefficients.sdInfo[(2, 2)][0], self.coefficients.sdInfo[(2, 2)][1],
                                      self.coefficients.sdInfo[(2, 1)][0], self.coefficients.sdInfo[(2, 1)][1],
                                      self.coefficients.sdInfo[(2, 3)][0], self.coefficients.sdInfo[(2, 3)][1],
                                      self.coefficients.sdInfo[(3, 3)][0], self.coefficients.sdInfo[(3, 3)][1],
                                      self.coefficients.sdInfo[(3, 1)][0], self.coefficients.sdInfo[(3, 1)][1],
                                      self.coefficients.sdInfo[(3, 2)][0], self.coefficients.sdInfo[(3, 2)][1],
                                      self.offset[0], self.offset[1], self.offset[2], self.offset[3],
                                      self.stride[0], self.stride[1], self.stride[2], self.stride[3],
                                      r,
                                      self.mesh.nExteriorElementBoundaries_global,
                                      self.mesh.exteriorElementBoundariesArray,
                                      self.mesh.elementBoundaryElementsArray,
                                      self.mesh.elementBoundaryLocalElementBoundariesArray,
                                      self.coefficients.ebqe_vf,
                                      self.coefficients.bc_ebqe_vf,
                                      self.coefficients.ebqe_phi,
                                      self.coefficients.bc_ebqe_phi,
                                      self.coefficients.ebqe_n,
                                      self.coefficients.ebqe_kappa,
                                      # VRANS start
                                      self.coefficients.ebqe_porosity,
                                      self.coefficients.ebqe_turb_var[0],
                                      self.coefficients.ebqe_turb_var[1],
                                      # VRANS end
                                      self.numericalFlux.isDOFBoundary[0],
                                      self.numericalFlux.isDOFBoundary[1],
                                      self.numericalFlux.isDOFBoundary[2],
                                      self.numericalFlux.isDOFBoundary[3],
                                      self.ebqe[('advectiveFlux_bc_flag', 0)],
                                      self.ebqe[('advectiveFlux_bc_flag', 1)],
                                      self.ebqe[('advectiveFlux_bc_flag', 2)],
                                      self.ebqe[('advectiveFlux_bc_flag', 3)],
                                      self.ebqe[('diffusiveFlux_bc_flag', 1, 1)],
                                      self.ebqe[('diffusiveFlux_bc_flag', 2, 2)],
                                      self.ebqe[('diffusiveFlux_bc_flag', 3, 3)],
                                      self.numericalFlux.ebqe[('u', 0)],
                                      self.ebqe[('advectiveFlux_bc', 0)],
                                      self.ebqe[('advectiveFlux_bc', 1)],
                                      self.ebqe[('advectiveFlux_bc', 2)],
                                      self.ebqe[('advectiveFlux_bc', 3)],
                                      self.numericalFlux.ebqe[('u', 1)],
                                      self.ebqe[('diffusiveFlux_bc', 1, 1)],
                                      self.ebqe['penalty'],
                                      self.numericalFlux.ebqe[('u', 2)],
                                      self.ebqe[('diffusiveFlux_bc', 2, 2)],
                                      self.numericalFlux.ebqe[('u', 3)],
                                      self.ebqe[('diffusiveFlux_bc', 3, 3)],
                                      self.q['x'],
                                      self.q[('velocity', 0)],
                                      self.ebqe[('velocity', 0)],
                                      self.ebq_global[('totalFlux', 0)],
                                      self.elementResidual[0],
                                      self.mesh.elementMaterialTypes,
                                      self.mesh.elementBoundaryMaterialTypes,
                                      self.coefficients.barycenters,
                                      self.coefficients.wettedAreas,
                                      self.coefficients.netForces_p,
                                      self.coefficients.netForces_v,
                                      self.coefficients.netMoments,
                                      self.q['velocityError'],
                                      self.velocityErrorNodal,
                                      self.q[('force', 0)],
                                      self.q[('force', 1)],
                                      self.q[('force', 2)],
                                      self.coefficients.use_ball_as_particle,
                                      self.coefficients.ball_center,
                                      self.coefficients.ball_radius,
                                      self.coefficients.ball_velocity,
                                      self.coefficients.ball_angular_velocity,
                                      self.coefficients.ball_center_acceleration,
                                      self.coefficients.ball_angular_acceleration,
                                      self.coefficients.ball_density,
                                      self.coefficients.particle_signed_distances,
                                      self.coefficients.particle_signed_distance_normals,
                                      self.coefficients.particle_velocities,
                                      self.coefficients.particle_centroids,
                                      self.coefficients.ebq_global_phi_s,
                                      self.coefficients.ebq_global_grad_phi_s,
                                      self.coefficients.ebq_particle_velocity_s,
                                      self.coefficients.nParticles,
                                      self.coefficients.particle_netForces,
                                      self.coefficients.particle_netMoments,
                                      self.coefficients.particle_surfaceArea,
                                      self.mesh.nElements_owned,
                                      self.coefficients.particle_nitsche,
                                      self.coefficients.particle_epsFact,
                                      self.coefficients.particle_alpha,
                                      self.coefficients.particle_beta,
                                      self.coefficients.particle_penalty_constant,
                                      self.coefficients.phi_s,
                                      self.coefficients.phisField,
                                      self.coefficients.use_pseudo_penalty)
        for i in range(self.coefficients.netForces_p.shape[0]):
            self.coefficients.wettedAreas[i] = globalSum(self.coefficients.wettedAreas[i])
            for I in range(3):
                self.coefficients.netForces_p[i, I] = globalSum(self.coefficients.netForces_p[i, I])
                self.coefficients.netForces_v[i, I] = globalSum(self.coefficients.netForces_v[i, I])
                self.coefficients.netMoments[i, I] = globalSum(self.coefficients.netMoments[i, I])
                #cek hack, testing 6DOF motion
                #self.coefficients.netForces_p[i,I] = 0.0
                #self.coefficients.netForces_v[i,I] = 0.0
                #self.coefficients.netMoments[i,I] = 0.0
                #if I==0:
                #    self.coefficients.netForces_p[i,I] = (125.0* math.pi**2 * 0.125*math.cos(self.timeIntegration.t*math.pi))/4.0
                #if I==1:
                #    self.coefficients.netForces_p[i,I] = (125.0* math.pi**2 * 0.125*math.cos(self.timeIntegration.t*math.pi) + 125.0*9.81)/4.0
                #if I==2:
                #    self.coefficients.netMoments[i,I] = (4.05* math.pi**2 * (math.pi/4.0)*math.cos(self.timeIntegration.t*math.pi))/4.0
        
        from mpi4py import MPI
        comm = MPI.COMM_WORLD
        
        comm.Allreduce(self.coefficients.wettedAreas.copy(),self.coefficients.wettedAreas)
        comm.Allreduce(self.coefficients.netForces_p.copy(),self.coefficients.netForces_p)
        comm.Allreduce(self.coefficients.netForces_v.copy(),self.coefficients.netForces_v)
        comm.Allreduce(self.coefficients.netMoments.copy(),self.coefficients.netMoments)
        
        comm.Allreduce(self.coefficients.particle_netForces.copy(),self.coefficients.particle_netForces)
        comm.Allreduce(self.coefficients.particle_netMoments.copy(),self.coefficients.particle_netMoments)
        comm.Allreduce(self.coefficients.particle_surfaceArea.copy(),self.coefficients.particle_surfaceArea)
        
        for i in range(self.coefficients.nParticles):
            logEvent("particle i=" + repr(i)+ " force " + repr(self.coefficients.particle_netForces[i]))
            logEvent("particle i=" + repr(i)+ " moment " + repr(self.coefficients.particle_netMoments[i]))
            logEvent("particle i=" + repr(i)+ " surfaceArea " + repr(self.coefficients.particle_surfaceArea[i]))
            logEvent("particle i=" + repr(i)+ " stress force " + repr(self.coefficients.particle_netForces[i+self.coefficients.nParticles]))
            logEvent("particle i=" + repr(i)+ " pressure force " + repr(self.coefficients.particle_netForces[i+2*self.coefficients.nParticles]))

        if self.forceStrongConditions:
            for cj in range(len(self.dirichletConditionsForceDOF)):
                for dofN, g in list(self.dirichletConditionsForceDOF[cj].DOFBoundaryConditionsDict.items()):
                    if cj == 0:
                        r[self.offset[cj] + self.stride[cj] * dofN] = self.u[cj].dof[dofN] - \
                            g(self.dirichletConditionsForceDOF[cj].DOFBoundaryPointDict[dofN], self.timeIntegration.t)
                    else:
                        r[self.offset[cj] + self.stride[cj] * dofN] = self.u[cj].dof[dofN] - \
                            g(self.dirichletConditionsForceDOF[cj].DOFBoundaryPointDict[dofN], self.timeIntegration.t) 
                        if self.MOVING_DOMAIN == 1.0:
                            r[self.offset[cj] + self.stride[cj] * dofN] -= self.mesh.nodeVelocityArray[dofN, cj - 1]

        cflMax = globalMax(self.q[('cfl', 0)].max()) * self.timeIntegration.dt
        logEvent("Maximum CFL = " + str(cflMax), level=2)
        if self.stabilization:
            self.stabilization.accumulateSubgridMassHistory(self.q)
        logEvent("Global residual", level=9, data=r)
        # mwf decide if this is reasonable for keeping solver statistics
        self.nonlinear_function_evaluations += 1

    def getJacobian(self, jacobian):
        cfemIntegrals.zeroJacobian_CSR(self.nNonzerosInJacobian,
                                       jacobian)
        if self.nSpace_global == 2:
            self.csrRowIndeces[(0, 3)] = self.csrRowIndeces[(0, 2)]
            self.csrColumnOffsets[(0, 3)] = self.csrColumnOffsets[(0, 2)]
            self.csrRowIndeces[(1, 3)] = self.csrRowIndeces[(0, 2)]
            self.csrColumnOffsets[(1, 3)] = self.csrColumnOffsets[(0, 2)]
            self.csrRowIndeces[(2, 3)] = self.csrRowIndeces[(0, 2)]
            self.csrColumnOffsets[(2, 3)] = self.csrColumnOffsets[(0, 2)]
            self.csrRowIndeces[(3, 0)] = self.csrRowIndeces[(2, 0)]
            self.csrColumnOffsets[(3, 0)] = self.csrColumnOffsets[(2, 0)]
            self.csrRowIndeces[(3, 1)] = self.csrRowIndeces[(2, 0)]
            self.csrColumnOffsets[(3, 1)] = self.csrColumnOffsets[(2, 0)]
            self.csrRowIndeces[(3, 2)] = self.csrRowIndeces[(2, 0)]
            self.csrColumnOffsets[(3, 2)] = self.csrColumnOffsets[(2, 0)]
            self.csrRowIndeces[(3, 3)] = self.csrRowIndeces[(2, 0)]
            self.csrColumnOffsets[(3, 3)] = self.csrColumnOffsets[(2, 0)]
            self.csrColumnOffsets_eb[(0, 3)] = self.csrColumnOffsets[(0, 2)]
            self.csrColumnOffsets_eb[(1, 3)] = self.csrColumnOffsets[(0, 2)]
            self.csrColumnOffsets_eb[(2, 3)] = self.csrColumnOffsets[(0, 2)]
            self.csrColumnOffsets_eb[(3, 0)] = self.csrColumnOffsets[(0, 2)]
            self.csrColumnOffsets_eb[(3, 1)] = self.csrColumnOffsets[(0, 2)]
            self.csrColumnOffsets_eb[(3, 2)] = self.csrColumnOffsets[(0, 2)]
            self.csrColumnOffsets_eb[(3, 3)] = self.csrColumnOffsets[(0, 2)]

        self.rans2p.calculateJacobian(self.coefficients.NONCONSERVATIVE_FORM,
                                      self.coefficients.MOMENTUM_SGE,
                                      self.coefficients.PRESSURE_SGE,
                                      self.coefficients.VELOCITY_SGE,
                                      self.coefficients.PRESSURE_PROJECTION_STABILIZATION,
                                      #element
                                      self.u[0].femSpace.elementMaps.psi,
                                      self.u[0].femSpace.elementMaps.grad_psi,
                                      self.mesh.nodeArray,
                                      self.mesh.nodeVelocityArray,
                                      self.MOVING_DOMAIN,
                                      self.mesh.elementNodesArray,
                                      self.elementQuadratureWeights[('u', 0)],
                                      self.u[0].femSpace.psi,
                                      self.u[0].femSpace.grad_psi,
                                      self.u[0].femSpace.psi,
                                      self.u[0].femSpace.grad_psi,
                                      self.u[1].femSpace.psi,
                                      self.u[1].femSpace.grad_psi,
                                      self.u[1].femSpace.psi,
                                      self.u[1].femSpace.grad_psi,
                                      # element boundary
                                      self.u[0].femSpace.elementMaps.psi_trace,
                                      self.u[0].femSpace.elementMaps.grad_psi_trace,
                                      self.elementBoundaryQuadratureWeights[('u', 0)],
                                      self.u[0].femSpace.psi_trace,
                                      self.u[0].femSpace.grad_psi_trace,
                                      self.u[0].femSpace.psi_trace,
                                      self.u[0].femSpace.grad_psi_trace,
                                      self.u[1].femSpace.psi_trace,
                                      self.u[1].femSpace.grad_psi_trace,
                                      self.u[1].femSpace.psi_trace,
                                      self.u[1].femSpace.grad_psi_trace,
                                      self.u[0].femSpace.elementMaps.boundaryNormals,
                                      self.u[0].femSpace.elementMaps.boundaryJacobians,
                                      self.eb_adjoint_sigma,
                                      self.elementDiameter,  # mesh.elementDiametersArray,
                                      self.mesh.nodeDiametersArray,
                                      self.stabilization.hFactor,
                                      self.mesh.nElements_global,
                                      self.coefficients.useRBLES,
                                      self.coefficients.useMetrics,
                                      self.timeIntegration.alpha_bdf,
                                      self.coefficients.epsFact_density,
                                      self.coefficients.epsFact,
                                      self.coefficients.sigma,
                                      self.coefficients.rho_0,
                                      self.coefficients.nu_0,
                                      self.coefficients.rho_1,
                                      self.coefficients.nu_1,
                                      self.coefficients.smagorinskyConstant,
                                      self.coefficients.turbulenceClosureModel,
                                      self.Ct_sge,
                                      self.Cd_sge,
                                      self.shockCapturing.shockCapturingFactor,
                                      self.numericalFlux.penalty_constant,
                                      # VRANS start
                                      self.coefficients.epsFact_solid,
                                      self.coefficients.q_phi_solid,
                                      self.coefficients.q_velocity_solid,
                                      self.coefficients.q_porosity,
                                      self.coefficients.q_dragAlpha,
                                      self.coefficients.q_dragBeta,
                                      self.q[('r', 0)],
                                      self.coefficients.q_turb_var[0],
                                      self.coefficients.q_turb_var[1],
                                      self.coefficients.q_turb_var_grad[0],
                                      self.coefficients.LAG_LES,
                                      self.q['eddy_viscosity_last'],
                                      self.ebqe['eddy_viscosity_last'],
                                      # VRANS end
                                      self.u[0].femSpace.dofMap.l2g,
                                      self.u[1].femSpace.dofMap.l2g,
                                      self.u[0].dof,
                                      self.u[1].dof,
                                      self.u[2].dof,
                                      self.u[3].dof,
                                      self.coefficients.p_old_dof,
                                      self.coefficients.u_old_dof,
                                      self.coefficients.v_old_dof,
                                      self.coefficients.w_old_dof,
                                      self.coefficients.g,
                                      self.coefficients.useVF,
                                      self.coefficients.q_vf,
                                      self.coefficients.q_phi,
                                      self.coefficients.q_n,
                                      self.coefficients.q_kappa,
                                      self.timeIntegration.beta_bdf[1],
                                      self.timeIntegration.beta_bdf[2],
                                      self.timeIntegration.beta_bdf[3],
                                      self.q['dV'],
                                      self.q['dV_last'],
                                      self.stabilization.v_last,
                                      self.q[('cfl', 0)],
                                      self.shockCapturing.numDiff_last[1],
                                      self.shockCapturing.numDiff_last[2],
                                      self.shockCapturing.numDiff_last[3],
                                      self.coefficients.sdInfo[(1, 1)][0], self.coefficients.sdInfo[(1, 1)][1],
                                      self.coefficients.sdInfo[(1, 2)][0], self.coefficients.sdInfo[(1, 2)][1],
                                      self.coefficients.sdInfo[(1, 3)][0], self.coefficients.sdInfo[(1, 3)][1],
                                      self.coefficients.sdInfo[(2, 2)][0], self.coefficients.sdInfo[(2, 2)][1],
                                      self.coefficients.sdInfo[(2, 1)][0], self.coefficients.sdInfo[(2, 1)][1],
                                      self.coefficients.sdInfo[(2, 3)][0], self.coefficients.sdInfo[(2, 3)][1],
                                      self.coefficients.sdInfo[(3, 3)][0], self.coefficients.sdInfo[(3, 3)][1],
                                      self.coefficients.sdInfo[(3, 1)][0], self.coefficients.sdInfo[(3, 1)][1],
                                      self.coefficients.sdInfo[(3, 2)][0], self.coefficients.sdInfo[(3, 2)][1],
                                      self.csrRowIndeces[(0, 0)], self.csrColumnOffsets[(0, 0)],
                                      self.csrRowIndeces[(0, 1)], self.csrColumnOffsets[(0, 1)],
                                      self.csrRowIndeces[(0, 2)], self.csrColumnOffsets[(0, 2)],
                                      self.csrRowIndeces[(0, 3)], self.csrColumnOffsets[(0, 3)],
                                      self.csrRowIndeces[(1, 0)], self.csrColumnOffsets[(1, 0)],
                                      self.csrRowIndeces[(1, 1)], self.csrColumnOffsets[(1, 1)],
                                      self.csrRowIndeces[(1, 2)], self.csrColumnOffsets[(1, 2)],
                                      self.csrRowIndeces[(1, 3)], self.csrColumnOffsets[(1, 3)],
                                      self.csrRowIndeces[(2, 0)], self.csrColumnOffsets[(2, 0)],
                                      self.csrRowIndeces[(2, 1)], self.csrColumnOffsets[(2, 1)],
                                      self.csrRowIndeces[(2, 2)], self.csrColumnOffsets[(2, 2)],
                                      self.csrRowIndeces[(2, 3)], self.csrColumnOffsets[(2, 3)],
                                      self.csrRowIndeces[(3, 0)], self.csrColumnOffsets[(3, 0)],
                                      self.csrRowIndeces[(3, 1)], self.csrColumnOffsets[(3, 1)],
                                      self.csrRowIndeces[(3, 2)], self.csrColumnOffsets[(3, 2)],
                                      self.csrRowIndeces[(3, 3)], self.csrColumnOffsets[(3, 3)],
                                      jacobian,
                                      self.mesh.nExteriorElementBoundaries_global,
                                      self.mesh.exteriorElementBoundariesArray,
                                      self.mesh.elementBoundaryElementsArray,
                                      self.mesh.elementBoundaryLocalElementBoundariesArray,
                                      self.coefficients.ebqe_vf,
                                      self.coefficients.bc_ebqe_vf,
                                      self.coefficients.ebqe_phi,
                                      self.coefficients.bc_ebqe_phi,
                                      self.coefficients.ebqe_n,
                                      self.coefficients.ebqe_kappa,
                                      # VRANS start
                                      self.coefficients.ebqe_porosity,
                                      self.coefficients.ebqe_turb_var[0],
                                      self.coefficients.ebqe_turb_var[1],
                                      # VRANS end
                                      self.numericalFlux.isDOFBoundary[0],
                                      self.numericalFlux.isDOFBoundary[1],
                                      self.numericalFlux.isDOFBoundary[2],
                                      self.numericalFlux.isDOFBoundary[3],
                                      self.ebqe[('advectiveFlux_bc_flag', 0)],
                                      self.ebqe[('advectiveFlux_bc_flag', 1)],
                                      self.ebqe[('advectiveFlux_bc_flag', 2)],
                                      self.ebqe[('advectiveFlux_bc_flag', 3)],
                                      self.ebqe[('diffusiveFlux_bc_flag', 1, 1)],
                                      self.ebqe[('diffusiveFlux_bc_flag', 2, 2)],
                                      self.ebqe[('diffusiveFlux_bc_flag', 3, 3)],
                                      self.numericalFlux.ebqe[('u', 0)],
                                      self.ebqe[('advectiveFlux_bc', 0)],
                                      self.ebqe[('advectiveFlux_bc', 1)],
                                      self.ebqe[('advectiveFlux_bc', 2)],
                                      self.ebqe[('advectiveFlux_bc', 3)],
                                      self.numericalFlux.ebqe[('u', 1)],
                                      self.ebqe[('diffusiveFlux_bc', 1, 1)],
                                      self.ebqe['penalty'],
                                      self.numericalFlux.ebqe[('u', 2)],
                                      self.ebqe[('diffusiveFlux_bc', 2, 2)],
                                      self.numericalFlux.ebqe[('u', 3)],
                                      self.ebqe[('diffusiveFlux_bc', 3, 3)],
                                      self.csrColumnOffsets_eb[(0, 0)],
                                      self.csrColumnOffsets_eb[(0, 1)],
                                      self.csrColumnOffsets_eb[(0, 2)],
                                      self.csrColumnOffsets_eb[(0, 3)],
                                      self.csrColumnOffsets_eb[(1, 0)],
                                      self.csrColumnOffsets_eb[(1, 1)],
                                      self.csrColumnOffsets_eb[(1, 2)],
                                      self.csrColumnOffsets_eb[(1, 3)],
                                      self.csrColumnOffsets_eb[(2, 0)],
                                      self.csrColumnOffsets_eb[(2, 1)],
                                      self.csrColumnOffsets_eb[(2, 2)],
                                      self.csrColumnOffsets_eb[(2, 3)],
                                      self.csrColumnOffsets_eb[(3, 0)],
                                      self.csrColumnOffsets_eb[(3, 1)],
                                      self.csrColumnOffsets_eb[(3, 2)],
                                      self.csrColumnOffsets_eb[(3, 3)],
                                      self.mesh.elementMaterialTypes,
                                      self.mesh.elementBoundaryMaterialTypes,
                                      self.coefficients.use_ball_as_particle,
                                      self.coefficients.ball_center,
                                      self.coefficients.ball_radius,
                                      self.coefficients.ball_velocity,
                                      self.coefficients.ball_angular_velocity,
                                      self.coefficients.ball_center_acceleration,
                                      self.coefficients.ball_angular_acceleration,
                                      self.coefficients.ball_density,
                                      self.coefficients.particle_signed_distances,
                                      self.coefficients.particle_signed_distance_normals,
                                      self.coefficients.particle_velocities,
                                      self.coefficients.particle_centroids,
                                      self.coefficients.ebq_global_phi_s,
                                      self.coefficients.ebq_global_grad_phi_s,
                                      self.coefficients.ebq_particle_velocity_s,
                                      self.coefficients.phi_s,
                                      self.coefficients.phisField,
                                      self.coefficients.nParticles,
                                      self.mesh.nElements_owned,
                                      self.coefficients.particle_nitsche,
                                      self.coefficients.particle_epsFact,
                                      self.coefficients.particle_alpha,
                                      self.coefficients.particle_beta,
                                      self.coefficients.particle_penalty_constant,
                                      self.coefficients.use_pseudo_penalty)
        
        if not self.forceStrongConditions and max(numpy.linalg.norm(self.u[1].dof, numpy.inf), numpy.linalg.norm(self.u[2].dof, numpy.inf), numpy.linalg.norm(self.u[3].dof, numpy.inf)) < 1.0e-8:
            self.pp_hasConstantNullSpace = True
        else:
            self.pp_hasConstantNullSpace = False
        # Load the Dirichlet conditions directly into residual
        if self.forceStrongConditions:
            for cj in range(self.nc):
                for dofN in list(self.dirichletConditionsForceDOF[cj].DOFBoundaryConditionsDict.keys()):
                    global_dofN = self.offset[cj] + self.stride[cj] * dofN
                    for i in range(self.rowptr[global_dofN], self.rowptr[global_dofN + 1]):
                        if (self.colind[i] == global_dofN):
                            self.nzval[i] = 1.0
                        else:
                            self.nzval[i] = 0.0
                            # print "RBLES zeroing residual cj = %s dofN= %s global_dofN= %s " % (cj,dofN,global_dofN)
        logEvent("Jacobian ", level=10, data=jacobian)
        # mwf decide if this is reasonable for solver statistics
        self.nonlinear_function_jacobian_evaluations += 1
        return jacobian

    def calculateElementQuadrature(self, domainMoved=False):
        """
        Calculate the physical location and weights of the quadrature rules
        and the shape information at the quadrature points.

        This function should be called only when the mesh changes.
        """
        if self.postProcessing:
            self.u[0].femSpace.elementMaps.getValues(self.elementQuadraturePoints,
                                                     self.q['x'])
            self.u[0].femSpace.elementMaps.getJacobianValues(self.elementQuadraturePoints,
                                                             self.q['J'],
                                                             self.q['inverse(J)'],
                                                             self.q['det(J)'])
            self.u[0].femSpace.getBasisValues(self.elementQuadraturePoints, self.q[('v', 0)])
        self.u[0].femSpace.elementMaps.getBasisValuesRef(self.elementQuadraturePoints)
        self.u[0].femSpace.elementMaps.getBasisGradientValuesRef(self.elementQuadraturePoints)
        self.u[0].femSpace.getBasisValuesRef(self.elementQuadraturePoints)
        self.u[0].femSpace.getBasisGradientValuesRef(self.elementQuadraturePoints)
        self.u[1].femSpace.getBasisValuesRef(self.elementQuadraturePoints)
        self.u[1].femSpace.getBasisGradientValuesRef(self.elementQuadraturePoints)
        self.coefficients.initializeElementQuadrature(self.timeIntegration.t, self.q)
        if self.stabilization is not None and not domainMoved:
            self.stabilization.initializeElementQuadrature(self.mesh, self.timeIntegration.t, self.q)
            self.stabilization.initializeTimeIntegration(self.timeIntegration)
        if self.shockCapturing is not None and not domainMoved:
            self.shockCapturing.initializeElementQuadrature(self.mesh, self.timeIntegration.t, self.q)

    def calculateElementBoundaryQuadrature(self, domainMoved=False):
        """
        Calculate the physical location and weights of the quadrature rules
        and the shape information at the quadrature points on element boundaries.

        This function should be called only when the mesh changes.
        """
        if self.postProcessing:
            self.u[0].femSpace.elementMaps.getValuesTrace(self.elementBoundaryQuadraturePoints,
                                                          self.ebq['x'])
            self.u[0].femSpace.elementMaps.getJacobianValuesTrace(self.elementBoundaryQuadraturePoints,
                                                                  self.ebq['inverse(J)'],
                                                                  self.ebq['g'],
                                                                  self.ebq['sqrt(det(g))'],
                                                                  self.ebq['n'])
            cfemIntegrals.copyLeftElementBoundaryInfo(self.mesh.elementBoundaryElementsArray,
                                                      self.mesh.elementBoundaryLocalElementBoundariesArray,
                                                      self.mesh.exteriorElementBoundariesArray,
                                                      self.mesh.interiorElementBoundariesArray,
                                                      self.ebq['x'],
                                                      self.ebq['n'],
                                                      self.ebq_global['x'],
                                                      self.ebq_global['n'])
            self.u[0].femSpace.elementMaps.getInverseValuesTrace(self.ebq['inverse(J)'], self.ebq['x'], self.ebq['hat(x)'])
            self.u[0].femSpace.elementMaps.getPermutations(self.ebq['hat(x)'])
            self.testSpace[0].getBasisValuesTrace(self.u[0].femSpace.elementMaps.permutations,
                                                  self.ebq['hat(x)'],
                                                  self.ebq[('w', 0)])
            self.u[0].femSpace.getBasisValuesTrace(self.u[0].femSpace.elementMaps.permutations,
                                                   self.ebq['hat(x)'],
                                                   self.ebq[('v', 0)])
            cfemIntegrals.calculateElementBoundaryIntegrationWeights(self.ebq['sqrt(det(g))'],
                                                                     self.elementBoundaryQuadratureWeights[('u', 0)],
                                                                     self.ebq[('dS_u', 0)])

    def calculateExteriorElementBoundaryQuadrature(self, domainMoved=False):
        """
        Calculate the physical location and weights of the quadrature rules
        and the shape information at the quadrature points on global element boundaries.

        This function should be called only when the mesh changes.
        """
        logEvent("initalizing ebqe vectors for post-procesing velocity")
        if self.postProcessing:
            self.u[0].femSpace.elementMaps.getValuesGlobalExteriorTrace(self.elementBoundaryQuadraturePoints,
                                                                        self.ebqe['x'])
            self.u[0].femSpace.elementMaps.getJacobianValuesGlobalExteriorTrace(self.elementBoundaryQuadraturePoints,
                                                                                self.ebqe['inverse(J)'],
                                                                                self.ebqe['g'],
                                                                                self.ebqe['sqrt(det(g))'],
                                                                                self.ebqe['n'])
            cfemIntegrals.calculateIntegrationWeights(self.ebqe['sqrt(det(g))'],
                                                      self.elementBoundaryQuadratureWeights[('u', 0)],
                                                      self.ebqe[('dS_u', 0)])
        #
        # get physical locations of element boundary quadrature points
        #
        # assume all components live on the same mesh
        logEvent("initalizing basis info")
        self.u[0].femSpace.elementMaps.getBasisValuesTraceRef(self.elementBoundaryQuadraturePoints)
        self.u[0].femSpace.elementMaps.getBasisGradientValuesTraceRef(self.elementBoundaryQuadraturePoints)
        self.u[0].femSpace.getBasisValuesTraceRef(self.elementBoundaryQuadraturePoints)
        self.u[0].femSpace.getBasisGradientValuesTraceRef(self.elementBoundaryQuadraturePoints)
        self.u[1].femSpace.getBasisValuesTraceRef(self.elementBoundaryQuadraturePoints)
        self.u[1].femSpace.getBasisGradientValuesTraceRef(self.elementBoundaryQuadraturePoints)
        self.u[0].femSpace.elementMaps.getValuesGlobalExteriorTrace(self.elementBoundaryQuadraturePoints,
                                                                    self.ebqe['x'])
        logEvent("setting flux boundary conditions")
        if not domainMoved:
            self.fluxBoundaryConditionsObjectsDict = dict([(cj, FluxBoundaryConditions(self.mesh,
                                                                                       self.nElementBoundaryQuadraturePoints_elementBoundary,
                                                                                       self.ebqe[('x')],
                                                                                       self.advectiveFluxBoundaryConditionsSetterDict[cj],
                                                                                       self.diffusiveFluxBoundaryConditionsSetterDictDict[cj]))
                                                           for cj in list(self.advectiveFluxBoundaryConditionsSetterDict.keys())])
            logEvent("initializing coefficients ebqe")
            self.coefficients.initializeGlobalExteriorElementBoundaryQuadrature(self.timeIntegration.t, self.ebqe)
        logEvent("done with ebqe")

    def estimate_mt(self):
        pass

    def calculateSolutionAtQuadrature(self):
        pass

    def calculateAuxiliaryQuantitiesAfterStep(self):
        if self.postProcessing and self.conservativeFlux:
            self.rans2p.calculateVelocityAverage(self.mesh.nExteriorElementBoundaries_global,
                                                 self.mesh.exteriorElementBoundariesArray,
                                                 self.mesh.nInteriorElementBoundaries_global,
                                                 self.mesh.interiorElementBoundariesArray,
                                                 self.mesh.elementBoundaryElementsArray,
                                                 self.mesh.elementBoundaryLocalElementBoundariesArray,
                                                 self.mesh.nodeArray,
                                                 self.mesh.nodeVelocityArray,
                                                 self.MOVING_DOMAIN,
                                                 self.mesh.elementNodesArray,
                                                 self.u[0].femSpace.elementMaps.psi_trace,
                                                 self.u[0].femSpace.elementMaps.grad_psi_trace,
                                                 self.u[0].femSpace.elementMaps.boundaryNormals,
                                                 self.u[0].femSpace.elementMaps.boundaryJacobians,
                                                 self.u[1].femSpace.dofMap.l2g,
                                                 self.u[1].dof,
                                                 self.u[2].dof,
                                                 self.u[3].dof,
                                                 self.u[1].femSpace.psi_trace,
                                                 self.ebqe[('velocity', 0)],
                                                 self.ebq_global[('velocityAverage', 0)])
            if self.movingDomain:
                logEvent("Element Quadrature", level=3)
                self.calculateElementQuadrature(domainMoved=True)
                logEvent("Element Boundary Quadrature", level=3)
                self.calculateElementBoundaryQuadrature(domainMoved=True)
                logEvent("Global Exterior Element Boundary Quadrature", level=3)
                self.calculateExteriorElementBoundaryQuadrature(domainMoved=True)
                for ci in range(len(self.velocityPostProcessor.vpp_algorithms)):
                    for cj in list(self.velocityPostProcessor.vpp_algorithms[ci].updateConservationJacobian.keys()):
                        self.velocityPostProcessor.vpp_algorithms[ci].updateWeights()
                        self.velocityPostProcessor.vpp_algorithms[ci].computeGeometricInfo()
                        self.velocityPostProcessor.vpp_algorithms[ci].updateConservationJacobian[cj] = True
        self.q['velocityError'][:] = self.q[('velocity', 0)]
        OneLevelTransport.calculateAuxiliaryQuantitiesAfterStep(self)
        # if  self.coefficients.nd ==3:
        #     self.q[('cfl',0)][:] = np.sqrt(self.q[('velocity',0)][...,0]*self.q[('velocity',0)][...,0] +
        #                                    self.q[('velocity',0)][...,1]*self.q[('velocity',0)][...,1] +
        #                                    self.q[('velocity',0)][...,2]*self.q[('velocity',0)][...,2])/self.elementDiameter[:,np.newaxis]
        # else:
        #     self.q[('cfl',0)][:] = np.sqrt(self.q[('velocity',0)][...,0]*self.q[('velocity',0)][...,0] +
        #                                    self.q[('velocity',0)][...,1]*self.q[('velocity',0)][...,1])/self.elementDiameter[:,np.newaxis]
        self.q['velocityError'] -= self.q[('velocity', 0)]
        self.q['eddy_viscosity_last'][:] = self.q['eddy_viscosity']
        self.ebqe['eddy_viscosity_last'][:] = self.ebqe['eddy_viscosity']
        
    def updateAfterMeshMotion(self):
        pass


def getErgunDrag(porosity, meanGrainSize, viscosity):
    # cek hack, this doesn't seem right
    # cek todo look up correct Ergun model for alpha and beta
    voidFrac = 1.0 - porosity
    if voidFrac > 1.0e-6:
        dragBeta = porosity * porosity * porosity * meanGrainSize * 1.0e-2 / voidFrac
    if (porosity > epsZero and meanGrainSize > epsZero):
        dragAlpha = viscosity * 180.0 * voidFrac * voidFrac / (meanGrainSize * meanGrainSize * porosity)<|MERGE_RESOLUTION|>--- conflicted
+++ resolved
@@ -754,13 +754,9 @@
                      "\nForces_p\n" +
                      repr(self.netForces_p[:,:]) +
                      "\nForces_v\n" +
-<<<<<<< HEAD
                      repr(self.netForces_v[:,:]))
-=======
-                     `self.netForces_v[:,:]`)
             self.timeHistory.write("%21.16e\n" % (t,))
             self.timeHistory.flush()
->>>>>>> e0b37261
             self.wettedAreaHistory.write("%21.16e\n" % (self.wettedAreas[-1],))
             self.wettedAreaHistory.flush()
             self.forceHistory_p.write("%21.16e %21.16e %21.16e\n" % tuple(self.netForces_p[-1, :]))
