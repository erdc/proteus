"""
Optimized  Two-Phase Reynolds Averaged Navier-Stokes
"""
from __future__ import division
from builtins import str
from builtins import range
from past.utils import old_div
import math
import proteus
import sys
from proteus.mprans.cRANS2P import *
from proteus.mprans.cRANS2P2D import *
from proteus import Profiling
from proteus import LinearAlgebraTools as LAT
from proteus.Comm import (globalSum,
                          globalMax)

class SubgridError(proteus.SubgridError.SGE_base):
    """
    Create a SubgridError  object for two-phase incompressible flow

    The VMS subgrid error approximation

    Parameters
    ----------
        coefficients  : proteus.TransportCoefficients.TC_base
            The coefficients object
        nd            : int
            Number of space  dimensions
        lag           : bool
            Use prior time step to calculate
        nStepsToDelay : int
            Lag only after nSteps
        hFactor       : float
            scaling factor based on order
        noPressureStabilization : bool
            turn off pressure stab
    """

    def __init__(self, coefficients, nd, lag=False, nStepsToDelay=1, hFactor=1.0, noPressureStabilization=False):
        self.noPressureStabilization = noPressureStabilization
        proteus.SubgridError.SGE_base.__init__(self, coefficients, nd, lag)
        coefficients.stencil[0].add(0)
        self.hFactor = hFactor
        self.nStepsToDelay = nStepsToDelay
        self.nSteps = 0
        if self.lag:
            logEvent("RANS2P.SubgridError: lagging requested but must lag the first step; switching lagging off and delaying")
            #Ensure nStepsToDelay value makes sense by throwing an error
            if(self.nStepsToDelay is None or self.nStepsToDelay < 1):
                sys.exit("RANS2P.SubgridError: nStepsToDelay cannot be None or < 1 with lagging, please specify an integer: nStepsToDelay>=1")

    def initializeElementQuadrature(self, mesh, t, cq):
        """
        Allocated or set additional arrays for values at element quadrature

        Parameters
        ----------
        mesh : proteus.MeshTools.Mesh
           The mesh for the domain
        t    : float
           The current time
        cq   : dict
           The dictionary of element quadrature arrrays
        """
        import copy
        self.cq = cq
        #default behavior is to set v_last to point to cq[('velocity')]
        self.v_last = self.cq[('velocity', 0)]

    def updateSubgridErrorHistory(self, initializationPhase=False):
        if self.lag:
            if self.nSteps > self.nStepsToDelay:
                #at this point, v_last must be a separate object
                #update the values of v_last based on cq[('velocity')]
                self.v_last[:] = self.cq[('velocity', 0)]
            elif self.nSteps == self.nStepsToDelay:
                logEvent("RANS2P.SubgridError: switched to lagged subgrid error")
                #create a separate object identical to cq[('velocity')] 
                self.v_last = self.cq[('velocity', 0)].copy()
            else:
                pass
            self.nSteps += 1


    def calculateSubgridError(self, q):
        pass


class NumericalFlux(proteus.NumericalFlux.NavierStokes_Advection_DiagonalUpwind_Diffusion_SIPG_exterior):
    hasInterior = False

    def __init__(self, vt, getPointwiseBoundaryConditions,
                 getAdvectiveFluxBoundaryConditions,
                 getDiffusiveFluxBoundaryConditions,
                 getPeriodicBoundaryConditions=None):
        proteus.NumericalFlux.NavierStokes_Advection_DiagonalUpwind_Diffusion_SIPG_exterior.__init__(self, vt, getPointwiseBoundaryConditions,
                                                                                                     getAdvectiveFluxBoundaryConditions,
                                                                                                     getDiffusiveFluxBoundaryConditions, getPeriodicBoundaryConditions)
        self.penalty_constant = 2.0
        self.includeBoundaryAdjoint = True
        self.boundaryAdjoint_sigma = 1.0
        self.hasInterior = False


class ShockCapturing(proteus.ShockCapturing.ShockCapturing_base):
    def __init__(self, coefficients, nd, shockCapturingFactor=0.25, lag=False, nStepsToDelay=1):
        proteus.ShockCapturing.ShockCapturing_base.__init__(self, coefficients, nd, shockCapturingFactor, lag)
        self.nStepsToDelay = nStepsToDelay
        self.nSteps = 0
        if self.lag:
            logEvent("RANS2P.ShockCapturing: lagging requested but must lag the first step; switching lagging off and delaying")
            #Ensure nStepsToDelay value makes sense by throwing an error
            if(self.nStepsToDelay is None or self.nStepsToDelay < 1):
                sys.exit("RANS2P.ShockCapturing: nStepsToDelay cannot be None or < 1 with lagging, please specify an integer: nStepsToDelay>=1")

    def initializeElementQuadrature(self, mesh, t, cq):
        self.mesh = mesh
        self.numDiff = {}
        self.numDiff_last = {}
        #default behavior is to set both numDiff_last and numDiff to point to cq[('numDiff')]
        for ci in range(1, 4):
            self.numDiff[ci] = cq[('numDiff', ci, ci)]
            self.numDiff_last[ci] = cq[('numDiff', ci, ci)]

    def updateShockCapturingHistory(self):
        if self.lag:
            if self.nSteps > self.nStepsToDelay:
                #numDiff_last is a different object
                #update the values of numDiff_last based on numDiff, 
                for ci in range(1, 4):
                    self.numDiff_last[ci][:] = self.numDiff[ci]
            elif self.nSteps == self.nStepsToDelay:
                logEvent("RANS2P.ShockCapturing: switched to lagged shock capturing")
                #if lagging, then create a separate object identical to numDiff 
                for ci in range(1, 4):
                    self.numDiff_last[ci] = self.numDiff[ci].copy()
            else:
                pass
            self.nSteps += 1

            logEvent("RANS2P: max numDiff_1 %e numDiff_2 %e numDiff_3 %e" % (globalMax(self.numDiff_last[1].max()),
                                                                         globalMax(self.numDiff_last[2].max()),
                                                                         globalMax(self.numDiff_last[3].max())))


class Coefficients(proteus.TransportCoefficients.TC_base):
    """
    The coefficients for two incompresslble fluids governed by the Navier-Stokes equations and separated by a sharp interface represented by a level set function

    Notes
    -----
    The PRESSURE_PROJECTION_STABILIZATION flag allows the user to use
    the Bochev-Dohrmann-Gunzburger stabilization introduced in
    Stabilization of Low-Order Mixed Finite Elements for the  Stokes
    Equation.  This option should be turned off for most problems,
    but in some instances it may produced better preconditioning
    results than the full SGE approach.
    """
    from proteus.ctransportCoefficients import TwophaseNavierStokes_ST_LS_SO_2D_Evaluate
    from proteus.ctransportCoefficients import TwophaseNavierStokes_ST_LS_SO_3D_Evaluate
    from proteus.ctransportCoefficients import TwophaseNavierStokes_ST_LS_SO_2D_Evaluate_sd
    from proteus.ctransportCoefficients import TwophaseNavierStokes_ST_LS_SO_3D_Evaluate_sd

    def __init__(self,
                 epsFact=1.5,
                 sigma=72.8,
                 rho_0=998.2, nu_0=1.004e-6,
                 rho_1=1.205, nu_1=1.500e-5,
                 g=[0.0, 0.0, -9.8],
                 nd=3,
                 ME_model=0,
                 CLSVOF_model=None,
                 LS_model=None,
                 VF_model=None,
                 KN_model=None,
                 Closure_0_model=None,  # Turbulence closure model
                 Closure_1_model=None,  # Second possible Turbulence closure model
                 epsFact_density=None,
                 stokes=False,
                 sd=True,
                 movingDomain=False,
                 useVF=0.0,
                 useRBLES=0.0,
                 useMetrics=0.0,
                 useConstant_he=False,
                 dragAlpha=0.0,
                 dragBeta=0.0,
                 setParamsFunc=None,  # uses setParamsFunc if given
                 dragAlphaTypes=None,  # otherwise can use element constant values
                 dragBetaTypes=None,  # otherwise can use element constant values
                 porosityTypes=None,
                 killNonlinearDrag=False,
                 epsFact_solid=None,
                 eb_adjoint_sigma=1.0,
                 eb_penalty_constant=10.0,
                 forceStrongDirichlet=False,
                 turbulenceClosureModel=0,  # 0=No Model, 1=Smagorinksy, 2=Dynamic Smagorinsky, 3=K-Epsilon, 4=K-Omega
                 smagorinskyConstant=0.1,
                 barycenters=None,
                 NONCONSERVATIVE_FORM=0.0,
                 MOMENTUM_SGE=1.0,
                 PRESSURE_SGE=1.0,
                 VELOCITY_SGE=1.0,
                 PRESSURE_PROJECTION_STABILIZATION=0.0,
                 phaseFunction=None,
                 LAG_LES=1.0,
                 use_ball_as_particle=1,
                 ball_center=None,
                 ball_radius=None,
                 ball_velocity=None,
                 ball_angular_velocity=None,
                 nParticles = 0,
                 particle_epsFact=3.0,
                 particle_alpha=1000.0,
                 particle_beta=1000.0,
                 particle_penalty_constant=1000.0,
                 particle_nitsche=1.0,
                 nullSpace='NoNullSpace'):
        self.use_ball_as_particle = use_ball_as_particle
        self.nParticles = nParticles
        self.particle_nitsche = particle_nitsche
        self.particle_epsFact = particle_epsFact
        self.particle_alpha = particle_alpha
        self.particle_beta = particle_beta
        self.particle_penalty_constant = particle_penalty_constant
        self.particle_netForces = np.zeros((3*self.nParticles, 3), 'd')#####[total_force_1,total_force_2,...,stress_1,stress_2,...,pressure_1,pressure_2,...]  
        self.particle_netMoments = np.zeros((self.nParticles, 3), 'd')
        self.particle_surfaceArea = np.zeros((self.nParticles,), 'd')
        if ball_center is None:
            self.ball_center = 1e10*numpy.ones((self.nParticles,3),'d')
        else:
            self.ball_center = ball_center
        
        if ball_radius is None:
            self.ball_radius = 1e10*numpy.ones((self.nParticles,1),'d')
        else:
            self.ball_radius = ball_radius

        if ball_velocity is None:
            self.ball_velocity = numpy.zeros((self.nParticles,3),'d')
        else:
            self.ball_velocity = ball_velocity

        if ball_angular_velocity is None:
            self.ball_angular_velocity = numpy.zeros((self.nParticles,3),'d')
        else:
            self.ball_angular_velocity = ball_angular_velocity
        self.LAG_LES=LAG_LES
        self.phaseFunction=phaseFunction
        self.NONCONSERVATIVE_FORM=NONCONSERVATIVE_FORM
        self.MOMENTUM_SGE=MOMENTUM_SGE
        self.PRESSURE_SGE=PRESSURE_SGE
        self.VELOCITY_SGE=VELOCITY_SGE
        self.PRESSURE_PROJECTION_STABILIZATION=PRESSURE_PROJECTION_STABILIZATION
        self.barycenters=barycenters
        self.smagorinskyConstant = smagorinskyConstant
        self.turbulenceClosureModel = turbulenceClosureModel
        self.forceStrongDirichlet = forceStrongDirichlet
        self.eb_adjoint_sigma = eb_adjoint_sigma
        self.eb_penalty_constant = eb_penalty_constant
        self.movingDomain = movingDomain
        self.epsFact_solid = epsFact_solid
        self.useConstant_he = useConstant_he
        self.useVF = useVF
        self.useRBLES = useRBLES
        self.useMetrics = useMetrics
        self.sd = sd
        if epsFact_density is not None:
            self.epsFact_density = epsFact_density
        else:
            self.epsFact_density = epsFact
        self.stokes = stokes
        self.ME_model = ME_model
        self.CLSVOF_model = CLSVOF_model
        self.LS_model = LS_model
        self.VF_model = VF_model
        self.KN_model = KN_model
        self.Closure_0_model = Closure_0_model
        self.Closure_1_model = Closure_1_model
        self.epsFact = epsFact
        self.eps = None
        self.sigma = sigma
        self.rho_0 = rho_0
        self.nu_0 = nu_0
        # cek for debugging using single phase test problems
        self.rho = rho_0
        self.nu = nu_0
        self.rho_1 = rho_1
        self.nu_1 = nu_1
        self.g = numpy.array(g)
        self.nd = nd
        #
        self.dragAlpha = dragAlpha
        self.dragBeta = dragBeta
        self.setParamsFunc = setParamsFunc
        self.dragAlphaTypes = dragAlphaTypes
        self.dragBetaTypes = dragBetaTypes
        self.porosityTypes = porosityTypes
        self.killNonlinearDrag = int(killNonlinearDrag)
        self.linearDragFactor = 1.0
        self.nonlinearDragFactor = 1.0
        if self.killNonlinearDrag:
            self.nonlinearDragFactor = 0.0
        self.nullSpace = nullSpace
        mass = {}
        advection = {}
        diffusion = {}
        potential = {}
        reaction = {}
        hamiltonian = {}
        if nd == 2:
            variableNames = ['p', 'u', 'v']
            mass = {1: {1: 'linear'},
                    2: {2: 'linear'}}
            advection = {0: {0: 'linear',
                             1: 'linear',
                             2: 'linear'},
                         1: {0: 'nonlinear',
                             1: 'nonlinear',
                             2: 'nonlinear'},
                         2: {0: 'nonlinear',
                             1: 'nonlinear',
                             2: 'nonlinear'}}
            diffusion = {1: {1: {1: 'constant'}, 2: {2: 'constant'}},
                         2: {2: {2: 'constant'}, 1: {1: 'constant'}}}
            sdInfo = {(1, 1): (numpy.array([0, 1, 2], dtype='i'),
                               numpy.array([0, 1], dtype='i')),
                      (1, 2): (numpy.array([0, 0, 1], dtype='i'),
                               numpy.array([0], dtype='i')),
                      (2, 2): (numpy.array([0, 1, 2], dtype='i'),
                               numpy.array([0, 1], dtype='i')),
                      (2, 1): (numpy.array([0, 1, 1], dtype='i'),
                               numpy.array([1], dtype='i'))}
            potential = {1: {1: 'u'},
                         2: {2: 'u'}}
            reaction = {0: {0: 'constant'},
                        1: {1: 'nonlinear', 2: 'nonlinear'},
                        2: {1: 'nonlinear', 2: 'nonlinear'}}
            hamiltonian = {1: {0: 'linear'},
                           2: {0: 'linear'}}
            TC_base.__init__(self,
                             3,
                             mass,
                             advection,
                             diffusion,
                             potential,
                             reaction,
                             hamiltonian,
                             variableNames,
                             sparseDiffusionTensors=sdInfo,
                             useSparseDiffusion=sd,
                             movingDomain=movingDomain)
            self.vectorComponents = [1, 2]
        elif nd == 3:
            variableNames = ['p', 'u', 'v', 'w']
            mass = {1: {1: 'linear'},
                    2: {2: 'linear'},
                    3: {3: 'linear'}}
            advection = {0: {1: 'linear',
                             2: 'linear',
                             3: 'linear'},
                         1: {0: 'nonlinear',
                             1: 'nonlinear',
                             2: 'nonlinear',
                             3: 'nonlinear'},
                         2: {0: 'nonlinear',
                             1: 'nonlinear',
                             2: 'nonlinear',
                             3: 'nonlinear'},
                         3: {0: 'nonlinear',
                             1: 'nonlinear',
                             2: 'nonlinear',
                             3: 'nonlinear'}}
            diffusion = {1: {1: {1: 'constant'}, 2: {2: 'constant'}, 3: {3: 'constant'}},
                         2: {1: {1: 'constant'}, 2: {2: 'constant'}, 3: {3: 'constant'}},
                         3: {1: {1: 'constant'}, 2: {2: 'constant'}, 3: {3: 'constant'}}}
            sdInfo = {}
            sdInfo = {(1, 1): (numpy.array([0, 1, 2, 3], dtype='i'), numpy.array([0, 1, 2], dtype='i')),
                      (1, 2): (numpy.array([0, 0, 1, 1], dtype='i'), numpy.array([0], dtype='i')),
                      (1, 3): (numpy.array([0, 0, 0, 1], dtype='i'), numpy.array([0], dtype='i')),
                      (2, 1): (numpy.array([0, 1, 1, 1], dtype='i'), numpy.array([1], dtype='i')),
                      (2, 2): (numpy.array([0, 1, 2, 3], dtype='i'), numpy.array([0, 1, 2], dtype='i')),
                      (2, 3): (numpy.array([0, 0, 0, 1], dtype='i'), numpy.array([1], dtype='i')),
                      (3, 1): (numpy.array([0, 1, 1, 1], dtype='i'), numpy.array([2], dtype='i')),
                      (3, 2): (numpy.array([0, 0, 1, 1], dtype='i'), numpy.array([2], dtype='i')),
                      (3, 3): (numpy.array([0, 1, 2, 3], dtype='i'), numpy.array([0, 1, 2], dtype='i'))}
            potential = {1: {1: 'u'},
                         2: {2: 'u'},
                         3: {3: 'u'}}
            reaction = {0: {0: 'constant'},
                        1: {1: 'nonlinear', 2: 'nonlinear', 3: 'nonlinear'},
                        2: {1: 'nonlinear', 2: 'nonlinear', 3: 'nonlinear'},
                        3: {1: 'nonlinear', 2: 'nonlinear', 3: 'nonlinear'}}
            hamiltonian = {1: {0: 'linear'},
                           2: {0: 'linear'},
                           3: {0: 'linear'}}
            TC_base.__init__(self,
                             4,
                             mass,
                             advection,
                             diffusion,
                             potential,
                             reaction,
                             hamiltonian,
                             variableNames,
                             sparseDiffusionTensors=sdInfo,
                             useSparseDiffusion=sd,
                             movingDomain=movingDomain)
            self.vectorComponents = [1, 2, 3]

    def attachModels(self, modelList):
        # level set
        self.model = modelList[self.ME_model]
        self.model.q['phi_solid'] = self.q_phi_solid
        self.model.q['velocity_solid'] = self.q_velocity_solid
        if self.CLSVOF_model is not None: # use CLSVOF
            # LS part #
            self.q_phi = modelList[self.CLSVOF_model].q[('u', 0)]
            self.ebq_phi = None # Not used. What is this for?
            self.ebqe_phi = modelList[self.CLSVOF_model].ebqe[('u', 0)]
            self.bc_ebqe_phi = modelList[self.CLSVOF_model].ebqe[('u', 0)] #Dirichlet BCs for level set. I don't have it since I impose 1 or -1. Therefore I attach the soln at boundary
            self.q_n = modelList[self.CLSVOF_model].q[('grad(u)', 0)]
            self.ebq_n = None # Not used. What is this for?
            self.ebqe_n = modelList[self.CLSVOF_model].ebqe[('grad(u)', 0)]
            # VOF part #
            self.q_vf = modelList[self.CLSVOF_model].q[('H(u)', 0)]
            self.ebq_vf = None# Not used. What is this for?
            self.ebqe_vf = modelList[self.CLSVOF_model].ebqe[('H(u)', 0)]
            self.bc_ebqe_vf = 0.5*(1.0+modelList[self.CLSVOF_model].numericalFlux.ebqe[('u',0)]) # Dirichlet BCs for VOF. What I have is BCs for Signed function
        else: # use NCLS-RDLS-VOF-MCorr instead
            if self.LS_model is not None:
                self.q_phi = modelList[self.LS_model].q[('u', 0)]
                if ('u', 0) in modelList[self.LS_model].ebq:
                    self.ebq_phi = modelList[self.LS_model].ebq[('u', 0)]
                else:
                    self.ebq_phi = None
                self.ebqe_phi = modelList[self.LS_model].ebqe[('u', 0)]
                self.bc_ebqe_phi = modelList[self.LS_model].numericalFlux.ebqe[('u', 0)]
                # normal
                self.q_n = modelList[self.LS_model].q[('grad(u)', 0)]
                if ('grad(u)', 0) in modelList[self.LS_model].ebq:
                    self.ebq_n = modelList[self.LS_model].ebq[('grad(u)', 0)]
                else:
                    self.ebq_n = None
                self.ebqe_n = modelList[self.LS_model].ebqe[('grad(u)', 0)]
            else:
                self.q_phi = 10.0 * numpy.ones(self.model.q[('u', 1)].shape, 'd')
                self.ebqe_phi = 10.0 * numpy.ones(self.model.ebqe[('u', 1)].shape, 'd')
                self.bc_ebqe_phi = 10.0 * numpy.ones(self.model.ebqe[('u', 1)].shape, 'd')
                self.q_n = numpy.ones(self.model.q[('velocity', 0)].shape, 'd')
                self.ebqe_n = numpy.ones(self.model.ebqe[('velocity', 0)].shape, 'd')
            if self.VF_model is not None:
                self.q_vf = modelList[self.VF_model].q[('u', 0)]
                if ('u', 0) in modelList[self.VF_model].ebq:
                    self.ebq_vf = modelList[self.VF_model].ebq[('u', 0)]
                else:
                    self.ebq_vf = None
                self.ebqe_vf = modelList[self.VF_model].ebqe[('u', 0)]
                self.bc_ebqe_vf = modelList[self.VF_model].numericalFlux.ebqe[('u', 0)]
            else:
                self.q_vf = numpy.zeros(self.model.q[('u', 1)].shape, 'd')
                self.ebqe_vf = numpy.zeros(self.model.ebqe[('u', 1)].shape, 'd')
                self.bc_ebqe_vf = numpy.zeros(self.model.ebqe[('u', 1)].shape, 'd')
        # curvature
        if self.KN_model is not None:
            self.q_kappa = modelList[self.KN_model].q[('u', 0)]
            self.ebqe_kappa = modelList[self.KN_model].ebqe[('u', 0)]
            if ('u', 0) in modelList[self.KN_model].ebq:
                self.ebq_kappa = modelList[self.KN_model].ebq[('u', 0)]
            else:
                self.ebq_kappa = None
        else:
            self.q_kappa = -numpy.ones(self.model.q[('u', 1)].shape, 'd')
            self.ebqe_kappa = -numpy.ones(self.model.ebqe[('u', 1)].shape, 'd')
        # Turbulence Closures
        # only option for now is k-epsilon
        self.q_turb_var = {}
        self.q_turb_var_grad = {}
        self.ebqe_turb_var = {}
        if self.Closure_0_model is not None:
            self.q_turb_var[0] = modelList[self.Closure_0_model].q[('u', 0)]
            self.q_turb_var_grad[0] = modelList[self.Closure_0_model].q[('grad(u)', 0)]
            self.ebqe_turb_var[0] = modelList[self.Closure_0_model].ebqe[('u', 0)]
        else:
            self.q_turb_var[0] = numpy.ones(self.model.q[('u', 1)].shape, 'd')
            self.q_turb_var_grad[0] = numpy.ones(self.model.q[('grad(u)', 1)].shape, 'd')
            self.ebqe_turb_var[0] = numpy.ones(self.model.ebqe[('u', 1)].shape, 'd')
        if self.Closure_1_model is not None:
            self.q_turb_var[1] = modelList[self.Closure_1_model].q[('u', 0)]
            self.ebqe_turb_var[1] = modelList[self.Closure_1_model].ebqe[('u', 0)]
        else:
            self.q_turb_var[1] = numpy.ones(self.model.q[('u', 1)].shape, 'd')
            self.ebqe_turb_var[1] = numpy.ones(self.model.ebqe[('u', 1)].shape, 'd')
        if self.epsFact_solid is None:
            self.epsFact_solid = numpy.ones(self.model.mesh.elementMaterialTypes.max() + 1)
        assert len(self.epsFact_solid) > self.model.mesh.elementMaterialTypes.max(
        ), "epsFact_solid  array is not large  enough for the materials  in this mesh; length must be greater  than largest  material type ID"
        if self.phaseFunction != None:
            from proteus.ctransportCoefficients import smoothedHeaviside
            if self.useConstant_he:
                self.elementDiameter = self.mesh.elementDiametersArray.copy()
                self.elementDiameter[:] = max(self.mesh.elementDiametersArray)
            else:
                self.elementDiameter = self.mesh.elementDiametersArray
            for i, quad_pts in enumerate(self.model.q['x']):
                for j, pt in enumerate(quad_pts):
                    he = self.elementDiameter[i]
                    self.q_phi[i, j] = self.phaseFunction(pt)
                    self.q_vf[i, j] = smoothedHeaviside(self.epsFact * he, self.phaseFunction(pt))
            for i, quad_pts in enumerate(self.model.ebqe['x']):
                for j, pt in enumerate(quad_pts):
                    he = self.elementDiameter[i]
                    self.ebqe_phi[i, j] = self.phaseFunction(pt)
                    self.ebqe_vf[i, j] = smoothedHeaviside(self.epsFact * he, self.phaseFunction(pt))

    def initializeMesh(self, mesh):
        # cek we eventually need to use the local element diameter
        self.eps_density = self.epsFact_density * mesh.h
        self.eps_viscosity = self.epsFact * mesh.h
        self.mesh = mesh
        self.elementMaterialTypes = mesh.elementMaterialTypes
        nBoundariesMax = int(globalMax(max(self.mesh.elementBoundaryMaterialTypes))) + 1
        self.wettedAreas = numpy.zeros((nBoundariesMax,), 'd')
        self.netForces_p = numpy.zeros((nBoundariesMax, 3), 'd')
        self.netForces_v = numpy.zeros((nBoundariesMax, 3), 'd')
        self.netMoments = numpy.zeros((nBoundariesMax, 3), 'd')
        if self.barycenters is None:
            self.barycenters = numpy.zeros((nBoundariesMax, 3), 'd')
        comm = Comm.get()
        import os
        if comm.isMaster():
            self.wettedAreaHistory = open(os.path.join(proteus.Profiling.logDir, "wettedAreaHistory.txt"), "w")
            self.forceHistory_p = open(os.path.join(proteus.Profiling.logDir, "forceHistory_p.txt"), "w")
            self.forceHistory_v = open(os.path.join(proteus.Profiling.logDir, "forceHistory_v.txt"), "w")
            self.momentHistory = open(os.path.join(proteus.Profiling.logDir, "momentHistory.txt"), "w")
            if self.nParticles:
                self.particle_forceHistory = open(os.path.join(proteus.Profiling.logDir, "particle_forceHistory.txt"), "w")
                self.particle_momentHistory = open(os.path.join(proteus.Profiling.logDir, "particle_momentHistory.txt"), "w")
        self.comm = comm
    # initialize so it can run as single phase

    def initializeElementQuadrature(self, t, cq):
        # VRANS
        self.numerical_viscosity = numpy.zeros(cq[('u', 1)].shape, 'd')
        self.q_phi_solid = numpy.ones(cq[('u', 1)].shape, 'd')
        self.q_velocity_solid = numpy.zeros(cq[('velocity', 0)].shape, 'd')
        self.q_porosity = numpy.ones(cq[('u', 1)].shape, 'd')
        self.q_dragAlpha = numpy.ones(cq[('u', 1)].shape, 'd')
        self.q_dragAlpha.fill(self.dragAlpha)
        self.q_dragBeta = numpy.ones(cq[('u', 1)].shape, 'd')
        self.q_dragBeta.fill(self.dragBeta)
        if self.setParamsFunc is not None:
            self.setParamsFunc(cq['x'], self.q_porosity, self.q_dragAlpha, self.q_dragBeta)
        else:
            # TODO make loops faster
            if self.porosityTypes is not None:
                for eN in range(self.q_porosity.shape[0]):
                    self.q_porosity[eN, :] = self.porosityTypes[self.elementMaterialTypes[eN]]
            if self.dragAlphaTypes is not None:
                for eN in range(self.q_dragAlpha.shape[0]):
                    self.q_dragAlpha[eN, :] = self.dragAlphaTypes[self.elementMaterialTypes[eN]]
            if self.dragBetaTypes is not None:
                for eN in range(self.q_dragBeta.shape[0]):
                    self.q_dragBeta[eN, :] = self.dragBetaTypes[self.elementMaterialTypes[eN]]
        cq['velocityError'] = cq[('velocity', 0)].copy()
        #

    def initializeElementBoundaryQuadrature(self, t, cebq, cebq_global):
        # VRANS
        self.ebq_porosity = numpy.ones(cebq['det(J)'].shape, 'd')
        self.ebq_dragAlpha = numpy.ones(cebq['det(J)'].shape, 'd')
        self.ebq_dragAlpha.fill(self.dragAlpha)
        self.ebq_dragBeta = numpy.ones(cebq['det(J)'].shape, 'd')
        self.ebq_dragBeta.fill(self.dragBeta)
        if self.setParamsFunc is not None:
            self.setParamsFunc(cebq['x'], self.ebq_porosity, self.ebq_dragAlpha, self.ebq_dragBeta)
        # TODO which mean to use or leave discontinuous
        # TODO make loops faster
        if self.porosityTypes is not None:
            for ebNI in range(self.mesh.nInteriorElementBoundaries_global):
                ebN = self.mesh.interiorElementBoundariesArray[ebNI]
                eN_left = self.mesh.elementBoundaryElementsArray[ebN, 0]
                eN_right = self.mesh.elementBoundaryElementsArray[ebN, 1]
                ebN_element_left = self.mesh.elementBoundaryLocalElementBoundariesArray[ebN, 0]
                ebN_element_right = self.mesh.elementBoundaryLocalElementBoundariesArray[ebN, 1]
                avg = 0.5 * (self.porosityTypes[self.elementMaterialTypes[eN_left]] +
                             self.porosityTypes[self.elementMaterialTypes[eN_right]])
                self.ebq_porosity[eN_left, ebN_element_left, :] = self.porosityTypes[self.elementMaterialTypes[eN_left]]
                self.ebq_porosity[eN_right, ebN_element_right, :] = self.porosityTypes[self.elementMaterialTypes[eN_right]]
            for ebNE in range(self.mesh.nExteriorElementBoundaries_global):
                ebN = self.mesh.exteriorElementBoundariesArray[ebNE]
                eN = self.mesh.elementBoundaryElementsArray[ebN, 0]
                ebN_element = self.mesh.elementBoundaryLocalElementBoundariesArray[ebN, 0]
                self.ebq_porosity[eN, ebN_element, :] = self.porosityTypes[self.elementMaterialTypes[eN]]
        if self.dragAlphaTypes is not None:
            for ebNI in range(self.mesh.nInteriorElementBoundaries_global):
                ebN = self.mesh.interiorElementBoundariesArray[ebNI]
                eN_left = self.mesh.elementBoundaryElementsArray[ebN, 0]
                eN_right = self.mesh.elementBoundaryElementsArray[ebN, 1]
            ebN_element_left = self.mesh.elementBoundaryLocalElementBoundariesArray[ebN, 0]
            ebN_element_right = self.mesh.elementBoundaryLocalElementBoundariesArray[ebN, 1]
            avg = 0.5 * (self.dragAlphaTypes[self.elementMaterialTypes[eN_left]] +
                         self.dragAlphaTypes[self.elementMaterialTypes[eN_right]])
            self.ebq_dragAlpha[eN_left, ebN_element_left, :] = self.dragAlphaTypes[self.elementMaterialTypes[eN_left]]
            self.ebq_dragAlpha[eN_right, ebN_element_right, :] = self.dragAlphaTypes[self.elementMaterialTypes[eN_right]]
            for ebNE in range(self.mesh.nExteriorElementBoundaries_global):
                ebN = self.mesh.exteriorElementBoundariesArray[ebNE]
                eN = self.mesh.elementBoundaryElementsArray[ebN, 0]
                ebN_element = self.mesh.elementBoundaryLocalElementBoundariesArray[ebN, 0]
                self.ebq_dragAlpha[eN, ebN_element, :] = self.dragAlphaTypes[self.elementMaterialTypes[eN]]
        if self.dragBetaTypes is not None:
            for ebNI in range(self.mesh.nInteriorElementBoundaries_global):
                ebN = self.mesh.interiorElementBoundariesArray[ebNI]
                eN_left = self.mesh.elementBoundaryElementsArray[ebN, 0]
                eN_right = self.mesh.elementBoundaryElementsArray[ebN, 1]
            ebN_element_left = self.mesh.elementBoundaryLocalElementBoundariesArray[ebN, 0]
            ebN_element_right = self.mesh.elementBoundaryLocalElementBoundariesArray[ebN, 1]
            avg = 0.5 * (self.dragBetaTypes[self.elementMaterialTypes[eN_left]] +
                         self.dragBetaTypes[self.elementMaterialTypes[eN_right]])
            self.ebq_dragBeta[eN_left, ebN_element_left, :] = self.dragBetaTypes[self.elementMaterialTypes[eN_left]]
            self.ebq_dragBeta[eN_right, ebN_element_right, :] = self.dragBetaTypes[self.elementMaterialTypes[eN_right]]
            for ebNE in range(self.mesh.nExteriorElementBoundaries_global):
                ebN = self.mesh.exteriorElementBoundariesArray[ebNE]
                eN = self.mesh.elementBoundaryElementsArray[ebN, 0]
                ebN_element = self.mesh.elementBoundaryLocalElementBoundariesArray[ebN, 0]
                self.ebq_dragBeta[eN, ebN_element, :] = self.dragBetaTypes[self.elementMaterialTypes[eN]]
         #

    def initializeGlobalExteriorElementBoundaryQuadrature(self, t, cebqe):
        # VRANS
        logEvent("ebqe_global allocations in coefficients")
        self.ebqe_porosity = numpy.ones(cebqe[('u', 1)].shape, 'd')
        self.ebqe_dragAlpha = numpy.ones(cebqe[('u', 1)].shape, 'd')
        self.ebqe_dragAlpha.fill(self.dragAlpha)
        self.ebqe_dragBeta = numpy.ones(cebqe[('u', 1)].shape, 'd')
        self.ebqe_dragBeta.fill(self.dragBeta)
        logEvent("porosity and drag")
        # TODO make loops faster
        if self.setParamsFunc is not None:
            self.setParamsFunc(cebqe['x'], self.ebqe_porosity, self.ebqe_dragAlpha, self.ebqe_dragBeta)
        else:
            if self.porosityTypes is not None:
                for ebNE in range(self.mesh.nExteriorElementBoundaries_global):
                    ebN = self.mesh.exteriorElementBoundariesArray[ebNE]
                    eN = self.mesh.elementBoundaryElementsArray[ebN, 0]
                    self.ebqe_porosity[ebNE, :] = self.porosityTypes[self.elementMaterialTypes[eN]]
            if self.dragAlphaTypes is not None:
                for ebNE in range(self.mesh.nExteriorElementBoundaries_global):
                    ebN = self.mesh.exteriorElementBoundariesArray[ebNE]
                    eN = self.mesh.elementBoundaryElementsArray[ebN, 0]
                    self.ebqe_dragAlpha[ebNE, :] = self.dragAlphaTypes[self.elementMaterialTypes[eN]]
            if self.dragBetaTypes is not None:
                for ebNE in range(self.mesh.nExteriorElementBoundaries_global):
                    ebN = self.mesh.exteriorElementBoundariesArray[ebNE]
                    eN = self.mesh.elementBoundaryElementsArray[ebN, 0]
                    self.ebqe_dragBeta[ebNE, :] = self.dragBetaTypes[self.elementMaterialTypes[eN]]
        #

    def updateToMovingDomain(self, t, c):
        pass

    def evaluate(self, t, c):
        pass

    def preStep(self, t, firstStep=False):
        self.model.dt_last = self.model.timeIntegration.dt
        pass
        # if self.comm.isMaster():
        # print "wettedAreas"
        # print self.wettedAreas[:]
        # print "Forces_p"
        # print self.netForces_p[:,:]
        # print "Forces_v"
        # print self.netForces_v[:,:]

    def postStep(self, t, firstStep=False):
        self.model.dt_last = self.model.timeIntegration.dt
        self.model.q['dV_last'][:] = self.model.q['dV']
        if self.comm.isMaster():
            logEvent("wettedAreas\n"+
                     `self.wettedAreas[:]` +
                     "\nForces_p\n" +
                     `self.netForces_p[:,:]` +
                     "\nForces_v\n" +
                     `self.netForces_v[:,:]`)
            self.wettedAreaHistory.write("%21.16e\n" % (self.wettedAreas[-1],))
            self.forceHistory_p.write("%21.16e %21.16e %21.16e\n" % tuple(self.netForces_p[-1, :]))
            self.forceHistory_p.flush()
            self.forceHistory_v.write("%21.16e %21.16e %21.16e\n" % tuple(self.netForces_v[-1, :]))
            self.forceHistory_v.flush()
            self.momentHistory.write("%21.15e %21.16e %21.16e\n" % tuple(self.netMoments[-1, :]))
            self.momentHistory.flush()
            if self.nParticles:
                self.particle_forceHistory.write("%21.16e %21.16e %21.16e\n" % tuple(self.particle_netForces[0, :]))
                self.particle_forceHistory.flush()
                self.particle_momentHistory.write("%21.15e %21.16e %21.16e\n" % tuple(self.particle_netMoments[0, :]))
                self.particle_momentHistory.flush()


class LevelModel(proteus.Transport.OneLevelTransport):
    nCalls = 0

    def __init__(self,
                 uDict,
                 phiDict,
                 testSpaceDict,
                 matType,
                 dofBoundaryConditionsDict,
                 dofBoundaryConditionsSetterDict,
                 coefficients,
                 elementQuadrature,
                 elementBoundaryQuadrature,
                 fluxBoundaryConditionsDict=None,
                 advectiveFluxBoundaryConditionsSetterDict=None,
                 diffusiveFluxBoundaryConditionsSetterDictDict=None,
                 stressTraceBoundaryConditionsSetterDictDict=None,
                 stabilization=None,
                 shockCapturing=None,
                 conservativeFluxDict=None,
                 numericalFluxType=None,
                 TimeIntegrationClass=None,
                 massLumping=False,
                 reactionLumping=False,
                 options=None,
                 name='RANS2P',
                 reuse_trial_and_test_quadrature=False,
                 sd=True,
                 movingDomain=False):
        self.eb_adjoint_sigma = coefficients.eb_adjoint_sigma
        useConstant_he = coefficients.useConstant_he  # this is a hack to test the effect of using a constant smoothing width
        self.postProcessing = True
        #
        # set the objects describing the method and boundary conditions
        #
        self.movingDomain = coefficients.movingDomain
        self.tLast_mesh = None
        #
        # cek todo clean up these flags in the optimized version
        self.bcsTimeDependent = options.bcsTimeDependent
        self.bcsSet = False
        self.name = name
        self.sd = sd
        self.lowmem = True
        self.timeTerm = True  # allow turning off  the  time derivative
        self.testIsTrial = True
        self.phiTrialIsTrial = True
        self.u = uDict
        self.Hess = False
        if isinstance(self.u[0].femSpace, C0_AffineQuadraticOnSimplexWithNodalBasis):
            self.Hess = True
        self.ua = {}  # analytical solutions
        self.phi = phiDict
        self.dphi = {}
        self.matType = matType
<<<<<<< HEAD
        self.reuse_test_trial_quadrature = reuse_trial_and_test_quadrature  # True#False
        if self.reuse_test_trial_quadrature:
            for ci in range(1, coefficients.nc):
                assert self.u[ci].femSpace.__class__.__name__ == self.u[0].femSpace.__class__.__name__, "to reuse_test_trial_quad all femSpaces must be the same!"
=======
>>>>>>> f69d2f94
        # Simplicial Mesh
        self.mesh = self.u[0].femSpace.mesh  # assume the same mesh for  all components for now
        self.par_info = LinearAlgebraTools.ParInfo_petsc4py()
        self.testSpace = testSpaceDict
        self.dirichletConditions = dofBoundaryConditionsDict
        self.dirichletNodeSetList = None  # explicit Dirichlet  conditions for now, no Dirichlet BC constraints
        self.coefficients = coefficients
        self.coefficients.initializeMesh(self.mesh)
        self.nc = self.coefficients.nc
        self.stabilization = stabilization
        self.shockCapturing = shockCapturing
        self.conservativeFlux = conservativeFluxDict  # no velocity post-processing for now
        self.fluxBoundaryConditions = fluxBoundaryConditionsDict
        self.advectiveFluxBoundaryConditionsSetterDict = advectiveFluxBoundaryConditionsSetterDict
        self.diffusiveFluxBoundaryConditionsSetterDictDict = diffusiveFluxBoundaryConditionsSetterDictDict
        # determine whether  the stabilization term is nonlinear
        self.stabilizationIsNonlinear = False
        # cek come back
        if self.stabilization is not None:
            for ci in range(self.nc):
                if ci in coefficients.mass:
                    for flag in list(coefficients.mass[ci].values()):
                        if flag == 'nonlinear':
                            self.stabilizationIsNonlinear = True
                if ci in coefficients.advection:
                    for flag in list(coefficients.advection[ci].values()):
                        if flag == 'nonlinear':
                            self.stabilizationIsNonlinear = True
                if ci in coefficients.diffusion:
                    for diffusionDict in list(coefficients.diffusion[ci].values()):
                        for flag in list(diffusionDict.values()):
                            if flag != 'constant':
                                self.stabilizationIsNonlinear = True
                if ci in coefficients.potential:
                    for flag in list(coefficients.potential[ci].values()):
                        if flag == 'nonlinear':
                            self.stabilizationIsNonlinear = True
                if ci in coefficients.reaction:
                    for flag in list(coefficients.reaction[ci].values()):
                        if flag == 'nonlinear':
                            self.stabilizationIsNonlinear = True
                if ci in coefficients.hamiltonian:
                    for flag in list(coefficients.hamiltonian[ci].values()):
                        if flag == 'nonlinear':
                            self.stabilizationIsNonlinear = True
        # determine if we need element boundary storage
        self.elementBoundaryIntegrals = {}
        for ci in range(self.nc):
            self.elementBoundaryIntegrals[ci] = ((self.conservativeFlux is not None) or
                                                 (numericalFluxType is not None) or
                                                 (self.fluxBoundaryConditions[ci] == 'outFlow') or
                                                 (self.fluxBoundaryConditions[ci] == 'mixedFlow') or
                                                 (self.fluxBoundaryConditions[ci] == 'setFlow'))
        #
        # calculate some dimensions
        #
        self.nSpace_global = self.u[0].femSpace.nSpace_global  # assume same space dim for all variables
        self.nDOF_trial_element = [u_j.femSpace.max_nDOF_element for u_j in list(self.u.values())]
        self.nDOF_phi_trial_element = [phi_k.femSpace.max_nDOF_element for phi_k in list(self.phi.values())]
        self.n_phi_ip_element = [phi_k.femSpace.referenceFiniteElement.interpolationConditions.nQuadraturePoints for phi_k in list(self.phi.values())]
        self.nDOF_test_element = [femSpace.max_nDOF_element for femSpace in list(self.testSpace.values())]
        self.nFreeDOF_global = [dc.nFreeDOF_global for dc in list(self.dirichletConditions.values())]
        self.nVDOF_element = sum(self.nDOF_trial_element)
        self.nFreeVDOF_global = sum(self.nFreeDOF_global)
        #
        NonlinearEquation.__init__(self, self.nFreeVDOF_global)
        #
        # build the quadrature point dictionaries from the input (this
        # is just for convenience so that the input doesn't have to be
        # complete)
        #
        elementQuadratureDict = {}
        elemQuadIsDict = isinstance(elementQuadrature, dict)
        if elemQuadIsDict:  # set terms manually
            for I in self.coefficients.elementIntegralKeys:
                if I in elementQuadrature:
                    elementQuadratureDict[I] = elementQuadrature[I]
                else:
                    elementQuadratureDict[I] = elementQuadrature['default']
        else:
            for I in self.coefficients.elementIntegralKeys:
                elementQuadratureDict[I] = elementQuadrature
        if self.stabilization is not None:
            for I in self.coefficients.elementIntegralKeys:
                if elemQuadIsDict:
                    if I in elementQuadrature:
                        elementQuadratureDict[('stab',) + I[1:]] = elementQuadrature[I]
                    else:
                        elementQuadratureDict[('stab',) + I[1:]] = elementQuadrature['default']
                else:
                    elementQuadratureDict[('stab',) + I[1:]] = elementQuadrature
        if self.shockCapturing is not None:
            for ci in self.shockCapturing.components:
                if elemQuadIsDict:
                    if ('numDiff', ci, ci) in elementQuadrature:
                        elementQuadratureDict[('numDiff', ci, ci)] = elementQuadrature[('numDiff', ci, ci)]
                    else:
                        elementQuadratureDict[('numDiff', ci, ci)] = elementQuadrature['default']
                else:
                    elementQuadratureDict[('numDiff', ci, ci)] = elementQuadrature
        if massLumping:
            for ci in list(self.coefficients.mass.keys()):
                elementQuadratureDict[('m', ci)] = Quadrature.SimplexLobattoQuadrature(self.nSpace_global, 1)
            for I in self.coefficients.elementIntegralKeys:
                elementQuadratureDict[('stab',) + I[1:]] = Quadrature.SimplexLobattoQuadrature(self.nSpace_global, 1)
        if reactionLumping:
            for ci in list(self.coefficients.mass.keys()):
                elementQuadratureDict[('r', ci)] = Quadrature.SimplexLobattoQuadrature(self.nSpace_global, 1)
            for I in self.coefficients.elementIntegralKeys:
                elementQuadratureDict[('stab',) + I[1:]] = Quadrature.SimplexLobattoQuadrature(self.nSpace_global, 1)
        elementBoundaryQuadratureDict = {}
        if isinstance(elementBoundaryQuadrature, dict):  # set terms manually
            for I in self.coefficients.elementBoundaryIntegralKeys:
                if I in elementBoundaryQuadrature:
                    elementBoundaryQuadratureDict[I] = elementBoundaryQuadrature[I]
                else:
                    elementBoundaryQuadratureDict[I] = elementBoundaryQuadrature['default']
        else:
            for I in self.coefficients.elementBoundaryIntegralKeys:
                elementBoundaryQuadratureDict[I] = elementBoundaryQuadrature
        #
        # find the union of all element quadrature points and
        # build a quadrature rule for each integral that has a
        # weight at each point in the union
        (self.elementQuadraturePoints, self.elementQuadratureWeights,
         self.elementQuadratureRuleIndeces) = Quadrature.buildUnion(elementQuadratureDict)
        self.nQuadraturePoints_element = self.elementQuadraturePoints.shape[0]
        self.nQuadraturePoints_global = self.nQuadraturePoints_element * self.mesh.nElements_global
        #
        # Repeat the same thing for the element boundary quadrature
        #
        (self.elementBoundaryQuadraturePoints,
         self.elementBoundaryQuadratureWeights,
         self.elementBoundaryQuadratureRuleIndeces) = Quadrature.buildUnion(elementBoundaryQuadratureDict)
        self.nElementBoundaryQuadraturePoints_elementBoundary = self.elementBoundaryQuadraturePoints.shape[0]
        self.nElementBoundaryQuadraturePoints_global = (self.mesh.nElements_global *
                                                        self.mesh.nElementBoundaries_element *
                                                        self.nElementBoundaryQuadraturePoints_elementBoundary)
        #
        # simplified allocations for test==trial and also check if space is mixed or not
        #
        self.q = {}
        self.ebq = {}
        self.ebq_global = {}
        self.ebqe = {}
        self.phi_ip = {}
        # mesh
        self.ebqe['x'] = numpy.zeros((self.mesh.nExteriorElementBoundaries_global, self.nElementBoundaryQuadraturePoints_elementBoundary, 3), 'd')
        self.ebq_global[('totalFlux', 0)] = numpy.zeros((self.mesh.nElementBoundaries_global, self.nElementBoundaryQuadraturePoints_elementBoundary), 'd')
        self.ebq_global[('velocityAverage', 0)] = numpy.zeros((self.mesh.nElementBoundaries_global,
                                                               self.nElementBoundaryQuadraturePoints_elementBoundary, self.nSpace_global), 'd')
        self.q[('u', 1)] = numpy.zeros((self.mesh.nElements_global, self.nQuadraturePoints_element), 'd')
        self.q[('u', 2)] = numpy.zeros((self.mesh.nElements_global, self.nQuadraturePoints_element), 'd')
        self.q[('u', 3)] = numpy.zeros((self.mesh.nElements_global, self.nQuadraturePoints_element), 'd')
        self.q[('m', 1)] = self.q[('u', 1)]
        self.q[('m', 2)] = self.q[('u', 2)]
        self.q[('m', 3)] = self.q[('u', 3)]
        self.q['rho'] = numpy.zeros((self.mesh.nElements_global, self.nQuadraturePoints_element), 'd')
        self.q[('m_last', 1)] = numpy.zeros((self.mesh.nElements_global, self.nQuadraturePoints_element), 'd')
        self.q[('m_last', 2)] = numpy.zeros((self.mesh.nElements_global, self.nQuadraturePoints_element), 'd')
        self.q[('m_last', 3)] = numpy.zeros((self.mesh.nElements_global, self.nQuadraturePoints_element), 'd')
        self.q[('m_tmp', 1)] = numpy.zeros((self.mesh.nElements_global, self.nQuadraturePoints_element), 'd')
        self.q[('m_tmp', 2)] = numpy.zeros((self.mesh.nElements_global, self.nQuadraturePoints_element), 'd')
        self.q[('m_tmp', 3)] = numpy.zeros((self.mesh.nElements_global, self.nQuadraturePoints_element), 'd')
        self.q[('mt', 1)] = numpy.zeros((self.mesh.nElements_global, self.nQuadraturePoints_element), 'd')
        self.q[('mt', 2)] = numpy.zeros((self.mesh.nElements_global, self.nQuadraturePoints_element), 'd')
        self.q[('mt', 3)] = numpy.zeros((self.mesh.nElements_global, self.nQuadraturePoints_element), 'd')
        #self.q[('dV_u',1)] = (1.0/self.mesh.nElements_global)*numpy.ones((self.mesh.nElements_global,self.nQuadraturePoints_element),'d')
        #self.q[('dV_u',2)] = (1.0/self.mesh.nElements_global)*numpy.ones((self.mesh.nElements_global,self.nQuadraturePoints_element),'d')
        #self.q[('dV_u',3)] = (1.0/self.mesh.nElements_global)*numpy.ones((self.mesh.nElements_global,self.nQuadraturePoints_element),'d')
        self.q['dV'] = numpy.zeros((self.mesh.nElements_global, self.nQuadraturePoints_element), 'd')
        self.q['dV_last'] = -1000 * numpy.ones((self.mesh.nElements_global, self.nQuadraturePoints_element), 'd')
        self.q[('f', 0)] = numpy.zeros((self.mesh.nElements_global, self.nQuadraturePoints_element, self.nSpace_global), 'd')
        self.q[('velocity', 0)] = numpy.zeros((self.mesh.nElements_global, self.nQuadraturePoints_element, self.nSpace_global), 'd')
        self.q['velocity_solid'] = numpy.zeros((self.mesh.nElements_global, self.nQuadraturePoints_element, self.nSpace_global), 'd')
        self.q['phi_solid'] = numpy.zeros((self.mesh.nElements_global, self.nQuadraturePoints_element), 'd')
        self.q['x'] = numpy.zeros((self.mesh.nElements_global, self.nQuadraturePoints_element, 3), 'd')
        self.q[('cfl', 0)] = numpy.zeros((self.mesh.nElements_global, self.nQuadraturePoints_element), 'd')
        self.q[('numDiff', 1, 1)] = numpy.zeros((self.mesh.nElements_global, self.nQuadraturePoints_element), 'd')
        self.q[('numDiff', 2, 2)] = numpy.zeros((self.mesh.nElements_global, self.nQuadraturePoints_element), 'd')
        self.q[('numDiff', 3, 3)] = numpy.zeros((self.mesh.nElements_global, self.nQuadraturePoints_element), 'd')
        self.ebqe[('u', 0)] = numpy.zeros((self.mesh.nExteriorElementBoundaries_global, self.nElementBoundaryQuadraturePoints_elementBoundary), 'd')
        self.ebqe[('u', 1)] = numpy.zeros((self.mesh.nExteriorElementBoundaries_global, self.nElementBoundaryQuadraturePoints_elementBoundary), 'd')
        self.ebqe[('u', 2)] = numpy.zeros((self.mesh.nExteriorElementBoundaries_global, self.nElementBoundaryQuadraturePoints_elementBoundary), 'd')
        self.ebqe[('u', 3)] = numpy.zeros((self.mesh.nExteriorElementBoundaries_global, self.nElementBoundaryQuadraturePoints_elementBoundary), 'd')
        self.ebqe['eddy_viscosity'] = numpy.zeros((self.mesh.nExteriorElementBoundaries_global, self.nElementBoundaryQuadraturePoints_elementBoundary), 'd')
        self.ebqe['eddy_viscosity_last'] = numpy.zeros((self.mesh.nExteriorElementBoundaries_global, self.nElementBoundaryQuadraturePoints_elementBoundary), 'd')
        self.ebqe[('advectiveFlux_bc_flag', 0)] = numpy.zeros(
            (self.mesh.nExteriorElementBoundaries_global, self.nElementBoundaryQuadraturePoints_elementBoundary), 'i')
        self.ebqe[('advectiveFlux_bc_flag', 1)] = numpy.zeros(
            (self.mesh.nExteriorElementBoundaries_global, self.nElementBoundaryQuadraturePoints_elementBoundary), 'i')
        self.ebqe[('advectiveFlux_bc_flag', 2)] = numpy.zeros(
            (self.mesh.nExteriorElementBoundaries_global, self.nElementBoundaryQuadraturePoints_elementBoundary), 'i')
        self.ebqe[('advectiveFlux_bc_flag', 3)] = numpy.zeros(
            (self.mesh.nExteriorElementBoundaries_global, self.nElementBoundaryQuadraturePoints_elementBoundary), 'i')
        self.ebqe[('diffusiveFlux_bc_flag', 1, 1)] = numpy.zeros(
            (self.mesh.nExteriorElementBoundaries_global, self.nElementBoundaryQuadraturePoints_elementBoundary), 'i')
        self.ebqe[('diffusiveFlux_bc_flag', 2, 2)] = numpy.zeros(
            (self.mesh.nExteriorElementBoundaries_global, self.nElementBoundaryQuadraturePoints_elementBoundary), 'i')
        self.ebqe[('diffusiveFlux_bc_flag', 3, 3)] = numpy.zeros(
            (self.mesh.nExteriorElementBoundaries_global, self.nElementBoundaryQuadraturePoints_elementBoundary), 'i')
        self.ebqe[('advectiveFlux_bc', 0)] = numpy.zeros((self.mesh.nExteriorElementBoundaries_global, self.nElementBoundaryQuadraturePoints_elementBoundary), 'd')
        self.ebqe[('advectiveFlux_bc', 1)] = numpy.zeros((self.mesh.nExteriorElementBoundaries_global, self.nElementBoundaryQuadraturePoints_elementBoundary), 'd')
        self.ebqe[('advectiveFlux_bc', 2)] = numpy.zeros((self.mesh.nExteriorElementBoundaries_global, self.nElementBoundaryQuadraturePoints_elementBoundary), 'd')
        self.ebqe[('advectiveFlux_bc', 3)] = numpy.zeros((self.mesh.nExteriorElementBoundaries_global, self.nElementBoundaryQuadraturePoints_elementBoundary), 'd')
        self.ebqe[('diffusiveFlux_bc', 1, 1)] = numpy.zeros(
            (self.mesh.nExteriorElementBoundaries_global, self.nElementBoundaryQuadraturePoints_elementBoundary), 'd')
        self.ebqe['penalty'] = numpy.zeros((self.mesh.nExteriorElementBoundaries_global, self.nElementBoundaryQuadraturePoints_elementBoundary), 'd')
        self.ebqe[('diffusiveFlux_bc', 2, 2)] = numpy.zeros(
            (self.mesh.nExteriorElementBoundaries_global, self.nElementBoundaryQuadraturePoints_elementBoundary), 'd')
        self.ebqe[('diffusiveFlux_bc', 3, 3)] = numpy.zeros(
            (self.mesh.nExteriorElementBoundaries_global, self.nElementBoundaryQuadraturePoints_elementBoundary), 'd')
        self.ebqe[('velocity', 0)] = numpy.zeros((self.mesh.nExteriorElementBoundaries_global,
                                                  self.nElementBoundaryQuadraturePoints_elementBoundary, self.nSpace_global), 'd')
        self.ebqe[('velocity', 1)] = numpy.zeros((self.mesh.nExteriorElementBoundaries_global,
                                                  self.nElementBoundaryQuadraturePoints_elementBoundary, self.nSpace_global), 'd')
        self.ebqe[('velocity', 2)] = numpy.zeros((self.mesh.nExteriorElementBoundaries_global,
                                                  self.nElementBoundaryQuadraturePoints_elementBoundary, self.nSpace_global), 'd')
        self.ebqe[('velocity', 3)] = numpy.zeros((self.mesh.nExteriorElementBoundaries_global,
                                                  self.nElementBoundaryQuadraturePoints_elementBoundary, self.nSpace_global), 'd')
        # VRANS start, defaults to RANS
        self.q[('r', 0)] = numpy.zeros((self.mesh.nElements_global, self.nQuadraturePoints_element), 'd')
        self.q['eddy_viscosity'] = numpy.zeros((self.mesh.nElements_global, self.nQuadraturePoints_element), 'd')
        self.q['eddy_viscosity_last'] = numpy.zeros((self.mesh.nElements_global, self.nQuadraturePoints_element), 'd')
        # VRANS end
        # RANS 2eq Models start
        self.q[('grad(u)', 1)] = numpy.zeros((self.mesh.nElements_global, self.nQuadraturePoints_element, self.nSpace_global), 'd')
        self.q[('grad(u)', 2)] = numpy.zeros((self.mesh.nElements_global, self.nQuadraturePoints_element, self.nSpace_global), 'd')
        self.q[('grad(u)', 3)] = numpy.zeros((self.mesh.nElements_global, self.nQuadraturePoints_element, self.nSpace_global), 'd')
        # probably don't need ebqe gradients
        self.ebqe[('grad(u)', 1)] = numpy.zeros((self.mesh.nExteriorElementBoundaries_global,
                                                 self.nElementBoundaryQuadraturePoints_elementBoundary, self.nSpace_global), 'd')
        self.ebqe[('grad(u)', 2)] = numpy.zeros((self.mesh.nExteriorElementBoundaries_global,
                                                 self.nElementBoundaryQuadraturePoints_elementBoundary, self.nSpace_global), 'd')
        self.ebqe[('grad(u)', 3)] = numpy.zeros((self.mesh.nExteriorElementBoundaries_global,
                                                 self.nElementBoundaryQuadraturePoints_elementBoundary, self.nSpace_global), 'd')
        # RANS 2eq Models end
        self.points_elementBoundaryQuadrature = set()
        self.scalars_elementBoundaryQuadrature = set([('u', ci) for ci in range(self.nc)])
        self.vectors_elementBoundaryQuadrature = set()
        self.tensors_elementBoundaryQuadrature = set()
        # use post processing tools to get conservative fluxes, None by default
        if self.postProcessing:
            self.q[('v', 0)] = numpy.zeros(
                (self.mesh.nElements_global,
                 self.nQuadraturePoints_element,
                 self.nDOF_trial_element[0]),
                'd')
            self.q['J'] = numpy.zeros(
                (self.mesh.nElements_global,
                 self.nQuadraturePoints_element,
                 self.nSpace_global,
                 self.nSpace_global),
                'd')
            self.q['det(J)'] = numpy.zeros(
                (self.mesh.nElements_global,
                 self.nQuadraturePoints_element),
                'd')
            self.q['inverse(J)'] = numpy.zeros(
                (self.mesh.nElements_global,
                 self.nQuadraturePoints_element,
                 self.nSpace_global,
                 self.nSpace_global),
                'd')
            self.ebq[('v', 0)] = numpy.zeros(
                (self.mesh.nElements_global,
                 self.mesh.nElementBoundaries_element,
                 self.nElementBoundaryQuadraturePoints_elementBoundary,
                 self.nDOF_trial_element[0]),
                'd')
            self.ebq[('w', 0)] = numpy.zeros(
                (self.mesh.nElements_global,
                 self.mesh.nElementBoundaries_element,
                 self.nElementBoundaryQuadraturePoints_elementBoundary,
                 self.nDOF_trial_element[0]),
                'd')
            self.ebq['x'] = numpy.zeros(
                (self.mesh.nElements_global,
                 self.mesh.nElementBoundaries_element,
                 self.nElementBoundaryQuadraturePoints_elementBoundary,
                 3),
                'd')
            self.ebq['hat(x)'] = numpy.zeros(
                (self.mesh.nElements_global,
                 self.mesh.nElementBoundaries_element,
                 self.nElementBoundaryQuadraturePoints_elementBoundary,
                 3),
                'd')
            self.ebq['inverse(J)'] = numpy.zeros(
                (self.mesh.nElements_global,
                 self.mesh.nElementBoundaries_element,
                 self.nElementBoundaryQuadraturePoints_elementBoundary,
                 self.nSpace_global,
                 self.nSpace_global),
                'd')
            self.ebq['g'] = numpy.zeros(
                (self.mesh.nElements_global,
                 self.mesh.nElementBoundaries_element,
                 self.nElementBoundaryQuadraturePoints_elementBoundary,
                 self.nSpace_global - 1,
                 self.nSpace_global - 1),
                'd')
            self.ebq['sqrt(det(g))'] = numpy.zeros(
                (self.mesh.nElements_global,
                 self.mesh.nElementBoundaries_element,
                 self.nElementBoundaryQuadraturePoints_elementBoundary),
                'd')
            self.ebq['n'] = numpy.zeros(
                (self.mesh.nElements_global,
                 self.mesh.nElementBoundaries_element,
                 self.nElementBoundaryQuadraturePoints_elementBoundary,
                 self.nSpace_global),
                'd')
            self.ebq[('dS_u', 0)] = numpy.zeros(
                (self.mesh.nElements_global,
                 self.mesh.nElementBoundaries_element,
                 self.nElementBoundaryQuadraturePoints_elementBoundary),
                'd')
            self.ebqe['dS'] = numpy.zeros(
                (self.mesh.nExteriorElementBoundaries_global,
                 self.nElementBoundaryQuadraturePoints_elementBoundary),
                'd')
            self.ebqe[('dS_u', 0)] = self.ebqe['dS']
            self.ebqe['n'] = numpy.zeros(
                (self.mesh.nExteriorElementBoundaries_global,
                 self.nElementBoundaryQuadraturePoints_elementBoundary,
                 self.nSpace_global),
                'd')
            self.ebqe['inverse(J)'] = numpy.zeros(
                (self.mesh.nExteriorElementBoundaries_global,
                 self.nElementBoundaryQuadraturePoints_elementBoundary,
                 self.nSpace_global,
                 self.nSpace_global),
                'd')
            self.ebqe['g'] = numpy.zeros(
                (self.mesh.nExteriorElementBoundaries_global,
                 self.nElementBoundaryQuadraturePoints_elementBoundary,
                 self.nSpace_global - 1,
                 self.nSpace_global - 1),
                'd')
            self.ebqe['sqrt(det(g))'] = numpy.zeros(
                (self.mesh.nExteriorElementBoundaries_global,
                 self.nElementBoundaryQuadraturePoints_elementBoundary),
                'd')
            self.ebq_global['n'] = numpy.zeros(
                (self.mesh.nElementBoundaries_global,
                 self.nElementBoundaryQuadraturePoints_elementBoundary,
                 self.nSpace_global),
                'd')
            self.ebq_global['x'] = numpy.zeros(
                (self.mesh.nElementBoundaries_global,
                 self.nElementBoundaryQuadraturePoints_elementBoundary,
                 3),
                'd')
        #
        # show quadrature
        #
        logEvent("Dumping quadrature shapes for model %s" % self.name, level=9)
        logEvent("Element quadrature array (q)", level=9)
        for (k, v) in list(self.q.items()):
            logEvent(str((k, v.shape)), level=9)
        logEvent("Element boundary quadrature (ebq)", level=9)
        for (k, v) in list(self.ebq.items()):
            logEvent(str((k, v.shape)), level=9)
        logEvent("Global element boundary quadrature (ebq_global)", level=9)
        for (k, v) in list(self.ebq_global.items()):
            logEvent(str((k, v.shape)), level=9)
        logEvent("Exterior element boundary quadrature (ebqe)", level=9)
        for (k, v) in list(self.ebqe.items()):
            logEvent(str((k, v.shape)), level=9)
        logEvent("Interpolation points for nonlinear diffusion potential (phi_ip)", level=9)
        for (k, v) in list(self.phi_ip.items()):
            logEvent(str((k, v.shape)), level=9)
        #
        # allocate residual and Jacobian storage
        #
        #
        # allocate residual and Jacobian storage
        #
        self.elementResidual = [numpy.zeros(
            (self.mesh.nElements_global,
             self.nDOF_test_element[ci]),
            'd')]
        self.inflowBoundaryBC = {}
        self.inflowBoundaryBC_values = {}
        self.inflowFlux = {}
        for cj in range(self.nc):
            self.inflowBoundaryBC[cj] = numpy.zeros((self.mesh.nExteriorElementBoundaries_global,), 'i')
            self.inflowBoundaryBC_values[cj] = numpy.zeros((self.mesh.nExteriorElementBoundaries_global, self.nDOF_trial_element[cj]), 'd')
            self.inflowFlux[cj] = numpy.zeros((self.mesh.nExteriorElementBoundaries_global, self.nElementBoundaryQuadraturePoints_elementBoundary), 'd')
        self.internalNodes = set(range(self.mesh.nNodes_global))
        # identify the internal nodes this is ought to be in mesh
        # \todo move this to mesh
        for ebNE in range(self.mesh.nExteriorElementBoundaries_global):
            ebN = self.mesh.exteriorElementBoundariesArray[ebNE]
            eN_global = self.mesh.elementBoundaryElementsArray[ebN, 0]
            ebN_element = self.mesh.elementBoundaryLocalElementBoundariesArray[ebN, 0]
            for i in range(self.mesh.nNodes_element):
                if i != ebN_element:
                    I = self.mesh.elementNodesArray[eN_global, i]
                    self.internalNodes -= set([I])
        self.nNodes_internal = len(self.internalNodes)
        self.internalNodesArray = numpy.zeros((self.nNodes_internal,), 'i')
        for nI, n in enumerate(self.internalNodes):
            self.internalNodesArray[nI] = n
        #
        del self.internalNodes
        self.internalNodes = None
        logEvent("Updating local to global mappings", 2)
        self.updateLocal2Global()
        logEvent("Building time integration object", 2)
        logEvent(memory("inflowBC, internalNodes,updateLocal2Global", "OneLevelTransport"), level=4)
        # mwf for interpolating subgrid error for gradients etc
        if self.stabilization and self.stabilization.usesGradientStabilization:
            self.timeIntegration = TimeIntegrationClass(self, integrateInterpolationPoints=True)
        else:
            self.timeIntegration = TimeIntegrationClass(self)

        if options is not None:
            self.timeIntegration.setFromOptions(options)
        logEvent(memory("TimeIntegration", "OneLevelTransport"), level=4)
        logEvent("Calculating numerical quadrature formulas", 2)
        self.calculateQuadrature()
        if numericalFluxType is not None and numericalFluxType.useWeakDirichletConditions:
            interleave_DOF=True
            for nDOF_trial_element_ci in self.nDOF_trial_element:
                if nDOF_trial_element_ci != self.nDOF_trial_element[0]:
                    interleave_DOF=False
        else:
            interleave_DOF=False
        self.setupFieldStrides(interleave_DOF)
        comm = Comm.get()
        self.comm = comm
        if comm.size() > 1:
            assert numericalFluxType is not None and numericalFluxType.useWeakDirichletConditions, "You must use a numerical flux to apply weak boundary conditions for parallel runs"

        logEvent("initalizing numerical flux")
        logEvent(memory("stride+offset", "OneLevelTransport"), level=4)
        if numericalFluxType is not None:
            if options is None or options.periodicDirichletConditions is None:
                self.numericalFlux = numericalFluxType(self,
                                                       dofBoundaryConditionsSetterDict,
                                                       advectiveFluxBoundaryConditionsSetterDict,
                                                       diffusiveFluxBoundaryConditionsSetterDictDict)
            else:
                self.numericalFlux = numericalFluxType(self,
                                                       dofBoundaryConditionsSetterDict,
                                                       advectiveFluxBoundaryConditionsSetterDict,
                                                       diffusiveFluxBoundaryConditionsSetterDictDict,
                                                       options.periodicDirichletConditions)
        else:
            self.numericalFlux = None
        # set penalty terms
        logEvent("initializing numerical flux penalty")
        self.numericalFlux.penalty_constant = self.coefficients.eb_penalty_constant
        # cek todo move into numerical flux initialization
        if 'penalty' in self.ebq_global:
            for ebN in range(self.mesh.nElementBoundaries_global):
                for k in range(self.nElementBoundaryQuadraturePoints_elementBoundary):
                    self.ebq_global['penalty'][ebN, k] = old_div(self.numericalFlux.penalty_constant, \
                        (self.mesh.elementBoundaryDiametersArray[ebN]**self.numericalFlux.penalty_power))
        # penalty term
        # cek move  to Numerical flux initialization
        if 'penalty' in self.ebqe:
            for ebNE in range(self.mesh.nExteriorElementBoundaries_global):
                ebN = self.mesh.exteriorElementBoundariesArray[ebNE]
                for k in range(self.nElementBoundaryQuadraturePoints_elementBoundary):
                    self.ebqe['penalty'][ebNE, k] = old_div(self.numericalFlux.penalty_constant, \
                        self.mesh.elementBoundaryDiametersArray[ebN]**self.numericalFlux.penalty_power)
        logEvent(memory("numericalFlux", "OneLevelTransport"), level=4)
        self.elementEffectiveDiametersArray = self.mesh.elementInnerDiametersArray
        logEvent("setting up post-processing")
        from proteus import PostProcessingTools
        self.velocityPostProcessor = PostProcessingTools.VelocityPostProcessingChooser(self)
        logEvent(memory("velocity postprocessor", "OneLevelTransport"), level=4)
        # helper for writing out data storage
        logEvent("initializing archiver")
        from proteus import Archiver
        self.elementQuadratureDictionaryWriter = Archiver.XdmfWriter()
        self.elementBoundaryQuadratureDictionaryWriter = Archiver.XdmfWriter()
        self.exteriorElementBoundaryQuadratureDictionaryWriter = Archiver.XdmfWriter()
        logEvent(memory("XdmfWriters", "OneLevelTransport"), level=4)
        logEvent("flux bc objects")
        for ci, fbcObject in list(self.fluxBoundaryConditionsObjectsDict.items()):
            self.ebqe[('advectiveFlux_bc_flag', ci)] = numpy.zeros(self.ebqe[('advectiveFlux_bc', ci)].shape, 'i')
            for t, g in list(fbcObject.advectiveFluxBoundaryConditionsDict.items()):
                if ci in self.coefficients.advection:
                    self.ebqe[('advectiveFlux_bc', ci)][t[0], t[1]] = g(self.ebqe[('x')][t[0], t[1]], self.timeIntegration.t)
                    self.ebqe[('advectiveFlux_bc_flag', ci)][t[0], t[1]] = 1
            for ck, diffusiveFluxBoundaryConditionsDict in list(fbcObject.diffusiveFluxBoundaryConditionsDictDict.items()):
                self.ebqe[('diffusiveFlux_bc_flag', ck, ci)] = numpy.zeros(self.ebqe[('diffusiveFlux_bc', ck, ci)].shape, 'i')
                for t, g in list(diffusiveFluxBoundaryConditionsDict.items()):
                    self.ebqe[('diffusiveFlux_bc', ck, ci)][t[0], t[1]] = g(self.ebqe[('x')][t[0], t[1]], self.timeIntegration.t)
                    self.ebqe[('diffusiveFlux_bc_flag', ck, ci)][t[0], t[1]] = 1
        self.numericalFlux.setDirichletValues(self.ebqe)
        if self.movingDomain:
            self.MOVING_DOMAIN = 1.0
        else:
            self.MOVING_DOMAIN = 0.0
        if self.mesh.nodeVelocityArray is None:
            self.mesh.nodeVelocityArray = numpy.zeros(self.mesh.nodeArray.shape, 'd')
        # cek/ido todo replace python loops in modules with optimized code if possible/necessary
        logEvent("dirichlet conditions")
        self.forceStrongConditions = coefficients.forceStrongDirichlet
        self.dirichletConditionsForceDOF = {}
        if self.forceStrongConditions:
            for cj in range(self.nc):
                self.dirichletConditionsForceDOF[cj] = DOFBoundaryConditions(
                    self.u[cj].femSpace, dofBoundaryConditionsSetterDict[cj], weakDirichletConditions=False)
        logEvent("final allocations")
        compKernelFlag = 0
        if self.coefficients.useConstant_he:
            self.elementDiameter = self.mesh.elementDiametersArray.copy()
            self.elementDiameter[:] = max(self.mesh.elementDiametersArray)
        else:
            self.elementDiameter = self.mesh.elementDiametersArray
        if self.nSpace_global == 2:
            import copy
            self.u[3] = self.u[2].copy()
            self.u[3].name="w"
            self.timeIntegration.m_tmp[3] = self.timeIntegration.m_tmp[2].copy()
            self.timeIntegration.beta_bdf[3] = self.timeIntegration.beta_bdf[2].copy()
            self.coefficients.sdInfo[(1, 3)] = (numpy.array([0, 1, 2], dtype='i'),
                                                numpy.array([0, 1], dtype='i'))
            self.coefficients.sdInfo[(2, 3)] = (numpy.array([0, 1, 2], dtype='i'),
                                                numpy.array([0, 1], dtype='i'))
            self.coefficients.sdInfo[(3, 0)] = (numpy.array([0, 1, 2], dtype='i'),
                                                numpy.array([0, 1], dtype='i'))
            self.coefficients.sdInfo[(3, 1)] = (numpy.array([0, 1, 2], dtype='i'),
                                                numpy.array([0, 1], dtype='i'))
            self.coefficients.sdInfo[(3, 2)] = (numpy.array([0, 1, 2], dtype='i'),
                                                numpy.array([0, 1], dtype='i'))
            self.coefficients.sdInfo[(3, 3)] = (numpy.array([0, 1, 2], dtype='i'),
                                                numpy.array([0, 1], dtype='i'))
            self.offset.append(self.offset[2])
            self.stride.append(self.stride[2])
            self.numericalFlux.isDOFBoundary[3] = self.numericalFlux.isDOFBoundary[2].copy()
            self.numericalFlux.ebqe[('u', 3)] = self.numericalFlux.ebqe[('u', 2)].copy()
            logEvent("calling cRANS2P2D_base ctor")
            self.rans2p = cRANS2P2D_base(self.nSpace_global,
                                         self.nQuadraturePoints_element,
                                         self.u[0].femSpace.elementMaps.localFunctionSpace.dim,
                                         self.u[0].femSpace.referenceFiniteElement.localFunctionSpace.dim,
                                         self.testSpace[0].referenceFiniteElement.localFunctionSpace.dim,
                                         self.u[1].femSpace.referenceFiniteElement.localFunctionSpace.dim,
                                         self.testSpace[1].referenceFiniteElement.localFunctionSpace.dim,
                                         self.nElementBoundaryQuadraturePoints_elementBoundary,
                                         compKernelFlag)
        else:
            logEvent("calling  cRANS2P_base ctor")
            self.rans2p = cRANS2P_base(self.nSpace_global,
                                       self.nQuadraturePoints_element,
                                       self.u[0].femSpace.elementMaps.localFunctionSpace.dim,
                                       self.u[0].femSpace.referenceFiniteElement.localFunctionSpace.dim,
                                       self.testSpace[0].referenceFiniteElement.localFunctionSpace.dim,
                                       self.u[1].femSpace.referenceFiniteElement.localFunctionSpace.dim,
                                       self.testSpace[1].referenceFiniteElement.localFunctionSpace.dim,
                                       self.nElementBoundaryQuadraturePoints_elementBoundary,
                                       compKernelFlag)
        self.velocityErrorNodal = self.u[0].dof.copy()
        logEvent('WARNING: The boundary fluxes at interpart boundaries are skipped if elementBoundaryMaterialType is 0 for RANS2P-based models. This means that DG methods are currently incompatible with RANS2P.')

        
        self.q[('force', 0)] = numpy.zeros(
            (self.mesh.nElements_global, self.nQuadraturePoints_element), 'd')
        self.q[('force', 1)] = numpy.zeros(
            (self.mesh.nElements_global, self.nQuadraturePoints_element), 'd')
        self.q[('force', 2)] = numpy.zeros(
            (self.mesh.nElements_global, self.nQuadraturePoints_element), 'd')

    def getResidual(self, u, r):
        """
        Calculate the element residuals and add in to the global residual

        Parameters
        ----------
        u : :class:`numpy.ndarray`
        r : :class:`numpy.ndarray`
            Stores the calculated residual vector.
        """

        # Load the unknowns into the finite element dof
        self.timeIntegration.calculateCoefs()
        self.timeIntegration.calculateU(u)
        self.setUnknowns(self.timeIntegration.u)
        # cek todo put in logic to skip if BC's don't depend on t or u
        # hack
        if self.bcsTimeDependent or not self.bcsSet:
            self.bcsSet = True
            # Dirichlet boundary conditions
            self.numericalFlux.setDirichletValues(self.ebqe)
            # Flux boundary conditions
            for ci, fbcObject in list(self.fluxBoundaryConditionsObjectsDict.items()):
                for t, g in list(fbcObject.advectiveFluxBoundaryConditionsDict.items()):
                    if ci in self.coefficients.advection:
                        self.ebqe[('advectiveFlux_bc', ci)][t[0], t[1]] = g(self.ebqe[('x')][t[0], t[1]], self.timeIntegration.t)
                        self.ebqe[('advectiveFlux_bc_flag', ci)][t[0], t[1]] = 1
                for ck, diffusiveFluxBoundaryConditionsDict in list(fbcObject.diffusiveFluxBoundaryConditionsDictDict.items()):
                    for t, g in list(diffusiveFluxBoundaryConditionsDict.items()):
                        self.ebqe[('diffusiveFlux_bc', ck, ci)][t[0], t[1]] = g(self.ebqe[('x')][t[0], t[1]], self.timeIntegration.t)
                        self.ebqe[('diffusiveFlux_bc_flag', ck, ci)][t[0], t[1]] = 1
        r.fill(0.0)
        self.Ct_sge = 4.0
        self.Cd_sge = 36.0
        self.coefficients.wettedAreas[:] = 0.0
        self.coefficients.netForces_p[:, :] = 0.0
        self.coefficients.netForces_v[:, :] = 0.0
        self.coefficients.netMoments[:, :] = 0.0
        self.coefficients.particle_netForces[:, :] = 0.0
        self.coefficients.particle_netMoments[:, :] = 0.0
        self.coefficients.particle_surfaceArea[:] = 0.0
        if self.forceStrongConditions:
            for cj in range(len(self.dirichletConditionsForceDOF)):
                for dofN, g in list(self.dirichletConditionsForceDOF[cj].DOFBoundaryConditionsDict.items()):
                    if cj == 0:
                        self.u[cj].dof[dofN] = g(self.dirichletConditionsForceDOF[cj].DOFBoundaryPointDict[dofN], self.timeIntegration.t)
                    else:
                        self.u[cj].dof[dofN] = g(self.dirichletConditionsForceDOF[cj].DOFBoundaryPointDict[dofN],
                                                 self.timeIntegration.t)
                        if self.MOVING_DOMAIN == 1.0:
                            self.u[cj].dof[dofN] += self.mesh.nodeVelocityArray[dofN, cj - 1]
        self.rans2p.calculateResidual(self.coefficients.NONCONSERVATIVE_FORM,
                                      self.coefficients.MOMENTUM_SGE,
                                      self.coefficients.PRESSURE_SGE,
                                      self.coefficients.VELOCITY_SGE,
                                      self.coefficients.PRESSURE_PROJECTION_STABILIZATION,
                                      self.coefficients.numerical_viscosity,
                                      # element
                                      self.u[0].femSpace.elementMaps.psi,
                                      self.u[0].femSpace.elementMaps.grad_psi,
                                      self.mesh.nodeArray,
                                      self.mesh.nodeVelocityArray,
                                      self.MOVING_DOMAIN,
                                      self.mesh.elementNodesArray,
                                      self.elementQuadratureWeights[('u', 0)],
                                      self.u[0].femSpace.psi,
                                      self.u[0].femSpace.grad_psi,
                                      self.u[0].femSpace.psi,
                                      self.u[0].femSpace.grad_psi,
                                      self.u[1].femSpace.psi,
                                      self.u[1].femSpace.grad_psi,
                                      self.u[1].femSpace.psi,
                                      self.u[1].femSpace.grad_psi,
                                      # element boundary
                                      self.u[0].femSpace.elementMaps.psi_trace,
                                      self.u[0].femSpace.elementMaps.grad_psi_trace,
                                      self.elementBoundaryQuadratureWeights[('u', 0)],
                                      self.u[0].femSpace.psi_trace,
                                      self.u[0].femSpace.grad_psi_trace,
                                      self.u[0].femSpace.psi_trace,
                                      self.u[0].femSpace.grad_psi_trace,
                                      self.u[1].femSpace.psi_trace,
                                      self.u[1].femSpace.grad_psi_trace,
                                      self.u[1].femSpace.psi_trace,
                                      self.u[1].femSpace.grad_psi_trace,
                                      self.u[0].femSpace.elementMaps.boundaryNormals,
                                      self.u[0].femSpace.elementMaps.boundaryJacobians,
                                      # physics
                                      self.eb_adjoint_sigma,
                                      self.elementDiameter,  # mesh.elementDiametersArray,
                                      self.mesh.nodeDiametersArray,
                                      self.stabilization.hFactor,
                                      self.mesh.nElements_global,
                                      self.mesh.nElementBoundaries_owned,
                                      self.coefficients.useRBLES,
                                      self.coefficients.useMetrics,
                                      self.timeIntegration.alpha_bdf,
                                      self.coefficients.epsFact_density,
                                      self.coefficients.epsFact,
                                      self.coefficients.sigma,
                                      self.coefficients.rho_0,
                                      self.coefficients.nu_0,
                                      self.coefficients.rho_1,
                                      self.coefficients.nu_1,
                                      self.coefficients.smagorinskyConstant,
                                      self.coefficients.turbulenceClosureModel,
                                      self.Ct_sge,
                                      self.Cd_sge,
                                      self.shockCapturing.shockCapturingFactor,
                                      self.numericalFlux.penalty_constant,
                                      # VRANS start
                                      self.coefficients.epsFact_solid,
                                      self.coefficients.q_phi_solid,
                                      self.coefficients.q_velocity_solid,
                                      self.coefficients.q_porosity,
                                      self.coefficients.q_dragAlpha,
                                      self.coefficients.q_dragBeta,
                                      self.q[('r', 0)],
                                      self.coefficients.q_turb_var[0],
                                      self.coefficients.q_turb_var[1],
                                      self.coefficients.q_turb_var_grad[0],
                                      self.coefficients.LAG_LES,
                                      self.q['eddy_viscosity'],
                                      self.q['eddy_viscosity_last'],
                                      self.ebqe['eddy_viscosity'],
                                      self.ebqe['eddy_viscosity_last'],
                                      # VRANS end
                                      self.u[0].femSpace.dofMap.l2g,
                                      self.u[1].femSpace.dofMap.l2g,
                                      self.l2g[0]['freeGlobal'],
                                      self.l2g[1]['freeGlobal'],
                                      self.u[0].dof,
                                      self.u[1].dof,
                                      self.u[2].dof,
                                      self.u[3].dof,
                                      self.coefficients.g,
                                      self.coefficients.useVF,
                                      self.q['rho'],
                                      self.coefficients.q_vf,
                                      self.coefficients.q_phi,
                                      self.coefficients.q_n,
                                      self.coefficients.q_kappa,
                                      self.timeIntegration.m_tmp[1],
                                      self.timeIntegration.m_tmp[2],
                                      self.timeIntegration.m_tmp[3],
                                      self.q[('f', 0)],
                                      self.timeIntegration.beta_bdf[1],
                                      self.timeIntegration.beta_bdf[2],
                                      self.timeIntegration.beta_bdf[3],
                                      self.q['dV'],
                                      self.q['dV_last'],
                                      self.stabilization.v_last,
                                      self.q[('cfl', 0)],
                                      self.q[('numDiff', 1, 1)],
                                      self.q[('numDiff', 2, 2)],
                                      self.q[('numDiff', 3, 3)],
                                      self.shockCapturing.numDiff_last[1],
                                      self.shockCapturing.numDiff_last[2],
                                      self.shockCapturing.numDiff_last[3],
                                      self.coefficients.sdInfo[(1, 1)][0], self.coefficients.sdInfo[(1, 1)][1],
                                      self.coefficients.sdInfo[(1, 2)][0], self.coefficients.sdInfo[(1, 2)][1],
                                      self.coefficients.sdInfo[(1, 3)][0], self.coefficients.sdInfo[(1, 3)][1],
                                      self.coefficients.sdInfo[(2, 2)][0], self.coefficients.sdInfo[(2, 2)][1],
                                      self.coefficients.sdInfo[(2, 1)][0], self.coefficients.sdInfo[(2, 1)][1],
                                      self.coefficients.sdInfo[(2, 3)][0], self.coefficients.sdInfo[(2, 3)][1],
                                      self.coefficients.sdInfo[(3, 3)][0], self.coefficients.sdInfo[(3, 3)][1],
                                      self.coefficients.sdInfo[(3, 1)][0], self.coefficients.sdInfo[(3, 1)][1],
                                      self.coefficients.sdInfo[(3, 2)][0], self.coefficients.sdInfo[(3, 2)][1],
                                      self.offset[0], self.offset[1], self.offset[2], self.offset[3],
                                      self.stride[0], self.stride[1], self.stride[2], self.stride[3],
                                      r,
                                      self.mesh.nExteriorElementBoundaries_global,
                                      self.mesh.exteriorElementBoundariesArray,
                                      self.mesh.elementBoundaryElementsArray,
                                      self.mesh.elementBoundaryLocalElementBoundariesArray,
                                      self.coefficients.ebqe_vf,
                                      self.coefficients.bc_ebqe_vf,
                                      self.coefficients.ebqe_phi,
                                      self.coefficients.bc_ebqe_phi,
                                      self.coefficients.ebqe_n,
                                      self.coefficients.ebqe_kappa,
                                      # VRANS start
                                      self.coefficients.ebqe_porosity,
                                      self.coefficients.ebqe_turb_var[0],
                                      self.coefficients.ebqe_turb_var[1],
                                      # VRANS end
                                      self.numericalFlux.isDOFBoundary[0],
                                      self.numericalFlux.isDOFBoundary[1],
                                      self.numericalFlux.isDOFBoundary[2],
                                      self.numericalFlux.isDOFBoundary[3],
                                      self.ebqe[('advectiveFlux_bc_flag', 0)],
                                      self.ebqe[('advectiveFlux_bc_flag', 1)],
                                      self.ebqe[('advectiveFlux_bc_flag', 2)],
                                      self.ebqe[('advectiveFlux_bc_flag', 3)],
                                      self.ebqe[('diffusiveFlux_bc_flag', 1, 1)],
                                      self.ebqe[('diffusiveFlux_bc_flag', 2, 2)],
                                      self.ebqe[('diffusiveFlux_bc_flag', 3, 3)],
                                      self.numericalFlux.ebqe[('u', 0)],
                                      self.ebqe[('advectiveFlux_bc', 0)],
                                      self.ebqe[('advectiveFlux_bc', 1)],
                                      self.ebqe[('advectiveFlux_bc', 2)],
                                      self.ebqe[('advectiveFlux_bc', 3)],
                                      self.numericalFlux.ebqe[('u', 1)],
                                      self.ebqe[('diffusiveFlux_bc', 1, 1)],
                                      self.ebqe['penalty'],
                                      self.numericalFlux.ebqe[('u', 2)],
                                      self.ebqe[('diffusiveFlux_bc', 2, 2)],
                                      self.numericalFlux.ebqe[('u', 3)],
                                      self.ebqe[('diffusiveFlux_bc', 3, 3)],
                                      self.q['x'],
                                      self.q[('velocity', 0)],
                                      self.ebqe[('velocity', 0)],
                                      self.ebq_global[('totalFlux', 0)],
                                      self.elementResidual[0],
                                      self.mesh.elementMaterialTypes,
                                      self.mesh.elementBoundaryMaterialTypes,
                                      self.coefficients.barycenters,
                                      self.coefficients.wettedAreas,
                                      self.coefficients.netForces_p,
                                      self.coefficients.netForces_v,
                                      self.coefficients.netMoments,
                                      self.q['velocityError'],
                                      self.velocityErrorNodal,
                                      self.q[('force', 0)],
                                      self.q[('force', 1)],
                                      self.q[('force', 2)],
                                      self.coefficients.use_ball_as_particle,
                                      self.coefficients.ball_center,
                                      self.coefficients.ball_radius,
                                      self.coefficients.ball_velocity,
                                      self.coefficients.ball_angular_velocity,
                                      self.coefficients.nParticles,
                                      self.coefficients.particle_netForces,
                                      self.coefficients.particle_netMoments,
                                      self.coefficients.particle_surfaceArea,
                                      self.mesh.nElements_owned,
                                      self.coefficients.particle_nitsche,
                                      self.coefficients.particle_epsFact,
                                      self.coefficients.particle_alpha,
                                      self.coefficients.particle_beta,
                                      self.coefficients.particle_penalty_constant)
        for i in range(self.coefficients.netForces_p.shape[0]):
            self.coefficients.wettedAreas[i] = globalSum(self.coefficients.wettedAreas[i])
            for I in range(3):
                self.coefficients.netForces_p[i, I] = globalSum(self.coefficients.netForces_p[i, I])
                self.coefficients.netForces_v[i, I] = globalSum(self.coefficients.netForces_v[i, I])
                self.coefficients.netMoments[i, I] = globalSum(self.coefficients.netMoments[i, I])
                #cek hack, testing 6DOF motion
                #self.coefficients.netForces_p[i,I] = 0.0
                #self.coefficients.netForces_v[i,I] = 0.0
                #self.coefficients.netMoments[i,I] = 0.0
                #if I==0:
                #    self.coefficients.netForces_p[i,I] = (125.0* math.pi**2 * 0.125*math.cos(self.timeIntegration.t*math.pi))/4.0
                #if I==1:
                #    self.coefficients.netForces_p[i,I] = (125.0* math.pi**2 * 0.125*math.cos(self.timeIntegration.t*math.pi) + 125.0*9.81)/4.0
                #if I==2:
                #    self.coefficients.netMoments[i,I] = (4.05* math.pi**2 * (math.pi/4.0)*math.cos(self.timeIntegration.t*math.pi))/4.0
        for i in range(self.coefficients.nParticles):
            for I in range(3):
                self.coefficients.particle_netForces[i, I] = globalSum(
                    self.coefficients.particle_netForces[i, I])
                self.coefficients.particle_netForces[i+self.coefficients.nParticles, I] = globalSum(
                    self.coefficients.particle_netForces[i+self.coefficients.nParticles, I])
                self.coefficients.particle_netForces[i+2*self.coefficients.nParticles, I] = globalSum(
                    self.coefficients.particle_netForces[i+2*self.coefficients.nParticles, I])
                self.coefficients.particle_netMoments[i, I] = globalSum(
                    self.coefficients.particle_netMoments[i, I])
            self.coefficients.particle_surfaceArea[i] = globalSum(
                self.coefficients.particle_surfaceArea[i])
            logEvent("particle i=" + repr(i)+ " force " + repr(self.coefficients.particle_netForces[i]))
            logEvent("particle i=" + repr(i)+ " moment " + repr(self.coefficients.particle_netMoments[i]))
            logEvent("particle i=" + repr(i)+ " surfaceArea " + repr(self.coefficients.particle_surfaceArea[i]))
            logEvent("particle i=" + repr(i)+ " stress force " + repr(self.coefficients.particle_netForces[i+self.coefficients.nParticles]))
            logEvent("particle i=" + repr(i)+ " pressure force " + repr(self.coefficients.particle_netForces[i+2*self.coefficients.nParticles]))

        
        if self.forceStrongConditions:
            for cj in range(len(self.dirichletConditionsForceDOF)):
                for dofN, g in list(self.dirichletConditionsForceDOF[cj].DOFBoundaryConditionsDict.items()):
                    if cj == 0:
                        r[self.offset[cj] + self.stride[cj] * dofN] = self.u[cj].dof[dofN] - \
                            g(self.dirichletConditionsForceDOF[cj].DOFBoundaryPointDict[dofN], self.timeIntegration.t)
                    else:
                        r[self.offset[cj] + self.stride[cj] * dofN] = self.u[cj].dof[dofN] - \
                            g(self.dirichletConditionsForceDOF[cj].DOFBoundaryPointDict[dofN], self.timeIntegration.t) 
                        if self.MOVING_DOMAIN == 1.0:
                            r[self.offset[cj] + self.stride[cj] * dofN] -= self.mesh.nodeVelocityArray[dofN, cj - 1]

        cflMax = globalMax(self.q[('cfl', 0)].max()) * self.timeIntegration.dt
        logEvent("Maximum CFL = " + str(cflMax), level=2)
        if self.stabilization:
            self.stabilization.accumulateSubgridMassHistory(self.q)
        logEvent("Global residual", level=9, data=r)
        # mwf decide if this is reasonable for keeping solver statistics
        self.nonlinear_function_evaluations += 1

    def getJacobian(self, jacobian):
        cfemIntegrals.zeroJacobian_CSR(self.nNonzerosInJacobian,
                                       jacobian)
        if self.nSpace_global == 2:
            self.csrRowIndeces[(0, 3)] = self.csrRowIndeces[(0, 2)]
            self.csrColumnOffsets[(0, 3)] = self.csrColumnOffsets[(0, 2)]
            self.csrRowIndeces[(1, 3)] = self.csrRowIndeces[(0, 2)]
            self.csrColumnOffsets[(1, 3)] = self.csrColumnOffsets[(0, 2)]
            self.csrRowIndeces[(2, 3)] = self.csrRowIndeces[(0, 2)]
            self.csrColumnOffsets[(2, 3)] = self.csrColumnOffsets[(0, 2)]
            self.csrRowIndeces[(3, 0)] = self.csrRowIndeces[(2, 0)]
            self.csrColumnOffsets[(3, 0)] = self.csrColumnOffsets[(2, 0)]
            self.csrRowIndeces[(3, 1)] = self.csrRowIndeces[(2, 0)]
            self.csrColumnOffsets[(3, 1)] = self.csrColumnOffsets[(2, 0)]
            self.csrRowIndeces[(3, 2)] = self.csrRowIndeces[(2, 0)]
            self.csrColumnOffsets[(3, 2)] = self.csrColumnOffsets[(2, 0)]
            self.csrRowIndeces[(3, 3)] = self.csrRowIndeces[(2, 0)]
            self.csrColumnOffsets[(3, 3)] = self.csrColumnOffsets[(2, 0)]
            self.csrColumnOffsets_eb[(0, 3)] = self.csrColumnOffsets[(0, 2)]
            self.csrColumnOffsets_eb[(1, 3)] = self.csrColumnOffsets[(0, 2)]
            self.csrColumnOffsets_eb[(2, 3)] = self.csrColumnOffsets[(0, 2)]
            self.csrColumnOffsets_eb[(3, 0)] = self.csrColumnOffsets[(0, 2)]
            self.csrColumnOffsets_eb[(3, 1)] = self.csrColumnOffsets[(0, 2)]
            self.csrColumnOffsets_eb[(3, 2)] = self.csrColumnOffsets[(0, 2)]
            self.csrColumnOffsets_eb[(3, 3)] = self.csrColumnOffsets[(0, 2)]

        self.rans2p.calculateJacobian(self.coefficients.NONCONSERVATIVE_FORM,
                                      self.coefficients.MOMENTUM_SGE,
                                      self.coefficients.PRESSURE_SGE,
                                      self.coefficients.VELOCITY_SGE,
                                      self.coefficients.PRESSURE_PROJECTION_STABILIZATION,
                                      #element
                                      self.u[0].femSpace.elementMaps.psi,
                                      self.u[0].femSpace.elementMaps.grad_psi,
                                      self.mesh.nodeArray,
                                      self.mesh.nodeVelocityArray,
                                      self.MOVING_DOMAIN,
                                      self.mesh.elementNodesArray,
                                      self.elementQuadratureWeights[('u', 0)],
                                      self.u[0].femSpace.psi,
                                      self.u[0].femSpace.grad_psi,
                                      self.u[0].femSpace.psi,
                                      self.u[0].femSpace.grad_psi,
                                      self.u[1].femSpace.psi,
                                      self.u[1].femSpace.grad_psi,
                                      self.u[1].femSpace.psi,
                                      self.u[1].femSpace.grad_psi,
                                      # element boundary
                                      self.u[0].femSpace.elementMaps.psi_trace,
                                      self.u[0].femSpace.elementMaps.grad_psi_trace,
                                      self.elementBoundaryQuadratureWeights[('u', 0)],
                                      self.u[0].femSpace.psi_trace,
                                      self.u[0].femSpace.grad_psi_trace,
                                      self.u[0].femSpace.psi_trace,
                                      self.u[0].femSpace.grad_psi_trace,
                                      self.u[1].femSpace.psi_trace,
                                      self.u[1].femSpace.grad_psi_trace,
                                      self.u[1].femSpace.psi_trace,
                                      self.u[1].femSpace.grad_psi_trace,
                                      self.u[0].femSpace.elementMaps.boundaryNormals,
                                      self.u[0].femSpace.elementMaps.boundaryJacobians,
                                      self.eb_adjoint_sigma,
                                      self.elementDiameter,  # mesh.elementDiametersArray,
                                      self.mesh.nodeDiametersArray,
                                      self.stabilization.hFactor,
                                      self.mesh.nElements_global,
                                      self.coefficients.useRBLES,
                                      self.coefficients.useMetrics,
                                      self.timeIntegration.alpha_bdf,
                                      self.coefficients.epsFact_density,
                                      self.coefficients.epsFact,
                                      self.coefficients.sigma,
                                      self.coefficients.rho_0,
                                      self.coefficients.nu_0,
                                      self.coefficients.rho_1,
                                      self.coefficients.nu_1,
                                      self.coefficients.smagorinskyConstant,
                                      self.coefficients.turbulenceClosureModel,
                                      self.Ct_sge,
                                      self.Cd_sge,
                                      self.shockCapturing.shockCapturingFactor,
                                      self.numericalFlux.penalty_constant,
                                      # VRANS start
                                      self.coefficients.epsFact_solid,
                                      self.coefficients.q_phi_solid,
                                      self.coefficients.q_velocity_solid,
                                      self.coefficients.q_porosity,
                                      self.coefficients.q_dragAlpha,
                                      self.coefficients.q_dragBeta,
                                      self.q[('r', 0)],
                                      self.coefficients.q_turb_var[0],
                                      self.coefficients.q_turb_var[1],
                                      self.coefficients.q_turb_var_grad[0],
                                      self.coefficients.LAG_LES,
                                      self.q['eddy_viscosity_last'],
                                      self.ebqe['eddy_viscosity_last'],
                                      # VRANS end
                                      self.u[0].femSpace.dofMap.l2g,
                                      self.u[1].femSpace.dofMap.l2g,
                                      self.u[0].dof,
                                      self.u[1].dof,
                                      self.u[2].dof,
                                      self.u[3].dof,
                                      self.coefficients.g,
                                      self.coefficients.useVF,
                                      self.coefficients.q_vf,
                                      self.coefficients.q_phi,
                                      self.coefficients.q_n,
                                      self.coefficients.q_kappa,
                                      self.timeIntegration.beta_bdf[1],
                                      self.timeIntegration.beta_bdf[2],
                                      self.timeIntegration.beta_bdf[3],
                                      self.q['dV'],
                                      self.q['dV_last'],
                                      self.stabilization.v_last,
                                      self.q[('cfl', 0)],
                                      self.shockCapturing.numDiff_last[1],
                                      self.shockCapturing.numDiff_last[2],
                                      self.shockCapturing.numDiff_last[3],
                                      self.coefficients.sdInfo[(1, 1)][0], self.coefficients.sdInfo[(1, 1)][1],
                                      self.coefficients.sdInfo[(1, 2)][0], self.coefficients.sdInfo[(1, 2)][1],
                                      self.coefficients.sdInfo[(1, 3)][0], self.coefficients.sdInfo[(1, 3)][1],
                                      self.coefficients.sdInfo[(2, 2)][0], self.coefficients.sdInfo[(2, 2)][1],
                                      self.coefficients.sdInfo[(2, 1)][0], self.coefficients.sdInfo[(2, 1)][1],
                                      self.coefficients.sdInfo[(2, 3)][0], self.coefficients.sdInfo[(2, 3)][1],
                                      self.coefficients.sdInfo[(3, 3)][0], self.coefficients.sdInfo[(3, 3)][1],
                                      self.coefficients.sdInfo[(3, 1)][0], self.coefficients.sdInfo[(3, 1)][1],
                                      self.coefficients.sdInfo[(3, 2)][0], self.coefficients.sdInfo[(3, 2)][1],
                                      self.csrRowIndeces[(0, 0)], self.csrColumnOffsets[(0, 0)],
                                      self.csrRowIndeces[(0, 1)], self.csrColumnOffsets[(0, 1)],
                                      self.csrRowIndeces[(0, 2)], self.csrColumnOffsets[(0, 2)],
                                      self.csrRowIndeces[(0, 3)], self.csrColumnOffsets[(0, 3)],
                                      self.csrRowIndeces[(1, 0)], self.csrColumnOffsets[(1, 0)],
                                      self.csrRowIndeces[(1, 1)], self.csrColumnOffsets[(1, 1)],
                                      self.csrRowIndeces[(1, 2)], self.csrColumnOffsets[(1, 2)],
                                      self.csrRowIndeces[(1, 3)], self.csrColumnOffsets[(1, 3)],
                                      self.csrRowIndeces[(2, 0)], self.csrColumnOffsets[(2, 0)],
                                      self.csrRowIndeces[(2, 1)], self.csrColumnOffsets[(2, 1)],
                                      self.csrRowIndeces[(2, 2)], self.csrColumnOffsets[(2, 2)],
                                      self.csrRowIndeces[(2, 3)], self.csrColumnOffsets[(2, 3)],
                                      self.csrRowIndeces[(3, 0)], self.csrColumnOffsets[(3, 0)],
                                      self.csrRowIndeces[(3, 1)], self.csrColumnOffsets[(3, 1)],
                                      self.csrRowIndeces[(3, 2)], self.csrColumnOffsets[(3, 2)],
                                      self.csrRowIndeces[(3, 3)], self.csrColumnOffsets[(3, 3)],
                                      jacobian,
                                      self.mesh.nExteriorElementBoundaries_global,
                                      self.mesh.exteriorElementBoundariesArray,
                                      self.mesh.elementBoundaryElementsArray,
                                      self.mesh.elementBoundaryLocalElementBoundariesArray,
                                      self.coefficients.ebqe_vf,
                                      self.coefficients.bc_ebqe_vf,
                                      self.coefficients.ebqe_phi,
                                      self.coefficients.bc_ebqe_phi,
                                      self.coefficients.ebqe_n,
                                      self.coefficients.ebqe_kappa,
                                      # VRANS start
                                      self.coefficients.ebqe_porosity,
                                      self.coefficients.ebqe_turb_var[0],
                                      self.coefficients.ebqe_turb_var[1],
                                      # VRANS end
                                      self.numericalFlux.isDOFBoundary[0],
                                      self.numericalFlux.isDOFBoundary[1],
                                      self.numericalFlux.isDOFBoundary[2],
                                      self.numericalFlux.isDOFBoundary[3],
                                      self.ebqe[('advectiveFlux_bc_flag', 0)],
                                      self.ebqe[('advectiveFlux_bc_flag', 1)],
                                      self.ebqe[('advectiveFlux_bc_flag', 2)],
                                      self.ebqe[('advectiveFlux_bc_flag', 3)],
                                      self.ebqe[('diffusiveFlux_bc_flag', 1, 1)],
                                      self.ebqe[('diffusiveFlux_bc_flag', 2, 2)],
                                      self.ebqe[('diffusiveFlux_bc_flag', 3, 3)],
                                      self.numericalFlux.ebqe[('u', 0)],
                                      self.ebqe[('advectiveFlux_bc', 0)],
                                      self.ebqe[('advectiveFlux_bc', 1)],
                                      self.ebqe[('advectiveFlux_bc', 2)],
                                      self.ebqe[('advectiveFlux_bc', 3)],
                                      self.numericalFlux.ebqe[('u', 1)],
                                      self.ebqe[('diffusiveFlux_bc', 1, 1)],
                                      self.ebqe['penalty'],
                                      self.numericalFlux.ebqe[('u', 2)],
                                      self.ebqe[('diffusiveFlux_bc', 2, 2)],
                                      self.numericalFlux.ebqe[('u', 3)],
                                      self.ebqe[('diffusiveFlux_bc', 3, 3)],
                                      self.csrColumnOffsets_eb[(0, 0)],
                                      self.csrColumnOffsets_eb[(0, 1)],
                                      self.csrColumnOffsets_eb[(0, 2)],
                                      self.csrColumnOffsets_eb[(0, 3)],
                                      self.csrColumnOffsets_eb[(1, 0)],
                                      self.csrColumnOffsets_eb[(1, 1)],
                                      self.csrColumnOffsets_eb[(1, 2)],
                                      self.csrColumnOffsets_eb[(1, 3)],
                                      self.csrColumnOffsets_eb[(2, 0)],
                                      self.csrColumnOffsets_eb[(2, 1)],
                                      self.csrColumnOffsets_eb[(2, 2)],
                                      self.csrColumnOffsets_eb[(2, 3)],
                                      self.csrColumnOffsets_eb[(3, 0)],
                                      self.csrColumnOffsets_eb[(3, 1)],
                                      self.csrColumnOffsets_eb[(3, 2)],
                                      self.csrColumnOffsets_eb[(3, 3)],
                                      self.mesh.elementMaterialTypes,
                                      self.mesh.elementBoundaryMaterialTypes,
                                      self.coefficients.use_ball_as_particle,
                                      self.coefficients.ball_center,
                                      self.coefficients.ball_radius,
                                      self.coefficients.ball_velocity,
                                      self.coefficients.ball_angular_velocity,
                                      self.coefficients.nParticles,
                                      self.mesh.nElements_owned,
                                      self.coefficients.particle_nitsche,
                                      self.coefficients.particle_epsFact,
                                      self.coefficients.particle_alpha,
                                      self.coefficients.particle_beta,
                                      self.coefficients.particle_penalty_constant)
        
        if not self.forceStrongConditions and max(numpy.linalg.norm(self.u[1].dof, numpy.inf), numpy.linalg.norm(self.u[2].dof, numpy.inf), numpy.linalg.norm(self.u[3].dof, numpy.inf)) < 1.0e-8:
            self.pp_hasConstantNullSpace = True
        else:
            self.pp_hasConstantNullSpace = False
        # Load the Dirichlet conditions directly into residual
        if self.forceStrongConditions:
            for cj in range(self.nc):
                for dofN in list(self.dirichletConditionsForceDOF[cj].DOFBoundaryConditionsDict.keys()):
                    global_dofN = self.offset[cj] + self.stride[cj] * dofN
                    for i in range(self.rowptr[global_dofN], self.rowptr[global_dofN + 1]):
                        if (self.colind[i] == global_dofN):
                            self.nzval[i] = 1.0
                        else:
                            self.nzval[i] = 0.0
                            # print "RBLES zeroing residual cj = %s dofN= %s global_dofN= %s " % (cj,dofN,global_dofN)
        logEvent("Jacobian ", level=10, data=jacobian)
        # mwf decide if this is reasonable for solver statistics
        self.nonlinear_function_jacobian_evaluations += 1
        return jacobian

    def calculateElementQuadrature(self, domainMoved=False):
        """
        Calculate the physical location and weights of the quadrature rules
        and the shape information at the quadrature points.

        This function should be called only when the mesh changes.
        """
        if self.postProcessing:
            self.u[0].femSpace.elementMaps.getValues(self.elementQuadraturePoints,
                                                     self.q['x'])
            self.u[0].femSpace.elementMaps.getJacobianValues(self.elementQuadraturePoints,
                                                             self.q['J'],
                                                             self.q['inverse(J)'],
                                                             self.q['det(J)'])
            self.u[0].femSpace.getBasisValues(self.elementQuadraturePoints, self.q[('v', 0)])
        self.u[0].femSpace.elementMaps.getBasisValuesRef(self.elementQuadraturePoints)
        self.u[0].femSpace.elementMaps.getBasisGradientValuesRef(self.elementQuadraturePoints)
        self.u[0].femSpace.getBasisValuesRef(self.elementQuadraturePoints)
        self.u[0].femSpace.getBasisGradientValuesRef(self.elementQuadraturePoints)
        self.u[1].femSpace.getBasisValuesRef(self.elementQuadraturePoints)
        self.u[1].femSpace.getBasisGradientValuesRef(self.elementQuadraturePoints)
        self.coefficients.initializeElementQuadrature(self.timeIntegration.t, self.q)
        if self.stabilization is not None and not domainMoved:
            self.stabilization.initializeElementQuadrature(self.mesh, self.timeIntegration.t, self.q)
            self.stabilization.initializeTimeIntegration(self.timeIntegration)
        if self.shockCapturing is not None and not domainMoved:
            self.shockCapturing.initializeElementQuadrature(self.mesh, self.timeIntegration.t, self.q)

    def calculateElementBoundaryQuadrature(self, domainMoved=False):
        """
        Calculate the physical location and weights of the quadrature rules
        and the shape information at the quadrature points on element boundaries.

        This function should be called only when the mesh changes.
        """
        if self.postProcessing:
            self.u[0].femSpace.elementMaps.getValuesTrace(self.elementBoundaryQuadraturePoints,
                                                          self.ebq['x'])
            self.u[0].femSpace.elementMaps.getJacobianValuesTrace(self.elementBoundaryQuadraturePoints,
                                                                  self.ebq['inverse(J)'],
                                                                  self.ebq['g'],
                                                                  self.ebq['sqrt(det(g))'],
                                                                  self.ebq['n'])
            cfemIntegrals.copyLeftElementBoundaryInfo(self.mesh.elementBoundaryElementsArray,
                                                      self.mesh.elementBoundaryLocalElementBoundariesArray,
                                                      self.mesh.exteriorElementBoundariesArray,
                                                      self.mesh.interiorElementBoundariesArray,
                                                      self.ebq['x'],
                                                      self.ebq['n'],
                                                      self.ebq_global['x'],
                                                      self.ebq_global['n'])
            self.u[0].femSpace.elementMaps.getInverseValuesTrace(self.ebq['inverse(J)'], self.ebq['x'], self.ebq['hat(x)'])
            self.u[0].femSpace.elementMaps.getPermutations(self.ebq['hat(x)'])
            self.testSpace[0].getBasisValuesTrace(self.u[0].femSpace.elementMaps.permutations,
                                                  self.ebq['hat(x)'],
                                                  self.ebq[('w', 0)])
            self.u[0].femSpace.getBasisValuesTrace(self.u[0].femSpace.elementMaps.permutations,
                                                   self.ebq['hat(x)'],
                                                   self.ebq[('v', 0)])
            cfemIntegrals.calculateElementBoundaryIntegrationWeights(self.ebq['sqrt(det(g))'],
                                                                     self.elementBoundaryQuadratureWeights[('u', 0)],
                                                                     self.ebq[('dS_u', 0)])

    def calculateExteriorElementBoundaryQuadrature(self, domainMoved=False):
        """
        Calculate the physical location and weights of the quadrature rules
        and the shape information at the quadrature points on global element boundaries.

        This function should be called only when the mesh changes.
        """
        logEvent("initalizing ebqe vectors for post-procesing velocity")
        if self.postProcessing:
            self.u[0].femSpace.elementMaps.getValuesGlobalExteriorTrace(self.elementBoundaryQuadraturePoints,
                                                                        self.ebqe['x'])
            self.u[0].femSpace.elementMaps.getJacobianValuesGlobalExteriorTrace(self.elementBoundaryQuadraturePoints,
                                                                                self.ebqe['inverse(J)'],
                                                                                self.ebqe['g'],
                                                                                self.ebqe['sqrt(det(g))'],
                                                                                self.ebqe['n'])
            cfemIntegrals.calculateIntegrationWeights(self.ebqe['sqrt(det(g))'],
                                                      self.elementBoundaryQuadratureWeights[('u', 0)],
                                                      self.ebqe[('dS_u', 0)])
        #
        # get physical locations of element boundary quadrature points
        #
        # assume all components live on the same mesh
        logEvent("initalizing basis info")
        self.u[0].femSpace.elementMaps.getBasisValuesTraceRef(self.elementBoundaryQuadraturePoints)
        self.u[0].femSpace.elementMaps.getBasisGradientValuesTraceRef(self.elementBoundaryQuadraturePoints)
        self.u[0].femSpace.getBasisValuesTraceRef(self.elementBoundaryQuadraturePoints)
        self.u[0].femSpace.getBasisGradientValuesTraceRef(self.elementBoundaryQuadraturePoints)
        self.u[1].femSpace.getBasisValuesTraceRef(self.elementBoundaryQuadraturePoints)
        self.u[1].femSpace.getBasisGradientValuesTraceRef(self.elementBoundaryQuadraturePoints)
        self.u[0].femSpace.elementMaps.getValuesGlobalExteriorTrace(self.elementBoundaryQuadraturePoints,
                                                                    self.ebqe['x'])
        logEvent("setting flux boundary conditions")
        if not domainMoved:
            self.fluxBoundaryConditionsObjectsDict = dict([(cj, FluxBoundaryConditions(self.mesh,
                                                                                       self.nElementBoundaryQuadraturePoints_elementBoundary,
                                                                                       self.ebqe[('x')],
                                                                                       self.advectiveFluxBoundaryConditionsSetterDict[cj],
                                                                                       self.diffusiveFluxBoundaryConditionsSetterDictDict[cj]))
                                                           for cj in list(self.advectiveFluxBoundaryConditionsSetterDict.keys())])
            logEvent("initializing coefficients ebqe")
            self.coefficients.initializeGlobalExteriorElementBoundaryQuadrature(self.timeIntegration.t, self.ebqe)
        logEvent("done with ebqe")

    def estimate_mt(self):
        pass

    def calculateSolutionAtQuadrature(self):
        pass

    def calculateAuxiliaryQuantitiesAfterStep(self):
        if self.postProcessing and self.conservativeFlux:
            self.rans2p.calculateVelocityAverage(self.mesh.nExteriorElementBoundaries_global,
                                                 self.mesh.exteriorElementBoundariesArray,
                                                 self.mesh.nInteriorElementBoundaries_global,
                                                 self.mesh.interiorElementBoundariesArray,
                                                 self.mesh.elementBoundaryElementsArray,
                                                 self.mesh.elementBoundaryLocalElementBoundariesArray,
                                                 self.mesh.nodeArray,
                                                 self.mesh.nodeVelocityArray,
                                                 self.MOVING_DOMAIN,
                                                 self.mesh.elementNodesArray,
                                                 self.u[0].femSpace.elementMaps.psi_trace,
                                                 self.u[0].femSpace.elementMaps.grad_psi_trace,
                                                 self.u[0].femSpace.elementMaps.boundaryNormals,
                                                 self.u[0].femSpace.elementMaps.boundaryJacobians,
                                                 self.u[1].femSpace.dofMap.l2g,
                                                 self.u[1].dof,
                                                 self.u[2].dof,
                                                 self.u[3].dof,
                                                 self.u[1].femSpace.psi_trace,
                                                 self.ebqe[('velocity', 0)],
                                                 self.ebq_global[('velocityAverage', 0)])
            if self.movingDomain:
                logEvent("Element Quadrature", level=3)
                self.calculateElementQuadrature(domainMoved=True)
                logEvent("Element Boundary Quadrature", level=3)
                self.calculateElementBoundaryQuadrature(domainMoved=True)
                logEvent("Global Exterior Element Boundary Quadrature", level=3)
                self.calculateExteriorElementBoundaryQuadrature(domainMoved=True)
                for ci in range(len(self.velocityPostProcessor.vpp_algorithms)):
                    for cj in list(self.velocityPostProcessor.vpp_algorithms[ci].updateConservationJacobian.keys()):
                        self.velocityPostProcessor.vpp_algorithms[ci].updateWeights()
                        self.velocityPostProcessor.vpp_algorithms[ci].computeGeometricInfo()
                        self.velocityPostProcessor.vpp_algorithms[ci].updateConservationJacobian[cj] = True
        self.q['velocityError'][:] = self.q[('velocity', 0)]
        OneLevelTransport.calculateAuxiliaryQuantitiesAfterStep(self)
<<<<<<< HEAD
        if  self.coefficients.nd ==3:
            self.q[('cfl',0)][:] = np.sqrt(self.q[('velocity',0)][...,0]*self.q[('velocity',0)][...,0] +
                                           self.q[('velocity',0)][...,1]*self.q[('velocity',0)][...,1] +
                                           self.q[('velocity',0)][...,2]*self.q[('velocity',0)][...,2])/self.elementDiameter[:,np.newaxis]
        else:
            self.q[('cfl',0)][:] = np.sqrt(self.q[('velocity',0)][...,0]*self.q[('velocity',0)][...,0] +
                                           self.q[('velocity',0)][...,1]*self.q[('velocity',0)][...,1])/self.elementDiameter[:,np.newaxis]
=======
        # if  self.coefficients.nd ==3:
        #     self.q[('cfl',0)][:] = np.sqrt(self.q[('velocity',0)][...,0]*self.q[('velocity',0)][...,0] +
        #                                    self.q[('velocity',0)][...,1]*self.q[('velocity',0)][...,1] +
        #                                    self.q[('velocity',0)][...,2]*self.q[('velocity',0)][...,2])/self.elementDiameter[:,np.newaxis]
        # else:
        #     self.q[('cfl',0)][:] = np.sqrt(self.q[('velocity',0)][...,0]*self.q[('velocity',0)][...,0] +
        #                                    self.q[('velocity',0)][...,1]*self.q[('velocity',0)][...,1])/self.elementDiameter[:,np.newaxis]
>>>>>>> f69d2f94
        self.q['velocityError'] -= self.q[('velocity', 0)]
        self.q['eddy_viscosity_last'][:] = self.q['eddy_viscosity']
        self.ebqe['eddy_viscosity_last'][:] = self.ebqe['eddy_viscosity']
        
    def updateAfterMeshMotion(self):
        pass


def getErgunDrag(porosity, meanGrainSize, viscosity):
    # cek hack, this doesn't seem right
    # cek todo look up correct Ergun model for alpha and beta
    voidFrac = 1.0 - porosity
    if voidFrac > 1.0e-6:
        dragBeta = porosity * porosity * porosity * meanGrainSize * 1.0e-2 / voidFrac
    if (porosity > epsZero and meanGrainSize > epsZero):
        dragAlpha = viscosity * 180.0 * voidFrac * voidFrac / (meanGrainSize * meanGrainSize * porosity)<|MERGE_RESOLUTION|>--- conflicted
+++ resolved
@@ -753,13 +753,6 @@
         self.phi = phiDict
         self.dphi = {}
         self.matType = matType
-<<<<<<< HEAD
-        self.reuse_test_trial_quadrature = reuse_trial_and_test_quadrature  # True#False
-        if self.reuse_test_trial_quadrature:
-            for ci in range(1, coefficients.nc):
-                assert self.u[ci].femSpace.__class__.__name__ == self.u[0].femSpace.__class__.__name__, "to reuse_test_trial_quad all femSpaces must be the same!"
-=======
->>>>>>> f69d2f94
         # Simplicial Mesh
         self.mesh = self.u[0].femSpace.mesh  # assume the same mesh for  all components for now
         self.par_info = LinearAlgebraTools.ParInfo_petsc4py()
@@ -2010,15 +2003,6 @@
                         self.velocityPostProcessor.vpp_algorithms[ci].updateConservationJacobian[cj] = True
         self.q['velocityError'][:] = self.q[('velocity', 0)]
         OneLevelTransport.calculateAuxiliaryQuantitiesAfterStep(self)
-<<<<<<< HEAD
-        if  self.coefficients.nd ==3:
-            self.q[('cfl',0)][:] = np.sqrt(self.q[('velocity',0)][...,0]*self.q[('velocity',0)][...,0] +
-                                           self.q[('velocity',0)][...,1]*self.q[('velocity',0)][...,1] +
-                                           self.q[('velocity',0)][...,2]*self.q[('velocity',0)][...,2])/self.elementDiameter[:,np.newaxis]
-        else:
-            self.q[('cfl',0)][:] = np.sqrt(self.q[('velocity',0)][...,0]*self.q[('velocity',0)][...,0] +
-                                           self.q[('velocity',0)][...,1]*self.q[('velocity',0)][...,1])/self.elementDiameter[:,np.newaxis]
-=======
         # if  self.coefficients.nd ==3:
         #     self.q[('cfl',0)][:] = np.sqrt(self.q[('velocity',0)][...,0]*self.q[('velocity',0)][...,0] +
         #                                    self.q[('velocity',0)][...,1]*self.q[('velocity',0)][...,1] +
@@ -2026,7 +2010,6 @@
         # else:
         #     self.q[('cfl',0)][:] = np.sqrt(self.q[('velocity',0)][...,0]*self.q[('velocity',0)][...,0] +
         #                                    self.q[('velocity',0)][...,1]*self.q[('velocity',0)][...,1])/self.elementDiameter[:,np.newaxis]
->>>>>>> f69d2f94
         self.q['velocityError'] -= self.q[('velocity', 0)]
         self.q['eddy_viscosity_last'][:] = self.q['eddy_viscosity']
         self.ebqe['eddy_viscosity_last'][:] = self.ebqe['eddy_viscosity']
