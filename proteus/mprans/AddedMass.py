--- conflicted
+++ resolved
@@ -708,12 +708,6 @@
             self.mesh.elementBoundaryElementsArray,
             self.mesh.elementBoundaryLocalElementBoundariesArray,
             self.mesh.elementBoundaryMaterialTypes,
-<<<<<<< HEAD
-            self.Aij)
-        for i in range(self.Aij.shape[0]):
-            self.Aij[i] = globalSum(self.Aij[i])
-        logEvent("Added Mass Tensor " +`self.Aij`)
-=======
             self.Aij,
             self.added_mass_i,
             self.barycenters,
@@ -730,7 +724,6 @@
         for dofN, g in self.dirichletConditionsForceDOF[0].DOFBoundaryConditionsDict.iteritems():
             r[self.offset[0] + self.stride[0] * dofN] = self.u[0].dof[dofN] - \
                 g(self.dirichletConditionsForceDOF[0].DOFBoundaryPointDict[dofN], self.timeIntegration.t)
->>>>>>> cc78d8de
         logEvent("Global residual", level=9, data=r)
         self.nonlinear_function_evaluations += 1
 
