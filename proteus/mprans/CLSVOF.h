#ifndef CLSVOF_H
#define CLSVOF_H
#include <cmath>
#include <iostream>
#include <valarray>
#include "CompKernel.h"
#include "ModelFactory.h"

#define USE_SIGN_FUNCTION 1
#define IMPLICIT_BCs 0
#define LAMBDA_SCALING 0

namespace proteus
{
// True characteristic functions
  inline double heaviside(const double& z){
    return (z>0 ? 1. : (z<0 ? 0. : 0.5));
  }
  inline double Sign(const double& z){
    return (z>0 ? 1. : (z<0 ? -1. : 0.));
  }
}

namespace proteus
{
  class CLSVOF_base
  {
    //The base class defining the interface
  public:
    std::valarray<double> Rpos, Rneg, FluxCorrectionMatrix;
    virtual ~CLSVOF_base(){}
    virtual void calculateResidual(//element
                                   double dt,
                                   double* mesh_trial_ref,
                                   double* mesh_grad_trial_ref,
                                   double* mesh_dof,
                                   double* mesh_velocity_dof,
                                   double MOVING_DOMAIN,
                                   int* mesh_l2g,
                                   double* dV_ref,
                                   double* u_trial_ref,
                                   double* u_grad_trial_ref,
                                   double* u_test_ref,
                                   double* u_grad_test_ref,
                                   //element boundary
                                   double* mesh_trial_trace_ref,
                                   double* mesh_grad_trial_trace_ref,
                                   double* dS_ref,
                                   double* u_trial_trace_ref,
                                   double* u_grad_trial_trace_ref,
                                   double* u_test_trace_ref,
                                   double* u_grad_test_trace_ref,
                                   double* normal_ref,
                                   double* boundaryJac_ref,
                                   //physics
                                   int nElements_global,
                                   int nElements_owned,
                                   double useMetrics,
                                   //VRANS
                                   const double* q_vos,
                                   //
                                   int* u_l2g,
                                   double* elementDiameter,
                                   double* nodeDiametersArray,
                                   int degree_polynomial,
                                   double* u_dof,
                                   double* u_dof_old,
                                   double* velocity,
				   double* velocity_old,
                                   double* q_m,
                                   double* q_u,
				   double* q_n,
				   double* q_H,
				   double* q_mH,
                                   double* q_dV,
                                   double* q_dV_last,
                                   double* cfl,
                                   int offset_u, int stride_u,
                                   double* globalResidual,
                                   int nExteriorElementBoundaries_global,
                                   int* exteriorElementBoundariesArray,
                                   int* elementBoundaryElementsArray,
                                   int* elementBoundaryLocalElementBoundariesArray,
                                   double* ebqe_velocity_ext,
                                   //VRANS
                                   const double* ebqe_vos_ext,
                                   //
                                   int* isDOFBoundary_u,
                                   double* ebqe_bc_u_ext,
                                   int* isFluxBoundary_u,
                                   double* ebqe_bc_flux_u_ext,
                                   double* ebqe_u,
				   double* ebqe_n,
				   double* ebqe_H,
                                   double* ebqe_flux,
                                   // FOR NONLINEAR CLSVOF; i.e., MCorr with VOF
                                   int timeOrder,
                                   int timeStage,
                                   double epsFactHeaviside,
                                   double epsFactDirac,
				   double epsFactRedist,
                                   double lambdaFact,
                                   // normalization factor
                                   double* min_distance,
                                   double* max_distance,
                                   double* mean_distance,
				   double* volume_domain,
                                   double norm_factor_lagged,
				   double VelMax,
                                   // normal reconstruction
                                   double* projected_qx_tn,
                                   double* projected_qy_tn,
                                   double* projected_qz_tn,
                                   double* projected_qx_tStar,
                                   double* projected_qy_tStar,
                                   double* projected_qz_tStar,
				   // TO COMPUTE H
				   int numDOFs,
				   double* lumped_mass_matrix,
				   double* H_dof,
				   // PRE REDISTANCING
				   int preRedistancingStage,
				   double* interface_locator,
				   double alpha)=0;
    virtual void calculateJacobian(//element
                                   double dt,
                                   double* mesh_trial_ref,
                                   double* mesh_grad_trial_ref,
                                   double* mesh_dof,
                                   double* mesh_velocity_dof,
                                   double MOVING_DOMAIN,
                                   int* mesh_l2g,
                                   double* dV_ref,
                                   double* u_trial_ref,
                                   double* u_grad_trial_ref,
                                   double* u_test_ref,
                                   double* u_grad_test_ref,
                                   //element boundary
                                   double* mesh_trial_trace_ref,
                                   double* mesh_grad_trial_trace_ref,
                                   double* dS_ref,
                                   double* u_trial_trace_ref,
                                   double* u_grad_trial_trace_ref,
                                   double* u_test_trace_ref,
                                   double* u_grad_test_trace_ref,
                                   double* normal_ref,
                                   double* boundaryJac_ref,
                                   //physics
                                   int nElements_global,
                                   double useMetrics,
                                   //VRANS
                                   const double* q_vos,
                                   //
                                   int* u_l2g,
                                   double* elementDiameter,
                                   double* nodeDiametersArray,
                                   int degree_polynomial,
                                   double* u_dof,
                                   double* u_dof_old,
                                   double* velocity,
                                   double* cfl,
                                   int* csrRowIndeces_u_u,int* csrColumnOffsets_u_u,
                                   double* globalJacobian,
                                   int nExteriorElementBoundaries_global,
                                   int* exteriorElementBoundariesArray,
                                   int* elementBoundaryElementsArray,
                                   int* elementBoundaryLocalElementBoundariesArray,
                                   double* ebqe_velocity_ext,
                                   //VRANS
                                   const double* ebqe_vos_ext,
                                   //
                                   int* isDOFBoundary_u,
                                   double* ebqe_bc_u_ext,
                                   int* isFluxBoundary_u,
                                   double* ebqe_bc_flux_u_ext,
                                   int* csrColumnOffsets_eb_u_u,
                                   // FOR NONLINEAR CLSVOF; i.e., MCorr with VOF
                                   int timeOrder,
                                   int timeStage,
                                   double epsFactHeaviside,
                                   double epsFactDirac,
				   double epsFactRedist,
                                   double lambdaFact,
                                   // normalization factor
				   int preRedistancingStage,
                                   double norm_factor_lagged,
				   double alpha)=0;
    virtual void calculateMetricsAtEOS( //EOS=End Of Simulation
                                       double* mesh_trial_ref,
                                       double* mesh_grad_trial_ref,
                                       double* mesh_dof,
                                       int* mesh_l2g,
                                       double* dV_ref,
                                       double* u_trial_ref,
                                       double* u_grad_trial_ref,
                                       double* u_test_ref,
                                       //physics
                                       int nElements_global,
                                       int nElements_owned,
                                       int useMetrics,
                                       int* u_l2g,
                                       double* elementDiameter,
                                       double* nodeDiametersArray,
                                       double degree_polynomial,
                                       double epsFactHeaviside,
                                       double* u_dof,
                                       double* u0_dof,
                                       double* u_exact,
                                       int offset_u, int stride_u,
                                       double* global_I_err,
                                       double* global_sI_err,
                                       double* global_V,
                                       double* global_V0,
                                       double* global_sV,
                                       double* global_sV0,
                                       double* global_D_err,
				       double* global_L2_err,
				       double* global_L2Banded_err,
				       double* global_area_band,
				       double* global_sH_L2_err)=0;
    virtual void calculateMetricsAtETS( //ETS=Every Time Step
                                       double dt,
                                       double* mesh_trial_ref,
                                       double* mesh_grad_trial_ref,
                                       double* mesh_dof,
                                       int* mesh_l2g,
                                       double* dV_ref,
                                       double* u_trial_ref,
                                       double* u_grad_trial_ref,
                                       double* u_test_ref,
                                       //physics
                                       int nElements_global,
                                       int nElements_owned,
                                       int useMetrics,
				       double* q_vos,
                                       int* u_l2g,
                                       double* elementDiameter,
                                       double* nodeDiametersArray,
                                       double degree_polynomial,
                                       double epsFactHeaviside,
                                       double* u_dof,
                                       double* u_dof_old,
                                       double* u0_dof,
                                       double* velocity,
                                       int offset_u, int stride_u,
                                       int numDOFs,
                                       double* R_vector,
                                       double* sR_vector,
                                       double* global_V,
                                       double* global_V0,
                                       double* global_sV,
                                       double* global_sV0,
                                       double* global_D_err)=0;
    virtual void normalReconstruction(double* mesh_trial_ref,
                                      double* mesh_grad_trial_ref,
                                      double* mesh_dof,
                                      int* mesh_l2g,
                                      double* dV_ref,
                                      double* u_trial_ref,
                                      double* u_grad_trial_ref,
                                      double* u_test_ref,
                                      int nElements_global,
                                      int* u_l2g,
                                      double* elementDiameter,
                                      double* u_dof,
                                      int offset_u, int stride_u,
                                      int numDOFs,
				      double* weighted_lumped_mass_matrix,
				      // normal reconstruction via consistent mass matrix
				      double* rhs_qx,
				      double* rhs_qy,
				      double* rhs_qz,
				      int* csrRowIndeces_u_u,int* csrColumnOffsets_u_u,
				      double* weighted_mass_matrix)=0;
    virtual void calculateRhsL2Proj(double* mesh_trial_ref,
				    double* mesh_grad_trial_ref,
				    double* mesh_dof,
				    int* mesh_l2g,
				    double* dV_ref,
				    double* u_trial_ref,
				    double* u_grad_trial_ref,
				    double* u_test_ref,
				    int nElements_global,
				    int* u_l2g,
				    double* elementDiameter,
				    double he_for_disc_ICs,
				    double* u_dof,
				    int offset_u, int stride_u,
				    int numDOFs,
				    double* rhs_qx)=0;
    virtual void calculateLumpedMassMatrix(double* mesh_trial_ref,
					   double* mesh_grad_trial_ref,
					   double* mesh_dof,
					   int* mesh_l2g,
					   double* dV_ref,
					   double* u_trial_ref,
					   double* u_grad_trial_ref,
					   double* u_test_ref,
					   int nElements_global,
					   int* u_l2g,
					   double* elementDiameter,
					   double* lumped_mass_matrix,
					   int offset_u, int stride_u)=0;
    virtual void assembleSpinUpSystem(//element
				      double* mesh_trial_ref,
				      double* mesh_grad_trial_ref,
				      double* mesh_dof,
				      int* mesh_l2g,
				      double* dV_ref,
				      double* u_trial_ref,
				      double* u_test_ref,
				      //physics
				      int nElements_global,
				      int* u_l2g,
				      double* uInitial,
				      int offset_u, int stride_u,
				      double* globalResidual,
				      int* csrRowIndeces_u_u,int* csrColumnOffsets_u_u,
				      double* globalMassMatrix)=0;
    virtual void FCTStep(int NNZ, //number on non-zero entries on sparsity pattern
                         int numDOFs, //number of DOFs
                         double* lumped_mass_matrix, //lumped mass matrix (as vector)
			 double* soln,
                         double* solH, //DOFs of high order solution at tnp1
                         double* solL,
                         double* limited_solution,
                         int* csrRowIndeces_DofLoops, //csr row indeces
                         int* csrColumnOffsets_DofLoops, //csr column offsets
                         double* MassMatrix //mass matrix
                         )=0;
  };

  template<class CompKernelType,
    int nSpace,
    int nQuadraturePoints_element,
    int nDOF_mesh_trial_element,
    int nDOF_trial_element,
    int nDOF_test_element,
    int nQuadraturePoints_elementBoundary>
    class CLSVOF : public CLSVOF_base
    {
    public:
      const int nDOF_test_X_trial_element;
      CompKernelType ck;
    CLSVOF():
      nDOF_test_X_trial_element(nDOF_test_element*nDOF_trial_element),
        ck()
          {}

      inline
        void calculateCFL(const double& elementDiameter,
                          const double df[nSpace],
                          double& cfl)
      {
        double h,nrm_v;
        h = elementDiameter;
        nrm_v=0.0;
        for(int I=0;I<nSpace;I++)
          nrm_v+=df[I]*df[I];
        nrm_v = sqrt(nrm_v);
        cfl = nrm_v/h;
      }

      inline void calculateNonlinearCFL(const double& elementDiameter,
					const double df[nSpace],
					const double norm_factor_lagged,
					const double epsFactHeaviside,
					const double lambdaFact,
					double& cfl)
      {
        double h,nrm2_v;
        h = elementDiameter;
        nrm2_v=0.0;
        for(int I=0;I<nSpace;I++)
          nrm2_v+=df[I]*df[I];
        cfl = nrm2_v*norm_factor_lagged/(epsFactHeaviside*lambdaFact*h*h*h);
	cfl = std::sqrt(cfl);
      }

      inline void exteriorNumericalAdvectiveFlux(const int& isDOFBoundary_u,
						 const int& isFluxBoundary_u,
						 const double n[nSpace],
						 const double& bc_u,
						 const double& bc_flux_u,
						 const double& u,
						 const double velocity[nSpace],
						 double& flux)
      {
        double flow=0.0;
        for (int I=0; I < nSpace; I++)
          flow += n[I]*velocity[I];
        if (isDOFBoundary_u == 1)
          {
            if (flow >= 0.0)
              {
                flux = u*flow;
              }
            else
              {
		flux = bc_u*flow;
              }
          }
        else if (isFluxBoundary_u == 1)
          {
            flux = bc_flux_u;
          }
        else
          {
            if (flow >= 0.0)
              {
                flux = u*flow;
              }
            else
              {
                std::cout<<"warning: CLSVOF open boundary with no external trace, setting to zero for inflow"<<std::endl;
                flux = 0.0;
              }

          }
      }

      inline void exteriorNumericalAdvectiveFluxDerivative(const int& isDOFBoundary_u,
							   const int& isFluxBoundary_u,
							   const double n[nSpace],
							   const double& du,
							   const double velocity[nSpace],
							   double& dflux)
      {
	double flow=0.0;
	for (int I=0; I < nSpace; I++)
	  flow += n[I]*velocity[I];
	dflux=0.0;//default to no flux
	if (isDOFBoundary_u == 1)
	  {
	    if (flow >= 0.0)
	      {
		dflux = du*flow;
	      }
	    else
	      {
		dflux = 0.0; //zero since inflow BC is given by data (so independent on soln)
	      }
	  }
	else if (isFluxBoundary_u == 1)
	  {
	    dflux = 0.0;
	  }
	else
	  {
	    if (flow >= 0.0)
	      {
		dflux = flow;
	      }
	    else
	      {
		dflux = 0.;
	      }
	  }
      }

      inline double smoothedHeaviside(double eps, double u)
      {
        double H;
        if (u > eps)
          H=1.0;
        else if (u < -eps)
          H=0.0;
        else if (u==0.0)
          H=0.5;
        else
          H = 0.5*(1.0 + u/eps + sin(M_PI*u/eps)/M_PI);
        return H;
      }

      inline double smoothedDirac(double eps, double u)
      {
        double d;
        if (u > eps)
          d=0.0;
        else if (u < -eps)
          d=0.0;
        else
          d = 0.5*(1.0 + cos(M_PI*u/eps))/eps;
        return d;
      }

      inline double smoothedNormalizedDirac(double eps, double u)
      {
        double d;
        if (u > eps)
          d=0.0;
        else if (u < -eps)
          d=0.0;
        else
          d = 0.5*(1.0 + cos(M_PI*u/eps));
        return d;
      }

      inline double smoothedSign(double eps, double u)
      {
        double H;
        if (u > eps)
          H=1.0;
        else if (u < -eps)
          H=0.0;
        else if (u==0.0)
          H=0.5;
        else
          H = 0.5*(1.0 + u/eps + sin(M_PI*u/eps)/M_PI);
	if (USE_SIGN_FUNCTION==1)
	  return 2*H-1;
	else
	  return H;
      }

      inline double smoothedDerivativeSign(double eps, double u)
      {
        double d;
        if (u > eps)
          d=0.0;
        else if (u < -eps)
          d=0.0;
        else
          d = 0.5*(1.0 + cos(M_PI*u/eps))/eps;
        if (USE_SIGN_FUNCTION==1)
	  return 2*d;
	else
	  return d;
      }

      void calculateResidual(//element
                             double dt,
                             double* mesh_trial_ref,
                             double* mesh_grad_trial_ref,
                             double* mesh_dof,
                             double* mesh_velocity_dof,
                             double MOVING_DOMAIN,
                             int* mesh_l2g,
                             double* dV_ref,
                             double* u_trial_ref,
                             double* u_grad_trial_ref,
                             double* u_test_ref,
                             double* u_grad_test_ref,
                             //element boundary
                             double* mesh_trial_trace_ref,
                             double* mesh_grad_trial_trace_ref,
                             double* dS_ref,
                             double* u_trial_trace_ref,
                             double* u_grad_trial_trace_ref,
                             double* u_test_trace_ref,
                             double* u_grad_test_trace_ref,
                             double* normal_ref,
                             double* boundaryJac_ref,
                             //physics
                             int nElements_global,
                             int nElements_owned,
                             double useMetrics,
                             //VRANS
                             const double* q_vos,
                             //
                             int* u_l2g,
                             double* elementDiameter,
                             double* nodeDiametersArray,
                             int degree_polynomial,
                             double* u_dof,
                             double* u_dof_old,
                             double* velocity,
			     double* velocity_old,
                             double* q_m,
                             double* q_u,
			     double* q_n,
			     double* q_H,
			     double* q_mH,
                             double* q_dV,
                             double* q_dV_last,
                             double* cfl,
                             int offset_u, int stride_u,
                             double* globalResidual,
                             int nExteriorElementBoundaries_global,
                             int* exteriorElementBoundariesArray,
                             int* elementBoundaryElementsArray,
                             int* elementBoundaryLocalElementBoundariesArray,
                             double* ebqe_velocity_ext,
                             //VRANS
                             const double* ebqe_vos_ext,
                             //
                             int* isDOFBoundary_u,
                             double* ebqe_bc_u_ext,
                             int* isFluxBoundary_u,
                             double* ebqe_bc_flux_u_ext,
                             double* ebqe_u,
			     double* ebqe_n,
			     double* ebqe_H,
                             double* ebqe_flux,
                             // FOR NONLINEAR CLSVOF; i.e., MCorr with VOF
                             int timeOrder,
                             int timeStage,
                             double epsFactHeaviside,
                             double epsFactDirac,
			     double epsFactRedist,
                             double lambdaFact,
                             // normalization factor
                             double* min_distance,
                             double* max_distance,
                             double* mean_distance,
			     double* volume_domain,
                             double norm_factor_lagged,
			     double VelMax,
                             // normal reconstruction
                             double* projected_qx_tn,
                             double* projected_qy_tn,
                             double* projected_qz_tn,
                             double* projected_qx_tStar,
                             double* projected_qy_tStar,
                             double* projected_qz_tStar,
			     // TO COMPUTE H
			     int numDOFs,
			     double* lumped_mass_matrix,
			     double* H_dof,
			     // PRE REDISTANCING
			     int preRedistancingStage,
			     double* interface_locator,
			     double alpha)
      {
        min_distance[0] = 1E10;
        max_distance[0] = -1E10;
        mean_distance[0] = 0.;
        volume_domain[0] = 0.;

        for(int eN=0;eN<nElements_global;eN++)
          {
            //declare local storage for local contributions and initialize
            register double elementResidual_u[nDOF_test_element], element_rhs_L2proj_H[nDOF_test_element];
            for (int i=0;i<nDOF_test_element;i++)
	      {
		elementResidual_u[i]=0.0;
		element_rhs_L2proj_H[i]=0.0;
	      }
            //loop over quadrature points and compute integrands
            for  (int k=0;k<nQuadraturePoints_element;k++)
              {
                //compute indeces and declare local storage
                register int eN_k = eN*nQuadraturePoints_element+k,
                  eN_k_nSpace = eN_k*nSpace,
                  eN_nDOF_trial_element = eN*nDOF_trial_element;
                register double
                  //for mass matrix contributions
                  u, un, grad_u[nSpace], grad_un[nSpace],
		  qxn, qyn, qzn, //qxnStar, qynStar, qznStar,
                  normalReconstruction[3], // assume 3D always
                  u_test_dV[nDOF_trial_element],
                  u_grad_trial[nDOF_trial_element*nSpace],
                  u_grad_test_dV[nDOF_test_element*nSpace],
                  //for general use
                  jac[nSpace*nSpace], jacDet, jacInv[nSpace*nSpace],
                  dV,x,y,z,xt,yt,zt,h_phi,
		  porosity;
                //get the physical integration weight
                ck.calculateMapping_element(eN,
                                            k,
                                            mesh_dof,
                                            mesh_l2g,
                                            mesh_trial_ref,
                                            mesh_grad_trial_ref,
                                            jac,
                                            jacDet,
                                            jacInv,
                                            x,y,z);
                ck.calculateH_element(eN,
                                      k,
                                      nodeDiametersArray,
                                      mesh_l2g,
                                      mesh_trial_ref,
                                      h_phi);
                ck.calculateMappingVelocity_element(eN,
                                                    k,
                                                    mesh_velocity_dof,
                                                    mesh_l2g,
                                                    mesh_trial_ref,
                                                    xt,yt,zt);
                dV = fabs(jacDet)*dV_ref[k];
                ck.gradTrialFromRef(&u_grad_trial_ref[k*nDOF_trial_element*nSpace],
				    jacInv,
				    u_grad_trial);
                // get the components of the normal reconstruction //
                ck.valFromDOF(projected_qx_tn,
			      &u_l2g[eN_nDOF_trial_element],
			      &u_trial_ref[k*nDOF_trial_element],
			      qxn);
                ck.valFromDOF(projected_qy_tn,
			      &u_l2g[eN_nDOF_trial_element],
			      &u_trial_ref[k*nDOF_trial_element],
			      qyn);
                ck.valFromDOF(projected_qz_tn,
			      &u_l2g[eN_nDOF_trial_element],
			      &u_trial_ref[k*nDOF_trial_element],
			      qzn);
                //ck.valFromDOF(projected_qx_tStar,
		//	      &u_l2g[eN_nDOF_trial_element],
		//	      &u_trial_ref[k*nDOF_trial_element],
		//	      qxnStar);
                //ck.valFromDOF(projected_qy_tStar,
		//	      &u_l2g[eN_nDOF_trial_element],
		//	      &u_trial_ref[k*nDOF_trial_element],
		//	      qynStar);
                //ck.valFromDOF(projected_qz_tStar,
		//	      &u_l2g[eN_nDOF_trial_element],
		//	      &u_trial_ref[k*nDOF_trial_element],
		//	      qznStar);
                // get the solution (of Newton's solver)
                ck.valFromDOF(u_dof,
			      &u_l2g[eN_nDOF_trial_element],
			      &u_trial_ref[k*nDOF_trial_element],
			      u);
                // get old solution
                ck.valFromDOF(u_dof_old,
			      &u_l2g[eN_nDOF_trial_element],
			      &u_trial_ref[k*nDOF_trial_element],
			      un);
                //get the solution gradients at quad points
                ck.gradFromDOF(u_dof,
			       &u_l2g[eN_nDOF_trial_element],
			       u_grad_trial,
			       grad_u);
                ck.gradFromDOF(u_dof_old,
			       &u_l2g[eN_nDOF_trial_element],
			       u_grad_trial,
			       grad_un);
                //precalculate test function products with integration weights for mass matrix terms
                for (int j=0;j<nDOF_trial_element;j++)
                  {
                    u_test_dV[j] = u_test_ref[k*nDOF_trial_element+j]*dV;
                    for (int I=0;I<nSpace;I++)
                      u_grad_test_dV[j*nSpace+I] = u_grad_trial[j*nSpace+I]*dV;
                  }
		double hK=(useMetrics*h_phi+(1.0-useMetrics)*elementDiameter[eN])/degree_polynomial;
		//VRANS
		porosity=1.0-q_vos[eN_k];

		///////////////////////////
                // NORMAL RECONSTRUCTION //
                ///////////////////////////
                //if (timeOrder == 2 && timeStage == 2) // this is never reached
		//{
		//normalReconstruction[0] = 0.5*(qxnStar+qxn);
		//normalReconstruction[1] = 0.5*(qynStar+qyn);
		//if (nSpace==3)
		//normalReconstruction[2] = 0.5*(qznStar+qzn);
		//else
		//normalReconstruction[2] = 0.;
		//}
		//else //timeOrder == 1 or timeStage==1
		//{
		normalReconstruction[0] = qxn;
		normalReconstruction[1] = qyn;
		if (nSpace==3)
		  normalReconstruction[2] = qzn;
		else
		  normalReconstruction[2] = 0.;
		//}

		/////////////////////////////////////////
		// ADJUSTMENT ON dV DUE TO MESH MOTION //
		/////////////////////////////////////////
		if (q_dV_last[eN_k] <= -100)
		  q_dV_last[eN_k] = dV;
		q_dV[eN_k] = dV;

		double delta, residualEikonal, tau, backgroundDissipation=0.1*hK;
		double time_derivative_residual, fnHalf[nSpace], lambda, Hnp1;
		double sign;
		int same_sign=1;
		if (preRedistancingStage==1)
		  {
		    //////////////////////////////////////////////////////
		    // *************** EIKONAL EQUATION *************** //
		    //////////////////////////////////////////////////////
		    double norm_grad_u=0, norm_grad_un=0;
		    for (int I=0;I<nSpace; I++)
		      {
			norm_grad_u += grad_u[I]*grad_u[I];
			norm_grad_un += grad_un[I]*grad_un[I];
		      }
		    norm_grad_u = std::sqrt(norm_grad_u)+1E-10;
		    norm_grad_un = std::sqrt(norm_grad_un)+1E-10;
		    // residual of Eikonal equation
		    double epsRedist = epsFactRedist*hK;
		    double Si = -1.0+2.0*smoothedHeaviside(epsRedist,un);
		    residualEikonal = Si*(norm_grad_u-1.0);
		    delta = smoothedDirac(epsRedist,un);

		    // compute (lagged) velocity for redistancing //
		    double Un[nSpace];
		    double normUn=0;
		    for (int I=0; I < nSpace; I++)
		      {
			Un[I]  = Si*grad_un[I]/norm_grad_un;
			normUn += Un[I]*Un[I];
		      }
		    normUn = sqrt(normUn)+1E-10;
		    // compute coefficient for stabilization
		    tau = 0.5*hK;///normUn;
		  }
		else //clsvof model
		  {
		    //////////////////////////////////////////////////
		    // *************** CLSVOF MODEL *************** //
		    //////////////////////////////////////////////////
		    /////////////////
		    // MOVING MESH //
		    /////////////////
		    double mesh_velocity[3];
		    mesh_velocity[0] = xt;
		    mesh_velocity[1] = yt;
		    mesh_velocity[2] = zt;

		    ///////////////////
		    // GENERAL STUFF //
		    ///////////////////
		    double epsHeaviside = epsFactHeaviside*hK;
		    double Sn = smoothedSign(epsHeaviside,un);
		    double Snp1 = smoothedSign(epsHeaviside,u);
		    Hnp1 = smoothedHeaviside(epsHeaviside,u);

		    ////////////
		    // LAMBDA //
		    ////////////
		    lambda = lambdaFact*hK/norm_factor_lagged;
		    if (LAMBDA_SCALING==1)
		      {
			double deltaHat = fmax(smoothedNormalizedDirac(2*epsHeaviside,un),1E-6);
			lambda = lambdaFact*deltaHat;
		      }

		    /////////////////////
		    // TIME DERIVATIVE //
		    /////////////////////
		    time_derivative_residual = porosity*(Snp1-Sn)/dt;

		    ////////////////////
		    // ADVECTIVE TERM //
		    ////////////////////
		    double relative_velocity[nSpace], relative_velocity_old[nSpace];
		    for (int I=0;I<nSpace;I++)
		      {
			// compute relative velocity //
			relative_velocity[I] = (velocity[eN_k_nSpace+I]
						-MOVING_DOMAIN*mesh_velocity[I]);
			relative_velocity_old[I] = (velocity_old[eN_k_nSpace+I]
						    -MOVING_DOMAIN*mesh_velocity[I]);
			// compute advection term //
			//fnp1[I] = relative_velocity[I]*Snp1; //implicit advection via BDF1
			//fnHalf[I] = 0.5*(relative_velocity[I]*Snp1
			//		 +relative_velocity_old[I]*Sn); //implicit advection via CN
			fnHalf[I] = 0.5*relative_velocity[I]*porosity*(Snp1+Sn);
		      }

		    //////////////////////////////
		    // CALCULATE CELL BASED CFL //
		    //////////////////////////////
		    calculateCFL(elementDiameter[eN]/degree_polynomial,relative_velocity,cfl[eN_k]);
		    //calculateNonlinearCFL(elementDiameter[eN]/degree_polynomial,
		    //		      relative_velocity,
		    //		      norm_factor_lagged,
		    //		      epsFactHeaviside,
		    //		      lambdaFact,
		    //		      cfl[eN_k]);

		    ///////////////
		    // CALCULATE min, max and mean distance //
		    ///////////////
		    if (eN<nElements_owned) // locally owned?
		      {
			min_distance[0] = fmin(min_distance[0],fabs(u));
			max_distance[0] = fmax(max_distance[0],fabs(u));
			mean_distance[0] += fabs(u)*dV;
			//min_distance[0] = fmin(min_distance[0],u);
			//max_distance[0] = fmax(max_distance[0],u);
			//mean_distance[0] += u*dV;
			volume_domain[0] += dV;
		      }
		    ///////////////////
		    // SAVE SOLUTION // for other models
		    ///////////////////
		    q_u[eN_k] = u;
		    q_m[eN_k] = porosity*Hnp1;
		    q_H[eN_k] = Hnp1;
		    q_mH[eN_k] = porosity*Hnp1; //porosity*H(\phi)=(1-q_vos)*H(\phi)
		    // gradient //
		    for (int I=0;I<nSpace;I++)
		      q_n[eN_k_nSpace+I]  = grad_u[I];
		  }

		//////////////////////////////////////////////////
                // *************** LOOP ON DOFs *************** //
                //////////////////////////////////////////////////
                for(int i=0;i<nDOF_test_element;i++)
                  {
		    int eN_i=eN*nDOF_test_element+i;
		    int gi = offset_u+stride_u*u_l2g[eN_i]; //global i-th index
                    register int i_nSpace=i*nSpace;
		    if (preRedistancingStage==1)
		      {
			//////////////////////
			// EIKONAL RESIDUAL //
			//////////////////////
			elementResidual_u[i] +=
			  alpha*(u_dof[gi]-u_dof_old[gi])*delta*u_test_dV[i] // BCs
			  + residualEikonal*u_test_dV[i] // Eikonal eqn
			  // Dmitri's ~SUPG + background dissipation //
			  + ck.NumericalDiffusion(tau+backgroundDissipation,
						  grad_u,
						  &u_grad_test_dV[i_nSpace])
			  - ck.NumericalDiffusion(tau,
						  normalReconstruction,
						  &u_grad_test_dV[i_nSpace]);
		      }
		    else // clsvof
		      {
			//////////////////////////
			// LOCATE THE INTERFACE //
			//////////////////////////
			if (i==0)
			  sign = Sign(u_dof[gi]);
			else if (same_sign==1)
			  {
			    same_sign = sign == Sign(u_dof[gi]) ? 1 : 0;
			    sign = Sign(u_dof[gi]);
			  }
			////////////////////////////////////
			// for visualization of VOF field //
			////////////////////////////////////
			element_rhs_L2proj_H[i] += Hnp1*u_test_dV[i];
			//if (timeOrder==1)
			//{
			/////////////////////
			// CLSVOF RESIDUAL //
			/////////////////////
			elementResidual_u[i] +=
			  // TIME DERIVATIVE
			  time_derivative_residual*u_test_dV[i]
			  // ADVECTION TERM. This is IMPLICIT
			  + ck.Advection_weak(fnHalf,&u_grad_test_dV[i_nSpace])
			  // REGULARIZATION TERM. This is IMPLICIT
			  + lambda*(ck.NumericalDiffusion(1.0,
							  grad_u,
							  &u_grad_test_dV[i_nSpace])
				    // TARGET for PENALIZATION. This is EXPLICIT
				    - ck.NumericalDiffusion(1.0,
							    normalReconstruction,
							    &u_grad_test_dV[i_nSpace]));
			//}
			//else // timeOrder=2
			//{
			//elementResidual_u[i] +=
			// TIME DERIVATIVE
			//time_derivative_residual*u_test_dV[i]
			// ADVECTION TERM. This is IMPLICIT
			//+ ck.Advection_weak(fnHalf,&u_grad_test_dV[i_nSpace])
			// REGULARIZATION TERM. This is IMPLICIT
			//+ lambda*ck.NumericalDiffusion(1.0,
			//			     grad_unHalf,
			//				     &u_grad_test_dV[i_nSpace])
			// TARGET for PENALIZATION. This is EXPLICIT
			//- lambda*ck.NumericalDiffusion(1.0,
			//			     normalReconstruction,
			//				     &u_grad_test_dV[i_nSpace]);
			//}
		      }
                  }//i
		if (preRedistancingStage==0)
		  {
		    if (same_sign == 0) // This cell contains the interface
		      {
			for(int i=0;i<nDOF_test_element;i++)
			  {
			    int gi = offset_u+stride_u*u_l2g[eN*nDOF_test_element+i];
			    interface_locator[gi] = 1.0;
			  }
		      }
		  }
              } //k
            /////////////////
            // DISTRIBUTE // load cell based element into global residual
            ////////////////
            for(int i=0;i<nDOF_test_element;i++)
              {
                int eN_i=eN*nDOF_test_element+i;
                int gi = offset_u+stride_u*u_l2g[eN_i]; //global i-th index
                // distribute global residual for (lumped) mass matrix
                globalResidual[gi] += elementResidual_u[i];
		if (preRedistancingStage==0)
		  H_dof[gi] += element_rhs_L2proj_H[i]; // int(H*wi*dx)
              }//i
          }//elements
	if (preRedistancingStage==0)
	  {
	    // COMPUTE LUMPED L2 PROJECTION
	    for (int i=0; i<numDOFs; i++)
	      H_dof[i] /= lumped_mass_matrix[i];
	  }

        //////////////
        // BOUNDARY //
        //////////////
        //ebNE is the Exterior element boundary INdex
        //ebN is the element boundary INdex
        //eN is the element index
	if (preRedistancingStage==0)
        for (int ebNE = 0; ebNE < nExteriorElementBoundaries_global; ebNE++)
          {
            register int ebN = exteriorElementBoundariesArray[ebNE],
              eN  = elementBoundaryElementsArray[ebN*2+0],
              ebN_local = elementBoundaryLocalElementBoundariesArray[ebN*2+0],
              eN_nDOF_trial_element = eN*nDOF_trial_element;
            register double elementResidual_u[nDOF_test_element];
            for (int i=0;i<nDOF_test_element;i++)
              {
                elementResidual_u[i]=0.0;
              }
            for  (int kb=0;kb<nQuadraturePoints_elementBoundary;kb++)
              {
                register int ebNE_kb = ebNE*nQuadraturePoints_elementBoundary+kb,
                  ebNE_kb_nSpace = ebNE_kb*nSpace,
                  ebN_local_kb = ebN_local*nQuadraturePoints_elementBoundary+kb,
                  ebN_local_kb_nSpace = ebN_local_kb*nSpace;
                register double
                  u_ext=0.0,un_ext=0.0,grad_u_ext[nSpace],
                  df_ext[nSpace],
                  flux_ext=0.0,
                  bc_u_ext=0.0,
                  jac_ext[nSpace*nSpace],
                  jacDet_ext,
                  jacInv_ext[nSpace*nSpace],
                  boundaryJac[nSpace*(nSpace-1)],
                  metricTensor[(nSpace-1)*(nSpace-1)],
                  metricTensorDetSqrt,
                  dS,
                  u_test_dS[nDOF_test_element],
		  u_grad_trial_trace[nDOF_trial_element*nSpace],
                  normal[nSpace],x_ext,y_ext,z_ext,xt_ext,yt_ext,zt_ext,integralScaling,
                  //VRANS
                  porosity_ext;
                //
                //calculate the solution and gradients at quadrature points
                //
                //compute information about mapping from reference element to physical element
                ck.calculateMapping_elementBoundary(eN,
                                                    ebN_local,
                                                    kb,
                                                    ebN_local_kb,
                                                    mesh_dof,
                                                    mesh_l2g,
                                                    mesh_trial_trace_ref,
                                                    mesh_grad_trial_trace_ref,
                                                    boundaryJac_ref,
                                                    jac_ext,
                                                    jacDet_ext,
                                                    jacInv_ext,
                                                    boundaryJac,
                                                    metricTensor,
                                                    metricTensorDetSqrt,
                                                    normal_ref,
                                                    normal,
                                                    x_ext,y_ext,z_ext);
                ck.calculateMappingVelocity_elementBoundary(eN,
                                                            ebN_local,
                                                            kb,
                                                            ebN_local_kb,
                                                            mesh_velocity_dof,
                                                            mesh_l2g,
                                                            mesh_trial_trace_ref,
                                                            xt_ext,yt_ext,zt_ext,
                                                            normal,
                                                            boundaryJac,
                                                            metricTensor,
                                                            integralScaling);
                dS = ((1.0-MOVING_DOMAIN)*metricTensorDetSqrt
		      + MOVING_DOMAIN*integralScaling)*dS_ref[kb];
		ck.gradTrialFromRef(&u_grad_trial_trace_ref[ebN_local_kb_nSpace*nDOF_trial_element],
				    jacInv_ext,
				    u_grad_trial_trace);
                //solution at quad points
		ck.valFromDOF(u_dof,
			      &u_l2g[eN_nDOF_trial_element],
			      &u_trial_trace_ref[ebN_local_kb*nDOF_test_element],
			      u_ext);
                ck.valFromDOF(u_dof_old,
			      &u_l2g[eN_nDOF_trial_element],
			      &u_trial_trace_ref[ebN_local_kb*nDOF_test_element],
			      un_ext);
		ck.gradFromDOF(u_dof,
			       &u_l2g[eN_nDOF_trial_element],
			       u_grad_trial_trace,
			       grad_u_ext);
                //precalculate test function products with integration weights
                for (int j=0;j<nDOF_trial_element;j++)
                  u_test_dS[j] = u_test_trace_ref[ebN_local_kb*nDOF_test_element+j]*dS;
                //
                //load the boundary values
                //
		double hK = elementDiameter[eN]/degree_polynomial;
		double epsHeaviside = epsFactHeaviside*hK;
		double Su_ext = smoothedSign(epsHeaviside,u_ext); //Sign(u_ext)
		double Sun_ext = smoothedSign(epsHeaviside,un_ext); //Sign(un_ext)
		// NOTE: ebqe_bc_u_ext is provided by the user as BCs for VOF (i.e., 0 or 1)
		// SuDBC = Sign(uBC)
		double SuBC = (USE_SIGN_FUNCTION == 0 ? ebqe_bc_u_ext[ebNE_kb] :
			       2*ebqe_bc_u_ext[ebNE_kb] - 1);
		if (IMPLICIT_BCs==1)
		  bc_u_ext = (isDOFBoundary_u[ebNE_kb]*SuBC
			      +(1-isDOFBoundary_u[ebNE_kb])*Su_ext);
		else
		  bc_u_ext = (isDOFBoundary_u[ebNE_kb]*SuBC
			      +(1-isDOFBoundary_u[ebNE_kb])*Sun_ext);
                //VRANS
                porosity_ext = 1.-ebqe_vos_ext[ebNE_kb];

                //
                //moving mesh
                //
                double mesh_velocity[3];
                mesh_velocity[0] = xt_ext;
                mesh_velocity[1] = yt_ext;
                mesh_velocity[2] = zt_ext;

                for (int I=0;I<nSpace;I++)
                  df_ext[I] = porosity_ext*(ebqe_velocity_ext[ebNE_kb_nSpace+I]
					    - MOVING_DOMAIN*mesh_velocity[I]);
                //
                //calculate the numerical fluxes
                //
                exteriorNumericalAdvectiveFlux(isDOFBoundary_u[ebNE_kb],
                                               isFluxBoundary_u[ebNE_kb],
                                               normal,
                                               bc_u_ext, //{-1,1} or {0,1}
                                               ebqe_bc_flux_u_ext[ebNE_kb],
					       IMPLICIT_BCs == 1 ? Su_ext : Sun_ext,
                                               df_ext, //VRANS includes porosity
                                               flux_ext);
                ebqe_flux[ebNE_kb] = flux_ext;

		///////////////////
		// save solution // for other models? cek need to be consistent with numerical flux
		///////////////////
		ebqe_u[ebNE_kb] = u_ext;
		// TODO: do I need ebqe_m?
		ebqe_H[ebNE_kb] = smoothedHeaviside(epsHeaviside,u_ext);
		// gradient //
		for (int I=0;I<nSpace;I++)
		  ebqe_n[ebNE_kb_nSpace+I]  = grad_u_ext[I];

                //
                //update residuals
                //
                for (int i=0;i<nDOF_test_element;i++)
                  {
                    elementResidual_u[i] += ck.ExteriorElementBoundaryFlux(flux_ext,u_test_dS[i]);
                  }//i
              }//kb
            //
            //update the element and global residual storage
            //
            for (int i=0;i<nDOF_test_element;i++)
              {
                int eN_i = eN*nDOF_test_element+i;
                globalResidual[offset_u+stride_u*u_l2g[eN_i]] += elementResidual_u[i];
              }//i
          }//ebNE
        // END OF BOUNDARY //
      }

      void calculateJacobian(//element
                             double dt,
                             double* mesh_trial_ref,
                             double* mesh_grad_trial_ref,
                             double* mesh_dof,
                             double* mesh_velocity_dof,
                             double MOVING_DOMAIN,
                             int* mesh_l2g,
                             double* dV_ref,
                             double* u_trial_ref,
                             double* u_grad_trial_ref,
                             double* u_test_ref,
                             double* u_grad_test_ref,
                             //element boundary
                             double* mesh_trial_trace_ref,
                             double* mesh_grad_trial_trace_ref,
                             double* dS_ref,
                             double* u_trial_trace_ref,
                             double* u_grad_trial_trace_ref,
                             double* u_test_trace_ref,
                             double* u_grad_test_trace_ref,
                             double* normal_ref,
                             double* boundaryJac_ref,
                             //physics
                             int nElements_global,
                             double useMetrics,
                             //VRANS
                             const double* q_vos,
                             //
                             int* u_l2g,
                             double* elementDiameter,
                             double* nodeDiametersArray,
                             int degree_polynomial,
                             double* u_dof,
                             double* u_dof_old,
                             double* velocity,
                             double* cfl,
                             int* csrRowIndeces_u_u,int* csrColumnOffsets_u_u,
                             double* globalJacobian,
                             int nExteriorElementBoundaries_global,
                             int* exteriorElementBoundariesArray,
                             int* elementBoundaryElementsArray,
                             int* elementBoundaryLocalElementBoundariesArray,
                             double* ebqe_velocity_ext,
                             //VRANS
                             const double* ebqe_vos_ext,
                             //
                             int* isDOFBoundary_u,
                             double* ebqe_bc_u_ext,
                             int* isFluxBoundary_u,
                             double* ebqe_bc_flux_u_ext,
                             int* csrColumnOffsets_eb_u_u,
                             // FOR NONLINEAR CLSVOF; i.e., MCorr with VOF
                             int timeOrder,
                             int timeStage,
                             double epsFactHeaviside,
                             double epsFactDirac,
			     double epsFactRedist,
                             double lambdaFact,
                             // normalization factor
			     int preRedistancingStage,
                             double norm_factor_lagged,
			     double alpha)
      {
        for(int eN=0;eN<nElements_global;eN++)
          {
            register double  elementJacobian_u_u[nDOF_test_element][nDOF_trial_element];
            for (int i=0;i<nDOF_test_element;i++)
              for (int j=0;j<nDOF_trial_element;j++)
                elementJacobian_u_u[i][j]=0.0;
            for  (int k=0;k<nQuadraturePoints_element;k++)
              {
                int eN_k = eN*nQuadraturePoints_element+k, //index to a scalar at a quadrature point
                  eN_k_nSpace = eN_k*nSpace,
                  eN_nDOF_trial_element = eN*nDOF_trial_element; //index to a vector at a quadrature point
                //declare local storage
                register double
                  u, un, u_grad_trial[nDOF_trial_element*nSpace],
		  grad_u[nSpace], grad_un[nSpace],
                  jac[nSpace*nSpace], jacDet, jacInv[nSpace*nSpace],
                  u_test_dV[nDOF_test_element], u_grad_test_dV[nDOF_test_element*nSpace],
                  dV, x,y,z,xt,yt,zt,h_phi,
		  porosity;
                //get jacobian, etc for mapping reference element
                ck.calculateMapping_element(eN,
                                            k,
                                            mesh_dof,
                                            mesh_l2g,
                                            mesh_trial_ref,
                                            mesh_grad_trial_ref,
                                            jac,
                                            jacDet,
                                            jacInv,
                                            x,y,z);
                ck.calculateH_element(eN,
                                      k,
                                      nodeDiametersArray,
                                      mesh_l2g,
                                      mesh_trial_ref,
                                      h_phi);
                ck.calculateMappingVelocity_element(eN,
                                                    k,
                                                    mesh_velocity_dof,
                                                    mesh_l2g,
                                                    mesh_trial_ref,
                                                    xt,yt,zt);
                //get the physical integration weight
                dV = fabs(jacDet)*dV_ref[k];
                //get the trial function gradients
                ck.gradTrialFromRef(&u_grad_trial_ref[k*nDOF_trial_element*nSpace],
				    jacInv,
				    u_grad_trial);
                //get the solution
                ck.valFromDOF(u_dof,
			      &u_l2g[eN_nDOF_trial_element],
			      &u_trial_ref[k*nDOF_trial_element],
			      u);
                ck.valFromDOF(u_dof_old,
			      &u_l2g[eN_nDOF_trial_element],
			      &u_trial_ref[k*nDOF_trial_element],
			      un);
		//get the solution gradients
		ck.gradFromDOF(u_dof,
			       &u_l2g[eN_nDOF_trial_element],
			       u_grad_trial,
			       grad_u);
		ck.gradFromDOF(u_dof_old,
			       &u_l2g[eN_nDOF_trial_element],
			       u_grad_trial,
			       grad_un);
                //precalculate test function products with integration weights
                for (int j=0;j<nDOF_trial_element;j++)
                  {
                    u_test_dV[j] = u_test_ref[k*nDOF_trial_element+j]*dV;
                    for (int I=0;I<nSpace;I++)
                      u_grad_test_dV[j*nSpace+I]   = u_grad_trial[j*nSpace+I]*dV;
                  }
		double hK=(useMetrics*h_phi+(1.0-useMetrics)*elementDiameter[eN])/degree_polynomial;
		//VRANS
		porosity=1.0-q_vos[eN_k];

		double delta, dH[nSpace], tau, backgroundDissipation=0.1*hK;
		double lambda, time_derivative_jacobian, df[nSpace];
		if (preRedistancingStage==1)
		  {
		    // ************************************************ //
		    // *************** EIKONAL EQUATION *************** //
		    // ************************************************ //
		    double norm_grad_u=0, norm_grad_un=0;
		    for (int I=0;I<nSpace; I++)
		      {
			norm_grad_u += grad_u[I]*grad_u[I];
			norm_grad_un += grad_un[I]*grad_un[I];
		      }
		    norm_grad_u = std::sqrt(norm_grad_u)+1E-10;
		    norm_grad_un = std::sqrt(norm_grad_un)+1E-10;
		    // derivative of residual of Eikonal equation //
		    double epsRedist = epsFactRedist*hK;
		    double Si = -1.0+2.0*smoothedHeaviside(epsRedist,un);
		    for (int I=0; I<nSpace;I++)
		      dH[I] = Si*grad_u[I]/norm_grad_u;
		    delta = smoothedDirac(epsRedist,un);

		    // compute lagged velocity of redistancing
		    double Un[nSpace];
		    double normUn = 0.;
		    for (int I=0; I < nSpace; I++)
		      {
			Un[I] = Si*grad_un[I]/norm_grad_un;
			normUn += Un[I]*Un[I];
		      }
		    normUn = sqrt(normUn)+1E-10;
		    // compute tau coefficient
		    tau = 0.5*hK;///normUn;
		  }
		else
		  {
		    // ******************************************** //
		    // *************** CLSVOF MODEL *************** //
		    // ******************************************** //
		    /////////////////
		    // MOVING MESH //
		    /////////////////
		    double mesh_velocity[3];
		    mesh_velocity[0] = xt;
		    mesh_velocity[1] = yt;
		    mesh_velocity[2] = zt;

		    ///////////////////
		    // GENERAL STUFF //
		    ///////////////////
		    double epsDirac = epsFactDirac*hK;
		    double dSnp1 = smoothedDerivativeSign(epsDirac,u); //derivative of smoothed sign

		    ////////////
		    // LAMBDA //
		    ////////////
		    lambda = lambdaFact*hK/norm_factor_lagged;
		    if (LAMBDA_SCALING==1)
		      {
			double deltaHat = fmax(smoothedNormalizedDirac(2*epsDirac,un),1E-6);
			lambda = lambdaFact*deltaHat;
		      }

		    /////////////////////
		    // TIME DERIVATIVE //
		    /////////////////////
		    time_derivative_jacobian = porosity*dSnp1/dt;

		    ////////////////////
		    // ADVECTIVE TERM //
		    ////////////////////
		    double relative_velocity[nSpace];
		    for (int I=0;I<nSpace;I++)
		      {
			relative_velocity[I] = (velocity[eN_k_nSpace+I]
						-MOVING_DOMAIN*mesh_velocity[I]);
			df[I] = relative_velocity[I]*porosity*dSnp1;
		      }
		  }

                //////////////////
                // LOOP ON DOFs //
                //////////////////
                for(int i=0;i<nDOF_test_element;i++)
                  {
                    for(int j=0;j<nDOF_trial_element;j++)
                      {
                        int j_nSpace = j*nSpace;
                        int i_nSpace = i*nSpace;

			if (preRedistancingStage==1)
			  {
			    //////////////////////
			    // EIKONAL JACOBIAN //
			    //////////////////////
			    elementJacobian_u_u[i][j] +=
			      (i == j ? alpha*delta*u_test_dV[i] : 0.) // BCs
			      + ck.HamiltonianJacobian_weak(dH, // Eikonal equation
							    &u_grad_trial[j_nSpace],
							    u_test_dV[i])
			      // Dmitri's ~SUPG + background dissipation //
			      +ck.NumericalDiffusionJacobian(tau+backgroundDissipation,
							     &u_grad_trial[j_nSpace],
							     &u_grad_test_dV[i_nSpace]);
			  }
			else // clsvof model
			  {
			    /////////////////////
			    // CLSVOF JACOBIAN //
			    /////////////////////
			    elementJacobian_u_u[i][j] +=
			      // TIME DERIVATIVE
			      time_derivative_jacobian*(u_trial_ref[k*nDOF_trial_element+j]
							*u_test_dV[i])
			      // IMPLICIT TERMS: ADVECTION, DIFFUSION
			      + 0.5*ck.AdvectionJacobian_weak(df,
							      u_trial_ref[k*nDOF_trial_element+j],
							      &u_grad_test_dV[i_nSpace])
			      + lambda*ck.NumericalDiffusionJacobian(1.0,
								     &u_grad_trial[j_nSpace],
								     &u_grad_test_dV[i_nSpace]);
			  }
                      }//j
                  }//i
              }//k
            //
            //load into element Jacobian into global Jacobian
            //
            for (int i=0;i<nDOF_test_element;i++)
              {
                int eN_i = eN*nDOF_test_element+i;
                for (int j=0;j<nDOF_trial_element;j++)
                  {
                    int eN_i_j = eN_i*nDOF_trial_element+j;
                    globalJacobian[csrRowIndeces_u_u[eN_i] + csrColumnOffsets_u_u[eN_i_j]] +=
                      elementJacobian_u_u[i][j];
                  }//j
              }//i
          }//elements

        ///////////////////
        // BOUNDARY LOOP //
        ///////////////////
	if (IMPLICIT_BCs==1 && preRedistancingStage==0)
	for (int ebNE = 0; ebNE < nExteriorElementBoundaries_global; ebNE++)
	  {
	    register int ebN = exteriorElementBoundariesArray[ebNE];
	    register int eN  = elementBoundaryElementsArray[ebN*2+0],
	      ebN_local = elementBoundaryLocalElementBoundariesArray[ebN*2+0],
	      eN_nDOF_trial_element = eN*nDOF_trial_element;
	    for  (int kb=0;kb<nQuadraturePoints_elementBoundary;kb++)
	      {
		register int ebNE_kb = ebNE*nQuadraturePoints_elementBoundary+kb,
		  ebNE_kb_nSpace = ebNE_kb*nSpace,
		  ebN_local_kb = ebN_local*nQuadraturePoints_elementBoundary+kb,
		  ebN_local_kb_nSpace = ebN_local_kb*nSpace;
		register double u_ext=0.0,
		  grad_u_ext[nSpace],
		  m_ext=0.0,
		  dm_ext=0.0,
		  f_ext[nSpace],
		  df_ext[nSpace],
		  dflux_u_u_ext=0.0,
		  //bc_grad_u_ext[nSpace],
		  bc_m_ext=0.0,
		  bc_dm_ext=0.0,
		  bc_f_ext[nSpace],
		  bc_df_ext[nSpace],
		  fluxJacobian_u_u[nDOF_trial_element],
		  jac_ext[nSpace*nSpace],
		  jacDet_ext,
		  jacInv_ext[nSpace*nSpace],
		  boundaryJac[nSpace*(nSpace-1)],
		  metricTensor[(nSpace-1)*(nSpace-1)],
		  metricTensorDetSqrt,
		  dS,
		  u_test_dS[nDOF_test_element],
		  u_grad_trial_trace[nDOF_trial_element*nSpace],
		  normal[nSpace],x_ext,y_ext,z_ext,xt_ext,yt_ext,zt_ext,integralScaling,
		  //VRANS
		  porosity_ext;
		ck.calculateMapping_elementBoundary(eN,
						    ebN_local,
						    kb,
						    ebN_local_kb,
						    mesh_dof,
						    mesh_l2g,
						    mesh_trial_trace_ref,
						    mesh_grad_trial_trace_ref,
						    boundaryJac_ref,
						    jac_ext,
						    jacDet_ext,
						    jacInv_ext,
						    boundaryJac,
						    metricTensor,
						    metricTensorDetSqrt,
						    normal_ref,
						    normal,
						    x_ext,y_ext,z_ext);
		ck.calculateMappingVelocity_elementBoundary(eN,
							    ebN_local,
							    kb,
							    ebN_local_kb,
							    mesh_velocity_dof,
							    mesh_l2g,
							    mesh_trial_trace_ref,
							    xt_ext,yt_ext,zt_ext,
							    normal,
							    boundaryJac,
							    metricTensor,
							    integralScaling);
		dS = ((1.0-MOVING_DOMAIN)*metricTensorDetSqrt
		      + MOVING_DOMAIN*integralScaling)*dS_ref[kb];
		ck.gradTrialFromRef(&u_grad_trial_trace_ref[ebN_local_kb_nSpace*nDOF_trial_element],
				    jacInv_ext,
				    u_grad_trial_trace);
		ck.valFromDOF(u_dof,
			      &u_l2g[eN_nDOF_trial_element],
			      &u_trial_trace_ref[ebN_local_kb*nDOF_test_element],
			      u_ext);
		ck.gradFromDOF(u_dof,
			       &u_l2g[eN_nDOF_trial_element],
			       u_grad_trial_trace,
			       grad_u_ext);
		//precalculate test function products with integration weights
		for (int j=0;j<nDOF_trial_element;j++)
		  u_test_dS[j] = u_test_trace_ref[ebN_local_kb*nDOF_test_element+j]*dS;
		//
		//load the boundary values
		//
		double hK = elementDiameter[eN]/degree_polynomial;
		double epsHeaviside = epsFactHeaviside*hK;
		double dSu_ext = smoothedDerivativeSign(epsHeaviside,u_ext);
		//VRANS
		porosity_ext = 1.-ebqe_vos_ext[ebNE_kb];
		//
		//moving domain
		//
		double mesh_velocity[3];
		mesh_velocity[0] = xt_ext;
		mesh_velocity[1] = yt_ext;
		mesh_velocity[2] = zt_ext;
		//std::cout<<"ext J mesh_velocity"<<std::endl;
		for (int I=0;I<nSpace;I++)
		  df_ext[I] = porosity_ext*(ebqe_velocity_ext[ebNE_kb_nSpace+I]
					    - MOVING_DOMAIN*mesh_velocity[I]);
		//
		//calculate the numerical fluxes
		//
		exteriorNumericalAdvectiveFluxDerivative(isDOFBoundary_u[ebNE_kb],
							 isFluxBoundary_u[ebNE_kb],
							 normal,
							 dSu_ext,
							 df_ext,//VRANS holds porosity
							 dflux_u_u_ext);
		//
		//calculate the flux jacobian
		//
		for (int j=0;j<nDOF_trial_element;j++)
		  {
		    //register int ebNE_kb_j = ebNE_kb*nDOF_trial_element+j;
		    register int ebN_local_kb_j=ebN_local_kb*nDOF_trial_element+j;
		    fluxJacobian_u_u[j]=
		      ck.ExteriorNumericalAdvectiveFluxJacobian(dflux_u_u_ext,
								u_trial_trace_ref[ebN_local_kb_j]);
		  }//j
		//
		//update the global Jacobian from the flux Jacobian
		//
		for (int i=0;i<nDOF_test_element;i++)
		  {
		    register int eN_i = eN*nDOF_test_element+i;
		    //register int ebNE_kb_i = ebNE_kb*nDOF_test_element+i;
		    for (int j=0;j<nDOF_trial_element;j++)
		      {
			register int ebN_i_j = ebN*4*nDOF_test_X_trial_element + i*nDOF_trial_element + j;
			globalJacobian[csrRowIndeces_u_u[eN_i] + csrColumnOffsets_eb_u_u[ebN_i_j]]+=
			  fluxJacobian_u_u[j]*u_test_dS[i];
		      }//j
		  }//i
	      }//kb
	  }//ebNE
      }//computeJacobian for MCorr with CLSVOF

      void calculateMetricsAtEOS( //EOS=End Of Simulation
                                 double* mesh_trial_ref,
                                 double* mesh_grad_trial_ref,
                                 double* mesh_dof,
                                 int* mesh_l2g,
                                 double* dV_ref,
                                 double* u_trial_ref,
                                 double* u_grad_trial_ref,
                                 double* u_test_ref,
                                 //physics
                                 int nElements_global,
                                 int nElements_owned,
                                 int useMetrics,
                                 int* u_l2g,
                                 double* elementDiameter,
                                 double* nodeDiametersArray,
                                 double degree_polynomial,
                                 double epsFactHeaviside,
                                 double* u_dof,
                                 double* u0_dof,
                                 double* u_exact,
                                 int offset_u, int stride_u,
                                 double* global_I_err,
                                 double* global_sI_err,
                                 double* global_V,
                                 double* global_V0,
                                 double* global_sV,
                                 double* global_sV0,
                                 double* global_D_err,
				 double* global_L2_err,
				 double* global_L2Banded_err,
				 double* global_area_band,
				 double* global_sH_L2_err)
      {
        *global_I_err = 0.0;
        *global_sI_err = 0.0;
        *global_V = 0.0;
        *global_V0 = 0.0;
        *global_sV = 0.0;
        *global_sV0 = 0.0;
        *global_D_err = 0.0;
	*global_L2_err = 0.0;
	*global_L2Banded_err = 0.0;
	*global_area_band = 0.0;
	*global_sH_L2_err = 0.0;
        //////////////////////
        // ** LOOP IN CELLS //
        //////////////////////
        for(int eN=0;eN<nElements_global;eN++)
          {
            if (eN<nElements_owned) // just consider the locally owned cells
              {
                //declare local storage for local contributions and initialize
                double
		  cell_I_err = 0., cell_sI_err = 0.,
                  cell_V = 0., cell_V0 = 0., cell_sV = 0., cell_sV0 = 0.,
                  cell_D_err = 0.,
		  cell_L2_err = 0.,
		  cell_L2Banded_err = 0., cell_area_band = 0.,
		  cell_sH_L2_err = 0.;

                //loop over quadrature points and compute integrands
                for  (int k=0;k<nQuadraturePoints_element;k++)
                  {
                    //compute indeces and declare local storage
                    register int eN_k = eN*nQuadraturePoints_element+k,
                      eN_k_nSpace = eN_k*nSpace,
                      eN_nDOF_trial_element = eN*nDOF_trial_element;
                    register double
                      u, u0, uh,
                      u_grad_trial[nDOF_trial_element*nSpace],
                      grad_uh[nSpace],
                      //for general use
                      jac[nSpace*nSpace], jacDet, jacInv[nSpace*nSpace],
                      dV,x,y,z,h_phi;
                    //get the physical integration weight
                    ck.calculateMapping_element(eN,
                                                k,
                                                mesh_dof,
                                                mesh_l2g,
                                                mesh_trial_ref,
                                                mesh_grad_trial_ref,
                                                jac,
                                                jacDet,
                                                jacInv,
                                                x,y,z);
                    ck.calculateH_element(eN,
                                          k,
                                          nodeDiametersArray,
                                          mesh_l2g,
                                          mesh_trial_ref,
                                          h_phi);
                    dV = fabs(jacDet)*dV_ref[k];
                    // get functions at quad points
                    ck.valFromDOF(u_dof,&u_l2g[eN_nDOF_trial_element],&u_trial_ref[k*nDOF_trial_element],uh);
                    ck.valFromDOF(u0_dof,&u_l2g[eN_nDOF_trial_element],&u_trial_ref[k*nDOF_trial_element],u0);
                    u = u_exact[eN_k];
                    // get gradients
                    ck.gradTrialFromRef(&u_grad_trial_ref[k*nDOF_trial_element*nSpace],jacInv,u_grad_trial);
                    ck.gradFromDOF(u_dof,&u_l2g[eN_nDOF_trial_element],u_grad_trial,grad_uh);

                    double epsHeaviside = epsFactHeaviside*(useMetrics*h_phi+(1.0-useMetrics)*elementDiameter[eN])/degree_polynomial;
                    // compute (smoothed) heaviside functions //
                    double Hu0 = heaviside(u0);
                    double Hu = heaviside(u);
                    double Huh = heaviside(uh);
                    double sHu0 = smoothedHeaviside(epsHeaviside,u0);
                    double sHu = smoothedHeaviside(epsHeaviside,u);
                    double sHuh = smoothedHeaviside(epsHeaviside,uh);
		    //////////////////////////
                    // compute cell metrics //
		    //////////////////////////
		    // metrics on the interface
                    cell_I_err += fabs(Hu - Huh)*dV;
                    cell_sI_err += fabs(sHu - sHuh)*dV;
		    // L2 metrics on the level set
		    cell_L2_err += std::pow(u-uh,2)*dV;
		    if (fabs(uh) <= 2*epsHeaviside)
		      {
			cell_L2Banded_err += std::pow(u-uh,2)*dV;
			cell_area_band += dV;
		      }
		    // L2 metrics on the Heviside of the level set
		    cell_sH_L2_err += std::pow(sHu-sHuh,2)*dV;
		    // volume conservation
                    cell_V   += Huh*dV;
                    cell_V0  += Hu0*dV;
                    cell_sV  += sHuh*dV;
                    cell_sV0 += sHu0*dV;

                    double norm2_grad_uh = 0.;
                    for (int I=0; I<nSpace; I++)
                      norm2_grad_uh += grad_uh[I]*grad_uh[I];
                    cell_D_err += std::pow(std::sqrt(norm2_grad_uh) - 1, 2.)*dV;
                  }
                *global_V += cell_V;
                *global_V0 += cell_V0;
                *global_sV += cell_sV;
                *global_sV0 += cell_sV0;
                // metrics //
                *global_I_err    += cell_I_err;
                *global_sI_err += cell_sI_err;
                *global_D_err    += cell_D_err;
		*global_L2_err += cell_L2_err;
		*global_L2Banded_err += cell_L2Banded_err;
		*global_area_band += cell_area_band;
		*global_sH_L2_err += cell_sH_L2_err;
              }//elements
          }
        *global_D_err *= 0.5;
      }

      void calculateMetricsAtETS( // ETS=Every Time Step
                                 double dt,
                                 double* mesh_trial_ref,
                                 double* mesh_grad_trial_ref,
                                 double* mesh_dof,
                                 int* mesh_l2g,
                                 double* dV_ref,
                                 double* u_trial_ref,
                                 double* u_grad_trial_ref,
                                 double* u_test_ref,
                                 //physics
                                 int nElements_global,
                                 int nElements_owned,
                                 int useMetrics,
				 double* q_vos,
                                 int* u_l2g,
                                 double* elementDiameter,
                                 double* nodeDiametersArray,
                                 double degree_polynomial,
                                 double epsFactHeaviside,
                                 double* u_dof,
                                 double* u_dof_old,
                                 double* u0_dof,
                                 double* velocity,
                                 int offset_u, int stride_u,
                                 int numDOFs,
                                 double* R_vector,
                                 double* sR_vector,
                                 double* global_V,
                                 double* global_V0,
                                 double* global_sV,
                                 double* global_sV0,
                                 double* global_D_err)
      {
        *global_V = 0.0;
        *global_V0 = 0.0;
        *global_sV = 0.0;
        *global_sV0 = 0.0;
        *global_D_err = 0.0;
        //////////////////////////////////////////////
        // ** LOOP IN CELLS FOR CELL BASED TERMS ** //
        //////////////////////////////////////////////
        for(int eN=0;eN<nElements_global;eN++)
          {
            //declare local storage for local contributions and initialize
            register double element_R[nDOF_test_element], element_sR[nDOF_test_element];
            for (int i=0;i<nDOF_test_element;i++)
              {
                element_R[i] = 0.;
                element_sR[i] = 0.;
              }
            double
              cell_V = 0., cell_V0 = 0., cell_sV = 0., cell_sV0 = 0.,
              cell_D_err = 0.;
            //loop over quadrature points and compute integrands
            for  (int k=0;k<nQuadraturePoints_element;k++)
              {
                //compute indeces and declare local storage
                register int eN_k = eN*nQuadraturePoints_element+k,
                  eN_k_nSpace = eN_k*nSpace,
                  eN_nDOF_trial_element = eN*nDOF_trial_element;
                register double
                  unp1, un, u0,
                  grad_unp1[nSpace], sFlux_np1[nSpace], Flux_np1[nSpace],
                  u_grad_trial[nDOF_trial_element*nSpace],
                  u_grad_test_dV[nDOF_test_element*nSpace],
                  u_test_dV[nDOF_trial_element],
                  //for general use
                  jac[nSpace*nSpace], jacDet, jacInv[nSpace*nSpace],
                  dV,x,y,z,h_phi,
		  porosity;
                //get the physical integration weight
                ck.calculateMapping_element(eN,
                                            k,
                                            mesh_dof,
                                            mesh_l2g,
                                            mesh_trial_ref,
                                            mesh_grad_trial_ref,
                                            jac,
                                            jacDet,
                                            jacInv,
                                            x,y,z);
                ck.calculateH_element(eN,
                                      k,
                                      nodeDiametersArray,
                                      mesh_l2g,
                                      mesh_trial_ref,
                                      h_phi);
                dV = fabs(jacDet)*dV_ref[k];
                // get functions at quad points
                ck.valFromDOF(u_dof,&u_l2g[eN_nDOF_trial_element],&u_trial_ref[k*nDOF_trial_element],unp1);
                ck.valFromDOF(u_dof_old,&u_l2g[eN_nDOF_trial_element],&u_trial_ref[k*nDOF_trial_element],un);
                ck.valFromDOF(u0_dof,&u_l2g[eN_nDOF_trial_element],&u_trial_ref[k*nDOF_trial_element],u0);
                // get gradients
                ck.gradTrialFromRef(&u_grad_trial_ref[k*nDOF_trial_element*nSpace],jacInv,u_grad_trial);
                ck.gradFromDOF(u_dof,&u_l2g[eN_nDOF_trial_element],u_grad_trial,grad_unp1);
                //precalculate test function products with integration weights for mass matrix terms
                for (int j=0;j<nDOF_trial_element;j++)
                  {
                    u_test_dV[j] = u_test_ref[k*nDOF_trial_element+j]*dV;
                    for (int I=0;I<nSpace;I++)
                      u_grad_test_dV[j*nSpace+I] = u_grad_trial[j*nSpace+I]*dV;
                  }

		porosity = 1.0-q_vos[eN_k];

                double epsHeaviside = epsFactHeaviside*(useMetrics*h_phi+(1.0-useMetrics)*elementDiameter[eN])/degree_polynomial;
                // compute (smoothed) heaviside functions //
                double Hu0 = heaviside(u0);
                double Hunp1 = heaviside(unp1);
                double sHu0 = smoothedHeaviside(epsHeaviside,u0);
                double sHunp1 = smoothedHeaviside(epsHeaviside,unp1);

                // compute cell metrics //
                cell_V   += porosity*Hunp1*dV;
                cell_V0  += porosity*Hu0*dV;
                cell_sV  += porosity*sHunp1*dV;
                cell_sV0 += porosity*sHu0*dV;

                double norm2_grad_unp1 = 0.;
                for (int I=0; I<nSpace; I++)
                  norm2_grad_unp1 += grad_unp1[I]*grad_unp1[I];
                cell_D_err += std::pow(std::sqrt(norm2_grad_unp1) - 1, 2.)*dV;

                double Sunp1 = Sign(unp1);
                double Sun = Sign(un);
                double sSunp1 = smoothedSign(epsHeaviside,unp1);
                double sSun = smoothedSign(epsHeaviside,un);
                for (int I=0; I<nSpace; I++)
                  {
                    Flux_np1[I] = velocity[eN_k_nSpace+I]*Sunp1;
                    sFlux_np1[I] = velocity[eN_k_nSpace+I]*sSunp1;
                  }

                for(int i=0;i<nDOF_test_element;i++)
                  {
                    register int i_nSpace=i*nSpace;
                    element_R[i] += ((Sunp1-Sun)/dt*u_test_dV[i]
                                     + ck.Advection_weak(Flux_np1,&u_grad_test_dV[i_nSpace]));
                    element_sR[i] += ((sSunp1-sSun)/dt*u_test_dV[i]
                                      + ck.Advection_weak(sFlux_np1,&u_grad_test_dV[i_nSpace]));
                  }
              }
            // DISTRIBUTE //
            for(int i=0;i<nDOF_test_element;i++)
              {
                int eN_i=eN*nDOF_test_element+i;
                int gi = offset_u+stride_u*u_l2g[eN_i]; //global i-th index
                R_vector[gi] += element_R[i];
                sR_vector[gi] += element_sR[i];
              }
            if (eN<nElements_owned) // just consider the locally owned cells
              {
                *global_V += cell_V;
                *global_V0 += cell_V0;
                *global_sV += cell_sV;
                *global_sV0 += cell_sV0;
                *global_D_err    += cell_D_err;
              }
          }//elements
        *global_D_err *= 0.5;
      }

      void normalReconstruction(//element
                                double* mesh_trial_ref,
                                double* mesh_grad_trial_ref,
                                double* mesh_dof,
                                int* mesh_l2g,
                                double* dV_ref,
                                double* u_trial_ref,
                                double* u_grad_trial_ref,
                                double* u_test_ref,
                                //physics
                                int nElements_global,
                                int* u_l2g,
                                double* elementDiameter,
                                double* u_dof,
                                int offset_u, int stride_u,
                                // PARAMETERS FOR EDGE VISCOSITY
                                int numDOFs,
				double* weighted_lumped_mass_matrix,
				// normal reconstruction via consistent mass matrix
				double* rhs_qx,
				double* rhs_qy,
				double* rhs_qz,
				int* csrRowIndeces_u_u,int* csrColumnOffsets_u_u,
				double* weighted_mass_matrix)
      {
        for (int i=0; i<numDOFs; i++)
          {
            weighted_lumped_mass_matrix[i]=0.;
	    rhs_qx[i]=0.;
	    rhs_qy[i]=0.;
	    rhs_qz[i]=0.;
          }
        for(int eN=0;eN<nElements_global;eN++)
          {
            //declare local storage for local contributions and initialize
            register double
              element_weighted_lumped_mass_matrix[nDOF_test_element],
              element_rhsx_normal_reconstruction[nDOF_test_element],
              element_rhsy_normal_reconstruction[nDOF_test_element],
              element_rhsz_normal_reconstruction[nDOF_test_element];
	    register double element_weighted_mass_matrix[nDOF_test_element][nDOF_trial_element];
            for (int i=0;i<nDOF_test_element;i++)
              {
                element_weighted_lumped_mass_matrix[i]=0.0;
                element_rhsx_normal_reconstruction[i]=0.0;
                element_rhsy_normal_reconstruction[i]=0.0;
                element_rhsz_normal_reconstruction[i]=0.0;
		for (int j=0;j<nDOF_trial_element;j++)
		  element_weighted_mass_matrix[i][j]=0.0;
              }
            //loop over quadrature points and compute integrands
            for(int k=0;k<nQuadraturePoints_element;k++)
              {
                //compute indeces and declare local storage
                register int eN_k = eN*nQuadraturePoints_element+k,
                  eN_k_nSpace = eN_k*nSpace,
                  eN_nDOF_trial_element = eN*nDOF_trial_element;
                register double
                  //for mass matrix contributions
                  grad_u[nSpace],
                  u_grad_trial[nDOF_trial_element*nSpace],
                  u_test_dV[nDOF_trial_element],
                  //for general use
                  jac[nSpace*nSpace], jacDet, jacInv[nSpace*nSpace],
                  dV,x,y,z;
                //get the physical integration weight
                ck.calculateMapping_element(eN,
                                            k,
                                            mesh_dof,
                                            mesh_l2g,
                                            mesh_trial_ref,
                                            mesh_grad_trial_ref,
                                            jac,
                                            jacDet,
                                            jacInv,
                                            x,y,z);
                dV = fabs(jacDet)*dV_ref[k];
                ck.gradTrialFromRef(&u_grad_trial_ref[k*nDOF_trial_element*nSpace],jacInv,u_grad_trial);
                ck.gradFromDOF(u_dof,&u_l2g[eN_nDOF_trial_element],u_grad_trial,grad_u);
                //precalculate test function products with integration weights for mass matrix terms
                for (int j=0;j<nDOF_trial_element;j++)
                  u_test_dV[j] = u_test_ref[k*nDOF_trial_element+j]*dV;

                double rhsx = grad_u[0];
                double rhsy = grad_u[1];
                double rhsz = 0;
                if (nSpace==3)
                  rhsz = grad_u[2];

                double norm_grad_u = 0;
                for (int I=0;I<nSpace; I++)
                  norm_grad_u += grad_u[I]*grad_u[I];
                norm_grad_u = std::sqrt(norm_grad_u)+1E-10;

                for(int i=0;i<nDOF_test_element;i++)
                  {
                    element_weighted_lumped_mass_matrix[i] += norm_grad_u*u_test_dV[i];
                    element_rhsx_normal_reconstruction[i] += rhsx*u_test_dV[i];
                    element_rhsy_normal_reconstruction[i] += rhsy*u_test_dV[i];
                    element_rhsz_normal_reconstruction[i] += rhsz*u_test_dV[i];
		    for(int j=0;j<nDOF_trial_element;j++)
		      element_weighted_mass_matrix[i][j] +=
			norm_grad_u*u_trial_ref[k*nDOF_trial_element+j]*u_test_dV[i];
                  }
              } //k
            // DISTRIBUTE //
            for(int i=0;i<nDOF_test_element;i++)
              {
                int eN_i=eN*nDOF_test_element+i;
                int gi = offset_u+stride_u*u_l2g[eN_i]; //global i-th index

                weighted_lumped_mass_matrix[gi] += element_weighted_lumped_mass_matrix[i];
		// rhs for reconstruction via consistent mass matrix
		rhs_qx[gi] += element_rhsx_normal_reconstruction[i];
		rhs_qy[gi] += element_rhsy_normal_reconstruction[i];
		rhs_qz[gi] += element_rhsz_normal_reconstruction[i];
		for (int j=0;j<nDOF_trial_element;j++)
		  {
		    int eN_i_j = eN_i*nDOF_trial_element+j;
		    weighted_mass_matrix[csrRowIndeces_u_u[eN_i] + csrColumnOffsets_u_u[eN_i_j]]
		      += element_weighted_mass_matrix[i][j];
		  }
              }//i
          }//elements
      }

      void calculateRhsL2Proj(//element
			      double* mesh_trial_ref,
			      double* mesh_grad_trial_ref,
			      double* mesh_dof,
			      int* mesh_l2g,
			      double* dV_ref,
			      double* u_trial_ref,
			      double* u_grad_trial_ref,
			      double* u_test_ref,
			      //physics
			      int nElements_global,
			      int* u_l2g,
			      double* elementDiameter,
			      double he_for_disc_ICs,
			      double* u_dof,
			      int offset_u, int stride_u,
			      // PARAMETERS FOR EDGE VISCOSITY
			      int numDOFs,
			      double* rhs_l2_proj)
      {
        for (int i=0; i<numDOFs; i++)
	  rhs_l2_proj[i]=0.;
        for(int eN=0;eN<nElements_global;eN++)
          {
            //declare local storage for local contributions and initialize
            register double element_rhs_l2_proj[nDOF_test_element];
            for (int i=0;i<nDOF_test_element;i++)
	      element_rhs_l2_proj[i]=0.0;

            //loop over quadrature points and compute integrands
            for(int k=0;k<nQuadraturePoints_element;k++)
              {
                //compute indeces and declare local storage
                register int eN_k = eN*nQuadraturePoints_element+k,
                  eN_k_nSpace = eN_k*nSpace,
                  eN_nDOF_trial_element = eN*nDOF_trial_element;
                register double
		  u,u_test_dV[nDOF_trial_element],
                  //for general use
                  jac[nSpace*nSpace], jacDet, jacInv[nSpace*nSpace],
                  dV,x,y,z;
                //get the physical integration weight
                ck.calculateMapping_element(eN,
                                            k,
                                            mesh_dof,
                                            mesh_l2g,
                                            mesh_trial_ref,
                                            mesh_grad_trial_ref,
                                            jac,
                                            jacDet,
                                            jacInv,
                                            x,y,z);
                dV = fabs(jacDet)*dV_ref[k];
                ck.valFromDOF(u_dof,
			      &u_l2g[eN_nDOF_trial_element],
			      &u_trial_ref[k*nDOF_trial_element],
			      u);
                //precalculate test function products with integration weights for mass matrix terms
                for (int j=0;j<nDOF_trial_element;j++)
                  u_test_dV[j] = u_test_ref[k*nDOF_trial_element+j]*dV;

                for(int i=0;i<nDOF_test_element;i++)
		  element_rhs_l2_proj[i] += he_for_disc_ICs*u*u_test_dV[i];
		//element_rhs_l2_proj[i] += u*u_test_dV[i];
              } //k
            // DISTRIBUTE //
            for(int i=0;i<nDOF_test_element;i++)
              {
                int eN_i=eN*nDOF_test_element+i;
                int gi = offset_u+stride_u*u_l2g[eN_i]; //global i-th index
		rhs_l2_proj[gi] += element_rhs_l2_proj[i];
              }//i
          }//elements
      }

      void calculateLumpedMassMatrix(//element
				     double* mesh_trial_ref,
				     double* mesh_grad_trial_ref,
				     double* mesh_dof,
				     int* mesh_l2g,
				     double* dV_ref,
				     double* u_trial_ref,
				     double* u_grad_trial_ref,
				     double* u_test_ref,
				     //physics
				     int nElements_global,
				     int* u_l2g,
				     double* elementDiameter,
				     double* lumped_mass_matrix,
				     int offset_u, int stride_u)
      {
        for(int eN=0;eN<nElements_global;eN++)
          {
            //declare local storage for local contributions and initialize
            register double element_lumped_mass_matrix[nDOF_test_element];
            for (int i=0;i<nDOF_test_element;i++)
	      element_lumped_mass_matrix[i]=0.0;
            //loop over quadrature points and compute integrands
            for(int k=0;k<nQuadraturePoints_element;k++)
              {
                //compute indeces and declare local storage
                register int eN_k = eN*nQuadraturePoints_element+k,
                  eN_k_nSpace = eN_k*nSpace,
                  eN_nDOF_trial_element = eN*nDOF_trial_element;
                register double
                  //for mass matrix contributions
                  u_test_dV[nDOF_trial_element],
                  //for general use
                  jac[nSpace*nSpace], jacDet, jacInv[nSpace*nSpace],
                  dV,x,y,z;
                //get the physical integration weight
                ck.calculateMapping_element(eN,
                                            k,
                                            mesh_dof,
                                            mesh_l2g,
                                            mesh_trial_ref,
                                            mesh_grad_trial_ref,
                                            jac,
                                            jacDet,
                                            jacInv,
                                            x,y,z);
                dV = fabs(jacDet)*dV_ref[k];
                //precalculate test function products with integration weights for mass matrix terms
                for (int j=0;j<nDOF_trial_element;j++)
                  u_test_dV[j] = u_test_ref[k*nDOF_trial_element+j]*dV;

                for(int i=0;i<nDOF_test_element;i++)
		  element_lumped_mass_matrix[i] += u_test_dV[i];
              } //k
            // DISTRIBUTE //
            for(int i=0;i<nDOF_test_element;i++)
              {
                int eN_i=eN*nDOF_test_element+i;
                int gi = offset_u+stride_u*u_l2g[eN_i]; //global i-th index
                lumped_mass_matrix[gi] += element_lumped_mass_matrix[i];
              }//i
          }//elements
      }

      void assembleSpinUpSystem(//element
				double* mesh_trial_ref,
				double* mesh_grad_trial_ref,
				double* mesh_dof,
				int* mesh_l2g,
				double* dV_ref,
				double* u_trial_ref,
				double* u_test_ref,
				//physics
				int nElements_global,
				int* u_l2g,
				double* uInitial,
				int offset_u, int stride_u,
				double* globalResidual,
				int* csrRowIndeces_u_u,int* csrColumnOffsets_u_u,
				double* globalMassMatrix)
      {
        for(int eN=0;eN<nElements_global;eN++)
          {
            register double
	      elementResidual_u[nDOF_test_element],
	      elementMassMatrix_u_u[nDOF_test_element][nDOF_trial_element];
            for (int i=0;i<nDOF_test_element;i++)
	      {
		elementResidual_u[i]=0;
		for (int j=0;j<nDOF_trial_element;j++)
		  elementMassMatrix_u_u[i][j]=0.0;
	      }
            for  (int k=0;k<nQuadraturePoints_element;k++)
              {
                int eN_k = eN*nQuadraturePoints_element+k, //index to a scalar at a quadrature point
                  eN_nDOF_trial_element = eN*nDOF_trial_element; //index to a vector at a quadrature point
                //declare local storage
                register double
                  jac[nSpace*nSpace], jacDet, jacInv[nSpace*nSpace],
                  u_test_dV[nDOF_test_element],
                  dV, x,y,z;
                //get jacobian, etc for mapping reference element
                ck.calculateMapping_element(eN,
                                            k,
                                            mesh_dof,
                                            mesh_l2g,
                                            mesh_trial_ref,
                                            mesh_grad_trial_ref,
                                            jac,
                                            jacDet,
                                            jacInv,
                                            x,y,z);
                //get the physical integration weight
                dV = fabs(jacDet)*dV_ref[k];
                //precalculate test function products with integration weights
                for (int j=0;j<nDOF_trial_element;j++)
		  u_test_dV[j] = u_test_ref[k*nDOF_trial_element+j]*dV;

                //////////////////
                // LOOP ON DOFs //
                //////////////////
                for(int i=0;i<nDOF_test_element;i++)
                  {
		    elementResidual_u[i] += uInitial[eN_k]*u_test_dV[i];
                    for(int j=0;j<nDOF_trial_element;j++)
                      {
                        elementMassMatrix_u_u[i][j] +=
			  u_trial_ref[k*nDOF_trial_element+j]*u_test_dV[i];
                      }//j
                  }//i
              }//k
            //
            //load into element Jacobian into global Jacobian
            //
            for (int i=0;i<nDOF_test_element;i++)
              {
                int eN_i = eN*nDOF_test_element+i;
		int gi = offset_u+stride_u*u_l2g[eN_i]; //global i-th index
		globalResidual[gi] += elementResidual_u[i];
                for (int j=0;j<nDOF_trial_element;j++)
                  {
                    int eN_i_j = eN_i*nDOF_trial_element+j;
                    globalMassMatrix[csrRowIndeces_u_u[eN_i] + csrColumnOffsets_u_u[eN_i_j]] +=
                      elementMassMatrix_u_u[i][j];
                  }//j
              }//i
          }//elements
      }

      void FCTStep(int NNZ, //number on non-zero entries on sparsity pattern
		   int numDOFs, //number of DOFs
		   double* lumped_mass_matrix, //lumped mass matrix (as vector)
		   double* soln,
		   double* solH, //DOFs of high order solution at tnp1
		   double* solL,
		   double* limited_solution,
		   int* csrRowIndeces_DofLoops, //csr row indeces
		   int* csrColumnOffsets_DofLoops, //csr column offsets
		   double* MassMatrix //mass matrix
		   )
      {
<<<<<<< HEAD
	std::valarray<double> Rpos(numDOFs), Rneg(numDOFs);
	std::valarray<double> FluxCorrectionMatrix(NNZ);
=======
	Rpos.resize(numDOFs, 0.0);
	Rneg.resize(numDOFs, 0.0);
	FluxCorrectionMatrix.resize(NNZ, 0.0);
>>>>>>> 0104859b
	//////////////////
	// LOOP in DOFs //
	//////////////////
	int ij=0;
	for (int i=0; i<numDOFs; i++)
	  {
	    //read some vectors
	    double solHi = solH[i];
	    double solLi = solL[i];
	    double mi = lumped_mass_matrix[i];

	    double mini=-1.0, maxi=1.0; // global FCT
	    //double mini=1.0E10, maxi=-1.0E10;
	    double Pposi=0, Pnegi=0;
	    // LOOP OVER THE SPARSITY PATTERN (j-LOOP)//
	    for (int offset=csrRowIndeces_DofLoops[i]; offset<csrRowIndeces_DofLoops[i+1]; offset++)
	      {
		int j = csrColumnOffsets_DofLoops[offset];
		// i-th row of flux correction matrix
		FluxCorrectionMatrix[ij] = ((i==j ? 1. : 0.)*mi - MassMatrix[ij]) * (solH[j]-solHi);

		//mini = fmin(mini,limited_solution[j]);
		//maxi = fmax(maxi,limited_solution[j]);

		///////////////////////
		// COMPUTE P VECTORS //
		///////////////////////
		Pposi += FluxCorrectionMatrix[ij]*((FluxCorrectionMatrix[ij] > 0) ? 1. : 0.);
		Pnegi += FluxCorrectionMatrix[ij]*((FluxCorrectionMatrix[ij] < 0) ? 1. : 0.);

		//update ij
		ij+=1;
	      }
	    ///////////////////////
	    // COMPUTE Q VECTORS //
	    ///////////////////////
	    double Qposi = mi*(maxi-solLi);
	    double Qnegi = mi*(mini-solLi);

	    ///////////////////////
	    // COMPUTE R VECTORS //
	    ///////////////////////
	    Rpos[i] = ((Pposi==0) ? 1. : std::min(1.0,Qposi/Pposi));
	    Rneg[i] = ((Pnegi==0) ? 1. : std::min(1.0,Qnegi/Pnegi));
	  } // i DOFs

	//////////////////////
	// COMPUTE LIMITERS //
	//////////////////////
	ij=0;
	for (int i=0; i<numDOFs; i++)
	  {
	    double ith_Limiter_times_FluxCorrectionMatrix = 0.;
	    double Rposi = Rpos[i], Rnegi = Rneg[i];
	    // LOOP OVER THE SPARSITY PATTERN (j-LOOP)//
	    for (int offset=csrRowIndeces_DofLoops[i]; offset<csrRowIndeces_DofLoops[i+1]; offset++)
	      {
		int j = csrColumnOffsets_DofLoops[offset];
		ith_Limiter_times_FluxCorrectionMatrix +=
		  ((FluxCorrectionMatrix[ij]>0) ? std::min(Rposi,Rneg[j]) : std::min(Rnegi,Rpos[j]))
		  * FluxCorrectionMatrix[ij];
		//ith_Limiter_times_FluxCorrectionMatrix += FluxCorrectionMatrix[ij];
		//update ij
		ij+=1;
	      }
	    limited_solution[i] = solL[i] + 1./lumped_mass_matrix[i]*ith_Limiter_times_FluxCorrectionMatrix;
	  }
      }
    };//CLSVOF

  inline CLSVOF_base* newCLSVOF(int nSpaceIn,
                                int nQuadraturePoints_elementIn,
                                int nDOF_mesh_trial_elementIn,
                                int nDOF_trial_elementIn,
                                int nDOF_test_elementIn,
                                int nQuadraturePoints_elementBoundaryIn,
                                int CompKernelFlag)
  {
    if (nSpaceIn == 2)
      return proteus::chooseAndAllocateDiscretization2D<CLSVOF_base,CLSVOF,CompKernel>(nSpaceIn,
                                                                                       nQuadraturePoints_elementIn,
                                                                                       nDOF_mesh_trial_elementIn,
                                                                                       nDOF_trial_elementIn,
                                                                                       nDOF_test_elementIn,
                                                                                       nQuadraturePoints_elementBoundaryIn,
                                                                                       CompKernelFlag);
    else
      return proteus::chooseAndAllocateDiscretization<CLSVOF_base,CLSVOF,CompKernel>(nSpaceIn,
                                                                                     nQuadraturePoints_elementIn,
                                                                                     nDOF_mesh_trial_elementIn,
                                                                                     nDOF_trial_elementIn,
                                                                                     nDOF_test_elementIn,
                                                                                     nQuadraturePoints_elementBoundaryIn,
                                                                                     CompKernelFlag);
  }
}//proteus
#endif<|MERGE_RESOLUTION|>--- conflicted
+++ resolved
@@ -2272,14 +2272,9 @@
 		   double* MassMatrix //mass matrix
 		   )
       {
-<<<<<<< HEAD
-	std::valarray<double> Rpos(numDOFs), Rneg(numDOFs);
-	std::valarray<double> FluxCorrectionMatrix(NNZ);
-=======
 	Rpos.resize(numDOFs, 0.0);
 	Rneg.resize(numDOFs, 0.0);
 	FluxCorrectionMatrix.resize(NNZ, 0.0);
->>>>>>> 0104859b
 	//////////////////
 	// LOOP in DOFs //
 	//////////////////
