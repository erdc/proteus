#ifndef RANS3PSed2D_H
#define RANS3PSed2D_H
#include <cmath>
#include <iostream>
#include "CompKernel.h"
#include "ModelFactory.h"
#include "SedClosure.h"
#define DRAG_FAC 1.0
#define TURB_FORCE_FAC 0.0
namespace proteus
{
  class cppRANS3PSed2D_base
  {
  public:
    virtual ~cppRANS3PSed2D_base(){}
    virtual void setSedClosure(double aDarcy,
                               double betaForch,
                               double grain,
                               double packFraction,
                               double packMargin,
                               double maxFraction,
                               double frFraction,
                               double sigmaC,
                               double C3e,
                               double C4e,
                               double eR,
                               double fContact,
                               double mContact,
                               double nContact,
                               double angFriction,
                               double vos_limiter,
                               double mu_fr_limiter){}
    virtual void calculateResidual(double* mesh_trial_ref,
                                   double* mesh_grad_trial_ref,
                                   double* mesh_dof,
                                   double* mesh_velocity_dof,
                                   double MOVING_DOMAIN,//0 or 1
                                   double PSTAB,
                                   int* mesh_l2g,
                                   double* dV_ref,
                                   double* p_trial_ref,
                                   double* p_grad_trial_ref,
                                   double* p_test_ref,
                                   double* p_grad_test_ref,
                                   double* q_p,
                                   double* q_grad_p,
                                   double* ebqe_p,
                                   double* ebqe_grad_p,
                                   double* vel_trial_ref,
                                   double* vel_grad_trial_ref,
                                   double* vel_test_ref,
                                   double* vel_grad_test_ref,
                                   double* mesh_trial_trace_ref,
                                   double* mesh_grad_trial_trace_ref,
                                   double* dS_ref,
                                   double* p_trial_trace_ref,
                                   double* p_grad_trial_trace_ref,
                                   double* p_test_trace_ref,
                                   double* p_grad_test_trace_ref,
                                   double* vel_trial_trace_ref,
                                   double* vel_grad_trial_trace_ref,
                                   double* vel_test_trace_ref,
                                   double* vel_grad_test_trace_ref,
                                   double* normal_ref,
                                   double* boundaryJac_ref,
                                   double eb_adjoint_sigma,
                                   double* elementDiameter,
                                   double* nodeDiametersArray,
                                   double hFactor,
                                   int nElements_global,
                                   int nElementBoundaries_owned,
                                   double useRBLES,
                                   double useMetrics,
                                   double alphaBDF,
                                   double epsFact_rho,
                                   double epsFact_mu,
                                   double sigma,
                                   double rho_0,
                                   double nu_0,
                                   double rho_1,
                                   double nu_1,
                                   double rho_s,
                                   double smagorinskyConstant,
                                   int turbulenceClosureModel,
                                   double Ct_sge,
                                   double Cd_sge,
                                   double C_dc,
                                   double C_b,
                                   const double* eps_solid,
                                   const double* q_velocity_fluid,
                                   const double* q_velocityStar_fluid,
                                   const double* q_vos,//sed fraction - gco check
                                   const double* q_dvos_dt,
                                   const double* q_grad_vos,
                                   const double* q_dragAlpha,
                                   const double* q_dragBeta,
                                   const double* q_mass_source,
                                   const double* q_turb_var_0,
                                   const double* q_turb_var_1,
                                   const double* q_turb_var_grad_0,
                                   double * q_eddy_viscosity, 
                                   int* p_l2g, 
                                   int* vel_l2g, 
                                   double* p_dof, 
                                   double* u_dof, 
                                   double* v_dof, 
                                   double* w_dof,
                                   double* g,
                                   const double useVF,
                                   double *vf,
                                   double *phi,
                                   double *normal_phi,
                                   double *kappa_phi,
                                   double *q_mom_u_acc,
                                   double *q_mom_v_acc,
                                   double *q_mom_w_acc,
                                   double *q_mass_adv,
                                   double *q_mom_u_acc_beta_bdf,
                                   double *q_mom_v_acc_beta_bdf,
                                   double *q_mom_w_acc_beta_bdf,
                                   double *q_dV,
                                   double *q_dV_last,
                                   double *q_velocity_sge,
                                   double *ebqe_velocity_star,
                                   double *q_cfl,
                                   double *q_numDiff_u,
                                   double *q_numDiff_v,
                                   double *q_numDiff_w,
                                   double *q_numDiff_u_last,
                                   double *q_numDiff_v_last,
                                   double *q_numDiff_w_last,
                                   int *sdInfo_u_u_rowptr,
                                   int *sdInfo_u_u_colind,
                                   int *sdInfo_u_v_rowptr,
                                   int *sdInfo_u_v_colind,
                                   int *sdInfo_u_w_rowptr,
                                   int *sdInfo_u_w_colind,
                                   int *sdInfo_v_v_rowptr,
                                   int *sdInfo_v_v_colind,
                                   int *sdInfo_v_u_rowptr,
                                   int *sdInfo_v_u_colind,
                                   int *sdInfo_v_w_rowptr,
                                   int *sdInfo_v_w_colind,
                                   int *sdInfo_w_w_rowptr,
                                   int *sdInfo_w_w_colind,
                                   int *sdInfo_w_u_rowptr,
                                   int *sdInfo_w_u_colind,
                                   int *sdInfo_w_v_rowptr,
                                   int *sdInfo_w_v_colind,
                                   int offset_p,
                                   int offset_u,
                                   int offset_v,
                                   int offset_w,
                                   int stride_p,
                                   int stride_u,
                                   int stride_v,
                                   int stride_w,
                                   double* globalResidual,
                                   int nExteriorElementBoundaries_global,
                                   int* exteriorElementBoundariesArray,
                                   int* elementBoundaryElementsArray,
                                   int* elementBoundaryLocalElementBoundariesArray,
                                   double* ebqe_vf_ext,
                                   double* bc_ebqe_vf_ext,
                                   double* ebqe_phi_ext,
                                   double* bc_ebqe_phi_ext,
                                   double* ebqe_normal_phi_ext,
                                   double* ebqe_kappa_phi_ext,
                                   const double* ebqe_vos_ext,//sed fraction - gco check
                                   const double* ebqe_turb_var_0,
                                   const double* ebqe_turb_var_1,
                                   int* isDOFBoundary_p,
                                   int* isDOFBoundary_u,
                                   int* isDOFBoundary_v,
                                   int* isDOFBoundary_w,
                                   int* isAdvectiveFluxBoundary_p,
                                   int* isAdvectiveFluxBoundary_u,
                                   int* isAdvectiveFluxBoundary_v,
                                   int* isAdvectiveFluxBoundary_w,
                                   int* isDiffusiveFluxBoundary_u,
                                   int* isDiffusiveFluxBoundary_v,
                                   int* isDiffusiveFluxBoundary_w,
                                   double* ebqe_bc_p_ext,
                                   double* ebqe_bc_flux_mass_ext,
                                   double* ebqe_bc_flux_mom_u_adv_ext,
                                   double* ebqe_bc_flux_mom_v_adv_ext,
                                   double* ebqe_bc_flux_mom_w_adv_ext,
                                   double* ebqe_bc_u_ext,
                                   double* ebqe_bc_flux_u_diff_ext,
                                   double* ebqe_penalty_ext,
                                   double* ebqe_bc_v_ext,
                                   double* ebqe_bc_flux_v_diff_ext,
                                   double* ebqe_bc_w_ext,
                                   double* ebqe_bc_flux_w_diff_ext,
                                   double* q_x,
                                   double* q_velocity,
                                   double* ebqe_velocity,
                                   double* flux,
                                   double* elementResidual_p,
                                   int* elementFlags,
                                   int* boundaryFlags,
                                   double* barycenters,
                                   double* wettedAreas,
                                   double* netForces_p,
                                   double* netForces_v,
                                   double* netMoments,
                                   double* ncDrag)=0;
    virtual void calculateJacobian(//element
                                   double* mesh_trial_ref,
                                   double* mesh_grad_trial_ref,
                                   double* mesh_dof,
                                   double* mesh_velocity_dof,
                                   double MOVING_DOMAIN,
                                   double PSTAB,
                                   int* mesh_l2g,
                                   double* dV_ref,
                                   double* p_trial_ref,
                                   double* p_grad_trial_ref,
                                   double* p_test_ref,
                                   double* p_grad_test_ref,
                                   double* q_p,
                                   double* q_grad_p,
                                   double* ebqe_p,
                                   double* ebqe_grad_p,
                                   double* vel_trial_ref,
                                   double* vel_grad_trial_ref,
                                   double* vel_test_ref,
                                   double* vel_grad_test_ref,
                                   //element boundary
                                   double *mesh_trial_trace_ref,
                                   double *mesh_grad_trial_trace_ref,
                                   double *dS_ref,
                                   double *p_trial_trace_ref,
                                   double *p_grad_trial_trace_ref,
                                   double *p_test_trace_ref,
                                   double *p_grad_test_trace_ref,
                                   double *vel_trial_trace_ref,
                                   double *vel_grad_trial_trace_ref,
                                   double *vel_test_trace_ref,
                                   double *vel_grad_test_trace_ref,
                                   double *normal_ref,
                                   double *boundaryJac_ref,
                                   //physics
                                   double eb_adjoint_sigma,
                                   double *elementDiameter,
                                   double *nodeDiametersArray,
                                   double hFactor,
                                   int nElements_global,
                                   double useRBLES,
                                   double useMetrics,
                                   double alphaBDF,
                                   double epsFact_rho,
                                   double epsFact_mu,
                                   double sigma,
                                   double rho_0,
                                   double nu_0,
                                   double rho_1,
                                   double nu_1,
                                   double rho_s,
                                   double smagorinskyConstant,
                                   int turbulenceClosureModel,
                                   double Ct_sge,
                                   double Cd_sge,
                                   double C_dg,
                                   double C_b,
                                   //VRANS
                                   const double* eps_solid,
                                   const double* q_velocity_fluid,
                                   const double* q_velocityStar_fluid,
                                   const double* q_vos,//sed fraction - gco check
                                   const double* q_dvos_dt,
                                   const double* q_grad_vos,
                                   const double* q_dragAlpha,
                                   const double* q_dragBeta,
                                   const double* q_mass_source,
                                   const double* q_turb_var_0,
                                   const double* q_turb_var_1,
                                   const double* q_turb_var_grad_0,
                                   int* p_l2g,
                                   int* vel_l2g,
                                   double* p_dof, double* u_dof, double* v_dof, double* w_dof,
                                   double* g,
                                   const double useVF,
                                   double *vf,
                                   double *phi,
                                   double *normal_phi,
                                   double *kappa_phi,
                                   double *q_mom_u_acc_beta_bdf, double *q_mom_v_acc_beta_bdf, double *q_mom_w_acc_beta_bdf,
                                   double *q_dV,
                                   double *q_dV_last,
                                   double *q_velocity_sge,
                                   double *ebqe_velocity_star,
                                   double *q_cfl,
                                   double *q_numDiff_u_last, double *q_numDiff_v_last, double *q_numDiff_w_last,
                                   int *sdInfo_u_u_rowptr, int *sdInfo_u_u_colind,
                                   int *sdInfo_u_v_rowptr, int *sdInfo_u_v_colind,
                                   int *sdInfo_u_w_rowptr, int *sdInfo_u_w_colind,
                                   int *sdInfo_v_v_rowptr, int *sdInfo_v_v_colind,
                                   int *sdInfo_v_u_rowptr, int *sdInfo_v_u_colind,
                                   int *sdInfo_v_w_rowptr, int *sdInfo_v_w_colind,
                                   int *sdInfo_w_w_rowptr, int *sdInfo_w_w_colind,
                                   int *sdInfo_w_u_rowptr, int *sdInfo_w_u_colind,
                                   int *sdInfo_w_v_rowptr, int *sdInfo_w_v_colind,
                                   int *csrRowIndeces_p_p, int *csrColumnOffsets_p_p,
                                   int *csrRowIndeces_p_u, int *csrColumnOffsets_p_u,
                                   int *csrRowIndeces_p_v, int *csrColumnOffsets_p_v,
                                   int *csrRowIndeces_p_w, int *csrColumnOffsets_p_w,
                                   int *csrRowIndeces_u_p, int *csrColumnOffsets_u_p,
                                   int *csrRowIndeces_u_u, int *csrColumnOffsets_u_u,
                                   int *csrRowIndeces_u_v, int *csrColumnOffsets_u_v,
                                   int *csrRowIndeces_u_w, int *csrColumnOffsets_u_w,
                                   int *csrRowIndeces_v_p, int *csrColumnOffsets_v_p,
                                   int *csrRowIndeces_v_u, int *csrColumnOffsets_v_u,
                                   int *csrRowIndeces_v_v, int *csrColumnOffsets_v_v,
                                   int *csrRowIndeces_v_w, int *csrColumnOffsets_v_w,
                                   int *csrRowIndeces_w_p, int *csrColumnOffsets_w_p,
                                   int *csrRowIndeces_w_u, int *csrColumnOffsets_w_u,
                                   int *csrRowIndeces_w_v, int *csrColumnOffsets_w_v,
                                   int *csrRowIndeces_w_w, int *csrColumnOffsets_w_w,
                                   double *globalJacobian,
                                   int nExteriorElementBoundaries_global,
                                   int *exteriorElementBoundariesArray,
                                   int *elementBoundaryElementsArray,
                                   int *elementBoundaryLocalElementBoundariesArray,
                                   double *ebqe_vf_ext,
                                   double *bc_ebqe_vf_ext,
                                   double *ebqe_phi_ext,
                                   double *bc_ebqe_phi_ext,
                                   double *ebqe_normal_phi_ext,
                                   double *ebqe_kappa_phi_ext,
                                   //VRANS
                                   const double* ebqe_vos_ext,//sed fraction - gco check
                                   const double* ebqe_turb_var_0,
                                   const double* ebqe_turb_var_1,
                                   //VRANS end                                     
                                   int* isDOFBoundary_p,
                                   int* isDOFBoundary_u,
                                   int* isDOFBoundary_v,
                                   int* isDOFBoundary_w,
                                   int* isAdvectiveFluxBoundary_p,
                                   int* isAdvectiveFluxBoundary_u,
                                   int* isAdvectiveFluxBoundary_v,
                                   int* isAdvectiveFluxBoundary_w,
                                   int* isDiffusiveFluxBoundary_u,
                                   int* isDiffusiveFluxBoundary_v,
                                   int* isDiffusiveFluxBoundary_w,
                                   double* ebqe_bc_p_ext,
                                   double* ebqe_bc_flux_mass_ext,
                                   double* ebqe_bc_flux_mom_u_adv_ext,
                                   double* ebqe_bc_flux_mom_v_adv_ext,
                                   double* ebqe_bc_flux_mom_w_adv_ext,
                                   double* ebqe_bc_u_ext,
                                   double* ebqe_bc_flux_u_diff_ext,
                                   double* ebqe_penalty_ext,
                                   double* ebqe_bc_v_ext,
                                   double* ebqe_bc_flux_v_diff_ext,
                                   double* ebqe_bc_w_ext,
                                   double* ebqe_bc_flux_w_diff_ext,
                                   int* csrColumnOffsets_eb_p_p,
                                   int* csrColumnOffsets_eb_p_u,
                                   int* csrColumnOffsets_eb_p_v,
                                   int* csrColumnOffsets_eb_p_w,
                                   int* csrColumnOffsets_eb_u_p,
                                   int* csrColumnOffsets_eb_u_u,
                                   int* csrColumnOffsets_eb_u_v,
                                   int* csrColumnOffsets_eb_u_w,
                                   int* csrColumnOffsets_eb_v_p,
                                   int* csrColumnOffsets_eb_v_u,
                                   int* csrColumnOffsets_eb_v_v,
                                   int* csrColumnOffsets_eb_v_w,
                                   int* csrColumnOffsets_eb_w_p,
                                   int* csrColumnOffsets_eb_w_u,
                                   int* csrColumnOffsets_eb_w_v,
                                   int* csrColumnOffsets_eb_w_w,                                   
                                   int* elementFlags)=0;
    virtual void calculateVelocityAverage(int nExteriorElementBoundaries_global,
                                          int *exteriorElementBoundariesArray,
                                          int nInteriorElementBoundaries_global,
                                          int *interiorElementBoundariesArray,
                                          int *elementBoundaryElementsArray,
                                          int *elementBoundaryLocalElementBoundariesArray,
                                          double *mesh_dof,
                                          double *mesh_velocity_dof,
                                          double MOVING_DOMAIN, //0 or 1
                                          int *mesh_l2g,
                                          double *mesh_trial_trace_ref,
                                          double *mesh_grad_trial_trace_ref,
                                          double *normal_ref,
                                          double *boundaryJac_ref,
                                          int *vel_l2g,
                                          double *u_dof,
                                          double *v_dof,
                                          double *w_dof,
                                          double *vos_dof,
                                          double *vel_trial_trace_ref,
                                          double *ebqe_velocity,
                                          double *velocityAverage) = 0;
  };

  template<class CompKernelType,
    int nSpace,
    int nQuadraturePoints_element,
    int nDOF_mesh_trial_element,
    int nDOF_trial_element,
    int nDOF_test_element,
    int nQuadraturePoints_elementBoundary>
    class cppRANS3PSed2D : public cppRANS3PSed2D_base
    {
    public:
      cppHsuSedStress<2> closure;
      const int nDOF_test_X_trial_element;
      CompKernelType ck;
    cppRANS3PSed2D():
      closure(150.0,
              0.0,
              0.0102,
              0.2,
              0.01,
              0.635,
              0.57,
              1.1,
              1.2,
              1.0,
              0.8,
              0.02,
              2.0,
              5.0,
              M_PI/6.,
              0.05,
              1.00),
        nDOF_test_X_trial_element(nDOF_test_element*nDOF_trial_element),
        ck()
          {
          }

      void setSedClosure(double aDarcy,
                         double betaForch,
                         double grain,
                         double packFraction,
                         double packMargin,
                         double maxFraction,
                         double frFraction,
                         double sigmaC,
                         double C3e,
                         double C4e,
                         double eR,
                         double fContact,
                         double mContact,
                         double nContact,
                         double angFriction,
                       double vos_limiter,
                       double mu_fr_limiter)
      {
        closure = cppHsuSedStress<2>(aDarcy,
                                     betaForch,
                                     grain,
                                     packFraction,
                                     packMargin,
                                     maxFraction,
                                     frFraction,
                                     sigmaC,
                                     C3e,
                                     C4e,
                                     eR,
                                     fContact,
                                     mContact,
                                     nContact,
                                     angFriction,
                                   vos_limiter,
                                   mu_fr_limiter);
      }

      inline double smoothedHeaviside(double eps, double phi)
      {
        double H;
        if (phi > eps)
          H=1.0;
        else if (phi < -eps)
          H=0.0;
        else if (phi==0.0)
          H=0.5;
        else
          H = 0.5*(1.0 + phi/eps + sin(M_PI*phi/eps)/M_PI);
        return H;
      }
    
      inline double smoothedHeaviside_integral(double eps, double phi)
      {
        double HI;
        if (phi > eps)
          {
            HI= phi - eps                                                       \
              + 0.5*(eps + 0.5*eps*eps/eps - eps*cos(M_PI*eps/eps)/(M_PI*M_PI)) \
              - 0.5*((-eps) + 0.5*(-eps)*(-eps)/eps - eps*cos(M_PI*(-eps)/eps)/(M_PI*M_PI));
          }
        else if (phi < -eps)
          {
            HI=0.0;
          }
        else
          {
            HI = 0.5*(phi + 0.5*phi*phi/eps - eps*cos(M_PI*phi/eps)/(M_PI*M_PI)) \
              - 0.5*((-eps) + 0.5*(-eps)*(-eps)/eps - eps*cos(M_PI*(-eps)/eps)/(M_PI*M_PI));
          }
        return HI;
      }
 
      inline double smoothedDirac(double eps, double phi)
      {
        double d;
        if (phi > eps)
          d=0.0;
        else if (phi < -eps)
          d=0.0;
        else
          d = 0.5*(1.0 + cos(M_PI*phi/eps))/eps;
        return d;
      }

      inline
        void evaluateCoefficients(const double eps_rho,
                                  const double eps_mu,
                                  const double sigma,
                                  const double rho_0,
                                  double nu_0,
                                  const double rho_1,
                                  double nu_1,
                                  const double rho_s,
                                  const double h_e,
                                  const double smagorinskyConstant,
                                  const int turbulenceClosureModel,
                                  const double g[nSpace],
                                  const double useVF,
                                  const double& vf,
                                  const double& phi,
                                  const double n[nSpace],
                                  const double& kappa,
                                  const double vos,//VRANS specific
                                  const double& p,
                                  const double grad_p[nSpace],
                                  const double grad_u[nSpace],
                                  const double grad_v[nSpace],
                                  const double grad_w[nSpace],
                                  const double& u,
                                  const double& v,
                                  const double& w,
                                  const double& qu,
                                  const double& qv,
                                  const double& qw,
                                  const double& uStar,
                                  const double& vStar,
                                  const double& wStar,
                                  double& eddy_viscosity,
                                  double& mom_u_acc,
                                  double& dmom_u_acc_u,
                                  double& mom_v_acc,
                                  double& dmom_v_acc_v,
                                  double& mom_w_acc,
                                  double& dmom_w_acc_w,
                                  double mass_adv[nSpace],
                                  double dmass_adv_u[nSpace],
                                  double dmass_adv_v[nSpace],
                                  double dmass_adv_w[nSpace],
                                  double mom_u_adv[nSpace],
                                  double dmom_u_adv_u[nSpace],
                                  double dmom_u_adv_v[nSpace],
                                  double dmom_u_adv_w[nSpace],
                                  double mom_v_adv[nSpace],
                                  double dmom_v_adv_u[nSpace],
                                  double dmom_v_adv_v[nSpace],
                                  double dmom_v_adv_w[nSpace],
                                  double mom_w_adv[nSpace],
                                  double dmom_w_adv_u[nSpace],
                                  double dmom_w_adv_v[nSpace],
                                  double dmom_w_adv_w[nSpace],
                                  double mom_uu_diff_ten[nSpace],
                                  double mom_vv_diff_ten[nSpace],
                                  double mom_ww_diff_ten[nSpace],
                                  double mom_uv_diff_ten[1],
                                  double mom_uw_diff_ten[1],
                                  double mom_vu_diff_ten[1],
                                  double mom_vw_diff_ten[1],
                                  double mom_wu_diff_ten[1],
                                  double mom_wv_diff_ten[1],
                                  double& mom_u_source,
                                  double& mom_v_source,
                                  double& mom_w_source,
                                  double& mom_u_ham,
                                  double dmom_u_ham_grad_p[nSpace],
                                  double dmom_u_ham_grad_u[nSpace],
                                  double& mom_v_ham,
                                  double dmom_v_ham_grad_p[nSpace],
                                  double dmom_v_ham_grad_v[nSpace],
                                  double& mom_w_ham,
                                  double dmom_w_ham_grad_p[nSpace],
                                  double dmom_w_ham_grad_w[nSpace])
      {
        double rho,rho_f,nu,mu,H_rho,d_rho,H_mu,d_mu,norm_n,nu_t0=0.0,nu_t1=0.0,nu_t;
        H_rho = (1.0-useVF)*smoothedHeaviside(eps_rho,phi) + useVF*fmin(1.0,fmax(0.0,vf));
        d_rho = (1.0-useVF)*smoothedDirac(eps_rho,phi);
        H_mu = (1.0-useVF)*smoothedHeaviside(eps_mu,phi) + useVF*fmin(1.0,fmax(0.0,vf));
        d_mu = (1.0-useVF)*smoothedDirac(eps_mu,phi);
  
        //calculate eddy viscosity
        switch (turbulenceClosureModel)
          {
            double norm_S;
          case 1:
            {
              norm_S = sqrt(2.0*(grad_u[0]*grad_u[0] + grad_v[1]*grad_v[1] +
                                 0.5*(grad_u[1]+grad_v[0])*(grad_u[1]+grad_v[0])));
              nu_t0 = smagorinskyConstant*smagorinskyConstant*h_e*h_e*norm_S;
              nu_t1 = smagorinskyConstant*smagorinskyConstant*h_e*h_e*norm_S;
            }
          case 2:
            {
              double re_0,cs_0=0.0,re_1,cs_1=0.0;
              norm_S = sqrt(2.0*(grad_u[0]*grad_u[0] + grad_v[1]*grad_v[1] +
                                 0.5*(grad_u[1]+grad_v[0])*(grad_u[1]+grad_v[0])));
              re_0 = h_e*h_e*norm_S/nu_0;
              if (re_0 > 1.0)
                cs_0=0.027*pow(10.0,-3.23*pow(re_0,-0.92));
              nu_t0 = cs_0*h_e*h_e*norm_S;
              re_1 = h_e*h_e*norm_S/nu_1;
              if (re_1 > 1.0)
                cs_1=0.027*pow(10.0,-3.23*pow(re_1,-0.92));
              nu_t1 = cs_1*h_e*h_e*norm_S;
            }
          }
      
        rho = rho_s;
        rho_f = rho_0*(1.0-H_rho)+rho_1*H_rho;
        nu_t= nu_t0*(1.0-H_mu)+nu_t1*H_mu;
        nu = nu_0*(1.0-H_mu)+nu_1*H_mu;
        //nu  = nu_0*(1.0-H_mu)+nu_1*H_mu;
        nu += nu_t;
        //mu  = rho_0*nu_0*(1.0-H_mu)+rho_1*nu_1*H_mu;
        mu = rho_0*nu_0*(1.0-H_mu)+rho_1*nu_1*H_mu;

        eddy_viscosity = rho_0*nu_t0*(1.0-H_mu)+rho_1*nu_t1*H_mu;

        // mass (volume accumulation)
        //..hardwired
      
        //u momentum accumulation
        mom_u_acc=u;//trick for non-conservative form
        dmom_u_acc_u=rho;
  
        //v momentum accumulation
        mom_v_acc=v;
        dmom_v_acc_v=rho;
  
        /* //w momentum accumulation */
        /* mom_w_acc=w; */
        /* dmom_w_acc_w=rho*vos; */

        //mass advective flux
        mass_adv[0]=vos*u;
        mass_adv[1]=vos*v;
        /* mass_adv[2]=qw; */
  
        dmass_adv_u[0]=vos;
        dmass_adv_u[1]=0.0;
        /* dmass_adv_u[2]=0.0; */
      
        dmass_adv_v[0]=0.0;
        dmass_adv_v[1]=vos;
        /* dmass_adv_v[2]=0.0; */
      
        /* dmass_adv_w[0]=0.0; */
        /* dmass_adv_w[1]=0.0; */
        /* dmass_adv_w[2]=1.0; */

        //advection switched to non-conservative form but could be used for mesh motion...
        //u momentum advective flux
        mom_u_adv[0]=0.0;
        mom_u_adv[1]=0.0;
        /* mom_u_adv[2]=0.0; */
      
        dmom_u_adv_u[0]=0.0;
        dmom_u_adv_u[1]=0.0;
        /* dmom_u_adv_u[2]=0.0; */
      
        dmom_u_adv_v[0]=0.0;
        dmom_u_adv_v[1]=0.0;
        /* dmom_u_adv_v[2]=0.0; */
      
        /* dmom_u_adv_w[0]=0.0; */
        /* dmom_u_adv_w[1]=0.0; */
        /* dmom_u_adv_w[2]=0.0; */
      
        //v momentum advective_flux
        mom_v_adv[0]=0.0;
        mom_v_adv[1]=0.0;
        /* mom_v_adv[2]=0.0; */
      
        dmom_v_adv_u[0]=0.0;
        dmom_v_adv_u[1]=0.0;
        /* dmom_v_adv_u[2]=0.0; */
      
        /* dmom_v_adv_w[0]=0.0; */
        /* dmom_v_adv_w[1]=0.0; */
        /* dmom_v_adv_w[2]=0.0; */
      
        dmom_v_adv_v[0]=0.0;
        dmom_v_adv_v[1]=0.0;
        /* dmom_v_adv_v[2]=0.0; */
      
        /* //w momentum advective_flux */
        /* mom_w_adv[0]=0.0; */
        /* mom_w_adv[1]=0.0; */
        /* mom_w_adv[2]=0.0; */
      
        /* dmom_w_adv_u[0]=0.0; */
        /* dmom_w_adv_u[1]=0.0; */
        /* dmom_w_adv_u[2]=0.0; */
      
        /* dmom_w_adv_v[0]=0.0; */
        /* dmom_w_adv_v[1]=0.0; */
        /* dmom_w_adv_v[2]=0.0; */
      
        /* dmom_w_adv_w[0]=0.0; */
        /* dmom_w_adv_w[1]=0.0; */
        /* dmom_w_adv_w[2]=0.0; */
      
        //u momentum diffusion tensor
        mom_uu_diff_ten[0] =0.0;
        mom_uu_diff_ten[1] =0.0;
        /* mom_uu_diff_ten[2] = vos*nu; */
  
        mom_uv_diff_ten[0]=0.0;
  
        /* mom_uw_diff_ten[0]=vos*nu; */
  
        //v momentum diffusion tensor
        mom_vv_diff_ten[0] =0.0;
        mom_vv_diff_ten[1] =0.0;
        /* mom_vv_diff_ten[2] = vos*mu; */
  
        mom_vu_diff_ten[0]=0.0;
  
        /* mom_vw_diff_ten[0]=vos*mu; */
  
        /* //w momentum diffusion tensor */
        /* mom_ww_diff_ten[0] = vos*mu; */
        /* mom_ww_diff_ten[1] = vos*mu; */
        /* mom_ww_diff_ten[2] = vos*2.0*mu; */
  
        /* mom_wu_diff_ten[0]=vos*mu; */
  
        /* mom_wv_diff_ten[0]=vos*mu; */
  
        //momentum sources
        norm_n = sqrt(n[0]*n[0]+n[1]*n[1]);//+n[2]*n[2]);
        mom_u_source = -rho*g[0];// - vos*d_mu*sigma*kappa*n[0]/(rho*(norm_n+1.0e-8));
        mom_v_source = -rho*g[1];// - vos*d_mu*sigma*kappa*n[1]/(rho*(norm_n+1.0e-8));
        /* mom_w_source = -vos*g[2];// - vos*d_mu*sigma*kappa*n[2]/(rho*(norm_n+1.0e-8)); */
   
        //u momentum Hamiltonian (pressure)
        mom_u_ham = grad_p[0];
        dmom_u_ham_grad_p[0]=1.0;
        dmom_u_ham_grad_p[1]=0.0;
        /* dmom_u_ham_grad_p[2]=0.0; */
          
        //v momentum Hamiltonian (pressure)
        mom_v_ham = grad_p[1];
        dmom_v_ham_grad_p[0]=0.0;
        dmom_v_ham_grad_p[1]=1.0;
        /* dmom_v_ham_grad_p[2]=0.0; */

        /* //w momentum Hamiltonian (pressure) */
        /* mom_w_ham = vos*grad_p[2]; */
        /* dmom_w_ham_grad_p[0]=0.0; */
        /* dmom_w_ham_grad_p[1]=0.0; */
        /* dmom_w_ham_grad_p[2]=vos/rho; */

        //u momentum Hamiltonian (advection)
        mom_u_ham +=  rho*(uStar*grad_u[0]+vStar*grad_u[1]);
        dmom_u_ham_grad_u[0]= rho*uStar;
        dmom_u_ham_grad_u[1]= rho*vStar;
        /* dmom_u_ham_grad_u[2]=vos*wStar; */
  
        //v momentum Hamiltonian (advection)
        mom_v_ham += rho*(uStar*grad_v[0]+vStar*grad_v[1]);
        dmom_v_ham_grad_v[0]= rho*uStar;
        dmom_v_ham_grad_v[1]= rho*vStar;
        /* dmom_v_ham_grad_v[2]=vos*wStar; */
      
      /* //w momentum Hamiltonian (advection) */
      /* mom_w_ham = vos*(uStar*grad_w[0]+vStar*grad_w[1]+wStar*grad_w[2]); */
      /* dmom_w_ham_grad_w[0]=vos*uStar; */
      /* dmom_w_ham_grad_w[1]=vos*vStar; */
      /* dmom_w_ham_grad_w[2]=vos*wStar; */
    }
    //VRANS specific
    inline
      void updateDarcyForchheimerTerms_Ergun(/* const double linearDragFactor, */
					   /* const double nonlinearDragFactor, */
					   /* const double vos, */
					   /* const double meanGrainSize, */
					   const double alpha,
					   const double beta,
					   const double eps_rho,
					   const double eps_mu,
					   const double rho_0,
					   const double nu_0,
					   const double rho_1,
					   const double nu_1,
					   double nu_t,
					   const double useVF,
					   const double vf,
					   const double phi,
					   const double u,
					   const double v,
					   const double w,
					   const double uStar,
					   const double vStar,
					   const double wStar,
					   const double eps_s,
					   const double vos,
					   const double u_f,
					   const double v_f,
					   const double w_f,
					   const double uStar_f,
					   const double vStar_f,
					   const double wStar_f,
					   double& mom_u_source,
					   double& mom_v_source,
					   double& mom_w_source,
					   double dmom_u_source[nSpace],
					   double dmom_v_source[nSpace],
					   double dmom_w_source[nSpace],
                                           double gradC_x,
					   double gradC_y,
					   double gradC_z)
    {
      double rhoFluid, muFluid,nuFluid,H_mu,uc,duc_du,duc_dv,duc_dw,viscosity,H_s;
      H_mu = (1.0-useVF)*smoothedHeaviside(eps_mu,phi)+useVF*fmin(1.0,fmax(0.0,vf));
      nuFluid  = nu_0*(1.0-H_mu)+nu_1*H_mu;
      rhoFluid  = rho_0*(1.0-H_mu)+rho_1*H_mu;
      muFluid  = rho_0*nu_0*(1.0-H_mu)+rho_1*nu_1*H_mu;
      //gco kinematic viscosity used, in sedclosure betaterm is multiplied by fluidDensity
      viscosity = nuFluid;//mu; gco check
      //vos is sediment fraction in this case - gco check

      uc = sqrt(u*u+v*v*+w*w); 
      duc_du = u/(uc+1.0e-12);
      duc_dv = v/(uc+1.0e-12);
      duc_dw = w/(uc+1.0e-12);
      double solid_velocity[2]={uStar,vStar}, fluid_velocity[2]={uStar_f, vStar_f};
      double new_beta =    closure.betaCoeff(vos,
					     rhoFluid,
					     fluid_velocity,
					     solid_velocity,
					     viscosity)*DRAG_FAC;
      
      //new_beta = 254800.0;//hack fall velocity of 0.1 with no pressure gradient
      double beta2 = 156976.4;//hack, fall velocity of 0.1 with hydrostatic water
      double one_by_vos = 2.0*vos/(vos*vos + fmax(1.0e-8,vos*vos));
        
      //new_beta/=rhoFluid;
      //std::cout<<"total "<<(1.0-phi_s)*new_beta<<std::endl;
      mom_u_source +=  new_beta*((u - uStar_f) + TURB_FORCE_FAC*one_by_vos*nu_t*gradC_x/closure.sigmaC_) + (1.0-DRAG_FAC)*beta2*(u-u_f);

      mom_v_source +=  new_beta*((v - vStar_f) + TURB_FORCE_FAC*one_by_vos*nu_t*gradC_y/closure.sigmaC_) + (1.0-DRAG_FAC)*beta2*(v-v_f);

      /* mom_w_source += new_beta*(w-w_s); */

      dmom_u_source[0] = new_beta + (1.0-DRAG_FAC)*beta2;
      dmom_u_source[1] = 0.0;
      /* dmom_u_source[2] = 0.0; */

      dmom_v_source[0] = 0.0;
      dmom_v_source[1] = new_beta + (1.0-DRAG_FAC)*beta2;
      /*dmom_v_source[2] = 0.0;*/

      /*      dmom_w_source[0] = 0.0;
      dmom_w_source[1] = 0.0;
      dmom_w_source[2] = new_beta;*/
    }


    inline void updatePenaltyForPacking(const double vos,
				   const double u,
				   const double v,
				   const double w,
				   double& mom_u_source,
				   double& mom_v_source,
				   double& mom_w_source,
				   double dmom_u_source[nSpace],
				   double dmom_v_source[nSpace],
				   double dmom_w_source[nSpace])
				   
    {
      double meanPack = (closure.maxFraction_ + closure.frFraction_)/2.;
      double epsPack = (closure.maxFraction_ - closure.frFraction_)/2.;
      double dVos = vos - meanPack;
      double sigma = smoothedHeaviside( epsPack, dVos);
      double packPenalty = 1e6;
      mom_u_source += sigma * packPenalty*u;
      mom_v_source += sigma * packPenalty*v;
      dmom_u_source[0] += sigma * packPenalty;
      dmom_v_source[1] += sigma * packPenalty;

    }  


    
    inline
      void updateFrictionalPressure(const double vos,
                                    const double grad_vos[nSpace],
                                    double& mom_u_source,
                                    double& mom_v_source,
                                    double& mom_w_source)
    {
      double coeff = closure.gradp_friction(vos);
   
      mom_u_source += coeff * grad_vos[0];
      mom_v_source += coeff * grad_vos[1];
      //mom_w_source += coeff * grad_vos[2];

    }  

    inline
            void updateFrictionalStress(const double vos,
                                  const double eps_rho,
                                  const double eps_mu,
                                  const double rho_0,
                                  const double nu_0,
                                  const double rho_1,
                                  const double nu_1,
                                  const double rho_s,
                                  const double useVF,
                                  const double vf,
                                  const double phi,
                                  const double grad_u[nSpace],
                                  const double grad_v[nSpace],
                                  const double grad_w[nSpace], 
                                  double mom_uu_diff_ten[nSpace],
                                  double mom_uv_diff_ten[1],
                                  double mom_uw_diff_ten[1],
                                  double mom_vv_diff_ten[nSpace],
                                  double mom_vu_diff_ten[1],
                                  double mom_vw_diff_ten[1],
                                  double mom_ww_diff_ten[nSpace],
                                  double mom_wu_diff_ten[1],
                                  double mom_wv_diff_ten[1])
    {
      double H_rho = (1.0-useVF)*smoothedHeaviside(eps_rho,phi) + useVF*fmin(1.0,fmax(0.0,vf));
      double H_mu = (1.0-useVF)*smoothedHeaviside(eps_mu,phi) + useVF*fmin(1.0,fmax(0.0,vf));
      double rho_fluid = rho_0*(1.0-H_rho)+rho_1*H_rho;
      double nu_fluid  = nu_0*(1.0-H_mu)+nu_1*H_mu;
      double one_by_vos = 2.0*vos/(vos*vos + fmax(1.0e-8,vos*vos));

      double mu_fr = closure.mu_fr(vos,
                                   grad_u[0], grad_u[1], 0., 
                                   grad_v[0], grad_v[1], 0., 
                                   0., 0. , 0.)*one_by_vos;
      double rho_solid = rho_s;

      mom_uu_diff_ten[0] += 2. * mu_fr * (2./3.); 
      mom_uu_diff_ten[1] += mu_fr;
      /*mom_uu_diff_ten[2] += mu_fr; */

      mom_uv_diff_ten[0] += mu_fr;
      /*mom_uw_diff_ten[0] += mu_fr; */

      mom_vv_diff_ten[0] += mu_fr; 
      mom_vv_diff_ten[1] += 2. * mu_fr * (2./3.) ;
      /*mom_vv_diff_ten[2] += mu_fr; */

      mom_vu_diff_ten[0] += mu_fr;
      /*mom_vw_diff_ten[0] += mu_fr; */

      /*mom_ww_diff_ten[0] += mu_fr;  */
      /*mom_ww_diff_ten[1] += mu_fr; */
      /*mom_ww_diff_ten[2] += 2. * mu_fr * (2./3.) ; */

      /*mom_wu_diff_ten[0] += mu_fr; */
      /*mom_wv_diff_ten[0] += mu_fr; */

    }




      inline void calculateSubgridError_tau(const double &hFactor,
                                            const double &elementDiameter,
                                            const double &dmt,
                                            const double &dm,
                                            const double df[nSpace],
                                            const double &a,
                                            const double &pfac,
                                            double &tau_v,
                                            double &tau_p,
                                            double &cfl)
      {
        double h, oneByAbsdt, density, viscosity, nrm_df;
        h = hFactor * elementDiameter;
        density = dm;
        viscosity = a;
        nrm_df = 0.0;
        for (int I = 0; I < nSpace; I++)
          {nrm_df += df[I] * df[I];}
	nrm_df = sqrt(nrm_df);
	if(density > 1e-8)
	  {
	    cfl = nrm_df / (fabs(h * density)); 
	  }
	else
	  {
	    cfl = nrm_df / fabs(h ); 
	  }
        oneByAbsdt = fabs(dmt);
        tau_v = 1.0 / (4.0 * viscosity / (h * h) + 2.0 * nrm_df / h + oneByAbsdt);
        tau_p = (4.0 * viscosity + 2.0 * nrm_df * h + oneByAbsdt * h * h) / pfac;
      }

      inline void calculateSubgridError_tau(const double &Ct_sge,
                                            const double &Cd_sge,
                                            const double G[nSpace * nSpace],
                                            const double &G_dd_G,
                                            const double &tr_G,
                                            const double &A0,
                                            const double Ai[nSpace],
                                            const double &Kij,
                                            const double &pfac,
                                            double &tau_v,
                                            double &tau_p,
                                            double &q_cfl)
      {
        double v_d_Gv = 0.0;
        for (int I = 0; I < nSpace; I++)
          for (int J = 0; J < nSpace; J++)
            v_d_Gv += Ai[I] * G[I * nSpace + J] * Ai[J];
        tau_v = 1.0 / sqrt(Ct_sge * A0 * A0 + v_d_Gv + Cd_sge * Kij * Kij * G_dd_G + 1.0e-12);
        tau_p = 1.0 / (pfac * tr_G * tau_v);
      }

      inline void calculateSubgridError_tauRes(const double &tau_p,
                                               const double &tau_v,
                                               const double &pdeResidualP,
                                               const double &pdeResidualU,
                                               const double &pdeResidualV,
                                               const double &pdeResidualW,
                                               double &subgridErrorP,
                                               double &subgridErrorU,
                                               double &subgridErrorV,
                                               double &subgridErrorW)
      {
        /* GLS pressure */
        subgridErrorP = -tau_p * pdeResidualP;
        /* GLS momentum */
        subgridErrorU = -tau_v * pdeResidualU;
        subgridErrorV = -tau_v * pdeResidualV;
        /* subgridErrorW = -tau_v*pdeResidualW; */
      }

      inline void calculateSubgridErrorDerivatives_tauRes(const double &tau_p,
                                                          const double &tau_v,
                                                          const double dpdeResidualP_du[nDOF_trial_element],
                                                          const double dpdeResidualP_dv[nDOF_trial_element],
                                                          const double dpdeResidualP_dw[nDOF_trial_element],
                                                          const double dpdeResidualU_dp[nDOF_trial_element],
                                                          const double dpdeResidualU_du[nDOF_trial_element],
                                                          const double dpdeResidualV_dp[nDOF_trial_element],
                                                          const double dpdeResidualV_dv[nDOF_trial_element],
                                                          const double dpdeResidualW_dp[nDOF_trial_element],
                                                          const double dpdeResidualW_dw[nDOF_trial_element],
                                                          double dsubgridErrorP_du[nDOF_trial_element],
                                                          double dsubgridErrorP_dv[nDOF_trial_element],
                                                          double dsubgridErrorP_dw[nDOF_trial_element],
                                                          double dsubgridErrorU_dp[nDOF_trial_element],
                                                          double dsubgridErrorU_du[nDOF_trial_element],
                                                          double dsubgridErrorV_dp[nDOF_trial_element],
                                                          double dsubgridErrorV_dv[nDOF_trial_element],
                                                          double dsubgridErrorW_dp[nDOF_trial_element],
                                                          double dsubgridErrorW_dw[nDOF_trial_element])
      {
        for (int j = 0; j < nDOF_trial_element; j++)
          {
            /* GLS pressure */
            dsubgridErrorP_du[j] = -tau_p * dpdeResidualP_du[j];
            dsubgridErrorP_dv[j] = -tau_p * dpdeResidualP_dv[j];
            /* dsubgridErrorP_dw[j] = -tau_p*dpdeResidualP_dw[j]; */
            /* GLS  momentum*/
            /* u */
            dsubgridErrorU_dp[j] = -tau_v * dpdeResidualU_dp[j];
            dsubgridErrorU_du[j] = -tau_v * dpdeResidualU_du[j];
            /* v */
            dsubgridErrorV_dp[j] = -tau_v * dpdeResidualV_dp[j];
            dsubgridErrorV_dv[j] = -tau_v * dpdeResidualV_dv[j];
            /* /\* w *\/ */
            /* dsubgridErrorW_dp[j] = -tau_v*dpdeResidualW_dp[j]; */
            /* dsubgridErrorW_dw[j] = -tau_v*dpdeResidualW_dw[j]; */
          }
      }

      inline
        void exteriorNumericalAdvectiveFlux(const int& isDOFBoundary_p,
                                            const int& isDOFBoundary_u,
                                            const int& isDOFBoundary_v,
                                            const int& isDOFBoundary_w,
                                            const int& isFluxBoundary_p,
                                            const int& isFluxBoundary_u,
                                            const int& isFluxBoundary_v,
                                            const int& isFluxBoundary_w,
                                            const double& oneByRho,
                                            const double& bc_oneByRho,
                                            const double n[nSpace],
                                            const double& vos,
                                            const double& bc_p,
                                            const double& bc_u,
                                            const double& bc_v,
                                            const double& bc_w,
                                            const double bc_f_mass[nSpace],
                                            const double bc_f_umom[nSpace],
                                            const double bc_f_vmom[nSpace],
                                            const double bc_f_wmom[nSpace],
                                            const double& bc_flux_mass,
                                            const double& bc_flux_umom,
                                            const double& bc_flux_vmom,
                                            const double& bc_flux_wmom,
                                            const double& p,
                                            const double& u,
                                            const double& v,
                                            const double& w,
                                            const double f_mass[nSpace],
                                            const double f_umom[nSpace],
                                            const double f_vmom[nSpace],
                                            const double f_wmom[nSpace],
                                            const double df_mass_du[nSpace],
                                            const double df_mass_dv[nSpace],
                                            const double df_mass_dw[nSpace],
                                            const double df_umom_dp[nSpace],
                                            const double df_umom_du[nSpace],
                                            const double df_umom_dv[nSpace],
                                            const double df_umom_dw[nSpace],
                                            const double df_vmom_dp[nSpace],
                                            const double df_vmom_du[nSpace],
                                            const double df_vmom_dv[nSpace],
                                            const double df_vmom_dw[nSpace],
                                            const double df_wmom_dp[nSpace],
                                            const double df_wmom_du[nSpace],
                                            const double df_wmom_dv[nSpace],
                                            const double df_wmom_dw[nSpace],
                                            double& flux_mass,
                                            double& flux_umom,
                                            double& flux_vmom,
                                            double& flux_wmom,
                                            double* velocity_star,
                                            double* velocity)
      {
        double flowSpeedNormal;
        flux_mass = 0.0;
        flux_umom = 0.0;
        flux_vmom = 0.0;
        /* flux_wmom = 0.0; */
        flowSpeedNormal=vos*(n[0]*velocity_star[0] +
                             n[1]*velocity_star[1]);
        velocity[0] = u;
        velocity[1] = v;
        /* velocity[2] = w; */
        //cek todo, switch back to conservative form weak BC's
        if (isDOFBoundary_u != 1)
          {
            flux_mass += n[0]*f_mass[0];
          }
        else
          {
            flux_mass += n[0]*f_mass[0];
            if (flowSpeedNormal < 0.0)
              {
                flux_umom+=flowSpeedNormal*(bc_u - u);
                velocity[0] = bc_u;
              }
          }
        if (isDOFBoundary_v != 1)
          {
            flux_mass+=n[1]*f_mass[1];
          }
        else
          {
            flux_mass+=n[1]*f_mass[1];
            if (flowSpeedNormal < 0.0)
              {
                flux_vmom+=flowSpeedNormal*(bc_v - v);
                velocity[1] = bc_v;
              }
          }
        /* if (isDOFBoundary_w != 1) */
        /*   { */
        /*     flux_mass+=n[2]*f_mass[2]; */
        /*   } */
        /* else */
        /*   { */
        /*     flux_mass +=n[2]*f_mass[2]; */
        /*     if (flowSpeedNormal < 0.0) */
        /*       { */
        /*         flux_wmom+=flowSpeedNormal*(bc_w - w); */
        /*       } */
        /*   } */
        /* if (isDOFBoundary_w != 1) */
        /*   { */
        /*     flux_mass+=n[2]*f_mass[2]; */
        /*   } */
        /* else */
        /*   { */
        /*     flux_mass +=n[2]*f_mass[2]; */
        /*     if (flowSpeedNormal < 0.0) */
        /*       flux_wmom+=bc_speed*(bc_w - w); */
        /*   } */
	
        if (isFluxBoundary_u == 1)
          {
            flux_umom = bc_flux_umom;
            velocity[0] = bc_flux_umom;
          }
        if (isFluxBoundary_v == 1)
          {
            flux_vmom = bc_flux_vmom;
            velocity[1] = bc_flux_umom;
          }
        /* if (isFluxBoundary_w == 1) */
        /*   { */
        /*     flux_wmom = bc_flux_wmom; */
        /*   } */
      }

      inline
        void exteriorNumericalAdvectiveFluxDerivatives(const int& isDOFBoundary_p,
                                                       const int& isDOFBoundary_u,
                                                       const int& isDOFBoundary_v,
                                                       const int& isDOFBoundary_w,
                                                       const int& isFluxBoundary_p,
                                                       const int& isFluxBoundary_u,
                                                       const int& isFluxBoundary_v,
                                                       const int& isFluxBoundary_w,
                                                       const double& oneByRho,
                                                       const double n[nSpace],
                                                       const double& vos,
                                                       const double& bc_p,
                                                       const double& bc_u,
                                                       const double& bc_v,
                                                       const double& bc_w,
                                                       const double bc_f_mass[nSpace],
                                                       const double bc_f_umom[nSpace],
                                                       const double bc_f_vmom[nSpace],
                                                       const double bc_f_wmom[nSpace],
                                                       const double& bc_flux_mass,
                                                       const double& bc_flux_umom,
                                                       const double& bc_flux_vmom,
                                                       const double& bc_flux_wmom,
                                                       const double& p,
                                                       const double& u,
                                                       const double& v,
                                                       const double& w,
                                                       const double f_mass[nSpace],
                                                       const double f_umom[nSpace],
                                                       const double f_vmom[nSpace],
                                                       const double f_wmom[nSpace],
                                                       const double df_mass_du[nSpace],
                                                       const double df_mass_dv[nSpace],
                                                       const double df_mass_dw[nSpace],
                                                       const double df_umom_dp[nSpace],
                                                       const double df_umom_du[nSpace],
                                                       const double df_umom_dv[nSpace],
                                                       const double df_umom_dw[nSpace],
                                                       const double df_vmom_dp[nSpace],
                                                       const double df_vmom_du[nSpace],
                                                       const double df_vmom_dv[nSpace],
                                                       const double df_vmom_dw[nSpace],
                                                       const double df_wmom_dp[nSpace],
                                                       const double df_wmom_du[nSpace],
                                                       const double df_wmom_dv[nSpace],
                                                       const double df_wmom_dw[nSpace],
                                                       double& dflux_mass_du,
                                                       double& dflux_mass_dv,
                                                       double& dflux_mass_dw,
                                                       double& dflux_umom_dp,
                                                       double& dflux_umom_du,
                                                       double& dflux_umom_dv,
                                                       double& dflux_umom_dw,
                                                       double& dflux_vmom_dp,
                                                       double& dflux_vmom_du,
                                                       double& dflux_vmom_dv,
                                                       double& dflux_vmom_dw,
                                                       double& dflux_wmom_dp,
                                                       double& dflux_wmom_du,
                                                       double& dflux_wmom_dv,
                                                       double& dflux_wmom_dw,
                                                       double* velocity_star)
      {
        double flowSpeedNormal;
        dflux_mass_du = 0.0;
        dflux_mass_dv = 0.0;
        /* dflux_mass_dw = 0.0; */

        dflux_umom_dp = 0.0;
        dflux_umom_du = 0.0;
        dflux_umom_dv = 0.0;
        /* dflux_umom_dw = 0.0; */
        dflux_vmom_dp = 0.0;
        dflux_vmom_du = 0.0;
        dflux_vmom_dv = 0.0;
        /* dflux_vmom_dw = 0.0; */


        dflux_wmom_dp = 0.0;
        dflux_wmom_du = 0.0;
        dflux_wmom_dv = 0.0;
        /* dflux_wmom_dw = 0.0; */
        flowSpeedNormal=vos*(n[0]*velocity_star[0] +
                             n[1]*velocity_star[1]);
        if (isDOFBoundary_u != 1)
          {
            dflux_mass_du += n[0]*df_mass_du[0];
          }
        else
          {
            dflux_mass_du += n[0]*df_mass_du[0];
            if (flowSpeedNormal < 0.0)
              dflux_umom_du -= flowSpeedNormal;
          }
        if (isDOFBoundary_v != 1)
          {
            dflux_mass_dv += n[1]*df_mass_dv[1];
          }
        else
          {
            dflux_mass_dv += n[1]*df_mass_dv[1];
            if (flowSpeedNormal < 0.0)
              dflux_vmom_dv -= flowSpeedNormal;
          }
        /* if (isDOFBoundary_w != 1) */
        /*   { */
        /*     dflux_mass_dw+=n[2]*df_mass_dw[2]; */
        /*   } */
        /* else */
        /*   { */
        /*     dflux_mass_dw += n[2]*df_mass_dw[2]; */
        /*     if (flowSpeedNormal < 0.0) */
        /*       dflux_wmom_dw -= flowSpeedNormal; */
        /*   } */
        /* if (isDOFBoundary_w != 1) */
        /*   { */
        /*     dflux_mass_dw+=n[2]*df_mass_dw[2]; */
        /*   } */
        /* else */
        /*   { */
        /*     dflux_mass_dw += n[2]*df_mass_dw[2]; */
        /*     if (flowSpeedNormal < 0.0) */
        /*       dflux_wmom_dw += bc_speed; */
        /*   } */
        /* if (isDOFBoundary_p == 1) */
        /*   { */
        /*     dflux_umom_dp= -n[0]*oneByRho; */
        /*     dflux_vmom_dp= -n[1]*oneByRho; */
        /*     /\* dflux_wmom_dp= -n[2]*oneByRho; *\/ */
        /*   } */
        /* if (isFluxBoundary_p == 1) */
        /*   { */
        /*     dflux_mass_du = 0.0; */
        /*     dflux_mass_dv = 0.0; */
        /*     /\* dflux_mass_dw = 0.0; *\/ */
        /*   } */
        if (isFluxBoundary_u == 1)
          {
            dflux_umom_dp = 0.0;
            dflux_umom_du = 0.0;
            dflux_umom_dv = 0.0;
            /* dflux_umom_dw = 0.0; */
          }
        if (isFluxBoundary_v == 1)
          {
            dflux_vmom_dp = 0.0;
            dflux_vmom_du = 0.0;
            dflux_vmom_dv = 0.0;
            /* dflux_vmom_dw = 0.0; */
          }
        /* if (isFluxBoundary_w == 1) */
        /*      { */
        /*        dflux_wmom_dp = 0.0; */
        /*        dflux_wmom_du = 0.0; */
        /*        dflux_wmom_dv = 0.0; */
        /*        dflux_wmom_dw = 0.0; */
        /*      } */
      }

      inline
        void exteriorNumericalDiffusiveFlux(const double& eps,
                                            const double& phi,
                                            int* rowptr,
                                            int* colind,
                                            const int& isDOFBoundary,
                                            const int& isFluxBoundary,
                                            const double n[nSpace],
                                            double* bc_a,
                                            const double& bc_u,
                                            const double& bc_flux,
                                            double* a,
                                            const double grad_potential[nSpace],
                                            const double& u,
                                            const double& penalty,
                                            double& flux)
      {
        double diffusiveVelocityComponent_I,penaltyFlux,max_a;
        if(isFluxBoundary == 1)
          {
            flux = bc_flux;
          }
        else if(isDOFBoundary == 1)
          {
            flux = 0.0;
            max_a=0.0;
            for(int I=0;I<nSpace;I++)
              {
                diffusiveVelocityComponent_I=0.0;
                for(int m=rowptr[I];m<rowptr[I+1];m++)
                  {
                    diffusiveVelocityComponent_I -= a[m]*grad_potential[colind[m]];
                    max_a = fmax(max_a,a[m]);
                  }
                flux+= diffusiveVelocityComponent_I*n[I];
              }
            penaltyFlux = max_a*penalty*(u-bc_u);
            flux += penaltyFlux;
            //contact line slip
            //flux*=(smoothedDirac(eps,0) - smoothedDirac(eps,phi))/smoothedDirac(eps,0);
          }
        else
          {
            //std::cerr<<"warning, diffusion term with no boundary condition set, setting diffusive flux to 0.0"<<std::endl;
            flux = 0.0;
          }
      }

      inline
        double ExteriorNumericalDiffusiveFluxJacobian(const double& eps,
                                                      const double& phi,
                                                      int* rowptr,
                                                      int* colind,
                                                      const int& isDOFBoundary,
                                                      const int& isFluxBoundary,
                                                      const double n[nSpace],
                                                      double* a,
                                                      const double& v,
                                                      const double grad_v[nSpace],
                                                      const double& penalty)
      {
        double dvel_I,tmp=0.0,max_a=0.0;
        if(isFluxBoundary==0 && isDOFBoundary==1)
          {
            for(int I=0;I<nSpace;I++)
              {
                dvel_I=0.0;
                for(int m=rowptr[I];m<rowptr[I+1];m++)
                  {
                    dvel_I -= a[m]*grad_v[colind[m]];
                    max_a = fmax(max_a,a[m]);
                  }
                tmp += dvel_I*n[I];
              }
            tmp +=max_a*penalty*v;
            //contact line slip
            //tmp*=(smoothedDirac(eps,0) - smoothedDirac(eps,phi))/smoothedDirac(eps,0);
          }
        return tmp;
      }

      void calculateResidual(//element
                             double* mesh_trial_ref,
                             double* mesh_grad_trial_ref,
                             double* mesh_dof,
                             double* mesh_velocity_dof,
                             double MOVING_DOMAIN,
                             double PSTAB,
                             int* mesh_l2g,
                             double* dV_ref,
                             double* p_trial_ref,
                             double* p_grad_trial_ref,
                             double* p_test_ref,
                             double* p_grad_test_ref,
                             double* q_p,
                             double* q_grad_p,
                             double* ebqe_p,
                             double* ebqe_grad_p,
                             double* vel_trial_ref,
                             double* vel_grad_trial_ref,
                             double* vel_test_ref,
                             double* vel_grad_test_ref,
                             //element boundary
                             double* mesh_trial_trace_ref,
                             double* mesh_grad_trial_trace_ref,
                             double* dS_ref,
                             double* p_trial_trace_ref,
                             double* p_grad_trial_trace_ref,
                             double* p_test_trace_ref,
                             double* p_grad_test_trace_ref,
                             double* vel_trial_trace_ref,
                             double* vel_grad_trial_trace_ref,
                             double* vel_test_trace_ref,
                             double* vel_grad_test_trace_ref,                                    
                             double* normal_ref,
                             double* boundaryJac_ref,
                             //physics
                             double eb_adjoint_sigma,
                             double* elementDiameter,
                             double* nodeDiametersArray,
                             double hFactor,
                             int nElements_global,
                             int nElementBoundaries_owned,
                             double useRBLES,
                             double useMetrics, 
                             double alphaBDF,
                             double epsFact_rho,
                             double epsFact_mu, 
                             double sigma,
                             double rho_0,
                             double nu_0,
                             double rho_1,
                             double nu_1,
                             double rho_s,
                             double smagorinskyConstant,
                             int turbulenceClosureModel,
                             double Ct_sge,
                             double Cd_sge,
                             double C_dc,
                             double C_b,
                             //VRANS
                             const double* eps_solid,
                             const double* q_velocity_fluid,
                             const double* q_velocityStar_fluid,
                             const double* q_vos,//sed fraction - gco check
                             const double* q_dvos_dt,
                             const double* q_grad_vos,
                             const double* q_dragAlpha,
                             const double* q_dragBeta,
                             const double* q_mass_source,
                             const double* q_turb_var_0,
                             const double* q_turb_var_1,
                             const double* q_turb_var_grad_0,
                             double * q_eddy_viscosity,
                             //
                             int* p_l2g, 
                             int* vel_l2g, 
                             double* p_dof, 
                             double* u_dof, 
                             double* v_dof, 
                             double* w_dof,
                             double* g,
                             const double useVF,
                             double* vf,
                             double* phi,
                             double* normal_phi,
                             double* kappa_phi,
                             double* q_mom_u_acc,
                             double* q_mom_v_acc,
                             double* q_mom_w_acc,
                             double* q_mass_adv,
                             double* q_mom_u_acc_beta_bdf, double* q_mom_v_acc_beta_bdf, double* q_mom_w_acc_beta_bdf,
                             double* q_dV,
                             double* q_dV_last,
                             double* q_velocity_sge,
                             double* ebqe_velocity_star,
                             double* q_cfl,
                             double* q_numDiff_u, double* q_numDiff_v, double* q_numDiff_w,
                             double* q_numDiff_u_last, double* q_numDiff_v_last, double* q_numDiff_w_last,
                             int* sdInfo_u_u_rowptr,int* sdInfo_u_u_colind,                           
                             int* sdInfo_u_v_rowptr,int* sdInfo_u_v_colind,
                             int* sdInfo_u_w_rowptr,int* sdInfo_u_w_colind,
                             int* sdInfo_v_v_rowptr,int* sdInfo_v_v_colind,
                             int* sdInfo_v_u_rowptr,int* sdInfo_v_u_colind,
                             int* sdInfo_v_w_rowptr,int* sdInfo_v_w_colind,
                             int* sdInfo_w_w_rowptr,int* sdInfo_w_w_colind,
                             int* sdInfo_w_u_rowptr,int* sdInfo_w_u_colind,
                             int* sdInfo_w_v_rowptr,int* sdInfo_w_v_colind,
                             int offset_p, int offset_u, int offset_v, int offset_w, 
                             int stride_p, int stride_u, int stride_v, int stride_w, 
                             double* globalResidual,
                             int nExteriorElementBoundaries_global,
                             int* exteriorElementBoundariesArray,
                             int* elementBoundaryElementsArray,
                             int* elementBoundaryLocalElementBoundariesArray,
                             double* ebqe_vf_ext,
                             double* bc_ebqe_vf_ext,
                             double* ebqe_phi_ext,
                             double* bc_ebqe_phi_ext,
                             double* ebqe_normal_phi_ext,
                             double* ebqe_kappa_phi_ext,
                             //VRANS
                             const double* ebqe_vos_ext,//sed fraction - gco check
                             const double* ebqe_turb_var_0,
                             const double* ebqe_turb_var_1,
                             //VRANS end
                             int* isDOFBoundary_p,
                             int* isDOFBoundary_u,
                             int* isDOFBoundary_v,
                             int* isDOFBoundary_w,
                             int* isAdvectiveFluxBoundary_p,
                             int* isAdvectiveFluxBoundary_u,
                             int* isAdvectiveFluxBoundary_v,
                             int* isAdvectiveFluxBoundary_w,
                             int* isDiffusiveFluxBoundary_u,
                             int* isDiffusiveFluxBoundary_v,
                             int* isDiffusiveFluxBoundary_w,
                             double* ebqe_bc_p_ext,
                             double* ebqe_bc_flux_mass_ext,
                             double* ebqe_bc_flux_mom_u_adv_ext,
                             double* ebqe_bc_flux_mom_v_adv_ext,
                             double* ebqe_bc_flux_mom_w_adv_ext,
                             double* ebqe_bc_u_ext,
                             double* ebqe_bc_flux_u_diff_ext,
                             double* ebqe_penalty_ext,
                             double* ebqe_bc_v_ext,
                             double* ebqe_bc_flux_v_diff_ext,
                             double* ebqe_bc_w_ext,
                             double* ebqe_bc_flux_w_diff_ext,
                             double* q_x,
                             double* q_velocity,
                             double* ebqe_velocity,
                             double* flux,
                             double* elementResidual_p_save,
                             int* elementFlags,
                             int* boundaryFlags,
                             double* barycenters,
                             double* wettedAreas,
                             double* netForces_p,
                             double* netForces_v,
                             double* netMoments,
                             double* ncDrag)
      {
        //
        //loop over elements to compute volume integrals and load them into element and global residual
        //
        double mesh_volume_conservation=0.0,
          mesh_volume_conservation_weak=0.0,
          mesh_volume_conservation_err_max=0.0,
          mesh_volume_conservation_err_max_weak=0.0;
        double globalConservationError=0.0;
        for(int eN=0;eN<nElements_global;eN++)
          {
            //declare local storage for element residual and initialize
            register double elementResidual_p[nDOF_test_element],elementResidual_mesh[nDOF_test_element],
              elementResidual_u[nDOF_test_element],
              elementResidual_v[nDOF_test_element],
              mom_u_source_i[nDOF_test_element],
              mom_v_source_i[nDOF_test_element],
              //elementResidual_w[nDOF_test_element],
              eps_rho,eps_mu;
            const double* elementResidual_w(NULL);
            double mesh_volume_conservation_element=0.0,
              mesh_volume_conservation_element_weak=0.0;
            for (int i=0;i<nDOF_test_element;i++)
              {
                int eN_i = eN*nDOF_test_element+i;
                elementResidual_p_save[eN_i]=0.0;
                elementResidual_mesh[i]=0.0;
                elementResidual_p[i]=0.0;
                elementResidual_u[i]=0.0;
                elementResidual_v[i]=0.0;
                mom_u_source_i[i]=0.0;
                mom_v_source_i[i]=0.0;
                /* elementResidual_w[i]=0.0; */
              }//i
            //
            //loop over quadrature points and compute integrands
            //
            for(int k=0;k<nQuadraturePoints_element;k++)
              {
                //compute indices and declare local storage
                register int eN_k = eN*nQuadraturePoints_element+k,
                  eN_k_nSpace = eN_k*nSpace,
                  eN_k_3d     = eN_k*3,
                  eN_nDOF_trial_element = eN*nDOF_trial_element;
                register double p=0.0,u=0.0,v=0.0,w=0.0,
                  one_by_vos=0.0,
                  grad_p[nSpace],grad_u[nSpace],grad_v[nSpace],grad_w[nSpace],grad_vos[nSpace],
                  mom_u_acc=0.0,
                  dmom_u_acc_u=0.0,
                  mom_v_acc=0.0,
                  dmom_v_acc_v=0.0,
                  mom_w_acc=0.0,
                  dmom_w_acc_w=0.0,
                  mass_adv[nSpace],
                  dmass_adv_u[nSpace],
                  dmass_adv_v[nSpace],
                  dmass_adv_w[nSpace],
                  mom_u_adv[nSpace],
                  dmom_u_adv_u[nSpace],
                  dmom_u_adv_v[nSpace],
                  dmom_u_adv_w[nSpace],
                  mom_v_adv[nSpace],
                  dmom_v_adv_u[nSpace],
                  dmom_v_adv_v[nSpace],
                  dmom_v_adv_w[nSpace],
                  mom_w_adv[nSpace],
                  dmom_w_adv_u[nSpace],
                  dmom_w_adv_v[nSpace],
                  dmom_w_adv_w[nSpace],
                  mom_uu_diff_ten[nSpace],
                  mom_vv_diff_ten[nSpace],
                  mom_ww_diff_ten[nSpace],
                  mom_uv_diff_ten[1],
                  mom_uw_diff_ten[1],
                  mom_vu_diff_ten[1],
                  mom_vw_diff_ten[1],
                  mom_wu_diff_ten[1],
                  mom_wv_diff_ten[1],
                  mom_u_source=0.0,
                  mom_v_source=0.0,
                  mom_w_source=0.0,
                  mom_u_ham=0.0,
                  dmom_u_ham_grad_p[nSpace],
                  dmom_u_ham_grad_u[nSpace],
                  mom_v_ham=0.0,
                  dmom_v_ham_grad_p[nSpace],
                  dmom_v_ham_grad_v[nSpace],
                  mom_w_ham=0.0,
                  dmom_w_ham_grad_p[nSpace],
                  dmom_w_ham_grad_w[nSpace],
                  mom_u_acc_t=0.0,
                  dmom_u_acc_u_t=0.0,
                  mom_v_acc_t=0.0,
                  dmom_v_acc_v_t=0.0,
                  mom_w_acc_t=0.0,
                  dmom_w_acc_w_t=0.0,
                  pdeResidual_p=0.0,
                  pdeResidual_u=0.0,
                  pdeResidual_v=0.0,
                  pdeResidual_w=0.0,
                  Lstar_u_p[nDOF_test_element],
                  Lstar_v_p[nDOF_test_element],
                  Lstar_w_p[nDOF_test_element],
                  Lstar_u_u[nDOF_test_element],
                  Lstar_v_v[nDOF_test_element],
                  Lstar_w_w[nDOF_test_element],
                  Lstar_p_u[nDOF_test_element],
                  Lstar_p_v[nDOF_test_element],
                  Lstar_p_w[nDOF_test_element],
                  subgridError_p=0.0,
                  subgridError_u=0.0,
                  subgridError_v=0.0,
                  subgridError_w=0.0,
                  tau_p=0.0,tau_p0=0.0,tau_p1=0.0,
                  tau_v=0.0,tau_v0=0.0,tau_v1=0.0,
                  jac[nSpace*nSpace],
                  jacDet,
                  jacInv[nSpace*nSpace],
                  p_grad_trial[nDOF_trial_element*nSpace],vel_grad_trial[nDOF_trial_element*nSpace],
                  p_test_dV[nDOF_trial_element],vel_test_dV[nDOF_trial_element],
                  p_grad_test_dV[nDOF_test_element*nSpace],vel_grad_test_dV[nDOF_test_element*nSpace],
                  dV,x,y,z,xt,yt,zt,
                  //
                  vos,
                  //meanGrainSize,
                  mass_source,
                  dmom_u_source[nSpace],
                  dmom_v_source[nSpace],
                  dmom_w_source[nSpace],
                  //
                  G[nSpace*nSpace],G_dd_G,tr_G,norm_Rv,h_phi, dmom_adv_star[nSpace],dmom_adv_sge[nSpace];
                //get jacobian, etc for mapping reference element
                ck.calculateMapping_element(eN,
                                            k,
                                            mesh_dof,
                                            mesh_l2g,
                                            mesh_trial_ref,
                                            mesh_grad_trial_ref,
                                            jac,
                                            jacDet,
                                            jacInv,
                                            x,y,z);
                ck.calculateH_element(eN,
                                      k,
                                      nodeDiametersArray,
                                      mesh_l2g,
                                      mesh_trial_ref,
                                      h_phi);
                ck.calculateMappingVelocity_element(eN,
                                                    k,
                                                    mesh_velocity_dof,
                                                    mesh_l2g,
                                                    mesh_trial_ref,
                                                    xt,yt,zt);
                //xt=0.0;yt=0.0;zt=0.0;
                //std::cout<<"xt "<<xt<<'\t'<<yt<<'\t'<<zt<<std::endl;
                //get the physical integration weight
                dV = fabs(jacDet)*dV_ref[k];
                ck.calculateG(jacInv,G,G_dd_G,tr_G);
                //ck.calculateGScale(G,&normal_phi[eN_k_nSpace],h_phi);
              
                eps_rho = epsFact_rho*(useMetrics*h_phi+(1.0-useMetrics)*elementDiameter[eN]);
                eps_mu  = epsFact_mu *(useMetrics*h_phi+(1.0-useMetrics)*elementDiameter[eN]);
             
                //get the trial function gradients
                /* ck.gradTrialFromRef(&p_grad_trial_ref[k*nDOF_trial_element*nSpace],jacInv,p_grad_trial); */
                ck.gradTrialFromRef(&vel_grad_trial_ref[k*nDOF_trial_element*nSpace],jacInv,vel_grad_trial);
                //get the solution
                /* ck.valFromDOF(p_dof,&p_l2g[eN_nDOF_trial_element],&p_trial_ref[k*nDOF_trial_element],p); */
                p = q_p[eN_k];
                ck.valFromDOF(u_dof,&vel_l2g[eN_nDOF_trial_element],&vel_trial_ref[k*nDOF_trial_element],u);
                ck.valFromDOF(v_dof,&vel_l2g[eN_nDOF_trial_element],&vel_trial_ref[k*nDOF_trial_element],v);
                /* ck.valFromDOF(w_dof,&vel_l2g[eN_nDOF_trial_element],&vel_trial_ref[k*nDOF_trial_element],w); */
                //get the solution gradients
                /* ck.gradFromDOF(p_dof,&p_l2g[eN_nDOF_trial_element],p_grad_trial,grad_p); */
                for (int I=0;I<nSpace;I++)
                  grad_p[I] = q_grad_p[eN_k_nSpace + I];
                for (int I=0;I<nSpace;I++)
                  grad_vos[I] = q_grad_vos[eN_k_nSpace + I];                         
                ck.gradFromDOF(u_dof,&vel_l2g[eN_nDOF_trial_element],vel_grad_trial,grad_u);
                ck.gradFromDOF(v_dof,&vel_l2g[eN_nDOF_trial_element],vel_grad_trial,grad_v);
                /* ck.gradFromDOF(w_dof,&vel_l2g[eN_nDOF_trial_element],vel_grad_trial,grad_w); */
                //VRANS
                vos      = q_vos[eN_k];//sed fraction - gco check
                one_by_vos = 2.0*vos/(vos*vos + fmax(1.0e-8,vos*vos));
                //precalculate test function products with integration weights
                for (int j=0;j<nDOF_trial_element;j++)
                  {
                    /* p_test_dV[j] = p_test_ref[k*nDOF_trial_element+j]*dV; */
                    vel_test_dV[j] = vel_test_ref[k*nDOF_trial_element+j]*dV;
                    for (int I=0;I<nSpace;I++)
                      {
                        /* p_grad_test_dV[j*nSpace+I]   = p_grad_trial[j*nSpace+I]*dV;//cek warning won't work for Petrov-Galerkin */
                        vel_grad_test_dV[j*nSpace+I] = vel_grad_trial[j*nSpace+I]*dV;//cek warning won't work for Petrov-Galerkin
                      }
                  }
                //cek hack
                double div_mesh_velocity=0.0;
                int NDOF_MESH_TRIAL_ELEMENT=3;
                for (int j=0;j<NDOF_MESH_TRIAL_ELEMENT;j++)
                  {
                    int eN_j=eN*NDOF_MESH_TRIAL_ELEMENT+j;
                    div_mesh_velocity +=
                      mesh_velocity_dof[mesh_l2g[eN_j]*3+0]*vel_grad_trial[j*nSpace+0] +
                      mesh_velocity_dof[mesh_l2g[eN_j]*3+1]*vel_grad_trial[j*nSpace+1];
                  }
                mesh_volume_conservation_element += (alphaBDF*(dV-q_dV_last[eN_k])/dV - div_mesh_velocity)*dV;
                div_mesh_velocity = DM3*div_mesh_velocity + (1.0-DM3)*alphaBDF*(dV-q_dV_last[eN_k])/dV;

                //meanGrainSize = q_meanGrain[eN_k]; 
                //
                q_x[eN_k_3d+0]=x;
                q_x[eN_k_3d+1]=y;
                /* q_x[eN_k_3d+2]=z; */
                /* // */
                //calculate pde coefficients at quadrature points
                //
                evaluateCoefficients(eps_rho,
                                     eps_mu,
                                     sigma,
                                     rho_0,
                                     nu_0,
                                     rho_1,
                                     nu_1,
                                     rho_s,
                                     elementDiameter[eN],
                                     smagorinskyConstant,
                                     turbulenceClosureModel,
                                     g,
                                     useVF,
                                     vf[eN_k],
                                     phi[eN_k],
                                     &normal_phi[eN_k_nSpace],
                                     kappa_phi[eN_k],
                                     //VRANS
                                     vos,
                                     //
                                     p,
                                     grad_p,
                                     grad_u,
                                     grad_v,
                                     grad_w,
                                     u,
                                     v,
                                     w,
                                     u,
                                     v,
                                     w,
                                     q_velocity_sge[eN_k_nSpace+0],
                                     q_velocity_sge[eN_k_nSpace+1],
                                     q_velocity_sge[eN_k_nSpace+1],//hack, shouldn't  be used
                                     q_eddy_viscosity[eN_k],
                                     mom_u_acc,
                                     dmom_u_acc_u,
                                     mom_v_acc,
                                     dmom_v_acc_v,
                                     mom_w_acc,
                                     dmom_w_acc_w,
                                     mass_adv,
                                     dmass_adv_u,
                                     dmass_adv_v,
                                     dmass_adv_w,
                                     mom_u_adv,
                                     dmom_u_adv_u,
                                     dmom_u_adv_v,
                                     dmom_u_adv_w,
                                     mom_v_adv,
                                     dmom_v_adv_u,
                                     dmom_v_adv_v,
                                     dmom_v_adv_w,
                                     mom_w_adv,
                                     dmom_w_adv_u,
                                     dmom_w_adv_v,
                                     dmom_w_adv_w,
                                     mom_uu_diff_ten,
                                     mom_vv_diff_ten,
                                     mom_ww_diff_ten,
                                     mom_uv_diff_ten,
                                     mom_uw_diff_ten,
                                     mom_vu_diff_ten,
                                     mom_vw_diff_ten,
                                     mom_wu_diff_ten,
                                     mom_wv_diff_ten,
                                     mom_u_source,
                                     mom_v_source,
                                     mom_w_source,
                                     mom_u_ham,
                                     dmom_u_ham_grad_p,
                                     dmom_u_ham_grad_u,
                                     mom_v_ham,
                                     dmom_v_ham_grad_p,
                                     dmom_v_ham_grad_v,
                                     mom_w_ham,
                                     dmom_w_ham_grad_p,          
                                     dmom_w_ham_grad_w);          
                //VRANS
                mass_source = q_mass_source[eN_k];
                for (int I=0;I<nSpace;I++)
                  {
                    dmom_u_source[I] = 0.0;
                    dmom_v_source[I] = 0.0;
                    dmom_w_source[I] = 0.0;
                  }
                updateDarcyForchheimerTerms_Ergun(// linearDragFactor,
                                                  // nonlinearDragFactor,
                                                  // vos,
                                                  // meanGrainSize,
                                                  q_dragAlpha[eN_k],
                                                  q_dragBeta[eN_k],
                                                  eps_rho,
                                                  eps_mu,
                                                  rho_0,
                                                  nu_0,
                                                  rho_1,
                                                  nu_1,
                                                  q_eddy_viscosity[eN_k],
                                                  useVF,
                                                  vf[eN_k],
                                                  phi[eN_k],
                                                  u,
                                                  v,
                                                  w,
                                                  q_velocity_sge[eN_k_nSpace+0],
                                                  q_velocity_sge[eN_k_nSpace+1],
                                                  q_velocity_sge[eN_k_nSpace+1],//hack, shouldn't  be used
                                                  eps_solid[elementFlags[eN]],
                                                  vos,
                                                  q_velocity_fluid[eN_k_nSpace+0],
                                                  q_velocity_fluid[eN_k_nSpace+1],
                                                  q_velocity_fluid[eN_k_nSpace+1],
                                                  q_velocityStar_fluid[eN_k_nSpace+0],
                                                  q_velocityStar_fluid[eN_k_nSpace+1],
                                                  q_velocityStar_fluid[eN_k_nSpace+1],
                                                  mom_u_source,
                                                  mom_v_source,
                                                  mom_w_source,
                                                  dmom_u_source,
                                                  dmom_v_source,
                                                  dmom_w_source,
                                                  q_grad_vos[eN_k_nSpace+0],
                                                  q_grad_vos[eN_k_nSpace+1],
                                                  q_grad_vos[eN_k_nSpace+1]);

		/* /\* updatePenaltyForPacking(vos, *\/ */
		/* /\* 			u, *\/ */
		/* /\* 			v, *\/ */
		/* /\* 			w, *\/ */
		/* /\* 			mom_u_source, *\/ */
		/* /\* 			mom_v_source, *\/ */
		/* /\* 			mom_w_source, *\/ */
		/* /\* 			dmom_u_source, *\/ */
		/* /\* 			dmom_v_source, *\/ */
		/* /\* 			dmom_w_source); *\/ */
                
                updateFrictionalPressure(vos,
                                         grad_vos,
                                         mom_u_source,
                                         mom_v_source,
                                         mom_w_source);
		     updateFrictionalStress(vos,
                                 eps_rho,
                                 eps_mu,
                                 rho_0,
                                 nu_0,
                                 rho_1,
                                 nu_1,
                                 rho_s,
                                 useVF,
                                 vf[eN_k],
                                 phi[eN_k],
                                  grad_u,
                                  grad_v,
                                  grad_w,
                                  mom_uu_diff_ten,
                                  mom_uv_diff_ten,
                                  mom_uw_diff_ten,
                                  mom_vv_diff_ten,
                                  mom_vu_diff_ten,
                                  mom_vw_diff_ten,
                                  mom_ww_diff_ten,
                                  mom_wu_diff_ten,
                                  mom_wv_diff_ten);
                //Turbulence closure model
                //
                //save momentum for time history and velocity for subgrid error
                //
                q_mom_u_acc[eN_k] = mom_u_acc;                            
                q_mom_v_acc[eN_k] = mom_v_acc;                            
                /* q_mom_w_acc[eN_k] = mom_w_acc; */
                //subgrid error uses grid scale velocity
                q_mass_adv[eN_k_nSpace+0] = u;
                q_mass_adv[eN_k_nSpace+1] = v;
                /* q_mass_adv[eN_k_nSpace+2] = w; */
                //
                //moving mesh
                //
                mom_u_adv[0] -= MOVING_DOMAIN*dmom_u_acc_u*mom_u_acc*xt;
                mom_u_adv[1] -= MOVING_DOMAIN*dmom_u_acc_u*mom_u_acc*yt;
                /* mom_u_adv[2] -= MOVING_DOMAIN*dmom_u_acc_u*mom_u_acc*zt; */
                dmom_u_adv_u[0] -= MOVING_DOMAIN*dmom_u_acc_u*xt;
                dmom_u_adv_u[1] -= MOVING_DOMAIN*dmom_u_acc_u*yt;
                /* dmom_u_adv_u[2] -= MOVING_DOMAIN*dmom_u_acc_u*zt; */

                mom_v_adv[0] -= MOVING_DOMAIN*dmom_v_acc_v*mom_v_acc*xt;  
                mom_v_adv[1] -= MOVING_DOMAIN*dmom_v_acc_v*mom_v_acc*yt;
                /* mom_v_adv[2] -= MOVING_DOMAIN*dmom_v_acc_v*mom_v_acc*zt; */
                dmom_v_adv_v[0] -= MOVING_DOMAIN*dmom_v_acc_v*xt;
                dmom_v_adv_v[1] -= MOVING_DOMAIN*dmom_v_acc_v*yt;
                /* dmom_v_adv_v[2] -= MOVING_DOMAIN*dmom_v_acc_v*zt; */

                /* mom_w_adv[0] -= MOVING_DOMAIN*dmom_w_acc_w*mom_w_acc*xt; */ 
                /* mom_w_adv[1] -= MOVING_DOMAIN*dmom_w_acc_w*mom_w_acc*yt; */
                /* mom_w_adv[2] -= MOVING_DOMAIN*dmom_w_acc_w*mom_w_acc*zt; */
                /* dmom_w_adv_w[0] -= MOVING_DOMAIN*dmom_w_acc_w*xt; */
                /* dmom_w_adv_w[1] -= MOVING_DOMAIN*dmom_w_acc_w*yt; */
                /* dmom_w_adv_w[2] -= MOVING_DOMAIN*dmom_w_acc_w*zt; */
                //
                //calculate time derivative at quadrature points
                //
                if (q_dV_last[eN_k] <= -100)
                  q_dV_last[eN_k] = dV;
                q_dV[eN_k] = dV;
                ck.bdf(alphaBDF,
                       q_mom_u_acc_beta_bdf[eN_k]*q_dV_last[eN_k]/dV,
                       mom_u_acc,
                       dmom_u_acc_u,
                       mom_u_acc_t,
                       dmom_u_acc_u_t);
                ck.bdf(alphaBDF,
                       q_mom_v_acc_beta_bdf[eN_k]*q_dV_last[eN_k]/dV,
                       mom_v_acc,
                       dmom_v_acc_v,
                       mom_v_acc_t,
                       dmom_v_acc_v_t);
        
                /* ck.bdf(alphaBDF, */
                /*           q_mom_w_acc_beta_bdf[eN_k]*q_dV_last[eN_k]/dV, */
                /*           mom_w_acc, */
                /*           dmom_w_acc_w, */
                /*           mom_w_acc_t, */
                /*           dmom_w_acc_w_t); */
                /* // */

                mom_u_acc_t *= dmom_u_acc_u;
                mom_v_acc_t *= dmom_v_acc_v; 

                //calculate subgrid error (strong residual and adjoint)
                //
                //calculate strong residual
                pdeResidual_p =
		  ck.Mass_strong(q_dvos_dt[eN_k]) +
                  ck.Advection_strong(dmass_adv_u,grad_u) +
                  ck.Advection_strong(dmass_adv_v,grad_v) +
                  /* ck.Advection_strong(dmass_adv_w,grad_w) + */
                  DM2*MOVING_DOMAIN*ck.Reaction_strong(alphaBDF*(dV-q_dV_last[eN_k])/dV - div_mesh_velocity) +
                  //VRANS
                  ck.Reaction_strong(mass_source);
                //
          
                dmom_adv_sge[0] = dmom_u_acc_u*(q_velocity_sge[eN_k_nSpace+0] - MOVING_DOMAIN*xt);
                dmom_adv_sge[1] = dmom_u_acc_u*(q_velocity_sge[eN_k_nSpace+1] - MOVING_DOMAIN*yt);
                /* dmom_adv_sge[2] = dmom_u_acc_u*(q_velocity_sge[eN_k_nSpace+2] - MOVING_DOMAIN*zt); */

                pdeResidual_u = 
                  ck.Mass_strong(mom_u_acc_t) +
                  ck.Advection_strong(dmom_adv_sge,grad_u) + //note here and below: same in cons. and non-cons.
                  ck.Hamiltonian_strong(dmom_u_ham_grad_p,grad_p) +
                  ck.Reaction_strong(mom_u_source) -
                  ck.Reaction_strong(u*div_mesh_velocity);
          
                pdeResidual_v = 
                  ck.Mass_strong(mom_v_acc_t) +
                  ck.Advection_strong(dmom_adv_sge,grad_v) +
                  ck.Hamiltonian_strong(dmom_v_ham_grad_p,grad_p) + 
                  ck.Reaction_strong(mom_v_source) -
                  ck.Reaction_strong(v*div_mesh_velocity);
              
                /* pdeResidual_w = ck.Mass_strong(mom_w_acc_t) + */
                /*        ck.Advection_strong(dmom_adv_sge,grad_w) + */
                /*        ck.Hamiltonian_strong(dmom_w_ham_grad_p,grad_p) + */
                /*        ck.Reaction_strong(mom_w_source) - */
                /*   ck.Reaction_strong(w*div_mesh_velocity); */
        
                //calculate tau and tau*Res
                //cek debug
                double tmpR=dmom_u_acc_u_t + dmom_u_source[0];
                calculateSubgridError_tau(hFactor,
                                          elementDiameter[eN],
                                          tmpR,//dmom_u_acc_u_t,
                                          dmom_u_acc_u,
                                          dmom_adv_sge,
                                          mom_uu_diff_ten[1],
                                          dmom_u_ham_grad_p[0],
                                          tau_v0,
                                          tau_p0,
                                          q_cfl[eN_k]);

                calculateSubgridError_tau(Ct_sge,Cd_sge,
                                          G,G_dd_G,tr_G,
                                          tmpR,//dmom_u_acc_u_t,
                                          dmom_adv_sge,
                                          mom_uu_diff_ten[1],
                                          dmom_u_ham_grad_p[0],
                                          tau_v1,
                                          tau_p1,
                                          q_cfl[eN_k]); 

                tau_v = useMetrics*tau_v1+(1.0-useMetrics)*tau_v0;
                tau_p = PSTAB*(useMetrics*tau_p1+(1.0-useMetrics)*tau_p0);

                calculateSubgridError_tauRes(tau_p,
                                             tau_v,
                                             pdeResidual_p,
                                             pdeResidual_u,
                                             pdeResidual_v,
                                             pdeResidual_w,
                                             subgridError_p,
                                             subgridError_u,
                                             subgridError_v,
                                             subgridError_w);
                // velocity used in adjoint (VMS or RBLES, with or without lagging the grid scale velocity)
                dmom_adv_star[0] = dmom_u_acc_u*(q_velocity_sge[eN_k_nSpace+0] - MOVING_DOMAIN*xt + useRBLES*subgridError_u);
                dmom_adv_star[1] = dmom_u_acc_u*(q_velocity_sge[eN_k_nSpace+1] - MOVING_DOMAIN*yt + useRBLES*subgridError_v);
                /* dmom_adv_star[2] = dmom_u_acc_u*(q_velocity_sge[eN_k_nSpace+2] - MOVING_DOMAIN*zt + useRBLES*subgridError_w); */
         
                mom_u_adv[0] += dmom_u_acc_u*(useRBLES*subgridError_u*q_velocity_sge[eN_k_nSpace+0]);        
                mom_u_adv[1] += dmom_u_acc_u*(useRBLES*subgridError_v*q_velocity_sge[eN_k_nSpace+0]); 
                /* mom_u_adv[2] += dmom_u_acc_u*(useRBLES*subgridError_w*q_velocity_sge[eN_k_nSpace+0]);  */
         
                // adjoint times the test functions 
                for (int i=0;i<nDOF_test_element;i++)
                  {
                    register int i_nSpace = i*nSpace;
                    /* Lstar_u_p[i]=ck.Advection_adjoint(dmass_adv_u,&p_grad_test_dV[i_nSpace]); */
                    /* Lstar_v_p[i]=ck.Advection_adjoint(dmass_adv_v,&p_grad_test_dV[i_nSpace]); */
                    /* Lstar_w_p[i]=ck.Advection_adjoint(dmass_adv_w,&p_grad_test_dV[i_nSpace]); */
                    //use the same advection adjoint for all three since we're approximating the linearized adjoint
                    Lstar_u_u[i]=ck.Advection_adjoint(dmom_adv_star,&vel_grad_test_dV[i_nSpace]);
                    Lstar_v_v[i]=ck.Advection_adjoint(dmom_adv_star,&vel_grad_test_dV[i_nSpace]);
                    /* Lstar_w_w[i]=ck.Advection_adjoint(dmom_adv_star,&vel_grad_test_dV[i_nSpace]); */
                    Lstar_p_u[i]=ck.Hamiltonian_adjoint(dmom_u_ham_grad_p,&vel_grad_test_dV[i_nSpace]);
                    Lstar_p_v[i]=ck.Hamiltonian_adjoint(dmom_v_ham_grad_p,&vel_grad_test_dV[i_nSpace]);
                    /* Lstar_p_w[i]=ck.Hamiltonian_adjoint(dmom_w_ham_grad_p,&vel_grad_test_dV[i_nSpace]); */
                  
                    //VRANS account for drag terms, diagonal only here ... decide if need off diagonal terms too
                    Lstar_u_u[i]+=ck.Reaction_adjoint(dmom_u_source[0],vel_test_dV[i]);
                    Lstar_v_v[i]+=ck.Reaction_adjoint(dmom_v_source[1],vel_test_dV[i]);
                    /* Lstar_w_w[i]+=ck.Reaction_adjoint(dmom_w_source[2],vel_test_dV[i]); */
                    //
                  }

                norm_Rv = sqrt(pdeResidual_u*pdeResidual_u + pdeResidual_v*pdeResidual_v);// + pdeResidual_w*pdeResidual_w);
                q_numDiff_u[eN_k] = C_dc*norm_Rv*(useMetrics/sqrt(G_dd_G+1.0e-12)  + 
                                                  (1.0-useMetrics)*hFactor*hFactor*elementDiameter[eN]*elementDiameter[eN]);
                q_numDiff_v[eN_k] = q_numDiff_u[eN_k];
                q_numDiff_w[eN_k] = q_numDiff_u[eN_k];
                // 
                //update element residual 
                //
                double mesh_vel[2];
                mesh_vel[0] = xt;
                mesh_vel[1] = yt;
                // Save velocity and its gradient (to be used in other models and to compute errors)
                q_velocity[eN_k_nSpace+0]=u;
                q_velocity[eN_k_nSpace+1]=v;
                /* q_velocity[eN_k_nSpace+2]=w;*/
                for(int i=0;i<nDOF_test_element;i++) 
                  { 
                    register int i_nSpace=i*nSpace;
                    /* std::cout<<"elemRes_mesh "<<mesh_vel[0]<<'\t'<<mesh_vel[2]<<'\t'<<p_test_dV[i]<<'\t'<<(q_dV_last[eN_k]/dV)<<'\t'<<dV<<std::endl; */
                    /* elementResidual_mesh[i] += ck.Reaction_weak(1.0,p_test_dV[i]) - */
                    /*   ck.Reaction_weak(1.0,p_test_dV[i]*q_dV_last[eN_k]/dV) - */
                    /*   ck.Advection_weak(mesh_vel,&p_grad_test_dV[i_nSpace]); */
                  
                    /* elementResidual_p[i] += ck.Mass_weak(-q_dvos_dt[eN_k],p_test_dV[i]) + */
                    /*   ck.Advection_weak(mass_adv,&p_grad_test_dV[i_nSpace]) + */
                    /*   DM*MOVING_DOMAIN*(ck.Reaction_weak(alphaBDF*1.0,p_test_dV[i]) - */
                    /*                     ck.Reaction_weak(alphaBDF*1.0,p_test_dV[i]*q_dV_last[eN_k]/dV) - */
                    /*                     ck.Advection_weak(mesh_vel,&p_grad_test_dV[i_nSpace])) + */
                    /*   //VRANS */
                    /*   ck.Reaction_weak(mass_source,p_test_dV[i])   + //VRANS source term for wave maker */
                    /*   // */
                    /*   ck.SubgridError(subgridError_u,Lstar_u_p[i]) +  */
                    /*   ck.SubgridError(subgridError_v,Lstar_v_p[i]);// +  */
                    /*   /\* ck.SubgridError(subgridError_w,Lstar_w_p[i]); *\/ */

                    elementResidual_u[i] += 
                      ck.Mass_weak(mom_u_acc_t,vel_test_dV[i]) + 
                      ck.Advection_weak(mom_u_adv,&vel_grad_test_dV[i_nSpace]) +
                      ck.Diffusion_weak(sdInfo_u_u_rowptr,sdInfo_u_u_colind,mom_uu_diff_ten,grad_u,&vel_grad_test_dV[i_nSpace]) + 
                      ck.Diffusion_weak(sdInfo_u_v_rowptr,sdInfo_u_v_colind,mom_uv_diff_ten,grad_v,&vel_grad_test_dV[i_nSpace]) + 
                      /* ck.Diffusion_weak(sdInfo_u_w_rowptr,sdInfo_u_w_colind,mom_uw_diff_ten,grad_w,&vel_grad_test_dV[i_nSpace]) +  */
                      ck.Reaction_weak(mom_u_source,vel_test_dV[i]) + 
                      ck.Hamiltonian_weak(mom_u_ham,vel_test_dV[i]) + 
                      /* ck.SubgridError(subgridError_p,Lstar_p_u[i]) + */
                      ck.SubgridError(subgridError_u,Lstar_u_u[i]) + 
                      ck.NumericalDiffusion(q_numDiff_u_last[eN_k],grad_u,&vel_grad_test_dV[i_nSpace]); 
                    mom_u_source_i[i] += ck.Reaction_weak(mom_u_source,vel_test_dV[i]);

                    elementResidual_v[i] += 
                      ck.Mass_weak(mom_v_acc_t,vel_test_dV[i]) + 
                      ck.Advection_weak(mom_v_adv,&vel_grad_test_dV[i_nSpace]) +
                      ck.Diffusion_weak(sdInfo_v_u_rowptr,sdInfo_v_u_colind,mom_vu_diff_ten,grad_u,&vel_grad_test_dV[i_nSpace]) + 
                      ck.Diffusion_weak(sdInfo_v_v_rowptr,sdInfo_v_v_colind,mom_vv_diff_ten,grad_v,&vel_grad_test_dV[i_nSpace]) + 
                      /* ck.Diffusion_weak(sdInfo_v_w_rowptr,sdInfo_v_w_colind,mom_vw_diff_ten,grad_w,&vel_grad_test_dV[i_nSpace]) +  */
                      ck.Reaction_weak(mom_v_source,vel_test_dV[i]) + 
                      ck.Hamiltonian_weak(mom_v_ham,vel_test_dV[i]) + 
                      /* ck.SubgridError(subgridError_p,Lstar_p_v[i]) + */
                      ck.SubgridError(subgridError_v,Lstar_v_v[i]) + 
                      ck.NumericalDiffusion(q_numDiff_v_last[eN_k],grad_v,&vel_grad_test_dV[i_nSpace]); 
                    mom_v_source_i[i] += ck.Reaction_weak(mom_v_source,vel_test_dV[i]);

                    /* elementResidual_w[i] += 
                       ck.Mass_weak(mom_w_acc_t,vel_test_dV[i]) + */
                    /*   ck.Advection_weak(mom_w_adv,&vel_grad_test_dV[i_nSpace]) +  */
                    /*   ck.Diffusion_weak(sdInfo_w_u_rowptr,sdInfo_w_u_colind,mom_wu_diff_ten,grad_u,&vel_grad_test_dV[i_nSpace]) +  */
                    /*   ck.Diffusion_weak(sdInfo_w_v_rowptr,sdInfo_w_v_colind,mom_wv_diff_ten,grad_v,&vel_grad_test_dV[i_nSpace]) +  */
                    /*   ck.Diffusion_weak(sdInfo_w_w_rowptr,sdInfo_w_w_colind,mom_ww_diff_ten,grad_w,&vel_grad_test_dV[i_nSpace]) +  */
                    /*   ck.Reaction_weak(mom_w_source,vel_test_dV[i]) +  */
                    /*   ck.Hamiltonian_weak(mom_w_ham,vel_test_dV[i]) +  */
                    /*   ck.SubgridError(subgridError_p,Lstar_p_w[i]) +  */
                    /*   ck.SubgridError(subgridError_w,Lstar_w_w[i]) +  */
                    /*   ck.NumericalDiffusion(q_numDiff_w_last[eN_k],grad_w,&vel_grad_test_dV[i_nSpace]);  */
                  }//i
              }
            //
            //load element into global residual and save element residual
            //
            for(int i=0;i<nDOF_test_element;i++) 
              { 
                register int eN_i=eN*nDOF_test_element+i;

                /* elementResidual_p_save[eN_i] +=  elementResidual_p[i]; */
                /* mesh_volume_conservation_element_weak += elementResidual_mesh[i]; */
                /* globalResidual[offset_p+stride_p*p_l2g[eN_i]]+=elementResidual_p[i]; */
                globalResidual[offset_u+stride_u*vel_l2g[eN_i]]+=elementResidual_u[i];
                globalResidual[offset_v+stride_v*vel_l2g[eN_i]]+=elementResidual_v[i];
                ncDrag[offset_u+stride_u*vel_l2g[eN_i]]+=mom_u_source_i[i]; 
                ncDrag[offset_v+stride_v*vel_l2g[eN_i]]+=mom_v_source_i[i]; 
                /* globalResidual[offset_w+stride_w*vel_l2g[eN_i]]+=elementResidual_w[i]; */
              }//i
            /* mesh_volume_conservation += mesh_volume_conservation_element; */
            /* mesh_volume_conservation_weak += mesh_volume_conservation_element_weak; */
            /* mesh_volume_conservation_err_max=fmax(mesh_volume_conservation_err_max,fabs(mesh_volume_conservation_element)); */
            /* mesh_volume_conservation_err_max_weak=fmax(mesh_volume_conservation_err_max_weak,fabs(mesh_volume_conservation_element_weak)); */
          }//elements
        //
        //loop over exterior element boundaries to calculate surface integrals and load into element and global residuals
        //
        //ebNE is the Exterior element boundary INdex
        //ebN is the element boundary INdex
        //eN is the element index
        /* for (int ebNE = 0; ebNE < nExteriorElementBoundaries_global; ebNE++)  */
        /*   {  */
        /*     register int ebN = exteriorElementBoundariesArray[ebNE],  */
        /*       eN  = elementBoundaryElementsArray[ebN*2+0], */
        /*       ebN_local = elementBoundaryLocalElementBoundariesArray[ebN*2+0], */
        /*       eN_nDOF_trial_element = eN*nDOF_trial_element; */
        /*     register double elementResidual_mesh[nDOF_test_element], */
        /*       elementResidual_p[nDOF_test_element], */
        /*       elementResidual_u[nDOF_test_element], */
        /*       elementResidual_v[nDOF_test_element], */
        /*       //elementResidual_w[nDOF_test_element], */
        /*       eps_rho,eps_mu; */
        /*     const double* elementResidual_w(NULL); */
        /*     for (int i=0;i<nDOF_test_element;i++) */
        /*       { */
        /*         elementResidual_mesh[i]=0.0; */
        /*         elementResidual_p[i]=0.0; */
        /*         elementResidual_u[i]=0.0; */
        /*         elementResidual_v[i]=0.0; */
        /*         /\* elementResidual_w[i]=0.0; *\/ */
        /*       } */
        /*     for  (int kb=0;kb<nQuadraturePoints_elementBoundary;kb++)  */
        /*       {  */
        /*         register int ebNE_kb = ebNE*nQuadraturePoints_elementBoundary+kb, */
        /*           ebNE_kb_nSpace = ebNE_kb*nSpace, */
        /*           ebN_local_kb = ebN_local*nQuadraturePoints_elementBoundary+kb, */
        /*           ebN_local_kb_nSpace = ebN_local_kb*nSpace; */
        /*         register double p_ext=0.0, */
        /*           u_ext=0.0, */
        /*           v_ext=0.0, */
        /*           w_ext=0.0, */
        /*           grad_p_ext[nSpace], */
        /*           grad_u_ext[nSpace], */
        /*           grad_v_ext[nSpace], */
        /*           grad_w_ext[nSpace], */
        /*           mom_u_acc_ext=0.0, */
        /*           dmom_u_acc_u_ext=0.0, */
        /*           mom_v_acc_ext=0.0, */
        /*           dmom_v_acc_v_ext=0.0, */
        /*           mom_w_acc_ext=0.0, */
        /*           dmom_w_acc_w_ext=0.0, */
        /*           mass_adv_ext[nSpace], */
        /*           dmass_adv_u_ext[nSpace], */
        /*           dmass_adv_v_ext[nSpace], */
        /*           dmass_adv_w_ext[nSpace], */
        /*           mom_u_adv_ext[nSpace], */
        /*           dmom_u_adv_u_ext[nSpace], */
        /*           dmom_u_adv_v_ext[nSpace], */
        /*           dmom_u_adv_w_ext[nSpace], */
        /*           mom_v_adv_ext[nSpace], */
        /*           dmom_v_adv_u_ext[nSpace], */
        /*           dmom_v_adv_v_ext[nSpace], */
        /*           dmom_v_adv_w_ext[nSpace], */
        /*           mom_w_adv_ext[nSpace], */
        /*           dmom_w_adv_u_ext[nSpace], */
        /*           dmom_w_adv_v_ext[nSpace], */
        /*           dmom_w_adv_w_ext[nSpace], */
        /*           mom_uu_diff_ten_ext[nSpace], */
        /*           mom_vv_diff_ten_ext[nSpace], */
        /*           mom_ww_diff_ten_ext[nSpace], */
        /*           mom_uv_diff_ten_ext[1], */
        /*           mom_uw_diff_ten_ext[1], */
        /*           mom_vu_diff_ten_ext[1], */
        /*           mom_vw_diff_ten_ext[1], */
        /*           mom_wu_diff_ten_ext[1], */
        /*           mom_wv_diff_ten_ext[1], */
        /*           mom_u_source_ext=0.0, */
        /*           mom_v_source_ext=0.0, */
        /*           mom_w_source_ext=0.0, */
        /*           mom_u_ham_ext=0.0, */
        /*           dmom_u_ham_grad_p_ext[nSpace], */
        /*           dmom_u_ham_grad_u_ext[nSpace], */
        /*           mom_v_ham_ext=0.0, */
        /*           dmom_v_ham_grad_p_ext[nSpace], */
        /*           dmom_v_ham_grad_v_ext[nSpace], */
        /*           mom_w_ham_ext=0.0, */
        /*           dmom_w_ham_grad_p_ext[nSpace], */
        /*           dmom_w_ham_grad_w_ext[nSpace], */
        /*           dmom_u_adv_p_ext[nSpace], */
        /*           dmom_v_adv_p_ext[nSpace], */
        /*           dmom_w_adv_p_ext[nSpace], */
        /*           flux_mass_ext=0.0, */
        /*           flux_mom_u_adv_ext=0.0, */
        /*           flux_mom_v_adv_ext=0.0, */
        /*           flux_mom_w_adv_ext=0.0, */
        /*           flux_mom_uu_diff_ext=0.0, */
        /*           flux_mom_uv_diff_ext=0.0, */
        /*           flux_mom_uw_diff_ext=0.0, */
        /*           flux_mom_vu_diff_ext=0.0, */
        /*           flux_mom_vv_diff_ext=0.0, */
        /*           flux_mom_vw_diff_ext=0.0, */
        /*           flux_mom_wu_diff_ext=0.0, */
        /*           flux_mom_wv_diff_ext=0.0, */
        /*           flux_mom_ww_diff_ext=0.0, */
        /*           bc_p_ext=0.0, */
        /*           bc_u_ext=0.0, */
        /*           bc_v_ext=0.0, */
        /*           bc_w_ext=0.0, */
        /*           bc_mom_u_acc_ext=0.0, */
        /*           bc_dmom_u_acc_u_ext=0.0, */
        /*           bc_mom_v_acc_ext=0.0, */
        /*           bc_dmom_v_acc_v_ext=0.0, */
        /*           bc_mom_w_acc_ext=0.0, */
        /*           bc_dmom_w_acc_w_ext=0.0, */
        /*           bc_mass_adv_ext[nSpace], */
        /*           bc_dmass_adv_u_ext[nSpace], */
        /*           bc_dmass_adv_v_ext[nSpace], */
        /*           bc_dmass_adv_w_ext[nSpace], */
        /*           bc_mom_u_adv_ext[nSpace], */
        /*           bc_dmom_u_adv_u_ext[nSpace], */
        /*           bc_dmom_u_adv_v_ext[nSpace], */
        /*           bc_dmom_u_adv_w_ext[nSpace], */
        /*           bc_mom_v_adv_ext[nSpace], */
        /*           bc_dmom_v_adv_u_ext[nSpace], */
        /*           bc_dmom_v_adv_v_ext[nSpace], */
        /*           bc_dmom_v_adv_w_ext[nSpace], */
        /*           bc_mom_w_adv_ext[nSpace], */
        /*           bc_dmom_w_adv_u_ext[nSpace], */
        /*           bc_dmom_w_adv_v_ext[nSpace], */
        /*           bc_dmom_w_adv_w_ext[nSpace], */
        /*           bc_mom_uu_diff_ten_ext[nSpace], */
        /*           bc_mom_vv_diff_ten_ext[nSpace], */
        /*           bc_mom_ww_diff_ten_ext[nSpace], */
        /*           bc_mom_uv_diff_ten_ext[1], */
        /*           bc_mom_uw_diff_ten_ext[1], */
        /*           bc_mom_vu_diff_ten_ext[1], */
        /*           bc_mom_vw_diff_ten_ext[1], */
        /*           bc_mom_wu_diff_ten_ext[1], */
        /*           bc_mom_wv_diff_ten_ext[1], */
        /*           bc_mom_u_source_ext=0.0, */
        /*           bc_mom_v_source_ext=0.0, */
        /*           bc_mom_w_source_ext=0.0, */
        /*           bc_mom_u_ham_ext=0.0, */
        /*           bc_dmom_u_ham_grad_p_ext[nSpace], */
        /*           bc_dmom_u_ham_grad_u_ext[nSpace], */
        /*           bc_mom_v_ham_ext=0.0, */
        /*           bc_dmom_v_ham_grad_p_ext[nSpace], */
        /*           bc_dmom_v_ham_grad_v_ext[nSpace], */
        /*           bc_mom_w_ham_ext=0.0, */
        /*           bc_dmom_w_ham_grad_p_ext[nSpace], */
        /*           bc_dmom_w_ham_grad_w_ext[nSpace], */
        /*           jac_ext[nSpace*nSpace], */
        /*           jacDet_ext, */
        /*           jacInv_ext[nSpace*nSpace], */
        /*           boundaryJac[nSpace*(nSpace-1)], */
        /*           metricTensor[(nSpace-1)*(nSpace-1)], */
        /*           metricTensorDetSqrt, */
        /*           dS,p_test_dS[nDOF_test_element],vel_test_dS[nDOF_test_element], */
        /*           p_grad_trial_trace[nDOF_trial_element*nSpace],vel_grad_trial_trace[nDOF_trial_element*nSpace], */
        /*           vel_grad_test_dS[nDOF_trial_element*nSpace], */
        /*           normal[2],x_ext,y_ext,z_ext,xt_ext,yt_ext,zt_ext,integralScaling, */
        /*           //VRANS */
        /*           vos_ext, */
        /*           // */
        /*           G[nSpace*nSpace],G_dd_G,tr_G,h_phi,h_penalty,penalty, */
        /*           force_x,force_y,force_z,force_p_x,force_p_y,force_p_z,force_v_x,force_v_y,force_v_z,r_x,r_y,r_z; */
        /*         //compute information about mapping from reference element to physical element */
        /*         ck.calculateMapping_elementBoundary(eN, */
        /*                                             ebN_local, */
        /*                                             kb, */
        /*                                             ebN_local_kb, */
        /*                                             mesh_dof, */
        /*                                             mesh_l2g, */
        /*                                             mesh_trial_trace_ref, */
        /*                                             mesh_grad_trial_trace_ref, */
        /*                                             boundaryJac_ref, */
        /*                                             jac_ext, */
        /*                                             jacDet_ext, */
        /*                                             jacInv_ext, */
        /*                                             boundaryJac, */
        /*                                             metricTensor, */
        /*                                             metricTensorDetSqrt, */
        /*                                             normal_ref, */
        /*                                             normal, */
        /*                                             x_ext,y_ext,z_ext); */
        /*         ck.calculateMappingVelocity_elementBoundary(eN, */
        /*                                                     ebN_local, */
        /*                                                     kb, */
        /*                                                     ebN_local_kb, */
        /*                                                     mesh_velocity_dof, */
        /*                                                     mesh_l2g, */
        /*                                                     mesh_trial_trace_ref, */
        /*                                                     xt_ext,yt_ext,zt_ext, */
        /*                                                     normal, */
        /*                                                     boundaryJac, */
        /*                                                     metricTensor, */
        /*                                                     integralScaling); */
        /*         //xt_ext=0.0;yt_ext=0.0;zt_ext=0.0; */
        /*         //std::cout<<"xt_ext "<<xt_ext<<'\t'<<yt_ext<<'\t'<<zt_ext<<std::endl; */
        /*         //std::cout<<"x_ext "<<x_ext<<'\t'<<y_ext<<'\t'<<z_ext<<std::endl; */
        /*         //std::cout<<"integralScaling - metricTensorDetSrt ==============================="<<integralScaling-metricTensorDetSqrt<<std::endl; */
        /*         /\* std::cout<<"metricTensorDetSqrt "<<metricTensorDetSqrt *\/ */
        /*         /\*             <<"dS_ref[kb]"<<dS_ref[kb]<<std::endl; *\/ */
        /*         //dS = ((1.0-MOVING_DOMAIN)*metricTensorDetSqrt + MOVING_DOMAIN*integralScaling)*dS_ref[kb];//cek need to test effect on accuracy */
        /*         dS = metricTensorDetSqrt*dS_ref[kb]; */
        /*         //get the metric tensor */
        /*         //cek todo use symmetry */
        /*         ck.calculateG(jacInv_ext,G,G_dd_G,tr_G); */
        /*         ck.calculateGScale(G,&ebqe_normal_phi_ext[ebNE_kb_nSpace],h_phi); */
              
        /*         eps_rho = epsFact_rho*(useMetrics*h_phi+(1.0-useMetrics)*elementDiameter[eN]); */
        /*         eps_mu  = epsFact_mu *(useMetrics*h_phi+(1.0-useMetrics)*elementDiameter[eN]); */
              
        /*         //compute shape and solution information */
        /*         //shape */
        /*         /\* ck.gradTrialFromRef(&p_grad_trial_trace_ref[ebN_local_kb_nSpace*nDOF_trial_element],jacInv_ext,p_grad_trial_trace); *\/ */
        /*         ck.gradTrialFromRef(&vel_grad_trial_trace_ref[ebN_local_kb_nSpace*nDOF_trial_element],jacInv_ext,vel_grad_trial_trace); */
        /*         //cek hack use trial ck.gradTrialFromRef(&vel_grad_test_trace_ref[ebN_local_kb_nSpace*nDOF_trial_element],jacInv_ext,vel_grad_test_trace); */
        /*         //solution and gradients         */
        /*         /\* ck.valFromDOF(p_dof,&p_l2g[eN_nDOF_trial_element],&p_trial_trace_ref[ebN_local_kb*nDOF_test_element],p_ext); *\/ */
        /*         p_ext = ebqe_p[ebNE_kb]; */
        /*         ck.valFromDOF(u_dof,&vel_l2g[eN_nDOF_trial_element],&vel_trial_trace_ref[ebN_local_kb*nDOF_test_element],u_ext); */
        /*         ck.valFromDOF(v_dof,&vel_l2g[eN_nDOF_trial_element],&vel_trial_trace_ref[ebN_local_kb*nDOF_test_element],v_ext); */
        /*         /\* ck.valFromDOF(w_dof,&vel_l2g[eN_nDOF_trial_element],&vel_trial_trace_ref[ebN_local_kb*nDOF_test_element],w_ext); *\/ */
        /*         /\* ck.gradFromDOF(p_dof,&p_l2g[eN_nDOF_trial_element],p_grad_trial_trace,grad_p_ext); *\/ */
        /*         for (int I=0;I<nSpace;I++) */
        /*           grad_p_ext[I] = ebqe_grad_p[ebNE_kb_nSpace + I]; */
        /*         ck.gradFromDOF(u_dof,&vel_l2g[eN_nDOF_trial_element],vel_grad_trial_trace,grad_u_ext); */
        /*         ck.gradFromDOF(v_dof,&vel_l2g[eN_nDOF_trial_element],vel_grad_trial_trace,grad_v_ext); */
        /*         /\* ck.gradFromDOF(w_dof,&vel_l2g[eN_nDOF_trial_element],vel_grad_trial_trace,grad_w_ext); *\/ */
        /*         //precalculate test function products with integration weights */
        /*         for (int j=0;j<nDOF_trial_element;j++) */
        /*           { */
        /*             /\* p_test_dS[j] = p_test_trace_ref[ebN_local_kb*nDOF_test_element+j]*dS; *\/ */
        /*             vel_test_dS[j] = vel_test_trace_ref[ebN_local_kb*nDOF_test_element+j]*dS; */
        /*             for (int I=0;I<nSpace;I++) */
        /*               vel_grad_test_dS[j*nSpace+I] = vel_grad_trial_trace[j*nSpace+I]*dS;//cek hack, using trial */
        /*           } */
        /*         bc_p_ext = isDOFBoundary_p[ebNE_kb]*ebqe_bc_p_ext[ebNE_kb]+(1-isDOFBoundary_p[ebNE_kb])*p_ext; */
        /*         //note, our convention is that bc values at moving boundaries are relative to boundary velocity so we add it here */
        /*         bc_u_ext = isDOFBoundary_u[ebNE_kb]*(ebqe_bc_u_ext[ebNE_kb] + MOVING_DOMAIN*xt_ext) + (1-isDOFBoundary_u[ebNE_kb])*u_ext; */
        /*         bc_v_ext = isDOFBoundary_v[ebNE_kb]*(ebqe_bc_v_ext[ebNE_kb] + MOVING_DOMAIN*yt_ext) + (1-isDOFBoundary_v[ebNE_kb])*v_ext; */
        /*         /\* bc_w_ext = isDOFBoundary_w[ebNE_kb]*(ebqe_bc_w_ext[ebNE_kb] + MOVING_DOMAIN*zt_ext) + (1-isDOFBoundary_w[ebNE_kb])*w_ext; *\/ */
        /*         //VRANS */
        /*         vos_ext = ebqe_vos_ext[ebNE_kb];//sed fraction - gco check */

<<<<<<< HEAD
        /*         // */
        /*         //calculate the pde coefficients using the solution and the boundary values for the solution  */
        /*         //  */
        /*         double eddy_viscosity_ext(0.),bc_eddy_viscosity_ext(0.); //not interested in saving boundary eddy viscosity for now */
        /*         evaluateCoefficients(eps_rho, */
        /*                              eps_mu, */
        /*                              sigma, */
        /*                              rho_0, */
        /*                              nu_0, */
        /*                              rho_1, */
        /*                              nu_1, */
        /*                              rho_s, */
        /*                              elementDiameter[eN], */
        /*                              smagorinskyConstant, */
        /*                              turbulenceClosureModel, */
        /*                              g, */
        /*                              useVF, */
        /*                              ebqe_vf_ext[ebNE_kb], */
        /*                              ebqe_phi_ext[ebNE_kb], */
        /*                              &ebqe_normal_phi_ext[ebNE_kb_nSpace], */
        /*                              ebqe_kappa_phi_ext[ebNE_kb], */
        /*                              //VRANS */
        /*                              vos_ext, */
        /*                              // */
        /*                              p_ext, */
        /*                              grad_p_ext, */
        /*                              grad_u_ext, */
        /*                              grad_v_ext, */
        /*                              grad_w_ext, */
        /*                              u_ext, */
        /*                              v_ext, */
        /*                              w_ext, */
        /*                              u_ext, */
        /*                              v_ext, */
        /*                              w_ext, */
        /*                              ebqe_velocity_star[ebNE_kb_nSpace+0], */
        /*                              ebqe_velocity_star[ebNE_kb_nSpace+1], */
        /*                              ebqe_velocity_star[ebNE_kb_nSpace+1],//hack,not used */
        /*                              eddy_viscosity_ext, */
        /*                              mom_u_acc_ext, */
        /*                              dmom_u_acc_u_ext, */
        /*                              mom_v_acc_ext, */
        /*                              dmom_v_acc_v_ext, */
        /*                              mom_w_acc_ext, */
        /*                              dmom_w_acc_w_ext, */
        /*                              mass_adv_ext, */
        /*                              dmass_adv_u_ext, */
        /*                              dmass_adv_v_ext, */
        /*                              dmass_adv_w_ext, */
        /*                              mom_u_adv_ext, */
        /*                              dmom_u_adv_u_ext, */
        /*                              dmom_u_adv_v_ext, */
        /*                              dmom_u_adv_w_ext, */
        /*                              mom_v_adv_ext, */
        /*                              dmom_v_adv_u_ext, */
        /*                              dmom_v_adv_v_ext, */
        /*                              dmom_v_adv_w_ext, */
        /*                              mom_w_adv_ext, */
        /*                              dmom_w_adv_u_ext, */
        /*                              dmom_w_adv_v_ext, */
        /*                              dmom_w_adv_w_ext, */
        /*                              mom_uu_diff_ten_ext, */
        /*                              mom_vv_diff_ten_ext, */
        /*                              mom_ww_diff_ten_ext, */
        /*                              mom_uv_diff_ten_ext, */
        /*                              mom_uw_diff_ten_ext, */
        /*                              mom_vu_diff_ten_ext, */
        /*                              mom_vw_diff_ten_ext, */
        /*                              mom_wu_diff_ten_ext, */
        /*                              mom_wv_diff_ten_ext, */
        /*                              mom_u_source_ext, */
        /*                              mom_v_source_ext, */
        /*                              mom_w_source_ext, */
        /*                              mom_u_ham_ext, */
        /*                              dmom_u_ham_grad_p_ext, */
        /*                              dmom_u_ham_grad_u_ext, */
        /*                              mom_v_ham_ext, */
        /*                              dmom_v_ham_grad_p_ext, */
        /*                              dmom_v_ham_grad_v_ext, */
        /*                              mom_w_ham_ext, */
        /*                              dmom_w_ham_grad_p_ext,           */
        /*                              dmom_w_ham_grad_w_ext);           */
        /*         evaluateCoefficients(eps_rho, */
        /*                              eps_mu, */
        /*                              sigma, */
        /*                              rho_0, */
        /*                              nu_0, */
        /*                              rho_1, */
        /*                              nu_1, */
        /*                              rho_s, */
        /*                              elementDiameter[eN], */
        /*                              smagorinskyConstant, */
        /*                              turbulenceClosureModel, */
        /*                              g, */
        /*                              useVF, */
        /*                              bc_ebqe_vf_ext[ebNE_kb], */
        /*                              bc_ebqe_phi_ext[ebNE_kb], */
        /*                              &ebqe_normal_phi_ext[ebNE_kb_nSpace], */
        /*                              ebqe_kappa_phi_ext[ebNE_kb], */
        /*                              //VRANS */
        /*                              vos_ext, */
        /*                              // */
        /*                              p_ext, */
        /*                              grad_p_ext, */
        /*                              grad_u_ext, */
        /*                              grad_v_ext, */
        /*                              grad_w_ext, */
        /*                              bc_u_ext, */
        /*                              bc_v_ext, */
        /*                              bc_w_ext, */
        /*                              bc_u_ext, */
        /*                              bc_v_ext, */
        /*                              bc_w_ext, */
        /*                              ebqe_velocity_star[ebNE_kb_nSpace+0], */
        /*                              ebqe_velocity_star[ebNE_kb_nSpace+1], */
        /*                              ebqe_velocity_star[ebNE_kb_nSpace+1],//hack,not used */
        /*                              bc_eddy_viscosity_ext, */
        /*                              bc_mom_u_acc_ext,  */
        /*                              bc_dmom_u_acc_u_ext, */
        /*                              bc_mom_v_acc_ext, */
        /*                              bc_dmom_v_acc_v_ext, */
        /*                              bc_mom_w_acc_ext, */
        /*                              bc_dmom_w_acc_w_ext, */
        /*                              bc_mass_adv_ext, */
        /*                              bc_dmass_adv_u_ext, */
        /*                              bc_dmass_adv_v_ext, */
        /*                              bc_dmass_adv_w_ext, */
        /*                              bc_mom_u_adv_ext, */
        /*                              bc_dmom_u_adv_u_ext, */
        /*                              bc_dmom_u_adv_v_ext, */
        /*                              bc_dmom_u_adv_w_ext, */
        /*                              bc_mom_v_adv_ext, */
        /*                              bc_dmom_v_adv_u_ext, */
        /*                              bc_dmom_v_adv_v_ext, */
        /*                              bc_dmom_v_adv_w_ext, */
        /*                              bc_mom_w_adv_ext, */
        /*                              bc_dmom_w_adv_u_ext, */
        /*                              bc_dmom_w_adv_v_ext, */
        /*                              bc_dmom_w_adv_w_ext, */
        /*                              bc_mom_uu_diff_ten_ext, */
        /*                              bc_mom_vv_diff_ten_ext, */
        /*                              bc_mom_ww_diff_ten_ext, */
        /*                              bc_mom_uv_diff_ten_ext, */
        /*                              bc_mom_uw_diff_ten_ext, */
        /*                              bc_mom_vu_diff_ten_ext, */
        /*                              bc_mom_vw_diff_ten_ext, */
        /*                              bc_mom_wu_diff_ten_ext, */
        /*                              bc_mom_wv_diff_ten_ext, */
        /*                              bc_mom_u_source_ext, */
        /*                              bc_mom_v_source_ext, */
        /*                              bc_mom_w_source_ext, */
        /*                              bc_mom_u_ham_ext, */
        /*                              bc_dmom_u_ham_grad_p_ext, */
        /*                              bc_dmom_u_ham_grad_u_ext, */
        /*                              bc_mom_v_ham_ext, */
        /*                              bc_dmom_v_ham_grad_p_ext, */
        /*                              bc_dmom_v_ham_grad_v_ext, */
        /*                              bc_mom_w_ham_ext, */
        /*                              bc_dmom_w_ham_grad_p_ext,           */
        /*                              bc_dmom_w_ham_grad_w_ext);           */
=======
                //
                //calculate the pde coefficients using the solution and the boundary values for the solution 
                // 
                double eddy_viscosity_ext(0.),bc_eddy_viscosity_ext(0.); //not interested in saving boundary eddy viscosity for now
                evaluateCoefficients(eps_rho,
                                     eps_mu,
                                     sigma,
                                     rho_0,
                                     nu_0,
                                     rho_1,
                                     nu_1,
                                     rho_s,
                                     elementDiameter[eN],
                                     smagorinskyConstant,
                                     turbulenceClosureModel,
                                     g,
                                     useVF,
                                     ebqe_vf_ext[ebNE_kb],
                                     ebqe_phi_ext[ebNE_kb],
                                     &ebqe_normal_phi_ext[ebNE_kb_nSpace],
                                     ebqe_kappa_phi_ext[ebNE_kb],
                                     //VRANS
                                     vos_ext,
                                     //
                                     p_ext,
                                     grad_p_ext,
                                     grad_u_ext,
                                     grad_v_ext,
                                     grad_w_ext,
                                     u_ext,
                                     v_ext,
                                     w_ext,
                                     ebqe_velocity_star[ebNE_kb_nSpace+0],
                                     ebqe_velocity_star[ebNE_kb_nSpace+1],
                                     ebqe_velocity_star[ebNE_kb_nSpace+1],//hack,not used
                                     eddy_viscosity_ext,
                                     mom_u_acc_ext,
                                     dmom_u_acc_u_ext,
                                     mom_v_acc_ext,
                                     dmom_v_acc_v_ext,
                                     mom_w_acc_ext,
                                     dmom_w_acc_w_ext,
                                     mass_adv_ext,
                                     dmass_adv_u_ext,
                                     dmass_adv_v_ext,
                                     dmass_adv_w_ext,
                                     mom_u_adv_ext,
                                     dmom_u_adv_u_ext,
                                     dmom_u_adv_v_ext,
                                     dmom_u_adv_w_ext,
                                     mom_v_adv_ext,
                                     dmom_v_adv_u_ext,
                                     dmom_v_adv_v_ext,
                                     dmom_v_adv_w_ext,
                                     mom_w_adv_ext,
                                     dmom_w_adv_u_ext,
                                     dmom_w_adv_v_ext,
                                     dmom_w_adv_w_ext,
                                     mom_uu_diff_ten_ext,
                                     mom_vv_diff_ten_ext,
                                     mom_ww_diff_ten_ext,
                                     mom_uv_diff_ten_ext,
                                     mom_uw_diff_ten_ext,
                                     mom_vu_diff_ten_ext,
                                     mom_vw_diff_ten_ext,
                                     mom_wu_diff_ten_ext,
                                     mom_wv_diff_ten_ext,
                                     mom_u_source_ext,
                                     mom_v_source_ext,
                                     mom_w_source_ext,
                                     mom_u_ham_ext,
                                     dmom_u_ham_grad_p_ext,
                                     dmom_u_ham_grad_u_ext,
                                     mom_v_ham_ext,
                                     dmom_v_ham_grad_p_ext,
                                     dmom_v_ham_grad_v_ext,
                                     mom_w_ham_ext,
                                     dmom_w_ham_grad_p_ext,          
                                     dmom_w_ham_grad_w_ext);          
                evaluateCoefficients(eps_rho,
                                     eps_mu,
                                     sigma,
                                     rho_0,
                                     nu_0,
                                     rho_1,
                                     nu_1,
                                     rho_s,
                                     elementDiameter[eN],
                                     smagorinskyConstant,
                                     turbulenceClosureModel,
                                     g,
                                     useVF,
                                     bc_ebqe_vf_ext[ebNE_kb],
                                     bc_ebqe_phi_ext[ebNE_kb],
                                     &ebqe_normal_phi_ext[ebNE_kb_nSpace],
                                     ebqe_kappa_phi_ext[ebNE_kb],
                                     //VRANS
                                     vos_ext,
                                     //
                                     p_ext,
                                     grad_p_ext,
                                     grad_u_ext,
                                     grad_v_ext,
                                     grad_w_ext,
                                     bc_u_ext,
                                     bc_v_ext,
                                     bc_w_ext,
                                     ebqe_velocity_star[ebNE_kb_nSpace+0],
                                     ebqe_velocity_star[ebNE_kb_nSpace+1],
                                     ebqe_velocity_star[ebNE_kb_nSpace+1],//hack,not used
                                     bc_eddy_viscosity_ext,
                                     bc_mom_u_acc_ext, 
                                     bc_dmom_u_acc_u_ext,
                                     bc_mom_v_acc_ext,
                                     bc_dmom_v_acc_v_ext,
                                     bc_mom_w_acc_ext,
                                     bc_dmom_w_acc_w_ext,
                                     bc_mass_adv_ext,
                                     bc_dmass_adv_u_ext,
                                     bc_dmass_adv_v_ext,
                                     bc_dmass_adv_w_ext,
                                     bc_mom_u_adv_ext,
                                     bc_dmom_u_adv_u_ext,
                                     bc_dmom_u_adv_v_ext,
                                     bc_dmom_u_adv_w_ext,
                                     bc_mom_v_adv_ext,
                                     bc_dmom_v_adv_u_ext,
                                     bc_dmom_v_adv_v_ext,
                                     bc_dmom_v_adv_w_ext,
                                     bc_mom_w_adv_ext,
                                     bc_dmom_w_adv_u_ext,
                                     bc_dmom_w_adv_v_ext,
                                     bc_dmom_w_adv_w_ext,
                                     bc_mom_uu_diff_ten_ext,
                                     bc_mom_vv_diff_ten_ext,
                                     bc_mom_ww_diff_ten_ext,
                                     bc_mom_uv_diff_ten_ext,
                                     bc_mom_uw_diff_ten_ext,
                                     bc_mom_vu_diff_ten_ext,
                                     bc_mom_vw_diff_ten_ext,
                                     bc_mom_wu_diff_ten_ext,
                                     bc_mom_wv_diff_ten_ext,
                                     bc_mom_u_source_ext,
                                     bc_mom_v_source_ext,
                                     bc_mom_w_source_ext,
                                     bc_mom_u_ham_ext,
                                     bc_dmom_u_ham_grad_p_ext,
                                     bc_dmom_u_ham_grad_u_ext,
                                     bc_mom_v_ham_ext,
                                     bc_dmom_v_ham_grad_p_ext,
                                     bc_dmom_v_ham_grad_v_ext,
                                     bc_mom_w_ham_ext,
                                     bc_dmom_w_ham_grad_p_ext,          
                                     bc_dmom_w_ham_grad_w_ext);          
>>>>>>> a0bd6c51

        /*         //Turbulence closure model */

        /*         // */
        /*         //moving domain */
        /*         // */
        /*         mom_u_adv_ext[0] -= MOVING_DOMAIN*dmom_u_acc_u_ext*mom_u_acc_ext*xt_ext; */
        /*         mom_u_adv_ext[1] -= MOVING_DOMAIN*dmom_u_acc_u_ext*mom_u_acc_ext*yt_ext; */
        /*         /\* mom_u_adv_ext[2] -= MOVING_DOMAIN*dmom_u_acc_u_ext*mom_u_acc_ext*zt_ext; *\/ */
        /*         dmom_u_adv_u_ext[0] -= MOVING_DOMAIN*dmom_u_acc_u_ext*xt_ext; */
        /*         dmom_u_adv_u_ext[1] -= MOVING_DOMAIN*dmom_u_acc_u_ext*yt_ext; */
        /*         /\* dmom_u_adv_u_ext[2] -= MOVING_DOMAIN*dmom_u_acc_u_ext*zt_ext; *\/ */

        /*         mom_v_adv_ext[0] -= MOVING_DOMAIN*dmom_v_acc_v_ext*mom_v_acc_ext*xt_ext;  */
        /*         mom_v_adv_ext[1] -= MOVING_DOMAIN*dmom_v_acc_v_ext*mom_v_acc_ext*yt_ext; */
        /*         /\* mom_v_adv_ext[2] -= MOVING_DOMAIN*dmom_v_acc_v_ext*mom_v_acc_ext*zt_ext; *\/ */
        /*         dmom_v_adv_v_ext[0] -= MOVING_DOMAIN*dmom_v_acc_v_ext*xt_ext; */
        /*         dmom_v_adv_v_ext[1] -= MOVING_DOMAIN*dmom_v_acc_v_ext*yt_ext; */
        /*         /\* dmom_v_adv_v_ext[2] -= MOVING_DOMAIN*dmom_v_acc_v_ext*zt_ext; *\/ */

        /*         /\* mom_w_adv_ext[0] -= MOVING_DOMAIN*dmom_w_acc_w_ext*mom_w_acc_ext*xt_ext; *\/  */
        /*         /\* mom_w_adv_ext[1] -= MOVING_DOMAIN*dmom_w_acc_w_ext*mom_w_acc_ext*yt_ext; *\/ */
        /*         /\* mom_w_adv_ext[2] -= MOVING_DOMAIN*dmom_w_acc_w_ext*mom_w_acc_ext*zt_ext; *\/ */
        /*         /\* dmom_w_adv_w_ext[0] -= MOVING_DOMAIN*dmom_w_acc_w_ext*xt_ext; *\/ */
        /*         /\* dmom_w_adv_w_ext[1] -= MOVING_DOMAIN*dmom_w_acc_w_ext*yt_ext; *\/ */
        /*         /\* dmom_w_adv_w_ext[2] -= MOVING_DOMAIN*dmom_w_acc_w_ext*zt_ext; *\/ */

        /*         //bc's */
        /*         // mql. CHECK. */
        /*         bc_mom_u_adv_ext[0] -= MOVING_DOMAIN*dmom_u_acc_u_ext*bc_mom_u_acc_ext*xt_ext; */
        /*         bc_mom_u_adv_ext[1] -= MOVING_DOMAIN*dmom_u_acc_u_ext*bc_mom_u_acc_ext*yt_ext; */
        /*         /\* bc_mom_u_adv_ext[2] -= MOVING_DOMAIN*dmom_u_acc_u_ext*bc_mom_u_acc_ext*zt_ext; *\/ */

        /*         bc_mom_v_adv_ext[0] -= MOVING_DOMAIN*dmom_v_acc_v_ext*bc_mom_v_acc_ext*xt_ext;  */
        /*         bc_mom_v_adv_ext[1] -= MOVING_DOMAIN*dmom_v_acc_v_ext*bc_mom_v_acc_ext*yt_ext; */
        /*         /\* bc_mom_v_adv_ext[2] -= MOVING_DOMAIN*dmom_v_acc_v_ext*bc_mom_v_acc_ext*zt_ext; *\/ */

        /*         /\* bc_mom_w_adv_ext[0] -= MOVING_DOMAIN*dmom_w_acc_w_ext*bc_mom_w_acc_ext*xt_ext; *\/ */
        /*         /\* bc_mom_w_adv_ext[1] -= MOVING_DOMAIN*dmom_w_acc_w_ext*bc_mom_w_acc_ext*yt_ext; *\/ */
        /*         /\* bc_mom_w_adv_ext[2] -= MOVING_DOMAIN*dmom_w_acc_w_ext*bc_mom_w_acc_ext*zt_ext; *\/ */
        /*         //  */
        /*         //calculate the numerical fluxes  */
        /*         //  */
        /*         ck.calculateGScale(G,normal,h_penalty); */
        /*         penalty = useMetrics*C_b/h_penalty + (1.0-useMetrics)*ebqe_penalty_ext[ebNE_kb]; */
        /*         exteriorNumericalAdvectiveFlux(isDOFBoundary_p[ebNE_kb], */
        /*                                        isDOFBoundary_u[ebNE_kb], */
        /*                                        isDOFBoundary_v[ebNE_kb], */
        /*                                        isDOFBoundary_w[ebNE_kb], */
        /*                                        isAdvectiveFluxBoundary_p[ebNE_kb], */
        /*                                        isAdvectiveFluxBoundary_u[ebNE_kb], */
        /*                                        isAdvectiveFluxBoundary_v[ebNE_kb], */
        /*                                        isAdvectiveFluxBoundary_w[ebNE_kb], */
        /*                                        dmom_u_ham_grad_p_ext[0],//=1/rho, */
        /*                                        bc_dmom_u_ham_grad_p_ext[0],//=1/bc_rho, */
        /*                                        normal, */
        /*                                        dmom_u_acc_u_ext, */
        /*                                        bc_p_ext, */
        /*                                        bc_u_ext, */
        /*                                        bc_v_ext, */
        /*                                        bc_w_ext, */
        /*                                        bc_mass_adv_ext, */
        /*                                        bc_mom_u_adv_ext, */
        /*                                        bc_mom_v_adv_ext, */
        /*                                        bc_mom_w_adv_ext, */
        /*                                        ebqe_bc_flux_mass_ext[ebNE_kb]+MOVING_DOMAIN*(xt_ext*normal[0]+yt_ext*normal[1]),//BC is relative mass flux */
        /*                                        ebqe_bc_flux_mom_u_adv_ext[ebNE_kb], */
        /*                                        ebqe_bc_flux_mom_v_adv_ext[ebNE_kb], */
        /*                                        ebqe_bc_flux_mom_w_adv_ext[ebNE_kb], */
        /*                                        p_ext, */
        /*                                        u_ext, */
        /*                                        v_ext, */
        /*                                        w_ext, */
        /*                                        mass_adv_ext, */
        /*                                        mom_u_adv_ext, */
        /*                                        mom_v_adv_ext, */
        /*                                        mom_w_adv_ext, */
        /*                                        dmass_adv_u_ext, */
        /*                                        dmass_adv_v_ext, */
        /*                                        dmass_adv_w_ext, */
        /*                                        dmom_u_adv_p_ext, */
        /*                                        dmom_u_adv_u_ext, */
        /*                                        dmom_u_adv_v_ext, */
        /*                                        dmom_u_adv_w_ext, */
        /*                                        dmom_v_adv_p_ext, */
        /*                                        dmom_v_adv_u_ext, */
        /*                                        dmom_v_adv_v_ext, */
        /*                                        dmom_v_adv_w_ext, */
        /*                                        dmom_w_adv_p_ext, */
        /*                                        dmom_w_adv_u_ext, */
        /*                                        dmom_w_adv_v_ext, */
        /*                                        dmom_w_adv_w_ext, */
        /*                                        flux_mass_ext, */
        /*                                        flux_mom_u_adv_ext, */
        /*                                        flux_mom_v_adv_ext, */
        /*                                        flux_mom_w_adv_ext, */
        /*                                        &ebqe_velocity_star[ebNE_kb_nSpace], */
        /*                                        &ebqe_velocity[ebNE_kb_nSpace]); */
        /*         exteriorNumericalDiffusiveFlux(eps_rho, */
        /*                                        ebqe_phi_ext[ebNE_kb], */
        /*                                        sdInfo_u_u_rowptr, */
        /*                                        sdInfo_u_u_colind, */
        /*                                        isDOFBoundary_u[ebNE_kb], */
        /*                                        isDiffusiveFluxBoundary_u[ebNE_kb], */
        /*                                        normal, */
        /*                                        bc_mom_uu_diff_ten_ext, */
        /*                                        bc_u_ext, */
        /*                                        ebqe_bc_flux_u_diff_ext[ebNE_kb], */
        /*                                        mom_uu_diff_ten_ext, */
        /*                                        grad_u_ext, */
        /*                                        u_ext, */
        /*                                        penalty,//ebqe_penalty_ext[ebNE_kb], */
        /*                                        flux_mom_uu_diff_ext); */
        /*         exteriorNumericalDiffusiveFlux(eps_rho, */
        /*                                        ebqe_phi_ext[ebNE_kb], */
        /*                                        sdInfo_u_v_rowptr, */
        /*                                        sdInfo_u_v_colind, */
        /*                                        isDOFBoundary_v[ebNE_kb], */
        /*                                        isDiffusiveFluxBoundary_v[ebNE_kb], */
        /*                                        normal, */
        /*                                        bc_mom_uv_diff_ten_ext, */
        /*                                        bc_v_ext, */
        /*                                        0.0,//assume all of the flux gets applied in diagonal component */
        /*                                        mom_uv_diff_ten_ext, */
        /*                                        grad_v_ext, */
        /*                                        v_ext, */
        /*                                        penalty,//ebqe_penalty_ext[ebNE_kb], */
        /*                                        flux_mom_uv_diff_ext); */
        /*         /\* exteriorNumericalDiffusiveFlux(eps_rho, *\/ */
        /*         /\*                                   ebqe_phi_ext[ebNE_kb], *\/ */
        /*         /\*                                   sdInfo_u_w_rowptr, *\/ */
        /*         /\*                                   sdInfo_u_w_colind, *\/ */
        /*         /\*                                   isDOFBoundary_w[ebNE_kb], *\/ */
        /*         /\*                                   isDiffusiveFluxBoundary_u[ebNE_kb], *\/ */
        /*         /\*                                   normal, *\/ */
        /*         /\*                                   bc_mom_uw_diff_ten_ext, *\/ */
        /*         /\*                                   bc_w_ext, *\/ */
        /*         /\*                                   0.0,//see above *\/ */
        /*         /\*                                   mom_uw_diff_ten_ext, *\/ */
        /*         /\*                                   grad_w_ext, *\/ */
        /*         /\*                                   w_ext, *\/ */
        /*         /\*                                   penalty,//ebqe_penalty_ext[ebNE_kb], *\/ */
        /*         /\*                                   flux_mom_uw_diff_ext); *\/ */
        /*         exteriorNumericalDiffusiveFlux(eps_rho, */
        /*                                        ebqe_phi_ext[ebNE_kb], */
        /*                                        sdInfo_v_u_rowptr, */
        /*                                        sdInfo_v_u_colind, */
        /*                                        isDOFBoundary_u[ebNE_kb], */
        /*                                        isDiffusiveFluxBoundary_u[ebNE_kb], */
        /*                                        normal, */
        /*                                        bc_mom_vu_diff_ten_ext, */
        /*                                        bc_u_ext, */
        /*                                        0.0,//see above */
        /*                                        mom_vu_diff_ten_ext, */
        /*                                        grad_u_ext, */
        /*                                        u_ext, */
        /*                                        penalty,//ebqe_penalty_ext[ebNE_kb], */
        /*                                        flux_mom_vu_diff_ext); */
        /*         exteriorNumericalDiffusiveFlux(eps_rho, */
        /*                                        ebqe_phi_ext[ebNE_kb], */
        /*                                        sdInfo_v_v_rowptr, */
        /*                                        sdInfo_v_v_colind, */
        /*                                        isDOFBoundary_v[ebNE_kb], */
        /*                                        isDiffusiveFluxBoundary_v[ebNE_kb], */
        /*                                        normal, */
        /*                                        bc_mom_vv_diff_ten_ext, */
        /*                                        bc_v_ext, */
        /*                                        ebqe_bc_flux_v_diff_ext[ebNE_kb], */
        /*                                        mom_vv_diff_ten_ext, */
        /*                                        grad_v_ext, */
        /*                                        v_ext, */
        /*                                        penalty,//ebqe_penalty_ext[ebNE_kb], */
        /*                                        flux_mom_vv_diff_ext); */
        /*         /\* exteriorNumericalDiffusiveFlux(eps_rho, *\/ */
        /*         /\*                                   ebqe_phi_ext[ebNE_kb], *\/ */
        /*         /\*                                   sdInfo_v_w_rowptr, *\/ */
        /*         /\*                                   sdInfo_v_w_colind, *\/ */
        /*         /\*                                   isDOFBoundary_w[ebNE_kb], *\/ */
        /*         /\*                                   isDiffusiveFluxBoundary_v[ebNE_kb], *\/ */
        /*         /\*                                   normal, *\/ */
        /*         /\*                                   bc_mom_vw_diff_ten_ext, *\/ */
        /*         /\*                                   bc_w_ext, *\/ */
        /*         /\*                                   0.0,//see above *\/ */
        /*         /\*                                   mom_vw_diff_ten_ext, *\/ */
        /*         /\*                                   grad_w_ext, *\/ */
        /*         /\*                                   w_ext, *\/ */
        /*         /\*                                   penalty,//ebqe_penalty_ext[ebNE_kb], *\/ */
        /*         /\*                                   flux_mom_vw_diff_ext); *\/ */
        /*         /\* exteriorNumericalDiffusiveFlux(eps_rho, *\/ */
        /*         /\*                                   ebqe_phi_ext[ebNE_kb], *\/ */
        /*         /\*                                   sdInfo_w_u_rowptr, *\/ */
        /*         /\*                                   sdInfo_w_u_colind, *\/ */
        /*         /\*                                   isDOFBoundary_u[ebNE_kb], *\/ */
        /*         /\*                                   isDiffusiveFluxBoundary_w[ebNE_kb], *\/ */
        /*         /\*                                   normal, *\/ */
        /*         /\*                                   bc_mom_wu_diff_ten_ext, *\/ */
        /*         /\*                                   bc_u_ext, *\/ */
        /*         /\*                                   0.0,//see above *\/ */
        /*         /\*                                   mom_wu_diff_ten_ext, *\/ */
        /*         /\*                                   grad_u_ext, *\/ */
        /*         /\*                                   u_ext, *\/ */
        /*         /\*                                   penalty,//ebqe_penalty_ext[ebNE_kb], *\/ */
        /*         /\*                                   flux_mom_wu_diff_ext); *\/ */
        /*         /\* exteriorNumericalDiffusiveFlux(eps_rho, *\/ */
        /*         /\*                                   ebqe_phi_ext[ebNE_kb], *\/ */
        /*         /\*                                   sdInfo_w_v_rowptr, *\/ */
        /*         /\*                                   sdInfo_w_v_colind, *\/ */
        /*         /\*                                   isDOFBoundary_v[ebNE_kb], *\/ */
        /*         /\*                                   isDiffusiveFluxBoundary_w[ebNE_kb], *\/ */
        /*         /\*                                   normal, *\/ */
        /*         /\*                                   bc_mom_wv_diff_ten_ext, *\/ */
        /*         /\*                                   bc_v_ext, *\/ */
        /*         /\*                                   0.0,//see above *\/ */
        /*         /\*                                   mom_wv_diff_ten_ext, *\/ */
        /*         /\*                                   grad_v_ext, *\/ */
        /*         /\*                                   v_ext, *\/ */
        /*         /\*                                   penalty,//ebqe_penalty_ext[ebNE_kb], *\/ */
        /*         /\*                                   flux_mom_wv_diff_ext); *\/ */
        /*         /\* exteriorNumericalDiffusiveFlux(eps_rho, *\/ */
        /*         /\*                                   ebqe_phi_ext[ebNE_kb], *\/ */
        /*         /\*                                   sdInfo_w_w_rowptr, *\/ */
        /*         /\*                                   sdInfo_w_w_colind, *\/ */
        /*         /\*                                   isDOFBoundary_w[ebNE_kb], *\/ */
        /*         /\*                                   isDiffusiveFluxBoundary_w[ebNE_kb], *\/ */
        /*         /\*                                   normal, *\/ */
        /*         /\*                                   bc_mom_ww_diff_ten_ext, *\/ */
        /*         /\*                                   bc_w_ext, *\/ */
        /*         /\*                                   ebqe_bc_flux_w_diff_ext[ebNE_kb], *\/ */
        /*         /\*                                   mom_ww_diff_ten_ext, *\/ */
        /*         /\*                                   grad_w_ext, *\/ */
        /*         /\*                                   w_ext, *\/ */
        /*         /\*                                   penalty,//ebqe_penalty_ext[ebNE_kb], *\/ */
        /*         /\*                                   flux_mom_ww_diff_ext); *\/ */
        /*         flux[ebN*nQuadraturePoints_elementBoundary+kb] = flux_mass_ext; */
        /*         /\* std::cout<<"external u,v,u_n " *\/ */
        /*         /\*             <<ebqe_velocity[ebNE_kb_nSpace+0]<<'\t' *\/ */
        /*         /\*             <<ebqe_velocity[ebNE_kb_nSpace+1]<<'\t' *\/ */
        /*         /\*             <<flux[ebN*nQuadraturePoints_elementBoundary+kb]<<std::endl; *\/ */
        /*         //  */
        /*         //integrate the net force and moment on flagged boundaries */
        /*         // */
        /*         if (ebN < nElementBoundaries_owned) */
        /*           { */
        /*             force_v_x = (flux_mom_u_adv_ext + flux_mom_uu_diff_ext + flux_mom_uv_diff_ext + flux_mom_uw_diff_ext)/dmom_u_ham_grad_p_ext[0];//same as *rho */
        /*             force_v_y = (flux_mom_v_adv_ext + flux_mom_vu_diff_ext + flux_mom_vv_diff_ext + flux_mom_vw_diff_ext)/dmom_u_ham_grad_p_ext[0]; */
        /*             //force_v_z = (flux_mom_wu_diff_ext + flux_mom_wv_diff_ext + flux_mom_ww_diff_ext)/dmom_u_ham_grad_p_ext[0]; */
                  
        /*             force_p_x = p_ext*normal[0]; */
        /*             force_p_y = p_ext*normal[1]; */
        /*             //force_p_z = p_ext*normal[2]; */
                  
        /*             force_x = force_p_x + force_v_x; */
        /*             force_y = force_p_y + force_v_y; */
        /*             //force_z = force_p_z + force_v_z; */
                  
        /*             r_x = x_ext - barycenters[3*boundaryFlags[ebN]+0]; */
        /*             r_y = y_ext - barycenters[3*boundaryFlags[ebN]+1]; */
        /*             //r_z = z_ext - barycenters[3*boundaryFlags[ebN]+2]; */
                  
        /*             wettedAreas[boundaryFlags[ebN]] += dS*(1.0-ebqe_vf_ext[ebNE_kb]); */
                  
        /*             netForces_p[3*boundaryFlags[ebN]+0] += force_p_x*dS; */
        /*             netForces_p[3*boundaryFlags[ebN]+1] += force_p_y*dS; */
        /*             //netForces_p[3*boundaryFlags[ebN]+2] += force_p_z*dS; */
                  
        /*             netForces_v[3*boundaryFlags[ebN]+0] += force_v_x*dS; */
        /*             netForces_v[3*boundaryFlags[ebN]+1] += force_v_y*dS; */
        /*             //netForces_v[3*boundaryFlags[ebN]+2] += force_v_z*dS; */
                  
        /*             //netMoments[3*boundaryFlags[ebN]+0] += (r_y*force_z - r_z*force_y)*dS; */
        /*             //netMoments[3*boundaryFlags[ebN]+1] += (r_z*force_x - r_x*force_z)*dS; */
        /*             netMoments[3*boundaryFlags[ebN]+2] += (r_x*force_y - r_y*force_x)*dS; */
        /*           } */
        /*         // */
        /*         //update residuals */
        /*         // */
        /*         for (int i=0;i<nDOF_test_element;i++) */
        /*           { */
        /*             /\* elementResidual_mesh[i] -= ck.ExteriorElementBoundaryFlux(MOVING_DOMAIN*(xt_ext*normal[0]+yt_ext*normal[1]),p_test_dS[i]); *\/ */
        /*             /\* elementResidual_p[i] += ck.ExteriorElementBoundaryFlux(flux_mass_ext,p_test_dS[i]); *\/ */
        /*             /\* elementResidual_p[i] -= DM*ck.ExteriorElementBoundaryFlux(MOVING_DOMAIN*(xt_ext*normal[0]+yt_ext*normal[1]),p_test_dS[i]); *\/ */
        /*             /\* globalConservationError += ck.ExteriorElementBoundaryFlux(flux_mass_ext,p_test_dS[i]); *\/ */
        /*             elementResidual_u[i] +=  */
        /*               ck.ExteriorElementBoundaryFlux(flux_mom_u_adv_ext,vel_test_dS[i])+ */
        /*               ck.ExteriorElementBoundaryFlux(flux_mom_uu_diff_ext,vel_test_dS[i])+ */
        /*               ck.ExteriorElementBoundaryFlux(flux_mom_uv_diff_ext,vel_test_dS[i])+ */
        /*               ck.ExteriorElementBoundaryDiffusionAdjoint(isDOFBoundary_u[ebNE_kb], */
        /*                                                          isDiffusiveFluxBoundary_u[ebNE_kb], */
        /*                                                          eb_adjoint_sigma, */
        /*                                                          u_ext, */
        /*                                                          bc_u_ext, */
        /*                                                          normal, */
        /*                                                          sdInfo_u_u_rowptr, */
        /*                                                          sdInfo_u_u_colind, */
        /*                                                          mom_uu_diff_ten_ext, */
        /*                                                          &vel_grad_test_dS[i*nSpace])+ */
        /*               ck.ExteriorElementBoundaryDiffusionAdjoint(isDOFBoundary_v[ebNE_kb], */
        /*                                                          isDiffusiveFluxBoundary_u[ebNE_kb], */
        /*                                                          eb_adjoint_sigma, */
        /*                                                          v_ext, */
        /*                                                          bc_v_ext, */
        /*                                                          normal, */
        /*                                                          sdInfo_u_v_rowptr, */
        /*                                                          sdInfo_u_v_colind, */
        /*                                                          mom_uv_diff_ten_ext, */
        /*                                                          &vel_grad_test_dS[i*nSpace]);//+ */
        /*             /\* ck.ExteriorElementBoundaryDiffusionAdjoint(isDOFBoundary_w[ebNE_kb], *\/ */
        /*             /\*                                         isDiffusiveFluxBoundary_u[ebNE_kb], *\/ */
        /*             /\*                                         eb_adjoint_sigma, *\/ */
        /*             /\*                                         w_ext, *\/ */
        /*             /\*                                         bc_w_ext, *\/ */
        /*             /\*                                         normal, *\/ */
        /*             /\*                                         sdInfo_u_w_rowptr, *\/ */
        /*             /\*                                         sdInfo_u_w_colind, *\/ */
        /*             /\*                                         mom_uw_diff_ten_ext, *\/ */
        /*             /\*                                         &vel_grad_test_dS[i*nSpace]); *\/ */
        /*             elementResidual_v[i] += ck.ExteriorElementBoundaryFlux(flux_mom_v_adv_ext,vel_test_dS[i]) + */
        /*               ck.ExteriorElementBoundaryFlux(flux_mom_vu_diff_ext,vel_test_dS[i])+ */
        /*               ck.ExteriorElementBoundaryFlux(flux_mom_vv_diff_ext,vel_test_dS[i])+ */
        /*               ck.ExteriorElementBoundaryDiffusionAdjoint(isDOFBoundary_u[ebNE_kb], */
        /*                                                          isDiffusiveFluxBoundary_v[ebNE_kb], */
        /*                                                          eb_adjoint_sigma, */
        /*                                                          u_ext, */
        /*                                                          bc_u_ext, */
        /*                                                          normal, */
        /*                                                          sdInfo_v_u_rowptr, */
        /*                                                          sdInfo_v_u_colind, */
        /*                                                          mom_vu_diff_ten_ext, */
        /*                                                          &vel_grad_test_dS[i*nSpace])+ */
        /*               ck.ExteriorElementBoundaryDiffusionAdjoint(isDOFBoundary_v[ebNE_kb], */
        /*                                                          isDiffusiveFluxBoundary_v[ebNE_kb], */
        /*                                                          eb_adjoint_sigma, */
        /*                                                          v_ext, */
        /*                                                          bc_v_ext, */
        /*                                                          normal, */
        /*                                                          sdInfo_v_v_rowptr, */
        /*                                                          sdInfo_v_v_colind, */
        /*                                                          mom_vv_diff_ten_ext, */
        /*                                                          &vel_grad_test_dS[i*nSpace]);//+ */
        /*             /\* ck.ExteriorElementBoundaryDiffusionAdjoint(isDOFBoundary_w[ebNE_kb], *\/ */
        /*             /\*                                         isDiffusiveFluxBoundary_v[ebNE_kb], *\/ */
        /*             /\*                                         eb_adjoint_sigma, *\/ */
        /*             /\*                                         w_ext, *\/ */
        /*             /\*                                         bc_w_ext, *\/ */
        /*             /\*                                         normal, *\/ */
        /*             /\*                                         sdInfo_v_w_rowptr, *\/ */
        /*             /\*                                         sdInfo_v_w_colind, *\/ */
        /*             /\*                                         mom_vw_diff_ten_ext, *\/ */
        /*             /\*                                         &vel_grad_test_dS[i*nSpace]);  *\/ */
                  
        /*             /\* elementResidual_w[i] += ck.ExteriorElementBoundaryFlux(flux_mom_w_adv_ext,vel_test_dS[i]) + *\/ */
        /*             /\*   ck.ExteriorElementBoundaryFlux(flux_mom_wu_diff_ext,vel_test_dS[i])+ *\/ */
        /*             /\*   ck.ExteriorElementBoundaryFlux(flux_mom_wv_diff_ext,vel_test_dS[i])+ *\/ */
        /*             /\*   ck.ExteriorElementBoundaryFlux(flux_mom_ww_diff_ext,vel_test_dS[i])+ *\/ */
        /*             /\*   ck.ExteriorElementBoundaryDiffusionAdjoint(isDOFBoundary_u[ebNE_kb], *\/ */
        /*             /\*                                         isDiffusiveFluxBoundary_w[ebNE_kb], *\/ */
        /*             /\*                                         eb_adjoint_sigma, *\/ */
        /*             /\*                                         u_ext, *\/ */
        /*             /\*                                         bc_u_ext, *\/ */
        /*             /\*                                         normal, *\/ */
        /*             /\*                                         sdInfo_w_u_rowptr, *\/ */
        /*             /\*                                         sdInfo_w_u_colind, *\/ */
        /*             /\*                                         mom_wu_diff_ten_ext, *\/ */
        /*             /\*                                         &vel_grad_test_dS[i*nSpace])+ *\/ */
        /*             /\*   ck.ExteriorElementBoundaryDiffusionAdjoint(isDOFBoundary_v[ebNE_kb], *\/ */
        /*             /\*                                         isDiffusiveFluxBoundary_w[ebNE_kb], *\/ */
        /*             /\*                                         eb_adjoint_sigma, *\/ */
        /*             /\*                                         v_ext, *\/ */
        /*             /\*                                         bc_v_ext, *\/ */
        /*             /\*                                         normal, *\/ */
        /*             /\*                                         sdInfo_w_v_rowptr, *\/ */
        /*             /\*                                         sdInfo_w_v_colind, *\/ */
        /*             /\*                                         mom_wv_diff_ten_ext, *\/ */
        /*             /\*                                         &vel_grad_test_dS[i*nSpace])+ *\/ */
        /*             /\*   ck.ExteriorElementBoundaryDiffusionAdjoint(isDOFBoundary_w[ebNE_kb], *\/ */
        /*             /\*                                         isDiffusiveFluxBoundary_w[ebNE_kb], *\/ */
        /*             /\*                                         eb_adjoint_sigma, *\/ */
        /*             /\*                                         w_ext, *\/ */
        /*             /\*                                         bc_w_ext, *\/ */
        /*             /\*                                         normal, *\/ */
        /*             /\*                                         sdInfo_w_w_rowptr, *\/ */
        /*             /\*                                         sdInfo_w_w_colind, *\/ */
        /*             /\*                                         mom_ww_diff_ten_ext, *\/ */
        /*             /\*                                         &vel_grad_test_dS[i*nSpace]);  *\/ */
        /*           }//i */
        /*       }//kb */
        /*     // */
        /*     //update the element and global residual storage */
        /*     // */
        /*     for (int i=0;i<nDOF_test_element;i++) */
        /*       { */
        /*         int eN_i = eN*nDOF_test_element+i; */
              
        /*         /\* elementResidual_p_save[eN_i] +=  elementResidual_p[i]; *\/ */
        /*         /\* mesh_volume_conservation_weak += elementResidual_mesh[i];               *\/ */
        /*         /\* globalResidual[offset_p+stride_p*p_l2g[eN_i]]+=elementResidual_p[i]; *\/ */
        /*         globalResidual[offset_u+stride_u*vel_l2g[eN_i]]+=elementResidual_u[i]; */
        /*         globalResidual[offset_v+stride_v*vel_l2g[eN_i]]+=elementResidual_v[i]; */
        /*         /\* globalResidual[offset_w+stride_w*vel_l2g[eN_i]]+=elementResidual_w[i]; *\/ */
        /*       }//i */
        /*   }//ebNE */
        /* std::cout<<"mesh volume conservation = "<<mesh_volume_conservation<<std::endl; */
        /* std::cout<<"mesh volume conservation weak = "<<mesh_volume_conservation_weak<<std::endl; */
        /* std::cout<<"mesh volume conservation err max= "<<mesh_volume_conservation_err_max<<std::endl; */
        /* std::cout<<"mesh volume conservation err max weak = "<<mesh_volume_conservation_err_max_weak<<std::endl; */
      }

      void calculateJacobian(//element
                             double* mesh_trial_ref,
                             double* mesh_grad_trial_ref,
                             double* mesh_dof,
                             double* mesh_velocity_dof,
                             double MOVING_DOMAIN,
                             double PSTAB,
                             int* mesh_l2g,
                             double* dV_ref,
                             double* p_trial_ref,
                             double* p_grad_trial_ref,
                             double* p_test_ref,
                             double* p_grad_test_ref,
                             double* q_p,
                             double* q_grad_p,
                             double* ebqe_p,
                             double* ebqe_grad_p,
                             double* vel_trial_ref,
                             double* vel_grad_trial_ref,
                             double* vel_test_ref,
                             double* vel_grad_test_ref,
                             //element boundary
                             double* mesh_trial_trace_ref,
                             double* mesh_grad_trial_trace_ref,
                             double* dS_ref,
                             double* p_trial_trace_ref,
                             double* p_grad_trial_trace_ref,
                             double* p_test_trace_ref,
                             double* p_grad_test_trace_ref,
                             double* vel_trial_trace_ref,
                             double* vel_grad_trial_trace_ref,
                             double* vel_test_trace_ref,
                             double* vel_grad_test_trace_ref,                                    
                             double* normal_ref,
                             double* boundaryJac_ref,
                             //physics
                             double eb_adjoint_sigma,
                             double* elementDiameter,
                             double* nodeDiametersArray,
                             double hFactor,
                             int nElements_global,
                             double useRBLES,
                             double useMetrics, 
                             double alphaBDF,
                             double epsFact_rho,
                             double epsFact_mu,
                             double sigma,
                             double rho_0,
                             double nu_0,
                             double rho_1,
                             double nu_1,
                             double rho_s,
                             double smagorinskyConstant,
                             int turbulenceClosureModel,
                             double Ct_sge,
                             double Cd_sge,
                             double C_dg,
                             double C_b,
                             //VRANS
                             const double* eps_solid,
                             const double* q_velocity_fluid,
                             const double* q_velocityStar_fluid,
                             const double* q_vos,//sed fraction - gco check
                             const double* q_dvos_dt,
                             const double* q_grad_vos,
                             const double* q_dragAlpha,
                             const double* q_dragBeta,
                             const double* q_mass_source,
                             const double* q_turb_var_0,
                             const double* q_turb_var_1,
                             const double* q_turb_var_grad_0,
                             //
                             int* p_l2g, 
                             int* vel_l2g,
                             double* p_dof, double* u_dof, double* v_dof, double* w_dof,
                             double* g,
                             const double useVF,
                             double* vf,
                             double* phi,
                             double* normal_phi,
                             double* kappa_phi,
                             double* q_mom_u_acc_beta_bdf, double* q_mom_v_acc_beta_bdf, double* q_mom_w_acc_beta_bdf,
                             double* q_dV,
                             double* q_dV_last,
                             double* q_velocity_sge,
                             double* ebqe_velocity_star,
                             double* q_cfl,
                             double* q_numDiff_u_last, double* q_numDiff_v_last, double* q_numDiff_w_last,
                             int* sdInfo_u_u_rowptr,int* sdInfo_u_u_colind,                           
                             int* sdInfo_u_v_rowptr,int* sdInfo_u_v_colind,
                             int* sdInfo_u_w_rowptr,int* sdInfo_u_w_colind,
                             int* sdInfo_v_v_rowptr,int* sdInfo_v_v_colind,
                             int* sdInfo_v_u_rowptr,int* sdInfo_v_u_colind,
                             int* sdInfo_v_w_rowptr,int* sdInfo_v_w_colind,
                             int* sdInfo_w_w_rowptr,int* sdInfo_w_w_colind,
                             int* sdInfo_w_u_rowptr,int* sdInfo_w_u_colind,
                             int* sdInfo_w_v_rowptr,int* sdInfo_w_v_colind,
                             int* csrRowIndeces_p_p,int* csrColumnOffsets_p_p,
                             int* csrRowIndeces_p_u,int* csrColumnOffsets_p_u,
                             int* csrRowIndeces_p_v,int* csrColumnOffsets_p_v,
                             int* csrRowIndeces_p_w,int* csrColumnOffsets_p_w,
                             int* csrRowIndeces_u_p,int* csrColumnOffsets_u_p,
                             int* csrRowIndeces_u_u,int* csrColumnOffsets_u_u,
                             int* csrRowIndeces_u_v,int* csrColumnOffsets_u_v,
                             int* csrRowIndeces_u_w,int* csrColumnOffsets_u_w,
                             int* csrRowIndeces_v_p,int* csrColumnOffsets_v_p,
                             int* csrRowIndeces_v_u,int* csrColumnOffsets_v_u,
                             int* csrRowIndeces_v_v,int* csrColumnOffsets_v_v,
                             int* csrRowIndeces_v_w,int* csrColumnOffsets_v_w,
                             int* csrRowIndeces_w_p,int* csrColumnOffsets_w_p,
                             int* csrRowIndeces_w_u,int* csrColumnOffsets_w_u,
                             int* csrRowIndeces_w_v,int* csrColumnOffsets_w_v,
                             int* csrRowIndeces_w_w,int* csrColumnOffsets_w_w,
                             double* globalJacobian,
                             int nExteriorElementBoundaries_global,
                             int* exteriorElementBoundariesArray,
                             int* elementBoundaryElementsArray,
                             int* elementBoundaryLocalElementBoundariesArray,
                             double* ebqe_vf_ext,
                             double* bc_ebqe_vf_ext,
                             double* ebqe_phi_ext,
                             double* bc_ebqe_phi_ext,
                             double* ebqe_normal_phi_ext,
                             double* ebqe_kappa_phi_ext,
                             //VRANS
                             const double* ebqe_vos_ext,//sed fraction - gco check
                             const double* ebqe_turb_var_0,
                             const double* ebqe_turb_var_1,
                             //
                             int* isDOFBoundary_p,
                             int* isDOFBoundary_u,
                             int* isDOFBoundary_v,
                             int* isDOFBoundary_w,
                             int* isAdvectiveFluxBoundary_p,
                             int* isAdvectiveFluxBoundary_u,
                             int* isAdvectiveFluxBoundary_v,
                             int* isAdvectiveFluxBoundary_w,
                             int* isDiffusiveFluxBoundary_u,
                             int* isDiffusiveFluxBoundary_v,
                             int* isDiffusiveFluxBoundary_w,
                             double* ebqe_bc_p_ext,
                             double* ebqe_bc_flux_mass_ext,
                             double* ebqe_bc_flux_mom_u_adv_ext,
                             double* ebqe_bc_flux_mom_v_adv_ext,
                             double* ebqe_bc_flux_mom_w_adv_ext,
                             double* ebqe_bc_u_ext,
                             double* ebqe_bc_flux_u_diff_ext,
                             double* ebqe_penalty_ext,
                             double* ebqe_bc_v_ext,
                             double* ebqe_bc_flux_v_diff_ext,
                             double* ebqe_bc_w_ext,
                             double* ebqe_bc_flux_w_diff_ext,
                             int* csrColumnOffsets_eb_p_p,
                             int* csrColumnOffsets_eb_p_u,
                             int* csrColumnOffsets_eb_p_v,
                             int* csrColumnOffsets_eb_p_w,
                             int* csrColumnOffsets_eb_u_p,
                             int* csrColumnOffsets_eb_u_u,
                             int* csrColumnOffsets_eb_u_v,
                             int* csrColumnOffsets_eb_u_w,
                             int* csrColumnOffsets_eb_v_p,
                             int* csrColumnOffsets_eb_v_u,
                             int* csrColumnOffsets_eb_v_v,
                             int* csrColumnOffsets_eb_v_w,
                             int* csrColumnOffsets_eb_w_p,
                             int* csrColumnOffsets_eb_w_u,
                             int* csrColumnOffsets_eb_w_v,
                             int* csrColumnOffsets_eb_w_w,
                             int* elementFlags)
      {
        //
        //loop over elements to compute volume integrals and load them into the element Jacobians and global Jacobian
        //
        for(int eN=0;eN<nElements_global;eN++)
          {
            register double eps_rho,eps_mu;

            register double  elementJacobian_p_p[nDOF_test_element][nDOF_trial_element],
              elementJacobian_p_u[nDOF_test_element][nDOF_trial_element],
              elementJacobian_p_v[nDOF_test_element][nDOF_trial_element],
              elementJacobian_p_w[nDOF_test_element][nDOF_trial_element],
              elementJacobian_u_p[nDOF_test_element][nDOF_trial_element],
              elementJacobian_u_u[nDOF_test_element][nDOF_trial_element],
              elementJacobian_u_v[nDOF_test_element][nDOF_trial_element],
              elementJacobian_u_w[nDOF_test_element][nDOF_trial_element],
              elementJacobian_v_p[nDOF_test_element][nDOF_trial_element],
              elementJacobian_v_u[nDOF_test_element][nDOF_trial_element],
              elementJacobian_v_v[nDOF_test_element][nDOF_trial_element],
              elementJacobian_v_w[nDOF_test_element][nDOF_trial_element],
              elementJacobian_w_p[nDOF_test_element][nDOF_trial_element],
              elementJacobian_w_u[nDOF_test_element][nDOF_trial_element],
              elementJacobian_w_v[nDOF_test_element][nDOF_trial_element],
              elementJacobian_w_w[nDOF_test_element][nDOF_trial_element];
            for (int i=0;i<nDOF_test_element;i++)
              for (int j=0;j<nDOF_trial_element;j++)

                {
                  elementJacobian_p_p[i][j]=0.0;
                  elementJacobian_p_u[i][j]=0.0;
                  elementJacobian_p_v[i][j]=0.0;
                  elementJacobian_p_w[i][j]=0.0;
                  elementJacobian_u_p[i][j]=0.0;
                  elementJacobian_u_u[i][j]=0.0;
                  elementJacobian_u_v[i][j]=0.0;
                  elementJacobian_u_w[i][j]=0.0;
                  elementJacobian_v_p[i][j]=0.0;
                  elementJacobian_v_u[i][j]=0.0;
                  elementJacobian_v_v[i][j]=0.0;
                  elementJacobian_v_w[i][j]=0.0;
                  elementJacobian_w_p[i][j]=0.0;
                  elementJacobian_w_u[i][j]=0.0;
                  elementJacobian_w_v[i][j]=0.0;
                  elementJacobian_w_w[i][j]=0.0;
                }

            for  (int k=0;k<nQuadraturePoints_element;k++)
              {
                int eN_k = eN*nQuadraturePoints_element+k, //index to a scalar at a quadrature point
                  eN_k_nSpace = eN_k*nSpace,
                  eN_nDOF_trial_element = eN*nDOF_trial_element; //index to a vector at a quadrature point

                //declare local storage
                register double p=0.0,u=0.0,v=0.0,w=0.0,
                  one_by_vos=0.0,
                  grad_p[nSpace],grad_u[nSpace],grad_v[nSpace],grad_w[nSpace],grad_vos[nSpace],
                  mom_u_acc=0.0,
                  dmom_u_acc_u=0.0,
                  mom_v_acc=0.0,
                  dmom_v_acc_v=0.0,
                  mom_w_acc=0.0,
                  dmom_w_acc_w=0.0,
                  mass_adv[nSpace],
                  dmass_adv_u[nSpace],
                  dmass_adv_v[nSpace],
                  dmass_adv_w[nSpace],
                  mom_u_adv[nSpace],
                  dmom_u_adv_u[nSpace],
                  dmom_u_adv_v[nSpace],
                  dmom_u_adv_w[nSpace],
                  mom_v_adv[nSpace],
                  dmom_v_adv_u[nSpace],
                  dmom_v_adv_v[nSpace],
                  dmom_v_adv_w[nSpace],
                  mom_w_adv[nSpace],
                  dmom_w_adv_u[nSpace],
                  dmom_w_adv_v[nSpace],
                  dmom_w_adv_w[nSpace],
                  mom_uu_diff_ten[nSpace],
                  mom_vv_diff_ten[nSpace],
                  mom_ww_diff_ten[nSpace],
                  mom_uv_diff_ten[1],
                  mom_uw_diff_ten[1],
                  mom_vu_diff_ten[1],
                  mom_vw_diff_ten[1],
                  mom_wu_diff_ten[1],
                  mom_wv_diff_ten[1],
                  mom_u_source=0.0,
                  mom_v_source=0.0,
                  mom_w_source=0.0,
                  mom_u_ham=0.0,
                  dmom_u_ham_grad_p[nSpace],
                  dmom_u_ham_grad_u[nSpace],
                  mom_v_ham=0.0,
                  dmom_v_ham_grad_p[nSpace],
                  dmom_v_ham_grad_v[nSpace],
                  mom_w_ham=0.0,
                  dmom_w_ham_grad_p[nSpace],
                  dmom_w_ham_grad_w[nSpace],
                  mom_u_acc_t=0.0,
                  dmom_u_acc_u_t=0.0,
                  mom_v_acc_t=0.0,
                  dmom_v_acc_v_t=0.0,
                  mom_w_acc_t=0.0,
                  dmom_w_acc_w_t=0.0,
                  pdeResidual_p=0.0,
                  pdeResidual_u=0.0,
                  pdeResidual_v=0.0,
                  pdeResidual_w=0.0,        
                  dpdeResidual_p_u[nDOF_trial_element],dpdeResidual_p_v[nDOF_trial_element],dpdeResidual_p_w[nDOF_trial_element],
                  dpdeResidual_u_p[nDOF_trial_element],dpdeResidual_u_u[nDOF_trial_element],
                  dpdeResidual_v_p[nDOF_trial_element],dpdeResidual_v_v[nDOF_trial_element],
                  dpdeResidual_w_p[nDOF_trial_element],dpdeResidual_w_w[nDOF_trial_element],
                  Lstar_u_p[nDOF_test_element],
                  Lstar_v_p[nDOF_test_element],
                  Lstar_w_p[nDOF_test_element],
                  Lstar_u_u[nDOF_test_element],
                  Lstar_v_v[nDOF_test_element],
                  Lstar_w_w[nDOF_test_element],
                  Lstar_p_u[nDOF_test_element],
                  Lstar_p_v[nDOF_test_element],
                  Lstar_p_w[nDOF_test_element],
                  subgridError_p=0.0,
                  subgridError_u=0.0,
                  subgridError_v=0.0,
                  subgridError_w=0.0,       
                  dsubgridError_p_u[nDOF_trial_element],
                  dsubgridError_p_v[nDOF_trial_element],
                  dsubgridError_p_w[nDOF_trial_element],
                  dsubgridError_u_p[nDOF_trial_element],
                  dsubgridError_u_u[nDOF_trial_element],
                  dsubgridError_v_p[nDOF_trial_element],
                  dsubgridError_v_v[nDOF_trial_element],
                  dsubgridError_w_p[nDOF_trial_element],
                  dsubgridError_w_w[nDOF_trial_element],
                  tau_p=0.0,tau_p0=0.0,tau_p1=0.0,
                  tau_v=0.0,tau_v0=0.0,tau_v1=0.0,
                  jac[nSpace*nSpace],
                  jacDet,
                  jacInv[nSpace*nSpace],
                  p_grad_trial[nDOF_trial_element*nSpace],vel_grad_trial[nDOF_trial_element*nSpace],
                  dV,
                  p_test_dV[nDOF_test_element],vel_test_dV[nDOF_test_element],
                  p_grad_test_dV[nDOF_test_element*nSpace],vel_grad_test_dV[nDOF_test_element*nSpace],
                  x,y,z,xt,yt,zt,
                  //VRANS
                  vos,
                  //meanGrainSize,
                  dmom_u_source[nSpace],
                  dmom_v_source[nSpace],
                  dmom_w_source[nSpace],
                  mass_source,
                  //
                  G[nSpace*nSpace],G_dd_G,tr_G,h_phi, dmom_adv_star[nSpace], dmom_adv_sge[nSpace];
                //get jacobian, etc for mapping reference element
                ck.calculateMapping_element(eN,
                                            k,
                                            mesh_dof,
                                            mesh_l2g,
                                            mesh_trial_ref,
                                            mesh_grad_trial_ref,
                                            jac,
                                            jacDet,
                                            jacInv,
                                            x,y,z);
                ck.calculateH_element(eN,
                                      k,
                                      nodeDiametersArray,
                                      mesh_l2g,
                                      mesh_trial_ref,
                                      h_phi);
                ck.calculateMappingVelocity_element(eN,
                                                    k,
                                                    mesh_velocity_dof,
                                                    mesh_l2g,
                                                    mesh_trial_ref,
                                                    xt,yt,zt);
                //xt=0.0;yt=0.0;zt=0.0;
                //std::cout<<"xt "<<xt<<'\t'<<yt<<'\t'<<zt<<std::endl;
                //get the physical integration weight
                dV = fabs(jacDet)*dV_ref[k];
                ck.calculateG(jacInv,G,G_dd_G,tr_G);
                //ck.calculateGScale(G,&normal_phi[eN_k_nSpace],h_phi);
        
                eps_rho = epsFact_rho*(useMetrics*h_phi+(1.0-useMetrics)*elementDiameter[eN]);
                eps_mu  = epsFact_mu *(useMetrics*h_phi+(1.0-useMetrics)*elementDiameter[eN]);
              
                //get the trial function gradients
                /* ck.gradTrialFromRef(&p_grad_trial_ref[k*nDOF_trial_element*nSpace],jacInv,p_grad_trial); */
                ck.gradTrialFromRef(&vel_grad_trial_ref[k*nDOF_trial_element*nSpace],jacInv,vel_grad_trial);
                //get the solution        
                /* ck.valFromDOF(p_dof,&p_l2g[eN_nDOF_trial_element],&p_trial_ref[k*nDOF_trial_element],p); */
                p = q_p[eN_k];
                ck.valFromDOF(u_dof,&vel_l2g[eN_nDOF_trial_element],&vel_trial_ref[k*nDOF_trial_element],u);
                ck.valFromDOF(v_dof,&vel_l2g[eN_nDOF_trial_element],&vel_trial_ref[k*nDOF_trial_element],v);
                /* ck.valFromDOF(w_dof,&vel_l2g[eN_nDOF_trial_element],&vel_trial_ref[k*nDOF_trial_element],w); */
                //get the solution gradients
                /* ck.gradFromDOF(p_dof,&p_l2g[eN_nDOF_trial_element],p_grad_trial,grad_p); */
                for (int I=0;I<nSpace;I++)
                  grad_p[I] = q_grad_p[eN_k_nSpace+I];
                for (int I=0;I<nSpace;I++)
                  grad_vos[I] = q_grad_vos[eN_k_nSpace + I];
                ck.gradFromDOF(u_dof,&vel_l2g[eN_nDOF_trial_element],vel_grad_trial,grad_u);
                ck.gradFromDOF(v_dof,&vel_l2g[eN_nDOF_trial_element],vel_grad_trial,grad_v);
                //VRANS
                vos = q_vos[eN_k];//sed fraction - gco check
                one_by_vos = 2.0*vos / (vos*vos + fmax(1.0e-8,vos*vos));
                /* ck.gradFromDOF(w_dof,&vel_l2g[eN_nDOF_trial_element],vel_grad_trial,grad_w); */
                //precalculate test function products with integration weights
                for (int j=0;j<nDOF_trial_element;j++)
                  {
                    /* p_test_dV[j] = p_test_ref[k*nDOF_trial_element+j]*dV; */
                    vel_test_dV[j] = vel_test_ref[k*nDOF_trial_element+j]*dV;
                    for (int I=0;I<nSpace;I++)
                      {
                        /* p_grad_test_dV[j*nSpace+I]   = p_grad_trial[j*nSpace+I]*dV;//cek warning won't work for Petrov-Galerkin */
                        vel_grad_test_dV[j*nSpace+I] = vel_grad_trial[j*nSpace+I]*dV;//cek warning won't work for Petrov-Galerkin}
                      }
                  }
                //cek hack
                double div_mesh_velocity=0.0;
                int NDOF_MESH_TRIAL_ELEMENT=3;
                for (int j=0;j<NDOF_MESH_TRIAL_ELEMENT;j++)
                  {
                    int eN_j=eN*NDOF_MESH_TRIAL_ELEMENT+j;
                    div_mesh_velocity +=
                      mesh_velocity_dof[mesh_l2g[eN_j]*3+0]*vel_grad_trial[j*2+0] +
                      mesh_velocity_dof[mesh_l2g[eN_j]*3+1]*vel_grad_trial[j*2+1];
                  }
                div_mesh_velocity = DM3*div_mesh_velocity + (1.0-DM3)*alphaBDF*(dV-q_dV_last[eN_k])/dV;
                //

                //
                //
                //calculate pde coefficients and derivatives at quadrature points
                //
                double eddy_viscosity(0.);//not really interested in saving eddy_viscosity in jacobian
                evaluateCoefficients(eps_rho,
                                     eps_mu,
                                     sigma,
                                     rho_0,
                                     nu_0,
                                     rho_1,
                                     nu_1,
                                     rho_s,
                                     elementDiameter[eN],
                                     smagorinskyConstant,
                                     turbulenceClosureModel,
                                     g,
                                     useVF,
                                     vf[eN_k],
                                     phi[eN_k],
                                     &normal_phi[eN_k_nSpace],
                                     kappa_phi[eN_k],
                                     //VRANS
                                     vos,
                                     //
                                     p,
                                     grad_p,
                                     grad_u,
                                     grad_v,
                                     grad_w,
                                     u,
                                     v,
                                     w,
                                     u,
                                     v,
                                     w,
                                     q_velocity_sge[eN_k_nSpace+0],
                                     q_velocity_sge[eN_k_nSpace+1],
                                     q_velocity_sge[eN_k_nSpace+1],//hack, shouldn't be used
                                     eddy_viscosity,
                                     mom_u_acc,
                                     dmom_u_acc_u,
                                     mom_v_acc,
                                     dmom_v_acc_v,
                                     mom_w_acc,
                                     dmom_w_acc_w,
                                     mass_adv,
                                     dmass_adv_u,
                                     dmass_adv_v,
                                     dmass_adv_w,
                                     mom_u_adv,
                                     dmom_u_adv_u,
                                     dmom_u_adv_v,
                                     dmom_u_adv_w,
                                     mom_v_adv,
                                     dmom_v_adv_u,
                                     dmom_v_adv_v,
                                     dmom_v_adv_w,
                                     mom_w_adv,
                                     dmom_w_adv_u,
                                     dmom_w_adv_v,
                                     dmom_w_adv_w,
                                     mom_uu_diff_ten,
                                     mom_vv_diff_ten,
                                     mom_ww_diff_ten,
                                     mom_uv_diff_ten,
                                     mom_uw_diff_ten,
                                     mom_vu_diff_ten,
                                     mom_vw_diff_ten,
                                     mom_wu_diff_ten,
                                     mom_wv_diff_ten,
                                     mom_u_source,
                                     mom_v_source,
                                     mom_w_source,
                                     mom_u_ham,
                                     dmom_u_ham_grad_p,
                                     dmom_u_ham_grad_u,
                                     mom_v_ham,
                                     dmom_v_ham_grad_p,
                                     dmom_v_ham_grad_v,
                                     mom_w_ham,
                                     dmom_w_ham_grad_p,          
                                     dmom_w_ham_grad_w);          
                //VRANS
                mass_source = q_mass_source[eN_k];
                for (int I=0;I<nSpace;I++)
                  {
                    dmom_u_source[I] = 0.0;
                    dmom_v_source[I] = 0.0;
                    dmom_w_source[I] = 0.0;
                  }
                updateDarcyForchheimerTerms_Ergun(// linearDragFactor,
                                                  // nonlinearDragFactor,
                                                  // vos,
                                                  // meanGrainSize,
                                                  q_dragAlpha[eN_k],
                                                  q_dragBeta[eN_k],
                                                  eps_rho,
                                                  eps_mu,
                                                  rho_0,
                                                  nu_0,
                                                  rho_1,
                                                  nu_1,
                                                  eddy_viscosity,
                                                  useVF,
                                                  vf[eN_k],
                                                  phi[eN_k],
                                                  u,
                                                  v,
                                                  w,
                                                  q_velocity_sge[eN_k_nSpace+0],
                                                  q_velocity_sge[eN_k_nSpace+1],
                                                  q_velocity_sge[eN_k_nSpace+1],//hack, shouldn't  be used
                                                  eps_solid[elementFlags[eN]],
                                                  vos,
                                                  q_velocity_fluid[eN_k_nSpace+0],
                                                  q_velocity_fluid[eN_k_nSpace+1],
                                                  q_velocity_fluid[eN_k_nSpace+1],
                                                  q_velocityStar_fluid[eN_k_nSpace+0],
                                                  q_velocityStar_fluid[eN_k_nSpace+1],
                                                  q_velocityStar_fluid[eN_k_nSpace+1],
                                                  mom_u_source,
                                                  mom_v_source,
                                                  mom_w_source,
                                                  dmom_u_source,
                                                  dmom_v_source,
                                                  dmom_w_source,
                                                  q_grad_vos[eN_k_nSpace+0],
                                                  q_grad_vos[eN_k_nSpace+1],
                                                  q_grad_vos[eN_k_nSpace+1]);

		/* /\* updatePenaltyForPacking(vos, *\/ */
		/* /\* 			u, *\/ */
		/* /\* 			v, *\/ */
		/* /\* 			w, *\/ */
		/* /\* 			mom_u_source, *\/ */
		/* /\* 			mom_v_source, *\/ */
		/* /\* 			mom_w_source, *\/ */
		/* /\* 			dmom_u_source, *\/ */
		/* /\* 			dmom_v_source, *\/ */
		/* /\* 			dmom_w_source); *\/ */

		updateFrictionalPressure(vos,
                                         grad_vos,
                                         mom_u_source,
                                         mom_v_source,
                                         mom_w_source);
		           updateFrictionalStress(vos,
                                 eps_rho,
                                 eps_mu,
                                 rho_0,
                                 nu_0,
                                 rho_1,
                                 nu_1,
                                 rho_s,
                                 useVF,
                                 vf[eN_k],
                                 phi[eN_k],
                                  grad_u,
                                  grad_v,
                                  grad_w,
                                  mom_uu_diff_ten,
                                  mom_uv_diff_ten,
                                  mom_uw_diff_ten,
                                  mom_vv_diff_ten,
                                  mom_vu_diff_ten,
                                  mom_vw_diff_ten,
                                  mom_ww_diff_ten,
                                  mom_wu_diff_ten,
                                  mom_wv_diff_ten);
                //
                //moving mesh
                //
                mom_u_adv[0] -= MOVING_DOMAIN*dmom_u_acc_u*mom_u_acc*xt;
                mom_u_adv[1] -= MOVING_DOMAIN*dmom_u_acc_u*mom_u_acc*yt;
                /* mom_u_adv[2] -= MOVING_DOMAIN*dmom_u_acc_u*mom_u_acc*zt; */
                dmom_u_adv_u[0] -= MOVING_DOMAIN*dmom_u_acc_u*xt;
                dmom_u_adv_u[1] -= MOVING_DOMAIN*dmom_u_acc_u*yt;
                /* dmom_u_adv_u[2] -= MOVING_DOMAIN*dmom_u_acc_u*zt; */

                mom_v_adv[0] -= MOVING_DOMAIN*dmom_v_acc_v*mom_v_acc*xt; 
                mom_v_adv[1] -= MOVING_DOMAIN*dmom_v_acc_v*mom_v_acc*yt;
                /* mom_v_adv[2] -= MOVING_DOMAIN*dmom_v_acc_v*mom_v_acc*zt; */
                dmom_v_adv_v[0] -= MOVING_DOMAIN*dmom_v_acc_v*xt;
                dmom_v_adv_v[1] -= MOVING_DOMAIN*dmom_v_acc_v*yt;
                /* dmom_v_adv_v[2] -= MOVING_DOMAIN*dmom_v_acc_v*zt; */

                /* mom_w_adv[0] -= MOVING_DOMAIN*dmom_w_acc_w*mom_w_acc*xt; */
                /* mom_w_adv[1] -= MOVING_DOMAIN*dmom_w_acc_w*mom_w_acc*yt; */
                /* mom_w_adv[2] -= MOVING_DOMAIN*dmom_w_acc_w*mom_w_acc*zt; */
                /* dmom_w_adv_w[0] -= MOVING_DOMAIN*dmom_w_acc_w*xt; */
                /* dmom_w_adv_w[1] -= MOVING_DOMAIN*dmom_w_acc_w*yt; */
                /* dmom_w_adv_w[2] -= MOVING_DOMAIN*dmom_w_acc_w*zt; */
                //
                //calculate time derivatives
                //
                ck.bdf(alphaBDF,
                       q_mom_u_acc_beta_bdf[eN_k]*q_dV_last[eN_k]/dV,
                       mom_u_acc,
                       dmom_u_acc_u,
                       mom_u_acc_t,
                       dmom_u_acc_u_t);
                ck.bdf(alphaBDF,
                       q_mom_v_acc_beta_bdf[eN_k]*q_dV_last[eN_k]/dV,
                       mom_v_acc,
                       dmom_v_acc_v,
                       mom_v_acc_t,
                       dmom_v_acc_v_t);
                /* ck.bdf(alphaBDF, */
                /*           q_mom_w_acc_beta_bdf[eN_k]*q_dV_last[eN_k]/dV, */
                /*           mom_w_acc, */
                /*           dmom_w_acc_w, */
                /*           mom_w_acc_t, */
                /*           dmom_w_acc_w_t); */
                //
                //calculate subgrid error contribution to the Jacobian (strong residual, adjoint, jacobian of strong residual)
		//
		
                mom_u_acc_t *= dmom_u_acc_u;
                mom_v_acc_t *= dmom_v_acc_v; 
		
                //
                dmom_adv_sge[0] = dmom_u_acc_u*(q_velocity_sge[eN_k_nSpace+0] - MOVING_DOMAIN*xt);
                dmom_adv_sge[1] = dmom_u_acc_u*(q_velocity_sge[eN_k_nSpace+1] - MOVING_DOMAIN*yt);
                /* dmom_adv_sge[2] = dmom_u_acc_u*(q_velocity_sge[eN_k_nSpace+2] - MOVING_DOMAIN*zt); */
                //
                //calculate strong residual
                //
                pdeResidual_p =
		  ck.Mass_strong(q_dvos_dt[eN_k]) +
                  ck.Advection_strong(dmass_adv_u,grad_u) +
                  ck.Advection_strong(dmass_adv_v,grad_v) +
                  /* ck.Advection_strong(dmass_adv_w,grad_w) + */
                  DM2*MOVING_DOMAIN*ck.Reaction_strong(alphaBDF*(dV-q_dV_last[eN_k])/dV - div_mesh_velocity) +
                  //VRANS
                  ck.Reaction_strong(mass_source);
                //
              
                pdeResidual_u = 
                  ck.Mass_strong(mom_u_acc_t) +
                  ck.Advection_strong(dmom_adv_sge,grad_u) +
                  ck.Hamiltonian_strong(dmom_u_ham_grad_p,grad_p) +
                  ck.Reaction_strong(mom_u_source) -
                  ck.Reaction_strong(u*div_mesh_velocity);
          
                pdeResidual_v = 
                  ck.Mass_strong(mom_v_acc_t) +
                  ck.Advection_strong(dmom_adv_sge,grad_v) +
                  ck.Hamiltonian_strong(dmom_v_ham_grad_p,grad_p) + 
                  ck.Reaction_strong(mom_v_source)  - 
                  ck.Reaction_strong(v*div_mesh_velocity);
          
                /* pdeResidual_w = 
                   ck.Mass_strong(mom_w_acc_t) +  */
                /*   ck.Advection_strong(dmom_adv_sge,grad_w) + */
                /*   ck.Hamiltonian_strong(dmom_w_ham_grad_p,grad_p) + */
                /*   ck.Reaction_strong(mom_w_source) -  */
                /*   ck.Reaction_strong(w*div_mesh_velocity); */

                //calculate the Jacobian of strong residual
                for (int j=0;j<nDOF_trial_element;j++)
                  {
                    register int j_nSpace = j*nSpace;
                    dpdeResidual_p_u[j]=ck.AdvectionJacobian_strong(dmass_adv_u,&vel_grad_trial[j_nSpace]);
                    dpdeResidual_p_v[j]=ck.AdvectionJacobian_strong(dmass_adv_v,&vel_grad_trial[j_nSpace]);
                    /* dpdeResidual_p_w[j]=ck.AdvectionJacobian_strong(dmass_adv_w,&vel_grad_trial[j_nSpace]); */

                    dpdeResidual_u_p[j]=ck.HamiltonianJacobian_strong(dmom_u_ham_grad_p,&p_grad_trial[j_nSpace]);
                    dpdeResidual_u_u[j]=ck.MassJacobian_strong(dmom_u_acc_u_t,vel_trial_ref[k*nDOF_trial_element+j]) +
                      ck.AdvectionJacobian_strong(dmom_adv_sge,&vel_grad_trial[j_nSpace]) -
                      ck.ReactionJacobian_strong(div_mesh_velocity,vel_trial_ref[k*nDOF_trial_element+j]);
              
                    dpdeResidual_v_p[j]=ck.HamiltonianJacobian_strong(dmom_v_ham_grad_p,&p_grad_trial[j_nSpace]);
                    dpdeResidual_v_v[j]=ck.MassJacobian_strong(dmom_v_acc_v_t,vel_trial_ref[k*nDOF_trial_element+j]) +
                      ck.AdvectionJacobian_strong(dmom_adv_sge,&vel_grad_trial[j_nSpace]) -
                      ck.ReactionJacobian_strong(div_mesh_velocity,vel_trial_ref[k*nDOF_trial_element+j]);
              
                    /* dpdeResidual_w_p[j]=ck.HamiltonianJacobian_strong(dmom_w_ham_grad_p,&p_grad_trial[j_nSpace]); */
                    /* dpdeResidual_w_w[j]=ck.MassJacobian_strong(dmom_w_acc_w_t,vel_trial_ref[k*nDOF_trial_element+j]) +  */
                    /*   ck.AdvectionJacobian_strong(dmom_adv_sge,&vel_grad_trial[j_nSpace]) -
                         ck.ReactionJacobian_strong(div_mesh_velocity,vel_trial_ref[k*nDOF_trial_element+j]); */

                    //VRANS account for drag terms, diagonal only here ... decide if need off diagonal terms too
                    dpdeResidual_u_u[j]+= ck.ReactionJacobian_strong(dmom_u_source[0],vel_trial_ref[k*nDOF_trial_element+j]);
                    dpdeResidual_v_v[j]+= ck.ReactionJacobian_strong(dmom_v_source[1],vel_trial_ref[k*nDOF_trial_element+j]);
                    /* dpdeResidual_w_w[j]+= ck.ReactionJacobian_strong(dmom_w_source[2],vel_trial_ref[k*nDOF_trial_element+j]); */
                    //
                  }
                //calculate tau and tau*Res
                //cek debug
                double tmpR=dmom_u_acc_u_t + dmom_u_source[0];
                calculateSubgridError_tau(hFactor,
                                          elementDiameter[eN],
                                          tmpR,//dmom_u_acc_u_t,
                                          dmom_u_acc_u,
                                          dmom_adv_sge,
                                          mom_uu_diff_ten[1],
                                          dmom_u_ham_grad_p[0],
                                          tau_v0,
                                          tau_p0,
                                          q_cfl[eN_k]);
                                        
                calculateSubgridError_tau(Ct_sge,Cd_sge,
                                          G,G_dd_G,tr_G,
                                          tmpR,//dmom_u_acc_u_t,
                                          dmom_adv_sge,
                                          mom_uu_diff_ten[1],
                                          dmom_u_ham_grad_p[0],                                 
                                          tau_v1,
                                          tau_p1,
                                          q_cfl[eN_k]);                                 
                                        
                                        
                tau_v = useMetrics*tau_v1+(1.0-useMetrics)*tau_v0;
                tau_p = PSTAB*(useMetrics*tau_p1+(1.0-useMetrics)*tau_p0);
                calculateSubgridError_tauRes(tau_p,
                                             tau_v,
                                             pdeResidual_p,
                                             pdeResidual_u,
                                             pdeResidual_v,
                                             pdeResidual_w,
                                             subgridError_p,
                                             subgridError_u,
                                             subgridError_v,
                                             subgridError_w);         
              
                calculateSubgridErrorDerivatives_tauRes(tau_p,
                                                        tau_v,
                                                        dpdeResidual_p_u,
                                                        dpdeResidual_p_v,
                                                        dpdeResidual_p_w,
                                                        dpdeResidual_u_p,
                                                        dpdeResidual_u_u,
                                                        dpdeResidual_v_p,
                                                        dpdeResidual_v_v,
                                                        dpdeResidual_w_p,
                                                        dpdeResidual_w_w,
                                                        dsubgridError_p_u,
                                                        dsubgridError_p_v,
                                                        dsubgridError_p_w,
                                                        dsubgridError_u_p,
                                                        dsubgridError_u_u,
                                                        dsubgridError_v_p,
                                                        dsubgridError_v_v,
                                                        dsubgridError_w_p,
                                                        dsubgridError_w_w);
                // velocity used in adjoint (VMS or RBLES, with or without lagging the grid scale velocity)
                dmom_adv_star[0] = dmom_u_acc_u*(q_velocity_sge[eN_k_nSpace+0] - MOVING_DOMAIN*xt + useRBLES*subgridError_u);
                dmom_adv_star[1] = dmom_u_acc_u*(q_velocity_sge[eN_k_nSpace+1] - MOVING_DOMAIN*yt + useRBLES*subgridError_v);
                /* dmom_adv_star[2] = dmom_u_acc_u*(q_velocity_sge[eN_k_nSpace+2] - MOVING_DOMAIN*zt + useRBLES*subgridError_w); */
          
                //calculate the adjoint times the test functions
                for (int i=0;i<nDOF_test_element;i++)
                  {
                    register int i_nSpace = i*nSpace;
                    Lstar_u_p[i]=ck.Advection_adjoint(dmass_adv_u,&p_grad_test_dV[i_nSpace]);
                    Lstar_v_p[i]=ck.Advection_adjoint(dmass_adv_v,&p_grad_test_dV[i_nSpace]);
                    /* Lstar_w_p[i]=ck.Advection_adjoint(dmass_adv_w,&p_grad_test_dV[i_nSpace]); */
                    Lstar_u_u[i]=ck.Advection_adjoint(dmom_adv_star,&vel_grad_test_dV[i_nSpace]);
                    Lstar_v_v[i]=ck.Advection_adjoint(dmom_adv_star,&vel_grad_test_dV[i_nSpace]);
                    /* Lstar_w_w[i]=ck.Advection_adjoint(dmom_adv_star,&vel_grad_test_dV[i_nSpace]); */
                    Lstar_p_u[i]=ck.Hamiltonian_adjoint(dmom_u_ham_grad_p,&vel_grad_test_dV[i_nSpace]);
                    Lstar_p_v[i]=ck.Hamiltonian_adjoint(dmom_v_ham_grad_p,&vel_grad_test_dV[i_nSpace]);
                    /* Lstar_p_w[i]=ck.Hamiltonian_adjoint(dmom_w_ham_grad_p,&vel_grad_test_dV[i_nSpace]); */
                    //VRANS account for drag terms, diagonal only here ... decide if need off diagonal terms too
                    Lstar_u_u[i]+=ck.Reaction_adjoint(dmom_u_source[0],vel_test_dV[i]);
                    Lstar_v_v[i]+=ck.Reaction_adjoint(dmom_v_source[1],vel_test_dV[i]);
                    /* Lstar_w_w[i]+=ck.Reaction_adjoint(dmom_w_source[2],vel_test_dV[i]); */
                  }

                // Assumes non-lagged subgrid velocity
                dmom_u_adv_u[0] += dmom_u_acc_u*(useRBLES*subgridError_u);         
                dmom_u_adv_u[1] += dmom_u_acc_u*(useRBLES*subgridError_v); 
                /* dmom_u_adv_u[2] += dmom_u_acc_u*(useRBLES*subgridError_w);  */
         
                dmom_v_adv_v[0] += dmom_u_acc_u*(useRBLES*subgridError_u);         
                dmom_v_adv_v[1] += dmom_u_acc_u*(useRBLES*subgridError_v); 
                /* dmom_v_adv_v[2] += dmom_u_acc_u*(useRBLES*subgridError_w);  */
         
                /* dmom_w_adv_w[0] += dmom_u_acc_u*(useRBLES*subgridError_u);               */
                /* dmom_w_adv_w[1] += dmom_u_acc_u*(useRBLES*subgridError_v);  */
                /* dmom_w_adv_w[2] += dmom_u_acc_u*(useRBLES*subgridError_w);  */


                //cek todo add RBLES terms consistent to residual modifications or ignore the partials w.r.t the additional RBLES terms
                for(int i=0;i<nDOF_test_element;i++)
                  {
                    register int i_nSpace = i*nSpace;
                    for(int j=0;j<nDOF_trial_element;j++) 
                      {
                        register int j_nSpace = j*nSpace;
                        /* elementJacobian_p_p[i][j] += ck.SubgridErrorJacobian(dsubgridError_u_p[j],Lstar_u_p[i]) +  */
                        /*   ck.SubgridErrorJacobian(dsubgridError_v_p[j],Lstar_v_p[i]);// +  */
                        /*   /\* ck.SubgridErrorJacobian(dsubgridError_w_p[j],Lstar_w_p[i]);  *\/ */

                        /* elementJacobian_p_u[i][j] += ck.AdvectionJacobian_weak(dmass_adv_u,vel_trial_ref[k*nDOF_trial_element+j],&p_grad_test_dV[i_nSpace]) +  */
                        /*   ck.SubgridErrorJacobian(dsubgridError_u_u[j],Lstar_u_p[i]);  */
                        /* elementJacobian_p_v[i][j] += ck.AdvectionJacobian_weak(dmass_adv_v,vel_trial_ref[k*nDOF_trial_element+j],&p_grad_test_dV[i_nSpace]) +  */
                        /*   ck.SubgridErrorJacobian(dsubgridError_v_v[j],Lstar_v_p[i]);  */
                        /* elementJacobian_p_w[i][j] += ck.AdvectionJacobian_weak(dmass_adv_w,vel_trial_ref[k*nDOF_trial_element+j],&p_grad_test_dV[i_nSpace]) +  */
                        /*      ck.SubgridErrorJacobian(dsubgridError_w_w[j],Lstar_w_p[i]);  */

                        /* elementJacobian_u_p[i][j] += ck.HamiltonianJacobian_weak(dmom_u_ham_grad_p,&p_grad_trial[j_nSpace],vel_test_dV[i]) +  */
                        /*   ck.SubgridErrorJacobian(dsubgridError_u_p[j],Lstar_u_u[i]);  */
                        elementJacobian_u_u[i][j] += 
                          ck.MassJacobian_weak(dmom_u_acc_u_t,vel_trial_ref[k*nDOF_trial_element+j],vel_test_dV[i]) +
                          ck.HamiltonianJacobian_weak(dmom_u_ham_grad_u,&vel_grad_trial[j_nSpace],vel_test_dV[i]) + 
                          ck.AdvectionJacobian_weak(dmom_u_adv_u,vel_trial_ref[k*nDOF_trial_element+j],&vel_grad_test_dV[i_nSpace]) +
                          ck.SimpleDiffusionJacobian_weak(sdInfo_u_u_rowptr,sdInfo_u_u_colind,mom_uu_diff_ten,&vel_grad_trial[j_nSpace],&vel_grad_test_dV[i_nSpace]) + 
                          //VRANS
                          ck.ReactionJacobian_weak(dmom_u_source[0],vel_trial_ref[k*nDOF_trial_element+j],vel_test_dV[i]) +
                          //
                          //ck.SubgridErrorJacobian(dsubgridError_p_u[j],Lstar_p_u[i]) +
                          ck.SubgridErrorJacobian(dsubgridError_u_u[j],Lstar_u_u[i]) + 
                          ck.NumericalDiffusionJacobian(q_numDiff_u_last[eN_k],&vel_grad_trial[j_nSpace],&vel_grad_test_dV[i_nSpace]); 
                        elementJacobian_u_v[i][j] += 
                          ck.AdvectionJacobian_weak(dmom_u_adv_v,vel_trial_ref[k*nDOF_trial_element+j],&vel_grad_test_dV[i_nSpace]) + 
                          ck.SimpleDiffusionJacobian_weak(sdInfo_u_v_rowptr,sdInfo_u_v_colind,mom_uv_diff_ten,&vel_grad_trial[j_nSpace],&vel_grad_test_dV[i_nSpace]) + 
                          //VRANS
                          ck.ReactionJacobian_weak(dmom_u_source[1],vel_trial_ref[k*nDOF_trial_element+j],vel_test_dV[i]);// +
                          //
                         //ck.SubgridErrorJacobian(dsubgridError_p_v[j],Lstar_p_u[i]);
                        /* elementJacobian_u_w[i][j] += ck.AdvectionJacobian_weak(dmom_u_adv_w,vel_trial_ref[k*nDOF_trial_element+j],&vel_grad_test_dV[i_nSpace]) +  */
                        /*      ck.SimpleDiffusionJacobian_weak(sdInfo_u_w_rowptr,sdInfo_u_w_colind,mom_uw_diff_ten,&vel_grad_trial[j_nSpace],&vel_grad_test_dV[i_nSpace]) +  */
                        /*      //VRANS */
                        /*      ck.ReactionJacobian_weak(dmom_u_source[2],vel_trial_ref[k*nDOF_trial_element+j],vel_test_dV[i]) + */
                        /*      // */
                        /*      ck.SubgridErrorJacobian(dsubgridError_p_w[j],Lstar_p_u[i]);  */

                        /* elementJacobian_v_p[i][j] += ck.HamiltonianJacobian_weak(dmom_v_ham_grad_p,&p_grad_trial[j_nSpace],vel_test_dV[i]) +  */
                        /*   ck.SubgridErrorJacobian(dsubgridError_v_p[j],Lstar_v_v[i]);  */
                        elementJacobian_v_u[i][j] += 
                          ck.AdvectionJacobian_weak(dmom_v_adv_u,vel_trial_ref[k*nDOF_trial_element+j],&vel_grad_test_dV[i_nSpace]) + 
                          ck.SimpleDiffusionJacobian_weak(sdInfo_v_u_rowptr,sdInfo_v_u_colind,mom_vu_diff_ten,&vel_grad_trial[j_nSpace],&vel_grad_test_dV[i_nSpace]) + 
                          //VRANS
                            ck.ReactionJacobian_weak(dmom_v_source[0],vel_trial_ref[k*nDOF_trial_element+j],vel_test_dV[i]);// + 
                          //
                          //ck.SubgridErrorJacobian(dsubgridError_p_u[j],Lstar_p_v[i]);
                        elementJacobian_v_v[i][j] += 
                          ck.MassJacobian_weak(dmom_v_acc_v_t,vel_trial_ref[k*nDOF_trial_element+j],vel_test_dV[i]) + 
                          ck.HamiltonianJacobian_weak(dmom_v_ham_grad_v,&vel_grad_trial[j_nSpace],vel_test_dV[i]) + 
                          ck.AdvectionJacobian_weak(dmom_v_adv_v,vel_trial_ref[k*nDOF_trial_element+j],&vel_grad_test_dV[i_nSpace]) +
                          ck.SimpleDiffusionJacobian_weak(sdInfo_v_v_rowptr,sdInfo_v_v_colind,mom_vv_diff_ten,&vel_grad_trial[j_nSpace],&vel_grad_test_dV[i_nSpace]) + 
                          //VRANS
                          ck.ReactionJacobian_weak(dmom_v_source[1],vel_trial_ref[k*nDOF_trial_element+j],vel_test_dV[i]) +
                          //
                          //ck.SubgridErrorJacobian(dsubgridError_p_v[j],Lstar_p_v[i]) +
                          ck.SubgridErrorJacobian(dsubgridError_v_v[j],Lstar_v_v[i]) + 
                          ck.NumericalDiffusionJacobian(q_numDiff_v_last[eN_k],&vel_grad_trial[j_nSpace],&vel_grad_test_dV[i_nSpace]); 
                        /* elementJacobian_v_w[i][j] += ck.AdvectionJacobian_weak(dmom_v_adv_w,vel_trial_ref[k*nDOF_trial_element+j],&vel_grad_test_dV[i_nSpace]) +   */
                        /*   ck.SimpleDiffusionJacobian_weak(sdInfo_v_w_rowptr,sdInfo_v_w_colind,mom_vw_diff_ten,&vel_grad_trial[j_nSpace],&vel_grad_test_dV[i_nSpace]) +  */
                        /*   //VRANS */
                        /*   ck.ReactionJacobian_weak(dmom_v_source[2],vel_trial_ref[k*nDOF_trial_element+j],vel_test_dV[i]) + */
                        /*   // */
                        /*   ck.SubgridErrorJacobian(dsubgridError_p_w[j],Lstar_p_v[i]); */

                        /* elementJacobian_w_p[i][j] += ck.HamiltonianJacobian_weak(dmom_w_ham_grad_p,&p_grad_trial[j_nSpace],vel_test_dV[i]) +  */
                        /*   ck.SubgridErrorJacobian(dsubgridError_w_p[j],Lstar_w_w[i]);  */
                        /* elementJacobian_w_u[i][j] += ck.AdvectionJacobian_weak(dmom_w_adv_u,vel_trial_ref[k*nDOF_trial_element+j],&vel_grad_test_dV[i_nSpace]) +   */
                        /*   ck.SimpleDiffusionJacobian_weak(sdInfo_w_u_rowptr,sdInfo_w_u_colind,mom_wu_diff_ten,&vel_grad_trial[j_nSpace],&vel_grad_test_dV[i_nSpace]) +  */
                        /*   //VRANS */
                        /*   ck.ReactionJacobian_weak(dmom_w_source[0],vel_trial_ref[k*nDOF_trial_element+j],vel_test_dV[i]) + */
                        /*   // */
                        /*   ck.SubgridErrorJacobian(dsubgridError_p_u[j],Lstar_p_w[i]);  */
                        /* elementJacobian_w_v[i][j] += ck.AdvectionJacobian_weak(dmom_w_adv_v,vel_trial_ref[k*nDOF_trial_element+j],&vel_grad_test_dV[i_nSpace]) +  */
                        /*   ck.SimpleDiffusionJacobian_weak(sdInfo_w_v_rowptr,sdInfo_w_v_colind,mom_wv_diff_ten,&vel_grad_trial[j_nSpace],&vel_grad_test_dV[i_nSpace]) +  */
                        /*   //VRANS */
                        /*   ck.ReactionJacobian_weak(dmom_w_source[1],vel_trial_ref[k*nDOF_trial_element+j],vel_test_dV[i]) + */
                        /*   // */
                        /*   ck.SubgridErrorJacobian(dsubgridError_p_v[j],Lstar_p_w[i]);  */
                        /* elementJacobian_w_w[i][j] += ck.MassJacobian_weak(dmom_w_acc_w_t,vel_trial_ref[k*nDOF_trial_element+j],vel_test_dV[i]) +  */
                        /*   ck.HamiltonianJacobian_weak(dmom_w_ham_grad_w,&vel_grad_trial[j_nSpace],vel_test_dV[i]) +  */
                        /*   ck.AdvectionJacobian_weak(dmom_w_adv_w,vel_trial_ref[k*nDOF_trial_element+j],&vel_grad_test_dV[i_nSpace]) +   */
                        /*   ck.SimpleDiffusionJacobian_weak(sdInfo_w_w_rowptr,sdInfo_w_w_colind,mom_ww_diff_ten,&vel_grad_trial[j_nSpace],&vel_grad_test_dV[i_nSpace]) +  */
                        /*   //VRANS */
                        /*   ck.ReactionJacobian_weak(dmom_w_source[2],vel_trial_ref[k*nDOF_trial_element+j],vel_test_dV[i]) + */
                        /*   // */
                        /*   ck.SubgridErrorJacobian(dsubgridError_p_w[j],Lstar_p_w[i]) +  */
                        /*   ck.SubgridErrorJacobian(dsubgridError_w_w[j],Lstar_w_w[i]) +  */
                        /*   ck.NumericalDiffusionJacobian(q_numDiff_w_last[eN_k],&vel_grad_trial[j_nSpace],&vel_grad_test_dV[i_nSpace]);  */
                      }//j
                  }//i
              }//k
            //
            //load into element Jacobian into global Jacobian
            //
            for (int i=0;i<nDOF_test_element;i++)
              {
                register int eN_i = eN*nDOF_test_element+i;
                for (int j=0;j<nDOF_trial_element;j++)
                  {
                    register int eN_i_j = eN_i*nDOF_trial_element+j;
                    /* globalJacobian[csrRowIndeces_p_p[eN_i] + csrColumnOffsets_p_p[eN_i_j]] += elementJacobian_p_p[i][j]; */
                    /* globalJacobian[csrRowIndeces_p_u[eN_i] + csrColumnOffsets_p_u[eN_i_j]] += elementJacobian_p_u[i][j]; */
                    /* globalJacobian[csrRowIndeces_p_v[eN_i] + csrColumnOffsets_p_v[eN_i_j]] += elementJacobian_p_v[i][j]; */
                    /* globalJacobian[csrRowIndeces_p_w[eN_i] + csrColumnOffsets_p_w[eN_i_j]] += elementJacobian_p_w[i][j]; */

                    /* globalJacobian[csrRowIndeces_u_p[eN_i] + csrColumnOffsets_u_p[eN_i_j]] += elementJacobian_u_p[i][j]; */
                    globalJacobian[csrRowIndeces_u_u[eN_i] + csrColumnOffsets_u_u[eN_i_j]] += elementJacobian_u_u[i][j];
                    globalJacobian[csrRowIndeces_u_v[eN_i] + csrColumnOffsets_u_v[eN_i_j]] += elementJacobian_u_v[i][j];
                    /* globalJacobian[csrRowIndeces_u_w[eN_i] + csrColumnOffsets_u_w[eN_i_j]] += elementJacobian_u_w[i][j]; */

                    /* globalJacobian[csrRowIndeces_v_p[eN_i] + csrColumnOffsets_v_p[eN_i_j]] += elementJacobian_v_p[i][j]; */
                    globalJacobian[csrRowIndeces_v_u[eN_i] + csrColumnOffsets_v_u[eN_i_j]] += elementJacobian_v_u[i][j];
                    globalJacobian[csrRowIndeces_v_v[eN_i] + csrColumnOffsets_v_v[eN_i_j]] += elementJacobian_v_v[i][j];
                    /* globalJacobian[csrRowIndeces_v_w[eN_i] + csrColumnOffsets_v_w[eN_i_j]] += elementJacobian_v_w[i][j]; */

                    /* globalJacobian[csrRowIndeces_w_p[eN_i] + csrColumnOffsets_w_p[eN_i_j]] += elementJacobian_w_p[i][j]; */
                    /* globalJacobian[csrRowIndeces_w_u[eN_i] + csrColumnOffsets_w_u[eN_i_j]] += elementJacobian_w_u[i][j]; */
                    /* globalJacobian[csrRowIndeces_w_v[eN_i] + csrColumnOffsets_w_v[eN_i_j]] += elementJacobian_w_v[i][j]; */
                    /* globalJacobian[csrRowIndeces_w_w[eN_i] + csrColumnOffsets_w_w[eN_i_j]] += elementJacobian_w_w[i][j]; */
                  }//j
              }//i
          }//elements
        //
        //loop over exterior element boundaries to compute the surface integrals and load them into the global Jacobian
        //
        /* for (int ebNE = 0; ebNE < nExteriorElementBoundaries_global; ebNE++)  */
        /*   {  */
        /*     register int ebN = exteriorElementBoundariesArray[ebNE], */
        /*       eN  = elementBoundaryElementsArray[ebN*2+0], */
        /*       eN_nDOF_trial_element = eN*nDOF_trial_element, */
        /*       ebN_local = elementBoundaryLocalElementBoundariesArray[ebN*2+0]; */
        /*     register double eps_rho,eps_mu; */
        /*     for  (int kb=0;kb<nQuadraturePoints_elementBoundary;kb++)  */
        /*       {  */
        /*         register int ebNE_kb = ebNE*nQuadraturePoints_elementBoundary+kb, */
        /*           ebNE_kb_nSpace = ebNE_kb*nSpace, */
        /*           ebN_local_kb = ebN_local*nQuadraturePoints_elementBoundary+kb, */
        /*           ebN_local_kb_nSpace = ebN_local_kb*nSpace; */

        /*         register double p_ext=0.0, */
        /*           u_ext=0.0, */
        /*           v_ext=0.0, */
        /*           w_ext=0.0, */
        /*           grad_p_ext[nSpace], */
        /*           grad_u_ext[nSpace], */
        /*           grad_v_ext[nSpace], */
        /*           grad_w_ext[nSpace], */
        /*           mom_u_acc_ext=0.0, */
        /*           dmom_u_acc_u_ext=0.0, */
        /*           mom_v_acc_ext=0.0, */
        /*           dmom_v_acc_v_ext=0.0, */
        /*           mom_w_acc_ext=0.0, */
        /*           dmom_w_acc_w_ext=0.0, */
        /*           mass_adv_ext[nSpace], */
        /*           dmass_adv_u_ext[nSpace], */
        /*           dmass_adv_v_ext[nSpace], */
        /*           dmass_adv_w_ext[nSpace], */
        /*           mom_u_adv_ext[nSpace], */
        /*           dmom_u_adv_u_ext[nSpace], */
        /*           dmom_u_adv_v_ext[nSpace], */
        /*           dmom_u_adv_w_ext[nSpace], */
        /*           mom_v_adv_ext[nSpace], */
        /*           dmom_v_adv_u_ext[nSpace], */
        /*           dmom_v_adv_v_ext[nSpace], */
        /*           dmom_v_adv_w_ext[nSpace], */
        /*           mom_w_adv_ext[nSpace], */
        /*           dmom_w_adv_u_ext[nSpace], */
        /*           dmom_w_adv_v_ext[nSpace], */
        /*           dmom_w_adv_w_ext[nSpace], */
        /*           mom_uu_diff_ten_ext[nSpace], */
        /*           mom_vv_diff_ten_ext[nSpace], */
        /*           mom_ww_diff_ten_ext[nSpace], */
        /*           mom_uv_diff_ten_ext[1], */
        /*           mom_uw_diff_ten_ext[1], */
        /*           mom_vu_diff_ten_ext[1], */
        /*           mom_vw_diff_ten_ext[1], */
        /*           mom_wu_diff_ten_ext[1], */
        /*           mom_wv_diff_ten_ext[1], */
        /*           mom_u_source_ext=0.0, */
        /*           mom_v_source_ext=0.0, */
        /*           mom_w_source_ext=0.0, */
        /*           mom_u_ham_ext=0.0, */
        /*           dmom_u_ham_grad_p_ext[nSpace], */
        /*           dmom_u_ham_grad_u_ext[nSpace], */
        /*           mom_v_ham_ext=0.0, */
        /*           dmom_v_ham_grad_p_ext[nSpace], */
        /*           dmom_v_ham_grad_v_ext[nSpace], */
        /*           mom_w_ham_ext=0.0, */
        /*           dmom_w_ham_grad_p_ext[nSpace], */
        /*           dmom_w_ham_grad_w_ext[nSpace], */
        /*           dmom_u_adv_p_ext[nSpace], */
        /*           dmom_v_adv_p_ext[nSpace], */
        /*           dmom_w_adv_p_ext[nSpace], */
        /*           dflux_mass_u_ext=0.0, */
        /*           dflux_mass_v_ext=0.0, */
        /*           dflux_mass_w_ext=0.0, */
        /*           dflux_mom_u_adv_p_ext=0.0, */
        /*           dflux_mom_u_adv_u_ext=0.0, */
        /*           dflux_mom_u_adv_v_ext=0.0, */
        /*           dflux_mom_u_adv_w_ext=0.0, */
        /*           dflux_mom_v_adv_p_ext=0.0, */
        /*           dflux_mom_v_adv_u_ext=0.0, */
        /*           dflux_mom_v_adv_v_ext=0.0, */
        /*           dflux_mom_v_adv_w_ext=0.0, */
        /*           dflux_mom_w_adv_p_ext=0.0, */
        /*           dflux_mom_w_adv_u_ext=0.0, */
        /*           dflux_mom_w_adv_v_ext=0.0, */
        /*           dflux_mom_w_adv_w_ext=0.0, */
        /*           bc_p_ext=0.0, */
        /*           bc_u_ext=0.0, */
        /*           bc_v_ext=0.0, */
        /*           bc_w_ext=0.0, */
        /*           bc_mom_u_acc_ext=0.0, */
        /*           bc_dmom_u_acc_u_ext=0.0, */
        /*           bc_mom_v_acc_ext=0.0, */
        /*           bc_dmom_v_acc_v_ext=0.0, */
        /*           bc_mom_w_acc_ext=0.0, */
        /*           bc_dmom_w_acc_w_ext=0.0, */
        /*           bc_mass_adv_ext[nSpace], */
        /*           bc_dmass_adv_u_ext[nSpace], */
        /*           bc_dmass_adv_v_ext[nSpace], */
        /*           bc_dmass_adv_w_ext[nSpace], */
        /*           bc_mom_u_adv_ext[nSpace], */
        /*           bc_dmom_u_adv_u_ext[nSpace], */
        /*           bc_dmom_u_adv_v_ext[nSpace], */
        /*           bc_dmom_u_adv_w_ext[nSpace], */
        /*           bc_mom_v_adv_ext[nSpace], */
        /*           bc_dmom_v_adv_u_ext[nSpace], */
        /*           bc_dmom_v_adv_v_ext[nSpace], */
        /*           bc_dmom_v_adv_w_ext[nSpace], */
        /*           bc_mom_w_adv_ext[nSpace], */
        /*           bc_dmom_w_adv_u_ext[nSpace], */
        /*           bc_dmom_w_adv_v_ext[nSpace], */
        /*           bc_dmom_w_adv_w_ext[nSpace], */
        /*           bc_mom_uu_diff_ten_ext[nSpace], */
        /*           bc_mom_vv_diff_ten_ext[nSpace], */
        /*           bc_mom_ww_diff_ten_ext[nSpace], */
        /*           bc_mom_uv_diff_ten_ext[1], */
        /*           bc_mom_uw_diff_ten_ext[1], */
        /*           bc_mom_vu_diff_ten_ext[1], */
        /*           bc_mom_vw_diff_ten_ext[1], */
        /*           bc_mom_wu_diff_ten_ext[1], */
        /*           bc_mom_wv_diff_ten_ext[1], */
        /*           bc_mom_u_source_ext=0.0, */
        /*           bc_mom_v_source_ext=0.0, */
        /*           bc_mom_w_source_ext=0.0, */
        /*           bc_mom_u_ham_ext=0.0, */
        /*           bc_dmom_u_ham_grad_p_ext[nSpace], */
        /*           bc_dmom_u_ham_grad_u_ext[nSpace], */
        /*           bc_mom_v_ham_ext=0.0, */
        /*           bc_dmom_v_ham_grad_p_ext[nSpace], */
        /*           bc_dmom_v_ham_grad_v_ext[nSpace], */
        /*           bc_mom_w_ham_ext=0.0, */
        /*           bc_dmom_w_ham_grad_p_ext[nSpace], */
        /*           bc_dmom_w_ham_grad_w_ext[nSpace], */
        /*           fluxJacobian_p_p[nDOF_trial_element], */
        /*           fluxJacobian_p_u[nDOF_trial_element], */
        /*           fluxJacobian_p_v[nDOF_trial_element], */
        /*           fluxJacobian_p_w[nDOF_trial_element], */
        /*           fluxJacobian_u_p[nDOF_trial_element], */
        /*           fluxJacobian_u_u[nDOF_trial_element], */
        /*           fluxJacobian_u_v[nDOF_trial_element], */
        /*           fluxJacobian_u_w[nDOF_trial_element], */
        /*           fluxJacobian_v_p[nDOF_trial_element], */
        /*           fluxJacobian_v_u[nDOF_trial_element], */
        /*           fluxJacobian_v_v[nDOF_trial_element], */
        /*           fluxJacobian_v_w[nDOF_trial_element], */
        /*           fluxJacobian_w_p[nDOF_trial_element], */
        /*           fluxJacobian_w_u[nDOF_trial_element], */
        /*           fluxJacobian_w_v[nDOF_trial_element], */
        /*           fluxJacobian_w_w[nDOF_trial_element], */
        /*           jac_ext[nSpace*nSpace], */
        /*           jacDet_ext, */
        /*           jacInv_ext[nSpace*nSpace], */
        /*           boundaryJac[nSpace*(nSpace-1)], */
        /*           metricTensor[(nSpace-1)*(nSpace-1)], */
        /*           metricTensorDetSqrt, */
        /*           p_grad_trial_trace[nDOF_trial_element*nSpace], */
        /*           vel_grad_trial_trace[nDOF_trial_element*nSpace], */
        /*           dS, */
        /*           p_test_dS[nDOF_test_element], */
        /*           vel_test_dS[nDOF_test_element], */
        /*           normal[2], */
        /*           x_ext,y_ext,z_ext,xt_ext,yt_ext,zt_ext,integralScaling, */
        /*           vel_grad_test_dS[nDOF_trial_element*nSpace], */
        /*           //VRANS */
        /*           vos_ext, */
        /*           // */
        /*           G[nSpace*nSpace],G_dd_G,tr_G,h_phi,h_penalty,penalty; */
        /*         ck.calculateMapping_elementBoundary(eN, */
        /*                                             ebN_local, */
        /*                                             kb, */
        /*                                             ebN_local_kb, */
        /*                                             mesh_dof, */
        /*                                             mesh_l2g, */
        /*                                             mesh_trial_trace_ref, */
        /*                                             mesh_grad_trial_trace_ref, */
        /*                                             boundaryJac_ref, */
        /*                                             jac_ext, */
        /*                                             jacDet_ext, */
        /*                                             jacInv_ext, */
        /*                                             boundaryJac, */
        /*                                             metricTensor, */
        /*                                             metricTensorDetSqrt, */
        /*                                             normal_ref, */
        /*                                             normal, */
        /*                                             x_ext,y_ext,z_ext); */
        /*         ck.calculateMappingVelocity_elementBoundary(eN, */
        /*                                                     ebN_local, */
        /*                                                     kb, */
        /*                                                     ebN_local_kb, */
        /*                                                     mesh_velocity_dof, */
        /*                                                     mesh_l2g, */
        /*                                                     mesh_trial_trace_ref, */
        /*                                                     xt_ext,yt_ext,zt_ext, */
        /*                                                     normal, */
        /*                                                     boundaryJac, */
        /*                                                     metricTensor, */
        /*                                                     integralScaling); */
        /*         //dS = ((1.0-MOVING_DOMAIN)*metricTensorDetSqrt + MOVING_DOMAIN*integralScaling)*dS_ref[kb]; */
        /*         dS = metricTensorDetSqrt*dS_ref[kb]; */
        /*         ck.calculateG(jacInv_ext,G,G_dd_G,tr_G); */
        /*         ck.calculateGScale(G,&ebqe_normal_phi_ext[ebNE_kb_nSpace],h_phi); */

        /*         eps_rho = epsFact_rho*(useMetrics*h_phi+(1.0-useMetrics)*elementDiameter[eN]); */
        /*         eps_mu  = epsFact_mu *(useMetrics*h_phi+(1.0-useMetrics)*elementDiameter[eN]); */

        /*         //compute shape and solution information */
        /*         //shape */
        /*         /\* ck.gradTrialFromRef(&p_grad_trial_trace_ref[ebN_local_kb_nSpace*nDOF_trial_element],jacInv_ext,p_grad_trial_trace); *\/ */
        /*         ck.gradTrialFromRef(&vel_grad_trial_trace_ref[ebN_local_kb_nSpace*nDOF_trial_element],jacInv_ext,vel_grad_trial_trace); */
        /*         //solution and gradients         */
        /*         /\* ck.valFromDOF(p_dof,&p_l2g[eN_nDOF_trial_element],&p_trial_trace_ref[ebN_local_kb*nDOF_test_element],p_ext); *\/ */
        /*         p_ext = ebqe_p[ebNE_kb]; */
        /*         ck.valFromDOF(u_dof,&vel_l2g[eN_nDOF_trial_element],&vel_trial_trace_ref[ebN_local_kb*nDOF_test_element],u_ext); */
        /*         ck.valFromDOF(v_dof,&vel_l2g[eN_nDOF_trial_element],&vel_trial_trace_ref[ebN_local_kb*nDOF_test_element],v_ext); */
        /*         /\* ck.valFromDOF(w_dof,&vel_l2g[eN_nDOF_trial_element],&vel_trial_trace_ref[ebN_local_kb*nDOF_test_element],w_ext); *\/ */
        /*         /\* ck.gradFromDOF(p_dof,&p_l2g[eN_nDOF_trial_element],p_grad_trial_trace,grad_p_ext); *\/ */
        /*         for (int I=0;I<nSpace;I++) */
        /*           grad_p_ext[I] = ebqe_grad_p[ebNE_kb_nSpace+I]; */
        /*         ck.gradFromDOF(u_dof,&vel_l2g[eN_nDOF_trial_element],vel_grad_trial_trace,grad_u_ext); */
        /*         ck.gradFromDOF(v_dof,&vel_l2g[eN_nDOF_trial_element],vel_grad_trial_trace,grad_v_ext); */
        /*         /\* ck.gradFromDOF(w_dof,&vel_l2g[eN_nDOF_trial_element],vel_grad_trial_trace,grad_w_ext); *\/ */
        /*         //precalculate test function products with integration weights */
        /*         for (int j=0;j<nDOF_trial_element;j++) */
        /*           { */
        /*             /\* p_test_dS[j] = p_test_trace_ref[ebN_local_kb*nDOF_test_element+j]*dS; *\/ */
        /*             vel_test_dS[j] = vel_test_trace_ref[ebN_local_kb*nDOF_test_element+j]*dS; */
        /*             for (int I=0;I<nSpace;I++) */
        /*               vel_grad_test_dS[j*nSpace+I] = vel_grad_trial_trace[j*nSpace+I]*dS;//cek hack, using trial */
        /*           } */
        /*         // */
        /*         //load the boundary values */
        /*         // */
        /*         bc_p_ext = isDOFBoundary_p[ebNE_kb]*ebqe_bc_p_ext[ebNE_kb]+(1-isDOFBoundary_p[ebNE_kb])*p_ext; */
        /*         //bc values at moving boundaries are specified relative to boundary motion so we need to add it here */
        /*         bc_u_ext = isDOFBoundary_u[ebNE_kb]*(ebqe_bc_u_ext[ebNE_kb] + MOVING_DOMAIN*xt_ext) + (1-isDOFBoundary_u[ebNE_kb])*u_ext; */
        /*         bc_v_ext = isDOFBoundary_v[ebNE_kb]*(ebqe_bc_v_ext[ebNE_kb] + MOVING_DOMAIN*yt_ext) + (1-isDOFBoundary_v[ebNE_kb])*v_ext; */
        /*         /\* bc_w_ext = isDOFBoundary_w[ebNE_kb]*(ebqe_bc_w_ext[ebNE_kb] + MOVING_DOMAIN*zt_ext) + (1-isDOFBoundary_w[ebNE_kb])*w_ext; *\/ */
        /*         //VRANS */
        /*         vos_ext = ebqe_vos_ext[ebNE_kb];//sed fraction - gco check */

<<<<<<< HEAD
        /*         //  */
        /*         //calculate the internal and external trace of the pde coefficients  */
        /*         //  */
        /*         double eddy_viscosity_ext(0.),bc_eddy_viscosity_ext(0.);//not interested in saving boundary eddy viscosity for now */
        /*         evaluateCoefficients(eps_rho, */
        /*                              eps_mu, */
        /*                              sigma, */
        /*                              rho_0, */
        /*                              nu_0, */
        /*                              rho_1, */
        /*                              nu_1, */
        /*                              rho_s, */
        /*                              elementDiameter[eN], */
        /*                              smagorinskyConstant, */
        /*                              turbulenceClosureModel, */
        /*                              g, */
        /*                              useVF, */
        /*                              ebqe_vf_ext[ebNE_kb], */
        /*                              ebqe_phi_ext[ebNE_kb], */
        /*                              &ebqe_normal_phi_ext[ebNE_kb_nSpace], */
        /*                              ebqe_kappa_phi_ext[ebNE_kb], */
        /*                              //VRANS */
        /*                              vos_ext, */
        /*                              // */
        /*                              p_ext, */
        /*                              grad_p_ext, */
        /*                              grad_u_ext, */
        /*                              grad_v_ext, */
        /*                              grad_w_ext, */
        /*                              u_ext, */
        /*                              v_ext, */
        /*                              w_ext, */
        /*                              u_ext, */
        /*                              v_ext, */
        /*                              w_ext, */
        /*                              ebqe_velocity_star[ebNE_kb_nSpace+0], */
        /*                              ebqe_velocity_star[ebNE_kb_nSpace+1], */
        /*                              ebqe_velocity_star[ebNE_kb_nSpace+1],//hack,not used */
        /*                              eddy_viscosity_ext, */
        /*                              mom_u_acc_ext, */
        /*                              dmom_u_acc_u_ext, */
        /*                              mom_v_acc_ext, */
        /*                              dmom_v_acc_v_ext, */
        /*                              mom_w_acc_ext, */
        /*                              dmom_w_acc_w_ext, */
        /*                              mass_adv_ext, */
        /*                              dmass_adv_u_ext, */
        /*                              dmass_adv_v_ext, */
        /*                              dmass_adv_w_ext, */
        /*                              mom_u_adv_ext, */
        /*                              dmom_u_adv_u_ext, */
        /*                              dmom_u_adv_v_ext, */
        /*                              dmom_u_adv_w_ext, */
        /*                              mom_v_adv_ext, */
        /*                              dmom_v_adv_u_ext, */
        /*                              dmom_v_adv_v_ext, */
        /*                              dmom_v_adv_w_ext, */
        /*                              mom_w_adv_ext, */
        /*                              dmom_w_adv_u_ext, */
        /*                              dmom_w_adv_v_ext, */
        /*                              dmom_w_adv_w_ext, */
        /*                              mom_uu_diff_ten_ext, */
        /*                              mom_vv_diff_ten_ext, */
        /*                              mom_ww_diff_ten_ext, */
        /*                              mom_uv_diff_ten_ext, */
        /*                              mom_uw_diff_ten_ext, */
        /*                              mom_vu_diff_ten_ext, */
        /*                              mom_vw_diff_ten_ext, */
        /*                              mom_wu_diff_ten_ext, */
        /*                              mom_wv_diff_ten_ext, */
        /*                              mom_u_source_ext, */
        /*                              mom_v_source_ext, */
        /*                              mom_w_source_ext, */
        /*                              mom_u_ham_ext, */
        /*                              dmom_u_ham_grad_p_ext, */
        /*                              dmom_u_ham_grad_u_ext, */
        /*                              mom_v_ham_ext, */
        /*                              dmom_v_ham_grad_p_ext, */
        /*                              dmom_v_ham_grad_v_ext, */
        /*                              mom_w_ham_ext, */
        /*                              dmom_w_ham_grad_p_ext,           */
        /*                              dmom_w_ham_grad_w_ext);           */
        /*         evaluateCoefficients(eps_rho, */
        /*                              eps_mu, */
        /*                              sigma, */
        /*                              rho_0, */
        /*                              nu_0, */
        /*                              rho_1, */
        /*                              nu_1, */
        /*                              rho_s, */
        /*                              elementDiameter[eN], */
        /*                              smagorinskyConstant, */
        /*                              turbulenceClosureModel, */
        /*                              g, */
        /*                              useVF, */
        /*                              bc_ebqe_vf_ext[ebNE_kb], */
        /*                              bc_ebqe_phi_ext[ebNE_kb], */
        /*                              &ebqe_normal_phi_ext[ebNE_kb_nSpace], */
        /*                              ebqe_kappa_phi_ext[ebNE_kb], */
        /*                              //VRANS */
        /*                              vos_ext, */
        /*                              // */
        /*                              bc_p_ext, */
        /*                              grad_p_ext, */
        /*                              grad_u_ext, */
        /*                              grad_v_ext, */
        /*                              grad_w_ext, */
        /*                              bc_u_ext, */
        /*                              bc_v_ext, */
        /*                              bc_w_ext, */
        /*                              bc_u_ext, */
        /*                              bc_v_ext, */
        /*                              bc_w_ext, */
        /*                              ebqe_velocity_star[ebNE_kb_nSpace+0], */
        /*                              ebqe_velocity_star[ebNE_kb_nSpace+1], */
        /*                              ebqe_velocity_star[ebNE_kb_nSpace+1],//hack,not used */
        /*                              bc_eddy_viscosity_ext, */
        /*                              bc_mom_u_acc_ext, */
        /*                              bc_dmom_u_acc_u_ext, */
        /*                              bc_mom_v_acc_ext, */
        /*                              bc_dmom_v_acc_v_ext, */
        /*                              bc_mom_w_acc_ext, */
        /*                              bc_dmom_w_acc_w_ext, */
        /*                              bc_mass_adv_ext, */
        /*                              bc_dmass_adv_u_ext, */
        /*                              bc_dmass_adv_v_ext, */
        /*                              bc_dmass_adv_w_ext, */
        /*                              bc_mom_u_adv_ext, */
        /*                              bc_dmom_u_adv_u_ext, */
        /*                              bc_dmom_u_adv_v_ext, */
        /*                              bc_dmom_u_adv_w_ext, */
        /*                              bc_mom_v_adv_ext, */
        /*                              bc_dmom_v_adv_u_ext, */
        /*                              bc_dmom_v_adv_v_ext, */
        /*                              bc_dmom_v_adv_w_ext, */
        /*                              bc_mom_w_adv_ext, */
        /*                              bc_dmom_w_adv_u_ext, */
        /*                              bc_dmom_w_adv_v_ext, */
        /*                              bc_dmom_w_adv_w_ext, */
        /*                              bc_mom_uu_diff_ten_ext, */
        /*                              bc_mom_vv_diff_ten_ext, */
        /*                              bc_mom_ww_diff_ten_ext, */
        /*                              bc_mom_uv_diff_ten_ext, */
        /*                              bc_mom_uw_diff_ten_ext, */
        /*                              bc_mom_vu_diff_ten_ext, */
        /*                              bc_mom_vw_diff_ten_ext, */
        /*                              bc_mom_wu_diff_ten_ext, */
        /*                              bc_mom_wv_diff_ten_ext, */
        /*                              bc_mom_u_source_ext, */
        /*                              bc_mom_v_source_ext, */
        /*                              bc_mom_w_source_ext, */
        /*                              bc_mom_u_ham_ext, */
        /*                              bc_dmom_u_ham_grad_p_ext, */
        /*                              bc_dmom_u_ham_grad_u_ext, */
        /*                              bc_mom_v_ham_ext, */
        /*                              bc_dmom_v_ham_grad_p_ext, */
        /*                              bc_dmom_v_ham_grad_v_ext, */
        /*                              bc_mom_w_ham_ext, */
        /*                              bc_dmom_w_ham_grad_p_ext,           */
        /*                              bc_dmom_w_ham_grad_w_ext);           */
=======
                // 
                //calculate the internal and external trace of the pde coefficients 
                // 
                double eddy_viscosity_ext(0.),bc_eddy_viscosity_ext(0.);//not interested in saving boundary eddy viscosity for now
                evaluateCoefficients(eps_rho,
                                     eps_mu,
                                     sigma,
                                     rho_0,
                                     nu_0,
                                     rho_1,
                                     nu_1,
                                     rho_s,
                                     elementDiameter[eN],
                                     smagorinskyConstant,
                                     turbulenceClosureModel,
                                     g,
                                     useVF,
                                     ebqe_vf_ext[ebNE_kb],
                                     ebqe_phi_ext[ebNE_kb],
                                     &ebqe_normal_phi_ext[ebNE_kb_nSpace],
                                     ebqe_kappa_phi_ext[ebNE_kb],
                                     //VRANS
                                     vos_ext,
                                     //
                                     p_ext,
                                     grad_p_ext,
                                     grad_u_ext,
                                     grad_v_ext,
                                     grad_w_ext,
                                     u_ext,
                                     v_ext,
                                     w_ext,
                                     ebqe_velocity_star[ebNE_kb_nSpace+0],
                                     ebqe_velocity_star[ebNE_kb_nSpace+1],
                                     ebqe_velocity_star[ebNE_kb_nSpace+1],//hack,not used
                                     eddy_viscosity_ext,
                                     mom_u_acc_ext,
                                     dmom_u_acc_u_ext,
                                     mom_v_acc_ext,
                                     dmom_v_acc_v_ext,
                                     mom_w_acc_ext,
                                     dmom_w_acc_w_ext,
                                     mass_adv_ext,
                                     dmass_adv_u_ext,
                                     dmass_adv_v_ext,
                                     dmass_adv_w_ext,
                                     mom_u_adv_ext,
                                     dmom_u_adv_u_ext,
                                     dmom_u_adv_v_ext,
                                     dmom_u_adv_w_ext,
                                     mom_v_adv_ext,
                                     dmom_v_adv_u_ext,
                                     dmom_v_adv_v_ext,
                                     dmom_v_adv_w_ext,
                                     mom_w_adv_ext,
                                     dmom_w_adv_u_ext,
                                     dmom_w_adv_v_ext,
                                     dmom_w_adv_w_ext,
                                     mom_uu_diff_ten_ext,
                                     mom_vv_diff_ten_ext,
                                     mom_ww_diff_ten_ext,
                                     mom_uv_diff_ten_ext,
                                     mom_uw_diff_ten_ext,
                                     mom_vu_diff_ten_ext,
                                     mom_vw_diff_ten_ext,
                                     mom_wu_diff_ten_ext,
                                     mom_wv_diff_ten_ext,
                                     mom_u_source_ext,
                                     mom_v_source_ext,
                                     mom_w_source_ext,
                                     mom_u_ham_ext,
                                     dmom_u_ham_grad_p_ext,
                                     dmom_u_ham_grad_u_ext,
                                     mom_v_ham_ext,
                                     dmom_v_ham_grad_p_ext,
                                     dmom_v_ham_grad_v_ext,
                                     mom_w_ham_ext,
                                     dmom_w_ham_grad_p_ext,          
                                     dmom_w_ham_grad_w_ext);          
                evaluateCoefficients(eps_rho,
                                     eps_mu,
                                     sigma,
                                     rho_0,
                                     nu_0,
                                     rho_1,
                                     nu_1,
                                     rho_s,
                                     elementDiameter[eN],
                                     smagorinskyConstant,
                                     turbulenceClosureModel,
                                     g,
                                     useVF,
                                     bc_ebqe_vf_ext[ebNE_kb],
                                     bc_ebqe_phi_ext[ebNE_kb],
                                     &ebqe_normal_phi_ext[ebNE_kb_nSpace],
                                     ebqe_kappa_phi_ext[ebNE_kb],
                                     //VRANS
                                     vos_ext,
                                     //
                                     bc_p_ext,
                                     grad_p_ext,
                                     grad_u_ext,
                                     grad_v_ext,
                                     grad_w_ext,
                                     bc_u_ext,
                                     bc_v_ext,
                                     bc_w_ext,
                                     ebqe_velocity_star[ebNE_kb_nSpace+0],
                                     ebqe_velocity_star[ebNE_kb_nSpace+1],
                                     ebqe_velocity_star[ebNE_kb_nSpace+1],//hack,not used
                                     bc_eddy_viscosity_ext,
                                     bc_mom_u_acc_ext,
                                     bc_dmom_u_acc_u_ext,
                                     bc_mom_v_acc_ext,
                                     bc_dmom_v_acc_v_ext,
                                     bc_mom_w_acc_ext,
                                     bc_dmom_w_acc_w_ext,
                                     bc_mass_adv_ext,
                                     bc_dmass_adv_u_ext,
                                     bc_dmass_adv_v_ext,
                                     bc_dmass_adv_w_ext,
                                     bc_mom_u_adv_ext,
                                     bc_dmom_u_adv_u_ext,
                                     bc_dmom_u_adv_v_ext,
                                     bc_dmom_u_adv_w_ext,
                                     bc_mom_v_adv_ext,
                                     bc_dmom_v_adv_u_ext,
                                     bc_dmom_v_adv_v_ext,
                                     bc_dmom_v_adv_w_ext,
                                     bc_mom_w_adv_ext,
                                     bc_dmom_w_adv_u_ext,
                                     bc_dmom_w_adv_v_ext,
                                     bc_dmom_w_adv_w_ext,
                                     bc_mom_uu_diff_ten_ext,
                                     bc_mom_vv_diff_ten_ext,
                                     bc_mom_ww_diff_ten_ext,
                                     bc_mom_uv_diff_ten_ext,
                                     bc_mom_uw_diff_ten_ext,
                                     bc_mom_vu_diff_ten_ext,
                                     bc_mom_vw_diff_ten_ext,
                                     bc_mom_wu_diff_ten_ext,
                                     bc_mom_wv_diff_ten_ext,
                                     bc_mom_u_source_ext,
                                     bc_mom_v_source_ext,
                                     bc_mom_w_source_ext,
                                     bc_mom_u_ham_ext,
                                     bc_dmom_u_ham_grad_p_ext,
                                     bc_dmom_u_ham_grad_u_ext,
                                     bc_mom_v_ham_ext,
                                     bc_dmom_v_ham_grad_p_ext,
                                     bc_dmom_v_ham_grad_v_ext,
                                     bc_mom_w_ham_ext,
                                     bc_dmom_w_ham_grad_p_ext,          
                                     bc_dmom_w_ham_grad_w_ext);          
>>>>>>> a0bd6c51

        /*         // */
        /*         //moving domain */
        /*         // */
        /*         mom_u_adv_ext[0] -= MOVING_DOMAIN*dmom_u_acc_u_ext*mom_u_acc_ext*xt_ext; */
        /*         mom_u_adv_ext[1] -= MOVING_DOMAIN*dmom_u_acc_u_ext*mom_u_acc_ext*yt_ext; */
        /*         /\* mom_u_adv_ext[2] -= MOVING_DOMAIN*dmom_u_acc_u_ext*mom_u_acc_ext*zt_ext; *\/ */
        /*         dmom_u_adv_u_ext[0] -= MOVING_DOMAIN*dmom_u_acc_u_ext*xt_ext; */
        /*         dmom_u_adv_u_ext[1] -= MOVING_DOMAIN*dmom_u_acc_u_ext*yt_ext; */
        /*         /\* dmom_u_adv_u_ext[2] -= MOVING_DOMAIN*dmom_u_acc_u_ext*zt_ext; *\/ */
              
        /*         mom_v_adv_ext[0] -= MOVING_DOMAIN*dmom_v_acc_v_ext*mom_v_acc_ext*xt_ext;  */
        /*         mom_v_adv_ext[1] -= MOVING_DOMAIN*dmom_v_acc_v_ext*mom_v_acc_ext*yt_ext; */
        /*         /\* mom_v_adv_ext[2] -= MOVING_DOMAIN*dmom_v_acc_v_ext*mom_v_acc_ext*zt_ext; *\/ */
        /*         dmom_v_adv_v_ext[0] -= MOVING_DOMAIN*dmom_v_acc_v_ext*xt_ext; */
        /*         dmom_v_adv_v_ext[1] -= MOVING_DOMAIN*dmom_v_acc_v_ext*yt_ext; */
        /*         /\* dmom_v_adv_v_ext[2] -= MOVING_DOMAIN*dmom_v_acc_v_ext*zt_ext; *\/ */
              
        /*         /\* mom_w_adv_ext[0] -= MOVING_DOMAIN*dmom_w_acc_w_ext*mom_w_acc_ext*xt_ext; *\/  */
        /*         /\* mom_w_adv_ext[1] -= MOVING_DOMAIN*dmom_w_acc_w_ext*mom_w_acc_ext*yt_ext; *\/ */
        /*         /\* mom_w_adv_ext[2] -= MOVING_DOMAIN*dmom_w_acc_w_ext*mom_w_acc_ext*zt_ext; *\/ */
        /*         /\* dmom_w_adv_w_ext[0] -= MOVING_DOMAIN*dmom_w_acc_w_ext*xt_ext; *\/ */
        /*         /\* dmom_w_adv_w_ext[1] -= MOVING_DOMAIN*dmom_w_acc_w_ext*yt_ext; *\/ */
        /*         /\* dmom_w_adv_w_ext[2] -= MOVING_DOMAIN*dmom_w_acc_w_ext*zt_ext; *\/ */
              
        /*         //moving domain bc's */
        /*         // mql. CHECK.  */
        /*         bc_mom_u_adv_ext[0] -= MOVING_DOMAIN*dmom_u_acc_u_ext*bc_mom_u_acc_ext*xt_ext; */
        /*         bc_mom_u_adv_ext[1] -= MOVING_DOMAIN*dmom_u_acc_u_ext*bc_mom_u_acc_ext*yt_ext; */
        /*         /\* bc_mom_u_adv_ext[2] -= MOVING_DOMAIN*dmom_u_acc_u_ext*bc_mom_u_acc_ext*zt_ext; *\/ */
              
        /*         bc_mom_v_adv_ext[0] -= MOVING_DOMAIN*dmom_v_acc_v_ext*bc_mom_v_acc_ext*xt_ext; */
        /*         bc_mom_v_adv_ext[1] -= MOVING_DOMAIN*dmom_v_acc_v_ext*bc_mom_v_acc_ext*yt_ext; */
        /*         /\* bc_mom_v_adv_ext[2] -= MOVING_DOMAIN*dmom_v_acc_v_ext*bc_mom_v_acc_ext*zt_ext; *\/ */

        /*         /\* bc_mom_w_adv_ext[0] -= MOVING_DOMAIN*dmom_w_acc_w_ext*bc_mom_w_acc_ext*xt_ext; *\/ */
        /*         /\* bc_mom_w_adv_ext[1] -= MOVING_DOMAIN*dmom_w_acc_w_ext*bc_mom_w_acc_ext*yt_ext; *\/ */
        /*         /\* bc_mom_w_adv_ext[2] -= MOVING_DOMAIN*dmom_w_acc_w_ext*bc_mom_w_acc_ext*zt_ext; *\/ */
        /*         //  */
        /*         //calculate the numerical fluxes  */
        /*         //  */
        /*         exteriorNumericalAdvectiveFluxDerivatives(isDOFBoundary_p[ebNE_kb], */
        /*                                                   isDOFBoundary_u[ebNE_kb], */
        /*                                                   isDOFBoundary_v[ebNE_kb], */
        /*                                                   isDOFBoundary_w[ebNE_kb], */
        /*                                                   isAdvectiveFluxBoundary_p[ebNE_kb], */
        /*                                                   isAdvectiveFluxBoundary_u[ebNE_kb], */
        /*                                                   isAdvectiveFluxBoundary_v[ebNE_kb], */
        /*                                                   isAdvectiveFluxBoundary_w[ebNE_kb], */
        /*                                                   dmom_u_ham_grad_p_ext[0],//=1/rho */
        /*                                                   normal, */
        /*                                                   dmom_u_acc_u_ext, */
        /*                                                   bc_p_ext, */
        /*                                                   bc_u_ext, */
        /*                                                   bc_v_ext, */
        /*                                                   bc_w_ext, */
        /*                                                   bc_mass_adv_ext, */
        /*                                                   bc_mom_u_adv_ext, */
        /*                                                   bc_mom_v_adv_ext, */
        /*                                                   bc_mom_w_adv_ext, */
        /*                                                   ebqe_bc_flux_mass_ext[ebNE_kb]+MOVING_DOMAIN*(xt_ext*normal[0]+yt_ext*normal[1]),//bc is relative mass  flux */
        /*                                                   ebqe_bc_flux_mom_u_adv_ext[ebNE_kb], */
        /*                                                   ebqe_bc_flux_mom_v_adv_ext[ebNE_kb], */
        /*                                                   ebqe_bc_flux_mom_w_adv_ext[ebNE_kb], */
        /*                                                   p_ext, */
        /*                                                   u_ext, */
        /*                                                   v_ext, */
        /*                                                   w_ext, */
        /*                                                   mass_adv_ext, */
        /*                                                   mom_u_adv_ext, */
        /*                                                   mom_v_adv_ext, */
        /*                                                   mom_w_adv_ext, */
        /*                                                   dmass_adv_u_ext, */
        /*                                                   dmass_adv_v_ext, */
        /*                                                   dmass_adv_w_ext, */
        /*                                                   dmom_u_adv_p_ext, */
        /*                                                   dmom_u_adv_u_ext, */
        /*                                                   dmom_u_adv_v_ext, */
        /*                                                   dmom_u_adv_w_ext, */
        /*                                                   dmom_v_adv_p_ext, */
        /*                                                   dmom_v_adv_u_ext, */
        /*                                                   dmom_v_adv_v_ext, */
        /*                                                   dmom_v_adv_w_ext, */
        /*                                                   dmom_w_adv_p_ext, */
        /*                                                   dmom_w_adv_u_ext, */
        /*                                                   dmom_w_adv_v_ext, */
        /*                                                   dmom_w_adv_w_ext, */
        /*                                                   dflux_mass_u_ext, */
        /*                                                   dflux_mass_v_ext, */
        /*                                                   dflux_mass_w_ext, */
        /*                                                   dflux_mom_u_adv_p_ext, */
        /*                                                   dflux_mom_u_adv_u_ext, */
        /*                                                   dflux_mom_u_adv_v_ext, */
        /*                                                   dflux_mom_u_adv_w_ext, */
        /*                                                   dflux_mom_v_adv_p_ext, */
        /*                                                   dflux_mom_v_adv_u_ext, */
        /*                                                   dflux_mom_v_adv_v_ext, */
        /*                                                   dflux_mom_v_adv_w_ext, */
        /*                                                   dflux_mom_w_adv_p_ext, */
        /*                                                   dflux_mom_w_adv_u_ext, */
        /*                                                   dflux_mom_w_adv_v_ext, */
        /*                                                   dflux_mom_w_adv_w_ext, */
        /*                                                   &ebqe_velocity_star[ebNE_kb_nSpace]); */
        /*         // */
        /*         //calculate the flux jacobian */
        /*         // */
        /*         ck.calculateGScale(G,normal,h_penalty); */
        /*         penalty = useMetrics*C_b/h_penalty + (1.0-useMetrics)*ebqe_penalty_ext[ebNE_kb]; */
        /*         for (int j=0;j<nDOF_trial_element;j++) */
        /*           { */
        /*             register int j_nSpace = j*nSpace,ebN_local_kb_j=ebN_local_kb*nDOF_trial_element+j; */
        /*             /\* fluxJacobian_p_p[j]=0.0; *\/ */
        /*             /\* fluxJacobian_p_u[j]=ck.ExteriorNumericalAdvectiveFluxJacobian(dflux_mass_u_ext,vel_trial_trace_ref[ebN_local_kb_j]); *\/ */
        /*             /\* fluxJacobian_p_v[j]=ck.ExteriorNumericalAdvectiveFluxJacobian(dflux_mass_v_ext,vel_trial_trace_ref[ebN_local_kb_j]); *\/ */
        /*             /\* fluxJacobian_p_w[j]=ck.ExteriorNumericalAdvectiveFluxJacobian(dflux_mass_w_ext,vel_trial_trace_ref[ebN_local_kb_j]); *\/ */

        /*             /\* fluxJacobian_u_p[j]=ck.ExteriorNumericalAdvectiveFluxJacobian(dflux_mom_u_adv_p_ext,p_trial_trace_ref[ebN_local_kb_j]); *\/ */
        /*             fluxJacobian_u_u[j]=ck.ExteriorNumericalAdvectiveFluxJacobian(dflux_mom_u_adv_u_ext,vel_trial_trace_ref[ebN_local_kb_j]) + */
        /*               ExteriorNumericalDiffusiveFluxJacobian(eps_rho, */
        /*                                                      ebqe_phi_ext[ebNE_kb], */
        /*                                                      sdInfo_u_u_rowptr, */
        /*                                                      sdInfo_u_u_colind, */
        /*                                                      isDOFBoundary_u[ebNE_kb], */
        /*                                                      isDiffusiveFluxBoundary_u[ebNE_kb], */
        /*                                                      normal, */
        /*                                                      mom_uu_diff_ten_ext, */
        /*                                                      vel_trial_trace_ref[ebN_local_kb_j], */
        /*                                                      &vel_grad_trial_trace[j_nSpace], */
        /*                                                      penalty);//ebqe_penalty_ext[ebNE_kb]); */
        /*             fluxJacobian_u_v[j]=ck.ExteriorNumericalAdvectiveFluxJacobian(dflux_mom_u_adv_v_ext,vel_trial_trace_ref[ebN_local_kb_j]) + */
        /*               ExteriorNumericalDiffusiveFluxJacobian(eps_rho, */
        /*                                                      ebqe_phi_ext[ebNE_kb], */
        /*                                                      sdInfo_u_v_rowptr, */
        /*                                                      sdInfo_u_v_colind, */
        /*                                                      isDOFBoundary_v[ebNE_kb], */
        /*                                                      isDiffusiveFluxBoundary_v[ebNE_kb], */
        /*                                                      normal, */
        /*                                                      mom_uv_diff_ten_ext, */
        /*                                                      vel_trial_trace_ref[ebN_local_kb_j], */
        /*                                                      &vel_grad_trial_trace[j_nSpace], */
        /*                                                      penalty);//ebqe_penalty_ext[ebNE_kb]); */
        /*             /\* fluxJacobian_u_w[j]=ck.ExteriorNumericalAdvectiveFluxJacobian(dflux_mom_u_adv_w_ext,vel_trial_trace_ref[ebN_local_kb_j]) + *\/ */
        /*             /\*   ExteriorNumericalDiffusiveFluxJacobian(eps_rho, *\/ */
        /*             /\*                                     ebqe_phi_ext[ebNE_kb], *\/ */
        /*             /\*                                     sdInfo_u_w_rowptr, *\/ */
        /*             /\*                                     sdInfo_u_w_colind, *\/ */
        /*             /\*                                     isDOFBoundary_w[ebNE_kb], *\/ */
        /*             /\*                                     isDiffusiveFluxBoundary_u[ebNE_kb], *\/ */
        /*             /\*                                     normal, *\/ */
        /*             /\*                                     mom_uw_diff_ten_ext, *\/ */
        /*             /\*                                     vel_trial_trace_ref[ebN_local_kb_j], *\/ */
        /*             /\*                                     &vel_grad_trial_trace[j_nSpace], *\/ */
        /*             /\*                                     penalty);//ebqe_penalty_ext[ebNE_kb]); *\/ */

        /*             /\* fluxJacobian_v_p[j]=ck.ExteriorNumericalAdvectiveFluxJacobian(dflux_mom_v_adv_p_ext,p_trial_trace_ref[ebN_local_kb_j]); *\/ */
        /*             fluxJacobian_v_u[j]=ck.ExteriorNumericalAdvectiveFluxJacobian(dflux_mom_v_adv_u_ext,vel_trial_trace_ref[ebN_local_kb_j]) + */
        /*               ExteriorNumericalDiffusiveFluxJacobian(eps_rho, */
        /*                                                      ebqe_phi_ext[ebNE_kb], */
        /*                                                      sdInfo_v_u_rowptr, */
        /*                                                      sdInfo_v_u_colind, */
        /*                                                      isDOFBoundary_u[ebNE_kb], */
        /*                                                      isDiffusiveFluxBoundary_u[ebNE_kb], */
        /*                                                      normal, */
        /*                                                      mom_vu_diff_ten_ext, */
        /*                                                      vel_trial_trace_ref[ebN_local_kb_j], */
        /*                                                      &vel_grad_trial_trace[j_nSpace], */
        /*                                                      penalty);//ebqe_penalty_ext[ebNE_kb]); */
        /*             fluxJacobian_v_v[j]=ck.ExteriorNumericalAdvectiveFluxJacobian(dflux_mom_v_adv_v_ext,vel_trial_trace_ref[ebN_local_kb_j]) + */
        /*               ExteriorNumericalDiffusiveFluxJacobian(eps_rho, */
        /*                                                      ebqe_phi_ext[ebNE_kb], */
        /*                                                      sdInfo_v_v_rowptr, */
        /*                                                      sdInfo_v_v_colind, */
        /*                                                      isDOFBoundary_v[ebNE_kb], */
        /*                                                      isDiffusiveFluxBoundary_v[ebNE_kb], */
        /*                                                      normal, */
        /*                                                      mom_vv_diff_ten_ext, */
        /*                                                      vel_trial_trace_ref[ebN_local_kb_j], */
        /*                                                      &vel_grad_trial_trace[j_nSpace], */
        /*                                                      penalty);//ebqe_penalty_ext[ebNE_kb]); */
        /*             /\* fluxJacobian_v_w[j]=ck.ExteriorNumericalAdvectiveFluxJacobian(dflux_mom_v_adv_w_ext,vel_trial_trace_ref[ebN_local_kb_j]) + *\/ */
        /*             /\*   ExteriorNumericalDiffusiveFluxJacobian(eps_rho, *\/ */
        /*             /\*                                     ebqe_phi_ext[ebNE_kb], *\/ */
        /*             /\*                                     sdInfo_v_w_rowptr, *\/ */
        /*             /\*                                     sdInfo_v_w_colind, *\/ */
        /*             /\*                                     isDOFBoundary_w[ebNE_kb], *\/ */
        /*             /\*                                     isDiffusiveFluxBoundary_v[ebNE_kb], *\/ */
        /*             /\*                                     normal, *\/ */
        /*             /\*                                     mom_vw_diff_ten_ext, *\/ */
        /*             /\*                                     vel_trial_trace_ref[ebN_local_kb_j], *\/ */
        /*             /\*                                     &vel_grad_trial_trace[j_nSpace], *\/ */
        /*             /\*                                     penalty);//ebqe_penalty_ext[ebNE_kb]); *\/ */

        /*             /\* fluxJacobian_w_p[j]=ck.ExteriorNumericalAdvectiveFluxJacobian(dflux_mom_w_adv_p_ext,p_trial_trace_ref[ebN_local_kb_j]); *\/ */
        /*             /\* fluxJacobian_w_u[j]=ck.ExteriorNumericalAdvectiveFluxJacobian(dflux_mom_w_adv_u_ext,vel_trial_trace_ref[ebN_local_kb_j]) + *\/ */
        /*             /\*   ExteriorNumericalDiffusiveFluxJacobian(eps_rho, *\/ */
        /*             /\*                                     ebqe_phi_ext[ebNE_kb], *\/ */
        /*             /\*                                     sdInfo_w_u_rowptr, *\/ */
        /*             /\*                                     sdInfo_w_u_colind, *\/ */
        /*             /\*                                     isDOFBoundary_u[ebNE_kb], *\/ */
        /*             /\*                                     isDiffusiveFluxBoundary_w[ebNE_kb], *\/ */
        /*             /\*                                     normal, *\/ */
        /*             /\*                                     mom_wu_diff_ten_ext, *\/ */
        /*             /\*                                     vel_trial_trace_ref[ebN_local_kb_j], *\/ */
        /*             /\*                                     &vel_grad_trial_trace[j_nSpace], *\/ */
        /*             /\*                                     penalty);//ebqe_penalty_ext[ebNE_kb]); *\/ */
        /*             /\* fluxJacobian_w_v[j]=ck.ExteriorNumericalAdvectiveFluxJacobian(dflux_mom_w_adv_v_ext,vel_trial_trace_ref[ebN_local_kb_j]) + *\/ */
        /*             /\*   ExteriorNumericalDiffusiveFluxJacobian(eps_rho, *\/ */
        /*             /\*                                     ebqe_phi_ext[ebNE_kb], *\/ */
        /*             /\*                                     sdInfo_w_v_rowptr, *\/ */
        /*             /\*                                     sdInfo_w_v_colind, *\/ */
        /*             /\*                                     isDOFBoundary_v[ebNE_kb], *\/ */
        /*             /\*                                     isDiffusiveFluxBoundary_w[ebNE_kb], *\/ */
        /*             /\*                                     normal, *\/ */
        /*             /\*                                     mom_wv_diff_ten_ext, *\/ */
        /*             /\*                                     vel_trial_trace_ref[ebN_local_kb_j], *\/ */
        /*             /\*                                     &vel_grad_trial_trace[j_nSpace], *\/ */
        /*             /\*                                     penalty);//ebqe_penalty_ext[ebNE_kb]); *\/ */
        /*             /\* fluxJacobian_w_w[j]=ck.ExteriorNumericalAdvectiveFluxJacobian(dflux_mom_w_adv_w_ext,vel_trial_trace_ref[ebN_local_kb_j]) + *\/ */
        /*             /\*   ExteriorNumericalDiffusiveFluxJacobian(eps_rho, *\/ */
        /*             /\*                                     ebqe_phi_ext[ebNE_kb], *\/ */
        /*             /\*                                     sdInfo_w_w_rowptr, *\/ */
        /*             /\*                                     sdInfo_w_w_colind, *\/ */
        /*             /\*                                     isDOFBoundary_w[ebNE_kb], *\/ */
        /*             /\*                                     isDiffusiveFluxBoundary_w[ebNE_kb], *\/ */
        /*             /\*                                     normal, *\/ */
        /*             /\*                                     mom_ww_diff_ten_ext, *\/ */
        /*             /\*                                     vel_trial_trace_ref[ebN_local_kb_j], *\/ */
        /*             /\*                                     &vel_grad_trial_trace[j_nSpace], *\/ */
        /*             /\*                                     penalty);//ebqe_penalty_ext[ebNE_kb]); *\/ */
        /*           }//j */
        /*         // */
        /*         //update the global Jacobian from the flux Jacobian */
        /*         // */
        /*         for (int i=0;i<nDOF_test_element;i++) */
        /*           { */
        /*             register int eN_i = eN*nDOF_test_element+i; */
        /*             for (int j=0;j<nDOF_trial_element;j++) */
        /*               { */
        /*                 register int ebN_i_j = ebN*4*nDOF_test_X_trial_element + i*nDOF_trial_element + j,ebN_local_kb_j=ebN_local_kb*nDOF_trial_element+j; */
                  
        /*                 /\* globalJacobian[csrRowIndeces_p_p[eN_i] + csrColumnOffsets_eb_p_p[ebN_i_j]] += fluxJacobian_p_p[j]*p_test_dS[i]; *\/ */
        /*                 /\* globalJacobian[csrRowIndeces_p_u[eN_i] + csrColumnOffsets_eb_p_u[ebN_i_j]] += fluxJacobian_p_u[j]*p_test_dS[i]; *\/ */
        /*                 /\* globalJacobian[csrRowIndeces_p_v[eN_i] + csrColumnOffsets_eb_p_v[ebN_i_j]] += fluxJacobian_p_v[j]*p_test_dS[i]; *\/ */
        /*                 /\* globalJacobian[csrRowIndeces_p_w[eN_i] + csrColumnOffsets_eb_p_w[ebN_i_j]] += fluxJacobian_p_w[j]*p_test_dS[i]; *\/ */
                   
        /*                 /\* globalJacobian[csrRowIndeces_u_p[eN_i] + csrColumnOffsets_eb_u_p[ebN_i_j]] += fluxJacobian_u_p[j]*vel_test_dS[i]; *\/ */
        /*                 globalJacobian[csrRowIndeces_u_u[eN_i] + csrColumnOffsets_eb_u_u[ebN_i_j]] +=  */
        /*                   fluxJacobian_u_u[j]*vel_test_dS[i]+ */
        /*                   ck.ExteriorElementBoundaryDiffusionAdjointJacobian(isDOFBoundary_u[ebNE_kb], */
        /*                                                                      isDiffusiveFluxBoundary_u[ebNE_kb], */
        /*                                                                      eb_adjoint_sigma, */
        /*                                                                      vel_trial_trace_ref[ebN_local_kb_j], */
        /*                                                                      normal, */
        /*                                                                      sdInfo_u_u_rowptr, */
        /*                                                                      sdInfo_u_u_colind, */
        /*                                                                      mom_uu_diff_ten_ext, */
        /*                                                                      &vel_grad_test_dS[i*nSpace]); */
        /*                 globalJacobian[csrRowIndeces_u_v[eN_i] + csrColumnOffsets_eb_u_v[ebN_i_j]] +=  */
        /*                   fluxJacobian_u_v[j]*vel_test_dS[i]+ */
        /*                   ck.ExteriorElementBoundaryDiffusionAdjointJacobian(isDOFBoundary_v[ebNE_kb], */
        /*                                                                      isDiffusiveFluxBoundary_u[ebNE_kb], */
        /*                                                                      eb_adjoint_sigma, */
        /*                                                                      vel_trial_trace_ref[ebN_local_kb_j], */
        /*                                                                      normal, */
        /*                                                                      sdInfo_u_v_rowptr, */
        /*                                                                      sdInfo_u_v_colind, */
        /*                                                                      mom_uv_diff_ten_ext, */
        /*                                                                      &vel_grad_test_dS[i*nSpace]); */
        /*                 /\* globalJacobian[csrRowIndeces_u_w[eN_i] + csrColumnOffsets_eb_u_w[ebN_i_j]] += fluxJacobian_u_w[j]*vel_test_dS[i]+ *\/ */
        /*                 /\*      ck.ExteriorElementBoundaryDiffusionAdjointJacobian(isDOFBoundary_w[ebNE_kb], *\/ */
        /*                 /\*                                                         isDiffusiveFluxBoundary_u[ebNE_kb], *\/ */
        /*                 /\*                                                         eb_adjoint_sigma, *\/ */
        /*                 /\*                                                         vel_trial_trace_ref[ebN_local_kb_j], *\/ */
        /*                 /\*                                                         normal, *\/ */
        /*                 /\*                                                         sdInfo_u_w_rowptr, *\/ */
        /*                 /\*                                                         sdInfo_u_w_colind, *\/ */
        /*                 /\*                                                         mom_uw_diff_ten_ext, *\/ */
        /*                 /\*                                                         &vel_grad_test_dS[i*nSpace]); *\/ */
                   
        /*                 /\* globalJacobian[csrRowIndeces_v_p[eN_i] + csrColumnOffsets_eb_v_p[ebN_i_j]] += fluxJacobian_v_p[j]*vel_test_dS[i]; *\/ */
        /*                 globalJacobian[csrRowIndeces_v_u[eN_i] + csrColumnOffsets_eb_v_u[ebN_i_j]] +=  */
        /*                   fluxJacobian_v_u[j]*vel_test_dS[i]+ */
        /*                   ck.ExteriorElementBoundaryDiffusionAdjointJacobian(isDOFBoundary_u[ebNE_kb], */
        /*                                                                      isDiffusiveFluxBoundary_v[ebNE_kb], */
        /*                                                                      eb_adjoint_sigma, */
        /*                                                                      vel_trial_trace_ref[ebN_local_kb_j], */
        /*                                                                      normal, */
        /*                                                                      sdInfo_v_u_rowptr, */
        /*                                                                      sdInfo_v_u_colind, */
        /*                                                                      mom_vu_diff_ten_ext, */
        /*                                                                      &vel_grad_test_dS[i*nSpace]); */
        /*                 globalJacobian[csrRowIndeces_v_v[eN_i] + csrColumnOffsets_eb_v_v[ebN_i_j]] +=  */
        /*                   fluxJacobian_v_v[j]*vel_test_dS[i]+ */
        /*                   ck.ExteriorElementBoundaryDiffusionAdjointJacobian(isDOFBoundary_v[ebNE_kb], */
        /*                                                                      isDiffusiveFluxBoundary_v[ebNE_kb], */
        /*                                                                      eb_adjoint_sigma, */
        /*                                                                      vel_trial_trace_ref[ebN_local_kb_j], */
        /*                                                                      normal, */
        /*                                                                      sdInfo_v_v_rowptr, */
        /*                                                                      sdInfo_v_v_colind, */
        /*                                                                      mom_vv_diff_ten_ext, */
        /*                                                                      &vel_grad_test_dS[i*nSpace]); */
        /*                 /\* globalJacobian[csrRowIndeces_v_w[eN_i] + csrColumnOffsets_eb_v_w[ebN_i_j]] += fluxJacobian_v_w[j]*vel_test_dS[i]+ *\/ */
        /*                 /\*      ck.ExteriorElementBoundaryDiffusionAdjointJacobian(isDOFBoundary_w[ebNE_kb], *\/ */
        /*                 /\*                                                         isDiffusiveFluxBoundary_v[ebNE_kb], *\/ */
        /*                 /\*                                                         eb_adjoint_sigma, *\/ */
        /*                 /\*                                                         vel_trial_trace_ref[ebN_local_kb_j], *\/ */
        /*                 /\*                                                         normal, *\/ */
        /*                 /\*                                                         sdInfo_v_w_rowptr, *\/ */
        /*                 /\*                                                         sdInfo_v_w_colind, *\/ */
        /*                 /\*                                                         mom_vw_diff_ten_ext, *\/ */
        /*                 /\*                                                         &vel_grad_test_dS[i*nSpace]); *\/ */
        /*                 /\* globalJacobian[csrRowIndeces_w_p[eN_i] + csrColumnOffsets_eb_w_p[ebN_i_j]] += fluxJacobian_w_p[j]*vel_test_dS[i]; *\/ */
        /*                 /\* globalJacobian[csrRowIndeces_w_u[eN_i] + csrColumnOffsets_eb_w_u[ebN_i_j]] += fluxJacobian_w_u[j]*vel_test_dS[i]+ *\/ */
        /*                 /\*      ck.ExteriorElementBoundaryDiffusionAdjointJacobian(isDOFBoundary_u[ebNE_kb], *\/ */
        /*                 /\*                                                         isDiffusiveFluxBoundary_w[ebNE_kb], *\/ */
        /*                 /\*                                                         eb_adjoint_sigma, *\/ */
        /*                 /\*                                                         vel_trial_trace_ref[ebN_local_kb_j], *\/ */
        /*                 /\*                                                         normal, *\/ */
        /*                 /\*                                                         sdInfo_w_u_rowptr, *\/ */
        /*                 /\*                                                         sdInfo_w_u_colind, *\/ */
        /*                 /\*                                                         mom_wu_diff_ten_ext, *\/ */
        /*                 /\*                                                         &vel_grad_test_dS[i*nSpace]); *\/ */
        /*                 /\* globalJacobian[csrRowIndeces_w_v[eN_i] + csrColumnOffsets_eb_w_v[ebN_i_j]] += fluxJacobian_w_v[j]*vel_test_dS[i]+ *\/ */
        /*                 /\*      ck.ExteriorElementBoundaryDiffusionAdjointJacobian(isDOFBoundary_v[ebNE_kb], *\/ */
        /*                 /\*                                                         isDiffusiveFluxBoundary_w[ebNE_kb], *\/ */
        /*                 /\*                                                         eb_adjoint_sigma, *\/ */
        /*                 /\*                                                         vel_trial_trace_ref[ebN_local_kb_j], *\/ */
        /*                 /\*                                                         normal, *\/ */
        /*                 /\*                                                         sdInfo_w_v_rowptr, *\/ */
        /*                 /\*                                                         sdInfo_w_v_colind, *\/ */
        /*                 /\*                                                         mom_wv_diff_ten_ext, *\/ */
        /*                 /\*                                                         &vel_grad_test_dS[i*nSpace]); *\/ */
        /*                 /\* globalJacobian[csrRowIndeces_w_w[eN_i] + csrColumnOffsets_eb_w_w[ebN_i_j]] += fluxJacobian_w_w[j]*vel_test_dS[i]+ *\/ */
        /*                 /\*      ck.ExteriorElementBoundaryDiffusionAdjointJacobian(isDOFBoundary_w[ebNE_kb], *\/ */
        /*                 /\*                                                         isDiffusiveFluxBoundary_w[ebNE_kb], *\/ */
        /*                 /\*                                                         eb_adjoint_sigma, *\/ */
        /*                 /\*                                                         vel_trial_trace_ref[ebN_local_kb_j], *\/ */
        /*                 /\*                                                         normal, *\/ */
        /*                 /\*                                                         sdInfo_w_w_rowptr, *\/ */
        /*                 /\*                                                         sdInfo_w_w_colind, *\/ */
        /*                 /\*                                                         mom_ww_diff_ten_ext, *\/ */
        /*                 /\*                                                         &vel_grad_test_dS[i*nSpace]); *\/ */
        /*               }//j */
        /*           }//i */
        /*       }//kb */
        /*   }//ebNE */
      }//computeJacobian

      void calculateVelocityAverage(int nExteriorElementBoundaries_global,
                                    int* exteriorElementBoundariesArray,
                                    int nInteriorElementBoundaries_global,
                                    int* interiorElementBoundariesArray,
                                    int* elementBoundaryElementsArray,
                                    int* elementBoundaryLocalElementBoundariesArray,
                                    double* mesh_dof,
                                    double* mesh_velocity_dof,
                                    double MOVING_DOMAIN,//0 or 1
                                    int* mesh_l2g,
                                    double* mesh_trial_trace_ref,
                                    double* mesh_grad_trial_trace_ref,
                                    double* normal_ref,
                                    double* boundaryJac_ref,
                                    int* vel_l2g,
                                    double* u_dof,
                                    double* v_dof,
                                    double* w_dof,
                                    double* vos_dof,
                                    double* vel_trial_trace_ref,
                                    double* ebqe_velocity,
                                    double* velocityAverage)
      {
        int permutations[nQuadraturePoints_elementBoundary];
        double xArray_left[nQuadraturePoints_elementBoundary*2],
          xArray_right[nQuadraturePoints_elementBoundary*2];
        for (int i=0;i<nQuadraturePoints_elementBoundary;i++)
          permutations[i]=i;//just to initialize
        for (int ebNE = 0; ebNE < nExteriorElementBoundaries_global; ebNE++)
          {
            register int ebN = exteriorElementBoundariesArray[ebNE];
            for  (int kb=0;kb<nQuadraturePoints_elementBoundary;kb++)
              {
                register int ebN_kb_nSpace = ebN*nQuadraturePoints_elementBoundary*nSpace+kb*nSpace,
                  ebNE_kb_nSpace = ebNE*nQuadraturePoints_elementBoundary*nSpace+kb*nSpace;
                velocityAverage[ebN_kb_nSpace+0]=ebqe_velocity[ebNE_kb_nSpace+0];
                velocityAverage[ebN_kb_nSpace+1]=ebqe_velocity[ebNE_kb_nSpace+1];
              }//ebNE
          }
        for (int ebNI = 0; ebNI < nInteriorElementBoundaries_global; ebNI++)
          {
            register int ebN = interiorElementBoundariesArray[ebNI],
              left_eN_global   = elementBoundaryElementsArray[ebN*2+0],
              left_ebN_element  = elementBoundaryLocalElementBoundariesArray[ebN*2+0],
              right_eN_global  = elementBoundaryElementsArray[ebN*2+1],
              right_ebN_element = elementBoundaryLocalElementBoundariesArray[ebN*2+1],
              left_eN_nDOF_trial_element = left_eN_global*nDOF_trial_element,
              right_eN_nDOF_trial_element = right_eN_global*nDOF_trial_element;
            double jac[nSpace*nSpace],
              jacDet,
              jacInv[nSpace*nSpace],
              boundaryJac[nSpace*(nSpace-1)],
              metricTensor[(nSpace-1)*(nSpace-1)],
              metricTensorDetSqrt,
              normal[2],
              x,y,z,
              xt,yt,zt,integralScaling;
          
            for  (int kb=0;kb<nQuadraturePoints_elementBoundary;kb++)
              {
                ck.calculateMapping_elementBoundary(left_eN_global,
                                                    left_ebN_element,
                                                    kb,
                                                    left_ebN_element*nQuadraturePoints_elementBoundary+kb,
                                                    mesh_dof,
                                                    mesh_l2g,
                                                    mesh_trial_trace_ref,
                                                    mesh_grad_trial_trace_ref,
                                                    boundaryJac_ref,
                                                    jac,
                                                    jacDet,
                                                    jacInv,
                                                    boundaryJac,
                                                    metricTensor,
                                                    metricTensorDetSqrt,
                                                    normal_ref,
                                                    normal,
                                                    x,y,z);
                xArray_left[kb*2+0] = x;
                xArray_left[kb*2+1] = y;
                /* xArray_left[kb*3+2] = z; */
                ck.calculateMapping_elementBoundary(right_eN_global,
                                                    right_ebN_element,
                                                    kb,
                                                    right_ebN_element*nQuadraturePoints_elementBoundary+kb,
                                                    mesh_dof,
                                                    mesh_l2g,
                                                    mesh_trial_trace_ref,
                                                    mesh_grad_trial_trace_ref,
                                                    boundaryJac_ref,
                                                    jac,
                                                    jacDet,
                                                    jacInv,
                                                    boundaryJac,
                                                    metricTensor,
                                                    metricTensorDetSqrt,
                                                    normal_ref,
                                                    normal,
                                                    x,y,z);
                ck.calculateMappingVelocity_elementBoundary(left_eN_global,
                                                            left_ebN_element,
                                                            kb,
                                                            left_ebN_element*nQuadraturePoints_elementBoundary+kb,
                                                            mesh_velocity_dof,
                                                            mesh_l2g,
                                                            mesh_trial_trace_ref,
                                                            xt,yt,zt,
                                                            normal,
                                                            boundaryJac,
                                                            metricTensor,
                                                            integralScaling);
                xArray_right[kb*2+0] = x;
                xArray_right[kb*2+1] = y;
                /* xArray_right[kb*3+2] = z; */
              }
            for  (int kb_left=0;kb_left<nQuadraturePoints_elementBoundary;kb_left++)
              {
                double errorNormMin = 1.0;
                for  (int kb_right=0;kb_right<nQuadraturePoints_elementBoundary;kb_right++)
                  {
                    double errorNorm=0.0;
                    for (int I=0;I<nSpace;I++)
                      {
                        errorNorm += fabs(xArray_left[kb_left*2+I]
                                          -
                                          xArray_right[kb_right*2+I]);
                      }
                    if (errorNorm < errorNormMin)
                      {
                        permutations[kb_right] = kb_left;
                        errorNormMin = errorNorm;
                      }
                  }
              }
            for  (int kb=0;kb<nQuadraturePoints_elementBoundary;kb++)
              {
                register int ebN_kb_nSpace = ebN*nQuadraturePoints_elementBoundary*nSpace+kb*nSpace;
                register double u_left=0.0,
                  v_left=0.0,
                  w_left=0.0,
                  u_right=0.0,
                  v_right=0.0,
                  w_right=0.0,
                  vos_left=0.0,
                  vos_right=0.0;
                register int left_kb = kb,
                  right_kb = permutations[kb],
                  left_ebN_element_kb_nDOF_test_element=(left_ebN_element*nQuadraturePoints_elementBoundary+left_kb)*nDOF_test_element,
                  right_ebN_element_kb_nDOF_test_element=(right_ebN_element*nQuadraturePoints_elementBoundary+right_kb)*nDOF_test_element;
                //
                //calculate the velocity solution at quadrature points on left and right
                //
                ck.valFromDOF(vos_dof,&vel_l2g[left_eN_nDOF_trial_element],&vel_trial_trace_ref[left_ebN_element_kb_nDOF_test_element],vos_left);
                ck.valFromDOF(u_dof,&vel_l2g[left_eN_nDOF_trial_element],&vel_trial_trace_ref[left_ebN_element_kb_nDOF_test_element],u_left);
                ck.valFromDOF(v_dof,&vel_l2g[left_eN_nDOF_trial_element],&vel_trial_trace_ref[left_ebN_element_kb_nDOF_test_element],v_left);
                /* ck.valFromDOF(w_dof,&vel_l2g[left_eN_nDOF_trial_element],&vel_trial_trace_ref[left_ebN_element_kb_nDOF_test_element],w_left); */
                //
                ck.valFromDOF(vos_dof,&vel_l2g[right_eN_nDOF_trial_element],&vel_trial_trace_ref[right_ebN_element_kb_nDOF_test_element],vos_right);
                ck.valFromDOF(u_dof,&vel_l2g[right_eN_nDOF_trial_element],&vel_trial_trace_ref[right_ebN_element_kb_nDOF_test_element],u_right);
                ck.valFromDOF(v_dof,&vel_l2g[right_eN_nDOF_trial_element],&vel_trial_trace_ref[right_ebN_element_kb_nDOF_test_element],v_right);
                /* ck.valFromDOF(w_dof,&vel_l2g[right_eN_nDOF_trial_element],&vel_trial_trace_ref[right_ebN_element_kb_nDOF_test_element],w_right); */
                //
                velocityAverage[ebN_kb_nSpace+0]=0.5*(u_left + u_right);
                velocityAverage[ebN_kb_nSpace+1]=0.5*(v_left + v_right);
                /* velocityAverage[ebN_kb_nSpace+2]=0.5*(w_left + w_right); */
              }//ebNI
          }
      }
    };//RANS3PSed2D
  

  inline cppRANS3PSed2D_base* newRANS3PSed2D(int nSpaceIn,
                                             int nQuadraturePoints_elementIn,
                                             int nDOF_mesh_trial_elementIn,
                                             int nDOF_trial_elementIn,
                                             int nDOF_test_elementIn,
                                             int nQuadraturePoints_elementBoundaryIn,
                                             int CompKernelFlag,
                                             double aDarcy,
                                             double betaForch,
                                             double grain,
                                             double packFraction,
                                             double packMargin,
                                             double maxFraction,
                                             double frFraction,
                                             double sigmaC,
                                             double C3e,
                                             double C4e,
                                             double eR,
                                             double fContact,
                                             double mContact,
                                             double nContact,
                                             double angFriction,
                                     double vos_limiter,
                                     double mu_fr_limiter)
  {
    cppRANS3PSed2D_base* rvalue = proteus::chooseAndAllocateDiscretization2D
    <cppRANS3PSed2D_base,cppRANS3PSed2D,CompKernel>
    (nSpaceIn,
     nQuadraturePoints_elementIn,
     nDOF_mesh_trial_elementIn,
     nDOF_trial_elementIn,
     nDOF_test_elementIn,
     nQuadraturePoints_elementBoundaryIn,
     CompKernelFlag);
         rvalue->setSedClosure(aDarcy,
                          betaForch,
                          grain,
                          packFraction,
                          packMargin,
                          maxFraction,
                          frFraction,
                          sigmaC,
                          C3e,
                          C4e,
                          eR,
                          fContact,
                          mContact,
                          nContact,
                          angFriction,
                          vos_limiter,
                          mu_fr_limiter);
    return rvalue;
  }
} //proteus

#endif<|MERGE_RESOLUTION|>--- conflicted
+++ resolved
@@ -2517,168 +2517,6 @@
         /*         //VRANS */
         /*         vos_ext = ebqe_vos_ext[ebNE_kb];//sed fraction - gco check */
 
-<<<<<<< HEAD
-        /*         // */
-        /*         //calculate the pde coefficients using the solution and the boundary values for the solution  */
-        /*         //  */
-        /*         double eddy_viscosity_ext(0.),bc_eddy_viscosity_ext(0.); //not interested in saving boundary eddy viscosity for now */
-        /*         evaluateCoefficients(eps_rho, */
-        /*                              eps_mu, */
-        /*                              sigma, */
-        /*                              rho_0, */
-        /*                              nu_0, */
-        /*                              rho_1, */
-        /*                              nu_1, */
-        /*                              rho_s, */
-        /*                              elementDiameter[eN], */
-        /*                              smagorinskyConstant, */
-        /*                              turbulenceClosureModel, */
-        /*                              g, */
-        /*                              useVF, */
-        /*                              ebqe_vf_ext[ebNE_kb], */
-        /*                              ebqe_phi_ext[ebNE_kb], */
-        /*                              &ebqe_normal_phi_ext[ebNE_kb_nSpace], */
-        /*                              ebqe_kappa_phi_ext[ebNE_kb], */
-        /*                              //VRANS */
-        /*                              vos_ext, */
-        /*                              // */
-        /*                              p_ext, */
-        /*                              grad_p_ext, */
-        /*                              grad_u_ext, */
-        /*                              grad_v_ext, */
-        /*                              grad_w_ext, */
-        /*                              u_ext, */
-        /*                              v_ext, */
-        /*                              w_ext, */
-        /*                              u_ext, */
-        /*                              v_ext, */
-        /*                              w_ext, */
-        /*                              ebqe_velocity_star[ebNE_kb_nSpace+0], */
-        /*                              ebqe_velocity_star[ebNE_kb_nSpace+1], */
-        /*                              ebqe_velocity_star[ebNE_kb_nSpace+1],//hack,not used */
-        /*                              eddy_viscosity_ext, */
-        /*                              mom_u_acc_ext, */
-        /*                              dmom_u_acc_u_ext, */
-        /*                              mom_v_acc_ext, */
-        /*                              dmom_v_acc_v_ext, */
-        /*                              mom_w_acc_ext, */
-        /*                              dmom_w_acc_w_ext, */
-        /*                              mass_adv_ext, */
-        /*                              dmass_adv_u_ext, */
-        /*                              dmass_adv_v_ext, */
-        /*                              dmass_adv_w_ext, */
-        /*                              mom_u_adv_ext, */
-        /*                              dmom_u_adv_u_ext, */
-        /*                              dmom_u_adv_v_ext, */
-        /*                              dmom_u_adv_w_ext, */
-        /*                              mom_v_adv_ext, */
-        /*                              dmom_v_adv_u_ext, */
-        /*                              dmom_v_adv_v_ext, */
-        /*                              dmom_v_adv_w_ext, */
-        /*                              mom_w_adv_ext, */
-        /*                              dmom_w_adv_u_ext, */
-        /*                              dmom_w_adv_v_ext, */
-        /*                              dmom_w_adv_w_ext, */
-        /*                              mom_uu_diff_ten_ext, */
-        /*                              mom_vv_diff_ten_ext, */
-        /*                              mom_ww_diff_ten_ext, */
-        /*                              mom_uv_diff_ten_ext, */
-        /*                              mom_uw_diff_ten_ext, */
-        /*                              mom_vu_diff_ten_ext, */
-        /*                              mom_vw_diff_ten_ext, */
-        /*                              mom_wu_diff_ten_ext, */
-        /*                              mom_wv_diff_ten_ext, */
-        /*                              mom_u_source_ext, */
-        /*                              mom_v_source_ext, */
-        /*                              mom_w_source_ext, */
-        /*                              mom_u_ham_ext, */
-        /*                              dmom_u_ham_grad_p_ext, */
-        /*                              dmom_u_ham_grad_u_ext, */
-        /*                              mom_v_ham_ext, */
-        /*                              dmom_v_ham_grad_p_ext, */
-        /*                              dmom_v_ham_grad_v_ext, */
-        /*                              mom_w_ham_ext, */
-        /*                              dmom_w_ham_grad_p_ext,           */
-        /*                              dmom_w_ham_grad_w_ext);           */
-        /*         evaluateCoefficients(eps_rho, */
-        /*                              eps_mu, */
-        /*                              sigma, */
-        /*                              rho_0, */
-        /*                              nu_0, */
-        /*                              rho_1, */
-        /*                              nu_1, */
-        /*                              rho_s, */
-        /*                              elementDiameter[eN], */
-        /*                              smagorinskyConstant, */
-        /*                              turbulenceClosureModel, */
-        /*                              g, */
-        /*                              useVF, */
-        /*                              bc_ebqe_vf_ext[ebNE_kb], */
-        /*                              bc_ebqe_phi_ext[ebNE_kb], */
-        /*                              &ebqe_normal_phi_ext[ebNE_kb_nSpace], */
-        /*                              ebqe_kappa_phi_ext[ebNE_kb], */
-        /*                              //VRANS */
-        /*                              vos_ext, */
-        /*                              // */
-        /*                              p_ext, */
-        /*                              grad_p_ext, */
-        /*                              grad_u_ext, */
-        /*                              grad_v_ext, */
-        /*                              grad_w_ext, */
-        /*                              bc_u_ext, */
-        /*                              bc_v_ext, */
-        /*                              bc_w_ext, */
-        /*                              bc_u_ext, */
-        /*                              bc_v_ext, */
-        /*                              bc_w_ext, */
-        /*                              ebqe_velocity_star[ebNE_kb_nSpace+0], */
-        /*                              ebqe_velocity_star[ebNE_kb_nSpace+1], */
-        /*                              ebqe_velocity_star[ebNE_kb_nSpace+1],//hack,not used */
-        /*                              bc_eddy_viscosity_ext, */
-        /*                              bc_mom_u_acc_ext,  */
-        /*                              bc_dmom_u_acc_u_ext, */
-        /*                              bc_mom_v_acc_ext, */
-        /*                              bc_dmom_v_acc_v_ext, */
-        /*                              bc_mom_w_acc_ext, */
-        /*                              bc_dmom_w_acc_w_ext, */
-        /*                              bc_mass_adv_ext, */
-        /*                              bc_dmass_adv_u_ext, */
-        /*                              bc_dmass_adv_v_ext, */
-        /*                              bc_dmass_adv_w_ext, */
-        /*                              bc_mom_u_adv_ext, */
-        /*                              bc_dmom_u_adv_u_ext, */
-        /*                              bc_dmom_u_adv_v_ext, */
-        /*                              bc_dmom_u_adv_w_ext, */
-        /*                              bc_mom_v_adv_ext, */
-        /*                              bc_dmom_v_adv_u_ext, */
-        /*                              bc_dmom_v_adv_v_ext, */
-        /*                              bc_dmom_v_adv_w_ext, */
-        /*                              bc_mom_w_adv_ext, */
-        /*                              bc_dmom_w_adv_u_ext, */
-        /*                              bc_dmom_w_adv_v_ext, */
-        /*                              bc_dmom_w_adv_w_ext, */
-        /*                              bc_mom_uu_diff_ten_ext, */
-        /*                              bc_mom_vv_diff_ten_ext, */
-        /*                              bc_mom_ww_diff_ten_ext, */
-        /*                              bc_mom_uv_diff_ten_ext, */
-        /*                              bc_mom_uw_diff_ten_ext, */
-        /*                              bc_mom_vu_diff_ten_ext, */
-        /*                              bc_mom_vw_diff_ten_ext, */
-        /*                              bc_mom_wu_diff_ten_ext, */
-        /*                              bc_mom_wv_diff_ten_ext, */
-        /*                              bc_mom_u_source_ext, */
-        /*                              bc_mom_v_source_ext, */
-        /*                              bc_mom_w_source_ext, */
-        /*                              bc_mom_u_ham_ext, */
-        /*                              bc_dmom_u_ham_grad_p_ext, */
-        /*                              bc_dmom_u_ham_grad_u_ext, */
-        /*                              bc_mom_v_ham_ext, */
-        /*                              bc_dmom_v_ham_grad_p_ext, */
-        /*                              bc_dmom_v_ham_grad_v_ext, */
-        /*                              bc_mom_w_ham_ext, */
-        /*                              bc_dmom_w_ham_grad_p_ext,           */
-        /*                              bc_dmom_w_ham_grad_w_ext);           */
-=======
                 //
                 //calculate the pde coefficients using the solution and the boundary values for the solution 
                 // 
@@ -2833,7 +2671,6 @@
                                      bc_mom_w_ham_ext,
                                      bc_dmom_w_ham_grad_p_ext,          
                                      bc_dmom_w_ham_grad_w_ext);          
->>>>>>> a0bd6c51
 
         /*         //Turbulence closure model */
 
@@ -4396,168 +4233,6 @@
         /*         //VRANS */
         /*         vos_ext = ebqe_vos_ext[ebNE_kb];//sed fraction - gco check */
 
-<<<<<<< HEAD
-        /*         //  */
-        /*         //calculate the internal and external trace of the pde coefficients  */
-        /*         //  */
-        /*         double eddy_viscosity_ext(0.),bc_eddy_viscosity_ext(0.);//not interested in saving boundary eddy viscosity for now */
-        /*         evaluateCoefficients(eps_rho, */
-        /*                              eps_mu, */
-        /*                              sigma, */
-        /*                              rho_0, */
-        /*                              nu_0, */
-        /*                              rho_1, */
-        /*                              nu_1, */
-        /*                              rho_s, */
-        /*                              elementDiameter[eN], */
-        /*                              smagorinskyConstant, */
-        /*                              turbulenceClosureModel, */
-        /*                              g, */
-        /*                              useVF, */
-        /*                              ebqe_vf_ext[ebNE_kb], */
-        /*                              ebqe_phi_ext[ebNE_kb], */
-        /*                              &ebqe_normal_phi_ext[ebNE_kb_nSpace], */
-        /*                              ebqe_kappa_phi_ext[ebNE_kb], */
-        /*                              //VRANS */
-        /*                              vos_ext, */
-        /*                              // */
-        /*                              p_ext, */
-        /*                              grad_p_ext, */
-        /*                              grad_u_ext, */
-        /*                              grad_v_ext, */
-        /*                              grad_w_ext, */
-        /*                              u_ext, */
-        /*                              v_ext, */
-        /*                              w_ext, */
-        /*                              u_ext, */
-        /*                              v_ext, */
-        /*                              w_ext, */
-        /*                              ebqe_velocity_star[ebNE_kb_nSpace+0], */
-        /*                              ebqe_velocity_star[ebNE_kb_nSpace+1], */
-        /*                              ebqe_velocity_star[ebNE_kb_nSpace+1],//hack,not used */
-        /*                              eddy_viscosity_ext, */
-        /*                              mom_u_acc_ext, */
-        /*                              dmom_u_acc_u_ext, */
-        /*                              mom_v_acc_ext, */
-        /*                              dmom_v_acc_v_ext, */
-        /*                              mom_w_acc_ext, */
-        /*                              dmom_w_acc_w_ext, */
-        /*                              mass_adv_ext, */
-        /*                              dmass_adv_u_ext, */
-        /*                              dmass_adv_v_ext, */
-        /*                              dmass_adv_w_ext, */
-        /*                              mom_u_adv_ext, */
-        /*                              dmom_u_adv_u_ext, */
-        /*                              dmom_u_adv_v_ext, */
-        /*                              dmom_u_adv_w_ext, */
-        /*                              mom_v_adv_ext, */
-        /*                              dmom_v_adv_u_ext, */
-        /*                              dmom_v_adv_v_ext, */
-        /*                              dmom_v_adv_w_ext, */
-        /*                              mom_w_adv_ext, */
-        /*                              dmom_w_adv_u_ext, */
-        /*                              dmom_w_adv_v_ext, */
-        /*                              dmom_w_adv_w_ext, */
-        /*                              mom_uu_diff_ten_ext, */
-        /*                              mom_vv_diff_ten_ext, */
-        /*                              mom_ww_diff_ten_ext, */
-        /*                              mom_uv_diff_ten_ext, */
-        /*                              mom_uw_diff_ten_ext, */
-        /*                              mom_vu_diff_ten_ext, */
-        /*                              mom_vw_diff_ten_ext, */
-        /*                              mom_wu_diff_ten_ext, */
-        /*                              mom_wv_diff_ten_ext, */
-        /*                              mom_u_source_ext, */
-        /*                              mom_v_source_ext, */
-        /*                              mom_w_source_ext, */
-        /*                              mom_u_ham_ext, */
-        /*                              dmom_u_ham_grad_p_ext, */
-        /*                              dmom_u_ham_grad_u_ext, */
-        /*                              mom_v_ham_ext, */
-        /*                              dmom_v_ham_grad_p_ext, */
-        /*                              dmom_v_ham_grad_v_ext, */
-        /*                              mom_w_ham_ext, */
-        /*                              dmom_w_ham_grad_p_ext,           */
-        /*                              dmom_w_ham_grad_w_ext);           */
-        /*         evaluateCoefficients(eps_rho, */
-        /*                              eps_mu, */
-        /*                              sigma, */
-        /*                              rho_0, */
-        /*                              nu_0, */
-        /*                              rho_1, */
-        /*                              nu_1, */
-        /*                              rho_s, */
-        /*                              elementDiameter[eN], */
-        /*                              smagorinskyConstant, */
-        /*                              turbulenceClosureModel, */
-        /*                              g, */
-        /*                              useVF, */
-        /*                              bc_ebqe_vf_ext[ebNE_kb], */
-        /*                              bc_ebqe_phi_ext[ebNE_kb], */
-        /*                              &ebqe_normal_phi_ext[ebNE_kb_nSpace], */
-        /*                              ebqe_kappa_phi_ext[ebNE_kb], */
-        /*                              //VRANS */
-        /*                              vos_ext, */
-        /*                              // */
-        /*                              bc_p_ext, */
-        /*                              grad_p_ext, */
-        /*                              grad_u_ext, */
-        /*                              grad_v_ext, */
-        /*                              grad_w_ext, */
-        /*                              bc_u_ext, */
-        /*                              bc_v_ext, */
-        /*                              bc_w_ext, */
-        /*                              bc_u_ext, */
-        /*                              bc_v_ext, */
-        /*                              bc_w_ext, */
-        /*                              ebqe_velocity_star[ebNE_kb_nSpace+0], */
-        /*                              ebqe_velocity_star[ebNE_kb_nSpace+1], */
-        /*                              ebqe_velocity_star[ebNE_kb_nSpace+1],//hack,not used */
-        /*                              bc_eddy_viscosity_ext, */
-        /*                              bc_mom_u_acc_ext, */
-        /*                              bc_dmom_u_acc_u_ext, */
-        /*                              bc_mom_v_acc_ext, */
-        /*                              bc_dmom_v_acc_v_ext, */
-        /*                              bc_mom_w_acc_ext, */
-        /*                              bc_dmom_w_acc_w_ext, */
-        /*                              bc_mass_adv_ext, */
-        /*                              bc_dmass_adv_u_ext, */
-        /*                              bc_dmass_adv_v_ext, */
-        /*                              bc_dmass_adv_w_ext, */
-        /*                              bc_mom_u_adv_ext, */
-        /*                              bc_dmom_u_adv_u_ext, */
-        /*                              bc_dmom_u_adv_v_ext, */
-        /*                              bc_dmom_u_adv_w_ext, */
-        /*                              bc_mom_v_adv_ext, */
-        /*                              bc_dmom_v_adv_u_ext, */
-        /*                              bc_dmom_v_adv_v_ext, */
-        /*                              bc_dmom_v_adv_w_ext, */
-        /*                              bc_mom_w_adv_ext, */
-        /*                              bc_dmom_w_adv_u_ext, */
-        /*                              bc_dmom_w_adv_v_ext, */
-        /*                              bc_dmom_w_adv_w_ext, */
-        /*                              bc_mom_uu_diff_ten_ext, */
-        /*                              bc_mom_vv_diff_ten_ext, */
-        /*                              bc_mom_ww_diff_ten_ext, */
-        /*                              bc_mom_uv_diff_ten_ext, */
-        /*                              bc_mom_uw_diff_ten_ext, */
-        /*                              bc_mom_vu_diff_ten_ext, */
-        /*                              bc_mom_vw_diff_ten_ext, */
-        /*                              bc_mom_wu_diff_ten_ext, */
-        /*                              bc_mom_wv_diff_ten_ext, */
-        /*                              bc_mom_u_source_ext, */
-        /*                              bc_mom_v_source_ext, */
-        /*                              bc_mom_w_source_ext, */
-        /*                              bc_mom_u_ham_ext, */
-        /*                              bc_dmom_u_ham_grad_p_ext, */
-        /*                              bc_dmom_u_ham_grad_u_ext, */
-        /*                              bc_mom_v_ham_ext, */
-        /*                              bc_dmom_v_ham_grad_p_ext, */
-        /*                              bc_dmom_v_ham_grad_v_ext, */
-        /*                              bc_mom_w_ham_ext, */
-        /*                              bc_dmom_w_ham_grad_p_ext,           */
-        /*                              bc_dmom_w_ham_grad_w_ext);           */
-=======
                 // 
                 //calculate the internal and external trace of the pde coefficients 
                 // 
@@ -4712,7 +4387,6 @@
                                      bc_mom_w_ham_ext,
                                      bc_dmom_w_ham_grad_p_ext,          
                                      bc_dmom_w_ham_grad_w_ext);          
->>>>>>> a0bd6c51
 
         /*         // */
         /*         //moving domain */
