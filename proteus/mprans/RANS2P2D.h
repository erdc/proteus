#ifndef RANS2P2D_H
#define RANS2P2D_H
#include <valarray>
#include <cmath>
#include <iostream>
#include <set>
#include <map>
#include "CompKernel.h"
#include "MixedModelFactory.h"
#include "PyEmbeddedFunctions.h"
#include "equivalent_polynomials.h"
#include "ArgumentsDict.h"
#include "xtensor-python/pyarray.hpp"
#include "mpi.h"

namespace py = pybind11;

#define ZEROVEC {0.,0.}
const bool UPWIND_DIRICHLET=true;

const  double DM=0.0;//1-mesh conservation and divergence, 0 - weak div(v) only
const  double DM2=0.0;//1-point-wise mesh volume strong-residual, 0 - div(v) only
const  double DM3=1.0;//1-point-wise divergence, 0-point-wise rate of volume change
const double inertial_term=1.0;
namespace proteus
{
  template<int nSpace, int nP, int nQ, int nEBQ>
  using GeneralizedFunctions = equivalent_polynomials::GeneralizedFunctions_mix<nSpace, nP, nQ, nEBQ>;

  class RANS2P2D_base
  {
  public:
    virtual ~RANS2P2D_base(){}
    virtual void calculateResidual(arguments_dict& args) = 0;
    virtual void calculateJacobian(arguments_dict& args) = 0;
    virtual void calculateVelocityAverage(arguments_dict& args)=0;
    virtual void getTwoPhaseAdvectionOperator(arguments_dict& args) = 0;
    virtual void getTwoPhaseInvScaledLaplaceOperator(arguments_dict& args)=0;
    virtual void getTwoPhaseScaledMassOperator(arguments_dict& args)=0;
  };

  template<class CompKernelType,
           class CompKernelType_v,
           int nSpace,
           int nQuadraturePoints_element,
           int nDOF_mesh_trial_element,
           int nDOF_trial_element,
           int nDOF_test_element,
           int nDOF_v_trial_element,
           int nDOF_v_test_element,
           int nQuadraturePoints_elementBoundary>
  class RANS2P2D : public RANS2P2D_base
  {
  public:
    std::set<int> ifem_boundaries, ifem_boundary_elements,
      cutfem_boundaries, cutfem_boundary_elements;
    std::valarray<bool> elementIsActive;

    const int nDOF_test_X_trial_element;
    const int nDOF_test_X_v_trial_element;
    const int nDOF_v_test_X_trial_element;
    const int nDOF_v_test_X_v_trial_element;
    CompKernelType ck;
    CompKernelType_v ck_v;
    GeneralizedFunctions<nSpace,3,nQuadraturePoints_element,nQuadraturePoints_elementBoundary> gf;
    GeneralizedFunctions<nSpace,3,nQuadraturePoints_element,nQuadraturePoints_elementBoundary> gf_p;
    GeneralizedFunctions<nSpace,3,nQuadraturePoints_element,nQuadraturePoints_elementBoundary> gf_s;
    RANS2P2D():
      nDOF_test_X_trial_element(nDOF_test_element*nDOF_trial_element),
      nDOF_test_X_v_trial_element(nDOF_test_element*nDOF_v_trial_element),
      nDOF_v_test_X_trial_element(nDOF_v_test_element*nDOF_trial_element),
      nDOF_v_test_X_v_trial_element(nDOF_v_test_element*nDOF_v_trial_element),
      ck(),
      ck_v()
    {}

    inline
    void evaluateCoefficients(const double NONCONSERVATIVE_FORM,
                              const double sigma,
                              const double rho,
                              double nu,
                              const double h_e,
                              const double smagorinskyConstant,
                              const int turbulenceClosureModel,
                              const double g[nSpace],
                              const double useVF,
                              const double& vf,
                              const double& phi,
                              const double n[nSpace],
                              const double& kappa,
                              const double porosity,//VRANS specific
                              const double phi_solid,
                              const double p_old,
                              const double u_old,
                              const double v_old,
                              const double w_old,
                              const double grad_p_old[nSpace],
                              const double grad_u_old[nSpace],
                              const double grad_v_old[nSpace],
                              const double grad_w_old[nSpace],
                              const double& p,
                              const double grad_p[nSpace],
                              const double grad_u[nSpace],
                              const double grad_v[nSpace],
                              const double grad_w[nSpace],
                              const double& u,
                              const double& v,
                              const double& w,
                              const double LAG_LES,
                              double& eddy_viscosity,
                              double& eddy_viscosity_last,
                              double& mom_u_acc,
                              double& dmom_u_acc_u,
                              double& mom_v_acc,
                              double& dmom_v_acc_v,
                              double& mom_w_acc,
                              double& dmom_w_acc_w,
                              double mass_adv[nSpace],
                              double dmass_adv_u[nSpace],
                              double dmass_adv_v[nSpace],
                              double dmass_adv_w[nSpace],
                              double mom_u_adv[nSpace],
                              double dmom_u_adv_u[nSpace],
                              double dmom_u_adv_v[nSpace],
                              double dmom_u_adv_w[nSpace],
                              double mom_v_adv[nSpace],
                              double dmom_v_adv_u[nSpace],
                              double dmom_v_adv_v[nSpace],
                              double dmom_v_adv_w[nSpace],
                              double mom_w_adv[nSpace],
                              double dmom_w_adv_u[nSpace],
                              double dmom_w_adv_v[nSpace],
                              double dmom_w_adv_w[nSpace],
                              double mom_uu_diff_ten[nSpace],
                              double mom_vv_diff_ten[nSpace],
                              double mom_ww_diff_ten[nSpace],
                              double mom_uv_diff_ten[1],
                              double mom_uw_diff_ten[1],
                              double mom_vu_diff_ten[1],
                              double mom_vw_diff_ten[1],
                              double mom_wu_diff_ten[1],
                              double mom_wv_diff_ten[1],
                              double& mom_u_source,
                              double& mom_v_source,
                              double& mom_w_source,
                              double& mom_u_ham,
                              double dmom_u_ham_grad_p[nSpace],
                              double dmom_u_ham_grad_u[nSpace],
                              double& dmom_u_ham_u,
                              double& dmom_u_ham_v,
                              double& dmom_u_ham_w,
                              double& mom_v_ham,
                              double dmom_v_ham_grad_p[nSpace],
                              double dmom_v_ham_grad_v[nSpace],
                              double& dmom_v_ham_u,
                              double& dmom_v_ham_v,
                              double& dmom_v_ham_w,
                              double& mom_w_ham,
                              double dmom_w_ham_grad_p[nSpace],
                              double dmom_w_ham_grad_w[nSpace],
                              double& dmom_w_ham_u,
                              double& dmom_w_ham_v,
                              double& dmom_w_ham_w,
                              double forcex,
                              double forcey,
                              double forcez)
    {
      double mu,norm_n,nu_t;
      //calculate eddy viscosity
      switch (turbulenceClosureModel)
        {
          double norm_S;
        case 1:
          {
            norm_S = sqrt(2.0*(grad_u[0]*grad_u[0] + grad_v[1]*grad_v[1] +
                               0.5*(grad_u[1]+grad_v[0])*(grad_u[1]+grad_v[0])));
            nu_t = smagorinskyConstant*smagorinskyConstant*h_e*h_e*norm_S;
	    break;
          }
        case 2:
          {
            double re,cs=0.0;
            norm_S = sqrt(2.0*(grad_u[0]*grad_u[0] + grad_v[1]*grad_v[1] +
                               0.5*(grad_u[1]+grad_v[0])*(grad_u[1]+grad_v[0])));
            re = h_e*h_e*norm_S/nu;
            if (re > 1.0)
              cs=0.027*pow(10.0,-3.23*pow(re,-0.92));
            nu_t = cs*h_e*h_e*norm_S;
	    break;
          }
	default:
	  {
	    nu_t=0.0;
	  }
        }
      eddy_viscosity = nu_t;
      nu += (1.0-LAG_LES)*nu_t + LAG_LES*eddy_viscosity_last;
      mu  = rho*nu;
      if (NONCONSERVATIVE_FORM > 0.0)
        {
          //u momentum accumulation
          mom_u_acc=u;//trick for non-conservative form
          dmom_u_acc_u=rho*porosity;

          //v momentum accumulation
          mom_v_acc=v;
          dmom_v_acc_v=rho*porosity;

          //mass advective flux
          mass_adv[0]=porosity*u;
          mass_adv[1]=porosity*v;

          dmass_adv_u[0]=porosity;
          dmass_adv_u[1]=0.0;

          dmass_adv_v[0]=0.0;
          dmass_adv_v[1]=porosity;

          dmass_adv_w[0]=0.0;
          dmass_adv_w[1]=0.0;

          //u momentum advective flux
          mom_u_adv[0]=0.0;
          mom_u_adv[1]=0.0;

          dmom_u_adv_u[0]=0.0;
          dmom_u_adv_u[1]=0.0;

          dmom_u_adv_v[0]=0.0;
          dmom_u_adv_v[1]=0.0;

          //v momentum advective_flux
          mom_v_adv[0]=0.0;
          mom_v_adv[1]=0.0;

          dmom_v_adv_u[0]=0.0;
          dmom_v_adv_u[1]=0.0;

          dmom_v_adv_v[0]=0.0;
          dmom_v_adv_v[1]=0.0;

          //u momentum diffusion tensor
          mom_uu_diff_ten[0] = 2.0*porosity*mu;
          mom_uu_diff_ten[1] = porosity*mu;

          mom_uv_diff_ten[0]=porosity*mu;

          //v momentum diffusion tensor
          mom_vv_diff_ten[0] = porosity*mu;
          mom_vv_diff_ten[1] = 2.0*porosity*mu;

          mom_vu_diff_ten[0]=porosity*mu;

          //momentum sources
          norm_n = sqrt(n[0]*n[0]+n[1]*n[1]);
          mom_u_source = -porosity*rho*g[0];// - porosity*d_mu*sigma*kappa*n[0];
          mom_v_source = -porosity*rho*g[1];// - porosity*d_mu*sigma*kappa*n[1];

          //u momentum Hamiltonian (pressure)
          mom_u_ham = porosity*grad_p[0];
          dmom_u_ham_grad_p[0]=porosity;
          dmom_u_ham_grad_p[1]=0.0;

          //v momentum Hamiltonian (pressure)
          mom_v_ham = porosity*grad_p[1];
          dmom_v_ham_grad_p[0]=0.0;
          dmom_v_ham_grad_p[1] = porosity;
          
          //u momentum Hamiltonian (advection)
          mom_u_ham += inertial_term*rho * porosity * (u * grad_u[0] + v * grad_u[1]);
          dmom_u_ham_grad_u[0] = inertial_term*rho * porosity * u;
          dmom_u_ham_grad_u[1] = inertial_term*rho * porosity * v;
          dmom_u_ham_u = inertial_term*rho * porosity * grad_u[0];
          dmom_u_ham_v = inertial_term*rho * porosity * grad_u[1];
          
          //v momentum Hamiltonian (advection)
          mom_v_ham += inertial_term*rho * porosity * (u * grad_v[0] + v * grad_v[1]);
          dmom_v_ham_grad_v[0] = inertial_term*rho * porosity * u;
          dmom_v_ham_grad_v[1] = inertial_term*rho * porosity * v;
          dmom_v_ham_u = inertial_term*rho * porosity * grad_v[0];
          dmom_v_ham_v = inertial_term*rho * porosity * grad_v[1];
        }
      else
        {
          //u momentum accumulation
          mom_u_acc=porosity*u;
          dmom_u_acc_u=porosity;

          //v momentum accumulation
          mom_v_acc=porosity*v;
          dmom_v_acc_v=porosity;

          //mass advective flux
          mass_adv[0]=porosity*u;
          mass_adv[1]=porosity*v;

          dmass_adv_u[0]=porosity;
          dmass_adv_u[1]=0.0;

          dmass_adv_v[0]=0.0;
          dmass_adv_v[1]=porosity;

          //u momentum advective flux
          mom_u_adv[0]=inertial_term*porosity*u*u;
          mom_u_adv[1]=inertial_term*porosity*u*v;

          dmom_u_adv_u[0]=inertial_term*2.0*porosity*u;
          dmom_u_adv_u[1]=inertial_term*porosity*v;

          dmom_u_adv_v[0]=0.0;
          dmom_u_adv_v[1]=inertial_term*porosity*u;

          //v momentum advective_flux
          mom_v_adv[0]=inertial_term*porosity*v*u;
          mom_v_adv[1]=inertial_term*porosity*v*v;

          dmom_v_adv_u[0]=inertial_term*porosity*v;
          dmom_v_adv_u[1]=0.0;

          dmom_v_adv_v[0]=inertial_term*porosity*u;
          dmom_v_adv_v[1]=inertial_term*2.0*porosity*v;

          //u momentum diffusion tensor
          mom_uu_diff_ten[0] = 2.0*porosity*nu;
          mom_uu_diff_ten[1] = porosity*nu;

          mom_uv_diff_ten[0]=porosity*nu;

          //v momentum diffusion tensor
          mom_vv_diff_ten[0] = porosity*nu;
          mom_vv_diff_ten[1] = 2.0*porosity*nu;

          mom_vu_diff_ten[0]=porosity*nu;

          //momentum sources
          norm_n = sqrt(n[0]*n[0]+n[1]*n[1]);//+n[2]*n[2]);
          mom_u_source = -porosity*g[0];
          mom_v_source = -porosity*g[1];

          //u momentum Hamiltonian (pressure)
          mom_u_ham = porosity*grad_p[0]/rho;
          dmom_u_ham_grad_p[0]=porosity/rho;
          dmom_u_ham_grad_p[1]=0.0;

          //v momentum Hamiltonian (pressure)
          mom_v_ham = porosity*grad_p[1]/rho;
          dmom_v_ham_grad_p[0]=0.0;
          dmom_v_ham_grad_p[1]=porosity/rho;

          //u momentum Hamiltonian (advection)
          dmom_u_ham_grad_u[0]=0.0;
          dmom_u_ham_grad_u[1]=0.0;
          dmom_u_ham_u =0.0;
          dmom_u_ham_v =0.0;

          //v momentum Hamiltonian (advection)
          dmom_v_ham_grad_v[0]=0.0;
          dmom_v_ham_grad_v[1]=0.0;
          dmom_v_ham_u =0.0;
          dmom_v_ham_v =0.0;
        }
      mom_u_source -= forcex;
      mom_v_source -= forcey;
    }

    int get_distance_to_ball(int n_balls,const double* ball_center, const double* ball_radius, const double x, const double y, const double z, double& distance)
    {
      distance = 1e10;
      int index = -1;
      double d_ball_i;
      for (int i=0; i<n_balls; ++i)
        {
          d_ball_i = std::sqrt((ball_center[i*3+0]-x)*(ball_center[i*3+0]-x)
                               +(ball_center[i*3+1]-y)*(ball_center[i*3+1]-y)
                               ) - ball_radius[i];
          if(d_ball_i<distance)
            {
              distance = d_ball_i;
              index = i;
            }
        }
      return index;
    }

    void get_distance_to_ith_ball(int n_balls,const double* ball_center, const double* ball_radius,
                                  int I,
                                  const double x, const double y, const double z,
                                  double& distance)
    {
      distance = std::sqrt((ball_center[I*3+0]-x)*(ball_center[I*3+0]-x)
                           + (ball_center[I*3+1]-y)*(ball_center[I*3+1]-y)
                           ) - ball_radius[I];
    }
    void get_normal_to_ith_ball(int n_balls,const double* ball_center, const double* ball_radius,
                                int I,
                                const double x, const double y, const double z,
                                double& nx, double& ny)
    {
      double distance = std::sqrt((ball_center[I*3+0]-x)*(ball_center[I*3+0]-x)
                                  + (ball_center[I*3+1]-y)*(ball_center[I*3+1]-y)
                                  );
      if (distance > 1.0e-8)
        {
          nx = (x - ball_center[I*3+0])/distance;
          ny = (y - ball_center[I*3+1])/distance;
          assert(std::fabs(std::sqrt(nx*nx + ny*ny) - 1.0) < 1.0e-10);
        }
      else
        {
          nx = 1.0;
          ny = 0.0;
        }
    }
    void get_velocity_to_ith_ball(int n_balls,const double* ball_center, const double* ball_radius,
                                  const double* ball_velocity, const double* ball_angular_velocity,
                                  int I,
                                  const double x, const double y, const double z,
                                  double& vx, double& vy)
    {
      vx = ball_velocity[3*I + 0] - ball_angular_velocity[3*I + 2]*(y-ball_center[3*I + 1]);
      vy = ball_velocity[3*I + 1] + ball_angular_velocity[3*I + 2]*(x-ball_center[3*I + 0]);
    }
    inline void updateSolidParticleTerms(const double NONCONSERVATIVE_FORM,
                                         bool element_owned,
                                         const double particle_nitsche,
                                         const double dV,
                                         const int nParticles,
                                         const int sd_offset,
                                         double* particle_signed_distances,
                                         double* particle_signed_distance_normals,
                                         double* particle_velocities,
                                         double* particle_centroids,
                                         const int use_ball_as_particle,
                                         const double* ball_center,
                                         const double* ball_radius,
                                         const double* ball_velocity,
                                         const double* ball_angular_velocity,
                                         const double* ball_density,
                                         const double porosity, //VRANS specific
                                         const double penalty,
                                         const double alpha,
                                         const double beta,
                                         const double eps_rho,
                                         const double eps_mu,
                                         const double rho_0,
                                         const double nu_0,
                                         const double rho_1,
                                         const double nu_1,
                                         const double useVF,
                                         const double vf,
                                         const double phi,
                                         const double x,
                                         const double y,
                                         const double z,
                                         const double p,
                                         const double u,
                                         const double v,
                                         const double w,
                                         const double uStar,
                                         const double vStar,
                                         const double wStar,
                                         const double eps_s,
                                         const double grad_u[nSpace],
                                         const double grad_v[nSpace],
                                         const double grad_w[nSpace],
                                         double &mass_source,
                                         double &mom_u_source,
                                         double &mom_v_source,
                                         double &mom_w_source,
                                         double dmom_u_source[nSpace],
                                         double dmom_v_source[nSpace],
                                         double dmom_w_source[nSpace],
                                         double mom_u_adv[nSpace],
                                         double mom_v_adv[nSpace],
                                         double mom_w_adv[nSpace],
                                         double dmom_u_adv_u[nSpace],
                                         double dmom_v_adv_v[nSpace],
                                         double dmom_w_adv_w[nSpace],
                                         double &mom_u_ham,
                                         double dmom_u_ham_grad_u[nSpace],
                                         double dmom_u_ham_grad_v[nSpace],
                                         double &dmom_u_ham_u,
                                         double &dmom_u_ham_v,
                                         double &dmom_u_ham_w,
                                         double &mom_v_ham,
                                         double dmom_v_ham_grad_u[nSpace],
                                         double dmom_v_ham_grad_v[nSpace],
                                         double &dmom_v_ham_u,
                                         double &dmom_v_ham_v,
                                         double &dmom_v_ham_w,
                                         double &mom_w_ham,
                                         double dmom_w_ham_grad_w[nSpace],
                                         double &dmom_w_ham_u,
                                         double &dmom_w_ham_v,
                                         double &dmom_w_ham_w,
                                         double &mass_ham,
                                         double &dmass_ham_u,
                                         double &dmass_ham_v,
                                         double &dmass_ham_w,
                                         double *particle_netForces,
                                         double *particle_netMoments,
                                         double *particle_surfaceArea)
    {
      double C, rho, mu, nu, H_mu, ImH_mu, uc, duc_du, duc_dv, duc_dw, H_s, ImH_s, D_s, phi_s, u_s, v_s, w_s;
      double force_x, force_y, r_x, r_y, force_p_x, force_p_y, force_stress_x, force_stress_y;
      double phi_s_normal[nSpace]=ZEROVEC;
      double fluid_outward_normal[nSpace]=ZEROVEC;
      double vel[nSpace]=ZEROVEC;
      double center[nSpace]=ZEROVEC;
      H_mu = (1.0 - useVF) * gf.H(eps_mu, phi) + useVF * fmin(1.0, fmax(0.0, vf));
      ImH_mu = (1.0 - useVF) * gf.ImH(eps_mu, phi) + useVF * (1.0-fmin(1.0, fmax(0.0, vf)));
      nu = nu_0 * ImH_mu + nu_1 * H_mu;
      rho = rho_0 * ImH_mu + rho_1 * H_mu;
      mu = rho_0 * nu_0 * ImH_mu + rho_1 * nu_1 * H_mu;
      C = 0.0;
      for (int i = 0; i < nParticles; i++)
        {
          if(use_ball_as_particle==1)
            {
              get_distance_to_ith_ball(nParticles,ball_center,ball_radius,i,x,y,z,phi_s);
              get_velocity_to_ith_ball(nParticles,ball_center,ball_radius,
                                       ball_velocity,ball_angular_velocity,
                                       i,x,y,z,
                                       vel[0],vel[1]);
              center[0] = ball_center[3*i+0];
              center[1] = ball_center[3*i+1];
            }
          else
            {
              phi_s = particle_signed_distances[i * sd_offset];
              vel[0] = particle_velocities[i * sd_offset * 3 + 0];
              vel[1] = particle_velocities[i * sd_offset * 3 + 1];
              center[0] = particle_centroids[3*i+0];
              center[1] = particle_centroids[3*i+1];
            }
          for (int I=0;I<nSpace;I++)
            phi_s_normal[I] = particle_signed_distance_normals[I];
          assert(std::fabs(1.0-std::sqrt(phi_s_normal[0]*phi_s_normal[0] + phi_s_normal[1]*phi_s_normal[1])) < 1.0e-8);
          /* if (fabs(vel[0] - particle_velocities[i * sd_offset * 3 + 0])> 1.0e-12) */
          /*   std::cout<<"vel[0] "<<vel[0]<<'\t'<<particle_velocities[3*i+0]<<std::endl; */
          /* if(fabs(vel[1] - particle_velocities[i * sd_offset * 3 + 1])> 1.0e-12) */
          /*   std::cout<<"vel[1] "<<vel[1]<<'\t'<<particle_velocities[3*i+1]<<std::endl; */
          /* if(fabs(center[0] - particle_centroids[3*i+0])> 1.0e-12) */
          /*   std::cout<<"center[0] "<<center[0]<<'\t'<<particle_centroids[3*i+0]<<std::endl; */
          /* if(fabs(center[1] - particle_centroids[3*i+1])> 1.0e-12) */
          /*   std::cout<<"center[1] "<<center[1]<<'\t'<<particle_centroids[3*i+1]<<std::endl; */
          /* if(fabs(phi_s - particle_signed_distances[i * sd_offset]) > 1.0e-12) */
          /*   std::cout<<"phi_s "<<phi_s<<'\t'<<particle_signed_distances[i * sd_offset]<<std::endl; */
          /* if(fabs(phi_s_normal[0] - particle_signed_distance_normals[i * sd_offset * 3 + 0]) > 1.0e-12) */
          /*   std::cout<<"phi_s_normal[0] "<<phi_s_normal[0]<<'\t'<<particle_signed_distance_normals[i * sd_offset*3 + 0]<<std::endl; */
          /* if(fabs(phi_s_normal[1] - particle_signed_distance_normals[i * sd_offset * 3 + 1]) > 1.0e-12) */
          /*   std::cout<<"phi_s_normal[1] "<<phi_s_normal[1]<<'\t'<<particle_signed_distance_normals[i * sd_offset*3 + 1]<<std::endl; */
          
          fluid_outward_normal[0] = -phi_s_normal[0];
          fluid_outward_normal[1] = -phi_s_normal[1];
          assert(std::fabs(1.0-std::sqrt(fluid_outward_normal[0]*fluid_outward_normal[0] + fluid_outward_normal[1]*fluid_outward_normal[1])) < 1.0e-8);
          u_s = vel[0];
          v_s = vel[1];
          w_s = 0.;
          D_s = gf_s.D(eps_s, phi_s);

          double rel_vel_norm = sqrt((uStar - u_s) * (uStar - u_s) +
                                     (vStar - v_s) * (vStar - v_s) +
                                     (wStar - w_s) * (wStar - w_s));
          force_p_x = porosity * dV * D_s * p * fluid_outward_normal[0];
          force_p_y = porosity * dV * D_s * p * fluid_outward_normal[1];
          force_stress_x = porosity * dV * D_s * (-mu * (fluid_outward_normal[0] * 2* grad_u[0] + fluid_outward_normal[1] * (grad_u[1]+grad_v[0]))
                                                  +mu*penalty*(u-u_s));
          force_stress_y = porosity * dV * D_s * (-mu * (fluid_outward_normal[0] * (grad_u[1]+grad_v[0]) + fluid_outward_normal[1] * 2* grad_v[1])
                                                  +mu*penalty*(v-v_s));
          force_x = force_p_x + force_stress_x;
          force_y = force_p_y + force_stress_y;
          //always 3D for particle centroids
          r_x = x - center[0];
          r_y = y - center[1];

          if (element_owned)
            {
              particle_surfaceArea[i] += dV * D_s;
              particle_netForces[i * 3 + 0] += force_x;
              particle_netForces[i * 3 + 1] += force_y;
              particle_netForces[(i+  nParticles)*3+0]+= force_stress_x;
              particle_netForces[(i+2*nParticles)*3+0]+= force_p_x;
              particle_netForces[(i+  nParticles)*3+1]+= force_stress_y;
              particle_netForces[(i+2*nParticles)*3+1]+= force_p_y;
              particle_netMoments[i * 3 + 2] += (r_x * force_y - r_y * force_x);
            }
          
          
          mass_source += D_s*(fluid_outward_normal[0]*u_s + fluid_outward_normal[1]*v_s);
          
          if (NONCONSERVATIVE_FORM > 0.0)
            {
              //upwinded advective flux
              if (!UPWIND_DIRICHLET || (fluid_outward_normal[0]*u_s + fluid_outward_normal[1]*v_s) < 0.0)
                {
                  mom_u_source += rho*D_s*(u_s - u)*(fluid_outward_normal[0]*u_s + fluid_outward_normal[1]*v_s);
                  mom_v_source += rho*D_s*(v_s - v)*(fluid_outward_normal[0]*u_s + fluid_outward_normal[1]*v_s);
                  dmom_u_source[0] -= rho*D_s*(fluid_outward_normal[0]*u_s + fluid_outward_normal[1]*v_s);
                  dmom_v_source[1] -= rho*D_s*(fluid_outward_normal[0]*u_s + fluid_outward_normal[1]*v_s);
                }

              //viscous flux
              mom_u_ham -= D_s * porosity * mu * (fluid_outward_normal[0] * 2* grad_u[0] + fluid_outward_normal[1] * (grad_u[1]+grad_v[0]));
              dmom_u_ham_grad_u[0] -= D_s * porosity * mu * 2 * fluid_outward_normal[0];
              dmom_u_ham_grad_u[1] -= D_s * porosity * mu * fluid_outward_normal[1];
              dmom_u_ham_grad_v[0] -= D_s * porosity * mu * fluid_outward_normal[1];
              
              mom_v_ham -= D_s * porosity * mu * (fluid_outward_normal[0] * (grad_u[1]+grad_v[0]) + fluid_outward_normal[1] * 2* grad_v[1]);
              dmom_v_ham_grad_u[1] -= D_s * porosity * mu * fluid_outward_normal[0];
              dmom_v_ham_grad_v[0] -= D_s * porosity * mu * fluid_outward_normal[0];
              dmom_v_ham_grad_v[1] -= D_s * porosity * mu * 2 * fluid_outward_normal[1];

              //Nitsche Dirichlet penalty
              mom_u_source += D_s*mu*penalty * (u - u_s);
              dmom_u_source[0] += D_s*mu*penalty;
              
              mom_v_source += D_s*mu*penalty * (v - v_s);
              dmom_v_source[1] += D_s*mu*penalty;

              //Nitsche adjoint consistency
              mom_u_adv[0] += D_s * porosity * mu * fluid_outward_normal[0] * (u - u_s);
              mom_u_adv[1] += D_s * porosity * mu * fluid_outward_normal[1] * (u - u_s);
              dmom_u_adv_u[0] += D_s * porosity * mu * fluid_outward_normal[0];
              dmom_u_adv_u[1] += D_s * porosity * mu * fluid_outward_normal[1];
              
              mom_v_adv[0] += D_s * porosity * mu * fluid_outward_normal[0] * (v - v_s);
              mom_v_adv[1] += D_s * porosity * mu * fluid_outward_normal[1] * (v - v_s);
              dmom_v_adv_v[0] += D_s * porosity * mu * fluid_outward_normal[0];
              dmom_v_adv_v[1] += D_s * porosity * mu * fluid_outward_normal[1];
            }
          else
            {
              //divided through by rho...
              //upwinded advective flux
              if (!UPWIND_DIRICHLET || (fluid_outward_normal[0]*u_s + fluid_outward_normal[1]*v_s) < 0.0)
                {
                  mom_u_source += D_s*u_s*(fluid_outward_normal[0]*u_s + fluid_outward_normal[1]*v_s);
                  mom_v_source += D_s*v_s*(fluid_outward_normal[0]*u_s + fluid_outward_normal[1]*v_s);
                }
              else
                {
                  mom_u_source += D_s*u*(fluid_outward_normal[0]*u_s + fluid_outward_normal[1]*v_s);
                  dmom_u_source[0] += D_s*(fluid_outward_normal[0]*u_s + fluid_outward_normal[1]*v_s);
                  mom_v_source += D_s*v*(fluid_outward_normal[0]*u_s + fluid_outward_normal[1]*v_s);
                  dmom_v_source[1] += D_s*(fluid_outward_normal[0]*u_s + fluid_outward_normal[1]*v_s);
                }

              //viscous flux
              mom_u_ham -= D_s * porosity * nu * (fluid_outward_normal[0] * 2* grad_u[0] + fluid_outward_normal[1] * (grad_u[1]+grad_v[0]));
              dmom_u_ham_grad_u[0] -= D_s * porosity * nu * 2 * fluid_outward_normal[0];
              dmom_u_ham_grad_u[1] -= D_s * porosity * nu * fluid_outward_normal[1];
              dmom_u_ham_grad_v[0] -= D_s * porosity * nu * fluid_outward_normal[1];
              
              mom_v_ham -= D_s * porosity * nu * (fluid_outward_normal[0] * (grad_u[1]+grad_v[0]) + fluid_outward_normal[1] * 2* grad_v[1]);
              dmom_v_ham_grad_u[1] -= D_s * porosity * nu * fluid_outward_normal[0];
              dmom_v_ham_grad_v[0] -= D_s * porosity * nu * fluid_outward_normal[0];
              dmom_v_ham_grad_v[1] -= D_s * porosity * nu * 2 * fluid_outward_normal[1];
              
              //Nitsche Dirichlet penalty
              mom_u_source += D_s*nu*penalty * (u - u_s);
              dmom_u_source[0] += D_s*nu*penalty;
              
              mom_v_source += D_s*nu*penalty * (v - v_s);
              dmom_v_source[1] += D_s*nu*penalty;

              //Nitsche adjoint consistency
              mom_u_adv[0] += D_s * porosity * nu * fluid_outward_normal[0] * (u - u_s);
              mom_u_adv[1] += D_s * porosity * nu * fluid_outward_normal[1] * (u - u_s);
              dmom_u_adv_u[0] += D_s * porosity * nu * fluid_outward_normal[0];
              dmom_u_adv_u[1] += D_s * porosity * nu * fluid_outward_normal[1];
              
              mom_v_adv[0] += D_s * porosity * nu * fluid_outward_normal[0] * (v - v_s);
              mom_v_adv[1] += D_s * porosity * nu * fluid_outward_normal[1] * (v - v_s);
              dmom_v_adv_v[0] += D_s * porosity * nu * fluid_outward_normal[0];
              dmom_v_adv_v[1] += D_s * porosity * nu * fluid_outward_normal[1];
            }
        }
    }
    //VRANS specific
    inline
    void updateDarcyForchheimerTerms_Ergun(const double NONCONSERVATIVE_FORM,
                                           /* const double linearDragFactor, */
                                           /* const double nonlinearDragFactor, */
                                           /* const double porosity, */
                                           /* const double meanGrainSize, */
                                           const double alpha,
                                           const double beta,
                                           const double eps_rho,
                                           const double eps_mu,
                                           const double rho_0,
                                           const double nu_0,
                                           const double rho_1,
                                           const double nu_1,
                                           const double useVF,
                                           const double vf,
                                           const double phi,
                                           const double u,
                                           const double v,
                                           const double w,
                                           const double uStar,
                                           const double vStar,
                                           const double wStar,
                                           const double eps_porous,
                                           const double phi_porous,
                                           const double u_porous,
                                           const double v_porous,
                                           const double w_porous,
                                           double& mom_u_source,
                                           double& mom_v_source,
                                           double& mom_w_source,
                                           double dmom_u_source[nSpace],
                                           double dmom_v_source[nSpace],
                                           double dmom_w_source[nSpace])
    {
      double rho,mu,nu,H_mu,ImH_mu, uc,duc_du,duc_dv,duc_dw,viscosity,H_porous;
      H_mu = (1.0-useVF)*gf.H(eps_mu,phi)+useVF*fmin(1.0,fmax(0.0,vf));
      ImH_mu = (1.0-useVF)*gf.ImH(eps_mu,phi)+useVF*(1.0-fmin(1.0,fmax(0.0,vf)));
      nu  = nu_0*ImH_mu+nu_1*H_mu;
      rho  = rho_0*ImH_mu+rho_1*H_mu;
      mu  = rho_0*nu_0*ImH_mu+rho_1*nu_1*H_mu;
      if (NONCONSERVATIVE_FORM > 0.0)
        {
          viscosity = mu;
        }
      else
        {
          viscosity = nu;
        }
      double x = fmax(0.0, fmin( 1.0, 0.5+phi_porous/(2.0*eps_porous)));//0 at phi_porous = -eps, 1 at phi_porous=eps

      // Relaxation function, Jacobsen et al. 2011, Mayer et al 1998
      H_porous = (exp(pow(x,3.5)) - 1.)/ (exp(1.) - 1.);

      //implicit
      /* uc = sqrt(u*u+v*v*+w*w);  */
      /* duc_du = u/(uc+1.0e-12); */
      /* duc_dv = v/(uc+1.0e-12); */
      /* duc_dw = w/(uc+1.0e-12); */
      //semi-implicit quadratic term
      uc = sqrt(uStar*uStar+vStar*vStar);
      duc_du = 0.0;
      duc_dv = 0.0;

      mom_u_source += H_porous*viscosity*(alpha + beta*uc)*(u-u_porous);
      mom_v_source += H_porous*viscosity*(alpha + beta*uc)*(v-v_porous);

      dmom_u_source[0] = H_porous*viscosity*(alpha + beta*uc + beta*duc_du*(u-u_porous));
      dmom_u_source[1] = H_porous*viscosity*beta*duc_dv*(u-u_porous);

      dmom_v_source[0] = H_porous*viscosity*beta*duc_du*(v-v_porous);
      dmom_v_source[1] = H_porous*viscosity*(alpha + beta*uc + beta*duc_dv*(v-v_porous));
    }

    inline
    void updateTurbulenceClosure(const double NONCONSERVATIVE_FORM,
                                 const int turbulenceClosureModel,
                                 const double eps_rho,
                                 const double eps_mu,
                                 const double rho_0,
                                 const double nu_0,
                                 const double rho_1,
                                 const double nu_1,
                                 const double useVF,
                                 const double vf,
                                 const double phi,
                                 const double porosity,
                                 const double eddy_visc_coef_0,
                                 const double turb_var_0, //k for k-eps or k-omega
                                 const double turb_var_1, //epsilon for k-epsilon, omega for k-omega
                                 const double turb_grad_0[nSpace],//grad k for k-eps,k-omega
                                 double& eddy_viscosity,
                                 double mom_uu_diff_ten[nSpace],
                                 double mom_vv_diff_ten[nSpace],
                                 double mom_ww_diff_ten[nSpace],
                                 double mom_uv_diff_ten[1],
                                 double mom_uw_diff_ten[1],
                                 double mom_vu_diff_ten[1],
                                 double mom_vw_diff_ten[1],
                                 double mom_wu_diff_ten[1],
                                 double mom_wv_diff_ten[1],
                                 double& mom_u_source,
                                 double& mom_v_source,
                                 double& mom_w_source)
    {
      /****
           eddy_visc_coef
           <= 2  LES (do nothing)
           == 3  k-epsilon

      */
      assert (turbulenceClosureModel >=3);
      double rho,nu,H_mu,ImH_mu, nu_t=0.0,nu_t_keps =0.0, nu_t_komega=0.0;
      double isKEpsilon = 1.0, dynamic_eddy_viscosity = 0.0;

      if (turbulenceClosureModel == 4)
        isKEpsilon = 0.0;
      H_mu = (1.0-useVF)*gf.H(eps_mu,phi)+useVF*fmin(1.0,fmax(0.0,vf));
      ImH_mu = (1.0-useVF)*gf.ImH(eps_mu,phi)+useVF*(1.0-fmin(1.0,fmax(0.0,vf)));
      nu  = nu_0*ImH_mu+nu_1*H_mu;
      rho  = rho_0*ImH_mu+rho_1*H_mu;

      const double twoThirds = 2.0/3.0; const double div_zero = 1.0e-2*fmin(nu_0,nu_1);
      mom_u_source += twoThirds*turb_grad_0[0];
      mom_v_source += twoThirds*turb_grad_0[1];

      //--- closure model specific ---
      //k-epsilon
      nu_t_keps = eddy_visc_coef_0*turb_var_0*turb_var_0/(fabs(turb_var_1) + div_zero);
      //k-omega
      nu_t_komega = turb_var_0/(fabs(turb_var_1) + div_zero);
      //
      nu_t = isKEpsilon*nu_t_keps + (1.0-isKEpsilon)*nu_t_komega;

      nu_t = fmax(nu_t,1.0e-4*nu); //limit according to Lew, Buscaglia etal 01
      //mwf hack
      nu_t     = fmin(nu_t,1.0e6*nu);
      eddy_viscosity = nu_t;
      if (NONCONSERVATIVE_FORM > 0.0)
        {
          dynamic_eddy_viscosity = nu_t*rho;
          //u momentum diffusion tensor
          mom_uu_diff_ten[0] += 2.0*porosity*dynamic_eddy_viscosity;
          mom_uu_diff_ten[1] += porosity*dynamic_eddy_viscosity;

          mom_uv_diff_ten[0] +=porosity*dynamic_eddy_viscosity;

          //v momentum diffusion tensor
          mom_vv_diff_ten[0] += porosity*dynamic_eddy_viscosity;
          mom_vv_diff_ten[1] += 2.0*porosity*dynamic_eddy_viscosity;

          mom_vu_diff_ten[0] += porosity*dynamic_eddy_viscosity;
        }
      else
        {
          //u momentum diffusion tensor
          mom_uu_diff_ten[0] += 2.0*porosity*eddy_viscosity;
          mom_uu_diff_ten[1] += porosity*eddy_viscosity;

          mom_uv_diff_ten[0]+=porosity*eddy_viscosity;

          //v momentum diffusion tensor
          mom_vv_diff_ten[0] += porosity*eddy_viscosity;
          mom_vv_diff_ten[1] += 2.0*porosity*eddy_viscosity;

          mom_vu_diff_ten[0]+=porosity*eddy_viscosity;
        }
    }

    inline
    void calculateSubgridError_tau(const double&  hFactor,
                                   const double& elementDiameter,
                                   const double& dmt,
                                   const double& dm,
                                   const double df[nSpace],
                                   const double& a,
                                   const double&  pfac,
                                   double& tau_v,
                                   double& tau_p,
                                   double& cfl)
    {
      double h,oneByAbsdt,density,viscosity,nrm_df;
      h = hFactor*elementDiameter;
      density = dm;
      viscosity =  a;
      nrm_df=0.0;
      for(int I=0;I<nSpace;I++)
        nrm_df+=df[I]*df[I];
      nrm_df = sqrt(nrm_df);
      cfl = nrm_df/(h*density);//this is really cfl/dt, but that's what we want to know, the step controller expect this
      oneByAbsdt =  fabs(dmt);
      tau_v = 1.0/(4.0*viscosity/(h*h) + inertial_term*(2.0*nrm_df/h + oneByAbsdt));
      tau_p = (4.0*viscosity + inertial_term*(2.0*nrm_df*h + oneByAbsdt*h*h))/pfac;
    }

    inline
    void calculateSubgridError_tau(     const double&  Ct_sge,
                                        const double&  Cd_sge,
                                        const double   G[nSpace*nSpace],
                                        const double&  G_dd_G,
                                        const double&  tr_G,
                                        const double&  A0,
                                        const double   Ai[nSpace],
                                        const double&  Kij,
                                        const double&  pfac,
                                        double& tau_v,
                                        double& tau_p,
                                        double& q_cfl)
    {
      double v_d_Gv=0.0;
      for(int I=0;I<nSpace;I++)
        for (int J=0;J<nSpace;J++)
          v_d_Gv += Ai[I]*G[I*nSpace+J]*Ai[J];
      tau_v = 1.0/sqrt(inertial_term*(Ct_sge*A0*A0 + v_d_Gv + 1.0e-12) + Cd_sge*Kij*Kij*G_dd_G);
      tau_p = 1.0/(pfac*tr_G*tau_v);
    }

    inline
    void calculateSubgridError_tauRes(const double& tau_p,
                                      const double& tau_v,
                                      const double& pdeResidualP,
                                      const double& pdeResidualU,
                                      const double& pdeResidualV,
                                      const double& pdeResidualW,
                                      double& subgridErrorP,
                                      double& subgridErrorU,
                                      double& subgridErrorV,
                                      double& subgridErrorW)
    {
      /* GLS pressure */
      subgridErrorP = -tau_p*pdeResidualP;
      /* GLS momentum */
      subgridErrorU = -tau_v*pdeResidualU;
      subgridErrorV = -tau_v*pdeResidualV;
    }

    inline
    void calculateSubgridErrorDerivatives_tauRes(const double& tau_p,
                                                 const double& tau_v,
                                                 const double dpdeResidualP_du[nDOF_v_trial_element],
                                                 const double dpdeResidualP_dv[nDOF_v_trial_element],
                                                 const double dpdeResidualP_dw[nDOF_v_trial_element],
                                                 const double dpdeResidualU_dp[nDOF_trial_element],
                                                 const double dpdeResidualU_du[nDOF_v_trial_element],
                                                 const double dpdeResidualV_dp[nDOF_trial_element],
                                                 const double dpdeResidualV_dv[nDOF_v_trial_element],
                                                 const double dpdeResidualW_dp[nDOF_trial_element],
                                                 const double dpdeResidualW_dw[nDOF_v_trial_element],
                                                 double dsubgridErrorP_du[nDOF_v_trial_element],
                                                 double dsubgridErrorP_dv[nDOF_v_trial_element],
                                                 double dsubgridErrorP_dw[nDOF_v_trial_element],
                                                 double dsubgridErrorU_dp[nDOF_trial_element],
                                                 double dsubgridErrorU_du[nDOF_v_trial_element],
                                                 double dsubgridErrorV_dp[nDOF_trial_element],
                                                 double dsubgridErrorV_dv[nDOF_v_trial_element],
                                                 double dsubgridErrorW_dp[nDOF_trial_element],
                                                 double dsubgridErrorW_dw[nDOF_v_trial_element])
    {
      for (int j=0;j<nDOF_v_trial_element;j++)
        {
          /* GLS pressure */
          dsubgridErrorP_du[j] = -tau_p*dpdeResidualP_du[j];
          dsubgridErrorP_dv[j] = -tau_p*dpdeResidualP_dv[j];
          /* GLS  momentum*/
          /* u */
          dsubgridErrorU_du[j] = -tau_v*dpdeResidualU_du[j];
          /* v */
          dsubgridErrorV_dv[j] = -tau_v*dpdeResidualV_dv[j];
        }
      for (int j=0;j<nDOF_trial_element;j++)
        {
          /* GLS  momentum*/
          /* u */
          dsubgridErrorU_dp[j] = -tau_v*dpdeResidualU_dp[j];
          /* v */
          dsubgridErrorV_dp[j] = -tau_v*dpdeResidualV_dp[j];
        }
    }

    inline
    void exteriorNumericalAdvectiveFlux(const double NONCONSERVATIVE_FORM,
                                        const int& isDOFBoundary_p,
                                        const int& isDOFBoundary_u,
                                        const int& isDOFBoundary_v,
                                        const int& isDOFBoundary_w,
                                        const int& isFluxBoundary_p,
                                        const int& isFluxBoundary_u,
                                        const int& isFluxBoundary_v,
                                        const int& isFluxBoundary_w,
                                        const double& oneByRho,
                                        const double& bc_oneByRho,
                                        const double n[nSpace],
                                        const double& bc_p,
                                        const double& bc_u,
                                        const double& bc_v,
                                        const double bc_f_mass[nSpace],
                                        const double bc_f_umom[nSpace],
                                        const double bc_f_vmom[nSpace],
                                        const double bc_f_wmom[nSpace],
                                        const double& bc_flux_mass,
                                        const double& bc_flux_umom,
                                        const double& bc_flux_vmom,
                                        const double& bc_flux_wmom,
                                        const double& p,
                                        const double& u,
                                        const double& v,
                                        const double f_mass[nSpace],
                                        const double f_umom[nSpace],
                                        const double f_vmom[nSpace],
                                        const double f_wmom[nSpace],
                                        const double df_mass_du[nSpace],
                                        const double df_mass_dv[nSpace],
                                        const double df_mass_dw[nSpace],
                                        const double df_umom_dp[nSpace],
                                        const double dham_grad[nSpace],
                                        const double df_umom_du[nSpace],
                                        const double df_umom_dv[nSpace],
                                        const double df_umom_dw[nSpace],
                                        const double df_vmom_dp[nSpace],
                                        const double df_vmom_du[nSpace],
                                        const double df_vmom_dv[nSpace],
                                        const double df_vmom_dw[nSpace],
                                        const double df_wmom_dp[nSpace],
                                        const double df_wmom_du[nSpace],
                                        const double df_wmom_dv[nSpace],
                                        const double df_wmom_dw[nSpace],
                                        double& flux_mass,
                                        double& flux_umom,
                                        double& flux_vmom,
                                        double& flux_wmom,
                                        double* velocity)
    {
      double flowSpeedNormal;
      flux_mass = 0.0;
      flux_umom = 0.0;
      flux_vmom = 0.0;
      if (NONCONSERVATIVE_FORM > 0.0)
        {
          flowSpeedNormal = n[0] * df_vmom_dv[0] + n[1] * df_umom_du[1]; //tricky, works for  moving and fixed domains
          flowSpeedNormal += n[0] * dham_grad[0] + n[1] * dham_grad[1];
        }
      else
        flowSpeedNormal = n[0] * df_vmom_dv[0] + n[1] * df_umom_du[1]; //tricky, works for  moving and fixed domains
      if (isDOFBoundary_u != 1)
        {
          flux_mass += n[0] * f_mass[0];
          velocity[0] = f_mass[0];
          if (flowSpeedNormal >= 0.0)
            {
              flux_umom += n[0] * f_umom[0];
              flux_vmom += n[0] * f_vmom[0];
            }
          else
            {
              if (NONCONSERVATIVE_FORM > 0.0)
                {
                  flux_umom += (0.0 - u) * flowSpeedNormal;
                }
            }
        }
      else
        {
          flux_mass += n[0] * f_mass[0];
          velocity[0] = f_mass[0];
          if (UPWIND_DIRICHLET && flowSpeedNormal >= 0.0)
            {
              flux_umom += n[0] * f_umom[0];
              flux_vmom += n[0] * f_vmom[0];
            }
          else
            {
              if (NONCONSERVATIVE_FORM > 0.0)
                {
                  flux_umom += (bc_u - u) * flowSpeedNormal;
                }
              else
                {
                  flux_umom += n[0] * bc_f_umom[0];
                  flux_vmom += n[0] * bc_f_vmom[0];
                }
            }
        }
      if (isDOFBoundary_v != 1)
        {
          flux_mass += n[1] * f_mass[1];
          velocity[1] = f_mass[1];
          if (flowSpeedNormal >= 0.0)
            {
              flux_umom += n[1] * f_umom[1];
              flux_vmom += n[1] * f_vmom[1];
            }
          else
            {
              if (NONCONSERVATIVE_FORM > 0.0)
                {
                  flux_vmom += (0.0 - v) * flowSpeedNormal;
                }
            }
        }
      else
        {
          flux_mass += n[1] * f_mass[1];
          velocity[1] = f_mass[1];
          if (UPWIND_DIRICHLET && flowSpeedNormal >= 0.0)
            {
              flux_umom += n[1] * f_umom[1];
              flux_vmom += n[1] * f_vmom[1];
            }
          else
            {
              if (NONCONSERVATIVE_FORM > 0.0)
                {
                  flux_vmom += (bc_v - v) * flowSpeedNormal;
                }
              else
                {
                  flux_umom += n[1] * bc_f_umom[1];
                  flux_vmom += n[1] * bc_f_vmom[1];
                }
            }
        }
      if (isDOFBoundary_p == 1)
        {
          if (NONCONSERVATIVE_FORM > 0.0)
            {
              flux_umom += n[0] * (bc_p - p);
              flux_vmom += n[1] * (bc_p - p);
            }
          else
            {
              flux_umom += n[0] * (bc_p * bc_oneByRho - p * oneByRho);
              flux_vmom += n[1] * (bc_p * bc_oneByRho - p * oneByRho);
            }
        }
      if (isFluxBoundary_p == 1)
        {
          velocity[0] += (bc_flux_mass - flux_mass) * n[0];
          velocity[1] += (bc_flux_mass - flux_mass) * n[1];
          flux_mass = bc_flux_mass;
        }
      if (isFluxBoundary_u == 1)
        {
          flux_umom = bc_flux_umom;
        }
      if (isFluxBoundary_v == 1)
        {
          flux_vmom = bc_flux_vmom;
        }
    }

    inline
    void exteriorNumericalAdvectiveFluxDerivatives(const double NONCONSERVATIVE_FORM,
                                                   const int& isDOFBoundary_p,
                                                   const int& isDOFBoundary_u,
                                                   const int& isDOFBoundary_v,
                                                   const int& isDOFBoundary_w,
                                                   const int& isFluxBoundary_p,
                                                   const int& isFluxBoundary_u,
                                                   const int& isFluxBoundary_v,
                                                   const int& isFluxBoundary_w,
                                                   const double& oneByRho,
                                                   const double n[nSpace],
                                                   const double& bc_p,
                                                   const double& bc_u,
                                                   const double& bc_v,
                                                   const double bc_f_mass[nSpace],
                                                   const double bc_f_umom[nSpace],
                                                   const double bc_f_vmom[nSpace],
                                                   const double bc_f_wmom[nSpace],
                                                   const double& bc_flux_mass,
                                                   const double& bc_flux_umom,
                                                   const double& bc_flux_vmom,
                                                   const double& bc_flux_wmom,
                                                   const double& p,
                                                   const double& u,
                                                   const double& v,
                                                   const double& dmom_u_acc_u,
                                                   const double f_mass[nSpace],
                                                   const double f_umom[nSpace],
                                                   const double f_vmom[nSpace],
                                                   const double f_wmom[nSpace],
                                                   const double df_mass_du[nSpace],
                                                   const double df_mass_dv[nSpace],
                                                   const double df_mass_dw[nSpace],
                                                   const double df_umom_dp[nSpace],
                                                   const double dham_grad[nSpace],
                                                   const double df_umom_du[nSpace],
                                                   const double df_umom_dv[nSpace],
                                                   const double df_umom_dw[nSpace],
                                                   const double df_vmom_dp[nSpace],
                                                   const double df_vmom_du[nSpace],
                                                   const double df_vmom_dv[nSpace],
                                                   const double df_vmom_dw[nSpace],
                                                   const double df_wmom_dp[nSpace],
                                                   const double df_wmom_du[nSpace],
                                                   const double df_wmom_dv[nSpace],
                                                   const double df_wmom_dw[nSpace],
                                                   double& dflux_mass_du,
                                                   double& dflux_mass_dv,
                                                   double& dflux_mass_dw,
                                                   double& dflux_umom_dp,
                                                   double& dflux_umom_du,
                                                   double& dflux_umom_dv,
                                                   double& dflux_umom_dw,
                                                   double& dflux_vmom_dp,
                                                   double& dflux_vmom_du,
                                                   double& dflux_vmom_dv,
                                                   double& dflux_vmom_dw,
                                                   double& dflux_wmom_dp,
                                                   double& dflux_wmom_du,
                                                   double& dflux_wmom_dv,
                                                   double& dflux_wmom_dw)
    {
      double flowSpeedNormal;
      dflux_mass_du = 0.0;
      dflux_mass_dv = 0.0;

      dflux_umom_dp = 0.0;
      dflux_umom_du = 0.0;
      dflux_umom_dv = 0.0;

      dflux_vmom_dp = 0.0;
      dflux_vmom_du = 0.0;
      dflux_vmom_dv = 0.0;

      dflux_wmom_dp = 0.0;
      dflux_wmom_du = 0.0;
      dflux_wmom_dv = 0.0;
      
      flowSpeedNormal=n[0]*df_vmom_dv[0]+n[1]*df_umom_du[1];//tricky, works for moving and fixed  domains
      flowSpeedNormal+=NONCONSERVATIVE_FORM*(n[0]*dham_grad[0]+n[1]*dham_grad[1]);
      if (isDOFBoundary_u != 1)
        {
          dflux_mass_du += n[0] * df_mass_du[0];
          if (flowSpeedNormal >= 0.0)
            {
              dflux_umom_du += n[0] * df_umom_du[0];
              dflux_umom_dv += n[0] * df_umom_dv[0];
              
              dflux_vmom_du += n[0] * df_vmom_du[0];
              dflux_vmom_dv += n[0] * df_vmom_dv[0];
            }
          else
            {
              if (NONCONSERVATIVE_FORM > 0.0)
                {
                  dflux_umom_du += dmom_u_acc_u * n[0] * (0.0 - u) - flowSpeedNormal;
                  dflux_umom_dv += dmom_u_acc_u * n[1] * (0.0 - u) ;
                }
            }
        }
      else
        {
          //cek still upwind the advection for Dirichlet?
          dflux_mass_du += n[0] * df_mass_du[0];
          if (UPWIND_DIRICHLET && flowSpeedNormal >= 0.0)
            {
              dflux_umom_du += n[0] * df_umom_du[0];
              dflux_umom_dv += n[0] * df_umom_dv[0];
              
              dflux_vmom_du += n[0] * df_vmom_du[0];
              dflux_vmom_dv += n[0] * df_vmom_dv[0];
            }
          else
            {
              if (NONCONSERVATIVE_FORM > 0.0)
                {
                  dflux_umom_du += dmom_u_acc_u * n[0] * (bc_u - u) - flowSpeedNormal;
                  dflux_umom_dv += dmom_u_acc_u * n[1] * (bc_u - u) ;
                }
              else
                {
                  if (isDOFBoundary_v != 1)
                    dflux_vmom_dv += n[0] * df_vmom_dv[0];
                }
            }
        }
      if (isDOFBoundary_v != 1)
        {
          dflux_mass_dv += n[1] * df_mass_dv[1];
          if (flowSpeedNormal >= 0.0)
            {
              dflux_umom_du += n[1] * df_umom_du[1];
              dflux_umom_dv += n[1] * df_umom_dv[1];
              
              dflux_vmom_du += n[1] * df_vmom_du[1];
              dflux_vmom_dv += n[1] * df_vmom_dv[1];
            }
          else
            {
              if (NONCONSERVATIVE_FORM > 0.0)
                {
                  dflux_vmom_du += dmom_u_acc_u * n[0] * (0.0 - v);
                  dflux_vmom_dv += dmom_u_acc_u * n[1] * (0.0 - v) - flowSpeedNormal;
                }
            }
        }
      else
        {
          //cek still upwind the advection for Dirichlet?
          dflux_mass_dv += n[1] * df_mass_dv[1];
          if (UPWIND_DIRICHLET && flowSpeedNormal >= 0.0)
            {
              dflux_umom_du += n[1] * df_umom_du[1];
              dflux_umom_dv += n[1] * df_umom_dv[1];
              
              dflux_vmom_du += n[1] * df_vmom_du[1];
              dflux_vmom_dv += n[1] * df_vmom_dv[1];
            }
          else
            {
              if (NONCONSERVATIVE_FORM > 0.0)
                {
                  dflux_vmom_du += dmom_u_acc_u * n[0] * (bc_v - v);
                  dflux_vmom_dv += dmom_u_acc_u * n[1] * (bc_v - v) - flowSpeedNormal;
                }
              else
                {
                  if (isDOFBoundary_u != 1)
                    dflux_umom_du += n[1] * df_umom_du[1];
                }
            }
        }
      if (isDOFBoundary_p == 1)
        {
          if (NONCONSERVATIVE_FORM > 0.0)
            {
              dflux_umom_dp = -n[0];
              dflux_vmom_dp = -n[1];
            }
          else
            {
              dflux_umom_dp = -n[0] * oneByRho;
              dflux_vmom_dp = -n[1] * oneByRho;
            }
        }
      if (isFluxBoundary_p == 1)
        {
          dflux_mass_du = 0.0;
          dflux_mass_dv = 0.0;
        }
      if (isFluxBoundary_u == 1)
        {
          dflux_umom_dp = 0.0;
          dflux_umom_du = 0.0;
          dflux_umom_dv = 0.0;
        }
      if (isFluxBoundary_v == 1)
        {
          dflux_vmom_dp = 0.0;
          dflux_vmom_du = 0.0;
          dflux_vmom_dv = 0.0;
        }
    }

    inline
    void exteriorNumericalDiffusiveFlux(const double& eps,
                                        const double& phi,
                                        int* rowptr,
                                        int* colind,
                                        const int& isDOFBoundary,
                                        const int& isFluxBoundary,
                                        const double n[nSpace],
                                        double* bc_a,
                                        const double& bc_u,
                                        const double& bc_flux,
                                        double* a,
                                        const double grad_potential[nSpace],
                                        const double& u,
                                        const double& penalty,
                                        double& flux)
    {
      double diffusiveVelocityComponent_I,penaltyFlux,max_a;
      if(isFluxBoundary == 1)
        {
          flux = bc_flux;
        }
      else if(isDOFBoundary == 1)
        {
          flux = 0.0;
          max_a=0.0;
          for(int I=0;I<nSpace;I++)
            {
              diffusiveVelocityComponent_I=0.0;
              for(int m=rowptr[I];m<rowptr[I+1];m++)
                {
                  diffusiveVelocityComponent_I -= a[m]*grad_potential[colind[m]];
                  max_a = fmax(max_a,a[m]);
                }
              flux+= diffusiveVelocityComponent_I*n[I];
            }
          penaltyFlux = max_a*penalty*(u-bc_u);
          flux += penaltyFlux;
          //cek: need to investigate this issue more
          //contact line slip
          //flux*=(gf.D(eps,0) - gf.D(eps,phi))/gf.D(eps,0);
        }
      else
        {
          std::cerr<<"RANS2P2D: warning, diffusion term with no boundary condition set, setting diffusive flux to 0.0"<<std::endl;
          flux = 0.0;
        }
    }


    inline
    double ExteriorNumericalDiffusiveFluxJacobian(const double& eps,
                                                  const double& phi,
                                                  int* rowptr,
                                                  int* colind,
                                                  const int& isDOFBoundary,
                                                  const int& isFluxBoundary,
                                                  const double n[nSpace],
                                                  double* a,
                                                  const double& v,
                                                  const double grad_v[nSpace],
                                                  const double& penalty)
    {
      double dvel_I,tmp=0.0,max_a=0.0;
      if(isFluxBoundary==0 && isDOFBoundary==1)
        {
          for(int I=0;I<nSpace;I++)
            {
              dvel_I=0.0;
              for(int m=rowptr[I];m<rowptr[I+1];m++)
                {
                  dvel_I -= a[m]*grad_v[colind[m]];
                  max_a = fmax(max_a,a[m]);
                }
              tmp += dvel_I*n[I];
            }
          tmp +=max_a*penalty*v;
          //cek: need to investigate this issue more
          //contact line slip
          //tmp*=(gf.D(eps,0) - gf.D(eps,phi))/gf.D(eps,0);
        }
      return tmp;
    }

    void calculateResidual(arguments_dict& args)
    {
      double NONCONSERVATIVE_FORM = args.m_dscalar["NONCONSERVATIVE_FORM"];
      double MOMENTUM_SGE = args.m_dscalar["MOMENTUM_SGE"];
      double PRESSURE_SGE = args.m_dscalar["PRESSURE_SGE"];
      double VELOCITY_SGE = args.m_dscalar["VELOCITY_SGE"];
      double PRESSURE_PROJECTION_STABILIZATION = args.m_dscalar["PRESSURE_PROJECTION_STABILIZATION"];
      xt::pyarray<double>& numerical_viscosity = args.m_darray["numerical_viscosity"];
      xt::pyarray<double>& mesh_trial_ref = args.m_darray["mesh_trial_ref"];
      xt::pyarray<double>& mesh_grad_trial_ref = args.m_darray["mesh_grad_trial_ref"];
      xt::pyarray<double>& mesh_dof = args.m_darray["mesh_dof"];
      xt::pyarray<double>& mesh_velocity_dof = args.m_darray["mesh_velocity_dof"];
      double MOVING_DOMAIN = args.m_dscalar["MOVING_DOMAIN"];
      xt::pyarray<int>& mesh_l2g = args.m_iarray["mesh_l2g"];
      xt::pyarray<double>& x_ref = args.m_darray["x_ref"];
      xt::pyarray<double>& dV_ref = args.m_darray["dV_ref"];
      xt::pyarray<double>& p_trial_ref = args.m_darray["p_trial_ref"];
      xt::pyarray<double>& p_grad_trial_ref = args.m_darray["p_grad_trial_ref"];
      xt::pyarray<double>& p_test_ref = args.m_darray["p_test_ref"];
      xt::pyarray<double>& p_grad_test_ref = args.m_darray["p_grad_test_ref"];
      xt::pyarray<double>& vel_trial_ref = args.m_darray["vel_trial_ref"];
      xt::pyarray<double>& vel_grad_trial_ref = args.m_darray["vel_grad_trial_ref"];
      xt::pyarray<double>& vel_test_ref = args.m_darray["vel_test_ref"];
      xt::pyarray<double>& vel_grad_test_ref = args.m_darray["vel_grad_test_ref"];
      xt::pyarray<double>& mesh_trial_trace_ref = args.m_darray["mesh_trial_trace_ref"];
      xt::pyarray<double>& mesh_grad_trial_trace_ref = args.m_darray["mesh_grad_trial_trace_ref"];
      xt::pyarray<double>& xb_ref = args.m_darray["xb_ref"];
      xt::pyarray<double>& dS_ref = args.m_darray["dS_ref"];
      xt::pyarray<double>& p_trial_trace_ref = args.m_darray["p_trial_trace_ref"];
      xt::pyarray<double>& p_grad_trial_trace_ref = args.m_darray["p_grad_trial_trace_ref"];
      xt::pyarray<double>& p_test_trace_ref = args.m_darray["p_test_trace_ref"];
      xt::pyarray<double>& p_grad_test_trace_ref = args.m_darray["p_grad_test_trace_ref"];
      xt::pyarray<double>& vel_trial_trace_ref = args.m_darray["vel_trial_trace_ref"];
      xt::pyarray<double>& vel_grad_trial_trace_ref = args.m_darray["vel_grad_trial_trace_ref"];
      xt::pyarray<double>& vel_test_trace_ref = args.m_darray["vel_test_trace_ref"];
      xt::pyarray<double>& vel_grad_test_trace_ref = args.m_darray["vel_grad_test_trace_ref"];
      xt::pyarray<double>& normal_ref = args.m_darray["normal_ref"];
      xt::pyarray<double>& boundaryJac_ref = args.m_darray["boundaryJac_ref"];
      double eb_adjoint_sigma = args.m_dscalar["eb_adjoint_sigma"];
      xt::pyarray<double>& elementDiameter = args.m_darray["elementDiameter"];
      xt::pyarray<double>& elementBoundaryDiameter = args.m_darray["elementBoundaryDiameter"];
      xt::pyarray<double>& nodeDiametersArray = args.m_darray["nodeDiametersArray"];
      double hFactor = args.m_dscalar["hFactor"];
      int nElements_global = args.m_iscalar["nElements_global"];
      int nElementBoundaries_owned = args.m_iscalar["nElementBoundaries_owned"];
      double useRBLES = args.m_dscalar["useRBLES"];
      double useMetrics = args.m_dscalar["useMetrics"];
      double alphaBDF = args.m_dscalar["alphaBDF"];
      double epsFact_rho = args.m_dscalar["epsFact_rho"];
      double epsFact_mu = args.m_dscalar["epsFact_mu"];
      double sigma = args.m_dscalar["sigma"];
      double rho_0 = args.m_dscalar["rho_0"];
      double nu_0 = args.m_dscalar["nu_0"];
      double rho_1 = args.m_dscalar["rho_1"];
      double nu_1 = args.m_dscalar["nu_1"];
      double smagorinskyConstant = args.m_dscalar["smagorinskyConstant"];
      int turbulenceClosureModel = args.m_iscalar["turbulenceClosureModel"];
      double Ct_sge = args.m_dscalar["Ct_sge"];
      double Cd_sge = args.m_dscalar["Cd_sge"];
      double C_dc = args.m_dscalar["C_dc"];
      double C_b = args.m_dscalar["C_b"];
      const xt::pyarray<double>& eps_solid = args.m_darray["eps_solid"];
      xt::pyarray<double>& phi_solid = args.m_darray["phi_solid"];
      const xt::pyarray<double>& eps_porous = args.m_darray["eps_porous"];
      xt::pyarray<double>& phi_porous = args.m_darray["phi_porous"];
      const xt::pyarray<double>& q_velocity_porous = args.m_darray["q_velocity_porous"];
      const xt::pyarray<double>& q_porosity = args.m_darray["q_porosity"];
      const xt::pyarray<double>& q_dragAlpha = args.m_darray["q_dragAlpha"];
      const xt::pyarray<double>& q_dragBeta = args.m_darray["q_dragBeta"];
      const xt::pyarray<double>& q_mass_source = args.m_darray["q_mass_source"];
      const xt::pyarray<double>& q_turb_var_0 = args.m_darray["q_turb_var_0"];
      const xt::pyarray<double>& q_turb_var_1 = args.m_darray["q_turb_var_1"];
      const xt::pyarray<double>& q_turb_var_grad_0 = args.m_darray["q_turb_var_grad_0"];
      const double LAG_LES = args.m_dscalar["LAG_LES"];
      xt::pyarray<double> & q_eddy_viscosity = args.m_darray["q_eddy_viscosity"];
      xt::pyarray<double> & q_eddy_viscosity_last = args.m_darray["q_eddy_viscosity_last"];
      xt::pyarray<double> & ebqe_eddy_viscosity = args.m_darray["ebqe_eddy_viscosity"];
      xt::pyarray<double> & ebqe_eddy_viscosity_last = args.m_darray["ebqe_eddy_viscosity_last"];
      xt::pyarray<int>& p_l2g = args.m_iarray["p_l2g"];
      xt::pyarray<int>& vel_l2g = args.m_iarray["vel_l2g"];
      xt::pyarray<int>& rp_l2g = args.m_iarray["rp_l2g"];
      xt::pyarray<int>& rvel_l2g = args.m_iarray["rvel_l2g"];
      xt::pyarray<double>& p_dof = args.m_darray["p_dof"];
      xt::pyarray<double>& u_dof = args.m_darray["u_dof"];
      xt::pyarray<double>& v_dof = args.m_darray["v_dof"];
      xt::pyarray<double>& w_dof = args.m_darray["w_dof"];
      xt::pyarray<double>& p_old_dof = args.m_darray["p_old_dof"];
      xt::pyarray<double>& u_old_dof = args.m_darray["u_old_dof"];
      xt::pyarray<double>& v_old_dof = args.m_darray["v_old_dof"];
      xt::pyarray<double>& w_old_dof = args.m_darray["w_old_dof"];
      xt::pyarray<double>& g = args.m_darray["g"];
      const double useVF = args.m_dscalar["useVF"];
      xt::pyarray<double>& q_rho = args.m_darray["q_rho"];
      xt::pyarray<double>& vf = args.m_darray["vf"];
      xt::pyarray<double>& phi = args.m_darray["phi"];
      xt::pyarray<double>& phi_nodes = args.m_darray["phi_nodes"];
      xt::pyarray<double>& normal_phi = args.m_darray["normal_phi"];
      xt::pyarray<double>& kappa_phi = args.m_darray["kappa_phi"];
      xt::pyarray<double>& q_mom_u_acc = args.m_darray["q_mom_u_acc"];
      xt::pyarray<double>& q_mom_v_acc = args.m_darray["q_mom_v_acc"];
      xt::pyarray<double>& q_mom_w_acc = args.m_darray["q_mom_w_acc"];
      xt::pyarray<double>& q_mass_adv = args.m_darray["q_mass_adv"];
      xt::pyarray<double>& q_mom_u_acc_beta_bdf = args.m_darray["q_mom_u_acc_beta_bdf"];
      xt::pyarray<double>& q_mom_v_acc_beta_bdf = args.m_darray["q_mom_v_acc_beta_bdf"];
      xt::pyarray<double>& q_mom_w_acc_beta_bdf = args.m_darray["q_mom_w_acc_beta_bdf"];
      xt::pyarray<double>& q_dV = args.m_darray["q_dV"];
      xt::pyarray<double>& q_dV_last = args.m_darray["q_dV_last"];
      xt::pyarray<double>& q_velocity_sge = args.m_darray["q_velocity_sge"];
      xt::pyarray<double>& q_cfl = args.m_darray["q_cfl"];
      xt::pyarray<double>& q_numDiff_u = args.m_darray["q_numDiff_u"];
      xt::pyarray<double>& q_numDiff_v = args.m_darray["q_numDiff_v"];
      xt::pyarray<double>& q_numDiff_w = args.m_darray["q_numDiff_w"];
      xt::pyarray<double>& q_numDiff_u_last = args.m_darray["q_numDiff_u_last"];
      xt::pyarray<double>& q_numDiff_v_last = args.m_darray["q_numDiff_v_last"];
      xt::pyarray<double>& q_numDiff_w_last = args.m_darray["q_numDiff_w_last"];
      xt::pyarray<int>& sdInfo_u_u_rowptr = args.m_iarray["sdInfo_u_u_rowptr"];
      xt::pyarray<int>& sdInfo_u_u_colind = args.m_iarray["sdInfo_u_u_colind"];
      xt::pyarray<int>& sdInfo_u_v_rowptr = args.m_iarray["sdInfo_u_v_rowptr"];
      xt::pyarray<int>& sdInfo_u_v_colind = args.m_iarray["sdInfo_u_v_colind"];
      xt::pyarray<int>& sdInfo_u_w_rowptr = args.m_iarray["sdInfo_u_w_rowptr"];
      xt::pyarray<int>& sdInfo_u_w_colind = args.m_iarray["sdInfo_u_w_colind"];
      xt::pyarray<int>& sdInfo_v_v_rowptr = args.m_iarray["sdInfo_v_v_rowptr"];
      xt::pyarray<int>& sdInfo_v_v_colind = args.m_iarray["sdInfo_v_v_colind"];
      xt::pyarray<int>& sdInfo_v_u_rowptr = args.m_iarray["sdInfo_v_u_rowptr"];
      xt::pyarray<int>& sdInfo_v_u_colind = args.m_iarray["sdInfo_v_u_colind"];
      xt::pyarray<int>& sdInfo_v_w_rowptr = args.m_iarray["sdInfo_v_w_rowptr"];
      xt::pyarray<int>& sdInfo_v_w_colind = args.m_iarray["sdInfo_v_w_colind"];
      xt::pyarray<int>& sdInfo_w_w_rowptr = args.m_iarray["sdInfo_w_w_rowptr"];
      xt::pyarray<int>& sdInfo_w_w_colind = args.m_iarray["sdInfo_w_w_colind"];
      xt::pyarray<int>& sdInfo_w_u_rowptr = args.m_iarray["sdInfo_w_u_rowptr"];
      xt::pyarray<int>& sdInfo_w_u_colind = args.m_iarray["sdInfo_w_u_colind"];
      xt::pyarray<int>& sdInfo_w_v_rowptr = args.m_iarray["sdInfo_w_v_rowptr"];
      xt::pyarray<int>& sdInfo_w_v_colind = args.m_iarray["sdInfo_w_v_colind"];
      int offset_p = args.m_iscalar["offset_p"];
      int offset_u = args.m_iscalar["offset_u"];
      int offset_v = args.m_iscalar["offset_v"];
      int offset_w = args.m_iscalar["offset_w"];
      int stride_p = args.m_iscalar["stride_p"];
      int stride_u = args.m_iscalar["stride_u"];
      int stride_v = args.m_iscalar["stride_v"];
      int stride_w = args.m_iscalar["stride_w"];
      xt::pyarray<double>& globalResidual = args.m_darray["globalResidual"];
      int nExteriorElementBoundaries_global = args.m_iscalar["nExteriorElementBoundaries_global"];
      xt::pyarray<int>& exteriorElementBoundariesArray = args.m_iarray["exteriorElementBoundariesArray"];
      xt::pyarray<int>& elementBoundariesArray = args.m_iarray["elementBoundariesArray"];
      xt::pyarray<int>& elementBoundaryElementsArray = args.m_iarray["elementBoundaryElementsArray"];
      xt::pyarray<int>& elementBoundaryLocalElementBoundariesArray = args.m_iarray["elementBoundaryLocalElementBoundariesArray"];
      xt::pyarray<double>& ebqe_vf_ext = args.m_darray["ebqe_vf_ext"];
      xt::pyarray<double>& bc_ebqe_vf_ext = args.m_darray["bc_ebqe_vf_ext"];
      xt::pyarray<double>& ebqe_phi_ext = args.m_darray["ebqe_phi_ext"];
      xt::pyarray<double>& bc_ebqe_phi_ext = args.m_darray["bc_ebqe_phi_ext"];
      xt::pyarray<double>& ebqe_normal_phi_ext = args.m_darray["ebqe_normal_phi_ext"];
      xt::pyarray<double>& ebqe_kappa_phi_ext = args.m_darray["ebqe_kappa_phi_ext"];
      const xt::pyarray<double>& ebqe_porosity_ext = args.m_darray["ebqe_porosity_ext"];
      const xt::pyarray<double>& ebqe_turb_var_0 = args.m_darray["ebqe_turb_var_0"];
      const xt::pyarray<double>& ebqe_turb_var_1 = args.m_darray["ebqe_turb_var_1"];
      xt::pyarray<int>& isDOFBoundary_p = args.m_iarray["isDOFBoundary_p"];
      xt::pyarray<int>& isDOFBoundary_u = args.m_iarray["isDOFBoundary_u"];
      xt::pyarray<int>& isDOFBoundary_v = args.m_iarray["isDOFBoundary_v"];
      xt::pyarray<int>& isDOFBoundary_w = args.m_iarray["isDOFBoundary_w"];
      xt::pyarray<int>& isAdvectiveFluxBoundary_p = args.m_iarray["isAdvectiveFluxBoundary_p"];
      xt::pyarray<int>& isAdvectiveFluxBoundary_u = args.m_iarray["isAdvectiveFluxBoundary_u"];
      xt::pyarray<int>& isAdvectiveFluxBoundary_v = args.m_iarray["isAdvectiveFluxBoundary_v"];
      xt::pyarray<int>& isAdvectiveFluxBoundary_w = args.m_iarray["isAdvectiveFluxBoundary_w"];
      xt::pyarray<int>& isDiffusiveFluxBoundary_u = args.m_iarray["isDiffusiveFluxBoundary_u"];
      xt::pyarray<int>& isDiffusiveFluxBoundary_v = args.m_iarray["isDiffusiveFluxBoundary_v"];
      xt::pyarray<int>& isDiffusiveFluxBoundary_w = args.m_iarray["isDiffusiveFluxBoundary_w"];
      xt::pyarray<double>& ebqe_bc_p_ext = args.m_darray["ebqe_bc_p_ext"];
      xt::pyarray<double>& ebqe_bc_flux_mass_ext = args.m_darray["ebqe_bc_flux_mass_ext"];
      xt::pyarray<double>& ebqe_bc_flux_mom_u_adv_ext = args.m_darray["ebqe_bc_flux_mom_u_adv_ext"];
      xt::pyarray<double>& ebqe_bc_flux_mom_v_adv_ext = args.m_darray["ebqe_bc_flux_mom_v_adv_ext"];
      xt::pyarray<double>& ebqe_bc_flux_mom_w_adv_ext = args.m_darray["ebqe_bc_flux_mom_w_adv_ext"];
      xt::pyarray<double>& ebqe_bc_u_ext = args.m_darray["ebqe_bc_u_ext"];
      xt::pyarray<double>& ebqe_bc_flux_u_diff_ext = args.m_darray["ebqe_bc_flux_u_diff_ext"];
      xt::pyarray<double>& ebqe_penalty_ext = args.m_darray["ebqe_penalty_ext"];
      xt::pyarray<double>& ebqe_bc_v_ext = args.m_darray["ebqe_bc_v_ext"];
      xt::pyarray<double>& ebqe_bc_flux_v_diff_ext = args.m_darray["ebqe_bc_flux_v_diff_ext"];
      xt::pyarray<double>& ebqe_bc_w_ext = args.m_darray["ebqe_bc_w_ext"];
      xt::pyarray<double>& ebqe_bc_flux_w_diff_ext = args.m_darray["ebqe_bc_flux_w_diff_ext"];
      xt::pyarray<double>& q_x = args.m_darray["q_x"];
      xt::pyarray<double>& q_u_0 = args.m_darray["q_u_0"];
      xt::pyarray<double>& q_u_1 = args.m_darray["q_u_1"];
      xt::pyarray<double>& q_u_2 = args.m_darray["q_u_2"];
      xt::pyarray<double>& q_u_3 = args.m_darray["q_u_3"];
      xt::pyarray<double>& q_velocity = args.m_darray["q_velocity"];
      xt::pyarray<double>& ebqe_velocity = args.m_darray["ebqe_velocity"];
      xt::pyarray<double>& flux = args.m_darray["flux"];
      xt::pyarray<double>& elementResidual_p_save = args.m_darray["elementResidual_p_save"];
      xt::pyarray<int>& elementFlags = args.m_iarray["elementFlags"];
      xt::pyarray<int>& boundaryFlags = args.m_iarray["boundaryFlags"];
      xt::pyarray<double>& barycenters = args.m_darray["barycenters"];
      xt::pyarray<double>& wettedAreas = args.m_darray["wettedAreas"];
      xt::pyarray<double>& netForces_p = args.m_darray["netForces_p"];
      xt::pyarray<double>& netForces_v = args.m_darray["netForces_v"];
      xt::pyarray<double>& netMoments = args.m_darray["netMoments"];
      xt::pyarray<double>& velocityError = args.m_darray["velocityError"];
      xt::pyarray<double>& velocityErrorNodal = args.m_darray["velocityErrorNodal"];
      xt::pyarray<double>& forcex = args.m_darray["forcex"];
      xt::pyarray<double>& forcey = args.m_darray["forcey"];
      xt::pyarray<double>& forcez = args.m_darray["forcez"];
      int     use_ball_as_particle = args.m_iscalar["use_ball_as_particle"];
      xt::pyarray<double>& ball_center = args.m_darray["ball_center"];
      xt::pyarray<double>& ball_radius = args.m_darray["ball_radius"];
      xt::pyarray<double>& ball_velocity = args.m_darray["ball_velocity"];
      xt::pyarray<double>& ball_angular_velocity = args.m_darray["ball_angular_velocity"];
      xt::pyarray<double>& ball_density = args.m_darray["ball_density"];
      xt::pyarray<double>& particle_signed_distances = args.m_darray["particle_signed_distances"];
      xt::pyarray<double>& particle_signed_distance_normals = args.m_darray["particle_signed_distance_normals"];
      xt::pyarray<double>& particle_velocities = args.m_darray["particle_velocities"];
      xt::pyarray<double>& particle_centroids = args.m_darray["particle_centroids"];
      xt::pyarray<double>& ebqe_phi_s = args.m_darray["ebqe_phi_s"];
      xt::pyarray<double>& ebq_global_grad_phi_s = args.m_darray["ebq_global_grad_phi_s"];
      xt::pyarray<double>& ebq_particle_velocity_s = args.m_darray["ebq_particle_velocity_s"];
      int nParticles = args.m_iscalar["nParticles"];
<<<<<<< HEAD
      xt::pyarray<double> &particle_netForces = args.m_darray["&particle_netForces"];
      xt::pyarray<double> &particle_netMoments = args.m_darray["&particle_netMoments"];
      xt::pyarray<double> &particle_surfaceArea = args.m_darray["&particle_surfaceArea"];
=======
      xt::pyarray<double>& particle_netForces = args.m_darray["particle_netForces"];
      xt::pyarray<double>& particle_netMoments = args.m_darray["particle_netMoments"];
      xt::pyarray<double>& particle_surfaceArea = args.m_darray["particle_surfaceArea"];
>>>>>>> 80dfad95
      int nElements_owned = args.m_iscalar["nElements_owned"];
      double particle_nitsche = args.m_dscalar["particle_nitsche"];
      double particle_epsFact = args.m_dscalar["particle_epsFact"];
      double particle_alpha = args.m_dscalar["particle_alpha"];
      double particle_beta = args.m_dscalar["particle_beta"];
      double particle_penalty_constant = args.m_dscalar["particle_penalty_constant"];
      double ghost_penalty_constant = args.m_dscalar["ghost_penalty_constant"];
      xt::pyarray<double>& phi_solid_nodes = args.m_darray["phi_solid_nodes"];
      xt::pyarray<double>& distance_to_solids = args.m_darray["distance_to_solids"];
      bool useExact = args.m_iscalar["useExact"];
<<<<<<< HEAD
      xt::pyarray<double>& isActiveDOF = args.m_darray["isActiveDOF"];
      const bool normalize_pressure = args.m_iscalar["normalize_pressure"];
=======
      xt::pyarray<double>& isActiveR = args.m_darray["isActiveR"];
      xt::pyarray<double>& isActiveDOF_p = args.m_darray["isActiveDOF_p"];
      xt::pyarray<double>& isActiveDOF_vel = args.m_darray["isActiveDOF_vel"];
      const bool normalize_pressure = args.m_iscalar["normalize_pressure"];
      xt::pyarray<double>& errors = args.m_darray["errors"];
>>>>>>> 80dfad95
      logEvent("Entered mprans calculateResidual",6);
      gf.useExact = false;//useExact;
      gf_p.useExact = false;//useExact;
      gf_s.useExact = useExact;
      ifem_boundaries.clear();
      ifem_boundary_elements.clear();
      cutfem_boundaries.clear();
      cutfem_boundary_elements.clear();
      elementIsActive.resize(nElements_global);
      const int nQuadraturePoints_global(nElements_global*nQuadraturePoints_element);
      //
      //loop over elements to compute volume integrals and load them into element and global residual
      //
<<<<<<< HEAD
      double p_dv=0.0,pa_dv=0.0,total_volume=0.0,total_flux=0.0;
=======
      double p_dv=0.0,pa_dv=0.0,total_volume=0.0,total_surface_area=0.0,total_flux=0.0;
>>>>>>> 80dfad95
      double mesh_volume_conservation=0.0,
        mesh_volume_conservation_weak=0.0,
        mesh_volume_conservation_err_max=0.0,
        mesh_volume_conservation_err_max_weak=0.0,
        domain_volume=0.0,
<<<<<<< HEAD
        p_L1=0.0, u_L1=0.0, v_L1=0.0,
        p_L2=0.0, u_L2=0.0, v_L2=0.0,
        p_Linfty=0.0, u_Linfty=0.0, v_Linfty=0.0;
=======
        &p_L1=errors(0,0),&u_L1=errors(0,1),&v_L1=errors(0,2),&w_L1=errors(0,2),&velocity_L1=errors(0,4),
        &p_L2=errors(1,0),&u_L2=errors(1,1),&v_L2=errors(1,2),&w_L2=errors(1,2),&velocity_L2=errors(1,4),
        &p_LI=errors(2,0),&u_LI=errors(2,1),&v_LI=errors(2,2),&w_LI=errors(2,2),&velocity_LI=errors(2,4);
      p_L1=0.0; u_L1=0.0; v_L1=0.0; w_L1=0.0; velocity_L1=0.0;
      p_L2=0.0; u_L2=0.0; v_L2=0.0; w_L2=0.0; velocity_L2=0.0;
      p_LI=0.0; u_LI=0.0; v_LI=0.0; w_LI=0.0; velocity_LI=0.0;
>>>>>>> 80dfad95
      double globalConservationError=0.0;
      /* std::cout<<"Ball Info: center "<<ball_center[0]<<'\t'<<ball_center[1]<<std::endl */
      /*          <<"Ball Info: radius "<<ball_radius[0]<<std::endl */
      /*          <<"Ball Info: velocity "<<ball_velocity[0]<<'\t'<<ball_velocity[1]<<'\t'<<ball_velocity[2]<<std::endl */
      /*          <<"Ball Info: angular "<<ball_angular_velocity[0]<<ball_angular_velocity[1]<<ball_angular_velocity[2]<<std::endl; */
      for(int eN=0;eN<nElements_global;eN++)
        {
          //declare local storage for element residual and initialize
          register double elementResidual_p[nDOF_test_element],elementResidual_p_check[nDOF_test_element],elementResidual_mesh[nDOF_test_element],
            elementResidual_u[nDOF_v_test_element],
            elementResidual_v[nDOF_v_test_element],
            pelementResidual_u[nDOF_v_test_element],
            pelementResidual_v[nDOF_v_test_element],
            velocityErrorElement[nDOF_v_test_element],
            eps_rho,eps_mu;
          bool element_active=false;
          elementIsActive[eN]=false;
          const double* elementResidual_w(NULL);
          double mesh_volume_conservation_element=0.0,
            mesh_volume_conservation_element_weak=0.0;
          for (int i=0;i<nDOF_test_element;i++)
            {
              int eN_i = eN*nDOF_test_element+i;
              elementResidual_p_save.data()[eN_i]=0.0;
              elementResidual_mesh[i]=0.0;
              elementResidual_p[i]=0.0;
              elementResidual_p_check[i]=0.0;
            }
          for (int i=0;i<nDOF_v_test_element;i++)
            {
              elementResidual_u[i]=0.0;
              elementResidual_v[i]=0.0;
              pelementResidual_u[i]=0.0;
              pelementResidual_v[i]=0.0;
              velocityErrorElement[i]=0.0;
            }//i
          //Use for plotting result
          if(use_ball_as_particle==1 && nParticles > 0)
            {
              for (int I=0;I<nDOF_mesh_trial_element;I++)
                get_distance_to_ball(nParticles, ball_center.data(), ball_radius.data(),
                                     mesh_dof.data()[3*mesh_l2g.data()[eN*nDOF_mesh_trial_element+I]+0],
                                     mesh_dof.data()[3*mesh_l2g.data()[eN*nDOF_mesh_trial_element+I]+1],
                                     mesh_dof.data()[3*mesh_l2g.data()[eN*nDOF_mesh_trial_element+I]+2],
                                     phi_solid_nodes.data()[mesh_l2g.data()[eN*nDOF_mesh_trial_element+I]]);
            }
          else
            {
              //phi_solid_nodes is updated in PreStep
            }
          double element_phi[nDOF_mesh_trial_element], element_phi_s[nDOF_mesh_trial_element];
          for (int j=0;j<nDOF_mesh_trial_element;j++)
            {
              register int eN_j = eN*nDOF_mesh_trial_element+j;
              element_phi[j] = phi_nodes.data()[p_l2g.data()[eN_j]];
              element_phi_s[j] = phi_solid_nodes.data()[p_l2g.data()[eN_j]];
            }
          double element_nodes[nDOF_mesh_trial_element*3];
          for (int i=0;i<nDOF_mesh_trial_element;i++)
            {
              register int eN_i=eN*nDOF_mesh_trial_element+i;
              for(int I=0;I<3;I++)
                element_nodes[i*3 + I] = mesh_dof.data()[mesh_l2g.data()[eN_i]*3 + I];
            }//i
          int icase_s = gf_s.calculate(element_phi_s, element_nodes, x_ref.data(),false);
          if (icase_s == 0)
            {
              //only works for simplices
              for (int ebN_element=0;ebN_element < nDOF_mesh_trial_element; ebN_element++)
                {
                  const int ebN = elementBoundariesArray.data()[eN*nDOF_mesh_trial_element+ebN_element];
                  //internal and actually a cut edge
                  //if (elementBoundaryElementsArray[ebN*2+1] != -1 && element_phi_s[(ebN_element+1)%nDOF_mesh_trial_element]*element_phi_s[(ebN_element+2)%nDOF_mesh_trial_element] <= 0.0)
                  //  cutfem_boundaries.insert(ebN);
                  if (elementBoundaryElementsArray.data()[ebN*2+1] != -1 && (ebN < nElementBoundaries_owned))
                    cutfem_boundaries.insert(ebN);
                }
            }
#ifdef IFEM
          int icase_p = gf_p.calculate(element_phi, element_nodes, x_ref.data(), -rho_1*g.data()[1], -rho_0*g.data()[1],false,true);
          int icase = gf.calculate(element_phi, element_nodes, x_ref.data(), rho_1*nu_1, rho_0*nu_0,false,false);
#else
          int icase_p = gf_p.calculate(element_phi, element_nodes, x_ref.data(), 1.,1.,false,false);
          int icase = gf.calculate(element_phi, element_nodes, x_ref.data(), 1.,1.,false,false);
#endif
          if (icase == 0)
            {
              //only works for simplices
              for (int ebN_element=0;ebN_element < nDOF_mesh_trial_element; ebN_element++)
                {
                  const int ebN = elementBoundariesArray.data()[eN*nDOF_mesh_trial_element+ebN_element];
<<<<<<< HEAD
=======
                  //if (elementBoundaryElementsArray.data()[ebN*2+1] != -1 && (ebN < nElementBoundaries_owned))
		  //  ifem_boundaries.insert(ebN);
>>>>>>> 80dfad95
                  ifem_boundaries.insert(ebN);
                }
            }
          //
          //loop over quadrature points and compute integrands
          //
          double numDiffMax=0.0;
          for(int fluid_phase=0;fluid_phase < 2 - abs(icase);fluid_phase++)
            {
              for(int k=0;k<nQuadraturePoints_element;k++)
                {
                  //compute indices and declare local storage
                  register int eN_k = eN*nQuadraturePoints_element+k,
                    eN_k_nSpace = eN_k*nSpace,
                    eN_k_3d = eN_k*3,
                    eN_nDOF_trial_element = eN*nDOF_trial_element,
                    eN_nDOF_v_trial_element = eN*nDOF_v_trial_element;
                  register double p=0.0,u=0.0,v=0.0,w=0.0,
                    grad_p[nSpace]=ZEROVEC,grad_u[nSpace]=ZEROVEC,grad_v[nSpace]=ZEROVEC,grad_w[nSpace]=ZEROVEC,
                    p_old=0.0,u_old=0.0,v_old=0.0,w_old=0.0,
                    grad_p_old[nSpace]=ZEROVEC,grad_u_old[nSpace]=ZEROVEC,grad_v_old[nSpace]=ZEROVEC,grad_w_old[nSpace]=ZEROVEC,
                    mom_u_acc=0.0,
                    dmom_u_acc_u=0.0,
                    mom_v_acc=0.0,
                    dmom_v_acc_v=0.0,
                    mom_w_acc=0.0,
                    dmom_w_acc_w=0.0,
                    mass_adv[nSpace]=ZEROVEC,
                    dmass_adv_u[nSpace]=ZEROVEC,
                    dmass_adv_v[nSpace]=ZEROVEC,
                    dmass_adv_w[nSpace]=ZEROVEC,
                    mass_ham=0.0,
                    dmass_ham_u=0.0,
                    dmass_ham_v=0.0,
                    dmass_ham_w=0.0,
                    mom_u_adv[nSpace]=ZEROVEC,
                    dmom_u_adv_u[nSpace]=ZEROVEC,
                    dmom_u_adv_v[nSpace]=ZEROVEC,
                    dmom_u_adv_w[nSpace]=ZEROVEC,
                    mom_v_adv[nSpace]=ZEROVEC,
                    dmom_v_adv_u[nSpace]=ZEROVEC,
                    dmom_v_adv_v[nSpace]=ZEROVEC,
                    dmom_v_adv_w[nSpace]=ZEROVEC,
                    mom_w_adv[nSpace]=ZEROVEC,
                    dmom_w_adv_u[nSpace]=ZEROVEC,
                    dmom_w_adv_v[nSpace]=ZEROVEC,
                    dmom_w_adv_w[nSpace]=ZEROVEC,
                    mom_uu_diff_ten[nSpace]=ZEROVEC,
                    mom_vv_diff_ten[nSpace]=ZEROVEC,
                    mom_ww_diff_ten[nSpace]=ZEROVEC,
                    mom_uv_diff_ten[1],
                    mom_uw_diff_ten[1],
                    mom_vu_diff_ten[1],
                    mom_vw_diff_ten[1],
                    mom_wu_diff_ten[1],
                    mom_wv_diff_ten[1],
                    mom_u_source=0.0,
                    mom_v_source=0.0,
                    mom_w_source=0.0,
                    mom_u_ham=0.0,
                    dmom_u_ham_grad_p[nSpace]=ZEROVEC,
                    dmom_u_ham_grad_u[nSpace]=ZEROVEC,
                    dmom_u_ham_grad_v[nSpace]=ZEROVEC,
                    dmom_u_ham_u=0.0,
                    dmom_u_ham_v=0.0,
                    dmom_u_ham_w=0.0,
                    mom_v_ham=0.0,
                    dmom_v_ham_grad_p[nSpace]=ZEROVEC,
                    dmom_v_ham_grad_u[nSpace]=ZEROVEC,
                    dmom_v_ham_grad_v[nSpace]=ZEROVEC,
                    dmom_v_ham_u=0.0,
                    dmom_v_ham_v=0.0,
                    dmom_v_ham_w=0.0,
                    mom_w_ham=0.0,
                    dmom_w_ham_grad_p[nSpace]=ZEROVEC,
                    dmom_w_ham_grad_w[nSpace]=ZEROVEC,
                    dmom_w_ham_u=0.0,
                    dmom_w_ham_v=0.0,
                    dmom_w_ham_w=0.0,
                    mom_u_acc_t=0.0,
                    dmom_u_acc_u_t=0.0,
                    mom_v_acc_t=0.0,
                    dmom_v_acc_v_t=0.0,
                    mom_w_acc_t=0.0,
                    dmom_w_acc_w_t=0.0,
                    pdeResidual_p=0.0,
                    pdeResidual_u=0.0,
                    pdeResidual_v=0.0,
                    pdeResidual_w=0.0,
                    Lstar_u_p[nDOF_test_element],
                    Lstar_v_p[nDOF_test_element],
                    Lstar_w_p[nDOF_test_element],
                    Lstar_u_u[nDOF_v_test_element],
                    Lstar_v_v[nDOF_v_test_element],
                    Lstar_w_w[nDOF_v_test_element],
                    Lstar_p_u[nDOF_v_test_element],
                    Lstar_p_v[nDOF_v_test_element],
                    Lstar_p_w[nDOF_v_test_element],
                    subgridError_p=0.0,
                    subgridError_u=0.0,
                    subgridError_v=0.0,
                    subgridError_w=0.0,
                    tau_p=0.0,tau_p0=0.0,tau_p1=0.0,
                    tau_v=0.0,tau_v0=0.0,tau_v1=0.0,
                    jac[nSpace*nSpace],
                    jacDet,
                    jacInv[nSpace*nSpace],
                    p_trial[nDOF_trial_element], vel_trial[nDOF_v_trial_element],
                    p_grad_trial_ib[nDOF_trial_element*nSpace], vel_grad_trial_ib[nDOF_v_trial_element*nSpace],
                    p_grad_trial[nDOF_trial_element*nSpace],vel_grad_trial[nDOF_v_trial_element*nSpace],
                    p_test_dV[nDOF_trial_element],vel_test_dV[nDOF_v_test_element],
                    p_grad_test_dV[nDOF_test_element*nSpace],vel_grad_test_dV[nDOF_v_test_element*nSpace],
                    dV,x,y,z,xt,yt,zt,
                    p_element_avg=0.0,
                    //
                    porosity,
                    //meanGrainSize,
                    mass_source,
                    dmom_u_source[nSpace]=ZEROVEC,
                    dmom_v_source[nSpace]=ZEROVEC,
                    dmom_w_source[nSpace]=ZEROVEC,
                    //
                    G[nSpace*nSpace],G_dd_G,tr_G,norm_Rv,h_phi, dmom_adv_star[nSpace]=ZEROVEC,dmom_adv_sge[nSpace]=ZEROVEC,dmom_ham_grad_sge[nSpace]=ZEROVEC,
                    //embedded solid terms
                    mass_source_s=0.0,
                    mom_u_source_s=0.0,
                    mom_v_source_s=0.0,
                    mom_w_source_s=0.0,
                    dmom_u_source_s[nSpace]=ZEROVEC,
                    dmom_v_source_s[nSpace]=ZEROVEC,
                    dmom_w_source_s[nSpace]=ZEROVEC,
                    mom_u_adv_s[nSpace]=ZEROVEC,
                    mom_v_adv_s[nSpace]=ZEROVEC,
                    mom_w_adv_s[nSpace]=ZEROVEC,
                    dmom_u_adv_u_s[nSpace]=ZEROVEC,
                    dmom_v_adv_v_s[nSpace]=ZEROVEC,
                    dmom_w_adv_w_s[nSpace]=ZEROVEC,
                    mom_u_ham_s=0.0,
                    dmom_u_ham_grad_u_s[nSpace]=ZEROVEC,
                    dmom_u_ham_grad_v_s[nSpace]=ZEROVEC,
                    dmom_u_ham_u_s=0.0,
                    dmom_u_ham_v_s=0.0,
                    dmom_u_ham_w_s=0.0,
                    mom_v_ham_s=0.0,
                    dmom_v_ham_grad_u_s[nSpace]=ZEROVEC,
                    dmom_v_ham_grad_v_s[nSpace]=ZEROVEC,
                    dmom_v_ham_u_s=0.0,
                    dmom_v_ham_v_s=0.0,
                    dmom_v_ham_w_s=0.0,
                    mom_w_ham_s=0.0,
                    dmom_w_ham_grad_w_s[nSpace]=ZEROVEC,
                    dmom_w_ham_u_s=0.0,
                    dmom_w_ham_v_s=0.0,
                    dmom_w_ham_w_s=0.0,
                    mass_ham_s=0.0,
                    dmass_ham_u_s=0.0,
                    dmass_ham_v_s=0.0,
                    dmass_ham_w_s=0.0;
                  //get jacobian, etc for mapping reference element
                  gf_s.set_quad(k);
                  gf.set_quad(k);
                  gf_p.set_quad(k);
                  ck.calculateMapping_element(eN,
                                              k,
                                              mesh_dof.data(),
                                              mesh_l2g.data(),
                                              mesh_trial_ref.data(),
                                              mesh_grad_trial_ref.data(),
                                              jac,
                                              jacDet,
                                              jacInv,
                                              x,y,z);
                  ck.calculateH_element(eN,
                                        k,
                                        nodeDiametersArray.data(),
                                        mesh_l2g.data(),
                                        mesh_trial_ref.data(),
                                        h_phi);

                  ck.calculateMappingVelocity_element(eN,
                                                      k,
                                                      mesh_velocity_dof.data(),
                                                      mesh_l2g.data(),
                                                      mesh_trial_ref.data(),
                                                      xt,yt,zt);
                  //xt=0.0;yt=0.0;zt=0.0;
                  //std::cout<<"xt "<<xt<<'\t'<<yt<<'\t'<<zt<<std::endl;
                  //get the physical integration weight
                  dV = fabs(jacDet)*dV_ref.data()[k];
                  ck.calculateG(jacInv,G,G_dd_G,tr_G);
                  //ck.calculateGScale(G,&normal_phi.data()[eN_k_nSpace],h_phi);

                  eps_rho = epsFact_rho*(useMetrics*h_phi+(1.0-useMetrics)*elementDiameter.data()[eN]);
                  eps_mu  = epsFact_mu *(useMetrics*h_phi+(1.0-useMetrics)*elementDiameter.data()[eN]);

                  //get the trial function gradients
                  ck.gradTrialFromRef(&p_grad_trial_ref.data()[k*nDOF_trial_element*nSpace],jacInv,p_grad_trial);
                  ck_v.gradTrialFromRef(&vel_grad_trial_ref.data()[k*nDOF_v_trial_element*nSpace],jacInv,vel_grad_trial);
                  for (int i=0; i < nDOF_trial_element; i++)
                    {
                      p_trial[i] = p_trial_ref.data()[k*nDOF_trial_element + i];
                      p_grad_trial_ib[i*nSpace + 0] = p_grad_trial[i*nSpace+0];
                      p_grad_trial_ib[i*nSpace + 1] = p_grad_trial[i*nSpace+1];
                    }
                  for (int i=0; i < nDOF_v_trial_element; i++)
                    {
                      vel_trial[i] = vel_trial_ref.data()[k*nDOF_v_trial_element + i];
                      vel_grad_trial_ib[i*nSpace + 0] = vel_grad_trial[i*nSpace+0];
                      vel_grad_trial_ib[i*nSpace + 1] = vel_grad_trial[i*nSpace+1];
                    }
                  if (icase == 0)
                    {
#ifdef IFEMBASIS
                      for (int i=0; i < nDOF_trial_element; i++)
                        {
                          if (fluid_phase == 0)
                            {
                              if (not std::isnan(gf_p.VA(i)))
                                {
                                  p_trial[i] = gf_p.VA(i);
                                  p_grad_trial_ib[i*nSpace + 0] = gf_p.VA_x(i);
                                  p_grad_trial_ib[i*nSpace + 1] = gf_p.VA_y(i);
                                }
                            }
                          else
                            {
                              if (not std::isnan(gf_p.VB(i)))
                                {
                                  p_trial[i] = gf_p.VB(i);
                                  p_grad_trial_ib[i*nSpace + 0] = gf_p.VB_x(i);
                                  p_grad_trial_ib[i*nSpace + 1] = gf_p.VB_y(i);
                                }
                            }
                        }
                      if(nDOF_v_trial_element == nDOF_trial_element)
                        {
                          for (int vi=0; vi < nDOF_v_trial_element; vi++)
                            {
                              if (fluid_phase == 0)
                                {
                                  if (not std::isnan(gf.VA(vi)))
                                    {
                                      vel_trial[vi] = gf.VA(vi);
                                      vel_grad_trial_ib[vi*nSpace + 0] = gf.VA_x(vi);
                                      vel_grad_trial_ib[vi*nSpace + 1] = gf.VA_y(vi);
                                    }
                                }
                              else
                                {
                                  if (not std::isnan(gf.VB(vi)))
                                    {
                                      vel_trial[vi] = gf.VB(vi);
                                      vel_grad_trial_ib[vi*nSpace + 0] = gf.VB_x(vi);
                                      vel_grad_trial_ib[vi*nSpace + 1] = gf.VB_y(vi);
                                    }
                                }
                            }
                        }
#endif
#ifndef IFEM
                      bool prob=false;
                      for (int vi=0; vi < nDOF_v_trial_element; vi++)
                        {
                          //pressure
                          if (fabs(p_trial_ref.data()[k*nDOF_trial_element + vi] - p_trial[vi]) > 1.0e-8)
                            {
                              for (int vj=0; vj < nDOF_trial_element; vj++)
                                std::cout<<"Trial "<<p_trial_ref.data()[k*nDOF_trial_element + vj]<<'\t'<<gf_p.VA(vj)<<'\t'<<gf_p.VB(vj)<<std::endl;
                              prob=true;
                            }
                          if (fabs(p_grad_trial[vi*nSpace + 0] - p_grad_trial_ib[vi*nSpace+0]) > 1.0e-8)
                            {
                              for (int vj=0; vj < nDOF_trial_element; vj++)
                                std::cout<<"Grad Trial x"<<p_grad_trial[vj*nSpace + 0]<<'\t'<<gf_p.VA_x(vj)<<'\t'<<gf_p.VB_x(vj)<<std::endl;
                              prob=true;
                            }
                          if (fabs(p_grad_trial[vi*nSpace + 1] - p_grad_trial_ib[vi*nSpace+1]) > 1.0e-8)
                            {
                              for (int vj=0; vj < nDOF_trial_element; vj++)
                                std::cout<<"Grad Trial y "<<p_grad_trial[vj*nSpace + 1]<<'\t'<<gf_p.VA_y(vj)<<'\t'<<gf_p.VB_y(vj)<<std::endl;
                              prob=true;
                            }
                          //velocity
                          if (fabs(vel_trial_ref.data()[k*nDOF_v_trial_element + vi] - vel_trial[vi]) > 1.0e-8)
                            {
                              for (int vj=0; vj < nDOF_v_trial_element; vj++)
                                std::cout<<"Trial "<<vel_trial_ref.data()[k*nDOF_v_trial_element + vj]<<'\t'<<gf.VA(vj)<<'\t'<<gf.VB(vj)<<std::endl;
                              prob=true;
                            }
                          if (fabs(vel_grad_trial[vi*nSpace + 0] - vel_grad_trial_ib[vi*nSpace+0]) > 1.0e-8)
                            {
                              for (int vj=0; vj < nDOF_v_trial_element; vj++)
                                std::cout<<"Grad Trial x"<<vel_grad_trial[vj*nSpace + 0]<<'\t'<<gf.VA_x(vj)<<'\t'<<gf.VB_x(vj)<<std::endl;
                              prob=true;
                            }
                          if (fabs(vel_grad_trial[vi*nSpace + 1] - vel_grad_trial_ib[vi*nSpace+1]) > 1.0e-8)
                            {
                              for (int vj=0; vj < nDOF_v_trial_element; vj++)
                                std::cout<<"Grad Trial y "<<vel_grad_trial[vj*nSpace + 1]<<'\t'<<gf.VA_y(vj)<<'\t'<<gf.VB_y(vj)<<std::endl;
                              prob=true;
                            }
                          if (prob)
                            break;
                        }
                      assert(!prob);
#endif
                    }
                  //get the solution
                  ck.valFromDOF(p_dof.data(),&p_l2g.data()[eN_nDOF_trial_element],p_trial,p);
                  ck_v.valFromDOF(u_dof.data(),&vel_l2g.data()[eN_nDOF_v_trial_element],vel_trial,u);
                  ck_v.valFromDOF(v_dof.data(),&vel_l2g.data()[eN_nDOF_v_trial_element],vel_trial,v);
                  ck.valFromDOF(p_old_dof.data(),&p_l2g.data()[eN_nDOF_trial_element],p_trial,p_old);
                  ck_v.valFromDOF(u_old_dof.data(),&vel_l2g.data()[eN_nDOF_v_trial_element],vel_trial,u_old);
                  ck_v.valFromDOF(v_old_dof.data(),&vel_l2g.data()[eN_nDOF_v_trial_element],vel_trial,v_old);
                  //get the solution gradients
                  ck.gradFromDOF(p_dof.data(),&p_l2g.data()[eN_nDOF_trial_element],p_grad_trial_ib,grad_p);
                  ck_v.gradFromDOF(u_dof.data(),&vel_l2g.data()[eN_nDOF_v_trial_element],vel_grad_trial_ib,grad_u);
                  ck_v.gradFromDOF(v_dof.data(),&vel_l2g.data()[eN_nDOF_v_trial_element],vel_grad_trial_ib,grad_v);
                  ck.gradFromDOF(p_old_dof.data(),&p_l2g.data()[eN_nDOF_trial_element],p_grad_trial_ib,grad_p_old);
                  ck_v.gradFromDOF(u_old_dof.data(),&vel_l2g.data()[eN_nDOF_v_trial_element],vel_grad_trial_ib,grad_u_old);
                  ck_v.gradFromDOF(v_old_dof.data(),&vel_l2g.data()[eN_nDOF_v_trial_element],vel_grad_trial_ib,grad_v_old);
                  // calculate the average pressure value
                  if (PRESSURE_PROJECTION_STABILIZATION)
                    ck.DOFaverage(p_dof.data(), &p_l2g.data()[eN_nDOF_trial_element],p_element_avg);
                  //precalculate test function products with integration weights
#ifdef IFEMGALERKIN
                  for (int j=0;j<nDOF_test_element;j++)
                    {
                      p_test_dV[j] = p_trial[j]*dV;
                      for (int I=0;I<nSpace;I++)
                        {
                          p_grad_test_dV[j*nSpace+I]   = p_grad_trial_ib[j*nSpace+I]*dV;
                        }
                    }
                  //precalculate test function products with integration weights
                  for (int j=0;j<nDOF_v_test_element;j++)
                    {
                      vel_test_dV[j] = vel_trial[j]*dV;
                      for (int I=0;I<nSpace;I++)
                        {
                          vel_grad_test_dV[j*nSpace+I] = vel_grad_trial_ib[j*nSpace+I]*dV;
                        }
                    }
#else
                  for (int j=0;j<nDOF_test_element;j++)
                    {
                      p_test_dV[j] = p_test_ref.data()[k*nDOF_trial_element+j]*dV;
                      for (int I=0;I<nSpace;I++)
                        {
                          p_grad_test_dV[j*nSpace+I]   = p_grad_trial[j*nSpace+I]*dV;//assume test_i = trial_i, not using ib basis here
                        }
                    }
                  //precalculate test function products with integration weights
                  for (int j=0;j<nDOF_v_test_element;j++)
                    {
                      vel_test_dV[j] = vel_test_ref.data()[k*nDOF_v_trial_element+j]*dV;
                      for (int I=0;I<nSpace;I++)
                        {
                          vel_grad_test_dV[j*nSpace+I] = vel_grad_trial[j*nSpace+I]*dV;//assume test_i = trial_i
                        }
                    }
#endif
                  //todo: extend this to higher-order meshes, for now assume mesh trial and p trial are same 
                  double div_mesh_velocity=0.0;
                  for (int j=0;j<nDOF_trial_element;j++)
                    {
                      int eN_j=eN*nDOF_trial_element+j;
                      div_mesh_velocity +=
                        mesh_velocity_dof.data()[mesh_l2g.data()[eN_j]*3+0]*p_grad_trial[j*nSpace+0] +
                        mesh_velocity_dof.data()[mesh_l2g.data()[eN_j]*3+1]*p_grad_trial[j*nSpace+1];
                    }
                  mesh_volume_conservation_element += (alphaBDF*(dV-q_dV_last.data()[eN_k])/dV - div_mesh_velocity)*dV;
                  div_mesh_velocity = DM3*div_mesh_velocity + (1.0-DM3)*alphaBDF*(dV-q_dV_last.data()[eN_k])/dV;
                  //VRANS
                  porosity      = q_porosity.data()[eN_k];
                  //
                  q_velocity.data()[eN_k_nSpace+0]=u;
                  q_velocity.data()[eN_k_nSpace+1]=v;
                  q_x.data()[eN_k_3d + 0] = x;
                  q_x.data()[eN_k_3d + 1] = y;
                  double ball_n[nSpace];
                  if (use_ball_as_particle == 1 && nParticles > 0)
                    {
                      int ball_index=get_distance_to_ball(nParticles, ball_center.data(), ball_radius.data(),x,y,z,distance_to_solids.data()[eN_k]);
                      get_normal_to_ith_ball(nParticles, ball_center.data(), ball_radius.data(),ball_index,x,y,z,ball_n[0],ball_n[1]);
                    }
                  else
                    {
                      //distance_to_solids is given in Prestep
                    }
                  if (nParticles > 0)
                    phi_solid.data()[eN_k] = distance_to_solids.data()[eN_k];
                  const double particle_eps  = particle_epsFact*(useMetrics*h_phi+(1.0-useMetrics)*elementDiameter.data()[eN]);
                  //
                  //calculate pde coefficients at quadrature points
                  //
                  const double H_s = gf_s.H(particle_eps,phi_solid.data()[eN_k]);
                  const double D_s = gf_s.D(particle_eps,phi_solid.data()[eN_k]);
                  if ( nParticles == 0 || H_s != 0.0 || D_s != 0.0)
                    {
                      element_active=true;
                      elementIsActive[eN]=true;
                    }
                  //save velocity at quadrature points for other models to use
                  double p_e = q_u_0.data()[eN_k] - p,
                    u_e = q_u_1.data()[eN_k] - u,
<<<<<<< HEAD
                    v_e = q_u_2.data()[eN_k] - v;
=======
                    v_e = q_u_2.data()[eN_k] - v,
		    velocity_e=sqrt(u_e*u_e + v_e*v_e);
>>>>>>> 80dfad95
                  
                  
                  /* q_u_0.data()[eN_k] = p; */
                  /* q_u_1.data()[eN_k] = u; */
                  /* q_u_2.data()[eN_k] = v; */
                  /* q_u_3.data()[eN_k] = 0.0; */
                  
                  double rho,nu;
                  if (gf.useExact)
                    {
                      if (icase == 0)
                        {
                          if (fluid_phase == 0)
                            {
                              rho=rho_0;
                              nu=nu_0;
                            }
                          else
                            {
                              rho=rho_1;
                              nu=nu_1;
                            }
                        }
                      else if (icase == -1)
                        {
                          rho=rho_0;
                          nu=nu_0;
                        }
                      else if (icase == 1)
                        {
                          rho=rho_1;
                          nu=nu_1;
                        }
                      else
                        assert(false);
                    }
                  else
                    {
                      double H = (1.0-useVF)*gf.H(eps_rho,phi[eN_k]) + useVF*fmin(1.0,fmax(0.0,vf[eN_k]));
                      double ImH = (1.0-useVF)*gf.ImH(eps_rho,phi[eN_k]) + useVF*(1.0-fmin(1.0,fmax(0.0,vf[eN_k])));
                      
                      rho  = rho_0*ImH + rho_1*H;
                      nu  = nu_0*ImH + nu_1*H;
                    }
                  evaluateCoefficients(NONCONSERVATIVE_FORM,
                                       sigma,
                                       rho,
                                       nu,
                                       elementDiameter.data()[eN],
                                       smagorinskyConstant,
                                       turbulenceClosureModel,
                                       g.data(),
                                       useVF,
                                       vf.data()[eN_k],
                                       phi.data()[eN_k],
                                       &normal_phi.data()[eN_k_nSpace],
                                       kappa_phi.data()[eN_k],
                                       //VRANS
                                       porosity,
                                       phi_solid.data()[eN_k],//distance to solid
                                       p_old,
                                       u_old,
                                       v_old,
                                       w_old,
                                       grad_p_old,
                                       grad_u_old,
                                       grad_v_old,
                                       grad_w_old,
                                       //
                                       p,
                                       grad_p,
                                       grad_u,
                                       grad_v,
                                       grad_w,
                                       u,
                                       v,
                                       w,
                                       LAG_LES,
                                       q_eddy_viscosity.data()[eN_k],
                                       q_eddy_viscosity_last.data()[eN_k],
                                       mom_u_acc,
                                       dmom_u_acc_u,
                                       mom_v_acc,
                                       dmom_v_acc_v,
                                       mom_w_acc,
                                       dmom_w_acc_w,
                                       mass_adv,
                                       dmass_adv_u,
                                       dmass_adv_v,
                                       dmass_adv_w,
                                       mom_u_adv,
                                       dmom_u_adv_u,
                                       dmom_u_adv_v,
                                       dmom_u_adv_w,
                                       mom_v_adv,
                                       dmom_v_adv_u,
                                       dmom_v_adv_v,
                                       dmom_v_adv_w,
                                       mom_w_adv,
                                       dmom_w_adv_u,
                                       dmom_w_adv_v,
                                       dmom_w_adv_w,
                                       mom_uu_diff_ten,
                                       mom_vv_diff_ten,
                                       mom_ww_diff_ten,
                                       mom_uv_diff_ten,
                                       mom_uw_diff_ten,
                                       mom_vu_diff_ten,
                                       mom_vw_diff_ten,
                                       mom_wu_diff_ten,
                                       mom_wv_diff_ten,
                                       mom_u_source,
                                       mom_v_source,
                                       mom_w_source,
                                       mom_u_ham,
                                       dmom_u_ham_grad_p,
                                       dmom_u_ham_grad_u,
                                       dmom_u_ham_u,
                                       dmom_u_ham_v,
                                       dmom_u_ham_w,
                                       mom_v_ham,
                                       dmom_v_ham_grad_p,
                                       dmom_v_ham_grad_v,
                                       dmom_v_ham_u,
                                       dmom_v_ham_v,
                                       dmom_v_ham_w,
                                       mom_w_ham,
                                       dmom_w_ham_grad_p,
                                       dmom_w_ham_grad_w,
                                       dmom_w_ham_u,
                                       dmom_w_ham_v,
                                       dmom_w_ham_w,
                                       forcex.data()[eN_k],
                                       forcey.data()[eN_k],
                                       forcez.data()[eN_k]);
                  q_rho.data()[eN_k] = rho;
                  //VRANS
                  mass_source = q_mass_source.data()[eN_k];
                  //todo: decide if these should be lagged or not?
                  updateDarcyForchheimerTerms_Ergun(NONCONSERVATIVE_FORM,
                                                    /* linearDragFactor, */
                                                    /* nonlinearDragFactor, */
                                                    /* porosity, */
                                                    /* meanGrainSize, */
                                                    q_dragAlpha.data()[eN_k],
                                                    q_dragBeta.data()[eN_k],
                                                    eps_rho,
                                                    eps_mu,
                                                    rho_0,
                                                    nu_0,
                                                    rho_1,
                                                    nu_1,
                                                    useVF,
                                                    vf.data()[eN_k],
                                                    phi.data()[eN_k],
                                                    u,
                                                    v,
                                                    w,
                                                    q_velocity_sge.data()[eN_k_nSpace+0],
                                                    q_velocity_sge.data()[eN_k_nSpace+1],
                                                    q_velocity_sge.data()[eN_k_nSpace+1],//dummy entry for 2D
                                                    eps_porous.data()[elementFlags.data()[eN]],
                                                    phi_porous.data()[eN_k],
                                                    q_velocity_porous.data()[eN_k_nSpace+0],
                                                    q_velocity_porous.data()[eN_k_nSpace+1],
                                                    q_velocity_porous.data()[eN_k_nSpace+1],//dummy entry for 2D
                                                    mom_u_source,
                                                    mom_v_source,
                                                    mom_w_source,
                                                    dmom_u_source,
                                                    dmom_v_source,
                                                    dmom_w_source);
                  //Turbulence closure model
                  if (turbulenceClosureModel >= 3)
                    {
                      const double c_mu = 0.09;//mwf hack
                      updateTurbulenceClosure(NONCONSERVATIVE_FORM,
                                              turbulenceClosureModel,
                                              eps_rho,
                                              eps_mu,
                                              rho_0,
                                              nu_0,
                                              rho_1,
                                              nu_1,
                                              useVF,
                                              vf.data()[eN_k],
                                              phi.data()[eN_k],
                                              porosity,
                                              c_mu, //mwf hack
                                              q_turb_var_0.data()[eN_k],
                                              q_turb_var_1.data()[eN_k],
                                              &q_turb_var_grad_0.data()[eN_k_nSpace],
                                              q_eddy_viscosity.data()[eN_k],
                                              mom_uu_diff_ten,
                                              mom_vv_diff_ten,
                                              mom_ww_diff_ten,
                                              mom_uv_diff_ten,
                                              mom_uw_diff_ten,
                                              mom_vu_diff_ten,
                                              mom_vw_diff_ten,
                                              mom_wu_diff_ten,
                                              mom_wv_diff_ten,
                                              mom_u_source,
                                              mom_v_source,
                                              mom_w_source);
                    }
                  //
                  //moving mesh
                  //
                  if (NONCONSERVATIVE_FORM > 0.0)
                    {
                      mom_u_ham -= MOVING_DOMAIN*dmom_u_acc_u*(grad_u[0]*xt + grad_u[1]*yt);
                      dmom_u_ham_grad_u[0] -= MOVING_DOMAIN*dmom_u_acc_u*xt;
                      dmom_u_ham_grad_u[1] -= MOVING_DOMAIN*dmom_u_acc_u*yt;
                    }
                  else
                    {
                      mom_u_adv[0] -= MOVING_DOMAIN*mom_u_acc*xt;
                      mom_u_adv[1] -= MOVING_DOMAIN*mom_u_acc*yt;
                      dmom_u_adv_u[0] -= MOVING_DOMAIN*dmom_u_acc_u*xt;
                      dmom_u_adv_u[1] -= MOVING_DOMAIN*dmom_u_acc_u*yt;
                    }

                  if (NONCONSERVATIVE_FORM > 0.0)
                    {
                      mom_v_ham -= MOVING_DOMAIN*dmom_v_acc_v*(grad_v[0]*xt + grad_v[1]*yt);
                      dmom_v_ham_grad_v[0] -= MOVING_DOMAIN*dmom_v_acc_v*xt;
                      dmom_v_ham_grad_v[1] -= MOVING_DOMAIN*dmom_v_acc_v*yt;
                    }
                  else
                    {
                      mom_v_adv[0] -= MOVING_DOMAIN*mom_v_acc*xt;
                      mom_v_adv[1] -= MOVING_DOMAIN*mom_v_acc*yt;
                      dmom_v_adv_v[0] -= MOVING_DOMAIN*dmom_v_acc_v*xt;
                      dmom_v_adv_v[1] -= MOVING_DOMAIN*dmom_v_acc_v*yt;
                    }

                  //
                  //calculate time derivative at quadrature points
                  //
                  if (q_dV_last.data()[eN_k] <= -100)
                    q_dV_last.data()[eN_k] = dV;
                  q_dV.data()[eN_k] = dV;
                  ck.bdf(alphaBDF,
                         q_mom_u_acc_beta_bdf.data()[eN_k]*q_dV_last.data()[eN_k]/dV,
                         mom_u_acc,
                         dmom_u_acc_u,
                         mom_u_acc_t,
                         dmom_u_acc_u_t);
                  ck.bdf(alphaBDF,
                         q_mom_v_acc_beta_bdf.data()[eN_k]*q_dV_last.data()[eN_k]/dV,
                         mom_v_acc,
                         dmom_v_acc_v,
                         mom_v_acc_t,
                         dmom_v_acc_v_t);
                  if (NONCONSERVATIVE_FORM > 0.0)
                    {
                      mom_u_acc_t *= dmom_u_acc_u;
                      mom_v_acc_t *= dmom_v_acc_v;
                    }
                  //
                  //calculate subgrid error (strong residual and adjoint)
                  //
                  //calculate strong residual
                  pdeResidual_p = ck.Advection_strong(dmass_adv_u,grad_u) +
                    ck.Advection_strong(dmass_adv_v,grad_v) +
                    DM2*MOVING_DOMAIN*ck.Reaction_strong(alphaBDF*(dV-q_dV_last.data()[eN_k])/dV - div_mesh_velocity) +
                    ck.Reaction_strong(mass_source);

                  if (NONCONSERVATIVE_FORM > 0.0)
                    {
                      dmom_adv_sge[0] = 0.0;
                      dmom_adv_sge[1] = 0.0;
                      dmom_ham_grad_sge[0] = inertial_term*dmom_u_acc_u*(q_velocity_sge.data()[eN_k_nSpace+0] - MOVING_DOMAIN*xt);
                      dmom_ham_grad_sge[1] = inertial_term*dmom_u_acc_u*(q_velocity_sge.data()[eN_k_nSpace+1] - MOVING_DOMAIN*yt);
                    }
                  else
                    {
                      dmom_adv_sge[0] = inertial_term*dmom_u_acc_u*(q_velocity_sge.data()[eN_k_nSpace+0] - MOVING_DOMAIN*xt);
                      dmom_adv_sge[1] = inertial_term*dmom_u_acc_u*(q_velocity_sge.data()[eN_k_nSpace+1] - MOVING_DOMAIN*yt);
                      dmom_ham_grad_sge[0] = 0.0;
                      dmom_ham_grad_sge[1] = 0.0;
                    }
                  double mv_tau[nSpace]=ZEROVEC;
                  mv_tau[0] = dmom_adv_sge[0] + dmom_ham_grad_sge[0];
                  mv_tau[1] = dmom_adv_sge[1] + dmom_ham_grad_sge[1];

                  pdeResidual_u = ck.Mass_strong(mom_u_acc_t) +
                    ck.Advection_strong(dmom_adv_sge,grad_u) +
                    ck.Hamiltonian_strong(dmom_ham_grad_sge,grad_u) +
                    ck.Hamiltonian_strong(dmom_u_ham_grad_p,grad_p) +
                    ck.Reaction_strong(mom_u_source) -
                    ck.Reaction_strong(dmom_u_acc_u*u*div_mesh_velocity);

                  pdeResidual_v = ck.Mass_strong(mom_v_acc_t) +
                    ck.Advection_strong(dmom_adv_sge,grad_v) +
                    ck.Hamiltonian_strong(dmom_ham_grad_sge,grad_v) +
                    ck.Hamiltonian_strong(dmom_v_ham_grad_p,grad_p) +
                    ck.Reaction_strong(mom_v_source) -
                    ck.Reaction_strong(dmom_v_acc_v*v*div_mesh_velocity);

                  //calculate tau and tau*Res
                  //add contributions from mass and source terms
                  double tmpR=dmom_u_acc_u_t + dmom_u_source[0];
                  calculateSubgridError_tau(hFactor,
                                            elementDiameter.data()[eN],
                                            tmpR,//dmom_u_acc_u_t,
                                            dmom_u_acc_u,
                                            mv_tau,//dmom_adv_sge,
                                            mom_uu_diff_ten[1],
                                            dmom_u_ham_grad_p[0],
                                            tau_v0,
                                            tau_p0,
                                            q_cfl.data()[eN_k]);

                  calculateSubgridError_tau(Ct_sge,Cd_sge,
                                            G,G_dd_G,tr_G,
                                            tmpR,//dmom_u_acc_u_t,
                                            mv_tau,//dmom_adv_sge,
                                            mom_uu_diff_ten[1],
                                            dmom_u_ham_grad_p[0],
                                            tau_v1,
                                            tau_p1,
                                            q_cfl.data()[eN_k]);

                  tau_v = useMetrics*tau_v1+(1.0-useMetrics)*tau_v0;
                  tau_p = useMetrics*tau_p1+(1.0-useMetrics)*tau_p0;

                  calculateSubgridError_tauRes(tau_p,
                                               tau_v,
                                               pdeResidual_p,
                                               pdeResidual_u,
                                               pdeResidual_v,
                                               pdeResidual_w,
                                               subgridError_p,
                                               subgridError_u,
                                               subgridError_v,
                                               subgridError_w);
                  // velocity used in adjoint (VMS or RBLES, with or without lagging the grid scale velocity)
                  dmom_adv_star[0] = inertial_term*dmom_u_acc_u*(q_velocity_sge.data()[eN_k_nSpace+0] - MOVING_DOMAIN*xt + useRBLES*subgridError_u);
                  dmom_adv_star[1] = inertial_term*dmom_u_acc_u*(q_velocity_sge.data()[eN_k_nSpace+1] - MOVING_DOMAIN*yt + useRBLES*subgridError_v);

                  mom_u_adv[0] += inertial_term*dmom_u_acc_u*(useRBLES*subgridError_u*q_velocity_sge.data()[eN_k_nSpace+0]);
                  mom_u_adv[1] += inertial_term*dmom_u_acc_u*(useRBLES*subgridError_v*q_velocity_sge.data()[eN_k_nSpace+0]);

                  mom_v_adv[0] += inertial_term*dmom_u_acc_u*(useRBLES*subgridError_u*q_velocity_sge.data()[eN_k_nSpace+1]);
                  mom_v_adv[1] += inertial_term*dmom_u_acc_u*(useRBLES*subgridError_v*q_velocity_sge.data()[eN_k_nSpace+1]);

                  // adjoint times the test functions
                  for (int i=0;i<nDOF_test_element;i++)
                    {
                      register int i_nSpace = i*nSpace;
                      Lstar_u_p[i]=ck.Advection_adjoint(dmass_adv_u,&p_grad_test_dV[i_nSpace]);
                      Lstar_v_p[i]=ck.Advection_adjoint(dmass_adv_v,&p_grad_test_dV[i_nSpace]);
                    }
                  for (int i=0;i<nDOF_v_test_element;i++)
                    {
                      register int i_nSpace = i*nSpace;
                      //use the same advection adjoint for all three since we're approximating the linearized adjoint
                      Lstar_u_u[i]=ck.Advection_adjoint(dmom_adv_star,&vel_grad_test_dV[i_nSpace]);//cek COMP/INCOMP form have same adjoint
                      Lstar_v_v[i]=ck.Advection_adjoint(dmom_adv_star,&vel_grad_test_dV[i_nSpace]);//ditto
                      Lstar_p_u[i]=ck.Hamiltonian_adjoint(dmom_u_ham_grad_p,&vel_grad_test_dV[i_nSpace]);
                      Lstar_p_v[i]=ck.Hamiltonian_adjoint(dmom_v_ham_grad_p,&vel_grad_test_dV[i_nSpace]);

                      //VRANS account for drag terms, diagonal only here ... decide if need off diagonal terms too
                      Lstar_u_u[i]+=ck.Reaction_adjoint(dmom_u_source[0],vel_test_dV[i]);
                      Lstar_v_v[i]+=ck.Reaction_adjoint(dmom_v_source[1],vel_test_dV[i]);
                      //
                    }

                  norm_Rv = sqrt(pdeResidual_u*pdeResidual_u + pdeResidual_v*pdeResidual_v);
                  q_numDiff_u.data()[eN_k] = C_dc*norm_Rv*(useMetrics/sqrt(G_dd_G+1.0e-12)  +
                                                           (1.0-useMetrics)*hFactor*hFactor*elementDiameter.data()[eN]*elementDiameter.data()[eN]);
                  q_numDiff_v.data()[eN_k] = q_numDiff_u.data()[eN_k];
                  q_numDiff_w.data()[eN_k] = q_numDiff_u.data()[eN_k];
                  numDiffMax = std::fmax(q_numDiff_u.data()[eN_k], numDiffMax);
                  if(nParticles > 0)
                    {
                      //cek todo, this needs to be fixed for not exact
                      double level_set_normal[nSpace];
                      double sign=0.0;
                      if (gf_s.useExact)
                        {
                          double norm_exact=0.0,norm_cut=0.0;
                          if (use_ball_as_particle)
                            {
                              for (int I=0;I<nSpace;I++)
                                {
                                  sign += ball_n[I]*gf_s.get_normal()[I];
                                  level_set_normal[I] = gf_s.get_normal()[I];
                                  norm_cut += level_set_normal[I]*level_set_normal[I];
                                  norm_exact += ball_n[I]*ball_n[I];
                                }
                            }
                          else
                            {
                              for (int I=0;I<nSpace;I++)
                                {
                                  sign += particle_signed_distance_normals.data()[eN_k_3d+I]*gf_s.get_normal()[I];
                                  level_set_normal[I] = gf_s.get_normal()[I];
                                  norm_cut += level_set_normal[I]*level_set_normal[I];
                                  norm_exact += particle_signed_distance_normals.data()[eN_k_3d+I]*particle_signed_distance_normals.data()[eN_k_3d+I];
                                }
                            }
			  norm_cut = std::sqrt(norm_cut);
			  norm_exact = std::sqrt(norm_exact);
                          assert(std::fabs(1.0-norm_cut) < 1.0e-8);
                          assert(std::fabs(1.0-norm_exact) < 1.0e-8);
                          if (sign < 0.0)
                            for (int I=0;I<nSpace;I++)
                              level_set_normal[I]*=-1.0;
                          /* if(icase_s==0)// && (1.0-sign*sign) > 1.0e-3) */
                          /*   { */
                          /*     std::cout<<"phi normal and cut normal divergent "<<eN<<'\t'<<k<<std::endl; */
                          /*     for (int I=0;I<nSpace;I++) */
                          /*       std::cout<<level_set_normal[I]<<'\t'<<particle_signed_distance_normals[eN_k_3d+I]<<std::endl; */
                          /*   } */
                        }
		      else
			{
			  if (use_ball_as_particle)
			    for (int I=0;I<nSpace;I++)
			      level_set_normal[I] = ball_n[I];
			  else
			    for (int I=0;I<nSpace;I++)
			      level_set_normal[I] = particle_signed_distance_normals.data()[eN_k_3d+I];
			}
                      updateSolidParticleTerms(NONCONSERVATIVE_FORM,
                                               eN < nElements_owned,
                                               particle_nitsche,
                                               dV,
                                               nParticles,
                                               nQuadraturePoints_global,
                                               &particle_signed_distances.data()[eN_k],
                                               level_set_normal,
                                               &particle_velocities.data()[eN_k_3d],
                                               particle_centroids.data(),
                                               use_ball_as_particle,
                                               ball_center.data(),
                                               ball_radius.data(),
                                               ball_velocity.data(),
                                               ball_angular_velocity.data(),
                                               ball_density.data(),
                                               porosity,
                                               particle_penalty_constant/h_phi,//penalty,
                                               particle_alpha,
                                               particle_beta,
                                               eps_rho,
                                               eps_mu,
                                               rho_0,
                                               nu_0,
                                               rho_1,
                                               nu_1,
                                               useVF,
                                               vf.data()[eN_k],
                                               phi.data()[eN_k],
                                               x,
                                               y,
                                               z,
                                               p,
                                               u,
                                               v,
                                               w,
                                               q_velocity_sge.data()[eN_k_nSpace+0],
                                               q_velocity_sge.data()[eN_k_nSpace+1],
                                               q_velocity_sge.data()[eN_k_nSpace+1],//dummy entry for 2D
                                               particle_eps,
                                               grad_u,
                                               grad_v,
                                               grad_w,
                                               mass_source_s,
                                               mom_u_source_s,
                                               mom_v_source_s,
                                               mom_w_source_s,
                                               dmom_u_source_s,
                                               dmom_v_source_s,
                                               dmom_w_source_s,
                                               mom_u_adv_s,
                                               mom_v_adv_s,
                                               mom_w_adv_s,
                                               dmom_u_adv_u_s,
                                               dmom_v_adv_v_s,
                                               dmom_w_adv_w_s,
                                               mom_u_ham_s,
                                               dmom_u_ham_grad_u_s,
                                               dmom_u_ham_grad_v_s,
                                               dmom_u_ham_u_s,
                                               dmom_u_ham_v_s,
                                               dmom_u_ham_w_s,
                                               mom_v_ham_s,
                                               dmom_v_ham_grad_u_s,
                                               dmom_v_ham_grad_v_s,
                                               dmom_v_ham_u_s,
                                               dmom_v_ham_v_s,
                                               dmom_v_ham_w_s,
                                               mom_w_ham_s,
                                               dmom_w_ham_grad_w_s,
                                               dmom_w_ham_u_s,
                                               dmom_w_ham_v_s,
                                               dmom_w_ham_w_s,
                                               mass_ham_s,
                                               dmass_ham_u_s,
                                               dmass_ham_v_s,
                                               dmass_ham_w_s,
                                               particle_netForces.data(),
                                               particle_netMoments.data(),
                                               particle_surfaceArea.data());
                    }
                  //
                  //save momentum for time history and velocity for subgrid error
                  //
                  //cek this needs to go with the particle term updates if moved--or check particle_velocities[...] array
                  //cek on cut cells this is getting set twice. For now it's identical because of our formulations (neither includes density so it's either velocity or porosity*velocity--same for both phases
                  //cek but this won't be right when we use a modified basis because we'll need the whole phase velocity from its vasis. hmm. special backward euler class that tracks both?
                  //same situation with subgrid error velocity
                  if (element_active)
                    {
                      q_mom_u_acc.data()[eN_k] = mom_u_acc;
                      q_mom_v_acc.data()[eN_k] = mom_v_acc;
                      //subgrid error uses grid scale velocity
                      q_mass_adv.data()[eN_k_nSpace+0] = u;
                      q_mass_adv.data()[eN_k_nSpace+1] = v;
                    }
                  else//use the solid velocity
                    {
                      q_mom_u_acc.data()[eN_k] = particle_velocities.data()[eN_k_3d+0];
                      q_mom_v_acc.data()[eN_k] = particle_velocities.data()[eN_k_3d+1];
                      q_mass_adv.data()[eN_k_nSpace+0] = particle_velocities.data()[eN_k_3d+0];
                      q_mass_adv.data()[eN_k_nSpace+1] = particle_velocities.data()[eN_k_3d+1];
                    }
                  //
                  //update element residual
                  //
                  double mesh_vel[nSpace];
                  mesh_vel[0] = xt;
                  mesh_vel[1] = yt;
                  double H_f=1.0;
                  if (gf.useExact && icase == 0)
                    {
                      if (fluid_phase == 0)
                        H_f = gf.ImH(0.,0.);
                      else
                        H_f = gf.H(0.,0.);
                    }
                  else
                    H_f = 1.0;
                  if (icase == 0)
                    {
                      //std::cout<<"H_f "<<H_f<<" fluid_phase "<<fluid_phase<<" eN "<<eN<<std::endl;
                    }
                  else
                    {
                      assert(H_f == 1);
                    }
<<<<<<< HEAD
                  domain_volume += H_s*dV*H_f;
                  p_L1 += fabs(p_e)*H_s*dV*H_f;
                  u_L1 += fabs(u_e)*H_s*dV*H_f;
                  v_L1 += fabs(v_e)*H_s*dV*H_f;
                  
                  p_L2 += p_e*p_e*H_s*dV*H_f;
                  u_L2 += u_e*u_e*H_s*dV*H_f;
                  v_L2 += v_e*v_e*H_s*dV*H_f;
                  p_dv += p*H_s*H_f*dV;
                  pa_dv += q_u_0.data()[eN_k]*H_s*H_f*dV;
                  total_volume+=H_s*H_f*dV;
                  if (phi_solid.data()[eN_k] >= 0.0)
                    {
                      p_Linfty = fmax(p_Linfty, fabs(p_e));
                      u_Linfty = fmax(u_Linfty, fabs(u_e));
                      v_Linfty = fmax(v_Linfty, fabs(v_e));
                    }

=======

		  if ((eN < nElements_owned) && elementIsActive[eN])
		    {
		      domain_volume += H_s*dV*H_f;
		      p_L1 += fabs(p_e)*H_s*dV*H_f;
		      u_L1 += fabs(u_e)*H_s*dV*H_f;
		      v_L1 += fabs(v_e)*H_s*dV*H_f;
		      velocity_L1 += fabs(velocity_e)*H_s*dV*H_f;
		      
		      p_L2 += p_e*p_e*H_s*dV*H_f;
		      u_L2 += u_e*u_e*H_s*dV*H_f;
		      v_L2 += v_e*v_e*H_s*dV*H_f;
		      velocity_L2 += velocity_e*velocity_e*H_s*dV*H_f;
		      p_dv += p*H_s*H_f*dV;
		      pa_dv += q_u_0.data()[eN_k]*H_s*H_f*dV;
		      total_volume+=H_s*H_f*dV;
		      total_surface_area+=D_s*H_f*dV;
		      if (phi_solid.data()[eN_k] >= 0.0)
			{
			  p_LI = fmax(p_LI, fabs(p_e));
			  u_LI = fmax(u_LI, fabs(u_e));
			  v_LI = fmax(v_LI, fabs(v_e));
			  velocity_LI = fmax(velocity_LI, fabs(velocity_e));
			}
		    }
>>>>>>> 80dfad95
                  for(int i=0;i<nDOF_test_element;i++)
                    {
                      register int i_nSpace=i*nSpace;
                      elementResidual_mesh[i] += H_s*H_f*(ck.Reaction_weak(1.0,p_test_dV[i]) -
                                                          ck.Reaction_weak(1.0,p_test_dV[i]*q_dV_last.data()[eN_k]/dV) -
                                                          ck.Advection_weak(mesh_vel,&p_grad_test_dV[i_nSpace]));
                      elementResidual_p[i] += H_s*H_f*(ck.Advection_weak(mass_adv,&p_grad_test_dV[i_nSpace])
                                                       + ck.Hamiltonian_weak(mass_ham, p_test_dV[i])
                                                       + DM*MOVING_DOMAIN*(ck.Reaction_weak(alphaBDF*1.0,p_test_dV[i]) -
                                                                           ck.Reaction_weak(alphaBDF*1.0,p_test_dV[i]*q_dV_last.data()[eN_k]/dV) -
                                                                           ck.Advection_weak(mesh_vel,&p_grad_test_dV[i_nSpace])) +
                                                       ck.Reaction_weak(mass_source,p_test_dV[i]));
                      if (nDOF_test_element == nDOF_v_test_element)
                        {
                          elementResidual_p[i] +=
                            H_s*H_f*(PRESSURE_PROJECTION_STABILIZATION * ck.pressureProjection_weak(mom_uu_diff_ten[1], p, p_element_avg, p_test_ref.data()[k*nDOF_test_element+i], dV) +
                                     (1 - PRESSURE_PROJECTION_STABILIZATION) * ck.SubgridError(subgridError_u,Lstar_u_p[i]) +
                                     (1 - PRESSURE_PROJECTION_STABILIZATION) * ck.SubgridError(subgridError_v,Lstar_v_p[i]));
                        }
                      if (PRESSURE_PROJECTION_STABILIZATION==1. && mom_uu_diff_ten[1]==0.)
                        {
                          printf("Warning the Bochev-Dohrnmann-Gunzburger stabilization cannot be applied to inviscid fluids.");
                        }
                      if (nParticles > 0)//solid boundary terms
                        {
                          if (gf_s.D(0.,0.) == 0.0)
                            assert(mass_source_s == 0.0);
                          elementResidual_p[i] += H_f*(ck.Reaction_weak(mass_source_s,p_test_dV[i]));
                        }
                    }
                  for(int i=0;i<nDOF_v_test_element;i++)
                    {
                      register int i_nSpace=i*nSpace;
                      elementResidual_u[i] += H_s*H_f*(ck.Mass_weak(mom_u_acc_t,vel_test_dV[i]) +
                                                       ck.Advection_weak(mom_u_adv,&vel_grad_test_dV[i_nSpace]) +
                                                       ck.Diffusion_weak(sdInfo_u_u_rowptr.data(),sdInfo_u_u_colind.data(),mom_uu_diff_ten,grad_u,&vel_grad_test_dV[i_nSpace]) +
                                                       ck.Diffusion_weak(sdInfo_u_v_rowptr.data(),sdInfo_u_v_colind.data(),mom_uv_diff_ten,grad_v,&vel_grad_test_dV[i_nSpace]) +
                                                       ck.Reaction_weak(mom_u_source+NONCONSERVATIVE_FORM*dmom_u_acc_u*u*div_mesh_velocity,vel_test_dV[i]) +
                                                       ck.Hamiltonian_weak(mom_u_ham,vel_test_dV[i]) +
                                                       MOMENTUM_SGE*VELOCITY_SGE*ck.SubgridError(subgridError_u,Lstar_u_u[i]) +
                                                       ck.NumericalDiffusion(q_numDiff_u_last.data()[eN_k],grad_u,&vel_grad_test_dV[i_nSpace]));
                      elementResidual_v[i] += H_s*H_f*(ck.Mass_weak(mom_v_acc_t,vel_test_dV[i]) +
                                                       ck.Advection_weak(mom_v_adv,&vel_grad_test_dV[i_nSpace]) +
                                                       ck.Diffusion_weak(sdInfo_v_u_rowptr.data(),sdInfo_v_u_colind.data(),mom_vu_diff_ten,grad_u,&vel_grad_test_dV[i_nSpace]) +
                                                       ck.Diffusion_weak(sdInfo_v_v_rowptr.data(),sdInfo_v_v_colind.data(),mom_vv_diff_ten,grad_v,&vel_grad_test_dV[i_nSpace]) +
                                                       ck.Reaction_weak(mom_v_source+NONCONSERVATIVE_FORM*dmom_v_acc_v*v*div_mesh_velocity,vel_test_dV[i]) +
                                                       ck.Hamiltonian_weak(mom_v_ham,vel_test_dV[i]) +
                                                       MOMENTUM_SGE*VELOCITY_SGE*ck.SubgridError(subgridError_v,Lstar_v_v[i]) +
                                                       ck.NumericalDiffusion(q_numDiff_v_last.data()[eN_k],grad_v,&vel_grad_test_dV[i_nSpace]));
                      elementResidual_u[i] +=  H_s*H_f*MOMENTUM_SGE*PRESSURE_SGE*ck.SubgridError(subgridError_p,Lstar_p_u[i]);
                      elementResidual_v[i] +=  H_s*H_f*MOMENTUM_SGE*PRESSURE_SGE*ck.SubgridError(subgridError_p,Lstar_p_v[i]);                      
                      if (nParticles > 0)//solid boundary terms
                        {
                          elementResidual_u[i] += H_f*(ck.Advection_weak(mom_u_adv_s,&vel_grad_test_dV[i_nSpace]) +
                                                       ck.Reaction_weak(mom_u_source_s,vel_test_dV[i]) +
                                                       ck.Hamiltonian_weak(mom_u_ham_s,vel_test_dV[i]));
                          elementResidual_v[i] += H_f*(ck.Advection_weak(mom_v_adv_s,&vel_grad_test_dV[i_nSpace]) +
                                                       ck.Reaction_weak(mom_v_source_s,vel_test_dV[i]) +
                                                       ck.Hamiltonian_weak(mom_v_ham_s,vel_test_dV[i]));
                        }
                    }//i
                  //estimate the numerical viscosity combining shock capturing and VMS/SUPG
                  numerical_viscosity.data()[eN_k] = q_numDiff_u_last.data()[eN_k] + MOMENTUM_SGE*VELOCITY_SGE*tau_v*(dmom_adv_star[0]*dmom_adv_star[0]+
                                                                                                                      dmom_adv_star[1]*dmom_adv_star[1]);
                  if (!elementIsActive[eN])
                    {
                      assert(std::fabs(gf_s.H(particle_eps,phi_solid.data()[eN_k])) == 0.0);
                      assert(std::fabs(gf_s.D(particle_eps,phi_solid.data()[eN_k])) == 0.0);
                    }
                }//k
            }//fluid_phase
<<<<<<< HEAD
=======
#ifdef MAXNUMDIFF
>>>>>>> 80dfad95
          for(int k=0;k<nQuadraturePoints_element;k++)
            {
              //compute indices and declare local storage
              register int eN_k = eN*nQuadraturePoints_element+k;
              q_numDiff_u.data()[eN_k] = numDiffMax;
              q_numDiff_v.data()[eN_k] = numDiffMax;
              q_numDiff_w.data()[eN_k] = numDiffMax;
            }
<<<<<<< HEAD
=======
#endif
>>>>>>> 80dfad95
          //
          //load element into global residual and save element residual
          //
          for(int i=0;i<nDOF_test_element;i++)
            {
              register int eN_i=eN*nDOF_test_element+i;
              elementResidual_p_save.data()[eN_i] +=  elementResidual_p[i];
              mesh_volume_conservation_element_weak += elementResidual_mesh[i];
              if (!elementIsActive[eN])
                {
                  assert(elementResidual_p[i]==0.0);
                }
              globalResidual.data()[offset_p+stride_p*rp_l2g.data()[eN_i]]+=elementResidual_p[i];
              if (element_active)
<<<<<<< HEAD
                isActiveDOF.data()[offset_p+stride_p*rp_l2g.data()[eN_i]] = 1.0;
            }
=======
		{
		  isActiveR.data()[offset_p+stride_p*rp_l2g.data()[eN_i]] = 1.0;
		  isActiveDOF_p.data()[p_l2g.data()[eN_i]] = 1.0;
		}
	    }
>>>>>>> 80dfad95
          for(int i=0;i<nDOF_v_test_element;i++)
            {
              register int eN_i=eN*nDOF_v_test_element+i;
              if (!elementIsActive[eN])
                {
                  assert(elementResidual_u[i]==0.0);
                  assert(elementResidual_v[i]==0.0);
                }
              globalResidual.data()[offset_u+stride_u*rvel_l2g.data()[eN_i]]+=elementResidual_u[i];
              globalResidual.data()[offset_v+stride_v*rvel_l2g.data()[eN_i]]+=elementResidual_v[i];
              if (element_active)
                {
<<<<<<< HEAD
                  isActiveDOF.data()[offset_u+stride_u*rvel_l2g.data()[eN_i]] = 1.0;
                  isActiveDOF.data()[offset_v+stride_v*rvel_l2g.data()[eN_i]] = 1.0;
=======
                  isActiveR.data()[offset_u+stride_u*rvel_l2g.data()[eN_i]] = 1.0;
                  isActiveR.data()[offset_v+stride_v*rvel_l2g.data()[eN_i]] = 1.0;
                  isActiveDOF_vel.data()[vel_l2g.data()[eN_i]] = 1.0;
>>>>>>> 80dfad95
                }
            }//i
          mesh_volume_conservation += mesh_volume_conservation_element;
          mesh_volume_conservation_weak += mesh_volume_conservation_element_weak;
          mesh_volume_conservation_err_max=fmax(mesh_volume_conservation_err_max,fabs(mesh_volume_conservation_element));
          mesh_volume_conservation_err_max_weak=fmax(mesh_volume_conservation_err_max_weak,fabs(mesh_volume_conservation_element_weak));
        }//elements
      //std::cout<<"p,u,v L2 error integrals (shoudl be non-negative) "<<p_L2<<'\t'<<u_L2<<'\t'<<v_L2<<'\t'<<"Flow Domain Volume = "<<domain_volume<<std::endl;
<<<<<<< HEAD
      /* assert(p_L2 >= 0.0); */
      /* assert(u_L2 >= 0.0); */
      /* assert(v_L2 >= 0.0); */
      /* p_L2 = sqrt(p_L2); */
      /* u_L2 = sqrt(u_L2); */
      /* v_L2 = sqrt(v_L2); */
=======
>>>>>>> 80dfad95
      for (std::set<int>::iterator it=cutfem_boundaries.begin(); it!=cutfem_boundaries.end(); )
        {
          if(elementIsActive[elementBoundaryElementsArray[(*it)*2+0]] && elementIsActive[elementBoundaryElementsArray[(*it)*2+1]])
            {
              std::map<int,double> DWp_Dn_jump, DW_Dn_jump;
              register double gamma_cutfem=ghost_penalty_constant,gamma_cutfem_p=ghost_penalty_constant,h_cutfem=elementBoundaryDiameter.data()[*it];
              int eN_nDOF_v_trial_element  = elementBoundaryElementsArray.data()[(*it)*2+0]*nDOF_v_trial_element;
              //See Massing Schott Wall 2018
              //cek todo modify for two-fluids: rho_0 != rho_1
              double norm_v=0.0;
              for (int i=0;i<nDOF_v_trial_element;i++)//MSW18 is just on face, but this is easier
                {
                  double u=u_old_dof.data()[vel_l2g.data()[eN_nDOF_v_trial_element+i]],
                    v=v_old_dof.data()[vel_l2g.data()[eN_nDOF_v_trial_element+i]];
                  norm_v=fmax(norm_v,sqrt(u*u+v*v));
                }
              double gamma_v_dim = rho_0*(nu_0 + norm_v*h_cutfem + alphaBDF*h_cutfem*h_cutfem);
              gamma_cutfem_p *= h_cutfem*h_cutfem/gamma_v_dim;
              if (NONCONSERVATIVE_FORM)
                gamma_cutfem*=gamma_v_dim;
              else
                gamma_cutfem*=(gamma_v_dim/rho_0);
              for (int kb=0;kb<nQuadraturePoints_elementBoundary;kb++)
                {
                  register double Dp_Dn_jump=0.0, Du_Dn_jump=0.0, Dv_Dn_jump=0.0,dS;
                  for (int eN_side=0;eN_side < 2; eN_side++)
                    {
                      register int ebN = *it,
                        eN  = elementBoundaryElementsArray.data()[ebN*2+eN_side];
                      for (int i=0;i<nDOF_test_element;i++)
                        {
                          DWp_Dn_jump[rp_l2g.data()[eN*nDOF_test_element+i]] = 0.0;
                        }
                      for (int i=0;i<nDOF_v_test_element;i++)
                        {
                          DW_Dn_jump[rvel_l2g.data()[eN*nDOF_v_test_element+i]] = 0.0;
                        }
                    }
                  for (int eN_side=0;eN_side < 2; eN_side++)
                    {
                      register int ebN = *it,
                        eN  = elementBoundaryElementsArray[ebN*2+eN_side],
                        ebN_local = elementBoundaryLocalElementBoundariesArray[ebN*2+eN_side],
                        eN_nDOF_trial_element = eN*nDOF_trial_element,
                        eN_nDOF_v_trial_element = eN*nDOF_v_trial_element,
                        ebN_local_kb = ebN_local*nQuadraturePoints_elementBoundary+kb,
                        ebN_local_kb_nSpace = ebN_local_kb*nSpace;
                      register double p_int=0.0,
                        u_int=0.0,
                        v_int=0.0,
                        grad_p_int[nSpace]=ZEROVEC,
                        grad_u_int[nSpace]=ZEROVEC,
                        grad_v_int[nSpace]=ZEROVEC,
                        jac_int[nSpace*nSpace],
                        jacDet_int,
                        jacInv_int[nSpace*nSpace],
                        boundaryJac[nSpace*(nSpace-1)],
                        metricTensor[(nSpace-1)*(nSpace-1)],
                        metricTensorDetSqrt,
                        p_test_dS[nDOF_test_element],vel_test_dS[nDOF_v_test_element],
                        p_grad_trial_trace[nDOF_trial_element*nSpace],vel_grad_trial_trace[nDOF_v_trial_element*nSpace],
                        p_grad_test_dS[nDOF_trial_element*nSpace],vel_grad_test_dS[nDOF_v_trial_element*nSpace],
                        normal[nSpace],x_int,y_int,z_int,xt_int,yt_int,zt_int,integralScaling,
                        G[nSpace*nSpace],G_dd_G,tr_G,h_phi,h_penalty,penalty,
                        force_x,force_y,force_z,force_p_x,force_p_y,force_p_z,force_v_x,force_v_y,force_v_z,r_x,r_y,r_z;
                      //compute information about mapping from reference element to physical element
                      ck.calculateMapping_elementBoundary(eN,
                                                          ebN_local,
                                                          kb,
                                                          ebN_local_kb,
                                                          mesh_dof.data(),
                                                          mesh_l2g.data(),
                                                          mesh_trial_trace_ref.data(),
                                                          mesh_grad_trial_trace_ref.data(),
                                                          boundaryJac_ref.data(),
                                                          jac_int,
                                                          jacDet_int,
                                                          jacInv_int,
                                                          boundaryJac,
                                                          metricTensor,
                                                          metricTensorDetSqrt,
                                                          normal_ref.data(),
                                                          normal,
                                                          x_int,y_int,z_int);
                      //todo: check that physical coordinates match
                      ck.calculateMappingVelocity_elementBoundary(eN,
                                                                  ebN_local,
                                                                  kb,
                                                                  ebN_local_kb,
                                                                  mesh_velocity_dof.data(),
                                                                  mesh_l2g.data(),
                                                                  mesh_trial_trace_ref.data(),
                                                                  xt_int,yt_int,zt_int,
                                                                  normal,
                                                                  boundaryJac,
                                                                  metricTensor,
                                                                  integralScaling);
                      dS = metricTensorDetSqrt*dS_ref.data()[kb];
                      //compute shape and solution information
                      //shape
                      ck.gradTrialFromRef(&p_grad_trial_trace_ref.data()[ebN_local_kb_nSpace*nDOF_trial_element],jacInv_int,p_grad_trial_trace);
                      ck_v.gradTrialFromRef(&vel_grad_trial_trace_ref.data()[ebN_local_kb_nSpace*nDOF_v_trial_element],jacInv_int,vel_grad_trial_trace);
                      //solution and gradients
                      ck.valFromDOF(p_dof.data(),&p_l2g.data()[eN_nDOF_trial_element],&p_trial_trace_ref.data()[ebN_local_kb*nDOF_test_element],p_int);
                      ck_v.valFromDOF(u_dof.data(),&vel_l2g.data()[eN_nDOF_v_trial_element],&vel_trial_trace_ref.data()[ebN_local_kb*nDOF_v_test_element],u_int);
                      ck_v.valFromDOF(v_dof.data(),&vel_l2g.data()[eN_nDOF_v_trial_element],&vel_trial_trace_ref.data()[ebN_local_kb*nDOF_v_test_element],v_int);
                      ck.gradFromDOF(p_dof.data(),&p_l2g.data()[eN_nDOF_trial_element],p_grad_trial_trace,grad_p_int);
                      ck_v.gradFromDOF(u_dof.data(),&vel_l2g.data()[eN_nDOF_v_trial_element],vel_grad_trial_trace,grad_u_int);
                      ck_v.gradFromDOF(v_dof.data(),&vel_l2g.data()[eN_nDOF_v_trial_element],vel_grad_trial_trace,grad_v_int);
                      for (int I=0;I<nSpace;I++)
                        {
                          Dp_Dn_jump += grad_p_int[I]*normal[I];
                          Du_Dn_jump += grad_u_int[I]*normal[I];
                          Dv_Dn_jump += grad_v_int[I]*normal[I];
                        }
                      for (int i=0;i<nDOF_test_element;i++)
                        {
                          for (int I=0;I<nSpace;I++)
                            DWp_Dn_jump[rp_l2g[eN_nDOF_trial_element+i]] += p_grad_trial_trace[i*nSpace+I]*normal[I];
                        }
                      for (int i=0;i<nDOF_v_test_element;i++)
                        {
                          for (int I=0;I<nSpace;I++)
                            DW_Dn_jump[rvel_l2g[eN_nDOF_v_trial_element+i]] += vel_grad_trial_trace[i*nSpace+I]*normal[I];
                        }
                    }//eN_side
                  for (std::map<int,double>::iterator W_it=DWp_Dn_jump.begin(); W_it!=DWp_Dn_jump.end(); ++W_it)
                    {
                      int i_global = W_it->first;
                      double DWp_Dn_jump_i = W_it->second;
                      globalResidual.data()[offset_p+stride_p*i_global]+=gamma_cutfem_p*h_cutfem*Dp_Dn_jump*DWp_Dn_jump_i*dS;
                    }
                  for (std::map<int,double>::iterator W_it=DW_Dn_jump.begin(); W_it!=DW_Dn_jump.end(); ++W_it)
                    {
                      int i_global = W_it->first;
                      double DW_Dn_jump_i = W_it->second;
                      globalResidual.data()[offset_u+stride_u*i_global]+=gamma_cutfem*h_cutfem*Du_Dn_jump*DW_Dn_jump_i*dS;
                      globalResidual.data()[offset_v+stride_v*i_global]+=gamma_cutfem*h_cutfem*Dv_Dn_jump*DW_Dn_jump_i*dS;
                    }//i
                }//kb
              ++it;
            }
          else
            {
              it = cutfem_boundaries.erase(it);
            }
        }//cutfem element boundaries
      //
      //loop over exterior element boundaries to calculate surface integrals and load into element and global residuals
      //
      //ebNE is the Exterior element boundary INdex
      //ebN is the element boundary INdex
      //eN is the element index
      for (int ebNE = 0; ebNE < nExteriorElementBoundaries_global; ebNE++)
        {
          register int ebN = exteriorElementBoundariesArray.data()[ebNE],
            eN  = elementBoundaryElementsArray.data()[ebN*2+0],
            ebN_local = elementBoundaryLocalElementBoundariesArray.data()[ebN*2+0],
            eN_nDOF_trial_element = eN*nDOF_trial_element,
            eN_nDOF_v_trial_element = eN*nDOF_v_trial_element;
<<<<<<< HEAD
=======
	  if (boundaryFlags[ebN] < 1)
	    continue;
>>>>>>> 80dfad95
          register double elementResidual_mesh[nDOF_test_element],
            elementResidual_p[nDOF_test_element],
            elementResidual_u[nDOF_v_test_element],
            elementResidual_v[nDOF_v_test_element],
            eps_rho,eps_mu;
          const double* elementResidual_w(NULL);
          for (int i=0;i<nDOF_test_element;i++)
            {
              elementResidual_mesh[i]=0.0;
              elementResidual_p[i]=0.0;
            }
          for (int i=0;i<nDOF_v_test_element;i++)
            {
              elementResidual_u[i]=0.0;
              elementResidual_v[i]=0.0;
            }
          double element_phi[nDOF_mesh_trial_element], element_phi_s[nDOF_mesh_trial_element];
          for (int j=0;j<nDOF_mesh_trial_element;j++)
            {
              register int eN_j = eN*nDOF_mesh_trial_element+j;
              element_phi[j] = phi_nodes.data()[p_l2g.data()[eN_j]];
              element_phi_s[j] = phi_solid_nodes[p_l2g.data()[eN_j]];
            }
          double element_nodes[nDOF_mesh_trial_element*3];
          for (int i=0;i<nDOF_mesh_trial_element;i++)
            {
              register int eN_i=eN*nDOF_mesh_trial_element+i;
              for(int I=0;I<3;I++)
                element_nodes[i*3 + I] = mesh_dof[mesh_l2g.data()[eN_i]*3 + I];
            }//i
          double mesh_dof_ref[nDOF_mesh_trial_element*3]={0.,0.,0.,1.,0.,0.,0.,1.,0.};
          double xb_ref_calc[nQuadraturePoints_elementBoundary*3];
          for  (int kb=0;kb<nQuadraturePoints_elementBoundary;kb++)
            {
              double x=0.0,y=0.0,z=0.0;
              for (int j=0;j<nDOF_mesh_trial_element;j++)
                {
                  int ebN_local_kb = ebN_local*nQuadraturePoints_elementBoundary+kb;
                  int ebN_local_kb_j = ebN_local_kb*nDOF_mesh_trial_element+j;
                  x += mesh_dof_ref[j*3+0]*mesh_trial_trace_ref.data()[ebN_local_kb_j]; 
                  y += mesh_dof_ref[j*3+1]*mesh_trial_trace_ref.data()[ebN_local_kb_j]; 
                  z += mesh_dof_ref[j*3+2]*mesh_trial_trace_ref.data()[ebN_local_kb_j];
                }
              xb_ref_calc[3*kb+0] = x;
              xb_ref_calc[3*kb+1] = y;
              xb_ref_calc[3*kb+2] = z;
            }
          int icase_s = gf_s.calculate(element_phi_s, element_nodes, xb_ref_calc, true);
#ifdef IFEM
          int icase = gf.calculate(element_phi, element_nodes, xb_ref.data(), -rho_1*g.data()[1], -rho_0*g.data()[1],true,true);
#else
          int icase = gf.calculate(element_phi, element_nodes, xb_ref.data(), 1.0,1.0,true,false);
#endif
          //cek todo needs modification for twophase flow ibm
          for  (int kb=0;kb<nQuadraturePoints_elementBoundary;kb++)
            {
              register int ebNE_kb = ebNE*nQuadraturePoints_elementBoundary+kb,
                ebNE_kb_nSpace = ebNE_kb*nSpace,
                ebN_local_kb = ebN_local*nQuadraturePoints_elementBoundary+kb,
                ebN_local_kb_nSpace = ebN_local_kb*nSpace;
              register double phi_s_ext=0.0,
                p_ext=0.0,
                u_ext=0.0,
                v_ext=0.0,
                w_ext=0.0,
                grad_p_ext[nSpace]=ZEROVEC,
                grad_u_ext[nSpace]=ZEROVEC,
                grad_v_ext[nSpace]=ZEROVEC,
                grad_w_ext[nSpace]=ZEROVEC,
                p_old=0.0,u_old=0.0,v_old=0.0,w_old=0.0,
                grad_p_old[nSpace]=ZEROVEC,grad_u_old[nSpace]=ZEROVEC,grad_v_old[nSpace]=ZEROVEC,grad_w_old[nSpace]=ZEROVEC,
                mom_u_acc_ext=0.0,
                dmom_u_acc_u_ext=0.0,
                mom_v_acc_ext=0.0,
                dmom_v_acc_v_ext=0.0,
                mom_w_acc_ext=0.0,
                dmom_w_acc_w_ext=0.0,
                mass_adv_ext[nSpace]=ZEROVEC,
                dmass_adv_u_ext[nSpace]=ZEROVEC,
                dmass_adv_v_ext[nSpace]=ZEROVEC,
                dmass_adv_w_ext[nSpace]=ZEROVEC,
                mom_u_adv_ext[nSpace]=ZEROVEC,
                dmom_u_adv_u_ext[nSpace]=ZEROVEC,
                dmom_u_adv_v_ext[nSpace]=ZEROVEC,
                dmom_u_adv_w_ext[nSpace]=ZEROVEC,
                mom_v_adv_ext[nSpace]=ZEROVEC,
                dmom_v_adv_u_ext[nSpace]=ZEROVEC,
                dmom_v_adv_v_ext[nSpace]=ZEROVEC,
                dmom_v_adv_w_ext[nSpace]=ZEROVEC,
                mom_w_adv_ext[nSpace]=ZEROVEC,
                dmom_w_adv_u_ext[nSpace]=ZEROVEC,
                dmom_w_adv_v_ext[nSpace]=ZEROVEC,
                dmom_w_adv_w_ext[nSpace]=ZEROVEC,
                mom_uu_diff_ten_ext[nSpace]=ZEROVEC,
                mom_vv_diff_ten_ext[nSpace]=ZEROVEC,
                mom_ww_diff_ten_ext[nSpace]=ZEROVEC,
                mom_uv_diff_ten_ext[1],
                mom_uw_diff_ten_ext[1],
                mom_vu_diff_ten_ext[1],
                mom_vw_diff_ten_ext[1],
                mom_wu_diff_ten_ext[1],
                mom_wv_diff_ten_ext[1],
                mom_u_source_ext=0.0,
                mom_v_source_ext=0.0,
                mom_w_source_ext=0.0,
                mom_u_ham_ext=0.0,
                dmom_u_ham_grad_p_ext[nSpace]=ZEROVEC,
                dmom_u_ham_grad_u_ext[nSpace]=ZEROVEC,
                dmom_u_ham_u_ext=0.0,
                dmom_u_ham_v_ext=0.0,
                dmom_u_ham_w_ext=0.0,
                mom_v_ham_ext=0.0,
                dmom_v_ham_grad_p_ext[nSpace]=ZEROVEC,
                dmom_v_ham_grad_v_ext[nSpace]=ZEROVEC,
                dmom_v_ham_u_ext=0.0,
                dmom_v_ham_v_ext=0.0,
                dmom_v_ham_w_ext=0.0,
                mom_w_ham_ext=0.0,
                dmom_w_ham_grad_p_ext[nSpace]=ZEROVEC,
                dmom_w_ham_grad_w_ext[nSpace]=ZEROVEC,
                dmom_w_ham_u_ext=0.0,
                dmom_w_ham_v_ext=0.0,
                dmom_w_ham_w_ext=0.0,
                dmom_u_adv_p_ext[nSpace]=ZEROVEC,
                dmom_v_adv_p_ext[nSpace]=ZEROVEC,
                dmom_w_adv_p_ext[nSpace]=ZEROVEC,
                flux_mass_ext=0.0,
                flux_mom_u_adv_ext=0.0,
                flux_mom_v_adv_ext=0.0,
                flux_mom_w_adv_ext=0.0,
                flux_mom_uu_diff_ext=0.0,
                flux_mom_uv_diff_ext=0.0,
                flux_mom_uw_diff_ext=0.0,
                flux_mom_vu_diff_ext=0.0,
                flux_mom_vv_diff_ext=0.0,
                flux_mom_vw_diff_ext=0.0,
                flux_mom_wu_diff_ext=0.0,
                flux_mom_wv_diff_ext=0.0,
                flux_mom_ww_diff_ext=0.0,
                bc_p_ext=0.0,
                bc_u_ext=0.0,
                bc_v_ext=0.0,
                bc_w_ext=0.0,
                bc_mom_u_acc_ext=0.0,
                bc_dmom_u_acc_u_ext=0.0,
                bc_mom_v_acc_ext=0.0,
                bc_dmom_v_acc_v_ext=0.0,
                bc_mom_w_acc_ext=0.0,
                bc_dmom_w_acc_w_ext=0.0,
                bc_mass_adv_ext[nSpace]=ZEROVEC,
                bc_dmass_adv_u_ext[nSpace]=ZEROVEC,
                bc_dmass_adv_v_ext[nSpace]=ZEROVEC,
                bc_dmass_adv_w_ext[nSpace]=ZEROVEC,
                bc_mom_u_adv_ext[nSpace]=ZEROVEC,
                bc_dmom_u_adv_u_ext[nSpace]=ZEROVEC,
                bc_dmom_u_adv_v_ext[nSpace]=ZEROVEC,
                bc_dmom_u_adv_w_ext[nSpace]=ZEROVEC,
                bc_mom_v_adv_ext[nSpace]=ZEROVEC,
                bc_dmom_v_adv_u_ext[nSpace]=ZEROVEC,
                bc_dmom_v_adv_v_ext[nSpace]=ZEROVEC,
                bc_dmom_v_adv_w_ext[nSpace]=ZEROVEC,
                bc_mom_w_adv_ext[nSpace]=ZEROVEC,
                bc_dmom_w_adv_u_ext[nSpace]=ZEROVEC,
                bc_dmom_w_adv_v_ext[nSpace]=ZEROVEC,
                bc_dmom_w_adv_w_ext[nSpace]=ZEROVEC,
                bc_mom_uu_diff_ten_ext[nSpace]=ZEROVEC,
                bc_mom_vv_diff_ten_ext[nSpace]=ZEROVEC,
                bc_mom_ww_diff_ten_ext[nSpace]=ZEROVEC,
                bc_mom_uv_diff_ten_ext[1],
                bc_mom_uw_diff_ten_ext[1],
                bc_mom_vu_diff_ten_ext[1],
                bc_mom_vw_diff_ten_ext[1],
                bc_mom_wu_diff_ten_ext[1],
                bc_mom_wv_diff_ten_ext[1],
                bc_mom_u_source_ext=0.0,
                bc_mom_v_source_ext=0.0,
                bc_mom_w_source_ext=0.0,
                bc_mom_u_ham_ext=0.0,
                bc_dmom_u_ham_grad_p_ext[nSpace]=ZEROVEC,
                bc_dmom_u_ham_grad_u_ext[nSpace]=ZEROVEC,
                bc_dmom_u_ham_u_ext=0.0,
                bc_dmom_u_ham_v_ext=0.0,
                bc_dmom_u_ham_w_ext=0.0,
                bc_mom_v_ham_ext=0.0,
                bc_dmom_v_ham_grad_p_ext[nSpace]=ZEROVEC,
                bc_dmom_v_ham_grad_v_ext[nSpace]=ZEROVEC,
                bc_dmom_v_ham_u_ext=0.0,
                bc_dmom_v_ham_v_ext=0.0,
                bc_dmom_v_ham_w_ext=0.0,
                bc_mom_w_ham_ext=0.0,
                bc_dmom_w_ham_grad_p_ext[nSpace]=ZEROVEC,
                bc_dmom_w_ham_grad_w_ext[nSpace]=ZEROVEC,
                bc_dmom_w_ham_u_ext=0.0,
                bc_dmom_w_ham_v_ext=0.0,
                bc_dmom_w_ham_w_ext=0.0,
                jac_ext[nSpace*nSpace],
                jacDet_ext,
                jacInv_ext[nSpace*nSpace],
                boundaryJac[nSpace*(nSpace-1)],
                metricTensor[(nSpace-1)*(nSpace-1)],
                metricTensorDetSqrt,
                dS,p_test_dS[nDOF_test_element],vel_test_dS[nDOF_v_test_element],
                p_grad_trial_trace[nDOF_trial_element*nSpace],vel_grad_trial_trace[nDOF_v_trial_element*nSpace],
                vel_grad_test_dS[nDOF_v_trial_element*nSpace],
                normal[nSpace],x_ext,y_ext,z_ext,xt_ext,yt_ext,zt_ext,integralScaling,
                //VRANS
                porosity_ext,
                //
                G[nSpace*nSpace],G_dd_G,tr_G,h_phi,h_penalty,penalty,
                force_x,force_y,force_z,force_p_x,force_p_y,force_p_z,force_v_x,force_v_y,force_v_z,r_x,r_y,r_z;
              //compute information about mapping from reference element to physical element
              gf_s.set_boundary_quad(kb);
              gf.set_boundary_quad(kb);
              ck.calculateMapping_elementBoundary(eN,
                                                  ebN_local,
                                                  kb,
                                                  ebN_local_kb,
                                                  mesh_dof.data(),
                                                  mesh_l2g.data(),
                                                  mesh_trial_trace_ref.data(),
                                                  mesh_grad_trial_trace_ref.data(),
                                                  boundaryJac_ref.data(),
                                                  jac_ext,
                                                  jacDet_ext,
                                                  jacInv_ext,
                                                  boundaryJac,
                                                  metricTensor,
                                                  metricTensorDetSqrt,
                                                  normal_ref.data(),
                                                  normal,
                                                  x_ext,y_ext,z_ext);
              ck.calculateMappingVelocity_elementBoundary(eN,
                                                          ebN_local,
                                                          kb,
                                                          ebN_local_kb,
                                                          mesh_velocity_dof.data(),
                                                          mesh_l2g.data(),
                                                          mesh_trial_trace_ref.data(),
                                                          xt_ext,yt_ext,zt_ext,
                                                          normal,
                                                          boundaryJac,
                                                          metricTensor,
                                                          integralScaling);
              //xt_ext=0.0;yt_ext=0.0;zt_ext=0.0;
              //std::cout<<"xt_ext "<<xt_ext<<'\t'<<yt_ext<<'\t'<<zt_ext<<std::endl;
              //std::cout<<"x_ext "<<x_ext<<'\t'<<y_ext<<'\t'<<z_ext<<std::endl;
              //std::cout<<"integralScaling - metricTensorDetSrt ==============================="<<integralScaling-metricTensorDetSqrt<<std::endl;
              /* std::cout<<"metricTensorDetSqrt "<<metricTensorDetSqrt */
              /*             <<"dS_ref.data()[kb]"<<dS_ref.data()[kb]<<std::endl; */
              //dS = ((1.0-MOVING_DOMAIN)*metricTensorDetSqrt + MOVING_DOMAIN*integralScaling)*dS_ref.data()[kb];//cek need to test effect on accuracy
              dS = metricTensorDetSqrt*dS_ref.data()[kb];
              //get the metric tensor
              //cek todo use symmetry
              ck.calculateG(jacInv_ext,G,G_dd_G,tr_G);
              ck.calculateGScale(G,&ebqe_normal_phi_ext.data()[ebNE_kb_nSpace],h_phi);

              eps_rho = epsFact_rho*(useMetrics*h_phi+(1.0-useMetrics)*elementDiameter.data()[eN]);
              eps_mu  = epsFact_mu *(useMetrics*h_phi+(1.0-useMetrics)*elementDiameter.data()[eN]);

              //compute shape and solution information
              //shape
              ck.gradTrialFromRef(&p_grad_trial_trace_ref.data()[ebN_local_kb_nSpace*nDOF_trial_element],jacInv_ext,p_grad_trial_trace);
              ck_v.gradTrialFromRef(&vel_grad_trial_trace_ref.data()[ebN_local_kb_nSpace*nDOF_v_trial_element],jacInv_ext,vel_grad_trial_trace);
              //solution and gradients
              ck.valFromDOF(p_dof.data(),&p_l2g.data()[eN_nDOF_trial_element],&p_trial_trace_ref.data()[ebN_local_kb*nDOF_test_element],p_ext);
              ck_v.valFromDOF(u_dof.data(),&vel_l2g.data()[eN_nDOF_v_trial_element],&vel_trial_trace_ref.data()[ebN_local_kb*nDOF_v_test_element],u_ext);
              ck_v.valFromDOF(v_dof.data(),&vel_l2g.data()[eN_nDOF_v_trial_element],&vel_trial_trace_ref.data()[ebN_local_kb*nDOF_v_test_element],v_ext);
              ck.valFromDOF(p_old_dof.data(),&p_l2g.data()[eN_nDOF_trial_element],&p_trial_trace_ref.data()[ebN_local_kb*nDOF_test_element],p_old);
              ck_v.valFromDOF(u_old_dof.data(),&vel_l2g.data()[eN_nDOF_v_trial_element],&vel_trial_trace_ref.data()[ebN_local_kb*nDOF_v_test_element],u_old);
              ck_v.valFromDOF(v_old_dof.data(),&vel_l2g.data()[eN_nDOF_v_trial_element],&vel_trial_trace_ref.data()[ebN_local_kb*nDOF_v_test_element],v_old);
              ck.gradFromDOF(p_dof.data(),&p_l2g.data()[eN_nDOF_trial_element],p_grad_trial_trace,grad_p_ext);
              ck_v.gradFromDOF(u_dof.data(),&vel_l2g.data()[eN_nDOF_v_trial_element],vel_grad_trial_trace,grad_u_ext);
              ck_v.gradFromDOF(v_dof.data(),&vel_l2g.data()[eN_nDOF_v_trial_element],vel_grad_trial_trace,grad_v_ext);
              ck.gradFromDOF(p_old_dof.data(),&p_l2g.data()[eN_nDOF_trial_element],p_grad_trial_trace,grad_p_old);
              ck_v.gradFromDOF(u_old_dof.data(),&vel_l2g.data()[eN_nDOF_v_trial_element],vel_grad_trial_trace,grad_u_old);
              ck_v.gradFromDOF(v_old_dof.data(),&vel_l2g.data()[eN_nDOF_v_trial_element],vel_grad_trial_trace,grad_v_old);
              ck.valFromDOF(phi_solid_nodes.data(),&p_l2g.data()[eN_nDOF_trial_element],&p_trial_trace_ref.data()[ebN_local_kb*nDOF_test_element],phi_s_ext);
              //precalculate test function products with integration weights
              for (int j=0;j<nDOF_test_element;j++)
                {
                  p_test_dS[j] = p_test_trace_ref.data()[ebN_local_kb*nDOF_test_element+j]*dS;
                }
              for (int j=0;j<nDOF_v_test_element;j++)
                {
                  vel_test_dS[j] = vel_test_trace_ref.data()[ebN_local_kb*nDOF_v_test_element+j]*dS;
                  for (int I=0;I<nSpace;I++)
                    vel_grad_test_dS[j*nSpace+I] = vel_grad_trial_trace[j*nSpace+I]*dS;//assume test_j = trial_j
                }
              bc_p_ext = isDOFBoundary_p.data()[ebNE_kb]*ebqe_bc_p_ext.data()[ebNE_kb]+(1-isDOFBoundary_p.data()[ebNE_kb])*p_ext;
              //note, our convention is that bc values at moving boundaries are relative to boundary velocity so we add it here
              bc_u_ext = isDOFBoundary_u.data()[ebNE_kb]*(ebqe_bc_u_ext.data()[ebNE_kb] + MOVING_DOMAIN*xt_ext) + (1-isDOFBoundary_u.data()[ebNE_kb])*u_ext;
              bc_v_ext = isDOFBoundary_v.data()[ebNE_kb]*(ebqe_bc_v_ext.data()[ebNE_kb] + MOVING_DOMAIN*yt_ext) + (1-isDOFBoundary_v.data()[ebNE_kb])*v_ext;
              //VRANS
              porosity_ext = ebqe_porosity_ext.data()[ebNE_kb];
              //
              //calculate the pde coefficients using the solution and the boundary values for the solution
              //
              double eddy_viscosity_ext(0.),bc_eddy_viscosity_ext(0.); //not interested in saving boundary eddy viscosity for now
              if (use_ball_as_particle == 1 && nParticles > 0)
                {
                  get_distance_to_ball(nParticles, ball_center.data(), ball_radius.data(),x_ext,y_ext,z_ext,ebqe_phi_s.data()[ebNE_kb]);
                }
              //else ebqe_phi_s.data()[ebNE_kb] is computed in Prestep
              const double particle_eps  = particle_epsFact*(useMetrics*h_phi+(1.0-useMetrics)*elementDiameter[eN]);

              //cek needs to be fixed for two-phase ifem
              double H = (1.0-useVF)*gf.H(eps_rho,ebqe_phi_ext[ebNE_kb]) + useVF*fmin(1.0,fmax(0.0,ebqe_vf_ext[ebNE_kb]));
              double ImH = (1.0-useVF)*gf.ImH(eps_rho,ebqe_phi_ext[ebNE_kb]) + useVF*(1.0-fmin(1.0,fmax(0.0,ebqe_vf_ext[ebNE_kb])));
              double rho  = rho_0*ImH + rho_1*H;
              double nu  = nu_0*ImH + nu_1*H;
              //
              evaluateCoefficients(NONCONSERVATIVE_FORM,
                                   sigma,
                                   rho,
                                   nu,
                                   elementDiameter.data()[eN],
                                   smagorinskyConstant,
                                   turbulenceClosureModel,
                                   g.data(),
                                   useVF,
                                   ebqe_vf_ext.data()[ebNE_kb],
                                   ebqe_phi_ext.data()[ebNE_kb],
                                   &ebqe_normal_phi_ext.data()[ebNE_kb_nSpace],
                                   ebqe_kappa_phi_ext.data()[ebNE_kb],
                                   //VRANS
                                   porosity_ext,
                                   //
                                   ebqe_phi_s.data()[ebNE_kb],
                                   p_old,
                                   u_old,
                                   v_old,
                                   w_old,
                                   grad_p_old,
                                   grad_u_old,
                                   grad_v_old,
                                   grad_w_old,
                                   p_ext,
                                   grad_p_ext,
                                   grad_u_ext,
                                   grad_v_ext,
                                   grad_w_ext,
                                   u_ext,
                                   v_ext,
                                   w_ext,
                                   LAG_LES,
                                   ebqe_eddy_viscosity.data()[ebNE_kb],
                                   ebqe_eddy_viscosity_last.data()[ebNE_kb],
                                   mom_u_acc_ext,
                                   dmom_u_acc_u_ext,
                                   mom_v_acc_ext,
                                   dmom_v_acc_v_ext,
                                   mom_w_acc_ext,
                                   dmom_w_acc_w_ext,
                                   mass_adv_ext,
                                   dmass_adv_u_ext,
                                   dmass_adv_v_ext,
                                   dmass_adv_w_ext,
                                   mom_u_adv_ext,
                                   dmom_u_adv_u_ext,
                                   dmom_u_adv_v_ext,
                                   dmom_u_adv_w_ext,
                                   mom_v_adv_ext,
                                   dmom_v_adv_u_ext,
                                   dmom_v_adv_v_ext,
                                   dmom_v_adv_w_ext,
                                   mom_w_adv_ext,
                                   dmom_w_adv_u_ext,
                                   dmom_w_adv_v_ext,
                                   dmom_w_adv_w_ext,
                                   mom_uu_diff_ten_ext,
                                   mom_vv_diff_ten_ext,
                                   mom_ww_diff_ten_ext,
                                   mom_uv_diff_ten_ext,
                                   mom_uw_diff_ten_ext,
                                   mom_vu_diff_ten_ext,
                                   mom_vw_diff_ten_ext,
                                   mom_wu_diff_ten_ext,
                                   mom_wv_diff_ten_ext,
                                   mom_u_source_ext,
                                   mom_v_source_ext,
                                   mom_w_source_ext,
                                   mom_u_ham_ext,
                                   dmom_u_ham_grad_p_ext,
                                   dmom_u_ham_grad_u_ext,
                                   dmom_u_ham_u_ext,
                                   dmom_u_ham_v_ext,
                                   dmom_u_ham_w_ext,
                                   mom_v_ham_ext,
                                   dmom_v_ham_grad_p_ext,
                                   dmom_v_ham_grad_v_ext,
                                   dmom_v_ham_u_ext,
                                   dmom_v_ham_v_ext,
                                   dmom_v_ham_w_ext,
                                   mom_w_ham_ext,
                                   dmom_w_ham_grad_p_ext,
                                   dmom_w_ham_grad_w_ext,
                                   dmom_w_ham_u_ext,
                                   dmom_w_ham_v_ext,
                                   dmom_w_ham_w_ext,
                                   0.0,
                                   0.0,
                                   0.0);
              //cek needs to be fixed for two-phase ifem
              H = (1.0-useVF)*gf.H(eps_rho,bc_ebqe_phi_ext[ebNE_kb]) + useVF*fmin(1.0,fmax(0.0,bc_ebqe_vf_ext[ebNE_kb]));
              ImH = (1.0-useVF)*gf.ImH(eps_rho,bc_ebqe_phi_ext[ebNE_kb]) + useVF*(1.0-fmin(1.0,fmax(0.0,bc_ebqe_vf_ext[ebNE_kb])));
              rho  = rho_0*ImH + rho_1*H;
              nu  = nu_0*ImH + nu_1*H;
              //
              evaluateCoefficients(NONCONSERVATIVE_FORM,
                                   sigma,
                                   rho,
                                   nu,
                                   elementDiameter.data()[eN],
                                   smagorinskyConstant,
                                   turbulenceClosureModel,
                                   g.data(),
                                   useVF,
                                   bc_ebqe_vf_ext.data()[ebNE_kb],
                                   bc_ebqe_phi_ext.data()[ebNE_kb],
                                   &ebqe_normal_phi_ext.data()[ebNE_kb_nSpace],
                                   ebqe_kappa_phi_ext.data()[ebNE_kb],
                                   //VRANS
                                   porosity_ext,
                                   //
                                   ebqe_phi_s.data()[ebNE_kb],
                                   p_old,
                                   u_old,
                                   v_old,
                                   w_old,
                                   grad_p_old,
                                   grad_u_old,
                                   grad_v_old,
                                   grad_w_old,
                                   bc_p_ext,
                                   grad_p_ext,
                                   grad_u_ext,
                                   grad_v_ext,
                                   grad_w_ext,
                                   bc_u_ext,
                                   bc_v_ext,
                                   bc_w_ext,
                                   LAG_LES,
                                   bc_eddy_viscosity_ext,
                                   ebqe_eddy_viscosity_last.data()[ebNE_kb],
                                   bc_mom_u_acc_ext,
                                   bc_dmom_u_acc_u_ext,
                                   bc_mom_v_acc_ext,
                                   bc_dmom_v_acc_v_ext,
                                   bc_mom_w_acc_ext,
                                   bc_dmom_w_acc_w_ext,
                                   bc_mass_adv_ext,
                                   bc_dmass_adv_u_ext,
                                   bc_dmass_adv_v_ext,
                                   bc_dmass_adv_w_ext,
                                   bc_mom_u_adv_ext,
                                   bc_dmom_u_adv_u_ext,
                                   bc_dmom_u_adv_v_ext,
                                   bc_dmom_u_adv_w_ext,
                                   bc_mom_v_adv_ext,
                                   bc_dmom_v_adv_u_ext,
                                   bc_dmom_v_adv_v_ext,
                                   bc_dmom_v_adv_w_ext,
                                   bc_mom_w_adv_ext,
                                   bc_dmom_w_adv_u_ext,
                                   bc_dmom_w_adv_v_ext,
                                   bc_dmom_w_adv_w_ext,
                                   bc_mom_uu_diff_ten_ext,
                                   bc_mom_vv_diff_ten_ext,
                                   bc_mom_ww_diff_ten_ext,
                                   bc_mom_uv_diff_ten_ext,
                                   bc_mom_uw_diff_ten_ext,
                                   bc_mom_vu_diff_ten_ext,
                                   bc_mom_vw_diff_ten_ext,
                                   bc_mom_wu_diff_ten_ext,
                                   bc_mom_wv_diff_ten_ext,
                                   bc_mom_u_source_ext,
                                   bc_mom_v_source_ext,
                                   bc_mom_w_source_ext,
                                   bc_mom_u_ham_ext,
                                   bc_dmom_u_ham_grad_p_ext,
                                   bc_dmom_u_ham_grad_u_ext,
                                   bc_dmom_u_ham_u_ext,
                                   bc_dmom_u_ham_v_ext,
                                   bc_dmom_u_ham_w_ext,
                                   bc_mom_v_ham_ext,
                                   bc_dmom_v_ham_grad_p_ext,
                                   bc_dmom_v_ham_grad_v_ext,
                                   bc_dmom_v_ham_u_ext,
                                   bc_dmom_v_ham_v_ext,
                                   bc_dmom_v_ham_w_ext,
                                   bc_mom_w_ham_ext,
                                   bc_dmom_w_ham_grad_p_ext,
                                   bc_dmom_w_ham_grad_w_ext,
                                   bc_dmom_w_ham_u_ext,
                                   bc_dmom_w_ham_v_ext,
                                   bc_dmom_w_ham_w_ext,
                                   0.0,
                                   0.0,
                                   0.0);

              //Turbulence closure model
              if (turbulenceClosureModel >= 3)
                {
                  const double turb_var_grad_0_dummy[nSpace] = ZEROVEC;
                  const double c_mu = 0.09;//mwf hack
                  updateTurbulenceClosure(NONCONSERVATIVE_FORM,
                                          turbulenceClosureModel,
                                          eps_rho,
                                          eps_mu,
                                          rho_0,
                                          nu_0,
                                          rho_1,
                                          nu_1,
                                          useVF,
                                          ebqe_vf_ext.data()[ebNE_kb],
                                          ebqe_phi_ext.data()[ebNE_kb],
                                          porosity_ext,
                                          c_mu, //mwf hack
                                          ebqe_turb_var_0.data()[ebNE_kb],
                                          ebqe_turb_var_1.data()[ebNE_kb],
                                          turb_var_grad_0_dummy, //not needed
                                          ebqe_eddy_viscosity.data()[ebNE_kb],
                                          mom_uu_diff_ten_ext,
                                          mom_vv_diff_ten_ext,
                                          mom_ww_diff_ten_ext,
                                          mom_uv_diff_ten_ext,
                                          mom_uw_diff_ten_ext,
                                          mom_vu_diff_ten_ext,
                                          mom_vw_diff_ten_ext,
                                          mom_wu_diff_ten_ext,
                                          mom_wv_diff_ten_ext,
                                          mom_u_source_ext,
                                          mom_v_source_ext,
                                          mom_w_source_ext);

                  updateTurbulenceClosure(NONCONSERVATIVE_FORM,
                                          turbulenceClosureModel,
                                          eps_rho,
                                          eps_mu,
                                          rho_0,
                                          nu_0,
                                          rho_1,
                                          nu_1,
                                          useVF,
                                          bc_ebqe_vf_ext.data()[ebNE_kb],
                                          bc_ebqe_phi_ext.data()[ebNE_kb],
                                          porosity_ext,
                                          c_mu, //mwf hack
                                          ebqe_turb_var_0.data()[ebNE_kb],
                                          ebqe_turb_var_1.data()[ebNE_kb],
                                          turb_var_grad_0_dummy, //not needed
                                          bc_eddy_viscosity_ext,
                                          bc_mom_uu_diff_ten_ext,
                                          bc_mom_vv_diff_ten_ext,
                                          bc_mom_ww_diff_ten_ext,
                                          bc_mom_uv_diff_ten_ext,
                                          bc_mom_uw_diff_ten_ext,
                                          bc_mom_vu_diff_ten_ext,
                                          bc_mom_vw_diff_ten_ext,
                                          bc_mom_wu_diff_ten_ext,
                                          bc_mom_wv_diff_ten_ext,
                                          bc_mom_u_source_ext,
                                          bc_mom_v_source_ext,
                                          bc_mom_w_source_ext);
                }


              //
              //moving domain
              //
              if (NONCONSERVATIVE_FORM > 0.0)
                {
                  mom_u_ham_ext -= MOVING_DOMAIN*dmom_u_acc_u_ext*(grad_u_ext[0]*xt_ext + grad_u_ext[1]*yt_ext);
                  dmom_u_ham_grad_u_ext[0] -= MOVING_DOMAIN*dmom_u_acc_u_ext*xt_ext;
                  dmom_u_ham_grad_u_ext[1] -= MOVING_DOMAIN*dmom_u_acc_u_ext*yt_ext;
                }
              else
                {
                  mom_u_adv_ext[0] -= MOVING_DOMAIN*mom_u_acc_ext*xt_ext;
                  mom_u_adv_ext[1] -= MOVING_DOMAIN*mom_u_acc_ext*yt_ext;
                  dmom_u_adv_u_ext[0] -= MOVING_DOMAIN*dmom_u_acc_u_ext*xt_ext;
                  dmom_u_adv_u_ext[1] -= MOVING_DOMAIN*dmom_u_acc_u_ext*yt_ext;
                }


              if (NONCONSERVATIVE_FORM > 0.0)
                {
                  mom_v_ham_ext -= MOVING_DOMAIN*dmom_v_acc_v_ext*(grad_v_ext[0]*xt_ext + grad_v_ext[1]*yt_ext);
                  dmom_v_ham_grad_v_ext[0] -= MOVING_DOMAIN*dmom_v_acc_v_ext*xt_ext;
                  dmom_v_ham_grad_v_ext[1] -= MOVING_DOMAIN*dmom_v_acc_v_ext*yt_ext;
                }
              else
                {
                  mom_v_adv_ext[0] -= MOVING_DOMAIN*mom_v_acc_ext*xt_ext;
                  mom_v_adv_ext[1] -= MOVING_DOMAIN*mom_v_acc_ext*yt_ext;
                  dmom_v_adv_v_ext[0] -= MOVING_DOMAIN*dmom_v_acc_v_ext*xt_ext;
                  dmom_v_adv_v_ext[1] -= MOVING_DOMAIN*dmom_v_acc_v_ext*yt_ext;
                }

              //bc's
              if (NONCONSERVATIVE_FORM < 1.0)
                {
                  bc_mom_u_adv_ext[0] -= MOVING_DOMAIN*bc_mom_u_acc_ext*xt_ext;
                  bc_mom_u_adv_ext[1] -= MOVING_DOMAIN*bc_mom_u_acc_ext*yt_ext;

                  bc_mom_v_adv_ext[0] -= MOVING_DOMAIN*bc_mom_v_acc_ext*xt_ext;
                  bc_mom_v_adv_ext[1] -= MOVING_DOMAIN*bc_mom_v_acc_ext*yt_ext;
                }
              //
              //calculate the numerical fluxes
              //
              ck.calculateGScale(G,normal,h_penalty);
              penalty = useMetrics*C_b/h_penalty + (1.0-useMetrics)*ebqe_penalty_ext.data()[ebNE_kb];
              exteriorNumericalAdvectiveFlux(NONCONSERVATIVE_FORM,
                                             isDOFBoundary_p.data()[ebNE_kb],
                                             isDOFBoundary_u.data()[ebNE_kb],
                                             isDOFBoundary_v.data()[ebNE_kb],
                                             isDOFBoundary_w.data()[ebNE_kb],
                                             isAdvectiveFluxBoundary_p.data()[ebNE_kb],
                                             isAdvectiveFluxBoundary_u.data()[ebNE_kb],
                                             isAdvectiveFluxBoundary_v.data()[ebNE_kb],
                                             isAdvectiveFluxBoundary_w.data()[ebNE_kb],
                                             dmom_u_ham_grad_p_ext[0],//=1/rho,
                                             bc_dmom_u_ham_grad_p_ext[0],//=1/bc_rho,
                                             normal,
                                             bc_p_ext,
                                             bc_u_ext,
                                             bc_v_ext,
                                             bc_mass_adv_ext,
                                             bc_mom_u_adv_ext,
                                             bc_mom_v_adv_ext,
                                             bc_mom_w_adv_ext,
                                             ebqe_bc_flux_mass_ext.data()[ebNE_kb]+MOVING_DOMAIN*(xt_ext*normal[0]+yt_ext*normal[1]),//BC is relative mass flux
                                             ebqe_bc_flux_mom_u_adv_ext.data()[ebNE_kb],
                                             ebqe_bc_flux_mom_v_adv_ext.data()[ebNE_kb],
                                             ebqe_bc_flux_mom_w_adv_ext.data()[ebNE_kb],
                                             p_ext,
                                             u_ext,
                                             v_ext,
                                             mass_adv_ext,
                                             mom_u_adv_ext,
                                             mom_v_adv_ext,
                                             mom_w_adv_ext,
                                             dmass_adv_u_ext,
                                             dmass_adv_v_ext,
                                             dmass_adv_w_ext,
                                             dmom_u_adv_p_ext,
                                             dmom_u_ham_grad_u_ext,
                                             dmom_u_adv_u_ext,
                                             dmom_u_adv_v_ext,
                                             dmom_u_adv_w_ext,
                                             dmom_v_adv_p_ext,
                                             dmom_v_adv_u_ext,
                                             dmom_v_adv_v_ext,
                                             dmom_v_adv_w_ext,
                                             dmom_w_adv_p_ext,
                                             dmom_w_adv_u_ext,
                                             dmom_w_adv_v_ext,
                                             dmom_w_adv_w_ext,
                                             flux_mass_ext,
                                             flux_mom_u_adv_ext,
                                             flux_mom_v_adv_ext,
                                             flux_mom_w_adv_ext,
                                             &ebqe_velocity.data()[ebNE_kb_nSpace]);
              for (int I=0;I<nSpace;I++)
                ebqe_velocity.data()[ebNE_kb_nSpace+I]/=porosity_ext;
              exteriorNumericalDiffusiveFlux(eps_rho,
                                             ebqe_phi_ext.data()[ebNE_kb],
                                             sdInfo_u_u_rowptr.data(),
                                             sdInfo_u_u_colind.data(),
                                             isDOFBoundary_u.data()[ebNE_kb],
                                             isDiffusiveFluxBoundary_u.data()[ebNE_kb],
                                             normal,
                                             bc_mom_uu_diff_ten_ext,
                                             bc_u_ext,
                                             ebqe_bc_flux_u_diff_ext.data()[ebNE_kb],
                                             mom_uu_diff_ten_ext,
                                             grad_u_ext,
                                             u_ext,
                                             penalty,//ebqe_penalty_ext.data()[ebNE_kb],
                                             flux_mom_uu_diff_ext);
              exteriorNumericalDiffusiveFlux(eps_rho,
                                             ebqe_phi_ext.data()[ebNE_kb],
                                             sdInfo_u_v_rowptr.data(),
                                             sdInfo_u_v_colind.data(),
                                             isDOFBoundary_v.data()[ebNE_kb],
                                             isDiffusiveFluxBoundary_v.data()[ebNE_kb],
                                             normal,
                                             bc_mom_uv_diff_ten_ext,
                                             bc_v_ext,
                                             0.0,//assume all of the flux gets applied in diagonal component
                                             mom_uv_diff_ten_ext,
                                             grad_v_ext,
                                             v_ext,
                                             penalty,//ebqe_penalty_ext.data()[ebNE_kb],
                                             flux_mom_uv_diff_ext);
              exteriorNumericalDiffusiveFlux(eps_rho,
                                             ebqe_phi_ext.data()[ebNE_kb],
                                             sdInfo_v_u_rowptr.data(),
                                             sdInfo_v_u_colind.data(),
                                             isDOFBoundary_u.data()[ebNE_kb],
                                             isDiffusiveFluxBoundary_u.data()[ebNE_kb],
                                             normal,
                                             bc_mom_vu_diff_ten_ext,
                                             bc_u_ext,
                                             0.0,//see above
                                             mom_vu_diff_ten_ext,
                                             grad_u_ext,
                                             u_ext,
                                             penalty,//ebqe_penalty_ext.data()[ebNE_kb],
                                             flux_mom_vu_diff_ext);
              exteriorNumericalDiffusiveFlux(eps_rho,
                                             ebqe_phi_ext.data()[ebNE_kb],
                                             sdInfo_v_v_rowptr.data(),
                                             sdInfo_v_v_colind.data(),
                                             isDOFBoundary_v.data()[ebNE_kb],
                                             isDiffusiveFluxBoundary_v.data()[ebNE_kb],
                                             normal,
                                             bc_mom_vv_diff_ten_ext,
                                             bc_v_ext,
                                             ebqe_bc_flux_v_diff_ext.data()[ebNE_kb],
                                             mom_vv_diff_ten_ext,
                                             grad_v_ext,
                                             v_ext,
                                             penalty,//ebqe_penalty_ext.data()[ebNE_kb],
                                             flux_mom_vv_diff_ext);
              flux.data()[ebN*nQuadraturePoints_elementBoundary+kb] = flux_mass_ext;
              /* std::cout<<"external u,v,u_n " */
              /*             <<ebqe_velocity.data()[ebNE_kb_nSpace+0]<<'\t' */
              /*             <<ebqe_velocity.data()[ebNE_kb_nSpace+1]<<'\t' */
              /*             <<flux.data()[ebN*nQuadraturePoints_elementBoundary+kb]<<std::endl; */
              //
              //integrate the net force and moment on flagged boundaries
              //
              if (ebN < nElementBoundaries_owned)
                {
                  force_v_x = (flux_mom_u_adv_ext + flux_mom_uu_diff_ext + flux_mom_uv_diff_ext + flux_mom_uw_diff_ext)/dmom_u_ham_grad_p_ext[0];//same as *rho
                  force_v_y = (flux_mom_v_adv_ext + flux_mom_vu_diff_ext + flux_mom_vv_diff_ext + flux_mom_vw_diff_ext)/dmom_u_ham_grad_p_ext[0];

                  force_p_x = p_ext*normal[0];
                  force_p_y = p_ext*normal[1];

                  force_x = force_p_x + force_v_x;
                  force_y = force_p_y + force_v_y;

                  r_x = x_ext - barycenters.data()[3*boundaryFlags.data()[ebN]+0];
                  r_y = y_ext - barycenters.data()[3*boundaryFlags.data()[ebN]+1];

                  wettedAreas.data()[boundaryFlags.data()[ebN]] += dS*(1.0-ebqe_vf_ext.data()[ebNE_kb]);

                  netForces_p.data()[3*boundaryFlags.data()[ebN]+0] += force_p_x*dS;
                  netForces_p.data()[3*boundaryFlags.data()[ebN]+1] += force_p_y*dS;

                  netForces_v.data()[3*boundaryFlags.data()[ebN]+0] += force_v_x*dS;
                  netForces_v.data()[3*boundaryFlags.data()[ebN]+1] += force_v_y*dS;

                  netMoments.data()[3*boundaryFlags.data()[ebN]+2] += (r_x*force_y - r_y*force_x)*dS;
                }
              //
              //update residuals
              //
<<<<<<< HEAD
              //if(true)//boundaryFlags[ebN] > 0)
=======
>>>>>>> 80dfad95
              const double H_s = gf_s.H(particle_eps, ebqe_phi_s.data()[ebNE_kb]);
              if (elementIsActive[eN])
                { //if boundary flag positive, then include flux contributions on interpart boundaries
                  total_flux += flux_mass_ext*dS;
                  for (int i=0;i<nDOF_test_element;i++)
                    {
                      elementResidual_mesh[i] -= H_s*ck.ExteriorElementBoundaryFlux(MOVING_DOMAIN*(xt_ext*normal[0]+yt_ext*normal[1]),p_test_dS[i]);
                      elementResidual_p[i] += H_s*ck.ExteriorElementBoundaryFlux(flux_mass_ext,p_test_dS[i]);
                      elementResidual_p[i] -= H_s*DM*ck.ExteriorElementBoundaryFlux(MOVING_DOMAIN*(xt_ext*normal[0]+yt_ext*normal[1]),p_test_dS[i]);
                      globalConservationError += H_s*ck.ExteriorElementBoundaryFlux(flux_mass_ext,p_test_dS[i]);
                    }
                  for (int i=0;i<nDOF_v_test_element;i++)
                    {
                      elementResidual_u[i] += H_s*(ck.ExteriorElementBoundaryFlux(flux_mom_u_adv_ext,vel_test_dS[i])+
                                                   ck.ExteriorElementBoundaryFlux(flux_mom_uu_diff_ext,vel_test_dS[i])+
                                                   ck.ExteriorElementBoundaryFlux(flux_mom_uv_diff_ext,vel_test_dS[i])+
                                                   ck.ExteriorElementBoundaryDiffusionAdjoint(isDOFBoundary_u.data()[ebNE_kb],
                                                                                              isDiffusiveFluxBoundary_u.data()[ebNE_kb],
                                                                                              eb_adjoint_sigma,
                                                                                              u_ext,
                                                                                              bc_u_ext,
                                                                                              normal,
                                                                                              sdInfo_u_u_rowptr.data(),
                                                                                              sdInfo_u_u_colind.data(),
                                                                                              mom_uu_diff_ten_ext,
                                                                                              &vel_grad_test_dS[i*nSpace])+
                                                   ck.ExteriorElementBoundaryDiffusionAdjoint(isDOFBoundary_v.data()[ebNE_kb],
                                                                                              isDiffusiveFluxBoundary_u.data()[ebNE_kb],
                                                                                              eb_adjoint_sigma,
                                                                                              v_ext,
                                                                                              bc_v_ext,
                                                                                              normal,
                                                                                              sdInfo_u_v_rowptr.data(),
                                                                                              sdInfo_u_v_colind.data(),
                                                                                              mom_uv_diff_ten_ext,
                                                                                              &vel_grad_test_dS[i*nSpace]));
                      elementResidual_v[i] += H_s*(ck.ExteriorElementBoundaryFlux(flux_mom_v_adv_ext,vel_test_dS[i]) +
                                                   ck.ExteriorElementBoundaryFlux(flux_mom_vu_diff_ext,vel_test_dS[i])+
                                                   ck.ExteriorElementBoundaryFlux(flux_mom_vv_diff_ext,vel_test_dS[i])+
                                                   ck.ExteriorElementBoundaryDiffusionAdjoint(isDOFBoundary_u.data()[ebNE_kb],
                                                                                              isDiffusiveFluxBoundary_v.data()[ebNE_kb],
                                                                                              eb_adjoint_sigma,
                                                                                              u_ext,
                                                                                              bc_u_ext,
                                                                                              normal,
                                                                                              sdInfo_v_u_rowptr.data(),
                                                                                              sdInfo_v_u_colind.data(),
                                                                                              mom_vu_diff_ten_ext,
                                                                                              &vel_grad_test_dS[i*nSpace])+
                                                   ck.ExteriorElementBoundaryDiffusionAdjoint(isDOFBoundary_v.data()[ebNE_kb],
                                                                                              isDiffusiveFluxBoundary_v.data()[ebNE_kb],
                                                                                              eb_adjoint_sigma,
                                                                                              v_ext,
                                                                                              bc_v_ext,
                                                                                              normal,
                                                                                              sdInfo_v_v_rowptr.data(),
                                                                                              sdInfo_v_v_colind.data(),
                                                                                              mom_vv_diff_ten_ext,
                                                                                              &vel_grad_test_dS[i*nSpace]));
                    }//i
                }//if boundary flag positive
            }//kb
          //
          //update the element and global residual storage
          //
          for (int i=0;i<nDOF_test_element;i++)
            {
              int eN_i = eN*nDOF_test_element+i;

              elementResidual_p_save.data()[eN_i] +=  elementResidual_p[i];
              mesh_volume_conservation_weak += elementResidual_mesh[i];
              globalResidual.data()[offset_p+stride_p*rp_l2g.data()[eN_i]]+=elementResidual_p[i];
            }
          for (int i=0;i<nDOF_v_test_element;i++)
            {
              int eN_i = eN*nDOF_v_test_element+i;
              globalResidual.data()[offset_u+stride_u*rvel_l2g.data()[eN_i]]+=elementResidual_u[i];
              globalResidual.data()[offset_v+stride_v*rvel_l2g.data()[eN_i]]+=elementResidual_v[i];
            }//i
        }//ebNE
<<<<<<< HEAD

      if (normalize_pressure)
        {
=======
      
      if (normalize_pressure)
        {
	  double send[4]={pa_dv,p_dv,total_volume, total_surface_area}, recv[4]={0.,0.,0.,0.};
	  MPI_Allreduce(send, recv,4,MPI_DOUBLE,MPI_SUM,MPI_COMM_WORLD);
	  pa_dv = recv[0];
	  p_dv = recv[1];
	  total_volume = recv[2];
	  total_surface_area = recv[3];
	  //std::cout<<"Domain Volume: "<<total_volume<<std::endl;
	  //std::cout<<"Domain Surface Area: "<<total_surface_area<<std::endl;
	  //cek hack
	  // 1. This forces the pressure average to match the average of the analytical solution (or zero of no analytical solution is given)
	  // 2. I'm manually figuring out how many pressure dof there are
>>>>>>> 80dfad95
          /* std::cout<<"mesh volume conservation = "<<mesh_volume_conservation<<std::endl; */
          /* std::cout<<"mesh volume conservation weak = "<<mesh_volume_conservation_weak<<std::endl; */
          /* std::cout<<"mesh volume conservation err max= "<<mesh_volume_conservation_err_max<<std::endl; */
          /* std::cout<<"mesh volume conservation err max weak = "<<mesh_volume_conservation_err_max_weak<<std::endl; */
          /* std::cout<<"Pressure Integral "<<p_dv<<std::endl */
          /*          <<"Analytical Pressure Integral "<<pa_dv<<std::endl */
          /*          <<"Total Boundary Flux "<<total_flux<<std::endl; */
          int nDOF_pressure=0;
          for(int eN=0;eN<nElements_global;eN++)
<<<<<<< HEAD
            for (int i=0;i<nDOF_test_element;i++)
              {
                int eN_i = eN*nDOF_test_element+i;
                if (p_l2g.data()[eN_i] > nDOF_pressure)
                  nDOF_pressure=p_l2g.data()[eN_i];
              }
          nDOF_pressure +=1;
          std::cout<<"nDOF_pressure "<<nDOF_pressure<<std::endl;
          for (int I=0;I<nDOF_pressure;I++)
            p_dof[I] += (pa_dv - p_dv)/total_volume;
          double p_dv_new=0.0, pa_dv_new=0.0;
          p_L1=0.0;
          p_L2=0.0;
          p_Linfty=0.0;
          for (int eN=0 ; eN < nElements_global ; ++eN)
            {
              double element_phi[nDOF_mesh_trial_element], element_phi_s[nDOF_mesh_trial_element];
              for (int j=0;j<nDOF_mesh_trial_element;j++)
                {
                  register int eN_j = eN*nDOF_mesh_trial_element+j;
                  element_phi[j] = phi_nodes.data()[p_l2g.data()[eN_j]];
                  element_phi_s[j] = phi_solid_nodes.data()[p_l2g.data()[eN_j]];
                }
              double element_nodes[nDOF_mesh_trial_element*3];
              for (int i=0;i<nDOF_mesh_trial_element;i++)
                {
                  register int eN_i=eN*nDOF_mesh_trial_element+i;
                  for(int I=0;I<3;I++)
                    element_nodes[i*3 + I] = mesh_dof[mesh_l2g[eN_i]*3 + I];
                }//i
              int icase_s = gf_s.calculate(element_phi_s, element_nodes, x_ref.data(), false);
              for (int k=0 ; k < nQuadraturePoints_element ; ++k)
                {
                  int eN_k = eN*nQuadraturePoints_element + k;
                  int eN_nDOF_trial_element = eN*nDOF_trial_element;
                  
                  double jac[nSpace*nSpace];
                  double jacInv[nSpace*nSpace];
                  double p=0.0,pe=0.0;
                  double jacDet, x, y, z, dV, h_phi;
                  gf_s.set_quad(k);
                  double H_s = gf_s.H(0.,0.);
                  ck.calculateMapping_element(eN,
                                              k,
                                              mesh_dof.data(),
                                              mesh_l2g.data(),
                                              mesh_trial_ref.data(),
                                              mesh_grad_trial_ref.data(),
                                              jac,
                                              jacDet,
                                              jacInv,
                                              x,y,z);
                  dV = fabs(jacDet)*dV_ref.data()[k];
                  ck.valFromDOF(p_dof.data(),&p_l2g.data()[eN_nDOF_trial_element],&p_trial_ref.data()[k*nDOF_trial_element],p);
                  p_dv_new += p*H_s*dV;
                  pa_dv_new += q_u_0.data()[eN_k]*H_s*dV;
                  pe = p-q_u_0.data()[eN_k];
                  p_L1 += fabs(pe)*H_s*dV;
                  p_L2 += pe*pe*H_s*dV;
                  if (fabs(pe) > p_Linfty)
                    p_Linfty = fabs(pe);
                }
            }
          p_L2 = sqrt(p_L2);
          //        std::cout<<"Pressure Integral Shifted"<<p_dv_new<<std::endl
          //         <<"Analytical Pressure Integral 2 "<<pa_dv_new<<std::endl
          //         <<"Errors "<<p_L1<<'\t'<<p_L2<<'\t'<<p_Linfty<<std::endl;
        }
      /* std::cout<<"p_1.append("<<p_L1<<")"<<std::endl */
      /*          <<"u_1.append("<<u_L1<<")"<<std::endl */
      /*          <<"v_1.append("<<v_L1<<")"<<std::endl */
      /*          <<"p_2.append("<<p_L2<<")"<<std::endl */
      /*          <<"u_2.append("<<u_L2<<")"<<std::endl */
      /*          <<"v_2.append("<<v_L2<<")"<<std::endl */
      /*          <<"p_I.append("<<p_Linfty<<")"<<std::endl */
      /*          <<"u_I.append("<<u_Linfty<<")"<<std::endl */
      /*          <<"v_I.append("<<v_Linfty<<")"<<std::endl; */
    }

    void calculateJacobian(arguments_dict& args)
    {
      double NONCONSERVATIVE_FORM = args.m_dscalar["NONCONSERVATIVE_FORM"];
      double MOMENTUM_SGE = args.m_dscalar["MOMENTUM_SGE"];
      double PRESSURE_SGE = args.m_dscalar["PRESSURE_SGE"];
      double VELOCITY_SGE = args.m_dscalar["VELOCITY_SGE"];
      double PRESSURE_PROJECTION_STABILIZATION = args.m_dscalar["PRESSURE_PROJECTION_STABILIZATION"];
      xt::pyarray<double>& mesh_trial_ref = args.m_darray["mesh_trial_ref"];
      xt::pyarray<double>& mesh_grad_trial_ref = args.m_darray["mesh_grad_trial_ref"];
      xt::pyarray<double>& mesh_dof = args.m_darray["mesh_dof"];
      xt::pyarray<double>& mesh_velocity_dof = args.m_darray["mesh_velocity_dof"];
      double MOVING_DOMAIN = args.m_dscalar["MOVING_DOMAIN"];
      xt::pyarray<int>& mesh_l2g = args.m_iarray["mesh_l2g"];
      xt::pyarray<double>& x_ref = args.m_darray["x_ref"];
      xt::pyarray<double>& dV_ref = args.m_darray["dV_ref"];
      xt::pyarray<double>& p_trial_ref = args.m_darray["p_trial_ref"];
      xt::pyarray<double>& p_grad_trial_ref = args.m_darray["p_grad_trial_ref"];
      xt::pyarray<double>& p_test_ref = args.m_darray["p_test_ref"];
      xt::pyarray<double>& p_grad_test_ref = args.m_darray["p_grad_test_ref"];
      xt::pyarray<double>& vel_trial_ref = args.m_darray["vel_trial_ref"];
      xt::pyarray<double>& vel_grad_trial_ref = args.m_darray["vel_grad_trial_ref"];
      xt::pyarray<double>& vel_test_ref = args.m_darray["vel_test_ref"];
      xt::pyarray<double>& vel_grad_test_ref = args.m_darray["vel_grad_test_ref"];
      xt::pyarray<double>& mesh_trial_trace_ref = args.m_darray["mesh_trial_trace_ref"];
      xt::pyarray<double>& mesh_grad_trial_trace_ref = args.m_darray["mesh_grad_trial_trace_ref"];
      xt::pyarray<double>& xb_ref = args.m_darray["xb_ref"];
      xt::pyarray<double>& dS_ref = args.m_darray["dS_ref"];
      xt::pyarray<double>& p_trial_trace_ref = args.m_darray["p_trial_trace_ref"];
      xt::pyarray<double>& p_grad_trial_trace_ref = args.m_darray["p_grad_trial_trace_ref"];
      xt::pyarray<double>& p_test_trace_ref = args.m_darray["p_test_trace_ref"];
      xt::pyarray<double>& p_grad_test_trace_ref = args.m_darray["p_grad_test_trace_ref"];
      xt::pyarray<double>& vel_trial_trace_ref = args.m_darray["vel_trial_trace_ref"];
      xt::pyarray<double>& vel_grad_trial_trace_ref = args.m_darray["vel_grad_trial_trace_ref"];
      xt::pyarray<double>& vel_test_trace_ref = args.m_darray["vel_test_trace_ref"];
      xt::pyarray<double>& vel_grad_test_trace_ref = args.m_darray["vel_grad_test_trace_ref"];
      xt::pyarray<double>& normal_ref = args.m_darray["normal_ref"];
      xt::pyarray<double>& boundaryJac_ref = args.m_darray["boundaryJac_ref"];
      double eb_adjoint_sigma = args.m_dscalar["eb_adjoint_sigma"];
      xt::pyarray<double>& elementDiameter = args.m_darray["elementDiameter"];
      xt::pyarray<double>& elementBoundaryDiameter = args.m_darray["elementBoundaryDiameter"];
      xt::pyarray<double>& nodeDiametersArray = args.m_darray["nodeDiametersArray"];
      double hFactor = args.m_dscalar["hFactor"];
      int nElements_global = args.m_iscalar["nElements_global"];
      double useRBLES = args.m_dscalar["useRBLES"];
      double useMetrics = args.m_dscalar["useMetrics"];
      double alphaBDF = args.m_dscalar["alphaBDF"];
      double epsFact_rho = args.m_dscalar["epsFact_rho"];
      double epsFact_mu = args.m_dscalar["epsFact_mu"];
      double sigma = args.m_dscalar["sigma"];
      double rho_0 = args.m_dscalar["rho_0"];
      double nu_0 = args.m_dscalar["nu_0"];
      double rho_1 = args.m_dscalar["rho_1"];
      double nu_1 = args.m_dscalar["nu_1"];
      double smagorinskyConstant = args.m_dscalar["smagorinskyConstant"];
      int turbulenceClosureModel = args.m_iscalar["turbulenceClosureModel"];
      double Ct_sge = args.m_dscalar["Ct_sge"];
      double Cd_sge = args.m_dscalar["Cd_sge"];
      double C_dg = args.m_dscalar["C_dg"];
      double C_b = args.m_dscalar["C_b"];
      const xt::pyarray<double>& eps_solid = args.m_darray["eps_solid"];
      const xt::pyarray<double>& phi_solid = args.m_darray["phi_solid"];
      const xt::pyarray<double>& eps_porous = args.m_darray["eps_porous"];
      const xt::pyarray<double>& phi_porous = args.m_darray["phi_porous"];
      const xt::pyarray<double>& q_velocity_porous = args.m_darray["q_velocity_porous"];
      const xt::pyarray<double>& q_porosity = args.m_darray["q_porosity"];
      const xt::pyarray<double>& q_dragAlpha = args.m_darray["q_dragAlpha"];
      const xt::pyarray<double>& q_dragBeta = args.m_darray["q_dragBeta"];
      const xt::pyarray<double>& q_mass_source = args.m_darray["q_mass_source"];
      const xt::pyarray<double>& q_turb_var_0 = args.m_darray["q_turb_var_0"];
      const xt::pyarray<double>& q_turb_var_1 = args.m_darray["q_turb_var_1"];
      const xt::pyarray<double>& q_turb_var_grad_0 = args.m_darray["q_turb_var_grad_0"];
      const double LAG_LES = args.m_dscalar["LAG_LES"];
      xt::pyarray<double> & q_eddy_viscosity_last = args.m_darray["q_eddy_viscosity_last"];
      xt::pyarray<double> & ebqe_eddy_viscosity_last = args.m_darray["ebqe_eddy_viscosity_last"];
      xt::pyarray<int>& p_l2g = args.m_iarray["p_l2g"];
      xt::pyarray<int>& vel_l2g = args.m_iarray["vel_l2g"];
      xt::pyarray<double>& p_dof = args.m_darray["p_dof"];
      xt::pyarray<double>& u_dof = args.m_darray["u_dof"];
      xt::pyarray<double>& v_dof = args.m_darray["v_dof"];
      xt::pyarray<double>& w_dof = args.m_darray["w_dof"];
      xt::pyarray<double>& p_old_dof = args.m_darray["p_old_dof"];
      xt::pyarray<double>& u_old_dof = args.m_darray["u_old_dof"];
      xt::pyarray<double>& v_old_dof = args.m_darray["v_old_dof"];
      xt::pyarray<double>& w_old_dof = args.m_darray["w_old_dof"];
      xt::pyarray<double>& g = args.m_darray["g"];
      const double useVF = args.m_dscalar["useVF"];
      xt::pyarray<double>& vf = args.m_darray["vf"];
      xt::pyarray<double>& phi = args.m_darray["phi"];
      xt::pyarray<double>& phi_nodes = args.m_darray["phi_nodes"];
      xt::pyarray<double>& normal_phi = args.m_darray["normal_phi"];
      xt::pyarray<double>& kappa_phi = args.m_darray["kappa_phi"];
      xt::pyarray<double>& q_mom_u_acc_beta_bdf = args.m_darray["q_mom_u_acc_beta_bdf"];
      xt::pyarray<double>& q_mom_v_acc_beta_bdf = args.m_darray["q_mom_v_acc_beta_bdf"];
      xt::pyarray<double>& q_mom_w_acc_beta_bdf = args.m_darray["q_mom_w_acc_beta_bdf"];
      xt::pyarray<double>& q_dV = args.m_darray["q_dV"];
      xt::pyarray<double>& q_dV_last = args.m_darray["q_dV_last"];
      xt::pyarray<double>& q_velocity_sge = args.m_darray["q_velocity_sge"];
      xt::pyarray<double>& q_cfl = args.m_darray["q_cfl"];
      xt::pyarray<double>& q_numDiff_u_last = args.m_darray["q_numDiff_u_last"];
      xt::pyarray<double>& q_numDiff_v_last = args.m_darray["q_numDiff_v_last"];
      xt::pyarray<double>& q_numDiff_w_last = args.m_darray["q_numDiff_w_last"];
      xt::pyarray<int>& sdInfo_u_u_rowptr = args.m_iarray["sdInfo_u_u_rowptr"];
      xt::pyarray<int>& sdInfo_u_u_colind = args.m_iarray["sdInfo_u_u_colind"];
      xt::pyarray<int>& sdInfo_u_v_rowptr = args.m_iarray["sdInfo_u_v_rowptr"];
      xt::pyarray<int>& sdInfo_u_v_colind = args.m_iarray["sdInfo_u_v_colind"];
      xt::pyarray<int>& sdInfo_u_w_rowptr = args.m_iarray["sdInfo_u_w_rowptr"];
      xt::pyarray<int>& sdInfo_u_w_colind = args.m_iarray["sdInfo_u_w_colind"];
      xt::pyarray<int>& sdInfo_v_v_rowptr = args.m_iarray["sdInfo_v_v_rowptr"];
      xt::pyarray<int>& sdInfo_v_v_colind = args.m_iarray["sdInfo_v_v_colind"];
      xt::pyarray<int>& sdInfo_v_u_rowptr = args.m_iarray["sdInfo_v_u_rowptr"];
      xt::pyarray<int>& sdInfo_v_u_colind = args.m_iarray["sdInfo_v_u_colind"];
      xt::pyarray<int>& sdInfo_v_w_rowptr = args.m_iarray["sdInfo_v_w_rowptr"];
      xt::pyarray<int>& sdInfo_v_w_colind = args.m_iarray["sdInfo_v_w_colind"];
      xt::pyarray<int>& sdInfo_w_w_rowptr = args.m_iarray["sdInfo_w_w_rowptr"];
      xt::pyarray<int>& sdInfo_w_w_colind = args.m_iarray["sdInfo_w_w_colind"];
      xt::pyarray<int>& sdInfo_w_u_rowptr = args.m_iarray["sdInfo_w_u_rowptr"];
      xt::pyarray<int>& sdInfo_w_u_colind = args.m_iarray["sdInfo_w_u_colind"];
      xt::pyarray<int>& sdInfo_w_v_rowptr = args.m_iarray["sdInfo_w_v_rowptr"];
      xt::pyarray<int>& sdInfo_w_v_colind = args.m_iarray["sdInfo_w_v_colind"];
      xt::pyarray<int>& csrRowIndeces_p_p = args.m_iarray["csrRowIndeces_p_p"];
      xt::pyarray<int>& csrColumnOffsets_p_p = args.m_iarray["csrColumnOffsets_p_p"];
      xt::pyarray<int>& csrRowIndeces_p_u = args.m_iarray["csrRowIndeces_p_u"];
      xt::pyarray<int>& csrColumnOffsets_p_u = args.m_iarray["csrColumnOffsets_p_u"];
      xt::pyarray<int>& csrRowIndeces_p_v = args.m_iarray["csrRowIndeces_p_v"];
      xt::pyarray<int>& csrColumnOffsets_p_v = args.m_iarray["csrColumnOffsets_p_v"];
      xt::pyarray<int>& csrRowIndeces_p_w = args.m_iarray["csrRowIndeces_p_w"];
      xt::pyarray<int>& csrColumnOffsets_p_w = args.m_iarray["csrColumnOffsets_p_w"];
      xt::pyarray<int>& csrRowIndeces_u_p = args.m_iarray["csrRowIndeces_u_p"];
      xt::pyarray<int>& csrColumnOffsets_u_p = args.m_iarray["csrColumnOffsets_u_p"];
      xt::pyarray<int>& csrRowIndeces_u_u = args.m_iarray["csrRowIndeces_u_u"];
      xt::pyarray<int>& csrColumnOffsets_u_u = args.m_iarray["csrColumnOffsets_u_u"];
      xt::pyarray<int>& csrRowIndeces_u_v = args.m_iarray["csrRowIndeces_u_v"];
      xt::pyarray<int>& csrColumnOffsets_u_v = args.m_iarray["csrColumnOffsets_u_v"];
      xt::pyarray<int>& csrRowIndeces_u_w = args.m_iarray["csrRowIndeces_u_w"];
      xt::pyarray<int>& csrColumnOffsets_u_w = args.m_iarray["csrColumnOffsets_u_w"];
      xt::pyarray<int>& csrRowIndeces_v_p = args.m_iarray["csrRowIndeces_v_p"];
      xt::pyarray<int>& csrColumnOffsets_v_p = args.m_iarray["csrColumnOffsets_v_p"];
      xt::pyarray<int>& csrRowIndeces_v_u = args.m_iarray["csrRowIndeces_v_u"];
      xt::pyarray<int>& csrColumnOffsets_v_u = args.m_iarray["csrColumnOffsets_v_u"];
      xt::pyarray<int>& csrRowIndeces_v_v = args.m_iarray["csrRowIndeces_v_v"];
      xt::pyarray<int>& csrColumnOffsets_v_v = args.m_iarray["csrColumnOffsets_v_v"];
      xt::pyarray<int>& csrRowIndeces_v_w = args.m_iarray["csrRowIndeces_v_w"];
      xt::pyarray<int>& csrColumnOffsets_v_w = args.m_iarray["csrColumnOffsets_v_w"];
      xt::pyarray<int>& csrRowIndeces_w_p = args.m_iarray["csrRowIndeces_w_p"];
      xt::pyarray<int>& csrColumnOffsets_w_p = args.m_iarray["csrColumnOffsets_w_p"];
      xt::pyarray<int>& csrRowIndeces_w_u = args.m_iarray["csrRowIndeces_w_u"];
      xt::pyarray<int>& csrColumnOffsets_w_u = args.m_iarray["csrColumnOffsets_w_u"];
      xt::pyarray<int>& csrRowIndeces_w_v = args.m_iarray["csrRowIndeces_w_v"];
      xt::pyarray<int>& csrColumnOffsets_w_v = args.m_iarray["csrColumnOffsets_w_v"];
      xt::pyarray<int>& csrRowIndeces_w_w = args.m_iarray["csrRowIndeces_w_w"];
      xt::pyarray<int>& csrColumnOffsets_w_w = args.m_iarray["csrColumnOffsets_w_w"];
      xt::pyarray<double>& globalJacobian = args.m_darray["globalJacobian"];
      int nExteriorElementBoundaries_global = args.m_iscalar["nExteriorElementBoundaries_global"];
      xt::pyarray<int>& exteriorElementBoundariesArray = args.m_iarray["exteriorElementBoundariesArray"];
      xt::pyarray<int>& elementBoundaryElementsArray = args.m_iarray["elementBoundaryElementsArray"];
      xt::pyarray<int>& elementBoundaryLocalElementBoundariesArray = args.m_iarray["elementBoundaryLocalElementBoundariesArray"];
      xt::pyarray<double>& ebqe_vf_ext = args.m_darray["ebqe_vf_ext"];
      xt::pyarray<double>& bc_ebqe_vf_ext = args.m_darray["bc_ebqe_vf_ext"];
      xt::pyarray<double>& ebqe_phi_ext = args.m_darray["ebqe_phi_ext"];
      xt::pyarray<double>& bc_ebqe_phi_ext = args.m_darray["bc_ebqe_phi_ext"];
      xt::pyarray<double>& ebqe_normal_phi_ext = args.m_darray["ebqe_normal_phi_ext"];
      xt::pyarray<double>& ebqe_kappa_phi_ext = args.m_darray["ebqe_kappa_phi_ext"];
      const xt::pyarray<double>& ebqe_porosity_ext = args.m_darray["ebqe_porosity_ext"];
      const xt::pyarray<double>& ebqe_turb_var_0 = args.m_darray["ebqe_turb_var_0"];
      const xt::pyarray<double>& ebqe_turb_var_1 = args.m_darray["ebqe_turb_var_1"];
      xt::pyarray<int>& isDOFBoundary_p = args.m_iarray["isDOFBoundary_p"];
      xt::pyarray<int>& isDOFBoundary_u = args.m_iarray["isDOFBoundary_u"];
      xt::pyarray<int>& isDOFBoundary_v = args.m_iarray["isDOFBoundary_v"];
      xt::pyarray<int>& isDOFBoundary_w = args.m_iarray["isDOFBoundary_w"];
      xt::pyarray<int>& isAdvectiveFluxBoundary_p = args.m_iarray["isAdvectiveFluxBoundary_p"];
      xt::pyarray<int>& isAdvectiveFluxBoundary_u = args.m_iarray["isAdvectiveFluxBoundary_u"];
      xt::pyarray<int>& isAdvectiveFluxBoundary_v = args.m_iarray["isAdvectiveFluxBoundary_v"];
      xt::pyarray<int>& isAdvectiveFluxBoundary_w = args.m_iarray["isAdvectiveFluxBoundary_w"];
      xt::pyarray<int>& isDiffusiveFluxBoundary_u = args.m_iarray["isDiffusiveFluxBoundary_u"];
      xt::pyarray<int>& isDiffusiveFluxBoundary_v = args.m_iarray["isDiffusiveFluxBoundary_v"];
      xt::pyarray<int>& isDiffusiveFluxBoundary_w = args.m_iarray["isDiffusiveFluxBoundary_w"];
      xt::pyarray<double>& ebqe_bc_p_ext = args.m_darray["ebqe_bc_p_ext"];
      xt::pyarray<double>& ebqe_bc_flux_mass_ext = args.m_darray["ebqe_bc_flux_mass_ext"];
      xt::pyarray<double>& ebqe_bc_flux_mom_u_adv_ext = args.m_darray["ebqe_bc_flux_mom_u_adv_ext"];
      xt::pyarray<double>& ebqe_bc_flux_mom_v_adv_ext = args.m_darray["ebqe_bc_flux_mom_v_adv_ext"];
      xt::pyarray<double>& ebqe_bc_flux_mom_w_adv_ext = args.m_darray["ebqe_bc_flux_mom_w_adv_ext"];
      xt::pyarray<double>& ebqe_bc_u_ext = args.m_darray["ebqe_bc_u_ext"];
      xt::pyarray<double>& ebqe_bc_flux_u_diff_ext = args.m_darray["ebqe_bc_flux_u_diff_ext"];
      xt::pyarray<double>& ebqe_penalty_ext = args.m_darray["ebqe_penalty_ext"];
      xt::pyarray<double>& ebqe_bc_v_ext = args.m_darray["ebqe_bc_v_ext"];
      xt::pyarray<double>& ebqe_bc_flux_v_diff_ext = args.m_darray["ebqe_bc_flux_v_diff_ext"];
      xt::pyarray<double>& ebqe_bc_w_ext = args.m_darray["ebqe_bc_w_ext"];
      xt::pyarray<double>& ebqe_bc_flux_w_diff_ext = args.m_darray["ebqe_bc_flux_w_diff_ext"];
      xt::pyarray<int>& csrColumnOffsets_eb_p_p = args.m_iarray["csrColumnOffsets_eb_p_p"];
      xt::pyarray<int>& csrColumnOffsets_eb_p_u = args.m_iarray["csrColumnOffsets_eb_p_u"];
      xt::pyarray<int>& csrColumnOffsets_eb_p_v = args.m_iarray["csrColumnOffsets_eb_p_v"];
      xt::pyarray<int>& csrColumnOffsets_eb_p_w = args.m_iarray["csrColumnOffsets_eb_p_w"];
      xt::pyarray<int>& csrColumnOffsets_eb_u_p = args.m_iarray["csrColumnOffsets_eb_u_p"];
      xt::pyarray<int>& csrColumnOffsets_eb_u_u = args.m_iarray["csrColumnOffsets_eb_u_u"];
      xt::pyarray<int>& csrColumnOffsets_eb_u_v = args.m_iarray["csrColumnOffsets_eb_u_v"];
      xt::pyarray<int>& csrColumnOffsets_eb_u_w = args.m_iarray["csrColumnOffsets_eb_u_w"];
      xt::pyarray<int>& csrColumnOffsets_eb_v_p = args.m_iarray["csrColumnOffsets_eb_v_p"];
      xt::pyarray<int>& csrColumnOffsets_eb_v_u = args.m_iarray["csrColumnOffsets_eb_v_u"];
      xt::pyarray<int>& csrColumnOffsets_eb_v_v = args.m_iarray["csrColumnOffsets_eb_v_v"];
      xt::pyarray<int>& csrColumnOffsets_eb_v_w = args.m_iarray["csrColumnOffsets_eb_v_w"];
      xt::pyarray<int>& csrColumnOffsets_eb_w_p = args.m_iarray["csrColumnOffsets_eb_w_p"];
      xt::pyarray<int>& csrColumnOffsets_eb_w_u = args.m_iarray["csrColumnOffsets_eb_w_u"];
      xt::pyarray<int>& csrColumnOffsets_eb_w_v = args.m_iarray["csrColumnOffsets_eb_w_v"];
      xt::pyarray<int>& csrColumnOffsets_eb_w_w = args.m_iarray["csrColumnOffsets_eb_w_w"];
      xt::pyarray<int>& elementFlags = args.m_iarray["elementFlags"];
      xt::pyarray<int>& boundaryFlags = args.m_iarray["boundaryFlags"];
      int use_ball_as_particle = args.m_iscalar["use_ball_as_particle"];
      xt::pyarray<double>& ball_center = args.m_darray["ball_center"];
      xt::pyarray<double>& ball_radius = args.m_darray["ball_radius"];
      xt::pyarray<double>& ball_velocity = args.m_darray["ball_velocity"];
      xt::pyarray<double>& ball_angular_velocity = args.m_darray["ball_angular_velocity"];
      xt::pyarray<double>& ball_density = args.m_darray["ball_density"];
      xt::pyarray<double>& particle_signed_distances = args.m_darray["particle_signed_distances"];
      xt::pyarray<double>& particle_signed_distance_normals = args.m_darray["particle_signed_distance_normals"];
      xt::pyarray<double>& particle_velocities = args.m_darray["particle_velocities"];
      xt::pyarray<double>& particle_centroids = args.m_darray["particle_centroids"];
      xt::pyarray<double>& ebqe_phi_s = args.m_darray["ebqe_phi_s"];
      xt::pyarray<double>& ebq_global_grad_phi_s = args.m_darray["ebq_global_grad_phi_s"];
      xt::pyarray<double>& ebq_particle_velocity_s = args.m_darray["ebq_particle_velocity_s"];
      xt::pyarray<double>& phi_solid_nodes = args.m_darray["phi_solid_nodes"];
      xt::pyarray<double>& distance_to_solids = args.m_darray["distance_to_solids"];
      int nParticles = args.m_iscalar["nParticles"];
      int nElements_owned = args.m_iscalar["nElements_owned"];
      double particle_nitsche = args.m_dscalar["particle_nitsche"];
      double particle_epsFact = args.m_dscalar["particle_epsFact"];
      double particle_alpha = args.m_dscalar["particle_alpha"];
      double particle_beta = args.m_dscalar["particle_beta"];
      double particle_penalty_constant = args.m_dscalar["particle_penalty_constant"];
      double ghost_penalty_constant = args.m_dscalar["ghost_penalty_constant"];
      const bool useExact = args.m_iscalar["useExact"];
      xt::pyarray<double>& isActiveDOF = args.m_darray["isActiveDOF"];
      const int nQuadraturePoints_global(nElements_global*nQuadraturePoints_element);
      std::valarray<double> particle_surfaceArea(nParticles), particle_netForces(nParticles*3*3), particle_netMoments(nParticles*3);
      gf.useExact = false;//useExact;
      gf_p.useExact = false;//useExact;
      gf_s.useExact = useExact;
      //
      //loop over elements to compute volume integrals and load them into the element Jacobians and global Jacobian
      //
      for(int eN=0;eN<nElements_global;eN++)
        {
          register double eps_rho,eps_mu;

          register double  elementJacobian_p_p[nDOF_test_element][nDOF_trial_element],
            elementJacobian_p_u[nDOF_test_element][nDOF_v_trial_element],
            elementJacobian_p_v[nDOF_test_element][nDOF_v_trial_element],
            elementJacobian_p_w[nDOF_test_element][nDOF_v_trial_element],
            elementJacobian_u_p[nDOF_v_test_element][nDOF_trial_element],
            elementJacobian_u_u[nDOF_v_test_element][nDOF_v_trial_element],
            elementJacobian_u_v[nDOF_v_test_element][nDOF_v_trial_element],
            elementJacobian_u_w[nDOF_v_test_element][nDOF_v_trial_element],
            elementJacobian_v_p[nDOF_v_test_element][nDOF_trial_element],
            elementJacobian_v_u[nDOF_v_test_element][nDOF_v_trial_element],
            elementJacobian_v_v[nDOF_v_test_element][nDOF_v_trial_element],
            elementJacobian_v_w[nDOF_v_test_element][nDOF_v_trial_element],
            elementJacobian_w_p[nDOF_v_test_element][nDOF_trial_element],
            elementJacobian_w_u[nDOF_v_test_element][nDOF_v_trial_element],
            elementJacobian_w_v[nDOF_v_test_element][nDOF_v_trial_element],
            elementJacobian_w_w[nDOF_v_test_element][nDOF_v_trial_element];
          for (int i=0;i<nDOF_test_element;i++)
            for (int j=0;j<nDOF_trial_element;j++)
              {
=======
            {
	      for (int i=0;i<nDOF_test_element;i++)
		{
		  int eN_i = eN*nDOF_test_element+i;
		  if (p_l2g.data()[eN_i] > nDOF_pressure)
		    nDOF_pressure=p_l2g.data()[eN_i];
		}
	    }
	  nDOF_pressure +=1;
	  assert(p_dof.shape(0) == nDOF_pressure);
          //std::cout<<"nDOF_pressure "<<nDOF_pressure<<std::endl;
          for (int I=0;I<nDOF_pressure;I++)
            p_dof.data()[I] += (pa_dv - p_dv)/total_volume;
          double p_dv_new=0.0, pa_dv_new=0.0;
          p_L1=0.0;
          p_L2=0.0;
          p_LI=0.0;
          for (int eN=0 ; eN < nElements_owned ; ++eN)
            {
              double element_phi[nDOF_mesh_trial_element], element_phi_s[nDOF_mesh_trial_element];
              for (int j=0;j<nDOF_mesh_trial_element;j++)
                {
                  register int eN_j = eN*nDOF_mesh_trial_element+j;
                  element_phi[j] = phi_nodes.data()[p_l2g.data()[eN_j]];
                  element_phi_s[j] = phi_solid_nodes.data()[p_l2g.data()[eN_j]];
                }
              double element_nodes[nDOF_mesh_trial_element*3];
              for (int i=0;i<nDOF_mesh_trial_element;i++)
                {
                  register int eN_i=eN*nDOF_mesh_trial_element+i;
                  for(int I=0;I<3;I++)
                    element_nodes[i*3 + I] = mesh_dof[mesh_l2g[eN_i]*3 + I];
                }//i
              int icase_s = gf_s.calculate(element_phi_s, element_nodes, x_ref.data(), false);
              for (int k=0 ; k < nQuadraturePoints_element ; ++k)
                {
                  int eN_k = eN*nQuadraturePoints_element + k;
                  int eN_nDOF_trial_element = eN*nDOF_trial_element;
                  
                  double jac[nSpace*nSpace];
                  double jacInv[nSpace*nSpace];
                  double p=0.0,pe=0.0;
                  double jacDet, x, y, z, dV, h_phi;
                  gf_s.set_quad(k);
                  double H_s = gf_s.H(0.,0.);
                  ck.calculateMapping_element(eN,
                                              k,
                                              mesh_dof.data(),
                                              mesh_l2g.data(),
                                              mesh_trial_ref.data(),
                                              mesh_grad_trial_ref.data(),
                                              jac,
                                              jacDet,
                                              jacInv,
                                              x,y,z);
                  dV = fabs(jacDet)*dV_ref.data()[k];
                  ck.valFromDOF(p_dof.data(),&p_l2g.data()[eN_nDOF_trial_element],&p_trial_ref.data()[k*nDOF_trial_element],p);
		  if (elementIsActive[eN])
		    {
		      p_dv_new += p*H_s*dV;
		      pa_dv_new += q_u_0.data()[eN_k]*H_s*dV;
		      pe = p-q_u_0.data()[eN_k];
		      p_L1 += fabs(pe)*H_s*dV;
		      p_L2 += pe*pe*H_s*dV;
		      if (fabs(pe) > p_LI)
			p_LI = fabs(pe);
		    }
                }
            }
          p_L2 = sqrt(p_L2);
          //        std::cout<<"Pressure Integral Shifted"<<p_dv_new<<std::endl
          //         <<"Analytical Pressure Integral 2 "<<pa_dv_new<<std::endl
          //         <<"Errors "<<p_L1<<'\t'<<p_L2<<'\t'<<p_LI<<std::endl;
        }
      assert(errors.shape(0)*errors.shape(1) == 15);
      MPI_Allreduce(MPI_IN_PLACE, errors.data(),(errors.shape(0)-1)*errors.shape(1),MPI_DOUBLE,MPI_SUM,MPI_COMM_WORLD);
      MPI_Allreduce(MPI_IN_PLACE, errors.data()+(errors.shape(0)-1)*errors.shape(1),1*errors.shape(1),MPI_DOUBLE,MPI_MAX,MPI_COMM_WORLD);
      assert(p_L2 >= 0.0);
      assert(u_L2 >= 0.0);
      assert(v_L2 >= 0.0);
      assert(velocity_L2 >= 0.0);
      p_L2 = sqrt(p_L2);
      u_L2 = sqrt(u_L2);
      v_L2 = sqrt(v_L2);
      velocity_L2 = sqrt(velocity_L2);
    }

    void calculateJacobian(arguments_dict& args)
    {
      double NONCONSERVATIVE_FORM = args.m_dscalar["NONCONSERVATIVE_FORM"];
      double MOMENTUM_SGE = args.m_dscalar["MOMENTUM_SGE"];
      double PRESSURE_SGE = args.m_dscalar["PRESSURE_SGE"];
      double VELOCITY_SGE = args.m_dscalar["VELOCITY_SGE"];
      double PRESSURE_PROJECTION_STABILIZATION = args.m_dscalar["PRESSURE_PROJECTION_STABILIZATION"];
      xt::pyarray<double>& mesh_trial_ref = args.m_darray["mesh_trial_ref"];
      xt::pyarray<double>& mesh_grad_trial_ref = args.m_darray["mesh_grad_trial_ref"];
      xt::pyarray<double>& mesh_dof = args.m_darray["mesh_dof"];
      xt::pyarray<double>& mesh_velocity_dof = args.m_darray["mesh_velocity_dof"];
      double MOVING_DOMAIN = args.m_dscalar["MOVING_DOMAIN"];
      xt::pyarray<int>& mesh_l2g = args.m_iarray["mesh_l2g"];
      xt::pyarray<double>& x_ref = args.m_darray["x_ref"];
      xt::pyarray<double>& dV_ref = args.m_darray["dV_ref"];
      xt::pyarray<double>& p_trial_ref = args.m_darray["p_trial_ref"];
      xt::pyarray<double>& p_grad_trial_ref = args.m_darray["p_grad_trial_ref"];
      xt::pyarray<double>& p_test_ref = args.m_darray["p_test_ref"];
      xt::pyarray<double>& p_grad_test_ref = args.m_darray["p_grad_test_ref"];
      xt::pyarray<double>& vel_trial_ref = args.m_darray["vel_trial_ref"];
      xt::pyarray<double>& vel_grad_trial_ref = args.m_darray["vel_grad_trial_ref"];
      xt::pyarray<double>& vel_test_ref = args.m_darray["vel_test_ref"];
      xt::pyarray<double>& vel_grad_test_ref = args.m_darray["vel_grad_test_ref"];
      xt::pyarray<double>& mesh_trial_trace_ref = args.m_darray["mesh_trial_trace_ref"];
      xt::pyarray<double>& mesh_grad_trial_trace_ref = args.m_darray["mesh_grad_trial_trace_ref"];
      xt::pyarray<double>& xb_ref = args.m_darray["xb_ref"];
      xt::pyarray<double>& dS_ref = args.m_darray["dS_ref"];
      xt::pyarray<double>& p_trial_trace_ref = args.m_darray["p_trial_trace_ref"];
      xt::pyarray<double>& p_grad_trial_trace_ref = args.m_darray["p_grad_trial_trace_ref"];
      xt::pyarray<double>& p_test_trace_ref = args.m_darray["p_test_trace_ref"];
      xt::pyarray<double>& p_grad_test_trace_ref = args.m_darray["p_grad_test_trace_ref"];
      xt::pyarray<double>& vel_trial_trace_ref = args.m_darray["vel_trial_trace_ref"];
      xt::pyarray<double>& vel_grad_trial_trace_ref = args.m_darray["vel_grad_trial_trace_ref"];
      xt::pyarray<double>& vel_test_trace_ref = args.m_darray["vel_test_trace_ref"];
      xt::pyarray<double>& vel_grad_test_trace_ref = args.m_darray["vel_grad_test_trace_ref"];
      xt::pyarray<double>& normal_ref = args.m_darray["normal_ref"];
      xt::pyarray<double>& boundaryJac_ref = args.m_darray["boundaryJac_ref"];
      double eb_adjoint_sigma = args.m_dscalar["eb_adjoint_sigma"];
      xt::pyarray<double>& elementDiameter = args.m_darray["elementDiameter"];
      xt::pyarray<double>& elementBoundaryDiameter = args.m_darray["elementBoundaryDiameter"];
      xt::pyarray<double>& nodeDiametersArray = args.m_darray["nodeDiametersArray"];
      double hFactor = args.m_dscalar["hFactor"];
      int nElements_global = args.m_iscalar["nElements_global"];
      double useRBLES = args.m_dscalar["useRBLES"];
      double useMetrics = args.m_dscalar["useMetrics"];
      double alphaBDF = args.m_dscalar["alphaBDF"];
      double epsFact_rho = args.m_dscalar["epsFact_rho"];
      double epsFact_mu = args.m_dscalar["epsFact_mu"];
      double sigma = args.m_dscalar["sigma"];
      double rho_0 = args.m_dscalar["rho_0"];
      double nu_0 = args.m_dscalar["nu_0"];
      double rho_1 = args.m_dscalar["rho_1"];
      double nu_1 = args.m_dscalar["nu_1"];
      double smagorinskyConstant = args.m_dscalar["smagorinskyConstant"];
      int turbulenceClosureModel = args.m_iscalar["turbulenceClosureModel"];
      double Ct_sge = args.m_dscalar["Ct_sge"];
      double Cd_sge = args.m_dscalar["Cd_sge"];
      double C_dg = args.m_dscalar["C_dg"];
      double C_b = args.m_dscalar["C_b"];
      const xt::pyarray<double>& eps_solid = args.m_darray["eps_solid"];
      const xt::pyarray<double>& phi_solid = args.m_darray["phi_solid"];
      const xt::pyarray<double>& eps_porous = args.m_darray["eps_porous"];
      const xt::pyarray<double>& phi_porous = args.m_darray["phi_porous"];
      const xt::pyarray<double>& q_velocity_porous = args.m_darray["q_velocity_porous"];
      const xt::pyarray<double>& q_porosity = args.m_darray["q_porosity"];
      const xt::pyarray<double>& q_dragAlpha = args.m_darray["q_dragAlpha"];
      const xt::pyarray<double>& q_dragBeta = args.m_darray["q_dragBeta"];
      const xt::pyarray<double>& q_mass_source = args.m_darray["q_mass_source"];
      const xt::pyarray<double>& q_turb_var_0 = args.m_darray["q_turb_var_0"];
      const xt::pyarray<double>& q_turb_var_1 = args.m_darray["q_turb_var_1"];
      const xt::pyarray<double>& q_turb_var_grad_0 = args.m_darray["q_turb_var_grad_0"];
      const double LAG_LES = args.m_dscalar["LAG_LES"];
      xt::pyarray<double> & q_eddy_viscosity_last = args.m_darray["q_eddy_viscosity_last"];
      xt::pyarray<double> & ebqe_eddy_viscosity_last = args.m_darray["ebqe_eddy_viscosity_last"];
      xt::pyarray<int>& p_l2g = args.m_iarray["p_l2g"];
      xt::pyarray<int>& vel_l2g = args.m_iarray["vel_l2g"];
      xt::pyarray<double>& p_dof = args.m_darray["p_dof"];
      xt::pyarray<double>& u_dof = args.m_darray["u_dof"];
      xt::pyarray<double>& v_dof = args.m_darray["v_dof"];
      xt::pyarray<double>& w_dof = args.m_darray["w_dof"];
      xt::pyarray<double>& p_old_dof = args.m_darray["p_old_dof"];
      xt::pyarray<double>& u_old_dof = args.m_darray["u_old_dof"];
      xt::pyarray<double>& v_old_dof = args.m_darray["v_old_dof"];
      xt::pyarray<double>& w_old_dof = args.m_darray["w_old_dof"];
      xt::pyarray<double>& g = args.m_darray["g"];
      const double useVF = args.m_dscalar["useVF"];
      xt::pyarray<double>& vf = args.m_darray["vf"];
      xt::pyarray<double>& phi = args.m_darray["phi"];
      xt::pyarray<double>& phi_nodes = args.m_darray["phi_nodes"];
      xt::pyarray<double>& normal_phi = args.m_darray["normal_phi"];
      xt::pyarray<double>& kappa_phi = args.m_darray["kappa_phi"];
      xt::pyarray<double>& q_mom_u_acc_beta_bdf = args.m_darray["q_mom_u_acc_beta_bdf"];
      xt::pyarray<double>& q_mom_v_acc_beta_bdf = args.m_darray["q_mom_v_acc_beta_bdf"];
      xt::pyarray<double>& q_mom_w_acc_beta_bdf = args.m_darray["q_mom_w_acc_beta_bdf"];
      xt::pyarray<double>& q_dV = args.m_darray["q_dV"];
      xt::pyarray<double>& q_dV_last = args.m_darray["q_dV_last"];
      xt::pyarray<double>& q_velocity_sge = args.m_darray["q_velocity_sge"];
      xt::pyarray<double>& q_cfl = args.m_darray["q_cfl"];
      xt::pyarray<double>& q_numDiff_u_last = args.m_darray["q_numDiff_u_last"];
      xt::pyarray<double>& q_numDiff_v_last = args.m_darray["q_numDiff_v_last"];
      xt::pyarray<double>& q_numDiff_w_last = args.m_darray["q_numDiff_w_last"];
      xt::pyarray<int>& sdInfo_u_u_rowptr = args.m_iarray["sdInfo_u_u_rowptr"];
      xt::pyarray<int>& sdInfo_u_u_colind = args.m_iarray["sdInfo_u_u_colind"];
      xt::pyarray<int>& sdInfo_u_v_rowptr = args.m_iarray["sdInfo_u_v_rowptr"];
      xt::pyarray<int>& sdInfo_u_v_colind = args.m_iarray["sdInfo_u_v_colind"];
      xt::pyarray<int>& sdInfo_u_w_rowptr = args.m_iarray["sdInfo_u_w_rowptr"];
      xt::pyarray<int>& sdInfo_u_w_colind = args.m_iarray["sdInfo_u_w_colind"];
      xt::pyarray<int>& sdInfo_v_v_rowptr = args.m_iarray["sdInfo_v_v_rowptr"];
      xt::pyarray<int>& sdInfo_v_v_colind = args.m_iarray["sdInfo_v_v_colind"];
      xt::pyarray<int>& sdInfo_v_u_rowptr = args.m_iarray["sdInfo_v_u_rowptr"];
      xt::pyarray<int>& sdInfo_v_u_colind = args.m_iarray["sdInfo_v_u_colind"];
      xt::pyarray<int>& sdInfo_v_w_rowptr = args.m_iarray["sdInfo_v_w_rowptr"];
      xt::pyarray<int>& sdInfo_v_w_colind = args.m_iarray["sdInfo_v_w_colind"];
      xt::pyarray<int>& sdInfo_w_w_rowptr = args.m_iarray["sdInfo_w_w_rowptr"];
      xt::pyarray<int>& sdInfo_w_w_colind = args.m_iarray["sdInfo_w_w_colind"];
      xt::pyarray<int>& sdInfo_w_u_rowptr = args.m_iarray["sdInfo_w_u_rowptr"];
      xt::pyarray<int>& sdInfo_w_u_colind = args.m_iarray["sdInfo_w_u_colind"];
      xt::pyarray<int>& sdInfo_w_v_rowptr = args.m_iarray["sdInfo_w_v_rowptr"];
      xt::pyarray<int>& sdInfo_w_v_colind = args.m_iarray["sdInfo_w_v_colind"];
      xt::pyarray<int>& csrRowIndeces_p_p = args.m_iarray["csrRowIndeces_p_p"];
      xt::pyarray<int>& csrColumnOffsets_p_p = args.m_iarray["csrColumnOffsets_p_p"];
      xt::pyarray<int>& csrRowIndeces_p_u = args.m_iarray["csrRowIndeces_p_u"];
      xt::pyarray<int>& csrColumnOffsets_p_u = args.m_iarray["csrColumnOffsets_p_u"];
      xt::pyarray<int>& csrRowIndeces_p_v = args.m_iarray["csrRowIndeces_p_v"];
      xt::pyarray<int>& csrColumnOffsets_p_v = args.m_iarray["csrColumnOffsets_p_v"];
      xt::pyarray<int>& csrRowIndeces_p_w = args.m_iarray["csrRowIndeces_p_w"];
      xt::pyarray<int>& csrColumnOffsets_p_w = args.m_iarray["csrColumnOffsets_p_w"];
      xt::pyarray<int>& csrRowIndeces_u_p = args.m_iarray["csrRowIndeces_u_p"];
      xt::pyarray<int>& csrColumnOffsets_u_p = args.m_iarray["csrColumnOffsets_u_p"];
      xt::pyarray<int>& csrRowIndeces_u_u = args.m_iarray["csrRowIndeces_u_u"];
      xt::pyarray<int>& csrColumnOffsets_u_u = args.m_iarray["csrColumnOffsets_u_u"];
      xt::pyarray<int>& csrRowIndeces_u_v = args.m_iarray["csrRowIndeces_u_v"];
      xt::pyarray<int>& csrColumnOffsets_u_v = args.m_iarray["csrColumnOffsets_u_v"];
      xt::pyarray<int>& csrRowIndeces_u_w = args.m_iarray["csrRowIndeces_u_w"];
      xt::pyarray<int>& csrColumnOffsets_u_w = args.m_iarray["csrColumnOffsets_u_w"];
      xt::pyarray<int>& csrRowIndeces_v_p = args.m_iarray["csrRowIndeces_v_p"];
      xt::pyarray<int>& csrColumnOffsets_v_p = args.m_iarray["csrColumnOffsets_v_p"];
      xt::pyarray<int>& csrRowIndeces_v_u = args.m_iarray["csrRowIndeces_v_u"];
      xt::pyarray<int>& csrColumnOffsets_v_u = args.m_iarray["csrColumnOffsets_v_u"];
      xt::pyarray<int>& csrRowIndeces_v_v = args.m_iarray["csrRowIndeces_v_v"];
      xt::pyarray<int>& csrColumnOffsets_v_v = args.m_iarray["csrColumnOffsets_v_v"];
      xt::pyarray<int>& csrRowIndeces_v_w = args.m_iarray["csrRowIndeces_v_w"];
      xt::pyarray<int>& csrColumnOffsets_v_w = args.m_iarray["csrColumnOffsets_v_w"];
      xt::pyarray<int>& csrRowIndeces_w_p = args.m_iarray["csrRowIndeces_w_p"];
      xt::pyarray<int>& csrColumnOffsets_w_p = args.m_iarray["csrColumnOffsets_w_p"];
      xt::pyarray<int>& csrRowIndeces_w_u = args.m_iarray["csrRowIndeces_w_u"];
      xt::pyarray<int>& csrColumnOffsets_w_u = args.m_iarray["csrColumnOffsets_w_u"];
      xt::pyarray<int>& csrRowIndeces_w_v = args.m_iarray["csrRowIndeces_w_v"];
      xt::pyarray<int>& csrColumnOffsets_w_v = args.m_iarray["csrColumnOffsets_w_v"];
      xt::pyarray<int>& csrRowIndeces_w_w = args.m_iarray["csrRowIndeces_w_w"];
      xt::pyarray<int>& csrColumnOffsets_w_w = args.m_iarray["csrColumnOffsets_w_w"];
      xt::pyarray<double>& globalJacobian = args.m_darray["globalJacobian"];
      int nExteriorElementBoundaries_global = args.m_iscalar["nExteriorElementBoundaries_global"];
      xt::pyarray<int>& exteriorElementBoundariesArray = args.m_iarray["exteriorElementBoundariesArray"];
      xt::pyarray<int>& elementBoundaryElementsArray = args.m_iarray["elementBoundaryElementsArray"];
      xt::pyarray<int>& elementBoundaryLocalElementBoundariesArray = args.m_iarray["elementBoundaryLocalElementBoundariesArray"];
      xt::pyarray<double>& ebqe_vf_ext = args.m_darray["ebqe_vf_ext"];
      xt::pyarray<double>& bc_ebqe_vf_ext = args.m_darray["bc_ebqe_vf_ext"];
      xt::pyarray<double>& ebqe_phi_ext = args.m_darray["ebqe_phi_ext"];
      xt::pyarray<double>& bc_ebqe_phi_ext = args.m_darray["bc_ebqe_phi_ext"];
      xt::pyarray<double>& ebqe_normal_phi_ext = args.m_darray["ebqe_normal_phi_ext"];
      xt::pyarray<double>& ebqe_kappa_phi_ext = args.m_darray["ebqe_kappa_phi_ext"];
      const xt::pyarray<double>& ebqe_porosity_ext = args.m_darray["ebqe_porosity_ext"];
      const xt::pyarray<double>& ebqe_turb_var_0 = args.m_darray["ebqe_turb_var_0"];
      const xt::pyarray<double>& ebqe_turb_var_1 = args.m_darray["ebqe_turb_var_1"];
      xt::pyarray<int>& isDOFBoundary_p = args.m_iarray["isDOFBoundary_p"];
      xt::pyarray<int>& isDOFBoundary_u = args.m_iarray["isDOFBoundary_u"];
      xt::pyarray<int>& isDOFBoundary_v = args.m_iarray["isDOFBoundary_v"];
      xt::pyarray<int>& isDOFBoundary_w = args.m_iarray["isDOFBoundary_w"];
      xt::pyarray<int>& isAdvectiveFluxBoundary_p = args.m_iarray["isAdvectiveFluxBoundary_p"];
      xt::pyarray<int>& isAdvectiveFluxBoundary_u = args.m_iarray["isAdvectiveFluxBoundary_u"];
      xt::pyarray<int>& isAdvectiveFluxBoundary_v = args.m_iarray["isAdvectiveFluxBoundary_v"];
      xt::pyarray<int>& isAdvectiveFluxBoundary_w = args.m_iarray["isAdvectiveFluxBoundary_w"];
      xt::pyarray<int>& isDiffusiveFluxBoundary_u = args.m_iarray["isDiffusiveFluxBoundary_u"];
      xt::pyarray<int>& isDiffusiveFluxBoundary_v = args.m_iarray["isDiffusiveFluxBoundary_v"];
      xt::pyarray<int>& isDiffusiveFluxBoundary_w = args.m_iarray["isDiffusiveFluxBoundary_w"];
      xt::pyarray<double>& ebqe_bc_p_ext = args.m_darray["ebqe_bc_p_ext"];
      xt::pyarray<double>& ebqe_bc_flux_mass_ext = args.m_darray["ebqe_bc_flux_mass_ext"];
      xt::pyarray<double>& ebqe_bc_flux_mom_u_adv_ext = args.m_darray["ebqe_bc_flux_mom_u_adv_ext"];
      xt::pyarray<double>& ebqe_bc_flux_mom_v_adv_ext = args.m_darray["ebqe_bc_flux_mom_v_adv_ext"];
      xt::pyarray<double>& ebqe_bc_flux_mom_w_adv_ext = args.m_darray["ebqe_bc_flux_mom_w_adv_ext"];
      xt::pyarray<double>& ebqe_bc_u_ext = args.m_darray["ebqe_bc_u_ext"];
      xt::pyarray<double>& ebqe_bc_flux_u_diff_ext = args.m_darray["ebqe_bc_flux_u_diff_ext"];
      xt::pyarray<double>& ebqe_penalty_ext = args.m_darray["ebqe_penalty_ext"];
      xt::pyarray<double>& ebqe_bc_v_ext = args.m_darray["ebqe_bc_v_ext"];
      xt::pyarray<double>& ebqe_bc_flux_v_diff_ext = args.m_darray["ebqe_bc_flux_v_diff_ext"];
      xt::pyarray<double>& ebqe_bc_w_ext = args.m_darray["ebqe_bc_w_ext"];
      xt::pyarray<double>& ebqe_bc_flux_w_diff_ext = args.m_darray["ebqe_bc_flux_w_diff_ext"];
      xt::pyarray<int>& csrColumnOffsets_eb_p_p = args.m_iarray["csrColumnOffsets_eb_p_p"];
      xt::pyarray<int>& csrColumnOffsets_eb_p_u = args.m_iarray["csrColumnOffsets_eb_p_u"];
      xt::pyarray<int>& csrColumnOffsets_eb_p_v = args.m_iarray["csrColumnOffsets_eb_p_v"];
      xt::pyarray<int>& csrColumnOffsets_eb_p_w = args.m_iarray["csrColumnOffsets_eb_p_w"];
      xt::pyarray<int>& csrColumnOffsets_eb_u_p = args.m_iarray["csrColumnOffsets_eb_u_p"];
      xt::pyarray<int>& csrColumnOffsets_eb_u_u = args.m_iarray["csrColumnOffsets_eb_u_u"];
      xt::pyarray<int>& csrColumnOffsets_eb_u_v = args.m_iarray["csrColumnOffsets_eb_u_v"];
      xt::pyarray<int>& csrColumnOffsets_eb_u_w = args.m_iarray["csrColumnOffsets_eb_u_w"];
      xt::pyarray<int>& csrColumnOffsets_eb_v_p = args.m_iarray["csrColumnOffsets_eb_v_p"];
      xt::pyarray<int>& csrColumnOffsets_eb_v_u = args.m_iarray["csrColumnOffsets_eb_v_u"];
      xt::pyarray<int>& csrColumnOffsets_eb_v_v = args.m_iarray["csrColumnOffsets_eb_v_v"];
      xt::pyarray<int>& csrColumnOffsets_eb_v_w = args.m_iarray["csrColumnOffsets_eb_v_w"];
      xt::pyarray<int>& csrColumnOffsets_eb_w_p = args.m_iarray["csrColumnOffsets_eb_w_p"];
      xt::pyarray<int>& csrColumnOffsets_eb_w_u = args.m_iarray["csrColumnOffsets_eb_w_u"];
      xt::pyarray<int>& csrColumnOffsets_eb_w_v = args.m_iarray["csrColumnOffsets_eb_w_v"];
      xt::pyarray<int>& csrColumnOffsets_eb_w_w = args.m_iarray["csrColumnOffsets_eb_w_w"];
      xt::pyarray<int>& elementFlags = args.m_iarray["elementFlags"];
      xt::pyarray<int>& boundaryFlags = args.m_iarray["boundaryFlags"];
      int use_ball_as_particle = args.m_iscalar["use_ball_as_particle"];
      xt::pyarray<double>& ball_center = args.m_darray["ball_center"];
      xt::pyarray<double>& ball_radius = args.m_darray["ball_radius"];
      xt::pyarray<double>& ball_velocity = args.m_darray["ball_velocity"];
      xt::pyarray<double>& ball_angular_velocity = args.m_darray["ball_angular_velocity"];
      xt::pyarray<double>& ball_density = args.m_darray["ball_density"];
      xt::pyarray<double>& particle_signed_distances = args.m_darray["particle_signed_distances"];
      xt::pyarray<double>& particle_signed_distance_normals = args.m_darray["particle_signed_distance_normals"];
      xt::pyarray<double>& particle_velocities = args.m_darray["particle_velocities"];
      xt::pyarray<double>& particle_centroids = args.m_darray["particle_centroids"];
      xt::pyarray<double>& ebqe_phi_s = args.m_darray["ebqe_phi_s"];
      xt::pyarray<double>& ebq_global_grad_phi_s = args.m_darray["ebq_global_grad_phi_s"];
      xt::pyarray<double>& ebq_particle_velocity_s = args.m_darray["ebq_particle_velocity_s"];
      xt::pyarray<double>& phi_solid_nodes = args.m_darray["phi_solid_nodes"];
      xt::pyarray<double>& distance_to_solids = args.m_darray["distance_to_solids"];
      int nParticles = args.m_iscalar["nParticles"];
      int nElements_owned = args.m_iscalar["nElements_owned"];
      double particle_nitsche = args.m_dscalar["particle_nitsche"];
      double particle_epsFact = args.m_dscalar["particle_epsFact"];
      double particle_alpha = args.m_dscalar["particle_alpha"];
      double particle_beta = args.m_dscalar["particle_beta"];
      double particle_penalty_constant = args.m_dscalar["particle_penalty_constant"];
      double ghost_penalty_constant = args.m_dscalar["ghost_penalty_constant"];
      const bool useExact = args.m_iscalar["useExact"];
      const int nQuadraturePoints_global(nElements_global*nQuadraturePoints_element);
      std::valarray<double> particle_surfaceArea_tmp(nParticles), particle_netForces_tmp(nParticles*3*3), particle_netMoments_tmp(nParticles*3);
      gf.useExact = false;//useExact;
      gf_p.useExact = false;//useExact;
      gf_s.useExact = useExact;
      //
      //loop over elements to compute volume integrals and load them into the element Jacobians and global Jacobian
      //
      for(int eN=0;eN<nElements_global;eN++)
        {
          register double eps_rho,eps_mu;

          register double  elementJacobian_p_p[nDOF_test_element][nDOF_trial_element],
            elementJacobian_p_u[nDOF_test_element][nDOF_v_trial_element],
            elementJacobian_p_v[nDOF_test_element][nDOF_v_trial_element],
            elementJacobian_p_w[nDOF_test_element][nDOF_v_trial_element],
            elementJacobian_u_p[nDOF_v_test_element][nDOF_trial_element],
            elementJacobian_u_u[nDOF_v_test_element][nDOF_v_trial_element],
            elementJacobian_u_v[nDOF_v_test_element][nDOF_v_trial_element],
            elementJacobian_u_w[nDOF_v_test_element][nDOF_v_trial_element],
            elementJacobian_v_p[nDOF_v_test_element][nDOF_trial_element],
            elementJacobian_v_u[nDOF_v_test_element][nDOF_v_trial_element],
            elementJacobian_v_v[nDOF_v_test_element][nDOF_v_trial_element],
            elementJacobian_v_w[nDOF_v_test_element][nDOF_v_trial_element],
            elementJacobian_w_p[nDOF_v_test_element][nDOF_trial_element],
            elementJacobian_w_u[nDOF_v_test_element][nDOF_v_trial_element],
            elementJacobian_w_v[nDOF_v_test_element][nDOF_v_trial_element],
            elementJacobian_w_w[nDOF_v_test_element][nDOF_v_trial_element];
          for (int i=0;i<nDOF_test_element;i++)
            for (int j=0;j<nDOF_trial_element;j++)
              {
>>>>>>> 80dfad95
                elementJacobian_p_p[i][j]=0.0;
              }
          for (int i=0;i<nDOF_test_element;i++)
            for (int j=0;j<nDOF_v_trial_element;j++)
              {
                elementJacobian_p_u[i][j]=0.0;
                elementJacobian_p_v[i][j]=0.0;
                elementJacobian_p_w[i][j]=0.0;
                elementJacobian_u_p[j][i]=0.0;
                elementJacobian_v_p[j][i]=0.0;
                elementJacobian_w_p[j][i]=0.0;
              }
          for (int i=0;i<nDOF_v_test_element;i++)
            for (int j=0;j<nDOF_v_trial_element;j++)
              {
                elementJacobian_u_u[i][j]=0.0;
                elementJacobian_u_v[i][j]=0.0;
                elementJacobian_u_w[i][j]=0.0;
                elementJacobian_v_u[i][j]=0.0;
                elementJacobian_v_v[i][j]=0.0;
                elementJacobian_v_w[i][j]=0.0;
                elementJacobian_w_u[i][j]=0.0;
                elementJacobian_w_v[i][j]=0.0;
                elementJacobian_w_w[i][j]=0.0;
              }
          double element_phi[nDOF_mesh_trial_element], element_phi_s[nDOF_mesh_trial_element];
          for (int j=0;j<nDOF_mesh_trial_element;j++)
            {
              register int eN_j = eN*nDOF_mesh_trial_element+j;
              element_phi[j] = phi_nodes.data()[p_l2g.data()[eN_j]];
              element_phi_s[j] = phi_solid_nodes.data()[p_l2g.data()[eN_j]];
            }
          double element_nodes[nDOF_mesh_trial_element*3];
          for (int i=0;i<nDOF_mesh_trial_element;i++)
            {
              register int eN_i=eN*nDOF_mesh_trial_element+i;
              for(int I=0;I<3;I++)
                element_nodes[i*3 + I] = mesh_dof.data()[mesh_l2g.data()[eN_i]*3 + I];
            }//i
          int icase_s = gf_s.calculate(element_phi_s, element_nodes, x_ref.data(), false);
#ifdef IFEM
          int icase_p = gf_p.calculate(element_phi, element_nodes, x_ref.data(), -rho_1*g.data()[1], -rho_0*g.data()[1],false,true);
          int icase = gf.calculate(element_phi, element_nodes, x_ref.data(), rho_1*nu_1, rho_0*nu_0,false,false);
#else
          int icase_p = gf_p.calculate(element_phi, element_nodes, x_ref.data(), 1.,1.,false,false);
          int icase = gf.calculate(element_phi, element_nodes, x_ref.data(), 1.,1.,false,false);
#endif
          for (int fluid_phase=0;fluid_phase < 2 - abs(icase); fluid_phase++)
            {
              for  (int k=0;k<nQuadraturePoints_element;k++)
                {
                  int eN_k = eN*nQuadraturePoints_element+k, //index to a scalar at a quadrature point
                    eN_k_nSpace = eN_k*nSpace,
                    eN_k_3d = eN_k*3,
                    eN_nDOF_trial_element = eN*nDOF_trial_element, //index to a vector at a quadrature point
                    eN_nDOF_v_trial_element = eN*nDOF_v_trial_element; //index to a vector at a quadrature point

                  //declare local storage
                  register double p=0.0,u=0.0,v=0.0,w=0.0,
                    grad_p[nSpace]=ZEROVEC,grad_u[nSpace]=ZEROVEC,grad_v[nSpace]=ZEROVEC,grad_w[nSpace]=ZEROVEC,
                    p_old=0.0,u_old=0.0,v_old=0.0,w_old=0.0,
                    grad_p_old[nSpace]=ZEROVEC,grad_u_old[nSpace]=ZEROVEC,grad_v_old[nSpace]=ZEROVEC,grad_w_old[nSpace]=ZEROVEC,
                    mom_u_acc=0.0,
                    dmom_u_acc_u=0.0,
                    mom_v_acc=0.0,
                    dmom_v_acc_v=0.0,
                    mom_w_acc=0.0,
                    dmom_w_acc_w=0.0,
                    mass_adv[nSpace]=ZEROVEC,
                    dmass_adv_u[nSpace]=ZEROVEC,
                    dmass_adv_v[nSpace]=ZEROVEC,
                    dmass_adv_w[nSpace]=ZEROVEC,
                    mass_ham=0.0,
                    dmass_ham_u=0.0,
                    dmass_ham_v=0.0,
                    dmass_ham_w=0.0,
                    mom_u_adv[nSpace]=ZEROVEC,
                    dmom_u_adv_u[nSpace]=ZEROVEC,
                    dmom_u_adv_v[nSpace]=ZEROVEC,
                    dmom_u_adv_w[nSpace]=ZEROVEC,
                    mom_v_adv[nSpace]=ZEROVEC,
                    dmom_v_adv_u[nSpace]=ZEROVEC,
                    dmom_v_adv_v[nSpace]=ZEROVEC,
                    dmom_v_adv_w[nSpace]=ZEROVEC,
                    mom_w_adv[nSpace]=ZEROVEC,
                    dmom_w_adv_u[nSpace]=ZEROVEC,
                    dmom_w_adv_v[nSpace]=ZEROVEC,
                    dmom_w_adv_w[nSpace]=ZEROVEC,
                    mom_uu_diff_ten[nSpace]=ZEROVEC,
                    mom_vv_diff_ten[nSpace]=ZEROVEC,
                    mom_ww_diff_ten[nSpace]=ZEROVEC,
                    mom_uv_diff_ten[1],
                    mom_uw_diff_ten[1],
                    mom_vu_diff_ten[1],
                    mom_vw_diff_ten[1],
                    mom_wu_diff_ten[1],
                    mom_wv_diff_ten[1],
                    mom_u_source=0.0,
                    mom_v_source=0.0,
                    mom_w_source=0.0,
                    mom_u_ham=0.0,
                    dmom_u_ham_grad_p[nSpace]=ZEROVEC,
                    dmom_u_ham_grad_u[nSpace]=ZEROVEC,
                    dmom_u_ham_grad_v[nSpace]=ZEROVEC,
                    dmom_u_ham_u=0.0,
                    dmom_u_ham_v=0.0,
                    dmom_u_ham_w=0.0,
                    mom_v_ham=0.0,
                    dmom_v_ham_grad_p[nSpace]=ZEROVEC,
                    dmom_v_ham_grad_u[nSpace]=ZEROVEC,
                    dmom_v_ham_grad_v[nSpace]=ZEROVEC,
                    dmom_v_ham_u=0.0,
                    dmom_v_ham_v=0.0,
                    dmom_v_ham_w=0.0,
                    mom_w_ham=0.0,
                    dmom_w_ham_grad_p[nSpace]=ZEROVEC,
                    dmom_w_ham_grad_w[nSpace]=ZEROVEC,
                    dmom_w_ham_u=0.0,
                    dmom_w_ham_v=0.0,
                    dmom_w_ham_w=0.0,
                    mom_u_acc_t=0.0,
                    dmom_u_acc_u_t=0.0,
                    mom_v_acc_t=0.0,
                    dmom_v_acc_v_t=0.0,
                    mom_w_acc_t=0.0,
                    dmom_w_acc_w_t=0.0,
                    pdeResidual_p=0.0,
                    pdeResidual_u=0.0,
                    pdeResidual_v=0.0,
                    pdeResidual_w=0.0,
                    dpdeResidual_p_u[nDOF_v_trial_element],dpdeResidual_p_v[nDOF_v_trial_element],dpdeResidual_p_w[nDOF_v_trial_element],
                    dpdeResidual_u_p[nDOF_trial_element],dpdeResidual_u_u[nDOF_v_trial_element],
                    dpdeResidual_v_p[nDOF_trial_element],dpdeResidual_v_v[nDOF_v_trial_element],
                    dpdeResidual_w_p[nDOF_trial_element],dpdeResidual_w_w[nDOF_v_trial_element],
                    Lstar_u_p[nDOF_test_element],
                    Lstar_v_p[nDOF_test_element],
                    Lstar_w_p[nDOF_test_element],
                    Lstar_u_u[nDOF_v_test_element],
                    Lstar_v_v[nDOF_v_test_element],
                    Lstar_w_w[nDOF_v_test_element],
                    Lstar_p_u[nDOF_v_test_element],
                    Lstar_p_v[nDOF_v_test_element],
                    Lstar_p_w[nDOF_v_test_element],
                    subgridError_p=0.0,
                    subgridError_u=0.0,
                    subgridError_v=0.0,
                    subgridError_w=0.0,
                    dsubgridError_p_u[nDOF_v_trial_element],
                    dsubgridError_p_v[nDOF_v_trial_element],
                    dsubgridError_p_w[nDOF_v_trial_element],
                    dsubgridError_u_p[nDOF_trial_element],
                    dsubgridError_u_u[nDOF_v_trial_element],
                    dsubgridError_v_p[nDOF_trial_element],
                    dsubgridError_v_v[nDOF_v_trial_element],
                    dsubgridError_w_p[nDOF_trial_element],
                    dsubgridError_w_w[nDOF_v_trial_element],
                    tau_p=0.0,tau_p0=0.0,tau_p1=0.0,
                    tau_v=0.0,tau_v0=0.0,tau_v1=0.0,
                    jac[nSpace*nSpace],
                    jacDet,
                    jacInv[nSpace*nSpace],
                    p_trial[nDOF_trial_element], vel_trial[nDOF_v_trial_element],
                    p_grad_trial_ib[nDOF_trial_element*nSpace], vel_grad_trial_ib[nDOF_v_trial_element*nSpace],
                    p_grad_trial[nDOF_trial_element*nSpace],vel_grad_trial[nDOF_v_trial_element*nSpace],
                    dV,
                    p_test_dV[nDOF_test_element],vel_test_dV[nDOF_v_test_element],
                    p_grad_test_dV[nDOF_test_element*nSpace],vel_grad_test_dV[nDOF_v_test_element*nSpace],
                    x,y,z,xt,yt,zt,
                    //VRANS
                    porosity,
                    //meanGrainSize,
                    dmom_u_source[nSpace]=ZEROVEC,
                    dmom_v_source[nSpace]=ZEROVEC,
                    dmom_w_source[nSpace]=ZEROVEC,
                    mass_source,
                    //
                    G[nSpace*nSpace],G_dd_G,tr_G,h_phi, dmom_adv_star[nSpace]=ZEROVEC, dmom_adv_sge[nSpace]=ZEROVEC, dmom_ham_grad_sge[nSpace]=ZEROVEC,
                    //embedded solid terms
                    mass_source_s=0.0,
                    mom_u_source_s=0.0,
                    mom_v_source_s=0.0,
                    mom_w_source_s=0.0,
                    dmom_u_source_s[nSpace]=ZEROVEC,
                    dmom_v_source_s[nSpace]=ZEROVEC,
                    dmom_w_source_s[nSpace]=ZEROVEC,
                    mom_u_adv_s[nSpace]=ZEROVEC,
                    mom_v_adv_s[nSpace]=ZEROVEC,
                    mom_w_adv_s[nSpace]=ZEROVEC,
                    dmom_u_adv_u_s[nSpace]=ZEROVEC,
                    dmom_v_adv_v_s[nSpace]=ZEROVEC,
                    dmom_w_adv_w_s[nSpace]=ZEROVEC,
                    mom_u_ham_s=0.0,
                    dmom_u_ham_grad_u_s[nSpace]=ZEROVEC,
                    dmom_u_ham_grad_v_s[nSpace]=ZEROVEC,
                    dmom_u_ham_u_s=0.0,
                    dmom_u_ham_v_s=0.0,
                    dmom_u_ham_w_s=0.0,
                    mom_v_ham_s=0.0,
                    dmom_v_ham_grad_u_s[nSpace]=ZEROVEC,
                    dmom_v_ham_grad_v_s[nSpace]=ZEROVEC,
                    dmom_v_ham_u_s=0.0,
                    dmom_v_ham_v_s=0.0,
                    dmom_v_ham_w_s=0.0,
                    mom_w_ham_s=0.0,
                    dmom_w_ham_grad_w_s[nSpace]=ZEROVEC,
                    dmom_w_ham_u_s=0.0,
                    dmom_w_ham_v_s=0.0,
                    dmom_w_ham_w_s=0.0,
                    mass_ham_s=0.0,
                    dmass_ham_u_s=0.0,
                    dmass_ham_v_s=0.0,
                    dmass_ham_w_s=0.0;
                  //get jacobian, etc for mapping reference element
                  gf_s.set_quad(k);
                  gf.set_quad(k);
                  gf_p.set_quad(k);
                  ck.calculateMapping_element(eN,
                                              k,
                                              mesh_dof.data(),
                                              mesh_l2g.data(),
                                              mesh_trial_ref.data(),
                                              mesh_grad_trial_ref.data(),
                                              jac,
                                              jacDet,
                                              jacInv,
                                              x,y,z);
                  ck.calculateH_element(eN,
                                        k,
                                        nodeDiametersArray.data(),
                                        mesh_l2g.data(),
                                        mesh_trial_ref.data(),
                                        h_phi);
                  ck.calculateMappingVelocity_element(eN,
                                                      k,
                                                      mesh_velocity_dof.data(),
                                                      mesh_l2g.data(),
                                                      mesh_trial_ref.data(),
                                                      xt,yt,zt);
                  //xt=0.0;yt=0.0;zt=0.0;
                  //std::cout<<"xt "<<xt<<'\t'<<yt<<'\t'<<zt<<std::endl;
                  //get the physical integration weight
                  dV = fabs(jacDet)*dV_ref.data()[k];
                  ck.calculateG(jacInv,G,G_dd_G,tr_G);
                  //ck.calculateGScale(G,&normal_phi[eN_k_nSpace],h_phi);

                  eps_rho = epsFact_rho*(useMetrics*h_phi+(1.0-useMetrics)*elementDiameter.data()[eN]);
                  eps_mu  = epsFact_mu *(useMetrics*h_phi+(1.0-useMetrics)*elementDiameter.data()[eN]);
                  //get the trial function gradients
                  ck.gradTrialFromRef(&p_grad_trial_ref.data()[k*nDOF_trial_element*nSpace],jacInv,p_grad_trial);
                  ck_v.gradTrialFromRef(&vel_grad_trial_ref.data()[k*nDOF_v_trial_element*nSpace],jacInv,vel_grad_trial);
                  for (int i=0; i < nDOF_trial_element; i++)
                    {
                      p_trial[i] = p_trial_ref.data()[k*nDOF_trial_element + i];
                      p_grad_trial_ib[i*nSpace + 0] = p_grad_trial[i*nSpace+0];
                      p_grad_trial_ib[i*nSpace + 1] = p_grad_trial[i*nSpace+1];
                    }
                  for (int i=0; i < nDOF_v_trial_element; i++)
                    {
                      vel_trial[i] = vel_trial_ref.data()[k*nDOF_v_trial_element + i];
                      vel_grad_trial_ib[i*nSpace + 0] = vel_grad_trial[i*nSpace+0];
                      vel_grad_trial_ib[i*nSpace + 1] = vel_grad_trial[i*nSpace+1];
                    }
                  if (icase == 0)
                    {
#ifdef IFEMBASIS
                      for (int i=0; i < nDOF_trial_element; i++)
                        {
                          if (fluid_phase == 0)
                            {
                              if (not std::isnan(gf_p.VA(i)))
                                {
                                  p_trial[i] = gf_p.VA(i);
                                  p_grad_trial_ib[i*nSpace + 0] = gf_p.VA_x(i);
                                  p_grad_trial_ib[i*nSpace + 1] = gf_p.VA_y(i);
                                }
                            }
                          else
                            {
                              if (not std::isnan(gf_p.VB(i)))
                                {
                                  p_trial[i] = gf_p.VB(i);
                                  p_grad_trial_ib[i*nSpace + 0] = gf_p.VB_x(i);
                                  p_grad_trial_ib[i*nSpace + 1] = gf_p.VB_y(i);
                                }
                            }
                        }
                      if(nDOF_v_trial_element == nDOF_trial_element)
                        {
                          for (int vi=0; vi < nDOF_v_trial_element; vi++)
                            {
                              if (fluid_phase == 0)
                                {
                                  if (not std::isnan(gf.VA(vi)))
                                    {
                                      vel_trial[vi] = gf.VA(vi);
                                      vel_grad_trial_ib[vi*nSpace + 0] = gf.VA_x(vi);
                                      vel_grad_trial_ib[vi*nSpace + 1] = gf.VA_y(vi);
                                    }
                                }
                              else
                                {
                                  if (not std::isnan(gf.VB(vi)))
                                    {
                                      vel_trial[vi] = gf.VB(vi);
                                      vel_grad_trial_ib[vi*nSpace + 0] = gf.VB_x(vi);
                                      vel_grad_trial_ib[vi*nSpace + 1] = gf.VB_y(vi);
                                    }
                                }
                            }
                        }
#endif
#ifndef IFEM
                      bool prob=false;
                      for (int vi=0; vi < nDOF_v_trial_element; vi++)
                        {
                          //pressure
                          if (fabs(p_trial_ref.data()[k*nDOF_trial_element + vi] - p_trial[vi]) > 1.0e-8)
                            {
                              for (int vj=0; vj < nDOF_trial_element; vj++)
                                std::cout<<"Trial "<<p_trial_ref.data()[k*nDOF_trial_element + vj]<<'\t'<<gf_p.VA(vj)<<'\t'<<gf_p.VB(vj)<<std::endl;
                              prob=true;
                            }
                          if (fabs(p_grad_trial[vi*nSpace + 0] - p_grad_trial_ib[vi*nSpace+0]) > 1.0e-8)
                            {
                              for (int vj=0; vj < nDOF_trial_element; vj++)
                                std::cout<<"Grad Trial x"<<p_grad_trial[vj*nSpace + 0]<<'\t'<<gf_p.VA_x(vj)<<'\t'<<gf_p.VB_x(vj)<<std::endl;
                              prob=true;
                            }
                          if (fabs(p_grad_trial[vi*nSpace + 1] - p_grad_trial_ib[vi*nSpace+1]) > 1.0e-8)
                            {
                              for (int vj=0; vj < nDOF_trial_element; vj++)
                                std::cout<<"Grad Trial y "<<p_grad_trial[vj*nSpace + 1]<<'\t'<<gf_p.VA_y(vj)<<'\t'<<gf_p.VB_y(vj)<<std::endl;
                              prob=true;
                            }
                          //velocity
                          if (fabs(vel_trial_ref.data()[k*nDOF_v_trial_element + vi] - vel_trial[vi]) > 1.0e-8)
                            {
                              for (int vj=0; vj < nDOF_v_trial_element; vj++)
                                std::cout<<"Trial "<<vel_trial_ref.data()[k*nDOF_v_trial_element + vj]<<'\t'<<gf.VA(vj)<<'\t'<<gf.VB(vj)<<std::endl;
                              prob=true;
                            }
                          if (fabs(vel_grad_trial[vi*nSpace + 0] - vel_grad_trial_ib[vi*nSpace+0]) > 1.0e-8)
                            {
                              for (int vj=0; vj < nDOF_v_trial_element; vj++)
                                std::cout<<"Grad Trial x"<<vel_grad_trial[vj*nSpace + 0]<<'\t'<<gf.VA_x(vj)<<'\t'<<gf.VB_x(vj)<<std::endl;
                              prob=true;
                            }
                          if (fabs(vel_grad_trial[vi*nSpace + 1] - vel_grad_trial_ib[vi*nSpace+1]) > 1.0e-8)
                            {
                              for (int vj=0; vj < nDOF_v_trial_element; vj++)
                                std::cout<<"Grad Trial y "<<vel_grad_trial[vj*nSpace + 1]<<'\t'<<gf.VA_y(vj)<<'\t'<<gf.VB_y(vj)<<std::endl;
                              prob=true;
                            }
                          if (prob)
                            break;
                        }
                      assert(!prob);
#endif
                    }
                  //get the solution
                  ck.valFromDOF(p_dof.data(),&p_l2g[eN_nDOF_trial_element],p_trial,p);
                  ck_v.valFromDOF(u_dof.data(),&vel_l2g[eN_nDOF_v_trial_element],vel_trial,u);
                  ck_v.valFromDOF(v_dof.data(),&vel_l2g[eN_nDOF_v_trial_element],vel_trial,v);
                  ck.valFromDOF(p_old_dof.data(),&p_l2g[eN_nDOF_trial_element],p_trial,p_old);
                  ck_v.valFromDOF(u_old_dof.data(),&vel_l2g[eN_nDOF_v_trial_element],vel_trial,u_old);
                  ck_v.valFromDOF(v_old_dof.data(),&vel_l2g[eN_nDOF_v_trial_element],vel_trial,v_old);
                  //get the solution gradients
                  ck.gradFromDOF(p_dof.data(),&p_l2g[eN_nDOF_trial_element],p_grad_trial_ib,grad_p);
                  ck_v.gradFromDOF(u_dof.data(),&vel_l2g[eN_nDOF_v_trial_element],vel_grad_trial_ib,grad_u);
                  ck_v.gradFromDOF(v_dof.data(),&vel_l2g[eN_nDOF_v_trial_element],vel_grad_trial_ib,grad_v);
                  ck.gradFromDOF(p_dof.data(),&p_l2g[eN_nDOF_trial_element],p_grad_trial_ib,grad_p_old);
                  ck_v.gradFromDOF(u_old_dof.data(),&vel_l2g[eN_nDOF_v_trial_element],vel_grad_trial_ib,grad_u_old);
                  ck_v.gradFromDOF(v_old_dof.data(),&vel_l2g[eN_nDOF_v_trial_element],vel_grad_trial_ib,grad_v_old);
                  //precalculate test function products with integration weights
#ifdef IFEMGALERKIN
                  for (int j=0;j<nDOF_test_element;j++)
                    {
                      p_test_dV[j] = p_trial[j]*dV;
                      for (int I=0;I<nSpace;I++)
                        {
                          p_grad_test_dV[j*nSpace+I]   = p_grad_trial_ib[j*nSpace+I]*dV;
                        }
                    }
                  for (int j=0;j<nDOF_v_test_element;j++)
                    {
                      vel_test_dV[j] = vel_trial[j]*dV;
                      for (int I=0;I<nSpace;I++)
                        {
                          vel_grad_test_dV[j*nSpace+I] = vel_grad_trial_ib[j*nSpace+I]*dV;
                        }
                    }
#else
                  for (int j=0;j<nDOF_test_element;j++)
                    {
                      p_test_dV[j] = p_test_ref.data()[k*nDOF_trial_element+j]*dV;
                      for (int I=0;I<nSpace;I++)
                        {
                          p_grad_test_dV[j*nSpace+I]   = p_grad_trial[j*nSpace+I]*dV;//assume test_j == trial_j, ok for ifem
                        }
                    }
                  for (int j=0;j<nDOF_v_test_element;j++)
                    {
                      vel_test_dV[j] = vel_test_ref.data()[k*nDOF_v_trial_element+j]*dV;
                      for (int I=0;I<nSpace;I++)
                        {
                          vel_grad_test_dV[j*nSpace+I] = vel_grad_trial[j*nSpace+I]*dV;//assume test_j == trial_j, ok for ifem
                        }
                    }
#endif
                  //needs to be fixed for higher-order meshes, assuming mesh trial is same as p trial
                  double div_mesh_velocity=0.0;
                  for (int j=0;j<nDOF_trial_element;j++)
                    {
                      int eN_j=eN*nDOF_trial_element+j;
                      div_mesh_velocity +=
                        mesh_velocity_dof.data()[mesh_l2g.data()[eN_j]*3+0]*p_grad_trial[j*nSpace+0] +
                        mesh_velocity_dof.data()[mesh_l2g.data()[eN_j]*3+1]*p_grad_trial[j*nSpace+1];
                    }
                  div_mesh_velocity = DM3*div_mesh_velocity + (1.0-DM3)*alphaBDF*(dV-q_dV_last.data()[eN_k])/dV;
                  //
                  //VRANS
                  porosity = q_porosity.data()[eN_k];
                  //
                  double ball_n[nSpace];
                  if (use_ball_as_particle == 1 && nParticles > 0)
                    {
                      int ball_index=get_distance_to_ball(nParticles, ball_center.data(), ball_radius.data(),x,y,z,distance_to_solids.data()[eN_k]);
                      get_normal_to_ith_ball(nParticles, ball_center.data(), ball_radius.data(),ball_index,x,y,z,ball_n[0],ball_n[1]);
                    }
                  else
                    {
                      //distance_to_solids is given in Prestep
                    }
                  //
                  //calculate pde coefficients and derivatives at quadrature points
                  //
                  double eddy_viscosity(0.);//not really interested in saving eddy_viscosity in jacobian
                  const double particle_eps  = particle_epsFact*(useMetrics*h_phi+(1.0-useMetrics)*elementDiameter.data()[eN]);
                  const double H_s = gf_s.H(particle_eps, phi_solid.data()[eN_k]);
                  double rho,nu;
                  if (gf.useExact)
                    {
                      if (icase == 0)
                        {
                          if (fluid_phase == 0)
                            {
                              rho=rho_0;
                              nu=nu_0;
                            }
                          else
                            {
                              rho=rho_1;
                              nu=nu_1;
                            }
                        }
                      else if (icase == -1)
                        {
                          rho=rho_0;
                          nu=nu_0;
                        }
                      else if (icase == 1)
                        {
                          rho=rho_1;
                          nu=nu_1;
                        }
                      else
                        assert(false);
                    }
                  else
                    {
                      double H = (1.0-useVF)*gf.H(eps_rho,phi[eN_k]) + useVF*fmin(1.0,fmax(0.0,vf[eN_k]));
                      double ImH = (1.0-useVF)*gf.ImH(eps_rho,phi[eN_k]) + useVF*(1.0-fmin(1.0,fmax(0.0,vf[eN_k])));
                      
                      rho  = rho_0*ImH + rho_1*H;
                      nu  = nu_0*ImH + nu_1*H;
                    }
                  evaluateCoefficients(NONCONSERVATIVE_FORM,
                                       sigma,
                                       rho,
                                       nu,
                                       elementDiameter.data()[eN],
                                       smagorinskyConstant,
                                       turbulenceClosureModel,
                                       g.data(),
                                       useVF,
                                       vf.data()[eN_k],
                                       phi.data()[eN_k],
                                       &normal_phi.data()[eN_k_nSpace],
                                       kappa_phi.data()[eN_k],
                                       //VRANS
                                       porosity,
                                       //
                                       phi_solid.data()[eN_k],//updated in get residual
                                       p_old,
                                       u_old,
                                       v_old,
                                       w_old,
                                       grad_p_old,
                                       grad_u_old,
                                       grad_v_old,
                                       grad_w_old,
                                       p,
                                       grad_p,
                                       grad_u,
                                       grad_v,
                                       grad_w,
                                       u,
                                       v,
                                       w,
                                       LAG_LES,
                                       eddy_viscosity,
                                       q_eddy_viscosity_last.data()[eN_k],
                                       mom_u_acc,
                                       dmom_u_acc_u,
                                       mom_v_acc,
                                       dmom_v_acc_v,
                                       mom_w_acc,
                                       dmom_w_acc_w,
                                       mass_adv,
                                       dmass_adv_u,
                                       dmass_adv_v,
                                       dmass_adv_w,
                                       mom_u_adv,
                                       dmom_u_adv_u,
                                       dmom_u_adv_v,
                                       dmom_u_adv_w,
                                       mom_v_adv,
                                       dmom_v_adv_u,
                                       dmom_v_adv_v,
                                       dmom_v_adv_w,
                                       mom_w_adv,
                                       dmom_w_adv_u,
                                       dmom_w_adv_v,
                                       dmom_w_adv_w,
                                       mom_uu_diff_ten,
                                       mom_vv_diff_ten,
                                       mom_ww_diff_ten,
                                       mom_uv_diff_ten,
                                       mom_uw_diff_ten,
                                       mom_vu_diff_ten,
                                       mom_vw_diff_ten,
                                       mom_wu_diff_ten,
                                       mom_wv_diff_ten,
                                       mom_u_source,
                                       mom_v_source,
                                       mom_w_source,
                                       mom_u_ham,
                                       dmom_u_ham_grad_p,
                                       dmom_u_ham_grad_u,
                                       dmom_u_ham_u,
                                       dmom_u_ham_v,
                                       dmom_u_ham_w,
                                       mom_v_ham,
                                       dmom_v_ham_grad_p,
                                       dmom_v_ham_grad_v,
                                       dmom_v_ham_u,
                                       dmom_v_ham_v,
                                       dmom_v_ham_w,
                                       mom_w_ham,
                                       dmom_w_ham_grad_p,
                                       dmom_w_ham_grad_w,
                                       dmom_w_ham_u,
                                       dmom_w_ham_v,
                                       dmom_w_ham_w,
                                       0.0,
                                       0.0,
                                       0.0);
                  mass_source = q_mass_source.data()[eN_k];
                  updateDarcyForchheimerTerms_Ergun(NONCONSERVATIVE_FORM,
                                                    /* linearDragFactor, */
                                                    /* nonlinearDragFactor, */
                                                    /* porosity, */
                                                    /* meanGrainSize, */
                                                    q_dragAlpha.data()[eN_k],
                                                    q_dragBeta.data()[eN_k],
                                                    eps_rho,
                                                    eps_mu,
                                                    rho_0,
                                                    nu_0,
                                                    rho_1,
                                                    nu_1,
                                                    useVF,
                                                    vf.data()[eN_k],
                                                    phi.data()[eN_k],
                                                    u,
                                                    v,
                                                    w,
                                                    q_velocity_sge.data()[eN_k_nSpace+0],
                                                    q_velocity_sge.data()[eN_k_nSpace+1],
                                                    q_velocity_sge.data()[eN_k_nSpace+1],//dummy entry for 2D
                                                    eps_porous.data()[elementFlags.data()[eN]],
                                                    phi_porous.data()[eN_k],
                                                    q_velocity_porous.data()[eN_k_nSpace+0],
                                                    q_velocity_porous.data()[eN_k_nSpace+1],
                                                    q_velocity_porous.data()[eN_k_nSpace+1],//dummy entry for 2D
                                                    mom_u_source,
                                                    mom_v_source,
                                                    mom_w_source,
                                                    dmom_u_source,
                                                    dmom_v_source,
                                                    dmom_w_source);

                  //Turbulence closure model
                  if (turbulenceClosureModel >= 3)
                    {
                      const double c_mu = 0.09;//mwf hack
                      updateTurbulenceClosure(NONCONSERVATIVE_FORM,
                                              turbulenceClosureModel,
                                              eps_rho,
                                              eps_mu,
                                              rho_0,
                                              nu_0,
                                              rho_1,
                                              nu_1,
                                              useVF,
                                              vf.data()[eN_k],
                                              phi.data()[eN_k],
                                              porosity,
                                              c_mu, //mwf hack
                                              q_turb_var_0.data()[eN_k],
                                              q_turb_var_1.data()[eN_k],
                                              &q_turb_var_grad_0.data()[eN_k_nSpace],
                                              eddy_viscosity,
                                              mom_uu_diff_ten,
                                              mom_vv_diff_ten,
                                              mom_ww_diff_ten,
                                              mom_uv_diff_ten,
                                              mom_uw_diff_ten,
                                              mom_vu_diff_ten,
                                              mom_vw_diff_ten,
                                              mom_wu_diff_ten,
                                              mom_wv_diff_ten,
                                              mom_u_source,
                                              mom_v_source,
                                              mom_w_source);

                    }
                  //
                  //
                  //moving mesh
                  //
                  if (NONCONSERVATIVE_FORM > 0.0)
                    {
                      mom_u_ham -= MOVING_DOMAIN*dmom_u_acc_u*(grad_u[0]*xt + grad_u[1]*yt);
                      dmom_u_ham_grad_u[0] -= MOVING_DOMAIN*dmom_u_acc_u*xt;
                      dmom_u_ham_grad_u[1] -= MOVING_DOMAIN*dmom_u_acc_u*yt;
                    }
                  else
                    {
                      mom_u_adv[0] -= MOVING_DOMAIN*mom_u_acc*xt;
                      mom_u_adv[1] -= MOVING_DOMAIN*mom_u_acc*yt;
                      dmom_u_adv_u[0] -= MOVING_DOMAIN*dmom_u_acc_u*xt;
                      dmom_u_adv_u[1] -= MOVING_DOMAIN*dmom_u_acc_u*yt;
                    }

                  if (NONCONSERVATIVE_FORM > 0.0)
                    {
                      mom_v_ham -= MOVING_DOMAIN*dmom_v_acc_v*(grad_v[0]*xt + grad_v[1]*yt);
                      dmom_v_ham_grad_v[0] -= MOVING_DOMAIN*dmom_v_acc_v*xt;
                      dmom_v_ham_grad_v[1] -= MOVING_DOMAIN*dmom_v_acc_v*yt;
                    }
                  else
                    {
                      mom_v_adv[0] -= MOVING_DOMAIN*mom_v_acc*xt;
                      mom_v_adv[1] -= MOVING_DOMAIN*mom_v_acc*yt;
                      dmom_v_adv_v[0] -= MOVING_DOMAIN*dmom_v_acc_v*xt;
                      dmom_v_adv_v[1] -= MOVING_DOMAIN*dmom_v_acc_v*yt;
                    }
                  //
                  //calculate time derivatives
                  //
                  ck.bdf(alphaBDF,
                         q_mom_u_acc_beta_bdf.data()[eN_k]*q_dV_last.data()[eN_k]/dV,
                         mom_u_acc,
                         dmom_u_acc_u,
                         mom_u_acc_t,
                         dmom_u_acc_u_t);
                  ck.bdf(alphaBDF,
                         q_mom_v_acc_beta_bdf.data()[eN_k]*q_dV_last.data()[eN_k]/dV,
                         mom_v_acc,
                         dmom_v_acc_v,
                         mom_v_acc_t,
                         dmom_v_acc_v_t);
                  if (NONCONSERVATIVE_FORM > 0.0)
                    {
                      mom_u_acc_t *= dmom_u_acc_u;
                      mom_v_acc_t *= dmom_v_acc_v;
                    }
                  //
                  //calculate subgrid error contribution to the Jacobian (strong residual, adjoint, jacobian of strong residual)
                  //
                  if (NONCONSERVATIVE_FORM > 0.0)
		    {
                      dmom_adv_sge[0] = 0.0;
                      dmom_adv_sge[1] = 0.0;
                      dmom_ham_grad_sge[0] = inertial_term*dmom_u_acc_u*(q_velocity_sge.data()[eN_k_nSpace+0] - MOVING_DOMAIN*xt);
                      dmom_ham_grad_sge[1] = inertial_term*dmom_u_acc_u*(q_velocity_sge.data()[eN_k_nSpace+1] - MOVING_DOMAIN*yt);
                    }
                  else
                    {
                      dmom_adv_sge[0] = inertial_term*dmom_u_acc_u*(q_velocity_sge.data()[eN_k_nSpace+0] - MOVING_DOMAIN*xt);
                      dmom_adv_sge[1] = inertial_term*dmom_u_acc_u*(q_velocity_sge.data()[eN_k_nSpace+1] - MOVING_DOMAIN*yt);
                      dmom_ham_grad_sge[0] = 0.0;
                      dmom_ham_grad_sge[1] = 0.0;
                    }
                  double mv_tau[nSpace]=ZEROVEC;
                  mv_tau[0] = dmom_adv_sge[0] + dmom_ham_grad_sge[0];
                  mv_tau[1] = dmom_adv_sge[1] + dmom_ham_grad_sge[1];
                  //
                  //calculate strong residual
                  //
                  pdeResidual_p = ck.Advection_strong(dmass_adv_u,grad_u) +
                    ck.Advection_strong(dmass_adv_v,grad_v) +
                    DM2*MOVING_DOMAIN*ck.Reaction_strong(alphaBDF*(dV-q_dV_last.data()[eN_k])/dV - div_mesh_velocity) +
                    ck.Reaction_strong(mass_source);

                  pdeResidual_u = ck.Mass_strong(mom_u_acc_t) +
                    ck.Advection_strong(dmom_adv_sge,grad_u) +
                    ck.Hamiltonian_strong(dmom_ham_grad_sge,grad_u) +
                    ck.Hamiltonian_strong(dmom_u_ham_grad_p,grad_p) +
                    ck.Reaction_strong(mom_u_source) -
                    ck.Reaction_strong(dmom_u_acc_u*u*div_mesh_velocity);

                  pdeResidual_v = ck.Mass_strong(mom_v_acc_t) +
                    ck.Advection_strong(dmom_adv_sge,grad_v) +
                    ck.Hamiltonian_strong(dmom_ham_grad_sge,grad_v) +
                    ck.Hamiltonian_strong(dmom_v_ham_grad_p,grad_p) +
                    ck.Reaction_strong(mom_v_source)  -
                    ck.Reaction_strong(dmom_v_acc_v*v*div_mesh_velocity);

                  //calculate the Jacobian of strong residual
                  for (int j=0;j<nDOF_v_trial_element;j++)
                    {
                      register int j_nSpace = j*nSpace;
                      dpdeResidual_p_u[j]=ck.AdvectionJacobian_strong(dmass_adv_u,&vel_grad_trial_ib[j_nSpace]);
                      dpdeResidual_p_v[j]=ck.AdvectionJacobian_strong(dmass_adv_v,&vel_grad_trial_ib[j_nSpace]);
                      dpdeResidual_u_u[j]=ck.MassJacobian_strong(dmom_u_acc_u_t,vel_trial[j]) +
                        ck.HamiltonianJacobian_strong(dmom_ham_grad_sge,&vel_grad_trial_ib[j_nSpace]) +
                        ck.AdvectionJacobian_strong(dmom_adv_sge,&vel_grad_trial_ib[j_nSpace]) -
                        ck.ReactionJacobian_strong(dmom_u_acc_u*div_mesh_velocity,vel_trial[j]);
                      dpdeResidual_v_v[j]=ck.MassJacobian_strong(dmom_v_acc_v_t,vel_trial[j]) +
                        ck.HamiltonianJacobian_strong(dmom_ham_grad_sge,&vel_grad_trial_ib[j_nSpace]) +
                        ck.AdvectionJacobian_strong(dmom_adv_sge,&vel_grad_trial_ib[j_nSpace]) -
                        ck.ReactionJacobian_strong(dmom_v_acc_v*div_mesh_velocity,vel_trial[j]);
                      //VRANS account for drag terms, diagonal only here ... decide if need off diagonal terms too
                      dpdeResidual_u_u[j]+= ck.ReactionJacobian_strong(dmom_u_source[0],vel_trial[j]);
                      dpdeResidual_v_v[j]+= ck.ReactionJacobian_strong(dmom_v_source[1],vel_trial[j]);
                    }
                  for (int j=0;j<nDOF_trial_element;j++)
                    {
                      register int j_nSpace = j*nSpace;
                      dpdeResidual_u_p[j]=ck.HamiltonianJacobian_strong(dmom_u_ham_grad_p,&p_grad_trial_ib[j_nSpace]);
                      dpdeResidual_v_p[j]=ck.HamiltonianJacobian_strong(dmom_v_ham_grad_p,&p_grad_trial_ib[j_nSpace]);
                    }
                  //calculate tau and tau*Res
                  //add contributions from mass and sourced terms
                  double tmpR=dmom_u_acc_u_t + dmom_u_source[0];
                  calculateSubgridError_tau(hFactor,
                                            elementDiameter.data()[eN],
                                            tmpR,//dmom_u_acc_u_t,
                                            dmom_u_acc_u,
                                            mv_tau,//dmom_adv_sge,
                                            mom_uu_diff_ten[1],
                                            dmom_u_ham_grad_p[0],
                                            tau_v0,
                                            tau_p0,
                                            q_cfl.data()[eN_k]);

                  calculateSubgridError_tau(Ct_sge,Cd_sge,
                                            G,G_dd_G,tr_G,
                                            tmpR,//dmom_u_acc_u_t,
                                            mv_tau,//dmom_adv_sge,
                                            mom_uu_diff_ten[1],
                                            dmom_u_ham_grad_p[0],
                                            tau_v1,
                                            tau_p1,
                                            q_cfl.data()[eN_k]);

                  tau_v = useMetrics*tau_v1+(1.0-useMetrics)*tau_v0;
                  tau_p = useMetrics*tau_p1+(1.0-useMetrics)*tau_p0;
                  
                  calculateSubgridError_tauRes(tau_p,
                                               tau_v,
                                               pdeResidual_p,
                                               pdeResidual_u,
                                               pdeResidual_v,
                                               pdeResidual_w,
                                               subgridError_p,
                                               subgridError_u,
                                               subgridError_v,
                                               subgridError_w);

                  calculateSubgridErrorDerivatives_tauRes(tau_p,
                                                          tau_v,
                                                          dpdeResidual_p_u,
                                                          dpdeResidual_p_v,
                                                          dpdeResidual_p_w,
                                                          dpdeResidual_u_p,
                                                          dpdeResidual_u_u,
                                                          dpdeResidual_v_p,
                                                          dpdeResidual_v_v,
                                                          dpdeResidual_w_p,
                                                          dpdeResidual_w_w,
                                                          dsubgridError_p_u,
                                                          dsubgridError_p_v,
                                                          dsubgridError_p_w,
                                                          dsubgridError_u_p,
                                                          dsubgridError_u_u,
                                                          dsubgridError_v_p,
                                                          dsubgridError_v_v,
                                                          dsubgridError_w_p,
                                                          dsubgridError_w_w);
                  // velocity used in adjoint (VMS or RBLES, with or without lagging the grid scale velocity)
                  dmom_adv_star[0] = inertial_term*dmom_u_acc_u*(q_velocity_sge.data()[eN_k_nSpace+0] - MOVING_DOMAIN*xt + useRBLES*subgridError_u);
                  dmom_adv_star[1] = inertial_term*dmom_u_acc_u*(q_velocity_sge.data()[eN_k_nSpace+1] - MOVING_DOMAIN*yt + useRBLES*subgridError_v);

                  //calculate the adjoint times the test functions
                  for (int i=0;i<nDOF_test_element;i++)
                    {
                      register int i_nSpace = i*nSpace;
                      Lstar_u_p[i]=ck.Advection_adjoint(dmass_adv_u,&p_grad_test_dV[i_nSpace]);
                      Lstar_v_p[i]=ck.Advection_adjoint(dmass_adv_v,&p_grad_test_dV[i_nSpace]);
                    }
                  //calculate the adjoint times the test functions
                  for (int i=0;i<nDOF_v_test_element;i++)
                    {
                      register int i_nSpace = i*nSpace;
                      Lstar_u_u[i]=ck.Advection_adjoint(dmom_adv_star,&vel_grad_test_dV[i_nSpace]);
                      Lstar_v_v[i]=ck.Advection_adjoint(dmom_adv_star,&vel_grad_test_dV[i_nSpace]);
                      Lstar_p_u[i]=ck.Hamiltonian_adjoint(dmom_u_ham_grad_p,&vel_grad_test_dV[i_nSpace]);
                      Lstar_p_v[i]=ck.Hamiltonian_adjoint(dmom_v_ham_grad_p,&vel_grad_test_dV[i_nSpace]);
                      //VRANS account for drag terms, diagonal only here ... decide if need off diagonal terms too
                      Lstar_u_u[i]+=ck.Reaction_adjoint(dmom_u_source[0],vel_test_dV[i]);
                      Lstar_v_v[i]+=ck.Reaction_adjoint(dmom_v_source[1],vel_test_dV[i]);
                    }

                  // Assumes non-lagged subgrid velocity
                  dmom_u_adv_u[0] += inertial_term*dmom_u_acc_u*(useRBLES*subgridError_u);
                  dmom_u_adv_u[1] += inertial_term*dmom_u_acc_u*(useRBLES*subgridError_v);

                  dmom_v_adv_v[0] += inertial_term*dmom_u_acc_u*(useRBLES*subgridError_u);
                  dmom_v_adv_v[1] += inertial_term*dmom_u_acc_u*(useRBLES*subgridError_v);

                  if(nParticles > 0)
                    {
                      //cek todo, this needs to be fixed for not exact
                      double level_set_normal[nSpace];
                      double sign=0.0;
                      if (gf_s.useExact)
                        {
                          double norm_exact=0.0,norm_cut=0.0;
                          if (use_ball_as_particle)
                            {
                              for (int I=0;I<nSpace;I++)
                                {
                                  sign += ball_n[I]*gf_s.get_normal()[I];
                                  level_set_normal[I] = gf_s.get_normal()[I];
                                  norm_cut += level_set_normal[I]*level_set_normal[I];
                                  norm_exact += ball_n[I]*ball_n[I];
                                }
                            }
                          else
                            {
                              for (int I=0;I<nSpace;I++)
                                {
                                  sign += particle_signed_distance_normals.data()[eN_k_3d+I]*gf_s.get_normal()[I];
                                  level_set_normal[I] = gf_s.get_normal()[I];
                                  norm_cut += level_set_normal[I]*level_set_normal[I];
                                  norm_exact += particle_signed_distance_normals.data()[eN_k_3d+I]*particle_signed_distance_normals.data()[eN_k_3d+I];
                                }
                            }
                          assert(std::fabs(1.0-norm_cut) < 1.0e-8);
                          assert(std::fabs(1.0-norm_exact) < 1.0e-8);
                          if (sign < 0.0)
                            for (int I=0;I<nSpace;I++)
                              level_set_normal[I]*=-1.0;
                          /* if(icase_s==0)// && (1.0-sign*sign) > 1.0e-3) */
                          /*   { */
                          /*     std::cout<<"phi normal and cut normal divergent "<<eN<<'\t'<<k<<std::endl; */
                          /*     for (int I=0;I<nSpace;I++) */
                          /*       std::cout<<level_set_normal[I]<<'\t'<<particle_signed_distance_normals[eN_k_3d+I]<<std::endl; */
                          /*   } */
                        }
		      else
			{
			  if (use_ball_as_particle)
			    for (int I=0;I<nSpace;I++)
			      level_set_normal[I] = ball_n[I];
			  else
			    for (int I=0;I<nSpace;I++)
			      level_set_normal[I] = particle_signed_distance_normals.data()[eN_k_3d+I];
			}
                      updateSolidParticleTerms(NONCONSERVATIVE_FORM,
                                               eN < nElements_owned,
                                               particle_nitsche,
                                               dV,
                                               nParticles,
                                               nQuadraturePoints_global,
                                               &particle_signed_distances.data()[eN_k],
                                               level_set_normal,
                                               &particle_velocities.data()[eN_k_3d],
                                               particle_centroids.data(),
                                               use_ball_as_particle,
                                               ball_center.data(),
                                               ball_radius.data(),
                                               ball_velocity.data(),
                                               ball_angular_velocity.data(),
                                               ball_density.data(),
                                               porosity,
                                               particle_penalty_constant/h_phi,//penalty,
                                               particle_alpha,
                                               particle_beta,
                                               eps_rho,
                                               eps_mu,
                                               rho_0,
                                               nu_0,
                                               rho_1,
                                               nu_1,
                                               useVF,
                                               vf.data()[eN_k],
                                               phi.data()[eN_k],
                                               x,
                                               y,
                                               z,
                                               p,
                                               u,
                                               v,
                                               w,
                                               q_velocity_sge.data()[eN_k_nSpace+0],
                                               q_velocity_sge.data()[eN_k_nSpace+1],
                                               q_velocity_sge.data()[eN_k_nSpace+1],//dummy entry for 2D
                                               particle_eps,
                                               grad_u,
                                               grad_v,
                                               grad_w,
                                               mass_source_s,
                                               mom_u_source_s,
                                               mom_v_source_s,
                                               mom_w_source_s,
                                               dmom_u_source_s,
                                               dmom_v_source_s,
                                               dmom_w_source_s,
                                               mom_u_adv_s,
                                               mom_v_adv_s,
                                               mom_w_adv_s,
                                               dmom_u_adv_u_s,
                                               dmom_v_adv_v_s,
                                               dmom_w_adv_w_s,
                                               mom_u_ham_s,
                                               dmom_u_ham_grad_u_s,
                                               dmom_u_ham_grad_v_s,
                                               dmom_u_ham_u_s,
                                               dmom_u_ham_v_s,
                                               dmom_u_ham_w_s,
                                               mom_v_ham_s,
                                               dmom_v_ham_grad_u_s,
                                               dmom_v_ham_grad_v_s,
                                               dmom_v_ham_u_s,
                                               dmom_v_ham_v_s,
                                               dmom_v_ham_w_s,
                                               mom_w_ham_s,
                                               dmom_w_ham_grad_w_s,
                                               dmom_w_ham_u_s,
                                               dmom_w_ham_v_s,
                                               dmom_w_ham_w_s,
                                               mass_ham_s,
                                               dmass_ham_u_s,
                                               dmass_ham_v_s,
                                               dmass_ham_w_s,
<<<<<<< HEAD
                                               &particle_netForces[0],
                                               &particle_netMoments[0],
                                               &particle_surfaceArea[0]);
=======
                                               &particle_netForces_tmp[0],
                                               &particle_netMoments_tmp[0],
                                               &particle_surfaceArea_tmp[0]);
>>>>>>> 80dfad95
                    }
                  //cek todo add RBLES terms consistent to residual modifications or ignore the partials w.r.t the additional RBLES terms
                  double H_f=1.0;
                  if (gf.useExact && icase == 0)
                    {
                      if (fluid_phase == 0)
                        H_f = gf.ImH(0.,0.);
                      else
                        H_f = gf.H(0.,0.);
                    }
                  else
                    {
                      assert(fluid_phase == 0);
                      H_f = 1.0;
                    }
                  for(int i=0;i<nDOF_test_element;i++)
                    {
                      register int i_nSpace = i*nSpace;
                      for(int j=0;j<nDOF_trial_element;j++)
                        {
                          register int j_nSpace = j*nSpace;
                          if (nDOF_test_element == nDOF_v_trial_element)
                            {
                              elementJacobian_p_p[i][j] += H_s*H_f*((1-PRESSURE_PROJECTION_STABILIZATION)*ck.SubgridErrorJacobian(dsubgridError_u_p[j],Lstar_u_p[i]) +
                                                                    (1-PRESSURE_PROJECTION_STABILIZATION)*ck.SubgridErrorJacobian(dsubgridError_v_p[j],Lstar_v_p[i]) +
                                                                    PRESSURE_PROJECTION_STABILIZATION*ck.pressureProjection_weak(mom_uu_diff_ten[1], p_trial[j], 1./3., p_test_ref.data()[k*nDOF_test_element +i],dV));
                            }
                        }
                    }
                  for(int i=0;i<nDOF_test_element;i++)
                    {
                      register int i_nSpace = i*nSpace;
                      for(int j=0;j<nDOF_v_trial_element;j++)
                        {
                          register int j_nSpace = j*nSpace;
                          elementJacobian_p_u[i][j] += H_s*H_f*(ck.AdvectionJacobian_weak(dmass_adv_u,vel_trial[j],&p_grad_test_dV[i_nSpace]) +
                                                                ck.MassJacobian_weak(dmass_ham_u,vel_trial[j],p_test_dV[i]));
                          elementJacobian_p_v[i][j] += H_s*H_f*(ck.AdvectionJacobian_weak(dmass_adv_v,vel_trial[j],&p_grad_test_dV[i_nSpace]) +
                                                                ck.MassJacobian_weak(dmass_ham_v,vel_trial[j],p_test_dV[i]));
                          if (nDOF_test_element == nDOF_v_trial_element)
                            {
                              elementJacobian_p_u[i][j] += H_s*H_f*(1-PRESSURE_PROJECTION_STABILIZATION)*ck.SubgridErrorJacobian(dsubgridError_u_u[j],Lstar_u_p[i]);
                              elementJacobian_p_v[i][j] += H_s*H_f*(1-PRESSURE_PROJECTION_STABILIZATION)*ck.SubgridErrorJacobian(dsubgridError_v_v[j],Lstar_v_p[i]);
                            }
                        }
                    }
                  for(int i=0;i<nDOF_v_test_element;i++)
                    {
                      register int i_nSpace = i*nSpace;
                      for(int j=0;j<nDOF_trial_element;j++)
                        {
                          register int j_nSpace = j*nSpace;
                          elementJacobian_u_p[i][j] += H_s*H_f*(ck.HamiltonianJacobian_weak(dmom_u_ham_grad_p,&p_grad_trial_ib[j_nSpace],vel_test_dV[i])+
                                                                MOMENTUM_SGE*VELOCITY_SGE*ck.SubgridErrorJacobian(dsubgridError_u_p[j],Lstar_u_u[i]));
                          elementJacobian_v_p[i][j] += H_s*H_f*(ck.HamiltonianJacobian_weak(dmom_v_ham_grad_p,&p_grad_trial_ib[j_nSpace],vel_test_dV[i])+
                                                                MOMENTUM_SGE*VELOCITY_SGE*ck.SubgridErrorJacobian(dsubgridError_v_p[j],Lstar_v_v[i]));
                        }
                    }
                  for(int i=0;i<nDOF_v_test_element;i++)
                    {
                      register int i_nSpace = i*nSpace;
                      for(int j=0;j<nDOF_v_trial_element;j++)
                        {
                          register int j_nSpace = j*nSpace;
                          elementJacobian_u_u[i][j] += H_s*H_f*(ck.MassJacobian_weak(dmom_u_acc_u_t,vel_trial[j],vel_test_dV[i]) +
                                                                ck.MassJacobian_weak(dmom_u_ham_u,vel_trial[j],vel_test_dV[i]) + //cek hack for nonlinear hamiltonian
                                                                ck.HamiltonianJacobian_weak(dmom_u_ham_grad_u,&vel_grad_trial_ib[j_nSpace],vel_test_dV[i]) +
                                                                ck.AdvectionJacobian_weak(dmom_u_adv_u,vel_trial[j],&vel_grad_test_dV[i_nSpace]) +
                                                                ck.SimpleDiffusionJacobian_weak(sdInfo_u_u_rowptr.data(),sdInfo_u_u_colind.data(),mom_uu_diff_ten,&vel_grad_trial_ib[j_nSpace],&vel_grad_test_dV[i_nSpace]) +
                                                                ck.ReactionJacobian_weak(dmom_u_source[0]+NONCONSERVATIVE_FORM*dmom_u_acc_u*div_mesh_velocity,vel_trial[j],vel_test_dV[i]) +
                                                                MOMENTUM_SGE*PRESSURE_SGE*ck.SubgridErrorJacobian(dsubgridError_p_u[j],Lstar_p_u[i]) +
                                                                MOMENTUM_SGE*VELOCITY_SGE*ck.SubgridErrorJacobian(dsubgridError_u_u[j],Lstar_u_u[i]) +
                                                                ck.NumericalDiffusionJacobian(q_numDiff_u_last.data()[eN_k],&vel_grad_trial_ib[j_nSpace],&vel_grad_test_dV[i_nSpace]));
                          elementJacobian_u_v[i][j] += H_s*H_f*(ck.HamiltonianJacobian_weak(dmom_u_ham_grad_v,&vel_grad_trial_ib[j_nSpace],vel_test_dV[i]) +
                                                                ck.AdvectionJacobian_weak(dmom_u_adv_v,vel_trial[j],&vel_grad_test_dV[i_nSpace]) +
                                                                ck.MassJacobian_weak(dmom_u_ham_v,vel_trial[j],vel_test_dV[i]) + //cek hack for nonlinear hamiltonian
                                                                ck.SimpleDiffusionJacobian_weak(sdInfo_u_v_rowptr.data(),sdInfo_u_v_colind.data(),mom_uv_diff_ten,&vel_grad_trial_ib[j_nSpace],&vel_grad_test_dV[i_nSpace]) +
                                                                ck.ReactionJacobian_weak(dmom_u_source[1],vel_trial[j],vel_test_dV[i]) +
                                                                MOMENTUM_SGE*PRESSURE_SGE*ck.SubgridErrorJacobian(dsubgridError_p_v[j],Lstar_p_u[i]));                          
                          elementJacobian_v_u[i][j] += H_s*H_f*(ck.HamiltonianJacobian_weak(dmom_v_ham_grad_u,&vel_grad_trial_ib[j_nSpace],vel_test_dV[i]) +
                                                                ck.AdvectionJacobian_weak(dmom_v_adv_u,vel_trial[j],&vel_grad_test_dV[i_nSpace]) +
                                                                ck.MassJacobian_weak(dmom_v_ham_u,vel_trial[j],vel_test_dV[i]) + //cek hack for nonlinear hamiltonian
                                                                ck.SimpleDiffusionJacobian_weak(sdInfo_v_u_rowptr.data(),sdInfo_v_u_colind.data(),mom_vu_diff_ten,&vel_grad_trial_ib[j_nSpace],&vel_grad_test_dV[i_nSpace]) +
                                                                ck.ReactionJacobian_weak(dmom_v_source[0],vel_trial[j],vel_test_dV[i]) +
                                                                MOMENTUM_SGE*PRESSURE_SGE*ck.SubgridErrorJacobian(dsubgridError_p_u[j],Lstar_p_v[i]));
                          elementJacobian_v_v[i][j] += H_s*H_f*(ck.MassJacobian_weak(dmom_v_acc_v_t,vel_trial[j],vel_test_dV[i]) +
                                                                ck.MassJacobian_weak(dmom_v_ham_v,vel_trial[j],vel_test_dV[i]) + //cek hack for nonlinear hamiltonian
                                                                ck.HamiltonianJacobian_weak(dmom_v_ham_grad_v,&vel_grad_trial_ib[j_nSpace],vel_test_dV[i]) +
                                                                ck.AdvectionJacobian_weak(dmom_v_adv_v,vel_trial[j],&vel_grad_test_dV[i_nSpace]) +
                                                                ck.SimpleDiffusionJacobian_weak(sdInfo_v_v_rowptr.data(),sdInfo_v_v_colind.data(),mom_vv_diff_ten,&vel_grad_trial_ib[j_nSpace],&vel_grad_test_dV[i_nSpace]) +
                                                                ck.ReactionJacobian_weak(dmom_v_source[1]+NONCONSERVATIVE_FORM*dmom_v_acc_v*div_mesh_velocity,vel_trial[j],vel_test_dV[i]) +
                                                                MOMENTUM_SGE*PRESSURE_SGE*ck.SubgridErrorJacobian(dsubgridError_p_v[j],Lstar_p_v[i]) +
                                                                MOMENTUM_SGE*VELOCITY_SGE*ck.SubgridErrorJacobian(dsubgridError_v_v[j],Lstar_v_v[i]) +
                                                                ck.NumericalDiffusionJacobian(q_numDiff_v_last.data()[eN_k],&vel_grad_trial_ib[j_nSpace],&vel_grad_test_dV[i_nSpace]));
                        }//j
                    }//i
                  if (nParticles > 0)
                    {
                      for(int i=0;i<nDOF_v_test_element;i++)
                        {
                          register int i_nSpace = i*nSpace;
                          for(int j=0;j<nDOF_v_trial_element;j++)
                            {
                              register int j_nSpace = j*nSpace;
                              elementJacobian_u_u[i][j] += H_f*(ck.MassJacobian_weak(dmom_u_ham_u_s,vel_trial[j],vel_test_dV[i]) +
                                                                ck.HamiltonianJacobian_weak(dmom_u_ham_grad_u_s,&vel_grad_trial_ib[j_nSpace],vel_test_dV[i]) +
                                                                ck.AdvectionJacobian_weak(dmom_u_adv_u_s,vel_trial[j],&vel_grad_test_dV[i_nSpace]) +
                                                                ck.ReactionJacobian_weak(dmom_u_source_s[0],vel_trial[j],vel_test_dV[i]));
                              
                              elementJacobian_u_v[i][j] += H_f*(ck.HamiltonianJacobian_weak(dmom_u_ham_grad_v_s,&vel_grad_trial_ib[j_nSpace],vel_test_dV[i]) +
                                                                ck.ReactionJacobian_weak(dmom_u_source_s[1],vel_trial[j],vel_test_dV[i]));
                              
                              elementJacobian_v_u[i][j] += H_f*(ck.HamiltonianJacobian_weak(dmom_v_ham_grad_u_s,&vel_grad_trial_ib[j_nSpace],vel_test_dV[i]) +
                                                                ck.ReactionJacobian_weak(dmom_v_source_s[0],vel_trial[j],vel_test_dV[i]));
                              
                              elementJacobian_v_v[i][j] += H_f*(ck.MassJacobian_weak(dmom_v_ham_v_s,vel_trial[j],vel_test_dV[i]) +
                                                                ck.HamiltonianJacobian_weak(dmom_v_ham_grad_v_s,&vel_grad_trial_ib[j_nSpace],vel_test_dV[i]) +
                                                                ck.AdvectionJacobian_weak(dmom_v_adv_v_s,vel_trial[j],&vel_grad_test_dV[i_nSpace]) +
                                                                ck.ReactionJacobian_weak(dmom_v_source_s[1],vel_trial[j],vel_test_dV[i]));
                            }//j
                        }//i
                    }
                }//k
            }//fluid_phase
          //
          //load into element Jacobian into global Jacobian
          //
          for (int i=0;i<nDOF_test_element;i++)
            {
              register int eN_i = eN*nDOF_test_element+i;
              for (int j=0;j<nDOF_trial_element;j++)
                {
                  register int eN_i_j = eN_i*nDOF_trial_element+j;
                  globalJacobian.data()[csrRowIndeces_p_p.data()[eN_i] + csrColumnOffsets_p_p.data()[eN_i_j]] += elementJacobian_p_p[i][j];
                }
            }
          for (int i=0;i<nDOF_test_element;i++)
            {
              register int eN_i = eN*nDOF_test_element+i;
              for (int j=0;j<nDOF_v_trial_element;j++)
                {
                  register int eN_i_j = eN_i*nDOF_v_trial_element+j;
                  globalJacobian.data()[csrRowIndeces_p_u.data()[eN_i] + csrColumnOffsets_p_u.data()[eN_i_j]] += elementJacobian_p_u[i][j];
                  globalJacobian.data()[csrRowIndeces_p_v.data()[eN_i] + csrColumnOffsets_p_v.data()[eN_i_j]] += elementJacobian_p_v[i][j];
                }
            }
          for (int i=0;i<nDOF_v_test_element;i++)
            {
              register int eN_i = eN*nDOF_v_test_element+i;
              for (int j=0;j<nDOF_trial_element;j++)
                {
                  register int eN_i_j = eN_i*nDOF_trial_element+j;
                  globalJacobian.data()[csrRowIndeces_u_p.data()[eN_i] + csrColumnOffsets_u_p.data()[eN_i_j]] += elementJacobian_u_p[i][j];
                  globalJacobian.data()[csrRowIndeces_v_p.data()[eN_i] + csrColumnOffsets_v_p.data()[eN_i_j]] += elementJacobian_v_p[i][j];
                }
            }
          for (int i=0;i<nDOF_v_test_element;i++)
            {
              register int eN_i = eN*nDOF_v_test_element+i;
              for (int j=0;j<nDOF_v_trial_element;j++)
                {
                  register int eN_i_j = eN_i*nDOF_v_trial_element+j;
                  globalJacobian.data()[csrRowIndeces_u_u.data()[eN_i] + csrColumnOffsets_u_u.data()[eN_i_j]] += elementJacobian_u_u[i][j];
                  globalJacobian.data()[csrRowIndeces_u_v.data()[eN_i] + csrColumnOffsets_u_v.data()[eN_i_j]] += elementJacobian_u_v[i][j];

                  globalJacobian.data()[csrRowIndeces_v_u.data()[eN_i] + csrColumnOffsets_v_u.data()[eN_i_j]] += elementJacobian_v_u[i][j];
                  globalJacobian.data()[csrRowIndeces_v_v.data()[eN_i] + csrColumnOffsets_v_v.data()[eN_i_j]] += elementJacobian_v_v[i][j];
                }//j
            }//i
        }//elements
      for (std::set<int>::iterator it=cutfem_boundaries.begin(); it!=cutfem_boundaries.end(); ++it)
        {
          std::map<int,double> DWp_Dn_jump,DW_Dn_jump;
          std::map<std::pair<int, int>, int> p_p_nz, u_u_nz, v_v_nz;
          register double gamma_cutfem=ghost_penalty_constant,gamma_cutfem_p=ghost_penalty_constant,h_cutfem=elementBoundaryDiameter.data()[*it];
          int eN_nDOF_v_trial_element  = elementBoundaryElementsArray.data()[(*it)*2+0]*nDOF_v_trial_element;
          //See Massing Schott Wall 2018
          //cek todo modify for two-fluids: rho_0 != rho_1
          double norm_v=0.0;
          for (int i=0;i<nDOF_v_trial_element;i++)//MSW18 is just on face, but this is easier
            {
              double u=u_old_dof.data()[vel_l2g.data()[eN_nDOF_v_trial_element+i]],
                v=v_old_dof.data()[vel_l2g.data()[eN_nDOF_v_trial_element+i]];
              norm_v=fmax(norm_v,sqrt(u*u+v*v));
            }
          double gamma_v_dim = rho_0*(nu_0 + norm_v*h_cutfem + alphaBDF*h_cutfem*h_cutfem);
          gamma_cutfem_p *= h_cutfem*h_cutfem/gamma_v_dim;
          if (NONCONSERVATIVE_FORM)
            gamma_cutfem*=gamma_v_dim;
          else
            gamma_cutfem*=(gamma_v_dim/rho_0);
          for (int kb=0;kb<nQuadraturePoints_elementBoundary;kb++)
            {
              register double Dp_Dn_jump=0.0, Du_Dn_jump=0.0, Dv_Dn_jump=0.0,dS;
              for (int eN_side=0;eN_side < 2; eN_side++)
                {
                  register int ebN = *it,
                    eN  = elementBoundaryElementsArray.data()[ebN*2+eN_side];
                  for (int i=0;i<nDOF_test_element;i++)
                    DWp_Dn_jump[p_l2g.data()[eN*nDOF_test_element+i]] = 0.0;
                  for (int i=0;i<nDOF_v_test_element;i++)
                    DW_Dn_jump[vel_l2g.data()[eN*nDOF_v_test_element+i]] = 0.0;
                }
              for (int eN_side=0;eN_side < 2; eN_side++)
<<<<<<< HEAD
                {
                  register int ebN = *it,
                    eN  = elementBoundaryElementsArray.data()[ebN*2+eN_side],
                    ebN_local = elementBoundaryLocalElementBoundariesArray.data()[ebN*2+eN_side],
                    eN_nDOF_trial_element = eN*nDOF_trial_element,
                    eN_nDOF_v_trial_element = eN*nDOF_v_trial_element,
                    ebN_local_kb = ebN_local*nQuadraturePoints_elementBoundary+kb,
                    ebN_local_kb_nSpace = ebN_local_kb*nSpace;
                  register double p_int=0.0,
                    u_int=0.0,
                    v_int=0.0,
                    grad_p_int[nSpace]=ZEROVEC,
                    grad_u_int[nSpace]=ZEROVEC,
                    grad_v_int[nSpace]=ZEROVEC,
                    jac_int[nSpace*nSpace],
                    jacDet_int,
                    jacInv_int[nSpace*nSpace],
                    boundaryJac[nSpace*(nSpace-1)],
                    metricTensor[(nSpace-1)*(nSpace-1)],
                    metricTensorDetSqrt,
                    p_test_dS[nDOF_test_element],vel_test_dS[nDOF_v_test_element],
                    p_grad_trial_trace[nDOF_trial_element*nSpace],vel_grad_trial_trace[nDOF_v_trial_element*nSpace],
                    p_grad_test_dS[nDOF_trial_element*nSpace],vel_grad_test_dS[nDOF_v_trial_element*nSpace],
                    normal[nSpace],x_int,y_int,z_int,xt_int,yt_int,zt_int,integralScaling,
                    G[nSpace*nSpace],G_dd_G,tr_G,h_phi,h_penalty,penalty,
                    force_x,force_y,force_z,force_p_x,force_p_y,force_p_z,force_v_x,force_v_y,force_v_z,r_x,r_y,r_z;
                  //compute information about mapping from reference element to physical element
                  ck.calculateMapping_elementBoundary(eN,
                                                      ebN_local,
                                                      kb,
                                                      ebN_local_kb,
                                                      mesh_dof.data(),
                                                      mesh_l2g.data(),
                                                      mesh_trial_trace_ref.data(),
                                                      mesh_grad_trial_trace_ref.data(),
                                                      boundaryJac_ref.data(),
                                                      jac_int,
                                                      jacDet_int,
                                                      jacInv_int,
                                                      boundaryJac,
                                                      metricTensor,
                                                      metricTensorDetSqrt,
                                                      normal_ref.data(),
                                                      normal,
                                                      x_int,y_int,z_int);
                  //todo: check that physical coordinates match
                  ck.calculateMappingVelocity_elementBoundary(eN,
                                                              ebN_local,
                                                              kb,
                                                              ebN_local_kb,
                                                              mesh_velocity_dof.data(),
                                                              mesh_l2g.data(),
                                                              mesh_trial_trace_ref.data(),
                                                              xt_int,yt_int,zt_int,
                                                              normal,
                                                              boundaryJac,
                                                              metricTensor,
                                                              integralScaling);
                  dS = metricTensorDetSqrt*dS_ref.data()[kb];
                  //compute shape and solution information
                  //shape
                  ck.gradTrialFromRef(&p_grad_trial_trace_ref.data()[ebN_local_kb_nSpace*nDOF_trial_element],jacInv_int,p_grad_trial_trace);
                  ck_v.gradTrialFromRef(&vel_grad_trial_trace_ref.data()[ebN_local_kb_nSpace*nDOF_v_trial_element],jacInv_int,vel_grad_trial_trace);
                  for (int i=0;i<nDOF_test_element;i++)
                    {
                      int eN_i = eN*nDOF_test_element + i;
                      for (int I=0;I<nSpace;I++)
                        DWp_Dn_jump[p_l2g.data()[eN_i]] += p_grad_trial_trace[i*nSpace+I]*normal[I];
                    }
                  for (int i=0;i<nDOF_v_test_element;i++)
                    {
                      int eN_i = eN*nDOF_v_test_element + i;
                      for (int I=0;I<nSpace;I++)
                        DW_Dn_jump[vel_l2g.data()[eN_i]] += vel_grad_trial_trace[i*nSpace+I]*normal[I];
                    }
                }//eN_side
              for (int eN_side=0;eN_side < 2; eN_side++)
                {
                  register int ebN = *it,
=======
                {
                  register int ebN = *it,
                    eN  = elementBoundaryElementsArray.data()[ebN*2+eN_side],
                    ebN_local = elementBoundaryLocalElementBoundariesArray.data()[ebN*2+eN_side],
                    eN_nDOF_trial_element = eN*nDOF_trial_element,
                    eN_nDOF_v_trial_element = eN*nDOF_v_trial_element,
                    ebN_local_kb = ebN_local*nQuadraturePoints_elementBoundary+kb,
                    ebN_local_kb_nSpace = ebN_local_kb*nSpace;
                  register double p_int=0.0,
                    u_int=0.0,
                    v_int=0.0,
                    grad_p_int[nSpace]=ZEROVEC,
                    grad_u_int[nSpace]=ZEROVEC,
                    grad_v_int[nSpace]=ZEROVEC,
                    jac_int[nSpace*nSpace],
                    jacDet_int,
                    jacInv_int[nSpace*nSpace],
                    boundaryJac[nSpace*(nSpace-1)],
                    metricTensor[(nSpace-1)*(nSpace-1)],
                    metricTensorDetSqrt,
                    p_test_dS[nDOF_test_element],vel_test_dS[nDOF_v_test_element],
                    p_grad_trial_trace[nDOF_trial_element*nSpace],vel_grad_trial_trace[nDOF_v_trial_element*nSpace],
                    p_grad_test_dS[nDOF_trial_element*nSpace],vel_grad_test_dS[nDOF_v_trial_element*nSpace],
                    normal[nSpace],x_int,y_int,z_int,xt_int,yt_int,zt_int,integralScaling,
                    G[nSpace*nSpace],G_dd_G,tr_G,h_phi,h_penalty,penalty,
                    force_x,force_y,force_z,force_p_x,force_p_y,force_p_z,force_v_x,force_v_y,force_v_z,r_x,r_y,r_z;
                  //compute information about mapping from reference element to physical element
                  ck.calculateMapping_elementBoundary(eN,
                                                      ebN_local,
                                                      kb,
                                                      ebN_local_kb,
                                                      mesh_dof.data(),
                                                      mesh_l2g.data(),
                                                      mesh_trial_trace_ref.data(),
                                                      mesh_grad_trial_trace_ref.data(),
                                                      boundaryJac_ref.data(),
                                                      jac_int,
                                                      jacDet_int,
                                                      jacInv_int,
                                                      boundaryJac,
                                                      metricTensor,
                                                      metricTensorDetSqrt,
                                                      normal_ref.data(),
                                                      normal,
                                                      x_int,y_int,z_int);
                  //todo: check that physical coordinates match
                  ck.calculateMappingVelocity_elementBoundary(eN,
                                                              ebN_local,
                                                              kb,
                                                              ebN_local_kb,
                                                              mesh_velocity_dof.data(),
                                                              mesh_l2g.data(),
                                                              mesh_trial_trace_ref.data(),
                                                              xt_int,yt_int,zt_int,
                                                              normal,
                                                              boundaryJac,
                                                              metricTensor,
                                                              integralScaling);
                  dS = metricTensorDetSqrt*dS_ref.data()[kb];
                  //compute shape and solution information
                  //shape
                  ck.gradTrialFromRef(&p_grad_trial_trace_ref.data()[ebN_local_kb_nSpace*nDOF_trial_element],jacInv_int,p_grad_trial_trace);
                  ck_v.gradTrialFromRef(&vel_grad_trial_trace_ref.data()[ebN_local_kb_nSpace*nDOF_v_trial_element],jacInv_int,vel_grad_trial_trace);
                  for (int i=0;i<nDOF_test_element;i++)
                    {
                      int eN_i = eN*nDOF_test_element + i;
                      for (int I=0;I<nSpace;I++)
                        DWp_Dn_jump[p_l2g.data()[eN_i]] += p_grad_trial_trace[i*nSpace+I]*normal[I];
                    }
                  for (int i=0;i<nDOF_v_test_element;i++)
                    {
                      int eN_i = eN*nDOF_v_test_element + i;
                      for (int I=0;I<nSpace;I++)
                        DW_Dn_jump[vel_l2g.data()[eN_i]] += vel_grad_trial_trace[i*nSpace+I]*normal[I];
                    }
                }//eN_side
              for (int eN_side=0;eN_side < 2; eN_side++)
                {
                  register int ebN = *it,
>>>>>>> 80dfad95
                    eN  = elementBoundaryElementsArray.data()[ebN*2+eN_side];
                  for (int i=0;i<nDOF_test_element;i++)
                    {
                      register int eN_i = eN*nDOF_test_element+i;
                      for (int eN_side2=0;eN_side2 < 2; eN_side2++)
                        {
                          register int eN2  = elementBoundaryElementsArray.data()[ebN*2+eN_side2];
                          for (int j=0;j<nDOF_test_element;j++)
                            {
                              int eN_i_j = eN_i*nDOF_test_element + j;
                              int eN2_j = eN2*nDOF_test_element + j;
                              register int ebN_i_j = ebN*4*nDOF_test_X_trial_element +
                                eN_side*2*nDOF_test_X_trial_element +
                                eN_side2*nDOF_test_X_trial_element +
                                i*nDOF_trial_element +
                                j;
                              std::pair<int,int> ij = std::make_pair(p_l2g.data()[eN_i], p_l2g.data()[eN2_j]);
                              if (p_p_nz.count(ij))
                                {
                                  assert(p_p_nz[ij] == csrRowIndeces_p_p.data()[eN_i] + csrColumnOffsets_eb_p_p.data()[ebN_i_j]);
                                }
                              else
                                p_p_nz[ij] =  csrRowIndeces_p_p.data()[eN_i] + csrColumnOffsets_eb_p_p.data()[ebN_i_j];
                            }
                        }
                    }
                  for (int i=0;i<nDOF_v_test_element;i++)
                    {
                      register int eN_i = eN*nDOF_v_test_element+i;
                      for (int eN_side2=0;eN_side2 < 2; eN_side2++)
                        {
                          register int eN2  = elementBoundaryElementsArray.data()[ebN*2+eN_side2];
                          for (int j=0;j<nDOF_v_test_element;j++)
                            {
                              int eN_i_j = eN_i*nDOF_v_test_element + j;
                              int eN2_j = eN2*nDOF_v_test_element + j;
                              register int ebN_i_j = ebN*4*nDOF_v_test_X_v_trial_element +
                                eN_side*2*nDOF_v_test_X_v_trial_element +
                                eN_side2*nDOF_v_test_X_v_trial_element +
                                i*nDOF_v_trial_element +
                                j;
                              std::pair<int,int> ij = std::make_pair(vel_l2g.data()[eN_i], vel_l2g.data()[eN2_j]);
                              if (u_u_nz.count(ij))
                                {
                                  assert(u_u_nz[ij] == csrRowIndeces_u_u.data()[eN_i] + csrColumnOffsets_eb_u_u.data()[ebN_i_j]);
                                }
                              else
                                u_u_nz[ij] =  csrRowIndeces_u_u.data()[eN_i] + csrColumnOffsets_eb_u_u.data()[ebN_i_j];
                              if (v_v_nz.count(ij))
                                {
                                  assert(v_v_nz[ij] == csrRowIndeces_v_v.data()[eN_i] + csrColumnOffsets_eb_v_v.data()[ebN_i_j]);
                                }
                              else
                                v_v_nz[ij] =  csrRowIndeces_v_v.data()[eN_i] + csrColumnOffsets_eb_v_v.data()[ebN_i_j];
                            }
                        }
                    }
                }
              for (std::map<int,double>::iterator Wi_it=DWp_Dn_jump.begin(); Wi_it!=DWp_Dn_jump.end(); ++Wi_it)
                for (std::map<int,double>::iterator Wj_it=DWp_Dn_jump.begin(); Wj_it!=DWp_Dn_jump.end(); ++Wj_it)
                  {
                    int i_global = Wi_it->first,
                      j_global = Wj_it->first;
                    double DWp_Dn_jump_i = Wi_it->second,
                      DWp_Dn_jump_j = Wj_it->second;
                    std::pair<int,int> ij = std::make_pair(i_global, j_global);
                    globalJacobian.data()[p_p_nz.at(ij)] += gamma_cutfem_p*h_cutfem*DWp_Dn_jump_j*DWp_Dn_jump_i*dS;
                  }//i,j
              for (std::map<int,double>::iterator Wi_it=DW_Dn_jump.begin(); Wi_it!=DW_Dn_jump.end(); ++Wi_it)
                for (std::map<int,double>::iterator Wj_it=DW_Dn_jump.begin(); Wj_it!=DW_Dn_jump.end(); ++Wj_it)
                  {
                    int i_global = Wi_it->first,
                      j_global = Wj_it->first;
                    double DW_Dn_jump_i = Wi_it->second,
                      DW_Dn_jump_j = Wj_it->second;
                    std::pair<int,int> ij = std::make_pair(i_global, j_global);
                    globalJacobian.data()[u_u_nz.at(ij)] += gamma_cutfem*h_cutfem*DW_Dn_jump_j*DW_Dn_jump_i*dS;
                    globalJacobian.data()[v_v_nz.at(ij)] += gamma_cutfem*h_cutfem*DW_Dn_jump_j*DW_Dn_jump_i*dS;
                  }//i,j
            }//kb
        }//cutfem element boundaries
      //
      //loop over exterior element boundaries to compute the surface integrals and load them into the global Jacobian
      //
      for (int ebNE = 0; ebNE < nExteriorElementBoundaries_global; ebNE++)
        {
          register int ebN = exteriorElementBoundariesArray.data()[ebNE],
            eN  = elementBoundaryElementsArray.data()[ebN*2+0],
            eN_nDOF_trial_element = eN*nDOF_trial_element,
            eN_nDOF_v_trial_element = eN*nDOF_v_trial_element,
            ebN_local = elementBoundaryLocalElementBoundariesArray.data()[ebN*2+0];
<<<<<<< HEAD
=======
	  if (boundaryFlags[ebN] < 1)
	    continue;
>>>>>>> 80dfad95
          register double eps_rho,eps_mu;
          double element_phi[nDOF_mesh_trial_element], element_phi_s[nDOF_mesh_trial_element];
          for (int j=0;j<nDOF_mesh_trial_element;j++)
            {
              register int eN_j = eN*nDOF_mesh_trial_element+j;
              element_phi[j] = phi_nodes.data()[p_l2g.data()[eN_j]];
              element_phi_s[j] = phi_solid_nodes.data()[p_l2g.data()[eN_j]];
            }
          double element_nodes[nDOF_mesh_trial_element*3];
          for (int i=0;i<nDOF_mesh_trial_element;i++)
            {
              register int eN_i=eN*nDOF_mesh_trial_element+i;
              for(int I=0;I<3;I++)
                element_nodes[i*3 + I] = mesh_dof[mesh_l2g.data()[eN_i]*3 + I];
            }//i
          double mesh_dof_ref[nDOF_mesh_trial_element*3]={0.,0.,0.,1.,0.,0.,0.,1.,0.};
          double xb_ref_calc[nQuadraturePoints_elementBoundary*3];
          for  (int kb=0;kb<nQuadraturePoints_elementBoundary;kb++)
            {
              double x=0.0,y=0.0,z=0.0;
              for (int j=0;j<nDOF_mesh_trial_element;j++)
                {
                  int ebN_local_kb = ebN_local*nQuadraturePoints_elementBoundary+kb;
                  int ebN_local_kb_j = ebN_local_kb*nDOF_mesh_trial_element+j;
                  x += mesh_dof_ref[j*3+0]*mesh_trial_trace_ref.data()[ebN_local_kb_j]; 
                  y += mesh_dof_ref[j*3+1]*mesh_trial_trace_ref.data()[ebN_local_kb_j]; 
                  z += mesh_dof_ref[j*3+2]*mesh_trial_trace_ref.data()[ebN_local_kb_j];
                }
              xb_ref_calc[3*kb+0] = x;
              xb_ref_calc[3*kb+1] = y;
              xb_ref_calc[3*kb+2] = z;
            }
          int icase_s = gf_s.calculate(element_phi_s, element_nodes, xb_ref_calc,true);
#ifdef IFEM
          int icase = gf.calculate(element_phi, element_nodes, xb_ref.data(), rho_1*nu_1, rho_0*nu_0,true,false);
#else
          int icase = gf.calculate(element_phi, element_nodes, xb_ref.data(), 1.0,1.0,true, false);
#endif
          for  (int kb=0;kb<nQuadraturePoints_elementBoundary;kb++)
            {
              register int ebNE_kb = ebNE*nQuadraturePoints_elementBoundary+kb,
                ebNE_kb_nSpace = ebNE_kb*nSpace,
                ebN_local_kb = ebN_local*nQuadraturePoints_elementBoundary+kb,
                ebN_local_kb_nSpace = ebN_local_kb*nSpace;

              register double phi_s_ext=0.0,
                p_ext=0.0,
                u_ext=0.0,
                v_ext=0.0,
                w_ext=0.0,
                grad_p_ext[nSpace]=ZEROVEC,
                grad_u_ext[nSpace]=ZEROVEC,
                grad_v_ext[nSpace]=ZEROVEC,
                grad_w_ext[nSpace]=ZEROVEC,
                p_old=0.0,u_old=0.0,v_old=0.0,w_old=0.0,
                grad_p_old[nSpace]=ZEROVEC,grad_u_old[nSpace]=ZEROVEC,grad_v_old[nSpace]=ZEROVEC,grad_w_old[nSpace]=ZEROVEC,
                mom_u_acc_ext=0.0,
                dmom_u_acc_u_ext=0.0,
                mom_v_acc_ext=0.0,
                dmom_v_acc_v_ext=0.0,
                mom_w_acc_ext=0.0,
                dmom_w_acc_w_ext=0.0,
                mass_adv_ext[nSpace]=ZEROVEC,
                dmass_adv_u_ext[nSpace]=ZEROVEC,
                dmass_adv_v_ext[nSpace]=ZEROVEC,
                dmass_adv_w_ext[nSpace]=ZEROVEC,
                mom_u_adv_ext[nSpace]=ZEROVEC,
                dmom_u_adv_u_ext[nSpace]=ZEROVEC,
                dmom_u_adv_v_ext[nSpace]=ZEROVEC,
                dmom_u_adv_w_ext[nSpace]=ZEROVEC,
                mom_v_adv_ext[nSpace]=ZEROVEC,
                dmom_v_adv_u_ext[nSpace]=ZEROVEC,
                dmom_v_adv_v_ext[nSpace]=ZEROVEC,
                dmom_v_adv_w_ext[nSpace]=ZEROVEC,
                mom_w_adv_ext[nSpace]=ZEROVEC,
                dmom_w_adv_u_ext[nSpace]=ZEROVEC,
                dmom_w_adv_v_ext[nSpace]=ZEROVEC,
                dmom_w_adv_w_ext[nSpace]=ZEROVEC,
                mom_uu_diff_ten_ext[nSpace]=ZEROVEC,
                mom_vv_diff_ten_ext[nSpace]=ZEROVEC,
                mom_ww_diff_ten_ext[nSpace]=ZEROVEC,
                mom_uv_diff_ten_ext[1],
                mom_uw_diff_ten_ext[1],
                mom_vu_diff_ten_ext[1],
                mom_vw_diff_ten_ext[1],
                mom_wu_diff_ten_ext[1],
                mom_wv_diff_ten_ext[1],
                mom_u_source_ext=0.0,
                mom_v_source_ext=0.0,
                mom_w_source_ext=0.0,
                mom_u_ham_ext=0.0,
                dmom_u_ham_grad_p_ext[nSpace]=ZEROVEC,
                dmom_u_ham_grad_u_ext[nSpace]=ZEROVEC,
                dmom_u_ham_u_ext=0.0,
                dmom_u_ham_v_ext=0.0,
                dmom_u_ham_w_ext=0.0,
                mom_v_ham_ext=0.0,
                dmom_v_ham_grad_p_ext[nSpace]=ZEROVEC,
                dmom_v_ham_grad_v_ext[nSpace]=ZEROVEC,
                dmom_v_ham_u_ext=0.0,
                dmom_v_ham_v_ext=0.0,
                dmom_v_ham_w_ext=0.0,
                mom_w_ham_ext=0.0,
                dmom_w_ham_grad_p_ext[nSpace]=ZEROVEC,
                dmom_w_ham_grad_w_ext[nSpace]=ZEROVEC,
                dmom_w_ham_u_ext=0.0,
                dmom_w_ham_v_ext=0.0,
                dmom_w_ham_w_ext=0.0,
                dmom_u_adv_p_ext[nSpace]=ZEROVEC,
                dmom_v_adv_p_ext[nSpace]=ZEROVEC,
                dmom_w_adv_p_ext[nSpace]=ZEROVEC,
                dflux_mass_u_ext=0.0,
                dflux_mass_v_ext=0.0,
                dflux_mass_w_ext=0.0,
                dflux_mom_u_adv_p_ext=0.0,
                dflux_mom_u_adv_u_ext=0.0,
                dflux_mom_u_adv_v_ext=0.0,
                dflux_mom_u_adv_w_ext=0.0,
                dflux_mom_v_adv_p_ext=0.0,
                dflux_mom_v_adv_u_ext=0.0,
                dflux_mom_v_adv_v_ext=0.0,
                dflux_mom_v_adv_w_ext=0.0,
                dflux_mom_w_adv_p_ext=0.0,
                dflux_mom_w_adv_u_ext=0.0,
                dflux_mom_w_adv_v_ext=0.0,
                dflux_mom_w_adv_w_ext=0.0,
                bc_p_ext=0.0,
                bc_u_ext=0.0,
                bc_v_ext=0.0,
                bc_w_ext=0.0,
                bc_mom_u_acc_ext=0.0,
                bc_dmom_u_acc_u_ext=0.0,
                bc_mom_v_acc_ext=0.0,
                bc_dmom_v_acc_v_ext=0.0,
                bc_mom_w_acc_ext=0.0,
                bc_dmom_w_acc_w_ext=0.0,
                bc_mass_adv_ext[nSpace]=ZEROVEC,
                bc_dmass_adv_u_ext[nSpace]=ZEROVEC,
                bc_dmass_adv_v_ext[nSpace]=ZEROVEC,
                bc_dmass_adv_w_ext[nSpace]=ZEROVEC,
                bc_mom_u_adv_ext[nSpace]=ZEROVEC,
                bc_dmom_u_adv_u_ext[nSpace]=ZEROVEC,
                bc_dmom_u_adv_v_ext[nSpace]=ZEROVEC,
                bc_dmom_u_adv_w_ext[nSpace]=ZEROVEC,
                bc_mom_v_adv_ext[nSpace]=ZEROVEC,
                bc_dmom_v_adv_u_ext[nSpace]=ZEROVEC,
                bc_dmom_v_adv_v_ext[nSpace]=ZEROVEC,
                bc_dmom_v_adv_w_ext[nSpace]=ZEROVEC,
                bc_mom_w_adv_ext[nSpace]=ZEROVEC,
                bc_dmom_w_adv_u_ext[nSpace]=ZEROVEC,
                bc_dmom_w_adv_v_ext[nSpace]=ZEROVEC,
                bc_dmom_w_adv_w_ext[nSpace]=ZEROVEC,
                bc_mom_uu_diff_ten_ext[nSpace]=ZEROVEC,
                bc_mom_vv_diff_ten_ext[nSpace]=ZEROVEC,
                bc_mom_ww_diff_ten_ext[nSpace]=ZEROVEC,
                bc_mom_uv_diff_ten_ext[1],
                bc_mom_uw_diff_ten_ext[1],
                bc_mom_vu_diff_ten_ext[1],
                bc_mom_vw_diff_ten_ext[1],
                bc_mom_wu_diff_ten_ext[1],
                bc_mom_wv_diff_ten_ext[1],
                bc_mom_u_source_ext=0.0,
                bc_mom_v_source_ext=0.0,
                bc_mom_w_source_ext=0.0,
                bc_mom_u_ham_ext=0.0,
                bc_dmom_u_ham_grad_p_ext[nSpace]=ZEROVEC,
                bc_dmom_u_ham_grad_u_ext[nSpace]=ZEROVEC,
                bc_dmom_u_ham_u_ext=0.0,
                bc_dmom_u_ham_v_ext=0.0,
                bc_dmom_u_ham_w_ext=0.0,
                bc_mom_v_ham_ext=0.0,
                bc_dmom_v_ham_grad_p_ext[nSpace]=ZEROVEC,
                bc_dmom_v_ham_grad_v_ext[nSpace]=ZEROVEC,
                bc_dmom_v_ham_u_ext=0.0,
                bc_dmom_v_ham_v_ext=0.0,
                bc_dmom_v_ham_w_ext=0.0,
                bc_mom_w_ham_ext=0.0,
                bc_dmom_w_ham_grad_p_ext[nSpace]=ZEROVEC,
                bc_dmom_w_ham_grad_w_ext[nSpace]=ZEROVEC,
                bc_dmom_w_ham_u_ext=0.0,
                bc_dmom_w_ham_v_ext=0.0,
                bc_dmom_w_ham_w_ext=0.0,
                fluxJacobian_p_p[nDOF_trial_element],
                fluxJacobian_p_u[nDOF_v_trial_element],
                fluxJacobian_p_v[nDOF_v_trial_element],
                fluxJacobian_p_w[nDOF_v_trial_element],
                fluxJacobian_u_p[nDOF_trial_element],
                fluxJacobian_u_u[nDOF_v_trial_element],
                fluxJacobian_u_v[nDOF_v_trial_element],
                fluxJacobian_u_w[nDOF_v_trial_element],
                fluxJacobian_v_p[nDOF_trial_element],
                fluxJacobian_v_u[nDOF_v_trial_element],
                fluxJacobian_v_v[nDOF_v_trial_element],
                fluxJacobian_v_w[nDOF_v_trial_element],
                fluxJacobian_w_p[nDOF_trial_element],
                fluxJacobian_w_u[nDOF_v_trial_element],
                fluxJacobian_w_v[nDOF_v_trial_element],
                fluxJacobian_w_w[nDOF_v_trial_element],
                jac_ext[nSpace*nSpace],
                jacDet_ext,
                jacInv_ext[nSpace*nSpace],
                boundaryJac[nSpace*(nSpace-1)],
                metricTensor[(nSpace-1)*(nSpace-1)],
                metricTensorDetSqrt,
                p_grad_trial_trace[nDOF_trial_element*nSpace],
                vel_grad_trial_trace[nDOF_v_trial_element*nSpace],
                dS,
                p_test_dS[nDOF_test_element],
                vel_test_dS[nDOF_v_test_element],
                normal[nSpace],
                x_ext,y_ext,z_ext,xt_ext,yt_ext,zt_ext,integralScaling,
                vel_grad_test_dS[nDOF_v_trial_element*nSpace],
                //VRANS
                porosity_ext,
                //
                G[nSpace*nSpace],G_dd_G,tr_G,h_phi,h_penalty,penalty;
              gf_s.set_boundary_quad(kb);
              gf.set_boundary_quad(kb);
              ck.calculateMapping_elementBoundary(eN,
                                                  ebN_local,
                                                  kb,
                                                  ebN_local_kb,
                                                  mesh_dof.data(),
                                                  mesh_l2g.data(),
                                                  mesh_trial_trace_ref.data(),
                                                  mesh_grad_trial_trace_ref.data(),
                                                  boundaryJac_ref.data(),
                                                  jac_ext,
                                                  jacDet_ext,
                                                  jacInv_ext,
                                                  boundaryJac,
                                                  metricTensor,
                                                  metricTensorDetSqrt,
                                                  normal_ref.data(),
                                                  normal,
                                                  x_ext,y_ext,z_ext);
              ck.calculateMappingVelocity_elementBoundary(eN,
                                                          ebN_local,
                                                          kb,
                                                          ebN_local_kb,
                                                          mesh_velocity_dof.data(),
                                                          mesh_l2g.data(),
                                                          mesh_trial_trace_ref.data(),
                                                          xt_ext,yt_ext,zt_ext,
                                                          normal,
                                                          boundaryJac,
                                                          metricTensor,
                                                          integralScaling);
              //dS = ((1.0-MOVING_DOMAIN)*metricTensorDetSqrt + MOVING_DOMAIN*integralScaling)*dS_ref.data()[kb];
              dS = metricTensorDetSqrt*dS_ref.data()[kb];
              ck.calculateG(jacInv_ext,G,G_dd_G,tr_G);
              ck.calculateGScale(G,&ebqe_normal_phi_ext.data()[ebNE_kb_nSpace],h_phi);

              eps_rho = epsFact_rho*(useMetrics*h_phi+(1.0-useMetrics)*elementDiameter.data()[eN]);
              eps_mu  = epsFact_mu *(useMetrics*h_phi+(1.0-useMetrics)*elementDiameter.data()[eN]);

              //compute shape and solution information
              //shape
              ck.gradTrialFromRef(&p_grad_trial_trace_ref.data()[ebN_local_kb_nSpace*nDOF_trial_element],jacInv_ext,p_grad_trial_trace);
              ck_v.gradTrialFromRef(&vel_grad_trial_trace_ref.data()[ebN_local_kb_nSpace*nDOF_v_trial_element],jacInv_ext,vel_grad_trial_trace);
              //solution and gradients
              ck.valFromDOF(p_dof.data(),&p_l2g.data()[eN_nDOF_trial_element],&p_trial_trace_ref.data()[ebN_local_kb*nDOF_test_element],p_ext);
              ck_v.valFromDOF(u_dof.data(),&vel_l2g.data()[eN_nDOF_v_trial_element],&vel_trial_trace_ref.data()[ebN_local_kb*nDOF_v_test_element],u_ext);
              ck_v.valFromDOF(v_dof.data(),&vel_l2g.data()[eN_nDOF_v_trial_element],&vel_trial_trace_ref.data()[ebN_local_kb*nDOF_v_test_element],v_ext);
              ck.valFromDOF(p_old_dof.data(),&p_l2g.data()[eN_nDOF_trial_element],&p_trial_trace_ref.data()[ebN_local_kb*nDOF_test_element],p_old);
              ck_v.valFromDOF(u_old_dof.data(),&vel_l2g.data()[eN_nDOF_v_trial_element],&vel_trial_trace_ref.data()[ebN_local_kb*nDOF_v_test_element],u_old);
              ck_v.valFromDOF(v_old_dof.data(),&vel_l2g.data()[eN_nDOF_v_trial_element],&vel_trial_trace_ref.data()[ebN_local_kb*nDOF_v_test_element],v_old);
              ck.gradFromDOF(p_dof.data(),&p_l2g.data()[eN_nDOF_trial_element],p_grad_trial_trace,grad_p_ext);
              ck_v.gradFromDOF(u_dof.data(),&vel_l2g.data()[eN_nDOF_v_trial_element],vel_grad_trial_trace,grad_u_ext);
              ck_v.gradFromDOF(v_dof.data(),&vel_l2g.data()[eN_nDOF_v_trial_element],vel_grad_trial_trace,grad_v_ext);
              ck.gradFromDOF(p_old_dof.data(),&p_l2g.data()[eN_nDOF_trial_element],p_grad_trial_trace,grad_p_old);
              ck_v.gradFromDOF(u_old_dof.data(),&vel_l2g.data()[eN_nDOF_v_trial_element],vel_grad_trial_trace,grad_u_old);
              ck_v.gradFromDOF(v_old_dof.data(),&vel_l2g.data()[eN_nDOF_v_trial_element],vel_grad_trial_trace,grad_v_old);
              ck.valFromDOF(phi_solid_nodes.data(),&p_l2g.data()[eN_nDOF_trial_element],&p_trial_trace_ref.data()[ebN_local_kb*nDOF_test_element],phi_s_ext);
              //precalculate test function products with integration weights
              for (int j=0;j<nDOF_test_element;j++)
                {
                  p_test_dS[j] = p_test_trace_ref.data()[ebN_local_kb*nDOF_test_element+j]*dS;
                }
              //precalculate test function products with integration weights
              for (int j=0;j<nDOF_v_test_element;j++)
                {
                  vel_test_dS[j] = vel_test_trace_ref.data()[ebN_local_kb*nDOF_v_test_element+j]*dS;
                  for (int I=0;I<nSpace;I++)
                    vel_grad_test_dS[j*nSpace+I] = vel_grad_trial_trace[j*nSpace+I]*dS;//assume test_j == trial_j
                }
              //
              //load the boundary values
              //
              bc_p_ext = isDOFBoundary_p.data()[ebNE_kb]*ebqe_bc_p_ext.data()[ebNE_kb]+(1-isDOFBoundary_p.data()[ebNE_kb])*p_ext;
              //bc values at moving boundaries are specified relative to boundary motion so we need to add it here
              bc_u_ext = isDOFBoundary_u.data()[ebNE_kb]*(ebqe_bc_u_ext.data()[ebNE_kb] + MOVING_DOMAIN*xt_ext) + (1-isDOFBoundary_u.data()[ebNE_kb])*u_ext;
              bc_v_ext = isDOFBoundary_v.data()[ebNE_kb]*(ebqe_bc_v_ext.data()[ebNE_kb] + MOVING_DOMAIN*yt_ext) + (1-isDOFBoundary_v.data()[ebNE_kb])*v_ext;
              //VRANS
              porosity_ext = ebqe_porosity_ext.data()[ebNE_kb];
              //
              //calculate the internal and external trace of the pde coefficients
              //
              double eddy_viscosity_ext(0.),bc_eddy_viscosity_ext(0.);//not interested in saving boundary eddy viscosity for now
              if (use_ball_as_particle == 1 && nParticles > 0)
                {
                  get_distance_to_ball(nParticles, ball_center.data(), ball_radius.data(),x_ext,y_ext,z_ext,ebqe_phi_s.data()[ebNE_kb]);
                }
              //else distance_to_solids is updated in PreStep
              const double particle_eps  = particle_epsFact*(useMetrics*h_phi+(1.0-useMetrics)*elementDiameter.data()[eN]);
              //cek needs to be fixed for two-phase ifem
              double H = (1.0-useVF)*gf.H(eps_rho,ebqe_phi_ext.data()[ebNE_kb]) + useVF*fmin(1.0,fmax(0.0,ebqe_vf_ext.data()[ebNE_kb]));
              double ImH = (1.0-useVF)*gf.ImH(eps_rho,ebqe_phi_ext.data()[ebNE_kb]) + useVF*(1.0-fmin(1.0,fmax(0.0,ebqe_vf_ext.data()[ebNE_kb])));
              double rho  = rho_0*ImH + rho_1*H;
              double nu  = nu_0*ImH + nu_1*H;
              //
              evaluateCoefficients(NONCONSERVATIVE_FORM,
                                   sigma,
                                   rho,
                                   nu,
                                   elementDiameter.data()[eN],
                                   smagorinskyConstant,
                                   turbulenceClosureModel,
                                   g.data(),
                                   useVF,
                                   ebqe_vf_ext.data()[ebNE_kb],
                                   ebqe_phi_ext.data()[ebNE_kb],
                                   &ebqe_normal_phi_ext.data()[ebNE_kb_nSpace],
                                   ebqe_kappa_phi_ext.data()[ebNE_kb],
                                   //VRANS
                                   porosity_ext,
                                   //
                                   ebqe_phi_s.data()[ebNE_kb],
                                   p_old,
                                   u_old,
                                   v_old,
                                   w_old,
                                   grad_p_old,
                                   grad_u_old,
                                   grad_v_old,
                                   grad_w_old,
                                   p_ext,
                                   grad_p_ext,
                                   grad_u_ext,
                                   grad_v_ext,
                                   grad_w_ext,
                                   u_ext,
                                   v_ext,
                                   w_ext,
                                   LAG_LES,
                                   eddy_viscosity_ext,
                                   ebqe_eddy_viscosity_last.data()[ebNE_kb],
                                   mom_u_acc_ext,
                                   dmom_u_acc_u_ext,
                                   mom_v_acc_ext,
                                   dmom_v_acc_v_ext,
                                   mom_w_acc_ext,
                                   dmom_w_acc_w_ext,
                                   mass_adv_ext,
                                   dmass_adv_u_ext,
                                   dmass_adv_v_ext,
                                   dmass_adv_w_ext,
                                   mom_u_adv_ext,
                                   dmom_u_adv_u_ext,
                                   dmom_u_adv_v_ext,
                                   dmom_u_adv_w_ext,
                                   mom_v_adv_ext,
                                   dmom_v_adv_u_ext,
                                   dmom_v_adv_v_ext,
                                   dmom_v_adv_w_ext,
                                   mom_w_adv_ext,
                                   dmom_w_adv_u_ext,
                                   dmom_w_adv_v_ext,
                                   dmom_w_adv_w_ext,
                                   mom_uu_diff_ten_ext,
                                   mom_vv_diff_ten_ext,
                                   mom_ww_diff_ten_ext,
                                   mom_uv_diff_ten_ext,
                                   mom_uw_diff_ten_ext,
                                   mom_vu_diff_ten_ext,
                                   mom_vw_diff_ten_ext,
                                   mom_wu_diff_ten_ext,
                                   mom_wv_diff_ten_ext,
                                   mom_u_source_ext,
                                   mom_v_source_ext,
                                   mom_w_source_ext,
                                   mom_u_ham_ext,
                                   dmom_u_ham_grad_p_ext,
                                   dmom_u_ham_grad_u_ext,
                                   dmom_u_ham_u_ext,
                                   dmom_u_ham_v_ext,
                                   dmom_u_ham_w_ext,
                                   mom_v_ham_ext,
                                   dmom_v_ham_grad_p_ext,
                                   dmom_v_ham_grad_v_ext,
                                   dmom_v_ham_u_ext,
                                   dmom_v_ham_v_ext,
                                   dmom_v_ham_w_ext,
                                   mom_w_ham_ext,
                                   dmom_w_ham_grad_p_ext,
                                   dmom_w_ham_grad_w_ext,
                                   dmom_w_ham_u_ext,
                                   dmom_w_ham_v_ext,
                                   dmom_w_ham_w_ext,
                                   0.0,
                                   0.0,
                                   0.0);
              //cek needs to be fixed for two-phase ifem
              H = (1.0-useVF)*gf.H(eps_rho,bc_ebqe_phi_ext.data()[ebNE_kb]) + useVF*fmin(1.0,fmax(0.0,bc_ebqe_vf_ext.data()[ebNE_kb]));
              ImH = (1.0-useVF)*gf.ImH(eps_rho,bc_ebqe_phi_ext.data()[ebNE_kb]) + useVF*(1.0-fmin(1.0,fmax(0.0,bc_ebqe_vf_ext.data()[ebNE_kb])));
              rho  = rho_0*ImH + rho_1*H;
              nu  = nu_0*ImH + nu_1*H;
              //
              evaluateCoefficients(NONCONSERVATIVE_FORM,
                                   sigma,
                                   rho,
                                   nu,
                                   elementDiameter.data()[eN],
                                   smagorinskyConstant,
                                   turbulenceClosureModel,
                                   g.data(),
                                   useVF,
                                   bc_ebqe_vf_ext.data()[ebNE_kb],
                                   bc_ebqe_phi_ext.data()[ebNE_kb],
                                   &ebqe_normal_phi_ext.data()[ebNE_kb_nSpace],
                                   ebqe_kappa_phi_ext.data()[ebNE_kb],
                                   //VRANS
                                   porosity_ext,
                                   //
                                   ebqe_phi_s.data()[ebNE_kb],
                                   p_old,
                                   u_old,
                                   v_old,
                                   w_old,
                                   grad_p_old,
                                   grad_u_old,
                                   grad_v_old,
                                   grad_w_old,
                                   bc_p_ext,
                                   grad_p_ext,
                                   grad_u_ext,
                                   grad_v_ext,
                                   grad_w_ext,
                                   bc_u_ext,
                                   bc_v_ext,
                                   bc_w_ext,
                                   LAG_LES,
                                   bc_eddy_viscosity_ext,
                                   ebqe_eddy_viscosity_last.data()[ebNE_kb],
                                   bc_mom_u_acc_ext,
                                   bc_dmom_u_acc_u_ext,
                                   bc_mom_v_acc_ext,
                                   bc_dmom_v_acc_v_ext,
                                   bc_mom_w_acc_ext,
                                   bc_dmom_w_acc_w_ext,
                                   bc_mass_adv_ext,
                                   bc_dmass_adv_u_ext,
                                   bc_dmass_adv_v_ext,
                                   bc_dmass_adv_w_ext,
                                   bc_mom_u_adv_ext,
                                   bc_dmom_u_adv_u_ext,
                                   bc_dmom_u_adv_v_ext,
                                   bc_dmom_u_adv_w_ext,
                                   bc_mom_v_adv_ext,
                                   bc_dmom_v_adv_u_ext,
                                   bc_dmom_v_adv_v_ext,
                                   bc_dmom_v_adv_w_ext,
                                   bc_mom_w_adv_ext,
                                   bc_dmom_w_adv_u_ext,
                                   bc_dmom_w_adv_v_ext,
                                   bc_dmom_w_adv_w_ext,
                                   bc_mom_uu_diff_ten_ext,
                                   bc_mom_vv_diff_ten_ext,
                                   bc_mom_ww_diff_ten_ext,
                                   bc_mom_uv_diff_ten_ext,
                                   bc_mom_uw_diff_ten_ext,
                                   bc_mom_vu_diff_ten_ext,
                                   bc_mom_vw_diff_ten_ext,
                                   bc_mom_wu_diff_ten_ext,
                                   bc_mom_wv_diff_ten_ext,
                                   bc_mom_u_source_ext,
                                   bc_mom_v_source_ext,
                                   bc_mom_w_source_ext,
                                   bc_mom_u_ham_ext,
                                   bc_dmom_u_ham_grad_p_ext,
                                   bc_dmom_u_ham_grad_u_ext,
                                   bc_dmom_u_ham_u_ext,
                                   bc_dmom_u_ham_v_ext,
                                   bc_dmom_u_ham_w_ext,
                                   bc_mom_v_ham_ext,
                                   bc_dmom_v_ham_grad_p_ext,
                                   bc_dmom_v_ham_grad_v_ext,
                                   bc_dmom_v_ham_u_ext,
                                   bc_dmom_v_ham_v_ext,
                                   bc_dmom_v_ham_w_ext,
                                   bc_mom_w_ham_ext,
                                   bc_dmom_w_ham_grad_p_ext,
                                   bc_dmom_w_ham_grad_w_ext,
                                   bc_dmom_w_ham_u_ext,
                                   bc_dmom_w_ham_v_ext,
                                   bc_dmom_w_ham_w_ext,
                                   0.0,
                                   0.0,
                                   0.0);
              //Turbulence closure model
              if (turbulenceClosureModel >= 3)
                {
                  const double turb_var_grad_0_dummy[nSpace] = ZEROVEC;
                  const double c_mu = 0.09;//mwf hack
                  updateTurbulenceClosure(NONCONSERVATIVE_FORM,
                                          turbulenceClosureModel,
                                          eps_rho,
                                          eps_mu,
                                          rho_0,
                                          nu_0,
                                          rho_1,
                                          nu_1,
                                          useVF,
                                          ebqe_vf_ext.data()[ebNE_kb],
                                          ebqe_phi_ext.data()[ebNE_kb],
                                          porosity_ext,
                                          c_mu, //mwf hack
                                          ebqe_turb_var_0.data()[ebNE_kb],
                                          ebqe_turb_var_1.data()[ebNE_kb],
                                          turb_var_grad_0_dummy, //not needed
                                          eddy_viscosity_ext,
                                          mom_uu_diff_ten_ext,
                                          mom_vv_diff_ten_ext,
                                          mom_ww_diff_ten_ext,
                                          mom_uv_diff_ten_ext,
                                          mom_uw_diff_ten_ext,
                                          mom_vu_diff_ten_ext,
                                          mom_vw_diff_ten_ext,
                                          mom_wu_diff_ten_ext,
                                          mom_wv_diff_ten_ext,
                                          mom_u_source_ext,
                                          mom_v_source_ext,
                                          mom_w_source_ext);

                  updateTurbulenceClosure(NONCONSERVATIVE_FORM,
                                          turbulenceClosureModel,
                                          eps_rho,
                                          eps_mu,
                                          rho_0,
                                          nu_0,
                                          rho_1,
                                          nu_1,
                                          useVF,
                                          ebqe_vf_ext.data()[ebNE_kb],
                                          ebqe_phi_ext.data()[ebNE_kb],
                                          porosity_ext,
                                          c_mu, //mwf hack
                                          ebqe_turb_var_0.data()[ebNE_kb],
                                          ebqe_turb_var_1.data()[ebNE_kb],
                                          turb_var_grad_0_dummy, //not needed
                                          bc_eddy_viscosity_ext,
                                          bc_mom_uu_diff_ten_ext,
                                          bc_mom_vv_diff_ten_ext,
                                          bc_mom_ww_diff_ten_ext,
                                          bc_mom_uv_diff_ten_ext,
                                          bc_mom_uw_diff_ten_ext,
                                          bc_mom_vu_diff_ten_ext,
                                          bc_mom_vw_diff_ten_ext,
                                          bc_mom_wu_diff_ten_ext,
                                          bc_mom_wv_diff_ten_ext,
                                          bc_mom_u_source_ext,
                                          bc_mom_v_source_ext,
                                          bc_mom_w_source_ext);
                }
              //
              //moving domain
              //
              if (NONCONSERVATIVE_FORM > 0.0)
                {
                  mom_u_ham_ext -= MOVING_DOMAIN*dmom_u_acc_u_ext*(grad_u_ext[0]*xt_ext +
                                                                   grad_u_ext[1]*yt_ext);
                  dmom_u_ham_grad_u_ext[0] -= MOVING_DOMAIN*dmom_u_acc_u_ext*xt_ext;
                  dmom_u_ham_grad_u_ext[1] -= MOVING_DOMAIN*dmom_u_acc_u_ext*yt_ext;
                }
              else
                {
                  mom_u_adv_ext[0] -= MOVING_DOMAIN*mom_u_acc_ext*xt_ext;
                  mom_u_adv_ext[1] -= MOVING_DOMAIN*mom_u_acc_ext*yt_ext;
                  dmom_u_adv_u_ext[0] -= MOVING_DOMAIN*dmom_u_acc_u_ext*xt_ext;
                  dmom_u_adv_u_ext[1] -= MOVING_DOMAIN*dmom_u_acc_u_ext*yt_ext;
                }

              if (NONCONSERVATIVE_FORM > 0.0)
                {
                  mom_v_ham_ext -= MOVING_DOMAIN*dmom_v_acc_v_ext*(grad_v_ext[0]*xt_ext +
                                                                   grad_v_ext[1]*yt_ext);
                  dmom_v_ham_grad_v_ext[0] -= MOVING_DOMAIN*dmom_v_acc_v_ext*xt_ext;
                  dmom_v_ham_grad_v_ext[1] -= MOVING_DOMAIN*dmom_v_acc_v_ext*yt_ext;
                }
              else
                {
                  mom_v_adv_ext[0] -= MOVING_DOMAIN*mom_v_acc_ext*xt_ext;
                  mom_v_adv_ext[1] -= MOVING_DOMAIN*mom_v_acc_ext*yt_ext;
                  dmom_v_adv_v_ext[0] -= MOVING_DOMAIN*dmom_v_acc_v_ext*xt_ext;
                  dmom_v_adv_v_ext[1] -= MOVING_DOMAIN*dmom_v_acc_v_ext*yt_ext;
                }

              //moving domain bc's
              if (NONCONSERVATIVE_FORM < 1.0)
                {
                  bc_mom_u_adv_ext[0] -= MOVING_DOMAIN*bc_mom_u_acc_ext*xt_ext;
                  bc_mom_u_adv_ext[1] -= MOVING_DOMAIN*bc_mom_u_acc_ext*yt_ext;

                  bc_mom_v_adv_ext[0] -= MOVING_DOMAIN*bc_mom_v_acc_ext*xt_ext;
                  bc_mom_v_adv_ext[1] -= MOVING_DOMAIN*bc_mom_v_acc_ext*yt_ext;
                }
              //
              //calculate the numerical fluxes
              //
              exteriorNumericalAdvectiveFluxDerivatives(NONCONSERVATIVE_FORM,
                                                        isDOFBoundary_p.data()[ebNE_kb],
                                                        isDOFBoundary_u.data()[ebNE_kb],
                                                        isDOFBoundary_v.data()[ebNE_kb],
                                                        isDOFBoundary_w.data()[ebNE_kb],
                                                        isAdvectiveFluxBoundary_p.data()[ebNE_kb],
                                                        isAdvectiveFluxBoundary_u.data()[ebNE_kb],
                                                        isAdvectiveFluxBoundary_v.data()[ebNE_kb],
                                                        isAdvectiveFluxBoundary_w.data()[ebNE_kb],
                                                        dmom_u_ham_grad_p_ext[0],//=1/rho
                                                        normal,
                                                        bc_p_ext,
                                                        bc_u_ext,
                                                        bc_v_ext,
                                                        bc_mass_adv_ext,
                                                        bc_mom_u_adv_ext,
                                                        bc_mom_v_adv_ext,
                                                        bc_mom_w_adv_ext,
                                                        ebqe_bc_flux_mass_ext.data()[ebNE_kb]+MOVING_DOMAIN*(xt_ext*normal[0]+yt_ext*normal[1]),//bc is relative mass  flux
                                                        ebqe_bc_flux_mom_u_adv_ext.data()[ebNE_kb],
                                                        ebqe_bc_flux_mom_v_adv_ext.data()[ebNE_kb],
                                                        ebqe_bc_flux_mom_w_adv_ext.data()[ebNE_kb],
                                                        p_ext,
                                                        u_ext,
                                                        v_ext,
                                                        dmom_u_acc_u_ext,
                                                        mass_adv_ext,
                                                        mom_u_adv_ext,
                                                        mom_v_adv_ext,
                                                        mom_w_adv_ext,
                                                        dmass_adv_u_ext,
                                                        dmass_adv_v_ext,
                                                        dmass_adv_w_ext,
                                                        dmom_u_adv_p_ext,
                                                        dmom_u_ham_grad_u_ext,
                                                        dmom_u_adv_u_ext,
                                                        dmom_u_adv_v_ext,
                                                        dmom_u_adv_w_ext,
                                                        dmom_v_adv_p_ext,
                                                        dmom_v_adv_u_ext,
                                                        dmom_v_adv_v_ext,
                                                        dmom_v_adv_w_ext,
                                                        dmom_w_adv_p_ext,
                                                        dmom_w_adv_u_ext,
                                                        dmom_w_adv_v_ext,
                                                        dmom_w_adv_w_ext,
                                                        dflux_mass_u_ext,
                                                        dflux_mass_v_ext,
                                                        dflux_mass_w_ext,
                                                        dflux_mom_u_adv_p_ext,
                                                        dflux_mom_u_adv_u_ext,
                                                        dflux_mom_u_adv_v_ext,
                                                        dflux_mom_u_adv_w_ext,
                                                        dflux_mom_v_adv_p_ext,
                                                        dflux_mom_v_adv_u_ext,
                                                        dflux_mom_v_adv_v_ext,
                                                        dflux_mom_v_adv_w_ext,
                                                        dflux_mom_w_adv_p_ext,
                                                        dflux_mom_w_adv_u_ext,
                                                        dflux_mom_w_adv_v_ext,
                                                        dflux_mom_w_adv_w_ext);
              //
              //calculate the flux jacobian
              //
              ck.calculateGScale(G,normal,h_penalty);
              penalty = useMetrics*C_b/h_penalty + (1.0-useMetrics)*ebqe_penalty_ext.data()[ebNE_kb];
              if (elementIsActive[eN])
                //                if(true)//boundaryFlags[ebN] > 0)
                { //if boundary flag positive, then include flux contributions on interpart boundaries
                  for (int j=0;j<nDOF_trial_element;j++)
                    {
                      register int j_nSpace = j*nSpace,ebN_local_kb_j=ebN_local_kb*nDOF_trial_element+j;
                      fluxJacobian_p_p[j]=0.0;
                      fluxJacobian_u_p[j]=ck.ExteriorNumericalAdvectiveFluxJacobian(dflux_mom_u_adv_p_ext,p_trial_trace_ref.data()[ebN_local_kb_j]);
                      fluxJacobian_v_p[j]=ck.ExteriorNumericalAdvectiveFluxJacobian(dflux_mom_v_adv_p_ext,p_trial_trace_ref.data()[ebN_local_kb_j]);
                    }
                  for (int j=0;j<nDOF_v_trial_element;j++)
                    {
                      register int j_nSpace = j*nSpace,ebN_local_kb_j=ebN_local_kb*nDOF_v_trial_element+j;
                      fluxJacobian_p_u[j]=ck.ExteriorNumericalAdvectiveFluxJacobian(dflux_mass_u_ext,vel_trial_trace_ref.data()[ebN_local_kb_j]);
                      fluxJacobian_p_v[j]=ck.ExteriorNumericalAdvectiveFluxJacobian(dflux_mass_v_ext,vel_trial_trace_ref.data()[ebN_local_kb_j]);
                      fluxJacobian_u_u[j]=ck.ExteriorNumericalAdvectiveFluxJacobian(dflux_mom_u_adv_u_ext,vel_trial_trace_ref.data()[ebN_local_kb_j]) +
                        ExteriorNumericalDiffusiveFluxJacobian(eps_rho,
                                                               ebqe_phi_ext.data()[ebNE_kb],
                                                               sdInfo_u_u_rowptr.data(),
                                                               sdInfo_u_u_colind.data(),
                                                               isDOFBoundary_u.data()[ebNE_kb],
                                                               isDiffusiveFluxBoundary_u.data()[ebNE_kb],
                                                               normal,
                                                               mom_uu_diff_ten_ext,
                                                               vel_trial_trace_ref.data()[ebN_local_kb_j],
                                                               &vel_grad_trial_trace[j_nSpace],
                                                               penalty);//ebqe_penalty_ext.data()[ebNE_kb]);
                      fluxJacobian_u_v[j]=ck.ExteriorNumericalAdvectiveFluxJacobian(dflux_mom_u_adv_v_ext,vel_trial_trace_ref.data()[ebN_local_kb_j]) +
                        ExteriorNumericalDiffusiveFluxJacobian(eps_rho,
                                                               ebqe_phi_ext.data()[ebNE_kb],
                                                               sdInfo_u_v_rowptr.data(),
                                                               sdInfo_u_v_colind.data(),
                                                               isDOFBoundary_v.data()[ebNE_kb],
                                                               isDiffusiveFluxBoundary_v.data()[ebNE_kb],
                                                               normal,
                                                               mom_uv_diff_ten_ext,
                                                               vel_trial_trace_ref.data()[ebN_local_kb_j],
                                                               &vel_grad_trial_trace[j_nSpace],
                                                               penalty);//ebqe_penalty_ext.data()[ebNE_kb]);

                      fluxJacobian_v_u[j]=ck.ExteriorNumericalAdvectiveFluxJacobian(dflux_mom_v_adv_u_ext,vel_trial_trace_ref.data()[ebN_local_kb_j]) +
                        ExteriorNumericalDiffusiveFluxJacobian(eps_rho,
                                                               ebqe_phi_ext.data()[ebNE_kb],
                                                               sdInfo_v_u_rowptr.data(),
                                                               sdInfo_v_u_colind.data(),
                                                               isDOFBoundary_u.data()[ebNE_kb],
                                                               isDiffusiveFluxBoundary_u.data()[ebNE_kb],
                                                               normal,
                                                               mom_vu_diff_ten_ext,
                                                               vel_trial_trace_ref.data()[ebN_local_kb_j],
                                                               &vel_grad_trial_trace[j_nSpace],
                                                               penalty);//ebqe_penalty_ext.data()[ebNE_kb]);
                      fluxJacobian_v_v[j]=ck.ExteriorNumericalAdvectiveFluxJacobian(dflux_mom_v_adv_v_ext,vel_trial_trace_ref.data()[ebN_local_kb_j]) +
                        ExteriorNumericalDiffusiveFluxJacobian(eps_rho,
                                                               ebqe_phi_ext.data()[ebNE_kb],
                                                               sdInfo_v_v_rowptr.data(),
                                                               sdInfo_v_v_colind.data(),
                                                               isDOFBoundary_v.data()[ebNE_kb],
                                                               isDiffusiveFluxBoundary_v.data()[ebNE_kb],
                                                               normal,
                                                               mom_vv_diff_ten_ext,
                                                               vel_trial_trace_ref.data()[ebN_local_kb_j],
                                                               &vel_grad_trial_trace[j_nSpace],
                                                               penalty);//ebqe_penalty_ext.data()[ebNE_kb]);
                    }//j
                }//if boundaryFlags.data()[ebN] positive
              //
              //update the global Jacobian from the flux Jacobian
              //
              const double H_s = gf_s.H(particle_eps, ebqe_phi_s[ebNE_kb]);
              if (elementIsActive[eN])
                {
                  for (int i=0;i<nDOF_test_element;i++)
                    {
                      register int eN_i = eN*nDOF_test_element+i;
                      for (int j=0;j<nDOF_trial_element;j++)
                        {
                          register int eN_j = eN*nDOF_trial_element+j;
                          register int ebN_i_j = ebN*4*nDOF_test_X_trial_element + i*nDOF_trial_element + j,ebN_local_kb_j=ebN_local_kb*nDOF_trial_element+j;

                          globalJacobian.data()[csrRowIndeces_p_p[eN_i] + csrColumnOffsets_eb_p_p.data()[ebN_i_j]] += H_s*fluxJacobian_p_p[j]*p_test_dS[i];
                        }
                    }
                  for (int i=0;i<nDOF_test_element;i++)
                    {
                      register int eN_i = eN*nDOF_test_element+i;
                      for (int j=0;j<nDOF_v_trial_element;j++)
                        {
                          register int eN_j = eN*nDOF_v_trial_element+j;
                          register int ebN_i_j = ebN*4*nDOF_test_X_v_trial_element + i*nDOF_v_trial_element + j,ebN_local_kb_j=ebN_local_kb*nDOF_v_trial_element+j;
                          globalJacobian.data()[csrRowIndeces_p_u.data()[eN_i] + csrColumnOffsets_eb_p_u.data()[ebN_i_j]] += H_s*fluxJacobian_p_u[j]*p_test_dS[i];
                          globalJacobian.data()[csrRowIndeces_p_v.data()[eN_i] + csrColumnOffsets_eb_p_v.data()[ebN_i_j]] += H_s*fluxJacobian_p_v[j]*p_test_dS[i];
                        }
                    }
                  for (int i=0;i<nDOF_v_test_element;i++)
                    {
                      register int eN_i = eN*nDOF_v_test_element+i;
                      for (int j=0;j<nDOF_trial_element;j++)
                        {
                          register int ebN_i_j = ebN*4*nDOF_v_test_X_trial_element + i*nDOF_trial_element + j,ebN_local_kb_j=ebN_local_kb*nDOF_trial_element+j;
                          globalJacobian.data()[csrRowIndeces_u_p.data()[eN_i] + csrColumnOffsets_eb_u_p.data()[ebN_i_j]] += H_s*fluxJacobian_u_p[j]*vel_test_dS[i];
                          globalJacobian.data()[csrRowIndeces_v_p.data()[eN_i] + csrColumnOffsets_eb_v_p.data()[ebN_i_j]] += H_s*fluxJacobian_v_p[j]*vel_test_dS[i];
                        }
                    }
                  for (int i=0;i<nDOF_v_test_element;i++)
                    {
                      register int eN_i = eN*nDOF_v_test_element+i;
                      for (int j=0;j<nDOF_v_trial_element;j++)
                        {
                          register int eN_j = eN*nDOF_v_trial_element+j;
                          register int ebN_i_j = ebN*4*nDOF_v_test_X_v_trial_element + i*nDOF_v_trial_element + j,ebN_local_kb_j=ebN_local_kb*nDOF_v_trial_element+j;
                          globalJacobian.data()[csrRowIndeces_u_u.data()[eN_i] + csrColumnOffsets_eb_u_u.data()[ebN_i_j]] +=
			    H_s*(fluxJacobian_u_u[j]*vel_test_dS[i]+
				 ck.ExteriorElementBoundaryDiffusionAdjointJacobian(isDOFBoundary_u.data()[ebNE_kb],
										    isDiffusiveFluxBoundary_u.data()[ebNE_kb],
										    eb_adjoint_sigma,
										    vel_trial_trace_ref.data()[ebN_local_kb_j],
										    normal,
										    sdInfo_u_u_rowptr.data(),
										    sdInfo_u_u_colind.data(),
										    mom_uu_diff_ten_ext,
										    &vel_grad_test_dS[i*nSpace]));
                          globalJacobian.data()[csrRowIndeces_u_v.data()[eN_i] + csrColumnOffsets_eb_u_v.data()[ebN_i_j]] +=
			    H_s*(fluxJacobian_u_v[j]*vel_test_dS[i]+
				 ck.ExteriorElementBoundaryDiffusionAdjointJacobian(isDOFBoundary_v.data()[ebNE_kb],
										    isDiffusiveFluxBoundary_u.data()[ebNE_kb],
										    eb_adjoint_sigma,
										    vel_trial_trace_ref.data()[ebN_local_kb_j],
										    normal,
										    sdInfo_u_v_rowptr.data(),
										    sdInfo_u_v_colind.data(),
										    mom_uv_diff_ten_ext,
										    &vel_grad_test_dS[i*nSpace]));
			  globalJacobian.data()[csrRowIndeces_v_u.data()[eN_i] + csrColumnOffsets_eb_v_u.data()[ebN_i_j]] +=
			    H_s*(fluxJacobian_v_u[j]*vel_test_dS[i]+
				 ck.ExteriorElementBoundaryDiffusionAdjointJacobian(isDOFBoundary_u.data()[ebNE_kb],
										    isDiffusiveFluxBoundary_v.data()[ebNE_kb],
										    eb_adjoint_sigma,
										    vel_trial_trace_ref.data()[ebN_local_kb_j],
										    normal,
										    sdInfo_v_u_rowptr.data(),
										    sdInfo_v_u_colind.data(),
										    mom_vu_diff_ten_ext,
										    &vel_grad_test_dS[i*nSpace]));
                          globalJacobian.data()[csrRowIndeces_v_v.data()[eN_i] + csrColumnOffsets_eb_v_v.data()[ebN_i_j]] +=
			    H_s*(fluxJacobian_v_v[j]*vel_test_dS[i]+
				 ck.ExteriorElementBoundaryDiffusionAdjointJacobian(isDOFBoundary_v.data()[ebNE_kb],
										    isDiffusiveFluxBoundary_v.data()[ebNE_kb],
										    eb_adjoint_sigma,
										    vel_trial_trace_ref.data()[ebN_local_kb_j],
										    normal,
										    sdInfo_v_v_rowptr.data(),
										    sdInfo_v_v_colind.data(),
										    mom_vv_diff_ten_ext,
										    &vel_grad_test_dS[i*nSpace]));
                        }//j
                    }//i
                }
            }//kb
        }//ebNE
    }//computeJacobian
    
    void calculateVelocityAverage(arguments_dict& args)
    {
      int nExteriorElementBoundaries_global = args.m_iscalar["nExteriorElementBoundaries_global"];
      xt::pyarray<int>& exteriorElementBoundariesArray = args.m_iarray["exteriorElementBoundariesArray"];
      int nInteriorElementBoundaries_global = args.m_iscalar["nInteriorElementBoundaries_global"];
      xt::pyarray<int>& interiorElementBoundariesArray = args.m_iarray["interiorElementBoundariesArray"];
      xt::pyarray<int>& elementBoundaryElementsArray = args.m_iarray["elementBoundaryElementsArray"];
      xt::pyarray<int>& elementBoundaryLocalElementBoundariesArray = args.m_iarray["elementBoundaryLocalElementBoundariesArray"];
      xt::pyarray<double>& mesh_dof = args.m_darray["mesh_dof"];
      xt::pyarray<double>& mesh_velocity_dof = args.m_darray["mesh_velocity_dof"];
      double MOVING_DOMAIN = args.m_dscalar["MOVING_DOMAIN"];
      xt::pyarray<int>& mesh_l2g = args.m_iarray["mesh_l2g"];
      xt::pyarray<double>& mesh_trial_trace_ref = args.m_darray["mesh_trial_trace_ref"];
      xt::pyarray<double>& mesh_grad_trial_trace_ref = args.m_darray["mesh_grad_trial_trace_ref"];
      xt::pyarray<double>& normal_ref = args.m_darray["normal_ref"];
      xt::pyarray<double>& boundaryJac_ref = args.m_darray["boundaryJac_ref"];
      xt::pyarray<int>& vel_l2g = args.m_iarray["vel_l2g"];
      xt::pyarray<double>& u_dof = args.m_darray["u_dof"];
      xt::pyarray<double>& v_dof = args.m_darray["v_dof"];
      xt::pyarray<double>& w_dof = args.m_darray["w_dof"];
      xt::pyarray<double>& vel_trial_trace_ref = args.m_darray["vel_trial_trace_ref"];
      xt::pyarray<double>& ebqe_velocity = args.m_darray["ebqe_velocity"];
      xt::pyarray<double>& velocityAverage = args.m_darray["velocityAverage"];
      xt::pyarray<int>& elementMaterialTypes = args.m_iarray["elementMaterialTypes"];
      xt::pyarray<double>& porosityTypes = args.m_darray["porosityTypes"];
      int permutations[nQuadraturePoints_elementBoundary];
      double xArray_left[nQuadraturePoints_elementBoundary*nSpace],
        xArray_right[nQuadraturePoints_elementBoundary*nSpace];
      for (int i=0;i<nQuadraturePoints_elementBoundary;i++)
        permutations[i]=i;//just to initialize
      for (int ebNE = 0; ebNE < nExteriorElementBoundaries_global; ebNE++)
        {
          register int ebN = exteriorElementBoundariesArray.data()[ebNE];
          for  (int kb=0;kb<nQuadraturePoints_elementBoundary;kb++)
            {
              register int ebN_kb_nSpace = ebN*nQuadraturePoints_elementBoundary*nSpace+kb*nSpace,
                ebNE_kb_nSpace = ebNE*nQuadraturePoints_elementBoundary*nSpace+kb*nSpace;
              velocityAverage.data()[ebN_kb_nSpace+0]=ebqe_velocity.data()[ebNE_kb_nSpace+0];
              velocityAverage.data()[ebN_kb_nSpace+1]=ebqe_velocity.data()[ebNE_kb_nSpace+1];
            }//ebNE
        }
      for (int ebNI = 0; ebNI < nInteriorElementBoundaries_global; ebNI++)
        {
          register int ebN = interiorElementBoundariesArray.data()[ebNI],
            left_eN_global   = elementBoundaryElementsArray.data()[ebN*2+0],
            left_ebN_element  = elementBoundaryLocalElementBoundariesArray.data()[ebN*2+0],
            right_eN_global  = elementBoundaryElementsArray.data()[ebN*2+1],
            right_ebN_element = elementBoundaryLocalElementBoundariesArray.data()[ebN*2+1],
            left_eN_nDOF_trial_element = left_eN_global*nDOF_trial_element,
            right_eN_nDOF_trial_element = right_eN_global*nDOF_trial_element;
          double jac[nSpace*nSpace],
            jacDet,
            jacInv[nSpace*nSpace],
            boundaryJac[nSpace*(nSpace-1)],
            metricTensor[(nSpace-1)*(nSpace-1)],
            metricTensorDetSqrt,
            normal[nSpace],
            x,y,z,
            xt,yt,zt,integralScaling,
            left_porosity  = porosityTypes[elementMaterialTypes[left_eN_global]],
            right_porosity = porosityTypes[elementMaterialTypes[right_eN_global]];

          for  (int kb=0;kb<nQuadraturePoints_elementBoundary;kb++)
            {
              ck.calculateMapping_elementBoundary(left_eN_global,
                                                  left_ebN_element,
                                                  kb,
                                                  left_ebN_element*nQuadraturePoints_elementBoundary+kb,
                                                  mesh_dof.data(),
                                                  mesh_l2g.data(),
                                                  mesh_trial_trace_ref.data(),
                                                  mesh_grad_trial_trace_ref.data(),
                                                  boundaryJac_ref.data(),
                                                  jac,
                                                  jacDet,
                                                  jacInv,
                                                  boundaryJac,
                                                  metricTensor,
                                                  metricTensorDetSqrt,
                                                  normal_ref.data(),
                                                  normal,
                                                  x,y,z);
              xArray_left[kb*nSpace+0] = x;
              xArray_left[kb*nSpace+1] = y;
              ck.calculateMapping_elementBoundary(right_eN_global,
                                                  right_ebN_element,
                                                  kb,
                                                  right_ebN_element*nQuadraturePoints_elementBoundary+kb,
                                                  mesh_dof.data(),
                                                  mesh_l2g.data(),
                                                  mesh_trial_trace_ref.data(),
                                                  mesh_grad_trial_trace_ref.data(),
                                                  boundaryJac_ref.data(),
                                                  jac,
                                                  jacDet,
                                                  jacInv,
                                                  boundaryJac,
                                                  metricTensor,
                                                  metricTensorDetSqrt,
                                                  normal_ref.data(),
                                                  normal,
                                                  x,y,z);
              ck.calculateMappingVelocity_elementBoundary(left_eN_global,
                                                          left_ebN_element,
                                                          kb,
                                                          left_ebN_element*nQuadraturePoints_elementBoundary+kb,
                                                          mesh_velocity_dof.data(),
                                                          mesh_l2g.data(),
                                                          mesh_trial_trace_ref.data(),
                                                          xt,yt,zt,
                                                          normal,
                                                          boundaryJac,
                                                          metricTensor,
                                                          integralScaling);
              xArray_right[kb*nSpace+0] = x;
              xArray_right[kb*nSpace+1] = y;
            }
          for  (int kb_left=0;kb_left<nQuadraturePoints_elementBoundary;kb_left++)
            {
              double errorNormMin = 1.0;
              for  (int kb_right=0;kb_right<nQuadraturePoints_elementBoundary;kb_right++)
                {
                  double errorNorm=0.0;
                  for (int I=0;I<nSpace;I++)
                    {
                      errorNorm += fabs(xArray_left[kb_left*nSpace+I]
                                        -
                                        xArray_right[kb_right*nSpace+I]);
                    }
                  if (errorNorm < errorNormMin)
                    {
                      permutations[kb_right] = kb_left;
                      errorNormMin = errorNorm;
                    }
                }
            }
          for  (int kb=0;kb<nQuadraturePoints_elementBoundary;kb++)
            {
              register int ebN_kb_nSpace = ebN*nQuadraturePoints_elementBoundary*nSpace+kb*nSpace;
              register double u_left=0.0,
                v_left=0.0,
                w_left=0.0,
                u_right=0.0,
                v_right=0.0,
                w_right=0.0;
              register int left_kb = kb,
                right_kb = permutations[kb],
                left_ebN_element_kb_nDOF_test_element=(left_ebN_element*nQuadraturePoints_elementBoundary+left_kb)*nDOF_test_element,
                right_ebN_element_kb_nDOF_test_element=(right_ebN_element*nQuadraturePoints_elementBoundary+right_kb)*nDOF_test_element;
              //
              //calculate the velocity solution at quadrature points on left and right
              //
              ck.valFromDOF(u_dof.data(),&vel_l2g.data()[left_eN_nDOF_trial_element],&vel_trial_trace_ref.data()[left_ebN_element_kb_nDOF_test_element],u_left);
              ck.valFromDOF(v_dof.data(),&vel_l2g.data()[left_eN_nDOF_trial_element],&vel_trial_trace_ref.data()[left_ebN_element_kb_nDOF_test_element],v_left);
              //
              ck.valFromDOF(u_dof.data(),&vel_l2g.data()[right_eN_nDOF_trial_element],&vel_trial_trace_ref.data()[right_ebN_element_kb_nDOF_test_element],u_right);
              ck.valFromDOF(v_dof.data(),&vel_l2g.data()[right_eN_nDOF_trial_element],&vel_trial_trace_ref.data()[right_ebN_element_kb_nDOF_test_element],v_right);
              //
              velocityAverage.data()[ebN_kb_nSpace+0]=0.5*(left_porosity*u_left + right_porosity*u_right);
              velocityAverage.data()[ebN_kb_nSpace+1]=0.5*(left_porosity*v_left + right_porosity*v_right);
            }//ebNI
        }
    }

    inline
    void evaluateTPAdvectionCoefficients(const double eps_rho,
                                         const double rho_0,
                                         const double rho_1,
                                         const double useVF,
                                         const double& vf,
                                         const double& phi,
                                         const double& u,
                                         const double& v,
                                         double dmass_adv_p[nSpace],
                                         double dmom_u_adv_u[nSpace],
                                         double dmom_v_adv_v[nSpace])
    {
      double H_rho, ImH_rho, rho;

      H_rho = (1.0-useVF)*gf.H(eps_rho,phi) + useVF*fmin(1.0,fmax(0.0,vf));
      ImH_rho = (1.0-useVF)*gf.ImH(eps_rho,phi) + useVF*(1.0-fmin(1.0,fmax(0.0,vf)));

      rho = rho_0*ImH_rho + rho_1*H_rho;

      dmass_adv_p[0] = rho*u;
      dmass_adv_p[1] = rho*v;

      dmom_u_adv_u[0] = rho*u;
      dmom_u_adv_u[1] = rho*v;

      dmom_v_adv_v[0] = rho*u;
      dmom_v_adv_v[1] = rho*v;
    }
    inline
    void evaluateTPInvViscosityMassCoefficients(const int use_numerical_viscosity,
                                                const double numerical_viscosity,
                                                const double eps_rho,
                                                const double eps_mu,
                                                const double rho_0,
                                                double nu_0,
                                                const double rho_1,
                                                double nu_1,
                                                const double useVF,
                                                const double& vf,
                                                const double& phi,
                                                const double& p,
                                                const double& u,
                                                const double& v,
                                                double& mom_p_acc,
                                                double& dmom_p_acc_p,
                                                double& mom_u_acc,
                                                double& dmom_u_acc_u,
                                                double& mom_v_acc,
                                                double& dmom_v_acc_v)
    {
      // This should be split off into a seperate function
      double H_rho, ImH_rho, H_mu, ImH_mu, rho, nu, mu;

      H_rho = (1.0-useVF)*gf.H(eps_rho,phi) + useVF*fmin(1.0,fmax(0.0,vf));
      ImH_rho = (1.0-useVF)*gf.ImH(eps_rho,phi) + useVF*(1.0-fmin(1.0,fmax(0.0,vf)));
      H_mu = (1.0-useVF)*gf.H(eps_mu,phi) + useVF*fmin(1.0,fmax(0.0,vf));
      ImH_mu = (1.0-useVF)*gf.ImH(eps_mu,phi) + useVF*(1.0-fmin(1.0,fmax(0.0,vf)));

      rho = rho_0*ImH_rho + rho_1*H_rho;
      nu = nu_0*ImH_mu + nu_1*H_mu;

      mu = rho_0*nu_0*ImH_mu + rho_1*nu_1*H_mu + use_numerical_viscosity*numerical_viscosity;
      //mu = rho*nu;

      mom_p_acc = p / mu;
      dmom_p_acc_p = 1. / mu;

      mom_u_acc = u / mu;
      dmom_u_acc_u = 1. / mu;

      mom_v_acc = v / mu;
      dmom_v_acc_v = 1. / mu;
    }
    inline
    void evaluateTPDensityMassCoefficients(const double eps_rho,
                                           const double rho_0,
                                           const double rho_1,
                                           const double useVF,
                                           const double& vf,
                                           const double& phi,
                                           const double& p,
                                           const double& u,
                                           const double& v,
                                           double& mom_p_acc,
                                           double& dmom_p_acc_p,
                                           double& mom_u_acc,
                                           double& dmom_u_acc_u,
                                           double& mom_v_acc,
                                           double& dmom_v_acc_v)
    {
      double H_rho, ImH_rho, rho;

      H_rho = (1.0-useVF)*gf.H(eps_rho,phi) + useVF*fmin(1.0,fmax(0.0,vf));
      ImH_rho = (1.0-useVF)*gf.ImH(eps_rho,phi) + useVF*(1.0-fmin(1.0,fmax(0.0,vf)));

      rho = rho_0*ImH_rho + rho_1*H_rho;

      mom_p_acc = p * rho;
      dmom_p_acc_p = rho;

      mom_u_acc = u * rho;
      dmom_u_acc_u = rho;

      mom_v_acc = v * rho;
      dmom_v_acc_v = rho;
    }
    inline
    void evaluateTPInvDensityLaplaceCoefficients(const double eps_rho,
                                                 const double rho_0,
                                                 const double rho_1,
                                                 const double useVF,
                                                 const double& vf,
                                                 const double& phi,
                                                 double mom_p_diff_ten[nSpace],
                                                 double mom_u_diff_ten[nSpace],
                                                 double mom_v_diff_ten[nSpace])
    {
      double H_rho, ImH_rho, rho;

      H_rho = (1.0-useVF)*gf.H(eps_rho,phi) + useVF*fmin(1.0,fmax(0.0,vf));
      ImH_rho = (1.0-useVF)*gf.ImH(eps_rho,phi) + useVF*(1.0-fmin(1.0,fmax(0.0,vf)));

      rho = rho_0*ImH_rho + rho_1*H_rho;

      mom_p_diff_ten[0] = 1.0 / rho ;
      mom_p_diff_ten[1] = 1.0 / rho ;

      mom_u_diff_ten[0] = 1.0 / rho ;
      mom_u_diff_ten[1] = 1.0 / rho ;

      mom_v_diff_ten[0] = 1.0 / rho ;
      mom_v_diff_ten[1] = 1.0 / rho ;

    }

    void getTwoPhaseAdvectionOperator(arguments_dict& args)
    {
      xt::pyarray<double>& mesh_trial_ref = args.m_darray["mesh_trial_ref"];
      xt::pyarray<double>& mesh_grad_trial_ref = args.m_darray["mesh_grad_trial_ref"];
      xt::pyarray<double>& mesh_dof = args.m_darray["mesh_dof"];
      xt::pyarray<int>& mesh_l2g = args.m_iarray["mesh_l2g"];
      xt::pyarray<double>& dV_ref = args.m_darray["dV_ref"];
      xt::pyarray<double>& p_trial_ref = args.m_darray["p_trial_ref"];
      xt::pyarray<double>& p_grad_trial_ref = args.m_darray["p_grad_trial_ref"];
      xt::pyarray<double>& vel_trial_ref = args.m_darray["vel_trial_ref"];
      xt::pyarray<double>& vel_grad_trial_ref = args.m_darray["vel_grad_trial_ref"];
      xt::pyarray<double>& elementDiameter = args.m_darray["elementDiameter"];
      xt::pyarray<double>& nodeDiametersArray = args.m_darray["nodeDiametersArray"];
      int nElements_global = args.m_iscalar["nElements_global"];
      double useMetrics = args.m_dscalar["useMetrics"];
      double epsFact_rho = args.m_dscalar["epsFact_rho"];
      double epsFact_mu = args.m_dscalar["epsFact_mu"];
      double rho_0 = args.m_dscalar["rho_0"];
      double nu_0 = args.m_dscalar["nu_0"];
      double rho_1 = args.m_dscalar["rho_1"];
      double nu_1 = args.m_dscalar["nu_1"];
      xt::pyarray<int>& vel_l2g = args.m_iarray["vel_l2g"];
      xt::pyarray<double>& u_dof = args.m_darray["u_dof"];
      xt::pyarray<double>& v_dof = args.m_darray["v_dof"];
      xt::pyarray<double>& w_dof = args.m_darray["w_dof"];
      const double useVF = args.m_dscalar["useVF"];
      xt::pyarray<double> &vf = args.m_darray["&vf"];
      xt::pyarray<double> &phi = args.m_darray["&phi"];
      xt::pyarray<int>& csrRowIndeces_p_p = args.m_iarray["csrRowIndeces_p_p"];
      xt::pyarray<int>& csrColumnOffsets_p_p = args.m_iarray["csrColumnOffsets_p_p"];
      xt::pyarray<int>& csrRowIndeces_u_u = args.m_iarray["csrRowIndeces_u_u"];
      xt::pyarray<int>& csrColumnOffsets_u_u = args.m_iarray["csrColumnOffsets_u_u"];
      xt::pyarray<int>& csrRowIndeces_v_v = args.m_iarray["csrRowIndeces_v_v"];
      xt::pyarray<int>& csrColumnOffsets_v_v = args.m_iarray["csrColumnOffsets_v_v"];
      xt::pyarray<int>& csrRowIndeces_w_w = args.m_iarray["csrRowIndeces_w_w"];
      xt::pyarray<int>& csrColumnOffsets_w_w = args.m_iarray["csrColumnOffsets_w_w"];
      xt::pyarray<double>& advection_matrix = args.m_darray["advection_matrix"];
      gf.useExact = false;
      for (int eN=0 ; eN < nElements_global ; ++eN)
        {
          // local matrix allocations
          double eps_rho;

          double local_matrix_p_p[nDOF_test_element][nDOF_trial_element];
          double local_matrix_u_u[nDOF_test_element][nDOF_trial_element];
          double local_matrix_v_v[nDOF_test_element][nDOF_trial_element];

          // clear local matrix entries
          for (int i=0 ; i < nDOF_test_element ; ++i)
            for (int j=0 ; j < nDOF_trial_element ; ++j){
              local_matrix_p_p[i][j] = 0. ;
              local_matrix_u_u[i][j] = 0. ;
              local_matrix_v_v[i][j] = 0. ;
            }

          for (int k=0 ; k < nQuadraturePoints_element ; ++k){

            int eN_k = eN*nQuadraturePoints_element + k;
            int eN_nDOF_trial_element = eN*nDOF_trial_element;

            double jac[nSpace*nSpace];
            double jacInv[nSpace*nSpace];
            double u=0.0, v=0.0;
            double dmass_adv_p[nSpace], dmom_u_adv_u[nSpace], dmom_v_adv_v[nSpace];
            double p_grad_trial[nDOF_trial_element*nSpace],
              vel_grad_trial[nDOF_trial_element*nSpace];
            double p_test_dV[nDOF_test_element], vel_test_dV[nDOF_test_element];
            double p_grad_test_dV[nDOF_test_element*nSpace],
              vel_grad_test_dV[nDOF_test_element*nSpace];
            double jacDet, x, y, z, dV, h_phi;

            ck.calculateMapping_element(eN,
                                        k,
                                        mesh_dof.data(),
                                        mesh_l2g.data(),
                                        mesh_trial_ref.data(),
                                        mesh_grad_trial_ref.data(),
                                        jac,
                                        jacDet,
                                        jacInv,
                                        x,y,z);

            ck.calculateH_element(eN,
                                  k,
                                  nodeDiametersArray.data(),
                                  mesh_l2g.data(),
                                  mesh_trial_ref.data(),
                                  h_phi);

            dV = fabs(jacDet)*dV_ref.data()[k];

            eps_rho = epsFact_rho*(useMetrics*h_phi+(1.0-useMetrics)*elementDiameter.data()[eN]);

            ck.gradTrialFromRef(&p_grad_trial_ref.data()[k*nDOF_trial_element*nSpace],jacInv,p_grad_trial);
            ck.gradTrialFromRef(&vel_grad_trial_ref.data()[k*nDOF_trial_element*nSpace],jacInv,vel_grad_trial);

            ck.valFromDOF(u_dof.data(),&vel_l2g.data()[eN_nDOF_trial_element],&vel_trial_ref.data()[k*nDOF_trial_element],u);
            ck.valFromDOF(v_dof.data(),&vel_l2g.data()[eN_nDOF_trial_element],&vel_trial_ref.data()[k*nDOF_trial_element],v);

            for (int j=0; j<nDOF_trial_element;++j)
              {
                p_test_dV[j] = p_trial_ref.data()[k*nDOF_trial_element+j]*dV;
                vel_test_dV[j] = vel_trial_ref.data()[k*nDOF_trial_element+j]*dV;
                for (int i=0; i<nSpace; ++i)
                  {
                    p_grad_test_dV[j*nSpace+i] = p_grad_trial[j*nSpace+i]*dV;
                    vel_grad_test_dV[j*nSpace+i] = vel_grad_trial[j*nSpace+i]*dV;
                  }
              }


            evaluateTPAdvectionCoefficients(eps_rho,
                                            rho_0,
                                            rho_1,
                                            useVF,
                                            vf.data()[eN_k],
                                            phi.data()[eN_k],
                                            u,
                                            v,
                                            dmass_adv_p,
                                            dmom_u_adv_u,
                                            dmom_v_adv_v);


            for(int i=0; i<nDOF_test_element;++i){
              int i_nSpace = i*nSpace;

              for(int j=0; j<nDOF_trial_element;++j){

                int j_nSpace = j*nSpace;

                local_matrix_p_p[i][j] -= ck.HamiltonianJacobian_weak(dmass_adv_p,&p_grad_test_dV[i_nSpace],p_trial_ref.data()[j]);
                //local_matrix_p_p[i][j] += ck.HamiltonianJacobian_weak(dmass_adv_p ,&p_grad_trial[j_nSpace]  ,p_test_dV[i]);
                local_matrix_u_u[i][j] += ck.HamiltonianJacobian_weak(dmom_u_adv_u,&vel_grad_trial[j_nSpace],vel_test_dV[i]);
                local_matrix_v_v[i][j] += ck.HamiltonianJacobian_weak(dmom_v_adv_v,&vel_grad_trial[j_nSpace],vel_test_dV[i]);
              }
            }


          }//k

          // Write local matrix information into global system
          for (int i=0 ; i < nDOF_test_element ; ++i)
            {
              int eN_i = eN*nDOF_test_element + i;
              for (int j=0 ; j < nDOF_trial_element ; ++j)
                {
                  int eN_i_j = eN_i*nDOF_trial_element + j;
                  advection_matrix.data()[csrRowIndeces_p_p.data()[eN_i] + csrColumnOffsets_p_p.data()[eN_i_j]] += local_matrix_p_p[i][j] ;
                  advection_matrix.data()[csrRowIndeces_u_u.data()[eN_i] + csrColumnOffsets_u_u.data()[eN_i_j]] += local_matrix_u_u[i][j] ;
                  advection_matrix.data()[csrRowIndeces_v_v.data()[eN_i] + csrColumnOffsets_v_v.data()[eN_i_j]] += local_matrix_v_v[i][j] ;
                }
            }

        }//eN
    } // getTwoPhaseAdvectionOperator

    void getTwoPhaseInvScaledLaplaceOperator(arguments_dict& args)
    {
      xt::pyarray<double>& mesh_trial_ref = args.m_darray["mesh_trial_ref"];
      xt::pyarray<double>& mesh_grad_trial_ref = args.m_darray["mesh_grad_trial_ref"];
      xt::pyarray<double>& mesh_dof = args.m_darray["mesh_dof"];
      xt::pyarray<int>& mesh_l2g = args.m_iarray["mesh_l2g"];
      xt::pyarray<double>& dV_ref = args.m_darray["dV_ref"];
      xt::pyarray<double>& p_grad_trial_ref = args.m_darray["p_grad_trial_ref"];
      xt::pyarray<double>& vel_grad_trial_ref = args.m_darray["vel_grad_trial_ref"];
      xt::pyarray<double>& elementDiameter = args.m_darray["elementDiameter"];
      xt::pyarray<double>& nodeDiametersArray = args.m_darray["nodeDiametersArray"];
      int nElements_global = args.m_iscalar["nElements_global"];
      double useMetrics = args.m_dscalar["useMetrics"];
      double epsFact_rho = args.m_dscalar["epsFact_rho"];
      double epsFact_mu = args.m_dscalar["epsFact_mu"];
      double rho_0 = args.m_dscalar["rho_0"];
      double nu_0 = args.m_dscalar["nu_0"];
      double rho_1 = args.m_dscalar["rho_1"];
      double nu_1 = args.m_dscalar["nu_1"];
      xt::pyarray<int>& p_l2g = args.m_iarray["p_l2g"];
      xt::pyarray<int>& vel_l2g = args.m_iarray["vel_l2g"];
      xt::pyarray<double>& p_dof = args.m_darray["p_dof"];
      xt::pyarray<double>& u_dof = args.m_darray["u_dof"];
      xt::pyarray<double>& v_dof = args.m_darray["v_dof"];
      xt::pyarray<double>& w_dof = args.m_darray["w_dof"];
      const double useVF = args.m_dscalar["useVF"];
      xt::pyarray<double>& vf = args.m_darray["vf"];
      xt::pyarray<double>& phi = args.m_darray["phi"];
      xt::pyarray<int>& sdInfo_p_p_rowptr = args.m_iarray["sdInfo_p_p_rowptr"];
      xt::pyarray<int>& sdInfo_p_p_colind = args.m_iarray["sdInfo_p_p_colind"];
      xt::pyarray<int>& sdInfo_u_u_rowptr = args.m_iarray["sdInfo_u_u_rowptr"];
      xt::pyarray<int>& sdInfo_u_u_colind = args.m_iarray["sdInfo_u_u_colind"];
      xt::pyarray<int>& sdInfo_v_v_rowptr = args.m_iarray["sdInfo_v_v_rowptr"];
      xt::pyarray<int>& sdInfo_v_v_colind = args.m_iarray["sdInfo_v_v_colind"];
      xt::pyarray<int>& sdInfo_w_w_rowptr = args.m_iarray["sdInfo_w_w_rowptr"];
      xt::pyarray<int>& sdInfo_w_w_colind = args.m_iarray["sdInfo_w_w_colind"];
      xt::pyarray<int>& csrRowIndeces_p_p = args.m_iarray["csrRowIndeces_p_p"];
      xt::pyarray<int>& csrColumnOffsets_p_p = args.m_iarray["csrColumnOffsets_p_p"];
      xt::pyarray<int>& csrRowIndeces_u_u = args.m_iarray["csrRowIndeces_u_u"];
      xt::pyarray<int>& csrColumnOffsets_u_u = args.m_iarray["csrColumnOffsets_u_u"];
      xt::pyarray<int>& csrRowIndeces_v_v = args.m_iarray["csrRowIndeces_v_v"];
      xt::pyarray<int>& csrColumnOffsets_v_v = args.m_iarray["csrColumnOffsets_v_v"];
      xt::pyarray<int>& csrRowIndeces_w_w = args.m_iarray["csrRowIndeces_w_w"];
      xt::pyarray<int>& csrColumnOffsets_w_w = args.m_iarray["csrColumnOffsets_w_w"];
      xt::pyarray<double>& laplace_matrix = args.m_darray["laplace_matrix"];
      gf.useExact = false;
      for (int eN=0 ; eN < nElements_global ; ++eN)
        {
          // local matrix allocations
          double eps_rho, eps_mu;

          double local_matrix_p_p[nDOF_test_element][nDOF_trial_element];
          double local_matrix_u_u[nDOF_test_element][nDOF_trial_element];
          double local_matrix_v_v[nDOF_test_element][nDOF_trial_element];

          // reset local matrix entries
          for (int i=0 ; i < nDOF_test_element ; ++i)
            for (int j=0 ; j < nDOF_trial_element ; ++j){
              // set local matrices to 0
              local_matrix_p_p[i][j] = 0.;
              local_matrix_u_u[i][j] = 0.;
              local_matrix_v_v[i][j] = 0.;
            }

          // Loop over quadrature points on element
          for (int k=0 ; k < nQuadraturePoints_element; ++k){

            int eN_k = eN*nQuadraturePoints_element + k;
            int eN_nDOF_trial_element = eN*nDOF_trial_element;

            double grad_p[nSpace], grad_u[nSpace], grad_v[nSpace];
            double jac[nSpace*nSpace];
            double jacInv[nSpace*nSpace];
            double mom_pp_diff_ten[nSpace];
            double mom_uu_diff_ten[nSpace];
            double mom_vv_diff_ten[nSpace];
            double p_grad_trial[nDOF_trial_element*nSpace],
              vel_grad_trial[nDOF_trial_element*nSpace];
            double p_grad_test_dV[nDOF_test_element*nSpace],
              vel_grad_test_dV[nDOF_test_element*nSpace];
            double jacDet, x, y, z, dV, h_phi;

            ck.calculateMapping_element(eN,
                                        k,
                                        mesh_dof.data(),
                                        mesh_l2g.data(),
                                        mesh_trial_ref.data(),
                                        mesh_grad_trial_ref.data(),
                                        jac,
                                        jacDet,
                                        jacInv,
                                        x,y,z);

            ck.calculateH_element(eN,
                                  k,
                                  nodeDiametersArray.data(),
                                  mesh_l2g.data(),
                                  mesh_trial_ref.data(),
                                  h_phi);

            dV = fabs(jacDet)*dV_ref.data()[k];

            eps_mu = epsFact_mu * (useMetrics*h_phi+(1.0-useMetrics)*elementDiameter.data()[eN]);
            eps_rho = epsFact_rho * (useMetrics*h_phi+(1.0-useMetrics)*elementDiameter.data()[eN]);

            ck.gradTrialFromRef(&p_grad_trial_ref.data()[k*nDOF_trial_element*nSpace],jacInv,p_grad_trial);
            ck.gradTrialFromRef(&vel_grad_trial_ref.data()[k*nDOF_trial_element*nSpace],jacInv,vel_grad_trial);

            ck.gradFromDOF(p_dof.data(),&p_l2g.data()[eN_nDOF_trial_element],p_grad_trial,grad_p);
            ck.gradFromDOF(u_dof.data(),&vel_l2g.data()[eN_nDOF_trial_element],vel_grad_trial,grad_u);
            ck.gradFromDOF(v_dof.data(),&vel_l2g.data()[eN_nDOF_trial_element],vel_grad_trial,grad_v);

            for (int j=0; j<nDOF_trial_element;++j)
              for (int i=0; i<nSpace; ++i)
                {
                  p_grad_test_dV[j*nSpace+i] = p_grad_trial[j*nSpace+i]*dV;
                  vel_grad_test_dV[j*nSpace+i] = vel_grad_trial[j*nSpace+i]*dV;
                }

            evaluateTPInvDensityLaplaceCoefficients(eps_rho,
                                                    rho_0,
                                                    rho_1,
                                                    useVF,
                                                    vf.data()[eN_k],
                                                    phi.data()[eN_k],
                                                    mom_pp_diff_ten,
                                                    mom_uu_diff_ten,
                                                    mom_vv_diff_ten);

            // loop over test and weighted trial functions to evaluate local inner products
            for (int i=0 ; i < nDOF_test_element ; ++i)
              {
                int i_nSpace = i*nSpace ;
                for (int j=0; j < nDOF_trial_element ; ++j){
                  int j_nSpace = j*nSpace ;
                  /* local_matrix_p_p[i][j] += ck.SimpleDiffusionJacobian_weak(sdInfo_p_p_rowptr.data(), */
                  /*                                                        sdInfo_p_p_colind.data(), */
                  /*                                                        mom_pp_diff_ten, */
                  /*                                                        &p_grad_trial[j_nSpace], */
                  /*                                                        &p_grad_test_dV[i_nSpace]); */

                  /* local_matrix_u_u[i][j] += ck.SimpleDiffusionJacobian_weak(sdInfo_u_u_rowptr.data(), */
                  /*                                                        sdInfo_u_u_colind.data(), */
                  /*                                                        mom_uu_diff_ten, */
                  /*                                                        &vel_grad_trial[j_nSpace], */
                  /*                                                        &vel_grad_test_dV[i_nSpace]); */

                  /* local_matrix_v_v[i][j] += ck.SimpleDiffusionJacobian_weak(sdInfo_v_v_rowptr.data(), */
                  /*                                                        sdInfo_v_v_colind.data(), */
                  /*                                                        mom_vv_diff_ten, */
                  /*                                                        &vel_grad_trial[j_nSpace], */
                  /*                                                        &vel_grad_test_dV[i_nSpace]); */
                  local_matrix_p_p[i][j] += ck.NumericalDiffusionJacobian(mom_pp_diff_ten[0],
                                                                          &p_grad_trial[j_nSpace],
                                                                          &p_grad_test_dV[i_nSpace]);

                  local_matrix_u_u[i][j] += ck.NumericalDiffusionJacobian(mom_uu_diff_ten[0],
                                                                          &vel_grad_trial[j_nSpace],
                                                                          &vel_grad_test_dV[i_nSpace]);

                  local_matrix_v_v[i][j] += ck.NumericalDiffusionJacobian(mom_vv_diff_ten[0],
                                                                          &vel_grad_trial[j_nSpace],
                                                                          &vel_grad_test_dV[i_nSpace]);

                } // j
              } // i

          } // k

            // Write local matrix information into global system
          for (int i=0 ; i < nDOF_test_element ; ++i)
            {
              int eN_i = eN*nDOF_test_element + i;
              for (int j=0 ; j < nDOF_trial_element ; ++j)
                {
                  int eN_i_j = eN_i*nDOF_trial_element + j;
                  laplace_matrix.data()[csrRowIndeces_p_p.data()[eN_i] + csrColumnOffsets_p_p.data()[eN_i_j]] += local_matrix_p_p[i][j] ;
                  laplace_matrix.data()[csrRowIndeces_u_u.data()[eN_i] + csrColumnOffsets_u_u.data()[eN_i_j]] += local_matrix_u_u[i][j] ;
                  laplace_matrix.data()[csrRowIndeces_v_v.data()[eN_i] + csrColumnOffsets_v_v.data()[eN_i_j]] += local_matrix_v_v[i][j] ;
                }
            }

        } // eN
    }

    void getTwoPhaseScaledMassOperator(arguments_dict& args)
    {
      int scale_type = args.m_iscalar["scale_type"];
      int use_numerical_viscosity = args.m_iscalar["use_numerical_viscosity"];
      int lumped = args.m_iscalar["lumped"];
      xt::pyarray<double> &mesh_trial_ref = args.m_darray["&mesh_trial_ref"];
      xt::pyarray<double> &mesh_grad_trial_ref = args.m_darray["&mesh_grad_trial_ref"];
      xt::pyarray<double> &mesh_dof = args.m_darray["&mesh_dof"];
      xt::pyarray<int>& mesh_l2g = args.m_iarray["mesh_l2g"];
      xt::pyarray<double>& dV_ref = args.m_darray["dV_ref"];
      xt::pyarray<double>& p_trial_ref = args.m_darray["p_trial_ref"];
      xt::pyarray<double>& p_test_ref = args.m_darray["p_test_ref"];
      xt::pyarray<double>& vel_trial_ref = args.m_darray["vel_trial_ref"];
      xt::pyarray<double>& vel_test_ref = args.m_darray["vel_test_ref"];
      xt::pyarray<double>& elementDiameter = args.m_darray["elementDiameter"];
      xt::pyarray<double>& nodeDiametersArray = args.m_darray["nodeDiametersArray"];
      xt::pyarray<double>& numerical_viscosity = args.m_darray["numerical_viscosity"];
      int nElements_global = args.m_iscalar["nElements_global"];
      double useMetrics = args.m_dscalar["useMetrics"];
      double epsFact_rho = args.m_dscalar["epsFact_rho"];
      double epsFact_mu = args.m_dscalar["epsFact_mu"];
      double rho_0 = args.m_dscalar["rho_0"];
      double nu_0 = args.m_dscalar["nu_0"];
      double rho_1 = args.m_dscalar["rho_1"];
      double nu_1 = args.m_dscalar["nu_1"];
      xt::pyarray<int>& p_l2g = args.m_iarray["p_l2g"];
      xt::pyarray<int>& vel_l2g = args.m_iarray["vel_l2g"];
      xt::pyarray<double>& p_dof = args.m_darray["p_dof"];
      xt::pyarray<double>& u_dof = args.m_darray["u_dof"];
      xt::pyarray<double>& v_dof = args.m_darray["v_dof"];
      xt::pyarray<double>& w_dof = args.m_darray["w_dof"];
      const double useVF = args.m_dscalar["useVF"];
      xt::pyarray<double>& vf = args.m_darray["vf"];
      xt::pyarray<double>& phi = args.m_darray["phi"];
      xt::pyarray<int>& csrRowIndeces_p_p = args.m_iarray["csrRowIndeces_p_p"];
      xt::pyarray<int>& csrColumnOffsets_p_p = args.m_iarray["csrColumnOffsets_p_p"];
      xt::pyarray<int>& csrRowIndeces_u_u = args.m_iarray["csrRowIndeces_u_u"];
      xt::pyarray<int>& csrColumnOffsets_u_u = args.m_iarray["csrColumnOffsets_u_u"];
      xt::pyarray<int>& csrRowIndeces_v_v = args.m_iarray["csrRowIndeces_v_v"];
      xt::pyarray<int>& csrColumnOffsets_v_v = args.m_iarray["csrColumnOffsets_v_v"];
      xt::pyarray<int>& csrRowIndeces_w_w = args.m_iarray["csrRowIndeces_w_w"];
      xt::pyarray<int>& csrColumnOffsets_w_w = args.m_iarray["csrColumnOffsets_w_w"];
      xt::pyarray<double>& mass_matrix = args.m_darray["mass_matrix"];
      // Step 1.1 - Initialize local matrix

      for (int eN=0 ; eN < nElements_global; ++eN){

        double local_matrix_p_p[nDOF_test_element][nDOF_trial_element];
        double local_matrix_u_u[nDOF_test_element][nDOF_trial_element];
        double local_matrix_v_v[nDOF_test_element][nDOF_trial_element];
        double eps_rho, eps_mu;

        // reset local matrix entries
        for (int i=0; i<nDOF_test_element; ++i)
          for (int j=0; j<nDOF_trial_element; ++j){
            local_matrix_p_p[i][j] = 0.0 ;
            local_matrix_u_u[i][j] = 0.0 ;
            local_matrix_v_v[i][j] = 0.0 ;
          }
        // Step 1.2 - Loop over quadrature points on element
        for (int k=0 ; k < nQuadraturePoints_element; ++k){

          int eN_k = eN*nQuadraturePoints_element+k;
          int eN_nDOF_trial_element = eN*nDOF_trial_element;
          // *** Local storage arrays ***
          double p = 0.0, u = 0.0, v= 0.0 ;
          double dV;
          double mom_p_acc = 0.0, dmom_p_acc_p = 0.0;
          double mom_u_acc = 0.0, dmom_u_acc_u = 0.0;
          double mom_v_acc = 0.0, dmom_v_acc_v = 0.0;
          double jac[nSpace*nSpace] ;
          double jacInv[nSpace*nSpace] ;
          double jacDet,x,y,z ;
          double p_test_dV[nDOF_test_element], vel_test_dV[nDOF_test_element];
          double h_phi;

          // Step 1.2.1 Calculate integration weights

          ck.calculateMapping_element(eN,
                                      k,
                                      mesh_dof.data(),
                                      mesh_l2g.data(),
                                      mesh_trial_ref.data(),
                                      mesh_grad_trial_ref.data(),
                                      jac,
                                      jacDet,
                                      jacInv,
                                      x,y,z);

          ck.calculateH_element(eN,
                                k,
                                nodeDiametersArray.data(),
                                mesh_l2g.data(),
                                mesh_trial_ref.data(),
                                h_phi);

          dV = fabs(jacDet)*dV_ref.data()[k];

          ck.valFromDOF(p_dof.data(),&p_l2g.data()[eN_nDOF_trial_element],&p_trial_ref.data()[k*nDOF_trial_element],p);
          ck.valFromDOF(u_dof.data(),&vel_l2g.data()[eN_nDOF_trial_element],&vel_trial_ref.data()[k*nDOF_trial_element],u);
          ck.valFromDOF(v_dof.data(),&vel_l2g.data()[eN_nDOF_trial_element],&vel_trial_ref.data()[k*nDOF_trial_element],v);

          eps_rho = epsFact_rho*(useMetrics*h_phi+(1.0-useMetrics)*elementDiameter.data()[eN]);
          eps_mu = epsFact_mu * (useMetrics*h_phi+(1.0-useMetrics)*elementDiameter.data()[eN]);
          // Step 1.2.2 Scale test functions with integration weights.
          for (int j=0 ; j<nDOF_trial_element ; ++j){
            p_test_dV[j] = p_test_ref.data()[k*nDOF_trial_element + j]*dV;
            vel_test_dV[j] = vel_test_ref.data()[k*nDOF_trial_element + j] * dV;
          }

          // Step 1.2.2 Evaluate coefficients
          if (scale_type==0){
            evaluateTPInvViscosityMassCoefficients(use_numerical_viscosity,
                                                   numerical_viscosity.data()[eN_k],
                                                   eps_rho,
                                                   eps_mu,
                                                   rho_0,
                                                   nu_0,
                                                   rho_1,
                                                   nu_1,
                                                   useVF,
                                                   vf.data()[eN_k],
                                                   phi.data()[eN_k],
                                                   p,
                                                   u,
                                                   v,
                                                   mom_p_acc,
                                                   dmom_p_acc_p,
                                                   mom_u_acc,
                                                   dmom_u_acc_u,
                                                   mom_v_acc,
                                                   dmom_v_acc_v) ; }
          else if(scale_type==1){
            evaluateTPDensityMassCoefficients(eps_rho,
                                              rho_0,
                                              rho_1,
                                              useVF,
                                              vf.data()[eN_k],
                                              phi.data()[eN_k],
                                              p,
                                              u,
                                              v,
                                              mom_p_acc,
                                              dmom_p_acc_p,
                                              mom_u_acc,
                                              dmom_u_acc_u,
                                              mom_v_acc,
                                              dmom_v_acc_v) ;
          }

          // Step 1.2.3 Loop over test and weighted trial functions
          // to evaluate local inner product contrubtions
          for (int i=0 ; i < nDOF_test_element; ++i)
            {
              int i_nSpace = i*nSpace;
              for (int j=0 ; j < nDOF_trial_element; ++j)
                {
                  int j_nSpace = j*nSpace;
                  local_matrix_p_p[i][j] += ck.MassJacobian_weak(dmom_p_acc_p,
                                                                 p_trial_ref.data()[k*nDOF_trial_element+j],
                                                                 p_test_dV[i]) ;
                  local_matrix_u_u[i][j] += ck.MassJacobian_weak(dmom_u_acc_u,
                                                                 vel_trial_ref.data()[k*nDOF_trial_element+j],
                                                                 vel_test_dV[i]) ;
                  local_matrix_v_v[i][j] += ck.MassJacobian_weak(dmom_v_acc_v,
                                                                 vel_trial_ref.data()[k*nDOF_trial_element+j],
                                                                 vel_test_dV[i]) ;
                }//j
            }//i


        } // k

          // Step 1.3 - Write local matrix information into global system
        for (int i=0 ; i<nDOF_test_element; ++i)
          {
            int eN_i = eN*nDOF_test_element+i;
            int eN_i_i = eN_i*nDOF_trial_element + i;
            for (int j=0 ; j < nDOF_trial_element; ++j)
              {
                int eN_i_j = eN_i*nDOF_trial_element + j;
                if (lumped)
                  {
                    mass_matrix.data()[csrRowIndeces_p_p.data()[eN_i] + csrColumnOffsets_p_p.data()[eN_i_i]] += local_matrix_p_p[i][j] ;
                    mass_matrix.data()[csrRowIndeces_u_u.data()[eN_i] + csrColumnOffsets_u_u.data()[eN_i_i]] += local_matrix_u_u[i][j] ;
                    mass_matrix.data()[csrRowIndeces_v_v.data()[eN_i] + csrColumnOffsets_v_v.data()[eN_i_i]] += local_matrix_v_v[i][j] ;
                  }
                else
                  {
                    mass_matrix.data()[csrRowIndeces_p_p.data()[eN_i] + csrColumnOffsets_p_p.data()[eN_i_j]] += local_matrix_p_p[i][j] ;
                    mass_matrix.data()[csrRowIndeces_u_u.data()[eN_i] + csrColumnOffsets_u_u.data()[eN_i_j]] += local_matrix_u_u[i][j] ;
                    mass_matrix.data()[csrRowIndeces_v_v.data()[eN_i] + csrColumnOffsets_v_v.data()[eN_i_j]] += local_matrix_v_v[i][j] ;
                  }
              }
          }
      } // eN
    }
  };//RANS2P2D

  inline RANS2P2D_base* newRANS2P2D(int nSpaceIn,
                                    int nQuadraturePoints_elementIn,
                                    int nDOF_mesh_trial_elementIn,
                                    int nDOF_trial_elementIn,
                                    int nDOF_test_elementIn,
                                    int nDOF_v_trial_elementIn,
                                    int nDOF_v_test_elementIn,
                                    int nQuadraturePoints_elementBoundaryIn,
                                    int CompKernelFlag)
  {
    return proteus::chooseAndAllocateDiscretization2D<RANS2P2D_base,RANS2P2D,CompKernel,CompKernel>(nSpaceIn,
                                                                                                    nQuadraturePoints_elementIn,
                                                                                                    nDOF_mesh_trial_elementIn,
                                                                                                    nDOF_trial_elementIn,
                                                                                                    nDOF_test_elementIn,
                                                                                                    nDOF_v_trial_elementIn,
                                                                                                    nDOF_v_test_elementIn,
                                                                                                    nQuadraturePoints_elementBoundaryIn,
                                                                                                    CompKernelFlag);
  }
}//proteus

#endif<|MERGE_RESOLUTION|>--- conflicted
+++ resolved
@@ -1631,15 +1631,9 @@
       xt::pyarray<double>& ebq_global_grad_phi_s = args.m_darray["ebq_global_grad_phi_s"];
       xt::pyarray<double>& ebq_particle_velocity_s = args.m_darray["ebq_particle_velocity_s"];
       int nParticles = args.m_iscalar["nParticles"];
-<<<<<<< HEAD
-      xt::pyarray<double> &particle_netForces = args.m_darray["&particle_netForces"];
-      xt::pyarray<double> &particle_netMoments = args.m_darray["&particle_netMoments"];
-      xt::pyarray<double> &particle_surfaceArea = args.m_darray["&particle_surfaceArea"];
-=======
       xt::pyarray<double>& particle_netForces = args.m_darray["particle_netForces"];
       xt::pyarray<double>& particle_netMoments = args.m_darray["particle_netMoments"];
       xt::pyarray<double>& particle_surfaceArea = args.m_darray["particle_surfaceArea"];
->>>>>>> 80dfad95
       int nElements_owned = args.m_iscalar["nElements_owned"];
       double particle_nitsche = args.m_dscalar["particle_nitsche"];
       double particle_epsFact = args.m_dscalar["particle_epsFact"];
@@ -1650,16 +1644,11 @@
       xt::pyarray<double>& phi_solid_nodes = args.m_darray["phi_solid_nodes"];
       xt::pyarray<double>& distance_to_solids = args.m_darray["distance_to_solids"];
       bool useExact = args.m_iscalar["useExact"];
-<<<<<<< HEAD
-      xt::pyarray<double>& isActiveDOF = args.m_darray["isActiveDOF"];
-      const bool normalize_pressure = args.m_iscalar["normalize_pressure"];
-=======
       xt::pyarray<double>& isActiveR = args.m_darray["isActiveR"];
       xt::pyarray<double>& isActiveDOF_p = args.m_darray["isActiveDOF_p"];
       xt::pyarray<double>& isActiveDOF_vel = args.m_darray["isActiveDOF_vel"];
       const bool normalize_pressure = args.m_iscalar["normalize_pressure"];
       xt::pyarray<double>& errors = args.m_darray["errors"];
->>>>>>> 80dfad95
       logEvent("Entered mprans calculateResidual",6);
       gf.useExact = false;//useExact;
       gf_p.useExact = false;//useExact;
@@ -1673,28 +1662,18 @@
       //
       //loop over elements to compute volume integrals and load them into element and global residual
       //
-<<<<<<< HEAD
-      double p_dv=0.0,pa_dv=0.0,total_volume=0.0,total_flux=0.0;
-=======
       double p_dv=0.0,pa_dv=0.0,total_volume=0.0,total_surface_area=0.0,total_flux=0.0;
->>>>>>> 80dfad95
       double mesh_volume_conservation=0.0,
         mesh_volume_conservation_weak=0.0,
         mesh_volume_conservation_err_max=0.0,
         mesh_volume_conservation_err_max_weak=0.0,
         domain_volume=0.0,
-<<<<<<< HEAD
-        p_L1=0.0, u_L1=0.0, v_L1=0.0,
-        p_L2=0.0, u_L2=0.0, v_L2=0.0,
-        p_Linfty=0.0, u_Linfty=0.0, v_Linfty=0.0;
-=======
         &p_L1=errors(0,0),&u_L1=errors(0,1),&v_L1=errors(0,2),&w_L1=errors(0,2),&velocity_L1=errors(0,4),
         &p_L2=errors(1,0),&u_L2=errors(1,1),&v_L2=errors(1,2),&w_L2=errors(1,2),&velocity_L2=errors(1,4),
         &p_LI=errors(2,0),&u_LI=errors(2,1),&v_LI=errors(2,2),&w_LI=errors(2,2),&velocity_LI=errors(2,4);
       p_L1=0.0; u_L1=0.0; v_L1=0.0; w_L1=0.0; velocity_L1=0.0;
       p_L2=0.0; u_L2=0.0; v_L2=0.0; w_L2=0.0; velocity_L2=0.0;
       p_LI=0.0; u_LI=0.0; v_LI=0.0; w_LI=0.0; velocity_LI=0.0;
->>>>>>> 80dfad95
       double globalConservationError=0.0;
       /* std::cout<<"Ball Info: center "<<ball_center[0]<<'\t'<<ball_center[1]<<std::endl */
       /*          <<"Ball Info: radius "<<ball_radius[0]<<std::endl */
@@ -1786,11 +1765,8 @@
               for (int ebN_element=0;ebN_element < nDOF_mesh_trial_element; ebN_element++)
                 {
                   const int ebN = elementBoundariesArray.data()[eN*nDOF_mesh_trial_element+ebN_element];
-<<<<<<< HEAD
-=======
                   //if (elementBoundaryElementsArray.data()[ebN*2+1] != -1 && (ebN < nElementBoundaries_owned))
 		  //  ifem_boundaries.insert(ebN);
->>>>>>> 80dfad95
                   ifem_boundaries.insert(ebN);
                 }
             }
@@ -2197,12 +2173,8 @@
                   //save velocity at quadrature points for other models to use
                   double p_e = q_u_0.data()[eN_k] - p,
                     u_e = q_u_1.data()[eN_k] - u,
-<<<<<<< HEAD
-                    v_e = q_u_2.data()[eN_k] - v;
-=======
                     v_e = q_u_2.data()[eN_k] - v,
 		    velocity_e=sqrt(u_e*u_e + v_e*v_e);
->>>>>>> 80dfad95
                   
                   
                   /* q_u_0.data()[eN_k] = p; */
@@ -2757,27 +2729,6 @@
                     {
                       assert(H_f == 1);
                     }
-<<<<<<< HEAD
-                  domain_volume += H_s*dV*H_f;
-                  p_L1 += fabs(p_e)*H_s*dV*H_f;
-                  u_L1 += fabs(u_e)*H_s*dV*H_f;
-                  v_L1 += fabs(v_e)*H_s*dV*H_f;
-                  
-                  p_L2 += p_e*p_e*H_s*dV*H_f;
-                  u_L2 += u_e*u_e*H_s*dV*H_f;
-                  v_L2 += v_e*v_e*H_s*dV*H_f;
-                  p_dv += p*H_s*H_f*dV;
-                  pa_dv += q_u_0.data()[eN_k]*H_s*H_f*dV;
-                  total_volume+=H_s*H_f*dV;
-                  if (phi_solid.data()[eN_k] >= 0.0)
-                    {
-                      p_Linfty = fmax(p_Linfty, fabs(p_e));
-                      u_Linfty = fmax(u_Linfty, fabs(u_e));
-                      v_Linfty = fmax(v_Linfty, fabs(v_e));
-                    }
-
-=======
-
 		  if ((eN < nElements_owned) && elementIsActive[eN])
 		    {
 		      domain_volume += H_s*dV*H_f;
@@ -2802,7 +2753,6 @@
 			  velocity_LI = fmax(velocity_LI, fabs(velocity_e));
 			}
 		    }
->>>>>>> 80dfad95
                   for(int i=0;i<nDOF_test_element;i++)
                     {
                       register int i_nSpace=i*nSpace;
@@ -2874,10 +2824,7 @@
                     }
                 }//k
             }//fluid_phase
-<<<<<<< HEAD
-=======
 #ifdef MAXNUMDIFF
->>>>>>> 80dfad95
           for(int k=0;k<nQuadraturePoints_element;k++)
             {
               //compute indices and declare local storage
@@ -2886,10 +2833,7 @@
               q_numDiff_v.data()[eN_k] = numDiffMax;
               q_numDiff_w.data()[eN_k] = numDiffMax;
             }
-<<<<<<< HEAD
-=======
 #endif
->>>>>>> 80dfad95
           //
           //load element into global residual and save element residual
           //
@@ -2904,16 +2848,11 @@
                 }
               globalResidual.data()[offset_p+stride_p*rp_l2g.data()[eN_i]]+=elementResidual_p[i];
               if (element_active)
-<<<<<<< HEAD
-                isActiveDOF.data()[offset_p+stride_p*rp_l2g.data()[eN_i]] = 1.0;
-            }
-=======
 		{
 		  isActiveR.data()[offset_p+stride_p*rp_l2g.data()[eN_i]] = 1.0;
 		  isActiveDOF_p.data()[p_l2g.data()[eN_i]] = 1.0;
 		}
 	    }
->>>>>>> 80dfad95
           for(int i=0;i<nDOF_v_test_element;i++)
             {
               register int eN_i=eN*nDOF_v_test_element+i;
@@ -2926,14 +2865,9 @@
               globalResidual.data()[offset_v+stride_v*rvel_l2g.data()[eN_i]]+=elementResidual_v[i];
               if (element_active)
                 {
-<<<<<<< HEAD
-                  isActiveDOF.data()[offset_u+stride_u*rvel_l2g.data()[eN_i]] = 1.0;
-                  isActiveDOF.data()[offset_v+stride_v*rvel_l2g.data()[eN_i]] = 1.0;
-=======
                   isActiveR.data()[offset_u+stride_u*rvel_l2g.data()[eN_i]] = 1.0;
                   isActiveR.data()[offset_v+stride_v*rvel_l2g.data()[eN_i]] = 1.0;
                   isActiveDOF_vel.data()[vel_l2g.data()[eN_i]] = 1.0;
->>>>>>> 80dfad95
                 }
             }//i
           mesh_volume_conservation += mesh_volume_conservation_element;
@@ -2942,15 +2876,6 @@
           mesh_volume_conservation_err_max_weak=fmax(mesh_volume_conservation_err_max_weak,fabs(mesh_volume_conservation_element_weak));
         }//elements
       //std::cout<<"p,u,v L2 error integrals (shoudl be non-negative) "<<p_L2<<'\t'<<u_L2<<'\t'<<v_L2<<'\t'<<"Flow Domain Volume = "<<domain_volume<<std::endl;
-<<<<<<< HEAD
-      /* assert(p_L2 >= 0.0); */
-      /* assert(u_L2 >= 0.0); */
-      /* assert(v_L2 >= 0.0); */
-      /* p_L2 = sqrt(p_L2); */
-      /* u_L2 = sqrt(u_L2); */
-      /* v_L2 = sqrt(v_L2); */
-=======
->>>>>>> 80dfad95
       for (std::set<int>::iterator it=cutfem_boundaries.begin(); it!=cutfem_boundaries.end(); )
         {
           if(elementIsActive[elementBoundaryElementsArray[(*it)*2+0]] && elementIsActive[elementBoundaryElementsArray[(*it)*2+1]])
@@ -3111,11 +3036,8 @@
             ebN_local = elementBoundaryLocalElementBoundariesArray.data()[ebN*2+0],
             eN_nDOF_trial_element = eN*nDOF_trial_element,
             eN_nDOF_v_trial_element = eN*nDOF_v_trial_element;
-<<<<<<< HEAD
-=======
 	  if (boundaryFlags[ebN] < 1)
 	    continue;
->>>>>>> 80dfad95
           register double elementResidual_mesh[nDOF_test_element],
             elementResidual_p[nDOF_test_element],
             elementResidual_u[nDOF_v_test_element],
@@ -3877,10 +3799,6 @@
               //
               //update residuals
               //
-<<<<<<< HEAD
-              //if(true)//boundaryFlags[ebN] > 0)
-=======
->>>>>>> 80dfad95
               const double H_s = gf_s.H(particle_eps, ebqe_phi_s.data()[ebNE_kb]);
               if (elementIsActive[eN])
                 { //if boundary flag positive, then include flux contributions on interpart boundaries
@@ -3961,12 +3879,6 @@
               globalResidual.data()[offset_v+stride_v*rvel_l2g.data()[eN_i]]+=elementResidual_v[i];
             }//i
         }//ebNE
-<<<<<<< HEAD
-
-      if (normalize_pressure)
-        {
-=======
-      
       if (normalize_pressure)
         {
 	  double send[4]={pa_dv,p_dv,total_volume, total_surface_area}, recv[4]={0.,0.,0.,0.};
@@ -3980,7 +3892,6 @@
 	  //cek hack
 	  // 1. This forces the pressure average to match the average of the analytical solution (or zero of no analytical solution is given)
 	  // 2. I'm manually figuring out how many pressure dof there are
->>>>>>> 80dfad95
           /* std::cout<<"mesh volume conservation = "<<mesh_volume_conservation<<std::endl; */
           /* std::cout<<"mesh volume conservation weak = "<<mesh_volume_conservation_weak<<std::endl; */
           /* std::cout<<"mesh volume conservation err max= "<<mesh_volume_conservation_err_max<<std::endl; */
@@ -3990,349 +3901,6 @@
           /*          <<"Total Boundary Flux "<<total_flux<<std::endl; */
           int nDOF_pressure=0;
           for(int eN=0;eN<nElements_global;eN++)
-<<<<<<< HEAD
-            for (int i=0;i<nDOF_test_element;i++)
-              {
-                int eN_i = eN*nDOF_test_element+i;
-                if (p_l2g.data()[eN_i] > nDOF_pressure)
-                  nDOF_pressure=p_l2g.data()[eN_i];
-              }
-          nDOF_pressure +=1;
-          std::cout<<"nDOF_pressure "<<nDOF_pressure<<std::endl;
-          for (int I=0;I<nDOF_pressure;I++)
-            p_dof[I] += (pa_dv - p_dv)/total_volume;
-          double p_dv_new=0.0, pa_dv_new=0.0;
-          p_L1=0.0;
-          p_L2=0.0;
-          p_Linfty=0.0;
-          for (int eN=0 ; eN < nElements_global ; ++eN)
-            {
-              double element_phi[nDOF_mesh_trial_element], element_phi_s[nDOF_mesh_trial_element];
-              for (int j=0;j<nDOF_mesh_trial_element;j++)
-                {
-                  register int eN_j = eN*nDOF_mesh_trial_element+j;
-                  element_phi[j] = phi_nodes.data()[p_l2g.data()[eN_j]];
-                  element_phi_s[j] = phi_solid_nodes.data()[p_l2g.data()[eN_j]];
-                }
-              double element_nodes[nDOF_mesh_trial_element*3];
-              for (int i=0;i<nDOF_mesh_trial_element;i++)
-                {
-                  register int eN_i=eN*nDOF_mesh_trial_element+i;
-                  for(int I=0;I<3;I++)
-                    element_nodes[i*3 + I] = mesh_dof[mesh_l2g[eN_i]*3 + I];
-                }//i
-              int icase_s = gf_s.calculate(element_phi_s, element_nodes, x_ref.data(), false);
-              for (int k=0 ; k < nQuadraturePoints_element ; ++k)
-                {
-                  int eN_k = eN*nQuadraturePoints_element + k;
-                  int eN_nDOF_trial_element = eN*nDOF_trial_element;
-                  
-                  double jac[nSpace*nSpace];
-                  double jacInv[nSpace*nSpace];
-                  double p=0.0,pe=0.0;
-                  double jacDet, x, y, z, dV, h_phi;
-                  gf_s.set_quad(k);
-                  double H_s = gf_s.H(0.,0.);
-                  ck.calculateMapping_element(eN,
-                                              k,
-                                              mesh_dof.data(),
-                                              mesh_l2g.data(),
-                                              mesh_trial_ref.data(),
-                                              mesh_grad_trial_ref.data(),
-                                              jac,
-                                              jacDet,
-                                              jacInv,
-                                              x,y,z);
-                  dV = fabs(jacDet)*dV_ref.data()[k];
-                  ck.valFromDOF(p_dof.data(),&p_l2g.data()[eN_nDOF_trial_element],&p_trial_ref.data()[k*nDOF_trial_element],p);
-                  p_dv_new += p*H_s*dV;
-                  pa_dv_new += q_u_0.data()[eN_k]*H_s*dV;
-                  pe = p-q_u_0.data()[eN_k];
-                  p_L1 += fabs(pe)*H_s*dV;
-                  p_L2 += pe*pe*H_s*dV;
-                  if (fabs(pe) > p_Linfty)
-                    p_Linfty = fabs(pe);
-                }
-            }
-          p_L2 = sqrt(p_L2);
-          //        std::cout<<"Pressure Integral Shifted"<<p_dv_new<<std::endl
-          //         <<"Analytical Pressure Integral 2 "<<pa_dv_new<<std::endl
-          //         <<"Errors "<<p_L1<<'\t'<<p_L2<<'\t'<<p_Linfty<<std::endl;
-        }
-      /* std::cout<<"p_1.append("<<p_L1<<")"<<std::endl */
-      /*          <<"u_1.append("<<u_L1<<")"<<std::endl */
-      /*          <<"v_1.append("<<v_L1<<")"<<std::endl */
-      /*          <<"p_2.append("<<p_L2<<")"<<std::endl */
-      /*          <<"u_2.append("<<u_L2<<")"<<std::endl */
-      /*          <<"v_2.append("<<v_L2<<")"<<std::endl */
-      /*          <<"p_I.append("<<p_Linfty<<")"<<std::endl */
-      /*          <<"u_I.append("<<u_Linfty<<")"<<std::endl */
-      /*          <<"v_I.append("<<v_Linfty<<")"<<std::endl; */
-    }
-
-    void calculateJacobian(arguments_dict& args)
-    {
-      double NONCONSERVATIVE_FORM = args.m_dscalar["NONCONSERVATIVE_FORM"];
-      double MOMENTUM_SGE = args.m_dscalar["MOMENTUM_SGE"];
-      double PRESSURE_SGE = args.m_dscalar["PRESSURE_SGE"];
-      double VELOCITY_SGE = args.m_dscalar["VELOCITY_SGE"];
-      double PRESSURE_PROJECTION_STABILIZATION = args.m_dscalar["PRESSURE_PROJECTION_STABILIZATION"];
-      xt::pyarray<double>& mesh_trial_ref = args.m_darray["mesh_trial_ref"];
-      xt::pyarray<double>& mesh_grad_trial_ref = args.m_darray["mesh_grad_trial_ref"];
-      xt::pyarray<double>& mesh_dof = args.m_darray["mesh_dof"];
-      xt::pyarray<double>& mesh_velocity_dof = args.m_darray["mesh_velocity_dof"];
-      double MOVING_DOMAIN = args.m_dscalar["MOVING_DOMAIN"];
-      xt::pyarray<int>& mesh_l2g = args.m_iarray["mesh_l2g"];
-      xt::pyarray<double>& x_ref = args.m_darray["x_ref"];
-      xt::pyarray<double>& dV_ref = args.m_darray["dV_ref"];
-      xt::pyarray<double>& p_trial_ref = args.m_darray["p_trial_ref"];
-      xt::pyarray<double>& p_grad_trial_ref = args.m_darray["p_grad_trial_ref"];
-      xt::pyarray<double>& p_test_ref = args.m_darray["p_test_ref"];
-      xt::pyarray<double>& p_grad_test_ref = args.m_darray["p_grad_test_ref"];
-      xt::pyarray<double>& vel_trial_ref = args.m_darray["vel_trial_ref"];
-      xt::pyarray<double>& vel_grad_trial_ref = args.m_darray["vel_grad_trial_ref"];
-      xt::pyarray<double>& vel_test_ref = args.m_darray["vel_test_ref"];
-      xt::pyarray<double>& vel_grad_test_ref = args.m_darray["vel_grad_test_ref"];
-      xt::pyarray<double>& mesh_trial_trace_ref = args.m_darray["mesh_trial_trace_ref"];
-      xt::pyarray<double>& mesh_grad_trial_trace_ref = args.m_darray["mesh_grad_trial_trace_ref"];
-      xt::pyarray<double>& xb_ref = args.m_darray["xb_ref"];
-      xt::pyarray<double>& dS_ref = args.m_darray["dS_ref"];
-      xt::pyarray<double>& p_trial_trace_ref = args.m_darray["p_trial_trace_ref"];
-      xt::pyarray<double>& p_grad_trial_trace_ref = args.m_darray["p_grad_trial_trace_ref"];
-      xt::pyarray<double>& p_test_trace_ref = args.m_darray["p_test_trace_ref"];
-      xt::pyarray<double>& p_grad_test_trace_ref = args.m_darray["p_grad_test_trace_ref"];
-      xt::pyarray<double>& vel_trial_trace_ref = args.m_darray["vel_trial_trace_ref"];
-      xt::pyarray<double>& vel_grad_trial_trace_ref = args.m_darray["vel_grad_trial_trace_ref"];
-      xt::pyarray<double>& vel_test_trace_ref = args.m_darray["vel_test_trace_ref"];
-      xt::pyarray<double>& vel_grad_test_trace_ref = args.m_darray["vel_grad_test_trace_ref"];
-      xt::pyarray<double>& normal_ref = args.m_darray["normal_ref"];
-      xt::pyarray<double>& boundaryJac_ref = args.m_darray["boundaryJac_ref"];
-      double eb_adjoint_sigma = args.m_dscalar["eb_adjoint_sigma"];
-      xt::pyarray<double>& elementDiameter = args.m_darray["elementDiameter"];
-      xt::pyarray<double>& elementBoundaryDiameter = args.m_darray["elementBoundaryDiameter"];
-      xt::pyarray<double>& nodeDiametersArray = args.m_darray["nodeDiametersArray"];
-      double hFactor = args.m_dscalar["hFactor"];
-      int nElements_global = args.m_iscalar["nElements_global"];
-      double useRBLES = args.m_dscalar["useRBLES"];
-      double useMetrics = args.m_dscalar["useMetrics"];
-      double alphaBDF = args.m_dscalar["alphaBDF"];
-      double epsFact_rho = args.m_dscalar["epsFact_rho"];
-      double epsFact_mu = args.m_dscalar["epsFact_mu"];
-      double sigma = args.m_dscalar["sigma"];
-      double rho_0 = args.m_dscalar["rho_0"];
-      double nu_0 = args.m_dscalar["nu_0"];
-      double rho_1 = args.m_dscalar["rho_1"];
-      double nu_1 = args.m_dscalar["nu_1"];
-      double smagorinskyConstant = args.m_dscalar["smagorinskyConstant"];
-      int turbulenceClosureModel = args.m_iscalar["turbulenceClosureModel"];
-      double Ct_sge = args.m_dscalar["Ct_sge"];
-      double Cd_sge = args.m_dscalar["Cd_sge"];
-      double C_dg = args.m_dscalar["C_dg"];
-      double C_b = args.m_dscalar["C_b"];
-      const xt::pyarray<double>& eps_solid = args.m_darray["eps_solid"];
-      const xt::pyarray<double>& phi_solid = args.m_darray["phi_solid"];
-      const xt::pyarray<double>& eps_porous = args.m_darray["eps_porous"];
-      const xt::pyarray<double>& phi_porous = args.m_darray["phi_porous"];
-      const xt::pyarray<double>& q_velocity_porous = args.m_darray["q_velocity_porous"];
-      const xt::pyarray<double>& q_porosity = args.m_darray["q_porosity"];
-      const xt::pyarray<double>& q_dragAlpha = args.m_darray["q_dragAlpha"];
-      const xt::pyarray<double>& q_dragBeta = args.m_darray["q_dragBeta"];
-      const xt::pyarray<double>& q_mass_source = args.m_darray["q_mass_source"];
-      const xt::pyarray<double>& q_turb_var_0 = args.m_darray["q_turb_var_0"];
-      const xt::pyarray<double>& q_turb_var_1 = args.m_darray["q_turb_var_1"];
-      const xt::pyarray<double>& q_turb_var_grad_0 = args.m_darray["q_turb_var_grad_0"];
-      const double LAG_LES = args.m_dscalar["LAG_LES"];
-      xt::pyarray<double> & q_eddy_viscosity_last = args.m_darray["q_eddy_viscosity_last"];
-      xt::pyarray<double> & ebqe_eddy_viscosity_last = args.m_darray["ebqe_eddy_viscosity_last"];
-      xt::pyarray<int>& p_l2g = args.m_iarray["p_l2g"];
-      xt::pyarray<int>& vel_l2g = args.m_iarray["vel_l2g"];
-      xt::pyarray<double>& p_dof = args.m_darray["p_dof"];
-      xt::pyarray<double>& u_dof = args.m_darray["u_dof"];
-      xt::pyarray<double>& v_dof = args.m_darray["v_dof"];
-      xt::pyarray<double>& w_dof = args.m_darray["w_dof"];
-      xt::pyarray<double>& p_old_dof = args.m_darray["p_old_dof"];
-      xt::pyarray<double>& u_old_dof = args.m_darray["u_old_dof"];
-      xt::pyarray<double>& v_old_dof = args.m_darray["v_old_dof"];
-      xt::pyarray<double>& w_old_dof = args.m_darray["w_old_dof"];
-      xt::pyarray<double>& g = args.m_darray["g"];
-      const double useVF = args.m_dscalar["useVF"];
-      xt::pyarray<double>& vf = args.m_darray["vf"];
-      xt::pyarray<double>& phi = args.m_darray["phi"];
-      xt::pyarray<double>& phi_nodes = args.m_darray["phi_nodes"];
-      xt::pyarray<double>& normal_phi = args.m_darray["normal_phi"];
-      xt::pyarray<double>& kappa_phi = args.m_darray["kappa_phi"];
-      xt::pyarray<double>& q_mom_u_acc_beta_bdf = args.m_darray["q_mom_u_acc_beta_bdf"];
-      xt::pyarray<double>& q_mom_v_acc_beta_bdf = args.m_darray["q_mom_v_acc_beta_bdf"];
-      xt::pyarray<double>& q_mom_w_acc_beta_bdf = args.m_darray["q_mom_w_acc_beta_bdf"];
-      xt::pyarray<double>& q_dV = args.m_darray["q_dV"];
-      xt::pyarray<double>& q_dV_last = args.m_darray["q_dV_last"];
-      xt::pyarray<double>& q_velocity_sge = args.m_darray["q_velocity_sge"];
-      xt::pyarray<double>& q_cfl = args.m_darray["q_cfl"];
-      xt::pyarray<double>& q_numDiff_u_last = args.m_darray["q_numDiff_u_last"];
-      xt::pyarray<double>& q_numDiff_v_last = args.m_darray["q_numDiff_v_last"];
-      xt::pyarray<double>& q_numDiff_w_last = args.m_darray["q_numDiff_w_last"];
-      xt::pyarray<int>& sdInfo_u_u_rowptr = args.m_iarray["sdInfo_u_u_rowptr"];
-      xt::pyarray<int>& sdInfo_u_u_colind = args.m_iarray["sdInfo_u_u_colind"];
-      xt::pyarray<int>& sdInfo_u_v_rowptr = args.m_iarray["sdInfo_u_v_rowptr"];
-      xt::pyarray<int>& sdInfo_u_v_colind = args.m_iarray["sdInfo_u_v_colind"];
-      xt::pyarray<int>& sdInfo_u_w_rowptr = args.m_iarray["sdInfo_u_w_rowptr"];
-      xt::pyarray<int>& sdInfo_u_w_colind = args.m_iarray["sdInfo_u_w_colind"];
-      xt::pyarray<int>& sdInfo_v_v_rowptr = args.m_iarray["sdInfo_v_v_rowptr"];
-      xt::pyarray<int>& sdInfo_v_v_colind = args.m_iarray["sdInfo_v_v_colind"];
-      xt::pyarray<int>& sdInfo_v_u_rowptr = args.m_iarray["sdInfo_v_u_rowptr"];
-      xt::pyarray<int>& sdInfo_v_u_colind = args.m_iarray["sdInfo_v_u_colind"];
-      xt::pyarray<int>& sdInfo_v_w_rowptr = args.m_iarray["sdInfo_v_w_rowptr"];
-      xt::pyarray<int>& sdInfo_v_w_colind = args.m_iarray["sdInfo_v_w_colind"];
-      xt::pyarray<int>& sdInfo_w_w_rowptr = args.m_iarray["sdInfo_w_w_rowptr"];
-      xt::pyarray<int>& sdInfo_w_w_colind = args.m_iarray["sdInfo_w_w_colind"];
-      xt::pyarray<int>& sdInfo_w_u_rowptr = args.m_iarray["sdInfo_w_u_rowptr"];
-      xt::pyarray<int>& sdInfo_w_u_colind = args.m_iarray["sdInfo_w_u_colind"];
-      xt::pyarray<int>& sdInfo_w_v_rowptr = args.m_iarray["sdInfo_w_v_rowptr"];
-      xt::pyarray<int>& sdInfo_w_v_colind = args.m_iarray["sdInfo_w_v_colind"];
-      xt::pyarray<int>& csrRowIndeces_p_p = args.m_iarray["csrRowIndeces_p_p"];
-      xt::pyarray<int>& csrColumnOffsets_p_p = args.m_iarray["csrColumnOffsets_p_p"];
-      xt::pyarray<int>& csrRowIndeces_p_u = args.m_iarray["csrRowIndeces_p_u"];
-      xt::pyarray<int>& csrColumnOffsets_p_u = args.m_iarray["csrColumnOffsets_p_u"];
-      xt::pyarray<int>& csrRowIndeces_p_v = args.m_iarray["csrRowIndeces_p_v"];
-      xt::pyarray<int>& csrColumnOffsets_p_v = args.m_iarray["csrColumnOffsets_p_v"];
-      xt::pyarray<int>& csrRowIndeces_p_w = args.m_iarray["csrRowIndeces_p_w"];
-      xt::pyarray<int>& csrColumnOffsets_p_w = args.m_iarray["csrColumnOffsets_p_w"];
-      xt::pyarray<int>& csrRowIndeces_u_p = args.m_iarray["csrRowIndeces_u_p"];
-      xt::pyarray<int>& csrColumnOffsets_u_p = args.m_iarray["csrColumnOffsets_u_p"];
-      xt::pyarray<int>& csrRowIndeces_u_u = args.m_iarray["csrRowIndeces_u_u"];
-      xt::pyarray<int>& csrColumnOffsets_u_u = args.m_iarray["csrColumnOffsets_u_u"];
-      xt::pyarray<int>& csrRowIndeces_u_v = args.m_iarray["csrRowIndeces_u_v"];
-      xt::pyarray<int>& csrColumnOffsets_u_v = args.m_iarray["csrColumnOffsets_u_v"];
-      xt::pyarray<int>& csrRowIndeces_u_w = args.m_iarray["csrRowIndeces_u_w"];
-      xt::pyarray<int>& csrColumnOffsets_u_w = args.m_iarray["csrColumnOffsets_u_w"];
-      xt::pyarray<int>& csrRowIndeces_v_p = args.m_iarray["csrRowIndeces_v_p"];
-      xt::pyarray<int>& csrColumnOffsets_v_p = args.m_iarray["csrColumnOffsets_v_p"];
-      xt::pyarray<int>& csrRowIndeces_v_u = args.m_iarray["csrRowIndeces_v_u"];
-      xt::pyarray<int>& csrColumnOffsets_v_u = args.m_iarray["csrColumnOffsets_v_u"];
-      xt::pyarray<int>& csrRowIndeces_v_v = args.m_iarray["csrRowIndeces_v_v"];
-      xt::pyarray<int>& csrColumnOffsets_v_v = args.m_iarray["csrColumnOffsets_v_v"];
-      xt::pyarray<int>& csrRowIndeces_v_w = args.m_iarray["csrRowIndeces_v_w"];
-      xt::pyarray<int>& csrColumnOffsets_v_w = args.m_iarray["csrColumnOffsets_v_w"];
-      xt::pyarray<int>& csrRowIndeces_w_p = args.m_iarray["csrRowIndeces_w_p"];
-      xt::pyarray<int>& csrColumnOffsets_w_p = args.m_iarray["csrColumnOffsets_w_p"];
-      xt::pyarray<int>& csrRowIndeces_w_u = args.m_iarray["csrRowIndeces_w_u"];
-      xt::pyarray<int>& csrColumnOffsets_w_u = args.m_iarray["csrColumnOffsets_w_u"];
-      xt::pyarray<int>& csrRowIndeces_w_v = args.m_iarray["csrRowIndeces_w_v"];
-      xt::pyarray<int>& csrColumnOffsets_w_v = args.m_iarray["csrColumnOffsets_w_v"];
-      xt::pyarray<int>& csrRowIndeces_w_w = args.m_iarray["csrRowIndeces_w_w"];
-      xt::pyarray<int>& csrColumnOffsets_w_w = args.m_iarray["csrColumnOffsets_w_w"];
-      xt::pyarray<double>& globalJacobian = args.m_darray["globalJacobian"];
-      int nExteriorElementBoundaries_global = args.m_iscalar["nExteriorElementBoundaries_global"];
-      xt::pyarray<int>& exteriorElementBoundariesArray = args.m_iarray["exteriorElementBoundariesArray"];
-      xt::pyarray<int>& elementBoundaryElementsArray = args.m_iarray["elementBoundaryElementsArray"];
-      xt::pyarray<int>& elementBoundaryLocalElementBoundariesArray = args.m_iarray["elementBoundaryLocalElementBoundariesArray"];
-      xt::pyarray<double>& ebqe_vf_ext = args.m_darray["ebqe_vf_ext"];
-      xt::pyarray<double>& bc_ebqe_vf_ext = args.m_darray["bc_ebqe_vf_ext"];
-      xt::pyarray<double>& ebqe_phi_ext = args.m_darray["ebqe_phi_ext"];
-      xt::pyarray<double>& bc_ebqe_phi_ext = args.m_darray["bc_ebqe_phi_ext"];
-      xt::pyarray<double>& ebqe_normal_phi_ext = args.m_darray["ebqe_normal_phi_ext"];
-      xt::pyarray<double>& ebqe_kappa_phi_ext = args.m_darray["ebqe_kappa_phi_ext"];
-      const xt::pyarray<double>& ebqe_porosity_ext = args.m_darray["ebqe_porosity_ext"];
-      const xt::pyarray<double>& ebqe_turb_var_0 = args.m_darray["ebqe_turb_var_0"];
-      const xt::pyarray<double>& ebqe_turb_var_1 = args.m_darray["ebqe_turb_var_1"];
-      xt::pyarray<int>& isDOFBoundary_p = args.m_iarray["isDOFBoundary_p"];
-      xt::pyarray<int>& isDOFBoundary_u = args.m_iarray["isDOFBoundary_u"];
-      xt::pyarray<int>& isDOFBoundary_v = args.m_iarray["isDOFBoundary_v"];
-      xt::pyarray<int>& isDOFBoundary_w = args.m_iarray["isDOFBoundary_w"];
-      xt::pyarray<int>& isAdvectiveFluxBoundary_p = args.m_iarray["isAdvectiveFluxBoundary_p"];
-      xt::pyarray<int>& isAdvectiveFluxBoundary_u = args.m_iarray["isAdvectiveFluxBoundary_u"];
-      xt::pyarray<int>& isAdvectiveFluxBoundary_v = args.m_iarray["isAdvectiveFluxBoundary_v"];
-      xt::pyarray<int>& isAdvectiveFluxBoundary_w = args.m_iarray["isAdvectiveFluxBoundary_w"];
-      xt::pyarray<int>& isDiffusiveFluxBoundary_u = args.m_iarray["isDiffusiveFluxBoundary_u"];
-      xt::pyarray<int>& isDiffusiveFluxBoundary_v = args.m_iarray["isDiffusiveFluxBoundary_v"];
-      xt::pyarray<int>& isDiffusiveFluxBoundary_w = args.m_iarray["isDiffusiveFluxBoundary_w"];
-      xt::pyarray<double>& ebqe_bc_p_ext = args.m_darray["ebqe_bc_p_ext"];
-      xt::pyarray<double>& ebqe_bc_flux_mass_ext = args.m_darray["ebqe_bc_flux_mass_ext"];
-      xt::pyarray<double>& ebqe_bc_flux_mom_u_adv_ext = args.m_darray["ebqe_bc_flux_mom_u_adv_ext"];
-      xt::pyarray<double>& ebqe_bc_flux_mom_v_adv_ext = args.m_darray["ebqe_bc_flux_mom_v_adv_ext"];
-      xt::pyarray<double>& ebqe_bc_flux_mom_w_adv_ext = args.m_darray["ebqe_bc_flux_mom_w_adv_ext"];
-      xt::pyarray<double>& ebqe_bc_u_ext = args.m_darray["ebqe_bc_u_ext"];
-      xt::pyarray<double>& ebqe_bc_flux_u_diff_ext = args.m_darray["ebqe_bc_flux_u_diff_ext"];
-      xt::pyarray<double>& ebqe_penalty_ext = args.m_darray["ebqe_penalty_ext"];
-      xt::pyarray<double>& ebqe_bc_v_ext = args.m_darray["ebqe_bc_v_ext"];
-      xt::pyarray<double>& ebqe_bc_flux_v_diff_ext = args.m_darray["ebqe_bc_flux_v_diff_ext"];
-      xt::pyarray<double>& ebqe_bc_w_ext = args.m_darray["ebqe_bc_w_ext"];
-      xt::pyarray<double>& ebqe_bc_flux_w_diff_ext = args.m_darray["ebqe_bc_flux_w_diff_ext"];
-      xt::pyarray<int>& csrColumnOffsets_eb_p_p = args.m_iarray["csrColumnOffsets_eb_p_p"];
-      xt::pyarray<int>& csrColumnOffsets_eb_p_u = args.m_iarray["csrColumnOffsets_eb_p_u"];
-      xt::pyarray<int>& csrColumnOffsets_eb_p_v = args.m_iarray["csrColumnOffsets_eb_p_v"];
-      xt::pyarray<int>& csrColumnOffsets_eb_p_w = args.m_iarray["csrColumnOffsets_eb_p_w"];
-      xt::pyarray<int>& csrColumnOffsets_eb_u_p = args.m_iarray["csrColumnOffsets_eb_u_p"];
-      xt::pyarray<int>& csrColumnOffsets_eb_u_u = args.m_iarray["csrColumnOffsets_eb_u_u"];
-      xt::pyarray<int>& csrColumnOffsets_eb_u_v = args.m_iarray["csrColumnOffsets_eb_u_v"];
-      xt::pyarray<int>& csrColumnOffsets_eb_u_w = args.m_iarray["csrColumnOffsets_eb_u_w"];
-      xt::pyarray<int>& csrColumnOffsets_eb_v_p = args.m_iarray["csrColumnOffsets_eb_v_p"];
-      xt::pyarray<int>& csrColumnOffsets_eb_v_u = args.m_iarray["csrColumnOffsets_eb_v_u"];
-      xt::pyarray<int>& csrColumnOffsets_eb_v_v = args.m_iarray["csrColumnOffsets_eb_v_v"];
-      xt::pyarray<int>& csrColumnOffsets_eb_v_w = args.m_iarray["csrColumnOffsets_eb_v_w"];
-      xt::pyarray<int>& csrColumnOffsets_eb_w_p = args.m_iarray["csrColumnOffsets_eb_w_p"];
-      xt::pyarray<int>& csrColumnOffsets_eb_w_u = args.m_iarray["csrColumnOffsets_eb_w_u"];
-      xt::pyarray<int>& csrColumnOffsets_eb_w_v = args.m_iarray["csrColumnOffsets_eb_w_v"];
-      xt::pyarray<int>& csrColumnOffsets_eb_w_w = args.m_iarray["csrColumnOffsets_eb_w_w"];
-      xt::pyarray<int>& elementFlags = args.m_iarray["elementFlags"];
-      xt::pyarray<int>& boundaryFlags = args.m_iarray["boundaryFlags"];
-      int use_ball_as_particle = args.m_iscalar["use_ball_as_particle"];
-      xt::pyarray<double>& ball_center = args.m_darray["ball_center"];
-      xt::pyarray<double>& ball_radius = args.m_darray["ball_radius"];
-      xt::pyarray<double>& ball_velocity = args.m_darray["ball_velocity"];
-      xt::pyarray<double>& ball_angular_velocity = args.m_darray["ball_angular_velocity"];
-      xt::pyarray<double>& ball_density = args.m_darray["ball_density"];
-      xt::pyarray<double>& particle_signed_distances = args.m_darray["particle_signed_distances"];
-      xt::pyarray<double>& particle_signed_distance_normals = args.m_darray["particle_signed_distance_normals"];
-      xt::pyarray<double>& particle_velocities = args.m_darray["particle_velocities"];
-      xt::pyarray<double>& particle_centroids = args.m_darray["particle_centroids"];
-      xt::pyarray<double>& ebqe_phi_s = args.m_darray["ebqe_phi_s"];
-      xt::pyarray<double>& ebq_global_grad_phi_s = args.m_darray["ebq_global_grad_phi_s"];
-      xt::pyarray<double>& ebq_particle_velocity_s = args.m_darray["ebq_particle_velocity_s"];
-      xt::pyarray<double>& phi_solid_nodes = args.m_darray["phi_solid_nodes"];
-      xt::pyarray<double>& distance_to_solids = args.m_darray["distance_to_solids"];
-      int nParticles = args.m_iscalar["nParticles"];
-      int nElements_owned = args.m_iscalar["nElements_owned"];
-      double particle_nitsche = args.m_dscalar["particle_nitsche"];
-      double particle_epsFact = args.m_dscalar["particle_epsFact"];
-      double particle_alpha = args.m_dscalar["particle_alpha"];
-      double particle_beta = args.m_dscalar["particle_beta"];
-      double particle_penalty_constant = args.m_dscalar["particle_penalty_constant"];
-      double ghost_penalty_constant = args.m_dscalar["ghost_penalty_constant"];
-      const bool useExact = args.m_iscalar["useExact"];
-      xt::pyarray<double>& isActiveDOF = args.m_darray["isActiveDOF"];
-      const int nQuadraturePoints_global(nElements_global*nQuadraturePoints_element);
-      std::valarray<double> particle_surfaceArea(nParticles), particle_netForces(nParticles*3*3), particle_netMoments(nParticles*3);
-      gf.useExact = false;//useExact;
-      gf_p.useExact = false;//useExact;
-      gf_s.useExact = useExact;
-      //
-      //loop over elements to compute volume integrals and load them into the element Jacobians and global Jacobian
-      //
-      for(int eN=0;eN<nElements_global;eN++)
-        {
-          register double eps_rho,eps_mu;
-
-          register double  elementJacobian_p_p[nDOF_test_element][nDOF_trial_element],
-            elementJacobian_p_u[nDOF_test_element][nDOF_v_trial_element],
-            elementJacobian_p_v[nDOF_test_element][nDOF_v_trial_element],
-            elementJacobian_p_w[nDOF_test_element][nDOF_v_trial_element],
-            elementJacobian_u_p[nDOF_v_test_element][nDOF_trial_element],
-            elementJacobian_u_u[nDOF_v_test_element][nDOF_v_trial_element],
-            elementJacobian_u_v[nDOF_v_test_element][nDOF_v_trial_element],
-            elementJacobian_u_w[nDOF_v_test_element][nDOF_v_trial_element],
-            elementJacobian_v_p[nDOF_v_test_element][nDOF_trial_element],
-            elementJacobian_v_u[nDOF_v_test_element][nDOF_v_trial_element],
-            elementJacobian_v_v[nDOF_v_test_element][nDOF_v_trial_element],
-            elementJacobian_v_w[nDOF_v_test_element][nDOF_v_trial_element],
-            elementJacobian_w_p[nDOF_v_test_element][nDOF_trial_element],
-            elementJacobian_w_u[nDOF_v_test_element][nDOF_v_trial_element],
-            elementJacobian_w_v[nDOF_v_test_element][nDOF_v_trial_element],
-            elementJacobian_w_w[nDOF_v_test_element][nDOF_v_trial_element];
-          for (int i=0;i<nDOF_test_element;i++)
-            for (int j=0;j<nDOF_trial_element;j++)
-              {
-=======
             {
 	      for (int i=0;i<nDOF_test_element;i++)
 		{
@@ -4681,7 +4249,6 @@
           for (int i=0;i<nDOF_test_element;i++)
             for (int j=0;j<nDOF_trial_element;j++)
               {
->>>>>>> 80dfad95
                 elementJacobian_p_p[i][j]=0.0;
               }
           for (int i=0;i<nDOF_test_element;i++)
@@ -5651,15 +5218,9 @@
                                                dmass_ham_u_s,
                                                dmass_ham_v_s,
                                                dmass_ham_w_s,
-<<<<<<< HEAD
-                                               &particle_netForces[0],
-                                               &particle_netMoments[0],
-                                               &particle_surfaceArea[0]);
-=======
                                                &particle_netForces_tmp[0],
                                                &particle_netMoments_tmp[0],
                                                &particle_surfaceArea_tmp[0]);
->>>>>>> 80dfad95
                     }
                   //cek todo add RBLES terms consistent to residual modifications or ignore the partials w.r.t the additional RBLES terms
                   double H_f=1.0;
@@ -5864,7 +5425,6 @@
                     DW_Dn_jump[vel_l2g.data()[eN*nDOF_v_test_element+i]] = 0.0;
                 }
               for (int eN_side=0;eN_side < 2; eN_side++)
-<<<<<<< HEAD
                 {
                   register int ebN = *it,
                     eN  = elementBoundaryElementsArray.data()[ebN*2+eN_side],
@@ -5944,87 +5504,6 @@
               for (int eN_side=0;eN_side < 2; eN_side++)
                 {
                   register int ebN = *it,
-=======
-                {
-                  register int ebN = *it,
-                    eN  = elementBoundaryElementsArray.data()[ebN*2+eN_side],
-                    ebN_local = elementBoundaryLocalElementBoundariesArray.data()[ebN*2+eN_side],
-                    eN_nDOF_trial_element = eN*nDOF_trial_element,
-                    eN_nDOF_v_trial_element = eN*nDOF_v_trial_element,
-                    ebN_local_kb = ebN_local*nQuadraturePoints_elementBoundary+kb,
-                    ebN_local_kb_nSpace = ebN_local_kb*nSpace;
-                  register double p_int=0.0,
-                    u_int=0.0,
-                    v_int=0.0,
-                    grad_p_int[nSpace]=ZEROVEC,
-                    grad_u_int[nSpace]=ZEROVEC,
-                    grad_v_int[nSpace]=ZEROVEC,
-                    jac_int[nSpace*nSpace],
-                    jacDet_int,
-                    jacInv_int[nSpace*nSpace],
-                    boundaryJac[nSpace*(nSpace-1)],
-                    metricTensor[(nSpace-1)*(nSpace-1)],
-                    metricTensorDetSqrt,
-                    p_test_dS[nDOF_test_element],vel_test_dS[nDOF_v_test_element],
-                    p_grad_trial_trace[nDOF_trial_element*nSpace],vel_grad_trial_trace[nDOF_v_trial_element*nSpace],
-                    p_grad_test_dS[nDOF_trial_element*nSpace],vel_grad_test_dS[nDOF_v_trial_element*nSpace],
-                    normal[nSpace],x_int,y_int,z_int,xt_int,yt_int,zt_int,integralScaling,
-                    G[nSpace*nSpace],G_dd_G,tr_G,h_phi,h_penalty,penalty,
-                    force_x,force_y,force_z,force_p_x,force_p_y,force_p_z,force_v_x,force_v_y,force_v_z,r_x,r_y,r_z;
-                  //compute information about mapping from reference element to physical element
-                  ck.calculateMapping_elementBoundary(eN,
-                                                      ebN_local,
-                                                      kb,
-                                                      ebN_local_kb,
-                                                      mesh_dof.data(),
-                                                      mesh_l2g.data(),
-                                                      mesh_trial_trace_ref.data(),
-                                                      mesh_grad_trial_trace_ref.data(),
-                                                      boundaryJac_ref.data(),
-                                                      jac_int,
-                                                      jacDet_int,
-                                                      jacInv_int,
-                                                      boundaryJac,
-                                                      metricTensor,
-                                                      metricTensorDetSqrt,
-                                                      normal_ref.data(),
-                                                      normal,
-                                                      x_int,y_int,z_int);
-                  //todo: check that physical coordinates match
-                  ck.calculateMappingVelocity_elementBoundary(eN,
-                                                              ebN_local,
-                                                              kb,
-                                                              ebN_local_kb,
-                                                              mesh_velocity_dof.data(),
-                                                              mesh_l2g.data(),
-                                                              mesh_trial_trace_ref.data(),
-                                                              xt_int,yt_int,zt_int,
-                                                              normal,
-                                                              boundaryJac,
-                                                              metricTensor,
-                                                              integralScaling);
-                  dS = metricTensorDetSqrt*dS_ref.data()[kb];
-                  //compute shape and solution information
-                  //shape
-                  ck.gradTrialFromRef(&p_grad_trial_trace_ref.data()[ebN_local_kb_nSpace*nDOF_trial_element],jacInv_int,p_grad_trial_trace);
-                  ck_v.gradTrialFromRef(&vel_grad_trial_trace_ref.data()[ebN_local_kb_nSpace*nDOF_v_trial_element],jacInv_int,vel_grad_trial_trace);
-                  for (int i=0;i<nDOF_test_element;i++)
-                    {
-                      int eN_i = eN*nDOF_test_element + i;
-                      for (int I=0;I<nSpace;I++)
-                        DWp_Dn_jump[p_l2g.data()[eN_i]] += p_grad_trial_trace[i*nSpace+I]*normal[I];
-                    }
-                  for (int i=0;i<nDOF_v_test_element;i++)
-                    {
-                      int eN_i = eN*nDOF_v_test_element + i;
-                      for (int I=0;I<nSpace;I++)
-                        DW_Dn_jump[vel_l2g.data()[eN_i]] += vel_grad_trial_trace[i*nSpace+I]*normal[I];
-                    }
-                }//eN_side
-              for (int eN_side=0;eN_side < 2; eN_side++)
-                {
-                  register int ebN = *it,
->>>>>>> 80dfad95
                     eN  = elementBoundaryElementsArray.data()[ebN*2+eN_side];
                   for (int i=0;i<nDOF_test_element;i++)
                     {
@@ -6116,11 +5595,8 @@
             eN_nDOF_trial_element = eN*nDOF_trial_element,
             eN_nDOF_v_trial_element = eN*nDOF_v_trial_element,
             ebN_local = elementBoundaryLocalElementBoundariesArray.data()[ebN*2+0];
-<<<<<<< HEAD
-=======
 	  if (boundaryFlags[ebN] < 1)
 	    continue;
->>>>>>> 80dfad95
           register double eps_rho,eps_mu;
           double element_phi[nDOF_mesh_trial_element], element_phi_s[nDOF_mesh_trial_element];
           for (int j=0;j<nDOF_mesh_trial_element;j++)
