#ifndef RANS2P_H
#define RANS2P2D_H
#include <cmath>
#include <iostream>
#include <valarray>
#include "CompKernel.h"
#include "MixedModelFactory.h"
#include "PyEmbeddedFunctions.h"
const  double DM=0.0;//1-mesh conservation and divergence, 0 - weak div(v) only
const  double DM2=0.0;//1-point-wise mesh volume strong-residual, 0 - div(v) only
const  double DM3=1.0;//1-point-wise divergence, 0-point-wise rate of volume change
namespace proteus
{
  class RANS2P2D_base
  {
  public:
    virtual ~RANS2P2D_base(){}
    virtual void calculateResidual(double NONCONSERVATIVE_FORM,
                                   double MOMENTUM_SGE,
                                   double PRESSURE_SGE,
                                   double VELOCITY_SGE,
                                   double PRESSURE_PROJECTION_STABLIZATION,
                                   double *numerical_viscosity,
                                   //element
                                   double *mesh_trial_ref,
                                   double *mesh_grad_trial_ref,
                                   double *mesh_dof,
                                   double *mesh_velocity_dof,
                                   double MOVING_DOMAIN, //0 or 1
                                   int *mesh_l2g,
                                   double *dV_ref,
                                   double *p_trial_ref,
                                   double *p_grad_trial_ref,
                                   double *p_test_ref,
                                   double *p_grad_test_ref,
                                   double *vel_trial_ref,
                                   double *vel_grad_trial_ref,
                                   double *vel_test_ref,
                                   double *vel_grad_test_ref,
                                   //element boundary
                                   double *mesh_trial_trace_ref,
                                   double *mesh_grad_trial_trace_ref,
                                   double *dS_ref,
                                   double *p_trial_trace_ref,
                                   double *p_grad_trial_trace_ref,
                                   double *p_test_trace_ref,
                                   double *p_grad_test_trace_ref,
                                   double *vel_trial_trace_ref,
                                   double *vel_grad_trial_trace_ref,
                                   double *vel_test_trace_ref,
                                   double *vel_grad_test_trace_ref,
                                   double *normal_ref,
                                   double *boundaryJac_ref,
                                   //physics
                                   double eb_adjoint_sigma,
                                   double *elementDiameter,
                                   double *nodeDiametersArray,
                                   double hFactor,
                                   int nElements_global,
                                   int nElementBoundaries_owned,
                                   double useRBLES,
                                   double useMetrics,
                                   double alphaBDF,
                                   double epsFact_rho,
                                   double epsFact_mu,
                                   double sigma,
                                   double rho_0,
                                   double nu_0,
                                   double rho_1,
                                   double nu_1,
                                   double smagorinskyConstant,
                                   int turbulenceClosureModel,
                                   double Ct_sge,
                                   double Cd_sge,
                                   double C_dc,
                                   double C_b,
                                   //VRANS
                                   const double *eps_solid,
                                         double *phi_solid,
                                   const double *q_velocity_solid,
                                   const double *q_porosity,
                                   const double *q_dragAlpha,
                                   const double *q_dragBeta,
                                   const double *q_mass_source,
                                   const double *q_turb_var_0,
                                   const double *q_turb_var_1,
                                   const double *q_turb_var_grad_0,
                                   const double LAG_LES,
                                   double *q_eddy_viscosity,
                                   double *q_eddy_viscosity_last,
                                   double *ebqe_eddy_viscosity,
                                   double *ebqe_eddy_viscosity_last,
                                   int *p_l2g,
                                   int *vel_l2g,
                                   int* rp_l2g,
                                   int* rvel_l2g,
                                   double *p_dof,
                                   double *u_dof,
                                   double *v_dof,
                                   double *w_dof,
                                   double *p_old_dof,
                                   double *u_old_dof,
                                   double *v_old_dof,
                                   double *w_old_dof,
                                   double *g,
                                   const double useVF,
                                   double *q_rho,
                                   double *vf,
                                   double *phi,
                                   double *normal_phi,
                                   double *kappa_phi,
                                   double *q_mom_u_acc,
                                   double *q_mom_v_acc,
                                   double *q_mom_w_acc,
                                   double *q_mass_adv,
                                   double *q_mom_u_acc_beta_bdf, double *q_mom_v_acc_beta_bdf, double *q_mom_w_acc_beta_bdf,
                                   double *q_dV,
                                   double *q_dV_last,
                                   double *q_velocity_sge,
                                   double *q_cfl,
                                   double *q_numDiff_u, double *q_numDiff_v, double *q_numDiff_w,
                                   double *q_numDiff_u_last, double *q_numDiff_v_last, double *q_numDiff_w_last,
                                   int *sdInfo_u_u_rowptr, int *sdInfo_u_u_colind,
                                   int *sdInfo_u_v_rowptr, int *sdInfo_u_v_colind,
                                   int *sdInfo_u_w_rowptr, int *sdInfo_u_w_colind,
                                   int *sdInfo_v_v_rowptr, int *sdInfo_v_v_colind,
                                   int *sdInfo_v_u_rowptr, int *sdInfo_v_u_colind,
                                   int *sdInfo_v_w_rowptr, int *sdInfo_v_w_colind,
                                   int *sdInfo_w_w_rowptr, int *sdInfo_w_w_colind,
                                   int *sdInfo_w_u_rowptr, int *sdInfo_w_u_colind,
                                   int *sdInfo_w_v_rowptr, int *sdInfo_w_v_colind,
                                   int offset_p, int offset_u, int offset_v, int offset_w,
                                   int stride_p, int stride_u, int stride_v, int stride_w,
                                   double *globalResidual,
                                   int nExteriorElementBoundaries_global,
                                   int *exteriorElementBoundariesArray,
                                   int *elementBoundaryElementsArray,
                                   int *elementBoundaryLocalElementBoundariesArray,
                                   double *ebqe_vf_ext,
                                   double *bc_ebqe_vf_ext,
                                   double *ebqe_phi_ext,
                                   double *bc_ebqe_phi_ext,
                                   double *ebqe_normal_phi_ext,
                                   double *ebqe_kappa_phi_ext,
                                   //VRANS
                                   const double *ebqe_porosity_ext,
                                   const double *ebqe_turb_var_0,
                                   const double *ebqe_turb_var_1,
                                   //VRANS end
                                   int *isDOFBoundary_p,
                                   int *isDOFBoundary_u,
                                   int *isDOFBoundary_v,
                                   int *isDOFBoundary_w,
                                   int *isAdvectiveFluxBoundary_p,
                                   int *isAdvectiveFluxBoundary_u,
                                   int *isAdvectiveFluxBoundary_v,
                                   int *isAdvectiveFluxBoundary_w,
                                   int *isDiffusiveFluxBoundary_u,
                                   int *isDiffusiveFluxBoundary_v,
                                   int *isDiffusiveFluxBoundary_w,
                                   double *ebqe_bc_p_ext,
                                   double *ebqe_bc_flux_mass_ext,
                                   double *ebqe_bc_flux_mom_u_adv_ext,
                                   double *ebqe_bc_flux_mom_v_adv_ext,
                                   double *ebqe_bc_flux_mom_w_adv_ext,
                                   double *ebqe_bc_u_ext,
                                   double *ebqe_bc_flux_u_diff_ext,
                                   double *ebqe_penalty_ext,
                                   double *ebqe_bc_v_ext,
                                   double *ebqe_bc_flux_v_diff_ext,
                                   double *ebqe_bc_w_ext,
                                   double *ebqe_bc_flux_w_diff_ext,
                                   double *q_x,
                                   double *q_velocity,
                                   double *ebqe_velocity,
                                   double *flux,
                                   double *elementResidual_p,
                                   int *elementFlags,
                                   int *boundaryFlags,
                                   double *barycenters,
                                   double *wettedAreas,
                                   double *netForces_p,
                                   double *netForces_v,
                                   double *netMoments,
                                   double *velocityError,
                                   double *velocityErrorNodal,
                                   double *forcex,
                                   double *forcey,
                                   double *forcez,
                                   int use_ball_as_particle,
                                   double *ball_center,
                                   double *ball_radius,
                                   double *ball_velocity,
                                   double *ball_angular_velocity,
                                   double* ball_center_acceleration,
                                   double* ball_angular_acceleration,
                                   double* ball_density,
                                   double* particle_signed_distances,
                                   double* particle_signed_distance_normals,
                                   double* particle_velocities,
                                   double* particle_centroids,
                                   double* ebq_global_phi_s,
                                   double* ebq_global_grad_phi_s,
                                   double* ebq_particle_velocity_s,
                                   int     nParticles,
                                   double *particle_netForces,
                                   double *particle_netMoments,
                                   double *particle_surfaceArea,
                                   int    nElements_owned,
                                   double particle_nitsche,
                                   double particle_epsFact,
                                   double particle_alpha,
                                   double particle_beta,
                                   double particle_penalty_constant,
                                   double* phi_solid_nodes,
                                   double* distance_to_solids,
                                   const int use_pseudo_penalty) = 0;
    virtual void calculateJacobian(double NONCONSERVATIVE_FORM,
                                   double MOMENTUM_SGE,
                                   double PRESSURE_SGE,
                                   double VELOCITY_SGE,
                                   double PRESSURE_PROJECTION_STABILIZATION,
                                   //element
                                   double *mesh_trial_ref,
                                   double *mesh_grad_trial_ref,
                                   double *mesh_dof,
                                   double *mesh_velocity_dof,
                                   double MOVING_DOMAIN,
                                   int *mesh_l2g,
                                   double *dV_ref,
                                   double *p_trial_ref,
                                   double *p_grad_trial_ref,
                                   double *p_test_ref,
                                   double *p_grad_test_ref,
                                   double *vel_trial_ref,
                                   double *vel_grad_trial_ref,
                                   double *vel_test_ref,
                                   double *vel_grad_test_ref,
                                   //element boundary
                                   double *mesh_trial_trace_ref,
                                   double *mesh_grad_trial_trace_ref,
                                   double *dS_ref,
                                   double *p_trial_trace_ref,
                                   double *p_grad_trial_trace_ref,
                                   double *p_test_trace_ref,
                                   double *p_grad_test_trace_ref,
                                   double *vel_trial_trace_ref,
                                   double *vel_grad_trial_trace_ref,
                                   double *vel_test_trace_ref,
                                   double *vel_grad_test_trace_ref,
                                   double *normal_ref,
                                   double *boundaryJac_ref,
                                   //physics
                                   double eb_adjoint_sigma,
                                   double *elementDiameter,
                                   double *nodeDiametersArray,
                                   double hFactor,
                                   int nElements_global,
                                   double useRBLES,
                                   double useMetrics,
                                   double alphaBDF,
                                   double epsFact_rho,
                                   double epsFact_mu,
                                   double sigma,
                                   double rho_0,
                                   double nu_0,
                                   double rho_1,
                                   double nu_1,
                                   double smagorinskyConstant,
                                   int turbulenceClosureModel,
                                   double Ct_sge,
                                   double Cd_sge,
                                   double C_dg,
                                   double C_b,
                                   //VRANS
                                   const double *eps_solid,
                                   const double *phi_solid,
                                   const double *q_velocity_solid,
                                   const double *q_porosity,
                                   const double *q_dragAlpha,
                                   const double *q_dragBeta,
                                   const double *q_mass_source,
                                   const double *q_turb_var_0,
                                   const double *q_turb_var_1,
                                   const double *q_turb_var_grad_0,
                                   const double LAG_LES,
                                   double *q_eddy_viscosity_last,
                                   double *ebqe_eddy_viscosity_last,
                                   int *p_l2g,
                                   int *vel_l2g,
                                   double *p_dof, double *u_dof, double *v_dof, double *w_dof,
                                   double *p_old_dof,
                                   double *u_old_dof,
                                   double *v_old_dof,
                                   double *w_old_dof,
                                   double *g,
                                   const double useVF,
                                   double *vf,
                                   double *phi,
                                   double *normal_phi,
                                   double *kappa_phi,
                                   double *q_mom_u_acc_beta_bdf, double *q_mom_v_acc_beta_bdf, double *q_mom_w_acc_beta_bdf,
                                   double *q_dV,
                                   double *q_dV_last,
                                   double *q_velocity_sge,
                                   double *q_cfl,
                                   double *q_numDiff_u_last, double *q_numDiff_v_last, double *q_numDiff_w_last,
                                   int *sdInfo_u_u_rowptr, int *sdInfo_u_u_colind,
                                   int *sdInfo_u_v_rowptr, int *sdInfo_u_v_colind,
                                   int *sdInfo_u_w_rowptr, int *sdInfo_u_w_colind,
                                   int *sdInfo_v_v_rowptr, int *sdInfo_v_v_colind,
                                   int *sdInfo_v_u_rowptr, int *sdInfo_v_u_colind,
                                   int *sdInfo_v_w_rowptr, int *sdInfo_v_w_colind,
                                   int *sdInfo_w_w_rowptr, int *sdInfo_w_w_colind,
                                   int *sdInfo_w_u_rowptr, int *sdInfo_w_u_colind,
                                   int *sdInfo_w_v_rowptr, int *sdInfo_w_v_colind,
                                   int *csrRowIndeces_p_p, int *csrColumnOffsets_p_p,
                                   int *csrRowIndeces_p_u, int *csrColumnOffsets_p_u,
                                   int *csrRowIndeces_p_v, int *csrColumnOffsets_p_v,
                                   int *csrRowIndeces_p_w, int *csrColumnOffsets_p_w,
                                   int *csrRowIndeces_u_p, int *csrColumnOffsets_u_p,
                                   int *csrRowIndeces_u_u, int *csrColumnOffsets_u_u,
                                   int *csrRowIndeces_u_v, int *csrColumnOffsets_u_v,
                                   int *csrRowIndeces_u_w, int *csrColumnOffsets_u_w,
                                   int *csrRowIndeces_v_p, int *csrColumnOffsets_v_p,
                                   int *csrRowIndeces_v_u, int *csrColumnOffsets_v_u,
                                   int *csrRowIndeces_v_v, int *csrColumnOffsets_v_v,
                                   int *csrRowIndeces_v_w, int *csrColumnOffsets_v_w,
                                   int *csrRowIndeces_w_p, int *csrColumnOffsets_w_p,
                                   int *csrRowIndeces_w_u, int *csrColumnOffsets_w_u,
                                   int *csrRowIndeces_w_v, int *csrColumnOffsets_w_v,
                                   int *csrRowIndeces_w_w, int *csrColumnOffsets_w_w,
                                   double *globalJacobian,
                                   int nExteriorElementBoundaries_global,
                                   int *exteriorElementBoundariesArray,
                                   int *elementBoundaryElementsArray,
                                   int *elementBoundaryLocalElementBoundariesArray,
                                   double *ebqe_vf_ext,
                                   double *bc_ebqe_vf_ext,
                                   double *ebqe_phi_ext,
                                   double *bc_ebqe_phi_ext,
                                   double *ebqe_normal_phi_ext,
                                   double *ebqe_kappa_phi_ext,
                                   //VRANS
                                   const double *ebqe_porosity_ext,
                                   const double *ebqe_turb_var_0,
                                   const double *ebqe_turb_var_1,
                                   //VRANS end
<<<<<<< HEAD
				   int* isDOFBoundary_p,
				   int* isDOFBoundary_u,
				   int* isDOFBoundary_v,
				   int* isDOFBoundary_w,
				   int* isAdvectiveFluxBoundary_p,
				   int* isAdvectiveFluxBoundary_u,
				   int* isAdvectiveFluxBoundary_v,
				   int* isAdvectiveFluxBoundary_w,
				   int* isDiffusiveFluxBoundary_u,
				   int* isDiffusiveFluxBoundary_v,
				   int* isDiffusiveFluxBoundary_w,
				   double* ebqe_bc_p_ext,
				   double* ebqe_bc_flux_mass_ext,
				   double* ebqe_bc_flux_mom_u_adv_ext,
				   double* ebqe_bc_flux_mom_v_adv_ext,
				   double* ebqe_bc_flux_mom_w_adv_ext,
				   double* ebqe_bc_u_ext,
				   double* ebqe_bc_flux_u_diff_ext,
				   double* ebqe_penalty_ext,
				   double* ebqe_bc_v_ext,
				   double* ebqe_bc_flux_v_diff_ext,
				   double* ebqe_bc_w_ext,
				   double* ebqe_bc_flux_w_diff_ext,
				   double* q_x,
				   double* q_velocity,
				   double* ebqe_velocity,
				   double* flux,
				   double* elementResidual_p,
				   int* elementFlags,
				   int* boundaryFlags,
				   double* barycenters,
				   double* wettedAreas,
				   double* netForces_p,
				   double* netForces_v,
				   double* netMoments,
				   double* velocityError,
				   double* velocityErrorNodal)=0;
    virtual void calculateJacobian(//element
				   double* mesh_trial_ref,
				   double* mesh_grad_trial_ref,
				   double* mesh_dof,
				   double* mesh_velocity_dof,
				   double MOVING_DOMAIN,
				   int* mesh_l2g,
				   double* dV_ref,
				   double* p_trial_ref,
				   double* p_grad_trial_ref,
				   double* p_test_ref,
				   double* p_grad_test_ref,
				   double* vel_trial_ref,
				   double* vel_grad_trial_ref,
				   double* vel_test_ref,
				   double* vel_grad_test_ref,
				   //element boundary
				   double* mesh_trial_trace_ref,
				   double* mesh_grad_trial_trace_ref,
				   double* dS_ref,
				   double* p_trial_trace_ref,
				   double* p_grad_trial_trace_ref,
				   double* p_test_trace_ref,
				   double* p_grad_test_trace_ref,
				   double* vel_trial_trace_ref,
				   double* vel_grad_trial_trace_ref,
				   double* vel_test_trace_ref,
				   double* vel_grad_test_trace_ref,					 
				   double* normal_ref,
				   double* boundaryJac_ref,
				   //physics
				   double eb_adjoint_sigma,
				   double* elementDiameter,
				   double* nodeDiametersArray,
				   double hFactor,
				   int nElements_global,
				   double useRBLES,
			           double useMetrics, 
				   double alphaBDF,
				   double epsFact_rho,
				   double epsFact_mu,
				   double sigma,
				   double rho_0,
				   double nu_0,
				   double rho_1,
				   double nu_1,
				   double smagorinskyConstant,
				   int turbulenceClosureModel,
				   double Ct_sge,
				   double Cd_sge,
				   double C_dg,
				   double C_b,
				   //VRANS
				   const double* eps_solid,
				   const double* phi_solid,
				   const double* q_velocity_solid,
				   const double* q_porosity,
				   const double* q_dragAlpha,
				   const double* q_dragBeta,
				   const double* q_mass_source,
				   const double* q_turb_var_0,
				   const double* q_turb_var_1,
				   const double* q_turb_var_grad_0,
				   int* p_l2g, 
				   int* vel_l2g,
				   double* p_dof, double* u_dof, double* v_dof, double* w_dof,
				   double* g,
				   const double useVF,
				   double* vf,
				   double* phi,
				   double* normal_phi,
				   double* kappa_phi,
				   double* q_mom_u_acc_beta_bdf, double* q_mom_v_acc_beta_bdf, double* q_mom_w_acc_beta_bdf,
                                   double* q_dV,
                                   double* q_dV_last,
				   double* q_velocity_sge,
				   double* q_cfl,
				   double* q_numDiff_u_last, double* q_numDiff_v_last, double* q_numDiff_w_last,
				   int* sdInfo_u_u_rowptr,int* sdInfo_u_u_colind,			      
				   int* sdInfo_u_v_rowptr,int* sdInfo_u_v_colind,
				   int* sdInfo_u_w_rowptr,int* sdInfo_u_w_colind,
				   int* sdInfo_v_v_rowptr,int* sdInfo_v_v_colind,
				   int* sdInfo_v_u_rowptr,int* sdInfo_v_u_colind,
				   int* sdInfo_v_w_rowptr,int* sdInfo_v_w_colind,
				   int* sdInfo_w_w_rowptr,int* sdInfo_w_w_colind,
				   int* sdInfo_w_u_rowptr,int* sdInfo_w_u_colind,
				   int* sdInfo_w_v_rowptr,int* sdInfo_w_v_colind,
				   int* csrRowIndeces_p_p,int* csrColumnOffsets_p_p,
				   int* csrRowIndeces_p_u,int* csrColumnOffsets_p_u,
				   int* csrRowIndeces_p_v,int* csrColumnOffsets_p_v,
				   int* csrRowIndeces_p_w,int* csrColumnOffsets_p_w,
				   int* csrRowIndeces_u_p,int* csrColumnOffsets_u_p,
				   int* csrRowIndeces_u_u,int* csrColumnOffsets_u_u,
				   int* csrRowIndeces_u_v,int* csrColumnOffsets_u_v,
				   int* csrRowIndeces_u_w,int* csrColumnOffsets_u_w,
				   int* csrRowIndeces_v_p,int* csrColumnOffsets_v_p,
				   int* csrRowIndeces_v_u,int* csrColumnOffsets_v_u,
				   int* csrRowIndeces_v_v,int* csrColumnOffsets_v_v,
				   int* csrRowIndeces_v_w,int* csrColumnOffsets_v_w,
				   int* csrRowIndeces_w_p,int* csrColumnOffsets_w_p,
				   int* csrRowIndeces_w_u,int* csrColumnOffsets_w_u,
				   int* csrRowIndeces_w_v,int* csrColumnOffsets_w_v,
				   int* csrRowIndeces_w_w,int* csrColumnOffsets_w_w,
				   double* globalJacobian,
				   int nExteriorElementBoundaries_global,
				   int* exteriorElementBoundariesArray,
				   int* elementBoundaryElementsArray,
				   int* elementBoundaryLocalElementBoundariesArray,
				   double* ebqe_vf_ext,
				   double* bc_ebqe_vf_ext,
				   double* ebqe_phi_ext,
				   double* bc_ebqe_phi_ext,
				   double* ebqe_normal_phi_ext,
				   double* ebqe_kappa_phi_ext,
				   //VRANS
				   const double* ebqe_porosity_ext,
				   const double* ebqe_turb_var_0,
				   const double* ebqe_turb_var_1,
				   //VRANS end					   
				   int* isDOFBoundary_p,
				   int* isDOFBoundary_u,
				   int* isDOFBoundary_v,
				   int* isDOFBoundary_w,
				   int* isAdvectiveFluxBoundary_p,
				   int* isAdvectiveFluxBoundary_u,
				   int* isAdvectiveFluxBoundary_v,
				   int* isAdvectiveFluxBoundary_w,
				   int* isDiffusiveFluxBoundary_u,
				   int* isDiffusiveFluxBoundary_v,
				   int* isDiffusiveFluxBoundary_w,
				   double* ebqe_bc_p_ext,
				   double* ebqe_bc_flux_mass_ext,
				   double* ebqe_bc_flux_mom_u_adv_ext,
				   double* ebqe_bc_flux_mom_v_adv_ext,
				   double* ebqe_bc_flux_mom_w_adv_ext,
				   double* ebqe_bc_u_ext,
				   double* ebqe_bc_flux_u_diff_ext,
				   double* ebqe_penalty_ext,
				   double* ebqe_bc_v_ext,
				   double* ebqe_bc_flux_v_diff_ext,
				   double* ebqe_bc_w_ext,
				   double* ebqe_bc_flux_w_diff_ext,
				   int* csrColumnOffsets_eb_p_p,
				   int* csrColumnOffsets_eb_p_u,
				   int* csrColumnOffsets_eb_p_v,
				   int* csrColumnOffsets_eb_p_w,
				   int* csrColumnOffsets_eb_u_p,
				   int* csrColumnOffsets_eb_u_u,
				   int* csrColumnOffsets_eb_u_v,
				   int* csrColumnOffsets_eb_u_w,
				   int* csrColumnOffsets_eb_v_p,
				   int* csrColumnOffsets_eb_v_u,
				   int* csrColumnOffsets_eb_v_v,
				   int* csrColumnOffsets_eb_v_w,
				   int* csrColumnOffsets_eb_w_p,
				   int* csrColumnOffsets_eb_w_u,
				   int* csrColumnOffsets_eb_w_v,
				   int* csrColumnOffsets_eb_w_w,				   
				   int* elementFlags)=0;
=======
                                   int *isDOFBoundary_p,
                                   int *isDOFBoundary_u,
                                   int *isDOFBoundary_v,
                                   int *isDOFBoundary_w,
                                   int *isAdvectiveFluxBoundary_p,
                                   int *isAdvectiveFluxBoundary_u,
                                   int *isAdvectiveFluxBoundary_v,
                                   int *isAdvectiveFluxBoundary_w,
                                   int *isDiffusiveFluxBoundary_u,
                                   int *isDiffusiveFluxBoundary_v,
                                   int *isDiffusiveFluxBoundary_w,
                                   double *ebqe_bc_p_ext,
                                   double *ebqe_bc_flux_mass_ext,
                                   double *ebqe_bc_flux_mom_u_adv_ext,
                                   double *ebqe_bc_flux_mom_v_adv_ext,
                                   double *ebqe_bc_flux_mom_w_adv_ext,
                                   double *ebqe_bc_u_ext,
                                   double *ebqe_bc_flux_u_diff_ext,
                                   double *ebqe_penalty_ext,
                                   double *ebqe_bc_v_ext,
                                   double *ebqe_bc_flux_v_diff_ext,
                                   double *ebqe_bc_w_ext,
                                   double *ebqe_bc_flux_w_diff_ext,
                                   int *csrColumnOffsets_eb_p_p,
                                   int *csrColumnOffsets_eb_p_u,
                                   int *csrColumnOffsets_eb_p_v,
                                   int *csrColumnOffsets_eb_p_w,
                                   int *csrColumnOffsets_eb_u_p,
                                   int *csrColumnOffsets_eb_u_u,
                                   int *csrColumnOffsets_eb_u_v,
                                   int *csrColumnOffsets_eb_u_w,
                                   int *csrColumnOffsets_eb_v_p,
                                   int *csrColumnOffsets_eb_v_u,
                                   int *csrColumnOffsets_eb_v_v,
                                   int *csrColumnOffsets_eb_v_w,
                                   int *csrColumnOffsets_eb_w_p,
                                   int *csrColumnOffsets_eb_w_u,
                                   int *csrColumnOffsets_eb_w_v,
                                   int *csrColumnOffsets_eb_w_w,
                                   int *elementFlags,
                                   int *boundaryFlags,
                                   int use_ball_as_particle,
                                   double *ball_center,
                                   double *ball_radius,
                                   double *ball_velocity,
                                   double *ball_angular_velocity,
                                   double* ball_center_acceleration,
                                   double* ball_angular_acceleration,
                                   double* ball_density,
                                   double* particle_signed_distances,
                                   double* particle_signed_distance_normals,
                                   double* particle_velocities,
                                   double* particle_centroids,
                                   double* ebq_global_phi_s,
                                   double* ebq_global_grad_phi_s,
                                   double* ebq_particle_velocity_s,
                                   double* phi_solid_nodes,
                                   double* distance_to_solids,
                                   int nParticles,
                                   int nElements_owned,
                                   double particle_nitsche,
                                   double particle_epsFact,
                                   double particle_alpha,
                                   double particle_beta,
                                   double particle_penalty_constant,
                                   const int use_pseudo_penalty) = 0;
>>>>>>> 033bbd3f
    virtual void calculateVelocityAverage(int nExteriorElementBoundaries_global,
                                          int* exteriorElementBoundariesArray,
                                          int nInteriorElementBoundaries_global,
                                          int* interiorElementBoundariesArray,
                                          int* elementBoundaryElementsArray,
                                          int* elementBoundaryLocalElementBoundariesArray,
                                          double* mesh_dof,
                                          double* mesh_velocity_dof,
                                          double MOVING_DOMAIN,//0 or 1
                                          int* mesh_l2g,
                                          double* mesh_trial_trace_ref,
                                          double* mesh_grad_trial_trace_ref,
                                          double* normal_ref,
                                          double* boundaryJac_ref,
                                          int* vel_l2g,
                                          double* u_dof,
                                          double* v_dof,
                                          double* w_dof,
                                          double* vel_trial_trace_ref,
                                          double* ebqe_velocity,
                                          double* velocityAverage)=0;
    virtual void getTwoPhaseAdvectionOperator(double* mesh_trial_ref,
                                              double* mesh_grad_trial_ref,
                                              double* mesh_dof,
                                              int* mesh_l2g,
                                              double* dV_ref,
                                              double* p_trial_ref,
                                              double* p_grad_trial_ref,
                                              double* vel_trail_ref,
                                              double* vel_grad_trial_ref,
                                              double* elementDiameter,
                                              double* nodeDiametersArray,
                                              int nElements_global,
                                              double useMetrics,
                                              double epsFact_rho,
                                              double epsFact_mu,
                                              double rho_0,
                                              double nu_0,
                                              double rho_1,
                                              double nu_1,
                                              int* vel_l2g,
                                              double* u_dof, double* v_dof, double* w_dof,
                                              const double useVF,
                                              double *vf,
                                              double *phi,
                                              int* csrRowIndeces_p_p, int* csrColumnOffsets_p_p,
                                              int* csrRowIndeces_u_u, int* csrColumnOffsets_u_u,
                                              int* csrRowIndeces_v_v, int* csrColumnOffsets_v_v,
                                              int* csrRowIndeces_w_w, int* csrColumnOffsets_w_w,
                                              double* advection_matrix) = 0;
    virtual void getTwoPhaseInvScaledLaplaceOperator(double* mesh_trial_ref,
                                                     double* mesh_grad_trial_ref,
                                                     double* mesh_dof,
                                                     int* mesh_l2g,
                                                     double* dV_ref,
                                                     double* p_grad_trial_ref,
                                                     double* vel_grad_trial_ref,
                                                     double* elementDiameter,
                                                     double* nodeDiametersArray,
                                                     int nElements_global,
                                                     double useMetrics,
                                                     double epsFact_rho,
                                                     double epsFact_mu,
                                                     double rho_0,
                                                     double nu_0,
                                                     double rho_1,
                                                     double nu_1,
                                                     int* p_l2g,
                                                     int* vel_l2g,
                                                     double* p_dof, double* u_dof, double* v_dof, double* w_dof,
                                                     const double useVF,
                                                     double* vf,
                                                     double* phi,
                                                     int* sdInfo_p_p_rowptr, int* sdInfo_p_p_colind,
                                                     int* sdInfo_u_u_rowptr, int* sdInfo_u_u_colind,
                                                     int* sdInfo_v_v_rowptr, int* sdInfo_v_v_colind,
                                                     int* sdInfo_w_w_rowptr, int* sdInfo_w_w_colind,						     
                                                     int* csrRowIndeces_p_p, int* csrColumnOffsets_p_p,
                                                     int* csrRowIndeces_u_u, int* csrColumnOffsets_u_u,
                                                     int* csrRowIndeces_v_v, int* csrColumnOffsets_v_v,
                                                     int* csrRowIndeces_w_w, int* csrColumnOffsets_w_w,						     
                                                     double* laplace_matrix)=0;
    virtual void getTwoPhaseScaledMassOperator(int scale_type,
                                               int use_numerical_viscosity,
                                               int lumped,
                                               double *mesh_trial_ref,
                                               double *mesh_grad_trial_ref,
                                               double *mesh_dof,
                                               int* mesh_l2g,
                                               double* dV_ref,
                                               double* p_trial_ref,
                                               double* p_test_ref,
                                               double* vel_trial_ref,
                                               double* vel_test_ref,
                                               double* elementDiameter,
                                               double* nodeDiametersArray,
                                               double* numerical_viscosity,
                                               int nElements_global,
                                               double useMetrics,
                                               double epsFact_rho,
                                               double epsFact_mu,
                                               double rho_0,
                                               double nu_0,
                                               double rho_1,
                                               double nu_1,
                                               int* p_l2g,
                                               int* vel_l2g,
                                               double* p_dof, double* u_dof, double* v_dof, double* w_dof,
                                               const double useVF,
                                               double* vf,
                                               double* phi,
                                               int* csrRowIndeces_p_p,
                                               int* csrColumnOffsets_p_p,
                                               int* csrRowIndeces_u_u,
                                               int* csrColumnOffsets_u_u,
                                               int* csrRowIndeces_v_v,
                                               int* csrColumnOffsets_v_v,
                                               int* csrRowIndeces_w_w,
                                               int* csrColumnOffsets_w_w,					       
                                               double* mass_matrix)=0;
  };

  template<class CompKernelType,
    class CompKernelType_v,
    int nSpace,
    int nQuadraturePoints_element,
    int nDOF_mesh_trial_element,
    int nDOF_trial_element,
    int nDOF_test_element,
    int nDOF_v_trial_element,
    int nDOF_v_test_element,
    int nQuadraturePoints_elementBoundary>
    class RANS2P2D : public RANS2P2D_base
    {
    public:
      const int nDOF_test_X_trial_element;
      const int nDOF_test_X_v_trial_element;
      const int nDOF_v_test_X_trial_element;
      const int nDOF_v_test_X_v_trial_element;
      CompKernelType ck;
      CompKernelType_v ck_v;
    RANS2P2D():
      nDOF_test_X_trial_element(nDOF_test_element*nDOF_trial_element),
        nDOF_test_X_v_trial_element(nDOF_test_element*nDOF_v_trial_element),
        nDOF_v_test_X_trial_element(nDOF_v_test_element*nDOF_trial_element),
        nDOF_v_test_X_v_trial_element(nDOF_v_test_element*nDOF_v_trial_element),
        ck(),
        ck_v()
          {/*        std::cout<<"Constructing RANS2P2D<CompKernelTemplate<"
                     <<0<<","
                     <<0<<","
                     <<0<<","
                     <<0<<">,"*/
            /*  <<nSpaceIn<<","
                <<nQuadraturePoints_elementIn<<","
                <<nDOF_mesh_trial_elementIn<<","
                <<nDOF_trial_elementIn<<","
                <<nDOF_test_elementIn<<","
                <<nQuadraturePoints_elementBoundaryIn<<">());"*/
            /*  <<std::endl<<std::flush; */
          }

      inline double smoothedHeaviside(double eps, double phi)
      {
        double H;
        if (phi > eps)
          H=1.0;
        else if (phi < -eps)
          H=0.0;
        else if (phi==0.0)
          H=0.5;
        else
        {
          H = 0.5*(1.0 + phi/eps + sin(M_PI*phi/eps)/M_PI);
          //phi /= eps;
          //H = 0.5 + (9.0*phi-5.0*phi*phi*phi)/8.0;
          //H = 0.5 + (45*phi-50*phi*phi*phi+21*phi*phi*phi*phi*phi)/32.0;
          //H = 0.5 + (105*phi-175*phi*phi*phi+147*phi*phi*phi*phi*phi-45*phi*phi*phi*phi*phi*phi*phi)/64.0;
        }
        return H;
      }

      inline double smoothedHeaviside_integral(double eps, double phi)
      {
        double HI;
        if (phi > eps)
          {
            HI= phi - eps                                                       \
              + 0.5*(eps + 0.5*eps*eps/eps - eps*cos(M_PI*eps/eps)/(M_PI*M_PI)) \
              - 0.5*((-eps) + 0.5*(-eps)*(-eps)/eps - eps*cos(M_PI*(-eps)/eps)/(M_PI*M_PI));
          }
        else if (phi < -eps)
          {
            HI=0.0;
          }
        else
          {
            HI = 0.5*(phi + 0.5*phi*phi/eps - eps*cos(M_PI*phi/eps)/(M_PI*M_PI)) \
              - 0.5*((-eps) + 0.5*(-eps)*(-eps)/eps - eps*cos(M_PI*(-eps)/eps)/(M_PI*M_PI));
          }
        return HI;
      }

      inline double smoothedDirac(double eps, double phi)
      {
        double d;
        if (phi > eps)
          d=0.0;
        else if (phi < -eps)
          d=0.0;
        else
        {
          d = 0.5*(1.0 + cos(M_PI*phi/eps))/eps;
          //phi /= eps;
          //d = 3.0/4.0*(1.0-phi*phi);
          //d = 15.0/32.0*(3.0-10.0*phi*phi+7.0*phi*phi*phi*phi);
          //d = 315.0/512.0*(3.0-20.0*phi*phi+42.0*phi*phi*phi*phi-36.0*phi*phi*phi*phi*phi*phi+11.0*phi*phi*phi*phi*phi*phi*phi*phi);
        }
        return d;

      }

      inline
        void evaluateCoefficients(const double NONCONSERVATIVE_FORM,
                                  const double eps_rho,
                                  const double eps_mu,
                                  const double sigma,
                                  const double rho_0,
                                  double nu_0,
                                  const double rho_1,
                                  double nu_1,
                                  const double h_e,
                                  const double smagorinskyConstant,
                                  const int turbulenceClosureModel,
                                  const double g[nSpace],
                                  const double useVF,
                                  const double& vf,
                                  const double& phi,
                                  const double n[nSpace],
                                  const double& kappa,
                                  const double porosity,//VRANS specific
                                  const double phi_solid,
                                  const double p_old,
                                  const double u_old,
                                  const double v_old,
                                  const double w_old,
                                  const double grad_p_old[nSpace],
                                  const double grad_u_old[nSpace],
                                  const double grad_v_old[nSpace],
                                  const double grad_w_old[nSpace],
                                  const int use_pseudo_penalty,
                                  const double& p,
                                  const double grad_p[nSpace],
                                  const double grad_u[nSpace],
                                  const double grad_v[nSpace],
                                  const double grad_w[nSpace],
                                  const double& u,
                                  const double& v,
                                  const double& w,
                                  const double LAG_LES,
                                  double& eddy_viscosity,
                                  double& eddy_viscosity_last,
                                  double& mom_u_acc,
                                  double& dmom_u_acc_u,
                                  double& mom_v_acc,
                                  double& dmom_v_acc_v,
                                  double& mom_w_acc,
                                  double& dmom_w_acc_w,
                                  double mass_adv[nSpace],
                                  double dmass_adv_u[nSpace],
                                  double dmass_adv_v[nSpace],
                                  double dmass_adv_w[nSpace],
                                  double mom_u_adv[nSpace],
                                  double dmom_u_adv_u[nSpace],
                                  double dmom_u_adv_v[nSpace],
                                  double dmom_u_adv_w[nSpace],
                                  double mom_v_adv[nSpace],
                                  double dmom_v_adv_u[nSpace],
                                  double dmom_v_adv_v[nSpace],
                                  double dmom_v_adv_w[nSpace],
                                  double mom_w_adv[nSpace],
                                  double dmom_w_adv_u[nSpace],
                                  double dmom_w_adv_v[nSpace],
                                  double dmom_w_adv_w[nSpace],
                                  double mom_uu_diff_ten[nSpace],
                                  double mom_vv_diff_ten[nSpace],
                                  double mom_ww_diff_ten[nSpace],
                                  double mom_uv_diff_ten[1],
                                  double mom_uw_diff_ten[1],
                                  double mom_vu_diff_ten[1],
                                  double mom_vw_diff_ten[1],
                                  double mom_wu_diff_ten[1],
                                  double mom_wv_diff_ten[1],
                                  double& mom_u_source,
                                  double& mom_v_source,
                                  double& mom_w_source,
                                  double& mom_u_ham,
                                  double dmom_u_ham_grad_p[nSpace],
                                  double dmom_u_ham_grad_u[nSpace],
                                  double& dmom_u_ham_u,
                                  double& dmom_u_ham_v,
                                  double& dmom_u_ham_w,
                                  double& mom_v_ham,
                                  double dmom_v_ham_grad_p[nSpace],
                                  double dmom_v_ham_grad_v[nSpace],
                                  double& dmom_v_ham_u,
                                  double& dmom_v_ham_v,
                                  double& dmom_v_ham_w,
                                  double& mom_w_ham,
                                  double dmom_w_ham_grad_p[nSpace],
                                  double dmom_w_ham_grad_w[nSpace],
                                  double& dmom_w_ham_u,
                                  double& dmom_w_ham_v,
                                  double& dmom_w_ham_w,
                                  double& rho,
                                  double forcex,
                                  double forcey,
                                  double forcez)
      {
        double nu,mu,H_rho,d_rho,H_mu,d_mu,norm_n,nu_t0=0.0,nu_t1=0.0,nu_t;
        H_rho = (1.0-useVF)*smoothedHeaviside(eps_rho,phi) + useVF*fmin(1.0,fmax(0.0,vf));
        d_rho = (1.0-useVF)*smoothedDirac(eps_rho,phi);
        H_mu = (1.0-useVF)*smoothedHeaviside(eps_mu,phi) + useVF*fmin(1.0,fmax(0.0,vf));
        d_mu = (1.0-useVF)*smoothedDirac(eps_mu,phi);
        const int in_fluid = (phi_solid>0.0)?1:0;
        //calculate eddy viscosity
        switch (turbulenceClosureModel)
          {
            double norm_S;
          case 1:
            {
              norm_S = sqrt(2.0*(grad_u[0]*grad_u[0] + grad_v[1]*grad_v[1] +
                                 0.5*(grad_u[1]+grad_v[0])*(grad_u[1]+grad_v[0])));
              nu_t0 = smagorinskyConstant*smagorinskyConstant*h_e*h_e*norm_S;
              nu_t1 = smagorinskyConstant*smagorinskyConstant*h_e*h_e*norm_S;
            }
          case 2:
            {
              double re_0,cs_0=0.0,re_1,cs_1=0.0;
              norm_S = sqrt(2.0*(grad_u[0]*grad_u[0] + grad_v[1]*grad_v[1] +
                                 0.5*(grad_u[1]+grad_v[0])*(grad_u[1]+grad_v[0])));
              re_0 = h_e*h_e*norm_S/nu_0;
              if (re_0 > 1.0)
                cs_0=0.027*pow(10.0,-3.23*pow(re_0,-0.92));
              nu_t0 = cs_0*h_e*h_e*norm_S;
              re_1 = h_e*h_e*norm_S/nu_1;
              if (re_1 > 1.0)
                cs_1=0.027*pow(10.0,-3.23*pow(re_1,-0.92));
              nu_t1 = cs_1*h_e*h_e*norm_S;
            }
          }

        rho = rho_0*(1.0-H_rho)+rho_1*H_rho;
        nu_t= nu_t0*(1.0-H_mu)+nu_t1*H_mu;
        eddy_viscosity = nu_t;
        nu  = nu_0*(1.0-H_mu)+nu_1*H_mu;
        nu += (1.0-LAG_LES)*nu_t + LAG_LES*eddy_viscosity_last;
        mu  = rho_0*nu_0*(1.0-H_mu)+rho_1*nu_1*H_mu;
        mu += ((1.0-LAG_LES)*nu_t + LAG_LES*eddy_viscosity_last)*rho;
        if (NONCONSERVATIVE_FORM > 0.0)
          {
            //u momentum accumulation
            mom_u_acc=u;//trick for non-conservative form
            dmom_u_acc_u=rho*porosity;

            //v momentum accumulation
            mom_v_acc=v;
            dmom_v_acc_v=rho*porosity;

            //mass advective flux
            mass_adv[0]=porosity*u;
            mass_adv[1]=porosity*v;

            dmass_adv_u[0]=porosity;
            dmass_adv_u[1]=0.0;

            dmass_adv_v[0]=0.0;
            dmass_adv_v[1]=porosity;

            dmass_adv_w[0]=0.0;
            dmass_adv_w[1]=0.0;

            //u momentum advective flux
            mom_u_adv[0]=0.0;
            mom_u_adv[1]=0.0;

            dmom_u_adv_u[0]=0.0;
            dmom_u_adv_u[1]=0.0;

            dmom_u_adv_v[0]=0.0;
            dmom_u_adv_v[1]=0.0;

            //v momentum advective_flux
            mom_v_adv[0]=0.0;
            mom_v_adv[1]=0.0;

            dmom_v_adv_u[0]=0.0;
            dmom_v_adv_u[1]=0.0;

            dmom_v_adv_v[0]=0.0;
            dmom_v_adv_v[1]=0.0;

            //u momentum diffusion tensor
            mom_uu_diff_ten[0] = 2.0*porosity*mu;
            mom_uu_diff_ten[1] = porosity*mu;

            mom_uv_diff_ten[0]=porosity*mu;

            //v momentum diffusion tensor
            mom_vv_diff_ten[0] = porosity*mu;
            mom_vv_diff_ten[1] = 2.0*porosity*mu;

            mom_vu_diff_ten[0]=porosity*mu;

            //momentum sources
            norm_n = sqrt(n[0]*n[0]+n[1]*n[1]);
            mom_u_source = -porosity*rho*g[0];// - porosity*d_mu*sigma*kappa*n[0];
            mom_v_source = -porosity*rho*g[1];// - porosity*d_mu*sigma*kappa*n[1];
            if(use_pseudo_penalty>0)
            {
              mom_u_source = -in_fluid*porosity*rho*g[0];
              mom_v_source = -in_fluid*porosity*rho*g[1];
            }

            //u momentum Hamiltonian (pressure)
            mom_u_ham = porosity*grad_p[0];
            dmom_u_ham_grad_p[0]=porosity;
            dmom_u_ham_grad_p[1]=0.0;

            //v momentum Hamiltonian (pressure)
            mom_v_ham = porosity*grad_p[1];
            dmom_v_ham_grad_p[0]=0.0;
            dmom_v_ham_grad_p[1] = porosity;
            if (use_pseudo_penalty <= 0)
            {
              //u momentum Hamiltonian (advection)
              mom_u_ham += rho * porosity * (u * grad_u[0] + v * grad_u[1]);
              dmom_u_ham_grad_u[0] = rho * porosity * u;
              dmom_u_ham_grad_u[1] = rho * porosity * v;
              dmom_u_ham_u = rho * porosity * grad_u[0];
              dmom_u_ham_v = rho * porosity * grad_u[1];

              //v momentum Hamiltonian (advection)
              mom_v_ham += rho * porosity * (u * grad_v[0] + v * grad_v[1]);
              dmom_v_ham_grad_v[0] = rho * porosity * u;
              dmom_v_ham_grad_v[1] = rho * porosity * v;
              dmom_v_ham_u = rho * porosity * grad_v[0];
              dmom_v_ham_v = rho * porosity * grad_v[1];
            }
            else if (use_pseudo_penalty == 1)
            {

              //u momentum Hamiltonian (advection)
              mom_u_ham += in_fluid * rho * porosity * (u * grad_u[0] + v * grad_u[1]);
              dmom_u_ham_grad_u[0] = in_fluid * rho * porosity * u;
              dmom_u_ham_grad_u[1] = in_fluid * rho * porosity * v;
              dmom_u_ham_u = in_fluid * rho * porosity * grad_u[0];
              dmom_u_ham_v = in_fluid * rho * porosity * grad_u[1];

              //v momentum Hamiltonian (advection)
              mom_v_ham += in_fluid * rho * porosity * (u * grad_v[0] + v * grad_v[1]);
              dmom_v_ham_grad_v[0] = in_fluid * rho * porosity * u;
              dmom_v_ham_grad_v[1] = in_fluid * rho * porosity * v;
              dmom_v_ham_u = in_fluid * rho * porosity * grad_v[0];
              dmom_v_ham_v = in_fluid * rho * porosity * grad_v[1];
            }
            else if (use_pseudo_penalty == 2)
            {

              //u momentum Hamiltonian (advection)
              mom_u_ham += in_fluid * rho * porosity * (u_old * grad_u_old[0] + v * grad_u_old[1]);
              dmom_u_ham_grad_u[0] = 0.0;
              dmom_u_ham_grad_u[1] = 0.0;
              dmom_u_ham_u = 0.0;
              dmom_u_ham_v = 0.0;

              //v momentum Hamiltonian (advection)
              mom_v_ham += in_fluid * rho * porosity * (u_old * grad_v_old[0] + v_old * grad_v_old[1]);
              dmom_v_ham_grad_v[0] = 0.0;
              dmom_v_ham_grad_v[1] = 0.0;
              dmom_v_ham_u = 0.0;
              dmom_v_ham_v = 0.0;
            }
            else if (use_pseudo_penalty == 3)
            {

              //u momentum Hamiltonian (advection)
              mom_u_ham += 0.0;
              dmom_u_ham_grad_u[0] = 0.0;
              dmom_u_ham_grad_u[1] = 0.0;
              dmom_u_ham_u = 0.0;
              dmom_u_ham_v = 0.0;

              //v momentum Hamiltonian (advection)
              mom_v_ham += 0.0;
              dmom_v_ham_grad_v[0] = 0.0;
              dmom_v_ham_grad_v[1] = 0.0;
              dmom_v_ham_u = 0.0;
              dmom_v_ham_v = 0.0;
            }
          }
          else
          {
            //u momentum accumulation
            mom_u_acc=porosity*u;
            dmom_u_acc_u=porosity;

            //v momentum accumulation
            mom_v_acc=porosity*v;
            dmom_v_acc_v=porosity;

            //mass advective flux
            mass_adv[0]=porosity*u;
            mass_adv[1]=porosity*v;

            dmass_adv_u[0]=porosity;
            dmass_adv_u[1]=0.0;

            dmass_adv_v[0]=0.0;
            dmass_adv_v[1]=porosity;

            //u momentum advective flux
            mom_u_adv[0]=porosity*u*u;
            mom_u_adv[1]=porosity*u*v;

            dmom_u_adv_u[0]=2.0*porosity*u;
            dmom_u_adv_u[1]=porosity*v;

            dmom_u_adv_v[0]=0.0;
            dmom_u_adv_v[1]=porosity*u;

            //v momentum advective_flux
            mom_v_adv[0]=porosity*v*u;
            mom_v_adv[1]=porosity*v*v;

            dmom_v_adv_u[0]=porosity*v;
            dmom_v_adv_u[1]=0.0;

            dmom_v_adv_v[0]=porosity*u;
            dmom_v_adv_v[1]=2.0*porosity*v;

            if(use_pseudo_penalty==1)///////////treat nonlinear term implicitly but only inside solid domain
            {
              //u momentum advective flux
              mom_u_adv[0]=in_fluid*porosity*u*u;
              mom_u_adv[1]=in_fluid*porosity*u*v;

              dmom_u_adv_u[0]=in_fluid*2.0*porosity*u;
              dmom_u_adv_u[1]=in_fluid*porosity*v;

              dmom_u_adv_v[0]=0.0;
              dmom_u_adv_v[1]=in_fluid*porosity*u;

              //v momentum advective_flux
              mom_v_adv[0]=in_fluid*porosity*v*u;
              mom_v_adv[1]=in_fluid*porosity*v*v;

              dmom_v_adv_u[0]=in_fluid*porosity*v;
              dmom_v_adv_u[1]=0.0;

              dmom_v_adv_v[0]=in_fluid*porosity*u;
              dmom_v_adv_v[1]=in_fluid*2.0*porosity*v;
            }else if(use_pseudo_penalty==2){///////////treat nonlinear term explicitly
              //u momentum advective flux
              mom_u_adv[0]=in_fluid*porosity*u_old*u_old;
              mom_u_adv[1]=in_fluid*porosity*u_old*v_old;

              dmom_u_adv_u[0]=0.0;
              dmom_u_adv_u[1]=0.0;

              dmom_u_adv_v[0]=0.0;
              dmom_u_adv_v[1]=0.0;

              //v momentum advective_flux
              mom_v_adv[0]=in_fluid*porosity*v_old*u_old;
              mom_v_adv[1]=in_fluid*porosity*v_old*v_old;

              dmom_v_adv_u[0]=0.0;
              dmom_v_adv_u[1]=0.0;

              dmom_v_adv_v[0]=0.0;
              dmom_v_adv_v[1]=0.0;
            }else if(use_pseudo_penalty==3){///////////treat nonlinear term explicitly
              //u momentum advective flux
              mom_u_adv[0]=0.0;
              mom_u_adv[1]=0.0;

              dmom_u_adv_u[0]=0.0;
              dmom_u_adv_u[1]=0.0;

              dmom_u_adv_v[0]=0.0;
              dmom_u_adv_v[1]=0.0;

              //v momentum advective_flux
              mom_v_adv[0]=0.0;
              mom_v_adv[1]=0.0;

<<<<<<< HEAD
    void calculateResidual(//element
			   double* mesh_trial_ref,
			   double* mesh_grad_trial_ref,
			   double* mesh_dof,
			   double* mesh_velocity_dof,
			   double MOVING_DOMAIN,
			   int* mesh_l2g,
			   double* dV_ref,
			   double* p_trial_ref,
			   double* p_grad_trial_ref,
			   double* p_test_ref,
			   double* p_grad_test_ref,
			   double* vel_trial_ref,
			   double* vel_grad_trial_ref,
			   double* vel_test_ref,
			   double* vel_grad_test_ref,
			   //element boundary
			   double* mesh_trial_trace_ref,
			   double* mesh_grad_trial_trace_ref,
			   double* dS_ref,
			   double* p_trial_trace_ref,
			   double* p_grad_trial_trace_ref,
			   double* p_test_trace_ref,
			   double* p_grad_test_trace_ref,
			   double* vel_trial_trace_ref,
			   double* vel_grad_trial_trace_ref,
			   double* vel_test_trace_ref,
			   double* vel_grad_test_trace_ref,					 
			   double* normal_ref,
			   double* boundaryJac_ref,
			   //physics
			   double eb_adjoint_sigma,
			   double* elementDiameter,
			   double* nodeDiametersArray,
			   double hFactor,
			   int nElements_global,
			   int nElementBoundaries_owned,
			   double useRBLES,
			   double useMetrics, 
			   double alphaBDF,
			   double epsFact_rho,
			   double epsFact_mu, 
			   double sigma,
			   double rho_0,
			   double nu_0,
			   double rho_1,
			   double nu_1,
			   double smagorinskyConstant,
			   int turbulenceClosureModel,
			   double Ct_sge,
			   double Cd_sge,
			   double C_dc,
			   double C_b,
			   //VRANS
			   const double* eps_solid,
			   const double* phi_solid,
			   const double* q_velocity_solid,
			   const double* q_porosity,
			   const double* q_dragAlpha,
			   const double* q_dragBeta,
			   const double* q_mass_source,
                           const double* q_turb_var_0,
			   const double* q_turb_var_1,
			   const double* q_turb_var_grad_0,
			   double * q_eddy_viscosity,
			   //
			   int* p_l2g, 
			   int* vel_l2g, 
			   double* p_dof, 
			   double* u_dof, 
			   double* v_dof, 
			   double* w_dof,
			   double* g,
			   const double useVF,
			   double* vf,
			   double* phi,
			   double* normal_phi,
			   double* kappa_phi,
			   double* q_mom_u_acc,
			   double* q_mom_v_acc,
			   double* q_mom_w_acc,
			   double* q_mass_adv,
			   double* q_mom_u_acc_beta_bdf, double* q_mom_v_acc_beta_bdf, double* q_mom_w_acc_beta_bdf,
                           double* q_dV,
                           double* q_dV_last,
			   double* q_velocity_sge,
			   double* q_cfl,
			   double* q_numDiff_u, double* q_numDiff_v, double* q_numDiff_w,
			   double* q_numDiff_u_last, double* q_numDiff_v_last, double* q_numDiff_w_last,
			   int* sdInfo_u_u_rowptr,int* sdInfo_u_u_colind,			      
			   int* sdInfo_u_v_rowptr,int* sdInfo_u_v_colind,
			   int* sdInfo_u_w_rowptr,int* sdInfo_u_w_colind,
			   int* sdInfo_v_v_rowptr,int* sdInfo_v_v_colind,
			   int* sdInfo_v_u_rowptr,int* sdInfo_v_u_colind,
			   int* sdInfo_v_w_rowptr,int* sdInfo_v_w_colind,
			   int* sdInfo_w_w_rowptr,int* sdInfo_w_w_colind,
			   int* sdInfo_w_u_rowptr,int* sdInfo_w_u_colind,
			   int* sdInfo_w_v_rowptr,int* sdInfo_w_v_colind,
			   int offset_p, int offset_u, int offset_v, int offset_w, 
			   int stride_p, int stride_u, int stride_v, int stride_w, 
			   double* globalResidual,
			   int nExteriorElementBoundaries_global,
			   int* exteriorElementBoundariesArray,
			   int* elementBoundaryElementsArray,
			   int* elementBoundaryLocalElementBoundariesArray,
			   double* ebqe_vf_ext,
			   double* bc_ebqe_vf_ext,
			   double* ebqe_phi_ext,
			   double* bc_ebqe_phi_ext,
			   double* ebqe_normal_phi_ext,
			   double* ebqe_kappa_phi_ext,
			   //VRANS
			   const double* ebqe_porosity_ext,
			   const double* ebqe_turb_var_0,
			   const double* ebqe_turb_var_1,
			   //VRANS end
			   int* isDOFBoundary_p,
			   int* isDOFBoundary_u,
			   int* isDOFBoundary_v,
			   int* isDOFBoundary_w,
			   int* isAdvectiveFluxBoundary_p,
			   int* isAdvectiveFluxBoundary_u,
			   int* isAdvectiveFluxBoundary_v,
			   int* isAdvectiveFluxBoundary_w,
			   int* isDiffusiveFluxBoundary_u,
			   int* isDiffusiveFluxBoundary_v,
			   int* isDiffusiveFluxBoundary_w,
			   double* ebqe_bc_p_ext,
			   double* ebqe_bc_flux_mass_ext,
			   double* ebqe_bc_flux_mom_u_adv_ext,
			   double* ebqe_bc_flux_mom_v_adv_ext,
			   double* ebqe_bc_flux_mom_w_adv_ext,
			   double* ebqe_bc_u_ext,
			   double* ebqe_bc_flux_u_diff_ext,
			   double* ebqe_penalty_ext,
			   double* ebqe_bc_v_ext,
			   double* ebqe_bc_flux_v_diff_ext,
			   double* ebqe_bc_w_ext,
			   double* ebqe_bc_flux_w_diff_ext,
			   double* q_x,
			   double* q_velocity,
			   double* ebqe_velocity,
			   double* flux,
			   double* elementResidual_p_save,
			   int* elementFlags,
			   int* boundaryFlags,
			   double* barycenters,
			   double* wettedAreas,
			   double* netForces_p,
			   double* netForces_v,
			   double* netMoments,
			   double* velocityError,
			   double* velocityErrorNodal)
    {
      //
      //loop over elements to compute volume integrals and load them into element and global residual
      //
      double mesh_volume_conservation=0.0,
        mesh_volume_conservation_weak=0.0,
        mesh_volume_conservation_err_max=0.0,
        mesh_volume_conservation_err_max_weak=0.0;
      double globalConservationError=0.0;
      for(int eN=0;eN<nElements_global;eN++)
	{
	  //declare local storage for element residual and initialize
	  register double elementResidual_p[nDOF_test_element],elementResidual_mesh[nDOF_test_element],
	    elementResidual_u[nDOF_test_element],
	    elementResidual_v[nDOF_test_element],
	    velocityErrorElement[nDOF_test_element],
	    //elementResidual_w[nDOF_test_element],
	    eps_rho,eps_mu;
	  const double* elementResidual_w(NULL);
          double mesh_volume_conservation_element=0.0,
            mesh_volume_conservation_element_weak=0.0;
	  for (int i=0;i<nDOF_test_element;i++)
	    {
	      int eN_i = eN*nDOF_test_element+i;
	      elementResidual_p_save[eN_i]=0.0;
	      elementResidual_mesh[i]=0.0;
	      elementResidual_p[i]=0.0;
	      elementResidual_u[i]=0.0;
	      elementResidual_v[i]=0.0;
	      velocityErrorElement[i]=0.0;
	      /* elementResidual_w[i]=0.0; */
	    }//i
	  //
	  //loop over quadrature points and compute integrands
	  //
	  for(int k=0;k<nQuadraturePoints_element;k++)
	    {
	      //compute indices and declare local storage
	      register int eN_k = eN*nQuadraturePoints_element+k,
		eN_k_nSpace = eN_k*nSpace,
		eN_k_3d     = eN_k*3,
		eN_nDOF_trial_element = eN*nDOF_trial_element;
	      register double p=0.0,u=0.0,v=0.0,w=0.0,
		grad_p[nSpace],grad_u[nSpace],grad_v[nSpace],grad_w[nSpace],
		mom_u_acc=0.0,
		dmom_u_acc_u=0.0,
		mom_v_acc=0.0,
		dmom_v_acc_v=0.0,
		mom_w_acc=0.0,
		dmom_w_acc_w=0.0,
		mass_adv[nSpace],
		dmass_adv_u[nSpace],
		dmass_adv_v[nSpace],
		dmass_adv_w[nSpace],
		mom_u_adv[nSpace],
		dmom_u_adv_u[nSpace],
		dmom_u_adv_v[nSpace],
		dmom_u_adv_w[nSpace],
		mom_v_adv[nSpace],
		dmom_v_adv_u[nSpace],
		dmom_v_adv_v[nSpace],
		dmom_v_adv_w[nSpace],
		mom_w_adv[nSpace],
		dmom_w_adv_u[nSpace],
		dmom_w_adv_v[nSpace],
		dmom_w_adv_w[nSpace],
		mom_uu_diff_ten[nSpace],
		mom_vv_diff_ten[nSpace],
		mom_ww_diff_ten[nSpace],
		mom_uv_diff_ten[1],
		mom_uw_diff_ten[1],
		mom_vu_diff_ten[1],
		mom_vw_diff_ten[1],
		mom_wu_diff_ten[1],
		mom_wv_diff_ten[1],
		mom_u_source=0.0,
		mom_v_source=0.0,
		mom_w_source=0.0,
		mom_u_ham=0.0,
		dmom_u_ham_grad_p[nSpace],
		mom_v_ham=0.0,
		dmom_v_ham_grad_p[nSpace],
		mom_w_ham=0.0,
		dmom_w_ham_grad_p[nSpace],
		mom_u_acc_t=0.0,
		dmom_u_acc_u_t=0.0,
		mom_v_acc_t=0.0,
		dmom_v_acc_v_t=0.0,
		mom_w_acc_t=0.0,
		dmom_w_acc_w_t=0.0,
		pdeResidual_p=0.0,
		pdeResidual_u=0.0,
		pdeResidual_v=0.0,
		pdeResidual_w=0.0,
		Lstar_u_p[nDOF_test_element],
		Lstar_v_p[nDOF_test_element],
		Lstar_w_p[nDOF_test_element],
		Lstar_u_u[nDOF_test_element],
		Lstar_v_v[nDOF_test_element],
		Lstar_w_w[nDOF_test_element],
		Lstar_p_u[nDOF_test_element],
		Lstar_p_v[nDOF_test_element],
		Lstar_p_w[nDOF_test_element],
		subgridError_p=0.0,
		subgridError_u=0.0,
		subgridError_v=0.0,
		subgridError_w=0.0,
		tau_p=0.0,tau_p0=0.0,tau_p1=0.0,
		tau_v=0.0,tau_v0=0.0,tau_v1=0.0,
		jac[nSpace*nSpace],
		jacDet,
		jacInv[nSpace*nSpace],
		p_grad_trial[nDOF_trial_element*nSpace],vel_grad_trial[nDOF_trial_element*nSpace],
		p_test_dV[nDOF_trial_element],vel_test_dV[nDOF_trial_element],
		p_grad_test_dV[nDOF_test_element*nSpace],vel_grad_test_dV[nDOF_test_element*nSpace],
		dV,x,y,z,xt,yt,zt,
		//
		porosity,
		//meanGrainSize,
		mass_source,
		dmom_u_source[nSpace],
		dmom_v_source[nSpace],
		dmom_w_source[nSpace],
		//
		G[nSpace*nSpace],G_dd_G,tr_G,norm_Rv,h_phi, dmom_adv_star[nSpace],dmom_adv_sge[nSpace];
	      //get jacobian, etc for mapping reference element
	      ck.calculateMapping_element(eN,
					  k,
					  mesh_dof,
					  mesh_l2g,
					  mesh_trial_ref,
					  mesh_grad_trial_ref,
					  jac,
					  jacDet,
					  jacInv,
					  x,y,z);
	      ck.calculateH_element(eN,
				    k,
				    nodeDiametersArray,
				    mesh_l2g,
				    mesh_trial_ref,
				    h_phi);
	      
	      ck.calculateMappingVelocity_element(eN,
						  k,
						  mesh_velocity_dof,
						  mesh_l2g,
						  mesh_trial_ref,
						  xt,yt,zt);
	      //xt=0.0;yt=0.0;zt=0.0;
	      //std::cout<<"xt "<<xt<<'\t'<<yt<<'\t'<<zt<<std::endl;
	      //get the physical integration weight
	      dV = fabs(jacDet)*dV_ref[k];
	      ck.calculateG(jacInv,G,G_dd_G,tr_G);
	      //ck.calculateGScale(G,&normal_phi[eN_k_nSpace],h_phi);
	      
	      eps_rho = epsFact_rho*(useMetrics*h_phi+(1.0-useMetrics)*elementDiameter[eN]);
	      eps_mu  = epsFact_mu *(useMetrics*h_phi+(1.0-useMetrics)*elementDiameter[eN]);
	     
	      //get the trial function gradients
	      ck.gradTrialFromRef(&p_grad_trial_ref[k*nDOF_trial_element*nSpace],jacInv,p_grad_trial);
	      ck.gradTrialFromRef(&vel_grad_trial_ref[k*nDOF_trial_element*nSpace],jacInv,vel_grad_trial);
	      //get the solution
	      ck.valFromDOF(p_dof,&p_l2g[eN_nDOF_trial_element],&p_trial_ref[k*nDOF_trial_element],p);
	      ck.valFromDOF(u_dof,&vel_l2g[eN_nDOF_trial_element],&vel_trial_ref[k*nDOF_trial_element],u);
	      ck.valFromDOF(v_dof,&vel_l2g[eN_nDOF_trial_element],&vel_trial_ref[k*nDOF_trial_element],v);
	      /* ck.valFromDOF(w_dof,&vel_l2g[eN_nDOF_trial_element],&vel_trial_ref[k*nDOF_trial_element],w); */
	      //get the solution gradients
	      ck.gradFromDOF(p_dof,&p_l2g[eN_nDOF_trial_element],p_grad_trial,grad_p);
	      ck.gradFromDOF(u_dof,&vel_l2g[eN_nDOF_trial_element],vel_grad_trial,grad_u);
	      ck.gradFromDOF(v_dof,&vel_l2g[eN_nDOF_trial_element],vel_grad_trial,grad_v);
	      /* ck.gradFromDOF(w_dof,&vel_l2g[eN_nDOF_trial_element],vel_grad_trial,grad_w); */
	      //precalculate test function products with integration weights
	      for (int j=0;j<nDOF_trial_element;j++)
		{
		  p_test_dV[j] = p_test_ref[k*nDOF_trial_element+j]*dV;
		  vel_test_dV[j] = vel_test_ref[k*nDOF_trial_element+j]*dV;
		  for (int I=0;I<nSpace;I++)
		    {
		      p_grad_test_dV[j*nSpace+I]   = p_grad_trial[j*nSpace+I]*dV;//cek warning won't work for Petrov-Galerkin
		      vel_grad_test_dV[j*nSpace+I] = vel_grad_trial[j*nSpace+I]*dV;//cek warning won't work for Petrov-Galerkin
		    }
		}
              //cek hack
              double div_mesh_velocity=0.0;
              int NDOF_MESH_TRIAL_ELEMENT=3;
              for (int j=0;j<NDOF_MESH_TRIAL_ELEMENT;j++)
=======
              dmom_v_adv_u[0]=0.0;
              dmom_v_adv_u[1]=0.0;

              dmom_v_adv_v[0]=0.0;
              dmom_v_adv_v[1]=0.0;
            }
            //u momentum diffusion tensor
            mom_uu_diff_ten[0] = 2.0*porosity*nu;
            mom_uu_diff_ten[1] = porosity*nu;

            mom_uv_diff_ten[0]=porosity*nu;

            //v momentum diffusion tensor
            mom_vv_diff_ten[0] = porosity*nu;
            mom_vv_diff_ten[1] = 2.0*porosity*nu;

            mom_vu_diff_ten[0]=porosity*nu;

            //momentum sources
            norm_n = sqrt(n[0]*n[0]+n[1]*n[1]);//+n[2]*n[2]);
            mom_u_source = -porosity*g[0];
            mom_v_source = -porosity*g[1];
            if(use_pseudo_penalty>0)
            {
              mom_u_source = -in_fluid*porosity*g[0];
              mom_v_source = -in_fluid*porosity*g[1];
            }
            //u momentum Hamiltonian (pressure)
            mom_u_ham = porosity*grad_p[0]/rho;
            dmom_u_ham_grad_p[0]=porosity/rho;
            dmom_u_ham_grad_p[1]=0.0;

            //v momentum Hamiltonian (pressure)
            mom_v_ham = porosity*grad_p[1]/rho;
            dmom_v_ham_grad_p[0]=0.0;
            dmom_v_ham_grad_p[1]=porosity/rho;

            //u momentum Hamiltonian (advection)
            dmom_u_ham_grad_u[0]=0.0;
            dmom_u_ham_grad_u[1]=0.0;
            dmom_u_ham_u =0.0;
            dmom_u_ham_v =0.0;

            //v momentum Hamiltonian (advection)
            dmom_v_ham_grad_v[0]=0.0;
            dmom_v_ham_grad_v[1]=0.0;
            dmom_v_ham_u =0.0;
            dmom_v_ham_v =0.0;
          }

        mom_u_source -= forcex;
        mom_v_source -= forcey;
      }

      int get_distance_to_ball(int n_balls,const double* ball_center, const double* ball_radius, const double x, const double y, const double z, double& distance)
      {
          distance = 1e10;
          int index = -1;
          double d_ball_i;
          for (int i=0; i<n_balls; ++i)
          {
              d_ball_i = std::sqrt((ball_center[i*3+0]-x)*(ball_center[i*3+0]-x)
                                  +(ball_center[i*3+1]-y)*(ball_center[i*3+1]-y)
                                  ) - ball_radius[i];
              if(d_ball_i<distance)
              {
                  distance = d_ball_i;
                  index = i;
              }
          }
          return index;
      }
      void get_distance_to_ith_ball(int n_balls,const double* ball_center, const double* ball_radius,
                                  int I,
                                  const double x, const double y, const double z,
                                  double& distance)
      {
          distance = std::sqrt((ball_center[I*3+0]-x)*(ball_center[I*3+0]-x)
                                    + (ball_center[I*3+1]-y)*(ball_center[I*3+1]-y)
                            ) - ball_radius[I];
      }
      void get_normal_to_ith_ball(int n_balls,const double* ball_center, const double* ball_radius,
                                  int I,
                                  const double x, const double y, const double z,
                                  double& nx, double& ny)
      {
          double distance = std::sqrt((ball_center[I*3+0]-x)*(ball_center[I*3+0]-x)
                                    + (ball_center[I*3+1]-y)*(ball_center[I*3+1]-y)
                            );
          nx = (x - ball_center[I*3+0])/(distance+1e-10);
          ny = (y - ball_center[I*3+1])/(distance+1e-10);
      }
      void get_velocity_to_ith_ball(int n_balls,const double* ball_center, const double* ball_radius,
                                    const double* ball_velocity, const double* ball_angular_velocity,
                                    int I,
                                    const double x, const double y, const double z,
                                    double& vx, double& vy)
      {
          vx = ball_velocity[3*I + 0] - ball_angular_velocity[3*I + 2]*(y-ball_center[3*I + 1]);
          vy = ball_velocity[3*I + 1] + ball_angular_velocity[3*I + 2]*(x-ball_center[3*I + 0]);
      }
      void get_acceleration_to_ith_ball(int n_balls,const double* ball_center, const double* ball_radius,
                                    const double* ball_velocity, const double* ball_angular_velocity,
                                    const double* ball_center_acceleration, const double* ball_angular_acceleration,
                                    int I,
                                    const double x, const double y, const double z,
                                    double& ax, double& ay)
      {
          ax = ball_center_acceleration[3*I + 0] - ball_angular_acceleration[3*I + 2]*(y-ball_center[3*I + 1])
                - ball_angular_acceleration[3*I + 2]*ball_angular_acceleration[3*I + 2]*(x-ball_center[3*I + 0]);
          ay = ball_center_acceleration[3*I + 1] + ball_angular_acceleration[3*I + 2]*(x-ball_center[3*I + 0])
                - ball_angular_acceleration[3*I + 2]*ball_angular_acceleration[3*I + 2]*(y-ball_center[3*I + 1]);
      }
      inline void updateSolidParticleTerms(const double NONCONSERVATIVE_FORM,
                                           bool element_owned,
                                           const double particle_nitsche,
                                           const double dV,
                                           const int nParticles,
                                           const int sd_offset,
                                           double* particle_signed_distances,
                                           double* particle_signed_distance_normals,
                                           double* particle_velocities,
                                           double* particle_centroids,
                                           const int use_ball_as_particle,
                                           const double* ball_center,
                                           const double* ball_radius,
                                           const double* ball_velocity,
                                           const double* ball_angular_velocity,
                                           const double* ball_center_acceleration,
                                           const double* ball_angular_acceleration,
                                           const double* ball_density,
                                           const double porosity, //VRANS specific
                                           const double penalty,
                                           const double alpha,
                                           const double beta,
                                           const double eps_rho,
                                           const double eps_mu,
                                           const double rho_0,
                                           const double nu_0,
                                           const double rho_1,
                                           const double nu_1,
                                           const double useVF,
                                           const double vf,
                                           const double phi,
                                           const double x,
                                           const double y,
                                           const double z,
                                           const double p,
                                           const double u,
                                           const double v,
                                           const double w,
                                           const double uStar,
                                           const double vStar,
                                           const double wStar,
                                           const double eps_s,
                                           const double grad_u[nSpace],
                                           const double grad_v[nSpace],
                                           const double grad_w[nSpace],
                                           double &mom_u_source,
                                           double &mom_v_source,
                                           double &mom_w_source,
                                           double dmom_u_source[nSpace],
                                           double dmom_v_source[nSpace],
                                           double dmom_w_source[nSpace],
                                           double mom_u_adv[nSpace],
                                           double mom_v_adv[nSpace],
                                           double mom_w_adv[nSpace],
                                           double dmom_u_adv_u[nSpace],
                                           double dmom_v_adv_v[nSpace],
                                           double dmom_w_adv_w[nSpace],
                                           double &mom_u_ham,
                                           double dmom_u_ham_grad_u[nSpace],
                                           double &dmom_u_ham_u,
                                           double &dmom_u_ham_v,
                                           double &dmom_u_ham_w,
                                           double &mom_v_ham,
                                           double dmom_v_ham_grad_v[nSpace],
                                           double &dmom_v_ham_u,
                                           double &dmom_v_ham_v,
                                           double &dmom_v_ham_w,
                                           double &mom_w_ham,
                                           double dmom_w_ham_grad_w[nSpace],
                                           double &dmom_w_ham_u,
                                           double &dmom_w_ham_v,
                                           double &dmom_w_ham_w,
                                           double &mass_ham,
                                           double &dmass_ham_u,
                                           double &dmass_ham_v,
                                           double &dmass_ham_w,
                                           double *particle_netForces,
                                           double *particle_netMoments,
                                           double *particle_surfaceArea,
                                           const int use_pseudo_penalty)
    {
        double C, rho, mu, nu, H_mu, uc, duc_du, duc_dv, duc_dw, H_s, D_s, phi_s, u_s, v_s, w_s;
        double force_x, force_y, r_x, r_y, force_p_x, force_p_y, force_stress_x, force_stress_y;
        double phi_s_normal[2]={0.0};
        double fluid_outward_normal[2];
        double vel[2]={0.0};
        double acceleration[2]={0.0};
        double center[2];
        H_mu = (1.0 - useVF) * smoothedHeaviside(eps_mu, phi) + useVF * fmin(1.0, fmax(0.0, vf));
        nu = nu_0 * (1.0 - H_mu) + nu_1 * H_mu;
        rho = rho_0 * (1.0 - H_mu) + rho_1 * H_mu;
        mu = rho_0 * nu_0 * (1.0 - H_mu) + rho_1 * nu_1 * H_mu;
        C = 0.0;
        for (int i = 0; i < nParticles; i++)
          {
            if(use_ball_as_particle==1)
              {
                get_distance_to_ith_ball(nParticles,ball_center,ball_radius,i,x,y,z,phi_s);
                get_normal_to_ith_ball(nParticles,ball_center,ball_radius,i,x,y,z,phi_s_normal[0],phi_s_normal[1]);
                get_velocity_to_ith_ball(nParticles,ball_center,ball_radius,
                                         ball_velocity,ball_angular_velocity,
                                         i,x,y,z,
                                         vel[0],vel[1]);
                center[0] = ball_center[3*i+0];
                center[1] = ball_center[3*i+1];
                get_acceleration_to_ith_ball(nParticles,ball_center,ball_radius,
                                             ball_velocity,ball_angular_velocity,
                                             ball_center_acceleration,ball_angular_acceleration,
                                             i,x,y,z,
                                             acceleration[0],acceleration[1]);
                
              }
            else
              {
                phi_s = particle_signed_distances[i * sd_offset];
                phi_s_normal[0] = particle_signed_distance_normals[i * sd_offset * 3 + 0];
                phi_s_normal[1] = particle_signed_distance_normals[i * sd_offset * 3 + 1];
                vel[0] = particle_velocities[i * sd_offset * 3 + 0];
                vel[1] = particle_velocities[i * sd_offset * 3 + 1];
                center[0] = particle_centroids[3*i+0];
                center[1] = particle_centroids[3*i+1];
              }
            fluid_outward_normal[0] = -phi_s_normal[0];
            fluid_outward_normal[1] = -phi_s_normal[1];
            u_s = vel[0];
            v_s = vel[1];
            w_s = 0;
            H_s = smoothedHeaviside(eps_s, phi_s);
            D_s = smoothedDirac(eps_s, phi_s);
            double rel_vel_norm = sqrt((uStar - u_s) * (uStar - u_s) +
                                       (vStar - v_s) * (vStar - v_s) +
                                       (wStar - w_s) * (wStar - w_s));

            double C_surf = (phi_s > 0.0) ? 0.0 : nu * penalty;
            double C_vol = (phi_s > 0.0) ? 0.0 : (alpha + beta * rel_vel_norm);

            C = (D_s * C_surf + (1.0 - H_s) * C_vol);
            force_x = dV * D_s * (p * fluid_outward_normal[0]
                                  -mu * (fluid_outward_normal[0] * 2* grad_u[0] + fluid_outward_normal[1] * (grad_u[1]+grad_v[0]))
                                  +C_surf*(u-u_s)*rho
                                  );
            force_y = dV * D_s * (p * fluid_outward_normal[1]
                                  -mu * (fluid_outward_normal[0] * (grad_u[1]+grad_v[0]) + fluid_outward_normal[1] * 2* grad_v[1])
                                  +C_surf*(v-v_s)*rho
                                  );
            force_p_x = dV * D_s * p * fluid_outward_normal[0];
            force_p_y = dV * D_s * p * fluid_outward_normal[1];
            force_stress_x = dV * D_s * (-mu * (fluid_outward_normal[0] * 2* grad_u[0] + fluid_outward_normal[1] * (grad_u[1]+grad_v[0]))
                                  +C_surf*(u-u_s)*rho
                                  );
            force_stress_y = dV * D_s * (-mu * (fluid_outward_normal[0] * (grad_u[1]+grad_v[0]) + fluid_outward_normal[1] * 2* grad_v[1])
                                  +C_surf*(v-v_s)*rho
                                  );
            //always 3D for particle centroids
            r_x = x - center[0];
            r_y = y - center[1];

            if (element_owned)
            {
                particle_surfaceArea[i] += dV * D_s;
                particle_netForces[i * 3 + 0] += force_x;
                particle_netForces[i * 3 + 1] += force_y;
                particle_netForces[(i+  nParticles)*3+0]+= force_stress_x;
                particle_netForces[(i+2*nParticles)*3+0]+= force_p_x;
                particle_netForces[(i+  nParticles)*3+1]+= force_stress_y;
                particle_netForces[(i+2*nParticles)*3+1]+= force_p_y;
                particle_netMoments[i * 3 + 2] += (r_x * force_y - r_y * force_x);
            }

            // These should be done inside to make sure the correct velocity of different particles are used
            //(1)
            mom_u_source += C * (u - u_s);
            mom_v_source += C * (v - v_s);

            dmom_u_source[0] += C;
            dmom_v_source[1] += C;
            if(use_pseudo_penalty==-2)// not pseudo-penalty method == IBM
              if (NONCONSERVATIVE_FORM > 0.0)
                {
                  mom_u_source += (1.0-H_s)*(ball_density[i]-rho)*acceleration[0];
                  mom_v_source += (1.0-H_s)*(ball_density[i]-rho)*acceleration[1];
                }
              else
>>>>>>> 033bbd3f
                {
                  mom_u_source += (1.0-H_s)*(ball_density[i]-rho)*acceleration[0]/rho;
                  mom_v_source += (1.0-H_s)*(ball_density[i]-rho)*acceleration[1]/rho;
                }
            if (NONCONSERVATIVE_FORM > 0.0)
            {
              mom_u_ham -= D_s * porosity * nu * (fluid_outward_normal[0] * grad_u[0] + fluid_outward_normal[1] * grad_u[1]);
              dmom_u_ham_grad_u[0] -= D_s * porosity * nu * fluid_outward_normal[0];
              dmom_u_ham_grad_u[1] -= D_s * porosity * nu * fluid_outward_normal[1];
              
              mom_v_ham -= D_s * porosity * nu * (fluid_outward_normal[0] * grad_v[0] + fluid_outward_normal[1] * grad_v[1]);
              dmom_v_ham_grad_v[0] -= D_s * porosity * nu * fluid_outward_normal[0];
              dmom_v_ham_grad_v[1] -= D_s * porosity * nu * fluid_outward_normal[1];

              mom_u_adv[0] += D_s * porosity * nu * fluid_outward_normal[0] * (u - u_s);
              mom_u_adv[1] += D_s * porosity * nu * fluid_outward_normal[1] * (u - u_s);
              dmom_u_adv_u[0] += D_s * porosity * nu * fluid_outward_normal[0];
              dmom_u_adv_u[1] += D_s * porosity * nu * fluid_outward_normal[1];
              
              mom_v_adv[0] += D_s * porosity * nu * fluid_outward_normal[0] * (v - v_s);
              mom_v_adv[1] += D_s * porosity * nu * fluid_outward_normal[1] * (v - v_s);
              dmom_v_adv_v[0] += D_s * porosity * nu * fluid_outward_normal[0];
              dmom_v_adv_v[1] += D_s * porosity * nu * fluid_outward_normal[1];
            }
            else
            {
              mom_u_ham -= D_s * porosity * nu/rho * (fluid_outward_normal[0] * grad_u[0] + fluid_outward_normal[1] * grad_u[1]);
              dmom_u_ham_grad_u[0] -= D_s * porosity * nu/rho * fluid_outward_normal[0];
              dmom_u_ham_grad_u[1] -= D_s * porosity * nu/rho * fluid_outward_normal[1];
              
              mom_v_ham -= D_s * porosity * nu/rho * (fluid_outward_normal[0] * grad_v[0] + fluid_outward_normal[1] * grad_v[1]);
              dmom_v_ham_grad_v[0] -= D_s * porosity * nu/rho * fluid_outward_normal[0];
              dmom_v_ham_grad_v[1] -= D_s * porosity * nu/rho * fluid_outward_normal[1];

              mom_u_adv[0] += D_s * porosity * nu/rho * fluid_outward_normal[0] * (u - u_s);
              mom_u_adv[1] += D_s * porosity * nu/rho * fluid_outward_normal[1] * (u - u_s);
              dmom_u_adv_u[0] += D_s * porosity * nu/rho * fluid_outward_normal[0];
              dmom_u_adv_u[1] += D_s * porosity * nu/rho * fluid_outward_normal[1];
              
<<<<<<< HEAD
	      // adjoint times the test functions 
	      for (int i=0;i<nDOF_test_element;i++)
		{
		  register int i_nSpace = i*nSpace;
		  Lstar_u_p[i]=ck.Advection_adjoint(dmass_adv_u,&p_grad_test_dV[i_nSpace]);
		  Lstar_v_p[i]=ck.Advection_adjoint(dmass_adv_v,&p_grad_test_dV[i_nSpace]);
		  /* Lstar_w_p[i]=ck.Advection_adjoint(dmass_adv_w,&p_grad_test_dV[i_nSpace]); */
                  //use the same advection adjoint for all three since we're approximating the linearized adjoint
		  Lstar_u_u[i]=ck.Advection_adjoint(dmom_adv_star,&vel_grad_test_dV[i_nSpace]);
		  Lstar_v_v[i]=ck.Advection_adjoint(dmom_adv_star,&vel_grad_test_dV[i_nSpace]);
		  /* Lstar_w_w[i]=ck.Advection_adjoint(dmom_adv_star,&vel_grad_test_dV[i_nSpace]); */
		  Lstar_p_u[i]=ck.Hamiltonian_adjoint(dmom_u_ham_grad_p,&vel_grad_test_dV[i_nSpace]);
		  Lstar_p_v[i]=ck.Hamiltonian_adjoint(dmom_v_ham_grad_p,&vel_grad_test_dV[i_nSpace]);
		  /* Lstar_p_w[i]=ck.Hamiltonian_adjoint(dmom_w_ham_grad_p,&vel_grad_test_dV[i_nSpace]); */
		  
		  //VRANS account for drag terms, diagonal only here ... decide if need off diagonal terms too
		  Lstar_u_u[i]+=ck.Reaction_adjoint(dmom_u_source[0],vel_test_dV[i]);
		  Lstar_v_v[i]+=ck.Reaction_adjoint(dmom_v_source[1],vel_test_dV[i]);
		  /* Lstar_w_w[i]+=ck.Reaction_adjoint(dmom_w_source[2],vel_test_dV[i]); */
		  //
		}

	      norm_Rv = sqrt(pdeResidual_u*pdeResidual_u + pdeResidual_v*pdeResidual_v);// + pdeResidual_w*pdeResidual_w);
	      q_numDiff_u[eN_k] = C_dc*norm_Rv*(useMetrics/sqrt(G_dd_G+1.0e-12)  + 
	                                        (1.0-useMetrics)*hFactor*hFactor*elementDiameter[eN]*elementDiameter[eN]);
	      q_numDiff_v[eN_k] = q_numDiff_u[eN_k];
	      q_numDiff_w[eN_k] = q_numDiff_u[eN_k];
	      // 
	      //update element residual 
	      //
              double mesh_vel[2];
              mesh_vel[0] = xt;
              mesh_vel[1] = yt;
	      for(int i=0;i<nDOF_test_element;i++) 
		{ 
		  register int i_nSpace=i*nSpace;
		  velocityErrorElement[i]+=sqrt(velocityError[eN_k_nSpace+0]*velocityError[eN_k_nSpace+0]+
						velocityError[eN_k_nSpace+1]*velocityError[eN_k_nSpace+1])*
		    p_test_dV[i];
                  /* std::cout<<"elemRes_mesh "<<mesh_vel[0]<<'\t'<<mesh_vel[2]<<'\t'<<p_test_dV[i]<<'\t'<<(q_dV_last[eN_k]/dV)<<'\t'<<dV<<std::endl; */
		  elementResidual_mesh[i] += ck.Reaction_weak(1.0,p_test_dV[i]) -
                    ck.Reaction_weak(1.0,p_test_dV[i]*q_dV_last[eN_k]/dV) -
                    ck.Advection_weak(mesh_vel,&p_grad_test_dV[i_nSpace]);
                  
		  elementResidual_p[i] += ck.Advection_weak(mass_adv,&p_grad_test_dV[i_nSpace]) +
		    DM*MOVING_DOMAIN*(ck.Reaction_weak(alphaBDF*1.0,p_test_dV[i]) -
                                      ck.Reaction_weak(alphaBDF*1.0,p_test_dV[i]*q_dV_last[eN_k]/dV) -
                                      ck.Advection_weak(mesh_vel,&p_grad_test_dV[i_nSpace])) +
		    //VRANS
		    ck.Reaction_weak(mass_source,p_test_dV[i])   + //VRANS source term for wave maker
		    //
		    ck.SubgridError(subgridError_u,Lstar_u_p[i]) + 
		    ck.SubgridError(subgridError_v,Lstar_v_p[i]);// + 
		    /* ck.SubgridError(subgridError_w,Lstar_w_p[i]); */

		  elementResidual_u[i] += ck.Mass_weak(mom_u_acc_t,vel_test_dV[i]) + 
		    ck.Advection_weak(mom_u_adv,&vel_grad_test_dV[i_nSpace]) +
		    ck.Diffusion_weak(sdInfo_u_u_rowptr,sdInfo_u_u_colind,mom_uu_diff_ten,grad_u,&vel_grad_test_dV[i_nSpace]) + 
		    ck.Diffusion_weak(sdInfo_u_v_rowptr,sdInfo_u_v_colind,mom_uv_diff_ten,grad_v,&vel_grad_test_dV[i_nSpace]) + 
		    /* ck.Diffusion_weak(sdInfo_u_w_rowptr,sdInfo_u_w_colind,mom_uw_diff_ten,grad_w,&vel_grad_test_dV[i_nSpace]) +  */
		    ck.Reaction_weak(mom_u_source,vel_test_dV[i]) + 
		    ck.Hamiltonian_weak(mom_u_ham,vel_test_dV[i]) + 
		    ck.SubgridError(subgridError_p,Lstar_p_u[i]) + 
		    ck.SubgridError(subgridError_u,Lstar_u_u[i]) + 
		    ck.NumericalDiffusion(q_numDiff_u_last[eN_k],grad_u,&vel_grad_test_dV[i_nSpace]); 
		 
		  elementResidual_v[i] += ck.Mass_weak(mom_v_acc_t,vel_test_dV[i]) + 
		    ck.Advection_weak(mom_v_adv,&vel_grad_test_dV[i_nSpace]) +
		    ck.Diffusion_weak(sdInfo_v_u_rowptr,sdInfo_v_u_colind,mom_vu_diff_ten,grad_u,&vel_grad_test_dV[i_nSpace]) + 
		    ck.Diffusion_weak(sdInfo_v_v_rowptr,sdInfo_v_v_colind,mom_vv_diff_ten,grad_v,&vel_grad_test_dV[i_nSpace]) + 
		    /* ck.Diffusion_weak(sdInfo_v_w_rowptr,sdInfo_v_w_colind,mom_vw_diff_ten,grad_w,&vel_grad_test_dV[i_nSpace]) +  */
		    ck.Reaction_weak(mom_v_source,vel_test_dV[i]) + 
		    ck.Hamiltonian_weak(mom_v_ham,vel_test_dV[i]) + 
		    ck.SubgridError(subgridError_p,Lstar_p_v[i]) + 
		    ck.SubgridError(subgridError_v,Lstar_v_v[i]) + 
		    ck.NumericalDiffusion(q_numDiff_v_last[eN_k],grad_v,&vel_grad_test_dV[i_nSpace]); 

		  /* elementResidual_w[i] +=  ck.Mass_weak(mom_w_acc_t,vel_test_dV[i]) + */
		  /*   ck.Advection_weak(mom_w_adv,&vel_grad_test_dV[i_nSpace]) +  */
		  /*   ck.Diffusion_weak(sdInfo_w_u_rowptr,sdInfo_w_u_colind,mom_wu_diff_ten,grad_u,&vel_grad_test_dV[i_nSpace]) +  */
		  /*   ck.Diffusion_weak(sdInfo_w_v_rowptr,sdInfo_w_v_colind,mom_wv_diff_ten,grad_v,&vel_grad_test_dV[i_nSpace]) +  */
		  /*   ck.Diffusion_weak(sdInfo_w_w_rowptr,sdInfo_w_w_colind,mom_ww_diff_ten,grad_w,&vel_grad_test_dV[i_nSpace]) +  */
		  /*   ck.Reaction_weak(mom_w_source,vel_test_dV[i]) +  */
		  /*   ck.Hamiltonian_weak(mom_w_ham,vel_test_dV[i]) +  */
		  /*   ck.SubgridError(subgridError_p,Lstar_p_w[i]) +  */
		  /*   ck.SubgridError(subgridError_w,Lstar_w_w[i]) +  */
		  /*   ck.NumericalDiffusion(q_numDiff_w_last[eN_k],grad_w,&vel_grad_test_dV[i_nSpace]);  */
		}//i
	    }
	  //
	  //load element into global residual and save element residual
	  //
	  for(int i=0;i<nDOF_test_element;i++) 
	    { 
	      register int eN_i=eN*nDOF_test_element+i;
	      velocityErrorNodal[p_l2g[eN_i]]+= velocityErrorElement[i];
	      elementResidual_p_save[eN_i] +=  elementResidual_p[i];
              mesh_volume_conservation_element_weak += elementResidual_mesh[i];
	      globalResidual[offset_p+stride_p*p_l2g[eN_i]]+=elementResidual_p[i];
	      globalResidual[offset_u+stride_u*vel_l2g[eN_i]]+=elementResidual_u[i];
	      globalResidual[offset_v+stride_v*vel_l2g[eN_i]]+=elementResidual_v[i];
	      /* globalResidual[offset_w+stride_w*vel_l2g[eN_i]]+=elementResidual_w[i]; */
	    }//i
          mesh_volume_conservation += mesh_volume_conservation_element;
          mesh_volume_conservation_weak += mesh_volume_conservation_element_weak;
          mesh_volume_conservation_err_max=fmax(mesh_volume_conservation_err_max,fabs(mesh_volume_conservation_element));
          mesh_volume_conservation_err_max_weak=fmax(mesh_volume_conservation_err_max_weak,fabs(mesh_volume_conservation_element_weak));
	}//elements
      //
      //loop over exterior element boundaries to calculate surface integrals and load into element and global residuals
      //
      //ebNE is the Exterior element boundary INdex
      //ebN is the element boundary INdex
      //eN is the element index
      for (int ebNE = 0; ebNE < nExteriorElementBoundaries_global; ebNE++) 
	{ 
	  register int ebN = exteriorElementBoundariesArray[ebNE], 
	    eN  = elementBoundaryElementsArray[ebN*2+0],
	    ebN_local = elementBoundaryLocalElementBoundariesArray[ebN*2+0],
	    eN_nDOF_trial_element = eN*nDOF_trial_element;
	  register double elementResidual_mesh[nDOF_test_element],
            elementResidual_p[nDOF_test_element],
	    elementResidual_u[nDOF_test_element],
	    elementResidual_v[nDOF_test_element],
	    //elementResidual_w[nDOF_test_element],
	    eps_rho,eps_mu;
	  const double* elementResidual_w(NULL);
	  for (int i=0;i<nDOF_test_element;i++)
	    {
	      elementResidual_mesh[i]=0.0;
	      elementResidual_p[i]=0.0;
	      elementResidual_u[i]=0.0;
	      elementResidual_v[i]=0.0;
	      /* elementResidual_w[i]=0.0; */
	    }
	  for  (int kb=0;kb<nQuadraturePoints_elementBoundary;kb++) 
	    { 
	      register int ebNE_kb = ebNE*nQuadraturePoints_elementBoundary+kb,
		ebNE_kb_nSpace = ebNE_kb*nSpace,
		ebN_local_kb = ebN_local*nQuadraturePoints_elementBoundary+kb,
		ebN_local_kb_nSpace = ebN_local_kb*nSpace;
	      register double p_ext=0.0,
		u_ext=0.0,
		v_ext=0.0,
		w_ext=0.0,
		grad_p_ext[nSpace],
		grad_u_ext[nSpace],
		grad_v_ext[nSpace],
		grad_w_ext[nSpace],
		mom_u_acc_ext=0.0,
		dmom_u_acc_u_ext=0.0,
		mom_v_acc_ext=0.0,
		dmom_v_acc_v_ext=0.0,
		mom_w_acc_ext=0.0,
		dmom_w_acc_w_ext=0.0,
		mass_adv_ext[nSpace],
		dmass_adv_u_ext[nSpace],
		dmass_adv_v_ext[nSpace],
		dmass_adv_w_ext[nSpace],
		mom_u_adv_ext[nSpace],
		dmom_u_adv_u_ext[nSpace],
		dmom_u_adv_v_ext[nSpace],
		dmom_u_adv_w_ext[nSpace],
		mom_v_adv_ext[nSpace],
		dmom_v_adv_u_ext[nSpace],
		dmom_v_adv_v_ext[nSpace],
		dmom_v_adv_w_ext[nSpace],
		mom_w_adv_ext[nSpace],
		dmom_w_adv_u_ext[nSpace],
		dmom_w_adv_v_ext[nSpace],
		dmom_w_adv_w_ext[nSpace],
		mom_uu_diff_ten_ext[nSpace],
		mom_vv_diff_ten_ext[nSpace],
		mom_ww_diff_ten_ext[nSpace],
		mom_uv_diff_ten_ext[1],
		mom_uw_diff_ten_ext[1],
		mom_vu_diff_ten_ext[1],
		mom_vw_diff_ten_ext[1],
		mom_wu_diff_ten_ext[1],
		mom_wv_diff_ten_ext[1],
		mom_u_source_ext=0.0,
		mom_v_source_ext=0.0,
		mom_w_source_ext=0.0,
		mom_u_ham_ext=0.0,
		dmom_u_ham_grad_p_ext[nSpace],
		mom_v_ham_ext=0.0,
		dmom_v_ham_grad_p_ext[nSpace],
		mom_w_ham_ext=0.0,
		dmom_w_ham_grad_p_ext[nSpace],
		dmom_u_adv_p_ext[nSpace],
		dmom_v_adv_p_ext[nSpace],
		dmom_w_adv_p_ext[nSpace],
		flux_mass_ext=0.0,
		flux_mom_u_adv_ext=0.0,
		flux_mom_v_adv_ext=0.0,
		flux_mom_w_adv_ext=0.0,
		flux_mom_uu_diff_ext=0.0,
		flux_mom_uv_diff_ext=0.0,
		flux_mom_uw_diff_ext=0.0,
		flux_mom_vu_diff_ext=0.0,
		flux_mom_vv_diff_ext=0.0,
		flux_mom_vw_diff_ext=0.0,
		flux_mom_wu_diff_ext=0.0,
		flux_mom_wv_diff_ext=0.0,
		flux_mom_ww_diff_ext=0.0,
		bc_p_ext=0.0,
		bc_u_ext=0.0,
		bc_v_ext=0.0,
		bc_w_ext=0.0,
		bc_mom_u_acc_ext=0.0,
		bc_dmom_u_acc_u_ext=0.0,
		bc_mom_v_acc_ext=0.0,
		bc_dmom_v_acc_v_ext=0.0,
		bc_mom_w_acc_ext=0.0,
		bc_dmom_w_acc_w_ext=0.0,
		bc_mass_adv_ext[nSpace],
		bc_dmass_adv_u_ext[nSpace],
		bc_dmass_adv_v_ext[nSpace],
		bc_dmass_adv_w_ext[nSpace],
		bc_mom_u_adv_ext[nSpace],
		bc_dmom_u_adv_u_ext[nSpace],
		bc_dmom_u_adv_v_ext[nSpace],
		bc_dmom_u_adv_w_ext[nSpace],
		bc_mom_v_adv_ext[nSpace],
		bc_dmom_v_adv_u_ext[nSpace],
		bc_dmom_v_adv_v_ext[nSpace],
		bc_dmom_v_adv_w_ext[nSpace],
		bc_mom_w_adv_ext[nSpace],
		bc_dmom_w_adv_u_ext[nSpace],
		bc_dmom_w_adv_v_ext[nSpace],
		bc_dmom_w_adv_w_ext[nSpace],
		bc_mom_uu_diff_ten_ext[nSpace],
		bc_mom_vv_diff_ten_ext[nSpace],
		bc_mom_ww_diff_ten_ext[nSpace],
		bc_mom_uv_diff_ten_ext[1],
		bc_mom_uw_diff_ten_ext[1],
		bc_mom_vu_diff_ten_ext[1],
		bc_mom_vw_diff_ten_ext[1],
		bc_mom_wu_diff_ten_ext[1],
		bc_mom_wv_diff_ten_ext[1],
		bc_mom_u_source_ext=0.0,
		bc_mom_v_source_ext=0.0,
		bc_mom_w_source_ext=0.0,
		bc_mom_u_ham_ext=0.0,
		bc_dmom_u_ham_grad_p_ext[nSpace],
		bc_mom_v_ham_ext=0.0,
		bc_dmom_v_ham_grad_p_ext[nSpace],
		bc_mom_w_ham_ext=0.0,
		bc_dmom_w_ham_grad_p_ext[nSpace],
		jac_ext[nSpace*nSpace],
		jacDet_ext,
		jacInv_ext[nSpace*nSpace],
		boundaryJac[nSpace*(nSpace-1)],
		metricTensor[(nSpace-1)*(nSpace-1)],
		metricTensorDetSqrt,
		dS,p_test_dS[nDOF_test_element],vel_test_dS[nDOF_test_element],
		p_grad_trial_trace[nDOF_trial_element*nSpace],vel_grad_trial_trace[nDOF_trial_element*nSpace],
		vel_grad_test_dS[nDOF_trial_element*nSpace],
		normal[2],x_ext,y_ext,z_ext,xt_ext,yt_ext,zt_ext,integralScaling,
		//VRANS
		porosity_ext,
		//
		G[nSpace*nSpace],G_dd_G,tr_G,h_phi,h_penalty,penalty,
		force_x,force_y,force_z,force_p_x,force_p_y,force_p_z,force_v_x,force_v_y,force_v_z,r_x,r_y,r_z;
	      //compute information about mapping from reference element to physical element
	      ck.calculateMapping_elementBoundary(eN,
						  ebN_local,
						  kb,
						  ebN_local_kb,
						  mesh_dof,
						  mesh_l2g,
						  mesh_trial_trace_ref,
						  mesh_grad_trial_trace_ref,
						  boundaryJac_ref,
						  jac_ext,
						  jacDet_ext,
						  jacInv_ext,
						  boundaryJac,
						  metricTensor,
						  metricTensorDetSqrt,
						  normal_ref,
						  normal,
						  x_ext,y_ext,z_ext);
	      ck.calculateMappingVelocity_elementBoundary(eN,
							  ebN_local,
							  kb,
							  ebN_local_kb,
							  mesh_velocity_dof,
							  mesh_l2g,
							  mesh_trial_trace_ref,
							  xt_ext,yt_ext,zt_ext,
							  normal,
							  boundaryJac,
							  metricTensor,
							  integralScaling);
	      //xt_ext=0.0;yt_ext=0.0;zt_ext=0.0;
	      //std::cout<<"xt_ext "<<xt_ext<<'\t'<<yt_ext<<'\t'<<zt_ext<<std::endl;
	      //std::cout<<"x_ext "<<x_ext<<'\t'<<y_ext<<'\t'<<z_ext<<std::endl;
	      //std::cout<<"integralScaling - metricTensorDetSrt ==============================="<<integralScaling-metricTensorDetSqrt<<std::endl;
	      /* std::cout<<"metricTensorDetSqrt "<<metricTensorDetSqrt */
	      /* 	       <<"dS_ref[kb]"<<dS_ref[kb]<<std::endl; */
	      //dS = ((1.0-MOVING_DOMAIN)*metricTensorDetSqrt + MOVING_DOMAIN*integralScaling)*dS_ref[kb];//cek need to test effect on accuracy
	      dS = metricTensorDetSqrt*dS_ref[kb];
	      //get the metric tensor
	      //cek todo use symmetry
	      ck.calculateG(jacInv_ext,G,G_dd_G,tr_G);
	      ck.calculateGScale(G,&ebqe_normal_phi_ext[ebNE_kb_nSpace],h_phi);
	      
	      eps_rho = epsFact_rho*(useMetrics*h_phi+(1.0-useMetrics)*elementDiameter[eN]);
	      eps_mu  = epsFact_mu *(useMetrics*h_phi+(1.0-useMetrics)*elementDiameter[eN]);
	      
	      //compute shape and solution information
	      //shape
	      ck.gradTrialFromRef(&p_grad_trial_trace_ref[ebN_local_kb_nSpace*nDOF_trial_element],jacInv_ext,p_grad_trial_trace);
	      ck.gradTrialFromRef(&vel_grad_trial_trace_ref[ebN_local_kb_nSpace*nDOF_trial_element],jacInv_ext,vel_grad_trial_trace);
	      //cek hack use trial ck.gradTrialFromRef(&vel_grad_test_trace_ref[ebN_local_kb_nSpace*nDOF_trial_element],jacInv_ext,vel_grad_test_trace);
	      //solution and gradients	
	      ck.valFromDOF(p_dof,&p_l2g[eN_nDOF_trial_element],&p_trial_trace_ref[ebN_local_kb*nDOF_test_element],p_ext);
	      ck.valFromDOF(u_dof,&vel_l2g[eN_nDOF_trial_element],&vel_trial_trace_ref[ebN_local_kb*nDOF_test_element],u_ext);
	      ck.valFromDOF(v_dof,&vel_l2g[eN_nDOF_trial_element],&vel_trial_trace_ref[ebN_local_kb*nDOF_test_element],v_ext);
	      /* ck.valFromDOF(w_dof,&vel_l2g[eN_nDOF_trial_element],&vel_trial_trace_ref[ebN_local_kb*nDOF_test_element],w_ext); */
	      ck.gradFromDOF(p_dof,&p_l2g[eN_nDOF_trial_element],p_grad_trial_trace,grad_p_ext);
	      ck.gradFromDOF(u_dof,&vel_l2g[eN_nDOF_trial_element],vel_grad_trial_trace,grad_u_ext);
	      ck.gradFromDOF(v_dof,&vel_l2g[eN_nDOF_trial_element],vel_grad_trial_trace,grad_v_ext);
	      /* ck.gradFromDOF(w_dof,&vel_l2g[eN_nDOF_trial_element],vel_grad_trial_trace,grad_w_ext); */
	      //precalculate test function products with integration weights
	      for (int j=0;j<nDOF_trial_element;j++)
		{
		  p_test_dS[j] = p_test_trace_ref[ebN_local_kb*nDOF_test_element+j]*dS;
		  vel_test_dS[j] = vel_test_trace_ref[ebN_local_kb*nDOF_test_element+j]*dS;
		  for (int I=0;I<nSpace;I++)
		    vel_grad_test_dS[j*nSpace+I] = vel_grad_trial_trace[j*nSpace+I]*dS;//cek hack, using trial
		}
	      bc_p_ext = isDOFBoundary_p[ebNE_kb]*ebqe_bc_p_ext[ebNE_kb]+(1-isDOFBoundary_p[ebNE_kb])*p_ext;
              //note, our convention is that bc values at moving boundaries are relative to boundary velocity so we add it here
	      bc_u_ext = isDOFBoundary_u[ebNE_kb]*(ebqe_bc_u_ext[ebNE_kb] + MOVING_DOMAIN*xt_ext) + (1-isDOFBoundary_u[ebNE_kb])*u_ext;
	      bc_v_ext = isDOFBoundary_v[ebNE_kb]*(ebqe_bc_v_ext[ebNE_kb] + MOVING_DOMAIN*yt_ext) + (1-isDOFBoundary_v[ebNE_kb])*v_ext;
	      /* bc_w_ext = isDOFBoundary_w[ebNE_kb]*(ebqe_bc_w_ext[ebNE_kb] + MOVING_DOMAIN*zt_ext) + (1-isDOFBoundary_w[ebNE_kb])*w_ext; */
	      //VRANS
	      porosity_ext = ebqe_porosity_ext[ebNE_kb];
	      //
	      //calculate the pde coefficients using the solution and the boundary values for the solution 
	      // 
	      double eddy_viscosity_ext(0.),bc_eddy_viscosity_ext(0.); //not interested in saving boundary eddy viscosity for now
	      evaluateCoefficients(eps_rho,
				   eps_mu,
				   sigma,
				   rho_0,
				   nu_0,
				   rho_1,
				   nu_1,
				   elementDiameter[eN],
				   smagorinskyConstant,
				   turbulenceClosureModel,
				   g,
				   useVF,
				   ebqe_vf_ext[ebNE_kb],
				   ebqe_phi_ext[ebNE_kb],
				   &ebqe_normal_phi_ext[ebNE_kb_nSpace],
				   ebqe_kappa_phi_ext[ebNE_kb],
				   //VRANS
				   porosity_ext,
				   //
				   p_ext,
				   grad_p_ext,
				   grad_u_ext,
				   grad_v_ext,
				   grad_w_ext,
				   u_ext,
				   v_ext,
				   w_ext,
				   eddy_viscosity_ext,
				   mom_u_acc_ext,
				   dmom_u_acc_u_ext,
				   mom_v_acc_ext,
				   dmom_v_acc_v_ext,
				   mom_w_acc_ext,
				   dmom_w_acc_w_ext,
				   mass_adv_ext,
				   dmass_adv_u_ext,
				   dmass_adv_v_ext,
				   dmass_adv_w_ext,
				   mom_u_adv_ext,
				   dmom_u_adv_u_ext,
				   dmom_u_adv_v_ext,
				   dmom_u_adv_w_ext,
				   mom_v_adv_ext,
				   dmom_v_adv_u_ext,
				   dmom_v_adv_v_ext,
				   dmom_v_adv_w_ext,
				   mom_w_adv_ext,
				   dmom_w_adv_u_ext,
				   dmom_w_adv_v_ext,
				   dmom_w_adv_w_ext,
				   mom_uu_diff_ten_ext,
				   mom_vv_diff_ten_ext,
				   mom_ww_diff_ten_ext,
				   mom_uv_diff_ten_ext,
				   mom_uw_diff_ten_ext,
				   mom_vu_diff_ten_ext,
				   mom_vw_diff_ten_ext,
				   mom_wu_diff_ten_ext,
				   mom_wv_diff_ten_ext,
				   mom_u_source_ext,
				   mom_v_source_ext,
				   mom_w_source_ext,
				   mom_u_ham_ext,
				   dmom_u_ham_grad_p_ext,
				   mom_v_ham_ext,
				   dmom_v_ham_grad_p_ext,
				   mom_w_ham_ext,
				   dmom_w_ham_grad_p_ext);          
	      evaluateCoefficients(eps_rho,
				   eps_mu,
				   sigma,
				   rho_0,
				   nu_0,
				   rho_1,
				   nu_1,
				   elementDiameter[eN],
				   smagorinskyConstant,
				   turbulenceClosureModel,
				   g,
				   useVF,
				   bc_ebqe_vf_ext[ebNE_kb],
				   bc_ebqe_phi_ext[ebNE_kb],
				   &ebqe_normal_phi_ext[ebNE_kb_nSpace],
				   ebqe_kappa_phi_ext[ebNE_kb],
				   //VRANS
				   porosity_ext,
				   //
				   bc_p_ext,
				   grad_p_ext,
				   grad_u_ext,
				   grad_v_ext,
				   grad_w_ext,
				   bc_u_ext,
				   bc_v_ext,
				   bc_w_ext,
				   bc_eddy_viscosity_ext,
				   bc_mom_u_acc_ext,
				   bc_dmom_u_acc_u_ext,
				   bc_mom_v_acc_ext,
				   bc_dmom_v_acc_v_ext,
				   bc_mom_w_acc_ext,
				   bc_dmom_w_acc_w_ext,
				   bc_mass_adv_ext,
				   bc_dmass_adv_u_ext,
				   bc_dmass_adv_v_ext,
				   bc_dmass_adv_w_ext,
				   bc_mom_u_adv_ext,
				   bc_dmom_u_adv_u_ext,
				   bc_dmom_u_adv_v_ext,
				   bc_dmom_u_adv_w_ext,
				   bc_mom_v_adv_ext,
				   bc_dmom_v_adv_u_ext,
				   bc_dmom_v_adv_v_ext,
				   bc_dmom_v_adv_w_ext,
				   bc_mom_w_adv_ext,
				   bc_dmom_w_adv_u_ext,
				   bc_dmom_w_adv_v_ext,
				   bc_dmom_w_adv_w_ext,
				   bc_mom_uu_diff_ten_ext,
				   bc_mom_vv_diff_ten_ext,
				   bc_mom_ww_diff_ten_ext,
				   bc_mom_uv_diff_ten_ext,
				   bc_mom_uw_diff_ten_ext,
				   bc_mom_vu_diff_ten_ext,
				   bc_mom_vw_diff_ten_ext,
				   bc_mom_wu_diff_ten_ext,
				   bc_mom_wv_diff_ten_ext,
				   bc_mom_u_source_ext,
				   bc_mom_v_source_ext,
				   bc_mom_w_source_ext,
				   bc_mom_u_ham_ext,
				   bc_dmom_u_ham_grad_p_ext,
				   bc_mom_v_ham_ext,
				   bc_dmom_v_ham_grad_p_ext,
				   bc_mom_w_ham_ext,
				   bc_dmom_w_ham_grad_p_ext);          

	      //Turbulence closure model
	      if (turbulenceClosureModel >= 3)
		{
		  const double turb_var_grad_0_dummy[2] = {0.,0.};
		  const double c_mu = 0.09;//mwf hack 
		  updateTurbulenceClosure(turbulenceClosureModel,
					  eps_rho,
					  eps_mu,
					  rho_0,
					  nu_0,
					  rho_1,
					  nu_1,
					  useVF,
					  ebqe_vf_ext[ebNE_kb],
					  ebqe_phi_ext[ebNE_kb],
					  porosity_ext,
					  c_mu, //mwf hack
					  ebqe_turb_var_0[ebNE_kb],
					  ebqe_turb_var_1[ebNE_kb],
					  turb_var_grad_0_dummy, //not needed
					  eddy_viscosity_ext,
					  mom_uu_diff_ten_ext,
					  mom_vv_diff_ten_ext,
					  mom_ww_diff_ten_ext,
					  mom_uv_diff_ten_ext,
					  mom_uw_diff_ten_ext,
					  mom_vu_diff_ten_ext,
					  mom_vw_diff_ten_ext,
					  mom_wu_diff_ten_ext,
					  mom_wv_diff_ten_ext,
					  mom_u_source_ext,
					  mom_v_source_ext,
					  mom_w_source_ext);					  

		  updateTurbulenceClosure(turbulenceClosureModel,
					  eps_rho,
					  eps_mu,
					  rho_0,
					  nu_0,
					  rho_1,
					  nu_1,
					  useVF,
					  bc_ebqe_vf_ext[ebNE_kb],
					  bc_ebqe_phi_ext[ebNE_kb],
					  porosity_ext,
					  c_mu, //mwf hack
					  ebqe_turb_var_0[ebNE_kb],
					  ebqe_turb_var_1[ebNE_kb],
					  turb_var_grad_0_dummy, //not needed
					  bc_eddy_viscosity_ext,
					  bc_mom_uu_diff_ten_ext,
					  bc_mom_vv_diff_ten_ext,
					  bc_mom_ww_diff_ten_ext,
					  bc_mom_uv_diff_ten_ext,
					  bc_mom_uw_diff_ten_ext,
					  bc_mom_vu_diff_ten_ext,
					  bc_mom_vw_diff_ten_ext,
					  bc_mom_wu_diff_ten_ext,
					  bc_mom_wv_diff_ten_ext,
					  bc_mom_u_source_ext,
					  bc_mom_v_source_ext,
					  bc_mom_w_source_ext);					  
		}


	      //
	      //moving domain
	      //
	      mom_u_adv_ext[0] -= MOVING_DOMAIN*mom_u_acc_ext*xt_ext;
	      mom_u_adv_ext[1] -= MOVING_DOMAIN*mom_u_acc_ext*yt_ext;
	      /* mom_u_adv_ext[2] -= MOVING_DOMAIN*mom_u_acc_ext*zt_ext; */
	      dmom_u_adv_u_ext[0] -= MOVING_DOMAIN*dmom_u_acc_u_ext*xt_ext;
	      dmom_u_adv_u_ext[1] -= MOVING_DOMAIN*dmom_u_acc_u_ext*yt_ext;
	      /* dmom_u_adv_u_ext[2] -= MOVING_DOMAIN*dmom_u_acc_u_ext*zt_ext; */

	      mom_v_adv_ext[0] -= MOVING_DOMAIN*mom_v_acc_ext*xt_ext;
	      mom_v_adv_ext[1] -= MOVING_DOMAIN*mom_v_acc_ext*yt_ext;
	      /* mom_v_adv_ext[2] -= MOVING_DOMAIN*mom_v_acc_ext*zt_ext; */
	      dmom_v_adv_v_ext[0] -= MOVING_DOMAIN*dmom_v_acc_v_ext*xt_ext;
	      dmom_v_adv_v_ext[1] -= MOVING_DOMAIN*dmom_v_acc_v_ext*yt_ext;
	      /* dmom_v_adv_v_ext[2] -= MOVING_DOMAIN*dmom_v_acc_v_ext*zt_ext; */

	      /* mom_w_adv_ext[0] -= MOVING_DOMAIN*mom_w_acc_ext*xt_ext; */
	      /* mom_w_adv_ext[1] -= MOVING_DOMAIN*mom_w_acc_ext*yt_ext; */
	      /* mom_w_adv_ext[2] -= MOVING_DOMAIN*mom_w_acc_ext*zt_ext; */
	      /* dmom_w_adv_w_ext[0] -= MOVING_DOMAIN*dmom_w_acc_w_ext*xt_ext; */
	      /* dmom_w_adv_w_ext[1] -= MOVING_DOMAIN*dmom_w_acc_w_ext*yt_ext; */
	      /* dmom_w_adv_w_ext[2] -= MOVING_DOMAIN*dmom_w_acc_w_ext*zt_ext; */

	      //bc's
	      bc_mom_u_adv_ext[0] -= MOVING_DOMAIN*bc_mom_u_acc_ext*xt_ext;
	      bc_mom_u_adv_ext[1] -= MOVING_DOMAIN*bc_mom_u_acc_ext*yt_ext;
	      /* bc_mom_u_adv_ext[2] -= MOVING_DOMAIN*bc_mom_u_acc_ext*zt_ext; */

	      bc_mom_v_adv_ext[0] -= MOVING_DOMAIN*bc_mom_v_acc_ext*xt_ext;
	      bc_mom_v_adv_ext[1] -= MOVING_DOMAIN*bc_mom_v_acc_ext*yt_ext;
	      /* bc_mom_v_adv_ext[2] -= MOVING_DOMAIN*bc_mom_v_acc_ext*zt_ext; */

	      /* bc_mom_w_adv_ext[0] -= MOVING_DOMAIN*bc_mom_w_acc_ext*xt_ext; */
	      /* bc_mom_w_adv_ext[1] -= MOVING_DOMAIN*bc_mom_w_acc_ext*yt_ext; */
	      /* bc_mom_w_adv_ext[2] -= MOVING_DOMAIN*bc_mom_w_acc_ext*zt_ext; */
	      // 
	      //calculate the numerical fluxes 
	      // 
	      ck.calculateGScale(G,normal,h_penalty);
	      penalty = useMetrics*C_b*h_penalty + (1.0-useMetrics)*ebqe_penalty_ext[ebNE_kb];
	      exteriorNumericalAdvectiveFlux(isDOFBoundary_p[ebNE_kb],
					     isDOFBoundary_u[ebNE_kb],
					     isDOFBoundary_v[ebNE_kb],
					     isDOFBoundary_w[ebNE_kb],
					     isAdvectiveFluxBoundary_p[ebNE_kb],
					     isAdvectiveFluxBoundary_u[ebNE_kb],
					     isAdvectiveFluxBoundary_v[ebNE_kb],
					     isAdvectiveFluxBoundary_w[ebNE_kb],
					     dmom_u_ham_grad_p_ext[0],//=1/rho,
					     bc_dmom_u_ham_grad_p_ext[0],//=1/bc_rho,
					     normal,
					     bc_p_ext,
					     bc_mass_adv_ext,
					     bc_mom_u_adv_ext,
					     bc_mom_v_adv_ext,
					     bc_mom_w_adv_ext,
					     ebqe_bc_flux_mass_ext[ebNE_kb]+MOVING_DOMAIN*(xt_ext*normal[0]+yt_ext*normal[1]),//BC is relative mass flux
					     ebqe_bc_flux_mom_u_adv_ext[ebNE_kb],
					     ebqe_bc_flux_mom_v_adv_ext[ebNE_kb],
					     ebqe_bc_flux_mom_w_adv_ext[ebNE_kb],
					     p_ext,
					     mass_adv_ext,
					     mom_u_adv_ext,
					     mom_v_adv_ext,
					     mom_w_adv_ext,
					     dmass_adv_u_ext,
					     dmass_adv_v_ext,
					     dmass_adv_w_ext,
					     dmom_u_adv_p_ext,
					     dmom_u_adv_u_ext,
					     dmom_u_adv_v_ext,
					     dmom_u_adv_w_ext,
					     dmom_v_adv_p_ext,
					     dmom_v_adv_u_ext,
					     dmom_v_adv_v_ext,
					     dmom_v_adv_w_ext,
					     dmom_w_adv_p_ext,
					     dmom_w_adv_u_ext,
					     dmom_w_adv_v_ext,
					     dmom_w_adv_w_ext,
					     flux_mass_ext,
					     flux_mom_u_adv_ext,
					     flux_mom_v_adv_ext,
					     flux_mom_w_adv_ext,
					     &ebqe_velocity[ebNE_kb_nSpace]);
	      exteriorNumericalDiffusiveFlux(eps_rho,
					     ebqe_phi_ext[ebNE_kb],
					     sdInfo_u_u_rowptr,
					     sdInfo_u_u_colind,
					     isDOFBoundary_u[ebNE_kb],
					     isDiffusiveFluxBoundary_u[ebNE_kb],
					     normal,
					     bc_mom_uu_diff_ten_ext,
					     bc_u_ext,
					     ebqe_bc_flux_u_diff_ext[ebNE_kb],
					     mom_uu_diff_ten_ext,
					     grad_u_ext,
					     u_ext,
					     penalty,//ebqe_penalty_ext[ebNE_kb],
					     flux_mom_uu_diff_ext);
	      exteriorNumericalDiffusiveFlux(eps_rho,
					     ebqe_phi_ext[ebNE_kb],
					     sdInfo_u_v_rowptr,
					     sdInfo_u_v_colind,
					     isDOFBoundary_v[ebNE_kb],
					     isDiffusiveFluxBoundary_v[ebNE_kb],
					     normal,
					     bc_mom_uv_diff_ten_ext,
					     bc_v_ext,
					     0.0,//assume all of the flux gets applied in diagonal component
					     mom_uv_diff_ten_ext,
					     grad_v_ext,
					     v_ext,
					     penalty,//ebqe_penalty_ext[ebNE_kb],
					     flux_mom_uv_diff_ext);
	      /* exteriorNumericalDiffusiveFlux(eps_rho, */
	      /* 				     ebqe_phi_ext[ebNE_kb], */
	      /* 				     sdInfo_u_w_rowptr, */
	      /* 				     sdInfo_u_w_colind, */
	      /* 				     isDOFBoundary_w[ebNE_kb], */
	      /* 				     isDiffusiveFluxBoundary_u[ebNE_kb], */
	      /* 				     normal, */
	      /* 				     bc_mom_uw_diff_ten_ext, */
	      /* 				     bc_w_ext, */
	      /* 				     0.0,//see above */
	      /* 				     mom_uw_diff_ten_ext, */
	      /* 				     grad_w_ext, */
	      /* 				     w_ext, */
	      /* 				     penalty,//ebqe_penalty_ext[ebNE_kb], */
	      /* 				     flux_mom_uw_diff_ext); */
	      exteriorNumericalDiffusiveFlux(eps_rho,
					     ebqe_phi_ext[ebNE_kb],
					     sdInfo_v_u_rowptr,
					     sdInfo_v_u_colind,
					     isDOFBoundary_u[ebNE_kb],
					     isDiffusiveFluxBoundary_u[ebNE_kb],
					     normal,
					     bc_mom_vu_diff_ten_ext,
					     bc_u_ext,
					     0.0,//see above
					     mom_vu_diff_ten_ext,
					     grad_u_ext,
					     u_ext,
					     penalty,//ebqe_penalty_ext[ebNE_kb],
					     flux_mom_vu_diff_ext);
	      exteriorNumericalDiffusiveFlux(eps_rho,
					     ebqe_phi_ext[ebNE_kb],
					     sdInfo_v_v_rowptr,
					     sdInfo_v_v_colind,
					     isDOFBoundary_v[ebNE_kb],
					     isDiffusiveFluxBoundary_v[ebNE_kb],
					     normal,
					     bc_mom_vv_diff_ten_ext,
					     bc_v_ext,
					     ebqe_bc_flux_v_diff_ext[ebNE_kb],
					     mom_vv_diff_ten_ext,
					     grad_v_ext,
					     v_ext,
					     penalty,//ebqe_penalty_ext[ebNE_kb],
					     flux_mom_vv_diff_ext);
	      /* exteriorNumericalDiffusiveFlux(eps_rho, */
	      /* 				     ebqe_phi_ext[ebNE_kb], */
	      /* 				     sdInfo_v_w_rowptr, */
	      /* 				     sdInfo_v_w_colind, */
	      /* 				     isDOFBoundary_w[ebNE_kb], */
	      /* 				     isDiffusiveFluxBoundary_v[ebNE_kb], */
	      /* 				     normal, */
	      /* 				     bc_mom_vw_diff_ten_ext, */
	      /* 				     bc_w_ext, */
	      /* 				     0.0,//see above */
	      /* 				     mom_vw_diff_ten_ext, */
	      /* 				     grad_w_ext, */
	      /* 				     w_ext, */
	      /* 				     penalty,//ebqe_penalty_ext[ebNE_kb], */
	      /* 				     flux_mom_vw_diff_ext); */
	      /* exteriorNumericalDiffusiveFlux(eps_rho, */
	      /* 				     ebqe_phi_ext[ebNE_kb], */
	      /* 				     sdInfo_w_u_rowptr, */
	      /* 				     sdInfo_w_u_colind, */
	      /* 				     isDOFBoundary_u[ebNE_kb], */
	      /* 				     isDiffusiveFluxBoundary_w[ebNE_kb], */
	      /* 				     normal, */
	      /* 				     bc_mom_wu_diff_ten_ext, */
	      /* 				     bc_u_ext, */
	      /* 				     0.0,//see above */
	      /* 				     mom_wu_diff_ten_ext, */
	      /* 				     grad_u_ext, */
	      /* 				     u_ext, */
	      /* 				     penalty,//ebqe_penalty_ext[ebNE_kb], */
	      /* 				     flux_mom_wu_diff_ext); */
	      /* exteriorNumericalDiffusiveFlux(eps_rho, */
	      /* 				     ebqe_phi_ext[ebNE_kb], */
	      /* 				     sdInfo_w_v_rowptr, */
	      /* 				     sdInfo_w_v_colind, */
	      /* 				     isDOFBoundary_v[ebNE_kb], */
	      /* 				     isDiffusiveFluxBoundary_w[ebNE_kb], */
	      /* 				     normal, */
	      /* 				     bc_mom_wv_diff_ten_ext, */
	      /* 				     bc_v_ext, */
	      /* 				     0.0,//see above */
	      /* 				     mom_wv_diff_ten_ext, */
	      /* 				     grad_v_ext, */
	      /* 				     v_ext, */
	      /* 				     penalty,//ebqe_penalty_ext[ebNE_kb], */
	      /* 				     flux_mom_wv_diff_ext); */
	      /* exteriorNumericalDiffusiveFlux(eps_rho, */
	      /* 				     ebqe_phi_ext[ebNE_kb], */
	      /* 				     sdInfo_w_w_rowptr, */
	      /* 				     sdInfo_w_w_colind, */
	      /* 				     isDOFBoundary_w[ebNE_kb], */
	      /* 				     isDiffusiveFluxBoundary_w[ebNE_kb], */
	      /* 				     normal, */
	      /* 				     bc_mom_ww_diff_ten_ext, */
	      /* 				     bc_w_ext, */
	      /* 				     ebqe_bc_flux_w_diff_ext[ebNE_kb], */
	      /* 				     mom_ww_diff_ten_ext, */
	      /* 				     grad_w_ext, */
	      /* 				     w_ext, */
	      /* 				     penalty,//ebqe_penalty_ext[ebNE_kb], */
	      /* 				     flux_mom_ww_diff_ext); */
	      flux[ebN*nQuadraturePoints_elementBoundary+kb] = flux_mass_ext;
	      /* std::cout<<"external u,v,u_n " */
	      /* 	       <<ebqe_velocity[ebNE_kb_nSpace+0]<<'\t' */
	      /* 	       <<ebqe_velocity[ebNE_kb_nSpace+1]<<'\t' */
	      /* 	       <<flux[ebN*nQuadraturePoints_elementBoundary+kb]<<std::endl; */
	      // 
	      //integrate the net force and moment on flagged boundaries
	      //
	      if (ebN < nElementBoundaries_owned)
		{
		  force_v_x = (flux_mom_u_adv_ext + flux_mom_uu_diff_ext + flux_mom_uv_diff_ext + flux_mom_uw_diff_ext)/dmom_u_ham_grad_p_ext[0];//same as *rho
		  force_v_y = (flux_mom_v_adv_ext + flux_mom_vu_diff_ext + flux_mom_vv_diff_ext + flux_mom_vw_diff_ext)/dmom_u_ham_grad_p_ext[0];
		  //force_v_z = (flux_mom_wu_diff_ext + flux_mom_wv_diff_ext + flux_mom_ww_diff_ext)/dmom_u_ham_grad_p_ext[0];
		  
		  force_p_x = p_ext*normal[0];
		  force_p_y = p_ext*normal[1];
		  //force_p_z = p_ext*normal[2];
		  
		  force_x = force_p_x + force_v_x;
		  force_y = force_p_y + force_v_y;
		  //force_z = force_p_z + force_v_z;
		  
		  r_x = x_ext - barycenters[3*boundaryFlags[ebN]+0];
		  r_y = y_ext - barycenters[3*boundaryFlags[ebN]+1];
		  //r_z = z_ext - barycenters[3*boundaryFlags[ebN]+2];
		  
		  wettedAreas[boundaryFlags[ebN]] += dS*(1.0-ebqe_vf_ext[ebNE_kb]);
		  
		  netForces_p[3*boundaryFlags[ebN]+0] += force_p_x*dS;
		  netForces_p[3*boundaryFlags[ebN]+1] += force_p_y*dS;
		  //netForces_p[3*boundaryFlags[ebN]+2] += force_p_z*dS;
		  
		  netForces_v[3*boundaryFlags[ebN]+0] += force_v_x*dS;
		  netForces_v[3*boundaryFlags[ebN]+1] += force_v_y*dS;
		  //netForces_v[3*boundaryFlags[ebN]+2] += force_v_z*dS;
		  
		  //netMoments[3*boundaryFlags[ebN]+0] += (r_y*force_z - r_z*force_y)*dS;
		  //netMoments[3*boundaryFlags[ebN]+1] += (r_z*force_x - r_x*force_z)*dS;
		  netMoments[3*boundaryFlags[ebN]+2] += (r_x*force_y - r_y*force_x)*dS;
		}
	      //
	      //update residuals
	      //
	      for (int i=0;i<nDOF_test_element;i++)
		{
		  elementResidual_mesh[i] -= ck.ExteriorElementBoundaryFlux(MOVING_DOMAIN*(xt_ext*normal[0]+yt_ext*normal[1]),p_test_dS[i]);
		  elementResidual_p[i] += ck.ExteriorElementBoundaryFlux(flux_mass_ext,p_test_dS[i]);
		  elementResidual_p[i] -= DM*ck.ExteriorElementBoundaryFlux(MOVING_DOMAIN*(xt_ext*normal[0]+yt_ext*normal[1]),p_test_dS[i]); 
		  globalConservationError += ck.ExteriorElementBoundaryFlux(flux_mass_ext,p_test_dS[i]);
		  
		  elementResidual_u[i] += ck.ExteriorElementBoundaryFlux(flux_mom_u_adv_ext,vel_test_dS[i])+
		    ck.ExteriorElementBoundaryFlux(flux_mom_uu_diff_ext,vel_test_dS[i])+
		    ck.ExteriorElementBoundaryFlux(flux_mom_uv_diff_ext,vel_test_dS[i])+
		    /* ck.ExteriorElementBoundaryFlux(flux_mom_uw_diff_ext,vel_test_dS[i])+ */
		    ck.ExteriorElementBoundaryDiffusionAdjoint(isDOFBoundary_u[ebNE_kb],
							       isDiffusiveFluxBoundary_u[ebNE_kb],
							       eb_adjoint_sigma,
							       u_ext,
							       bc_u_ext,
							       normal,
							       sdInfo_u_u_rowptr,
							       sdInfo_u_u_colind,
							       mom_uu_diff_ten_ext,
							       &vel_grad_test_dS[i*nSpace])+
		    ck.ExteriorElementBoundaryDiffusionAdjoint(isDOFBoundary_v[ebNE_kb],
							       isDiffusiveFluxBoundary_u[ebNE_kb],
							       eb_adjoint_sigma,
							       v_ext,
							       bc_v_ext,
							       normal,
							       sdInfo_u_v_rowptr,
							       sdInfo_u_v_colind,
							       mom_uv_diff_ten_ext,
							       &vel_grad_test_dS[i*nSpace]);//+
		    /* ck.ExteriorElementBoundaryDiffusionAdjoint(isDOFBoundary_w[ebNE_kb], */
		    /* 					       isDiffusiveFluxBoundary_u[ebNE_kb], */
		    /* 					       eb_adjoint_sigma, */
		    /* 					       w_ext, */
		    /* 					       bc_w_ext, */
		    /* 					       normal, */
		    /* 					       sdInfo_u_w_rowptr, */
		    /* 					       sdInfo_u_w_colind, */
		    /* 					       mom_uw_diff_ten_ext, */
		    /* 					       &vel_grad_test_dS[i*nSpace]); */
		  elementResidual_v[i] += ck.ExteriorElementBoundaryFlux(flux_mom_v_adv_ext,vel_test_dS[i]) +
		    ck.ExteriorElementBoundaryFlux(flux_mom_vu_diff_ext,vel_test_dS[i])+
		    ck.ExteriorElementBoundaryFlux(flux_mom_vv_diff_ext,vel_test_dS[i])+
		    /* ck.ExteriorElementBoundaryFlux(flux_mom_vw_diff_ext,vel_test_dS[i])+ */
		    ck.ExteriorElementBoundaryDiffusionAdjoint(isDOFBoundary_u[ebNE_kb],
							       isDiffusiveFluxBoundary_v[ebNE_kb],
							       eb_adjoint_sigma,
							       u_ext,
							       bc_u_ext,
							       normal,
							       sdInfo_v_u_rowptr,
							       sdInfo_v_u_colind,
							       mom_vu_diff_ten_ext,
							       &vel_grad_test_dS[i*nSpace])+
		    ck.ExteriorElementBoundaryDiffusionAdjoint(isDOFBoundary_v[ebNE_kb],
							       isDiffusiveFluxBoundary_v[ebNE_kb],
							       eb_adjoint_sigma,
							       v_ext,
							       bc_v_ext,
							       normal,
							       sdInfo_v_v_rowptr,
							       sdInfo_v_v_colind,
							       mom_vv_diff_ten_ext,
							       &vel_grad_test_dS[i*nSpace]);//+
		    /* ck.ExteriorElementBoundaryDiffusionAdjoint(isDOFBoundary_w[ebNE_kb], */
		    /* 					       isDiffusiveFluxBoundary_v[ebNE_kb], */
		    /* 					       eb_adjoint_sigma, */
		    /* 					       w_ext, */
		    /* 					       bc_w_ext, */
		    /* 					       normal, */
		    /* 					       sdInfo_v_w_rowptr, */
		    /* 					       sdInfo_v_w_colind, */
		    /* 					       mom_vw_diff_ten_ext, */
		    /* 					       &vel_grad_test_dS[i*nSpace]);  */
		  
		  /* elementResidual_w[i] += ck.ExteriorElementBoundaryFlux(flux_mom_w_adv_ext,vel_test_dS[i]) + */
		  /*   ck.ExteriorElementBoundaryFlux(flux_mom_wu_diff_ext,vel_test_dS[i])+ */
		  /*   ck.ExteriorElementBoundaryFlux(flux_mom_wv_diff_ext,vel_test_dS[i])+ */
		  /*   ck.ExteriorElementBoundaryFlux(flux_mom_ww_diff_ext,vel_test_dS[i])+ */
		  /*   ck.ExteriorElementBoundaryDiffusionAdjoint(isDOFBoundary_u[ebNE_kb], */
		  /* 					       isDiffusiveFluxBoundary_w[ebNE_kb], */
		  /* 					       eb_adjoint_sigma, */
		  /* 					       u_ext, */
		  /* 					       bc_u_ext, */
		  /* 					       normal, */
		  /* 					       sdInfo_w_u_rowptr, */
		  /* 					       sdInfo_w_u_colind, */
		  /* 					       mom_wu_diff_ten_ext, */
		  /* 					       &vel_grad_test_dS[i*nSpace])+ */
		  /*   ck.ExteriorElementBoundaryDiffusionAdjoint(isDOFBoundary_v[ebNE_kb], */
		  /* 					       isDiffusiveFluxBoundary_w[ebNE_kb], */
		  /* 					       eb_adjoint_sigma, */
		  /* 					       v_ext, */
		  /* 					       bc_v_ext, */
		  /* 					       normal, */
		  /* 					       sdInfo_w_v_rowptr, */
		  /* 					       sdInfo_w_v_colind, */
		  /* 					       mom_wv_diff_ten_ext, */
		  /* 					       &vel_grad_test_dS[i*nSpace])+ */
		  /*   ck.ExteriorElementBoundaryDiffusionAdjoint(isDOFBoundary_w[ebNE_kb], */
		  /* 					       isDiffusiveFluxBoundary_w[ebNE_kb], */
		  /* 					       eb_adjoint_sigma, */
		  /* 					       w_ext, */
		  /* 					       bc_w_ext, */
		  /* 					       normal, */
		  /* 					       sdInfo_w_w_rowptr, */
		  /* 					       sdInfo_w_w_colind, */
		  /* 					       mom_ww_diff_ten_ext, */
		  /* 					       &vel_grad_test_dS[i*nSpace]);  */
		}//i
	    }//kb
	  //
	  //update the element and global residual storage
	  //
	  for (int i=0;i<nDOF_test_element;i++)
	    {
	      int eN_i = eN*nDOF_test_element+i;
	      
	      elementResidual_p_save[eN_i] +=  elementResidual_p[i];
              mesh_volume_conservation_weak += elementResidual_mesh[i];		  
	      globalResidual[offset_p+stride_p*p_l2g[eN_i]]+=elementResidual_p[i];
	      globalResidual[offset_u+stride_u*vel_l2g[eN_i]]+=elementResidual_u[i];
	      globalResidual[offset_v+stride_v*vel_l2g[eN_i]]+=elementResidual_v[i];
	      /* globalResidual[offset_w+stride_w*vel_l2g[eN_i]]+=elementResidual_w[i]; */
	    }//i
	}//ebNE
      /* std::cout<<"mesh volume conservation = "<<mesh_volume_conservation<<std::endl; */
      /* std::cout<<"mesh volume conservation weak = "<<mesh_volume_conservation_weak<<std::endl; */
      /* std::cout<<"mesh volume conservation err max= "<<mesh_volume_conservation_err_max<<std::endl; */
      /* std::cout<<"mesh volume conservation err max weak = "<<mesh_volume_conservation_err_max_weak<<std::endl; */
=======
              mom_v_adv[0] += D_s * porosity * nu/rho * fluid_outward_normal[0] * (v - v_s);
              mom_v_adv[1] += D_s * porosity * nu/rho * fluid_outward_normal[1] * (v - v_s);
              dmom_v_adv_v[0] += D_s * porosity * nu/rho * fluid_outward_normal[0];
              dmom_v_adv_v[1] += D_s * porosity * nu/rho * fluid_outward_normal[1];
            }
        }
>>>>>>> 033bbd3f
    }
      //VRANS specific
      inline
        void updateDarcyForchheimerTerms_Ergun(const double NONCONSERVATIVE_FORM,
                                               /* const double linearDragFactor, */
                                               /* const double nonlinearDragFactor, */
                                               /* const double porosity, */
                                               /* const double meanGrainSize, */
                                               const double alpha,
                                               const double beta,
                                               const double eps_rho,
                                               const double eps_mu,
                                               const double rho_0,
                                               const double nu_0,
                                               const double rho_1,
                                               const double nu_1,
                                               const double useVF,
                                               const double vf,
                                               const double phi,
                                               const double u,
                                               const double v,
                                               const double w,
                                               const double uStar,
                                               const double vStar,
                                               const double wStar,
                                               const double eps_s,
                                               const double phi_s,
                                               const double u_s,
                                               const double v_s,
                                               const double w_s,
                                               double& mom_u_source,
                                               double& mom_v_source,
                                               double& mom_w_source,
                                               double dmom_u_source[nSpace],
                                               double dmom_v_source[nSpace],
                                               double dmom_w_source[nSpace])
      {
        double rho,mu,nu,H_mu,uc,duc_du,duc_dv,duc_dw,viscosity,H_s;
        H_mu = (1.0-useVF)*smoothedHeaviside(eps_mu,phi)+useVF*fmin(1.0,fmax(0.0,vf));
        nu  = nu_0*(1.0-H_mu)+nu_1*H_mu;
        rho  = rho_0*(1.0-H_mu)+rho_1*H_mu;
        mu  = rho_0*nu_0*(1.0-H_mu)+rho_1*nu_1*H_mu;
        if (NONCONSERVATIVE_FORM > 0.0)
          {
            viscosity = mu;
          }
        else
          {
            viscosity = nu;
          }
        double x = fmax(0.0, fmin( 1.0, 0.5+phi_s/(2.0*eps_s)));//0 at phi_s = -eps, 1 at phi_s=eps

        // Relaxation function, Jacobsen et al. 2011, Mayer et al 1998
        H_s = (exp(pow(x,3.5)) - 1.)/ (exp(1.) - 1.);

        //implicit
        /* uc = sqrt(u*u+v*v*+w*w);  */
        /* duc_du = u/(uc+1.0e-12); */
        /* duc_dv = v/(uc+1.0e-12); */
        //semi-implicit quadratic term
        uc = sqrt(uStar*uStar+vStar*vStar);
        duc_du = 0.0;
        duc_dv = 0.0;

        mom_u_source += H_s*viscosity*(alpha + beta*uc)*(u-u_s);
        mom_v_source += H_s*viscosity*(alpha + beta*uc)*(v-v_s);

        dmom_u_source[0] = H_s*viscosity*(alpha + beta*uc + beta*duc_du*(u-u_s));
        dmom_u_source[1] = H_s*viscosity*beta*duc_dv*(u-u_s);

        dmom_v_source[0] = H_s*viscosity*beta*duc_du*(v-v_s);
        dmom_v_source[1] = H_s*viscosity*(alpha + beta*uc + beta*duc_dv*(v-v_s));
      }

      inline
        void updateTurbulenceClosure(const double NONCONSERVATIVE_FORM,
                                     const int turbulenceClosureModel,
                                     const double eps_rho,
                                     const double eps_mu,
                                     const double rho_0,
                                     const double nu_0,
                                     const double rho_1,
                                     const double nu_1,
                                     const double useVF,
                                     const double vf,
                                     const double phi,
                                     const double porosity,
                                     const double eddy_visc_coef_0,
                                     const double turb_var_0, //k for k-eps or k-omega
                                     const double turb_var_1, //epsilon for k-epsilon, omega for k-omega
                                     const double turb_grad_0[nSpace],//grad k for k-eps,k-omega
                                     double& eddy_viscosity,
                                     double mom_uu_diff_ten[nSpace],
                                     double mom_vv_diff_ten[nSpace],
                                     double mom_ww_diff_ten[nSpace],
                                     double mom_uv_diff_ten[1],
                                     double mom_uw_diff_ten[1],
                                     double mom_vu_diff_ten[1],
                                     double mom_vw_diff_ten[1],
                                     double mom_wu_diff_ten[1],
                                     double mom_wv_diff_ten[1],
                                     double& mom_u_source,
                                     double& mom_v_source,
                                     double& mom_w_source)
      {
        /****
             eddy_visc_coef
             <= 2  LES (do nothing)
             == 3  k-epsilon

        */
        assert (turbulenceClosureModel >=3);
        double rho,nu,H_mu,nu_t=0.0,nu_t_keps =0.0, nu_t_komega=0.0;
        double isKEpsilon = 1.0, dynamic_eddy_viscosity = 0.0;

        if (turbulenceClosureModel == 4)
          isKEpsilon = 0.0;
        H_mu = (1.0-useVF)*smoothedHeaviside(eps_mu,phi)+useVF*fmin(1.0,fmax(0.0,vf));
        nu  = nu_0*(1.0-H_mu)+nu_1*H_mu;
        rho  = rho_0*(1.0-H_mu)+rho_1*H_mu;

        const double twoThirds = 2.0/3.0; const double div_zero = 1.0e-2*fmin(nu_0,nu_1);
        mom_u_source += twoThirds*turb_grad_0[0];
        mom_v_source += twoThirds*turb_grad_0[1];

        //--- closure model specific ---
        //k-epsilon
        nu_t_keps = eddy_visc_coef_0*turb_var_0*turb_var_0/(fabs(turb_var_1) + div_zero);
        //k-omega
        nu_t_komega = turb_var_0/(fabs(turb_var_1) + div_zero);
        //
        nu_t = isKEpsilon*nu_t_keps + (1.0-isKEpsilon)*nu_t_komega;

        nu_t = fmax(nu_t,1.0e-4*nu); //limit according to Lew, Buscaglia etal 01
        //mwf hack
        nu_t     = fmin(nu_t,1.0e6*nu);
        eddy_viscosity = nu_t;
        if (NONCONSERVATIVE_FORM > 0.0)
          {
            dynamic_eddy_viscosity = nu_t*rho;
            //u momentum diffusion tensor
            mom_uu_diff_ten[0] += 2.0*porosity*dynamic_eddy_viscosity;
            mom_uu_diff_ten[1] += porosity*dynamic_eddy_viscosity;

            mom_uv_diff_ten[0] +=porosity*dynamic_eddy_viscosity;

            //v momentum diffusion tensor
            mom_vv_diff_ten[0] += porosity*dynamic_eddy_viscosity;
            mom_vv_diff_ten[1] += 2.0*porosity*dynamic_eddy_viscosity;

            mom_vu_diff_ten[0] += porosity*dynamic_eddy_viscosity;
          }
        else
          {
            //u momentum diffusion tensor
            mom_uu_diff_ten[0] += 2.0*porosity*eddy_viscosity;
            mom_uu_diff_ten[1] += porosity*eddy_viscosity;

            mom_uv_diff_ten[0]+=porosity*eddy_viscosity;

            //v momentum diffusion tensor
            mom_vv_diff_ten[0] += porosity*eddy_viscosity;
            mom_vv_diff_ten[1] += 2.0*porosity*eddy_viscosity;

            mom_vu_diff_ten[0]+=porosity*eddy_viscosity;
          }
      }

      inline
        void calculateSubgridError_tau(const double&  hFactor,
                                       const double& elementDiameter,
                                       const double& dmt,
                                       const double& dm,
                                       const double df[nSpace],
                                       const double& a,
                                       const double&  pfac,
                                       double& tau_v,
                                       double& tau_p,
                                       double& cfl)
      {
        double h,oneByAbsdt,density,viscosity,nrm_df;
        h = hFactor*elementDiameter;
        density = dm;
        viscosity =  a;
        nrm_df=0.0;
        for(int I=0;I<nSpace;I++)
          nrm_df+=df[I]*df[I];
        nrm_df = sqrt(nrm_df);
        cfl = nrm_df/(h*density);//this is really cfl/dt, but that's what we want to know, the step controller expect this
        oneByAbsdt =  fabs(dmt);
        tau_v = 1.0/(4.0*viscosity/(h*h) + 2.0*nrm_df/h + oneByAbsdt);
        tau_p = (4.0*viscosity + 2.0*nrm_df*h + oneByAbsdt*h*h)/pfac;
        /* std::cout<<"tau_v "<<tau_v<<" tau_p "<<tau_p<<std::endl; */
      }

      inline
        void calculateSubgridError_tau(     const double&  Ct_sge,
                                            const double&  Cd_sge,
                                            const double   G[nSpace*nSpace],
                                            const double&  G_dd_G,
                                            const double&  tr_G,
                                            const double&  A0,
                                            const double   Ai[nSpace],
                                            const double&  Kij,
                                            const double&  pfac,
                                            double& tau_v,
                                            double& tau_p,
                                            double& q_cfl)
      {
        double v_d_Gv=0.0;
        for(int I=0;I<nSpace;I++)
          for (int J=0;J<nSpace;J++)
            v_d_Gv += Ai[I]*G[I*nSpace+J]*Ai[J];
        tau_v = 1.0/sqrt(Ct_sge*A0*A0 + v_d_Gv + Cd_sge*Kij*Kij*G_dd_G + 1.0e-12);
        tau_p = 1.0/(pfac*tr_G*tau_v);
      }

      inline
        void calculateSubgridError_tauRes(const double& tau_p,
                                          const double& tau_v,
                                          const double& pdeResidualP,
                                          const double& pdeResidualU,
                                          const double& pdeResidualV,
                                          const double& pdeResidualW,
                                          double& subgridErrorP,
                                          double& subgridErrorU,
                                          double& subgridErrorV,
                                          double& subgridErrorW)
      {
        /* GLS pressure */
        subgridErrorP = -tau_p*pdeResidualP;
        /* GLS momentum */
        subgridErrorU = -tau_v*pdeResidualU;
        subgridErrorV = -tau_v*pdeResidualV;
      }

      inline
        void calculateSubgridErrorDerivatives_tauRes(const double& tau_p,
                                                     const double& tau_v,
                                                     const double dpdeResidualP_du[nDOF_v_trial_element],
                                                     const double dpdeResidualP_dv[nDOF_v_trial_element],
                                                     const double dpdeResidualP_dw[nDOF_v_trial_element],
                                                     const double dpdeResidualU_dp[nDOF_trial_element],
                                                     const double dpdeResidualU_du[nDOF_v_trial_element],
                                                     const double dpdeResidualV_dp[nDOF_trial_element],
                                                     const double dpdeResidualV_dv[nDOF_v_trial_element],
                                                     const double dpdeResidualW_dp[nDOF_trial_element],
                                                     const double dpdeResidualW_dw[nDOF_v_trial_element],
                                                     double dsubgridErrorP_du[nDOF_v_trial_element],
                                                     double dsubgridErrorP_dv[nDOF_v_trial_element],
                                                     double dsubgridErrorP_dw[nDOF_v_trial_element],
                                                     double dsubgridErrorU_dp[nDOF_trial_element],
                                                     double dsubgridErrorU_du[nDOF_v_trial_element],
                                                     double dsubgridErrorV_dp[nDOF_trial_element],
                                                     double dsubgridErrorV_dv[nDOF_v_trial_element],
                                                     double dsubgridErrorW_dp[nDOF_trial_element],
                                                     double dsubgridErrorW_dw[nDOF_v_trial_element])
      {
        for (int j=0;j<nDOF_v_trial_element;j++)
          {
            /* GLS pressure */
            dsubgridErrorP_du[j] = -tau_p*dpdeResidualP_du[j];
            dsubgridErrorP_dv[j] = -tau_p*dpdeResidualP_dv[j];
            /* GLS  momentum*/
            /* u */
            dsubgridErrorU_du[j] = -tau_v*dpdeResidualU_du[j];
            /* v */
            dsubgridErrorV_dv[j] = -tau_v*dpdeResidualV_dv[j];
          }
        for (int j=0;j<nDOF_trial_element;j++)
          {
            /* GLS  momentum*/
            /* u */
            dsubgridErrorU_dp[j] = -tau_v*dpdeResidualU_dp[j];
            /* v */
            dsubgridErrorV_dp[j] = -tau_v*dpdeResidualV_dp[j];
          }
      }

      inline
        void exteriorNumericalAdvectiveFlux(const double NONCONSERVATIVE_FORM,
                                            const int& isDOFBoundary_p,
                                            const int& isDOFBoundary_u,
                                            const int& isDOFBoundary_v,
                                            const int& isDOFBoundary_w,
                                            const int& isFluxBoundary_p,
                                            const int& isFluxBoundary_u,
                                            const int& isFluxBoundary_v,
                                            const int& isFluxBoundary_w,
                                            const double& oneByRho,
                                            const double& bc_oneByRho,
                                            const double n[nSpace],
                                            const double& bc_p,
                                            const double& bc_u,
                                            const double& bc_v,
                                            const double bc_f_mass[nSpace],
                                            const double bc_f_umom[nSpace],
                                            const double bc_f_vmom[nSpace],
                                            const double bc_f_wmom[nSpace],
                                            const double& bc_flux_mass,
                                            const double& bc_flux_umom,
                                            const double& bc_flux_vmom,
                                            const double& bc_flux_wmom,
                                            const double& p,
                                            const double& u,
                                            const double& v,
                                            const double f_mass[nSpace],
                                            const double f_umom[nSpace],
                                            const double f_vmom[nSpace],
                                            const double f_wmom[nSpace],
                                            const double df_mass_du[nSpace],
                                            const double df_mass_dv[nSpace],
                                            const double df_mass_dw[nSpace],
                                            const double df_umom_dp[nSpace],
                                            const double dham_grad[nSpace],
                                            const double df_umom_du[nSpace],
                                            const double df_umom_dv[nSpace],
                                            const double df_umom_dw[nSpace],
                                            const double df_vmom_dp[nSpace],
                                            const double df_vmom_du[nSpace],
                                            const double df_vmom_dv[nSpace],
                                            const double df_vmom_dw[nSpace],
                                            const double df_wmom_dp[nSpace],
                                            const double df_wmom_du[nSpace],
                                            const double df_wmom_dv[nSpace],
                                            const double df_wmom_dw[nSpace],
                                            double& flux_mass,
                                            double& flux_umom,
                                            double& flux_vmom,
                                            double& flux_wmom,
                                            double* velocity)
      {
        double flowSpeedNormal;
        flux_mass = 0.0;
        flux_umom = 0.0;
        flux_vmom = 0.0;
        if (NONCONSERVATIVE_FORM > 0.0)
        {
          flowSpeedNormal = n[0] * df_vmom_dv[0] + n[1] * df_umom_du[1]; //tricky, works for  moving and fixed domains
          flowSpeedNormal += n[0] * dham_grad[0] + n[1] * dham_grad[1];
        }
        else
          flowSpeedNormal = n[0] * df_vmom_dv[0] + n[1] * df_umom_du[1]; //tricky, works for  moving and fixed domains
        if (isDOFBoundary_u != 1)
        {
          flux_mass += n[0] * f_mass[0];
          velocity[0] = f_mass[0];
          if (flowSpeedNormal >= 0.0)
          {
            flux_umom += n[0] * f_umom[0];
            flux_vmom += n[0] * f_vmom[0];
          }
          else
          {
            if (NONCONSERVATIVE_FORM > 0.0)
            {
              flux_umom += (0.0 - u) * flowSpeedNormal;
            }
          }
        }
        else
        {
          flux_mass += n[0] * f_mass[0];
          velocity[0] = f_mass[0];
          if (flowSpeedNormal >= 0.0)
          {
            flux_umom += n[0] * f_umom[0];
            flux_vmom += n[0] * f_vmom[0];
          }
          else
          {
            if (NONCONSERVATIVE_FORM > 0.0)
            {
              flux_umom += (bc_u - u) * flowSpeedNormal;
            }
            else
            {
              flux_umom += n[0] * bc_f_umom[0];
              flux_vmom += n[0] * bc_f_vmom[0];
            }
          }
        }
        if (isDOFBoundary_v != 1)
        {
          flux_mass += n[1] * f_mass[1];
          velocity[1] = f_mass[1];
          if (flowSpeedNormal >= 0.0)
          {
            flux_umom += n[1] * f_umom[1];
            flux_vmom += n[1] * f_vmom[1];
          }
          else
          {
            if (NONCONSERVATIVE_FORM > 0.0)
            {
              flux_vmom += (0.0 - v) * flowSpeedNormal;
            }
          }
        }
        else
        {
          flux_mass += n[1] * f_mass[1];
          velocity[1] = f_mass[1];
          if (flowSpeedNormal >= 0.0)
          {
            flux_umom += n[1] * f_umom[1];
            flux_vmom += n[1] * f_vmom[1];
          }
          else
          {
            if (NONCONSERVATIVE_FORM > 0.0)
            {
              flux_vmom += (bc_v - v) * flowSpeedNormal;
            }
            else
            {
              flux_umom += n[1] * bc_f_umom[1];
              flux_vmom += n[1] * bc_f_vmom[1];
            }
          }
        }
        if (isDOFBoundary_p == 1)
        {
          if (NONCONSERVATIVE_FORM > 0.0)
          {
            flux_umom += n[0] * (bc_p - p);
            flux_vmom += n[1] * (bc_p - p);
          }
          else
          {
            flux_umom += n[0] * (bc_p * bc_oneByRho - p * oneByRho);
            flux_vmom += n[1] * (bc_p * bc_oneByRho - p * oneByRho);
          }
        }
        if (isFluxBoundary_p == 1)
        {
          velocity[0] += (bc_flux_mass - flux_mass) * n[0];
          velocity[1] += (bc_flux_mass - flux_mass) * n[1];
          flux_mass = bc_flux_mass;
        }
        if (isFluxBoundary_u == 1)
        {
          flux_umom = bc_flux_umom;
        }
        if (isFluxBoundary_v == 1)
        {
          flux_vmom = bc_flux_vmom;
        }
      }

      inline
        void exteriorNumericalAdvectiveFluxDerivatives(const double NONCONSERVATIVE_FORM,
                                                       const int& isDOFBoundary_p,
                                                       const int& isDOFBoundary_u,
                                                       const int& isDOFBoundary_v,
                                                       const int& isDOFBoundary_w,
                                                       const int& isFluxBoundary_p,
                                                       const int& isFluxBoundary_u,
                                                       const int& isFluxBoundary_v,
                                                       const int& isFluxBoundary_w,
                                                       const double& oneByRho,
                                                       const double n[nSpace],
                                                       const double& bc_p,
						       const double& bc_u,
						       const double& bc_v,
                                                       const double bc_f_mass[nSpace],
                                                       const double bc_f_umom[nSpace],
                                                       const double bc_f_vmom[nSpace],
                                                       const double bc_f_wmom[nSpace],
                                                       const double& bc_flux_mass,
                                                       const double& bc_flux_umom,
                                                       const double& bc_flux_vmom,
                                                       const double& bc_flux_wmom,
                                                       const double& p,
						       const double& u,
						       const double& v,
						       const double& dmom_u_acc_u,
                                                       const double f_mass[nSpace],
                                                       const double f_umom[nSpace],
                                                       const double f_vmom[nSpace],
                                                       const double f_wmom[nSpace],
                                                       const double df_mass_du[nSpace],
                                                       const double df_mass_dv[nSpace],
                                                       const double df_mass_dw[nSpace],
                                                       const double df_umom_dp[nSpace],
                                                       const double dham_grad[nSpace],
                                                       const double df_umom_du[nSpace],
                                                       const double df_umom_dv[nSpace],
                                                       const double df_umom_dw[nSpace],
                                                       const double df_vmom_dp[nSpace],
                                                       const double df_vmom_du[nSpace],
                                                       const double df_vmom_dv[nSpace],
                                                       const double df_vmom_dw[nSpace],
                                                       const double df_wmom_dp[nSpace],
                                                       const double df_wmom_du[nSpace],
                                                       const double df_wmom_dv[nSpace],
                                                       const double df_wmom_dw[nSpace],
                                                       double& dflux_mass_du,
                                                       double& dflux_mass_dv,
                                                       double& dflux_mass_dw,
                                                       double& dflux_umom_dp,
                                                       double& dflux_umom_du,
                                                       double& dflux_umom_dv,
                                                       double& dflux_umom_dw,
                                                       double& dflux_vmom_dp,
                                                       double& dflux_vmom_du,
                                                       double& dflux_vmom_dv,
                                                       double& dflux_vmom_dw,
                                                       double& dflux_wmom_dp,
                                                       double& dflux_wmom_du,
                                                       double& dflux_wmom_dv,
                                                       double& dflux_wmom_dw)
      {
        double flowSpeedNormal;
        dflux_mass_du = 0.0;
        dflux_mass_dv = 0.0;

        dflux_umom_dp = 0.0;
        dflux_umom_du = 0.0;
        dflux_umom_dv = 0.0;

        dflux_vmom_dp = 0.0;
        dflux_vmom_du = 0.0;
        dflux_vmom_dv = 0.0;

        dflux_wmom_dp = 0.0;
        dflux_wmom_du = 0.0;
        dflux_wmom_dv = 0.0;

        flowSpeedNormal=n[0]*df_vmom_dv[0]+n[1]*df_umom_du[1];//tricky, works for moving and fixed  domains
        flowSpeedNormal+=NONCONSERVATIVE_FORM*(n[0]*dham_grad[0]+n[1]*dham_grad[1]);
        if (isDOFBoundary_u != 1)
        {
          dflux_mass_du += n[0] * df_mass_du[0];
          if (flowSpeedNormal >= 0.0)
          {
            dflux_umom_du += n[0] * df_umom_du[0];
            dflux_umom_dv += n[0] * df_umom_dv[0];

            dflux_vmom_du += n[0] * df_vmom_du[0];
            dflux_vmom_dv += n[0] * df_vmom_dv[0];
          }
          else
          {
            if (NONCONSERVATIVE_FORM > 0.0)
            {
              dflux_umom_du += (dmom_u_acc_u * n[0] * (0.0 - u) - flowSpeedNormal);
              dflux_umom_dv += dmom_u_acc_u * (0.0 - u) * n[1];
            }
          }
        }
        else
        {
          //cek still upwind the advection for Dirichlet?
          dflux_mass_du += n[0] * df_mass_du[0];
          if (flowSpeedNormal >= 0.0)
          {
            dflux_umom_du += n[0] * df_umom_du[0];
            dflux_umom_dv += n[0] * df_umom_dv[0];

            dflux_vmom_du += n[0] * df_vmom_du[0];
            dflux_vmom_dv += n[0] * df_vmom_dv[0];
          }
          else
          {
            if (NONCONSERVATIVE_FORM > 0.0)
            {
              dflux_umom_du += (dmom_u_acc_u * n[0] * (bc_u - u) - flowSpeedNormal);
              dflux_umom_dv += dmom_u_acc_u * (bc_u - u) * n[1];
            }
            else
            {
              if (isDOFBoundary_v != 1)
                dflux_vmom_dv += n[0] * df_vmom_dv[0];
            }
          }
        }
        if (isDOFBoundary_v != 1)
        {
          dflux_mass_dv += n[1] * df_mass_dv[1];
          if (flowSpeedNormal >= 0.0)
          {
            dflux_umom_du += n[1] * df_umom_du[1];
            dflux_umom_dv += n[1] * df_umom_dv[1];

            dflux_vmom_du += n[1] * df_vmom_du[1];
            dflux_vmom_dv += n[1] * df_vmom_dv[1];
          }
          else
          {
            if (NONCONSERVATIVE_FORM > 0.0)
            {
              dflux_vmom_du += dmom_u_acc_u * n[0] * (0.0 - v);
              dflux_vmom_dv += (dmom_u_acc_u * n[1] * (0.0 - v) - flowSpeedNormal);
            }
          }
        }
        else
        {
          //cek still upwind the advection for Dirichlet?
          dflux_mass_dv += n[1] * df_mass_dv[1];
          if (flowSpeedNormal >= 0.0)
          {
            dflux_umom_du += n[1] * df_umom_du[1];
            dflux_umom_dv += n[1] * df_umom_dv[1];

            dflux_vmom_du += n[1] * df_vmom_du[1];
            dflux_vmom_dv += n[1] * df_vmom_dv[1];
          }
          else
          {
            if (NONCONSERVATIVE_FORM > 0.0)
            {
              dflux_vmom_du += dmom_u_acc_u * n[0] * (bc_v - v);
              dflux_vmom_dv += (dmom_u_acc_u * n[1] * (bc_v - v) - flowSpeedNormal);
            }
            else
            {
              if (isDOFBoundary_u != 1)
                dflux_umom_du += n[1] * df_umom_du[1];
            }
          }
        }
        if (isDOFBoundary_p == 1)
        {
          if (NONCONSERVATIVE_FORM > 0.0)
          {
            dflux_umom_dp = -n[0];
            dflux_vmom_dp = -n[1];
          }
          else
          {
            dflux_umom_dp = -n[0] * oneByRho;
            dflux_vmom_dp = -n[1] * oneByRho;
          }
        }
        if (isFluxBoundary_p == 1)
        {
          dflux_mass_du = 0.0;
          dflux_mass_dv = 0.0;
        }
        if (isFluxBoundary_u == 1)
        {
          dflux_umom_dp = 0.0;
          dflux_umom_du = 0.0;
          dflux_umom_dv = 0.0;
        }
        if (isFluxBoundary_v == 1)
        {
          dflux_vmom_dp = 0.0;
          dflux_vmom_du = 0.0;
          dflux_vmom_dv = 0.0;
        }
      }

      inline
        void exteriorNumericalDiffusiveFlux(const double& eps,
                                            const double& phi,
                                            int* rowptr,
                                            int* colind,
                                            const int& isDOFBoundary,
                                            const int& isFluxBoundary,
                                            const double n[nSpace],
                                            double* bc_a,
                                            const double& bc_u,
                                            const double& bc_flux,
                                            double* a,
                                            const double grad_potential[nSpace],
                                            const double& u,
                                            const double& penalty,
                                            double& flux)
      {
        double diffusiveVelocityComponent_I,penaltyFlux,max_a;
        if(isFluxBoundary == 1)
          {
            flux = bc_flux;
          }
        else if(isDOFBoundary == 1)
          {
            flux = 0.0;
            max_a=0.0;
            for(int I=0;I<nSpace;I++)
              {
                diffusiveVelocityComponent_I=0.0;
                for(int m=rowptr[I];m<rowptr[I+1];m++)
                  {
                    diffusiveVelocityComponent_I -= a[m]*grad_potential[colind[m]];
                    max_a = fmax(max_a,a[m]);
                  }
                flux+= diffusiveVelocityComponent_I*n[I];
              }
            penaltyFlux = max_a*penalty*(u-bc_u);
            flux += penaltyFlux;
            //cek: need to investigate this issue more
            //contact line slip
            //flux*=(smoothedDirac(eps,0) - smoothedDirac(eps,phi))/smoothedDirac(eps,0);
          }
        else
          {
            std::cerr<<"RANS2P2D: warning, diffusion term with no boundary condition set, setting diffusive flux to 0.0"<<std::endl;
            flux = 0.0;
          }
      }


      inline
        double ExteriorNumericalDiffusiveFluxJacobian(const double& eps,
                                                      const double& phi,
                                                      int* rowptr,
                                                      int* colind,
                                                      const int& isDOFBoundary,
                                                      const int& isFluxBoundary,
                                                      const double n[nSpace],
                                                      double* a,
                                                      const double& v,
                                                      const double grad_v[nSpace],
                                                      const double& penalty)
      {
        double dvel_I,tmp=0.0,max_a=0.0;
        if(isFluxBoundary==0 && isDOFBoundary==1)
          {
            for(int I=0;I<nSpace;I++)
              {
                dvel_I=0.0;
                for(int m=rowptr[I];m<rowptr[I+1];m++)
                  {
                    dvel_I -= a[m]*grad_v[colind[m]];
                    max_a = fmax(max_a,a[m]);
                  }
                tmp += dvel_I*n[I];
              }
            tmp +=max_a*penalty*v;
            //cek: need to investigate this issue more
            //contact line slip
            //tmp*=(smoothedDirac(eps,0) - smoothedDirac(eps,phi))/smoothedDirac(eps,0);
          }
        return tmp;
      }

      void calculateResidual(double NONCONSERVATIVE_FORM,
                             double MOMENTUM_SGE,
                             double PRESSURE_SGE,
                             double VELOCITY_SGE,
                             double PRESSURE_PROJECTION_STABILIZATION,
                             double* numerical_viscosity,
                             //element
                             double* mesh_trial_ref,
                             double* mesh_grad_trial_ref,
                             double* mesh_dof,
                             double* mesh_velocity_dof,
                             double MOVING_DOMAIN,
                             int* mesh_l2g,
                             double* dV_ref,
                             double* p_trial_ref,
                             double* p_grad_trial_ref,
                             double* p_test_ref,
                             double* p_grad_test_ref,
                             double* vel_trial_ref,
                             double* vel_grad_trial_ref,
                             double* vel_test_ref,
                             double* vel_grad_test_ref,
                             //element boundary
                             double* mesh_trial_trace_ref,
                             double* mesh_grad_trial_trace_ref,
                             double* dS_ref,
                             double* p_trial_trace_ref,
                             double* p_grad_trial_trace_ref,
                             double* p_test_trace_ref,
                             double* p_grad_test_trace_ref,
                             double* vel_trial_trace_ref,
                             double* vel_grad_trial_trace_ref,
                             double* vel_test_trace_ref,
                             double* vel_grad_test_trace_ref,
                             double* normal_ref,
                             double* boundaryJac_ref,
                             //physics
                             double eb_adjoint_sigma,
                             double* elementDiameter,
                             double* nodeDiametersArray,
                             double hFactor,
                             int nElements_global,
                             int nElementBoundaries_owned,
                             double useRBLES,
                             double useMetrics,
                             double alphaBDF,
                             double epsFact_rho,
                             double epsFact_mu,
                             double sigma,
                             double rho_0,
                             double nu_0,
                             double rho_1,
                             double nu_1,
                             double smagorinskyConstant,
                             int turbulenceClosureModel,
                             double Ct_sge,
                             double Cd_sge,
                             double C_dc,
                             double C_b,
                             //VRANS
                             const double* eps_solid,
                                   double* phi_solid,
                             const double* q_velocity_solid,
                             const double* q_porosity,
                             const double* q_dragAlpha,
                             const double* q_dragBeta,
                             const double* q_mass_source,
                             const double* q_turb_var_0,
                             const double* q_turb_var_1,
                             const double* q_turb_var_grad_0,
                             const double LAG_LES,
                             double * q_eddy_viscosity,
                             double * q_eddy_viscosity_last,
                             double * ebqe_eddy_viscosity,
                             double * ebqe_eddy_viscosity_last,
                             //
                             int* p_l2g,
                             int* vel_l2g,
                             int* rp_l2g,
                             int* rvel_l2g,
                             double* p_dof,
                             double* u_dof,
                             double* v_dof,
                             double* w_dof,
                             double* p_old_dof,
                             double* u_old_dof,
                             double* v_old_dof,
                             double* w_old_dof,
                             double* g,
                             const double useVF,
                             double* q_rho,
                             double* vf,
                             double* phi,
                             double* normal_phi,
                             double* kappa_phi,
                             double* q_mom_u_acc,
                             double* q_mom_v_acc,
                             double* q_mom_w_acc,
                             double* q_mass_adv,
                             double* q_mom_u_acc_beta_bdf, double* q_mom_v_acc_beta_bdf, double* q_mom_w_acc_beta_bdf,
                             double* q_dV,
                             double* q_dV_last,
                             double* q_velocity_sge,
                             double* q_cfl,
                             double* q_numDiff_u, double* q_numDiff_v, double* q_numDiff_w,
                             double* q_numDiff_u_last, double* q_numDiff_v_last, double* q_numDiff_w_last,
                             int* sdInfo_u_u_rowptr,int* sdInfo_u_u_colind,
                             int* sdInfo_u_v_rowptr,int* sdInfo_u_v_colind,
                             int* sdInfo_u_w_rowptr,int* sdInfo_u_w_colind,
                             int* sdInfo_v_v_rowptr,int* sdInfo_v_v_colind,
                             int* sdInfo_v_u_rowptr,int* sdInfo_v_u_colind,
                             int* sdInfo_v_w_rowptr,int* sdInfo_v_w_colind,
                             int* sdInfo_w_w_rowptr,int* sdInfo_w_w_colind,
                             int* sdInfo_w_u_rowptr,int* sdInfo_w_u_colind,
                             int* sdInfo_w_v_rowptr,int* sdInfo_w_v_colind,
                             int offset_p, int offset_u, int offset_v, int offset_w,
                             int stride_p, int stride_u, int stride_v, int stride_w,
                             double* globalResidual,
                             int nExteriorElementBoundaries_global,
                             int* exteriorElementBoundariesArray,
                             int* elementBoundaryElementsArray,
                             int* elementBoundaryLocalElementBoundariesArray,
                             double* ebqe_vf_ext,
                             double* bc_ebqe_vf_ext,
                             double* ebqe_phi_ext,
                             double* bc_ebqe_phi_ext,
                             double* ebqe_normal_phi_ext,
                             double* ebqe_kappa_phi_ext,
                             //VRANS
                             const double* ebqe_porosity_ext,
                             const double* ebqe_turb_var_0,
                             const double* ebqe_turb_var_1,
                             //VRANS end
                             int* isDOFBoundary_p,
                             int* isDOFBoundary_u,
                             int* isDOFBoundary_v,
                             int* isDOFBoundary_w,
                             int* isAdvectiveFluxBoundary_p,
                             int* isAdvectiveFluxBoundary_u,
                             int* isAdvectiveFluxBoundary_v,
                             int* isAdvectiveFluxBoundary_w,
                             int* isDiffusiveFluxBoundary_u,
                             int* isDiffusiveFluxBoundary_v,
                             int* isDiffusiveFluxBoundary_w,
                             double* ebqe_bc_p_ext,
                             double* ebqe_bc_flux_mass_ext,
                             double* ebqe_bc_flux_mom_u_adv_ext,
                             double* ebqe_bc_flux_mom_v_adv_ext,
                             double* ebqe_bc_flux_mom_w_adv_ext,
                             double* ebqe_bc_u_ext,
                             double* ebqe_bc_flux_u_diff_ext,
                             double* ebqe_penalty_ext,
                             double* ebqe_bc_v_ext,
                             double* ebqe_bc_flux_v_diff_ext,
                             double* ebqe_bc_w_ext,
                             double* ebqe_bc_flux_w_diff_ext,
                             double* q_x,
                             double* q_velocity,
                             double* ebqe_velocity,
                             double* flux,
                             double* elementResidual_p_save,
                             int* elementFlags,
                             int* boundaryFlags,
                             double* barycenters,
                             double* wettedAreas,
                             double* netForces_p,
                             double* netForces_v,
                             double* netMoments,
                             double* velocityError,
                             double* velocityErrorNodal,
                             double* forcex,
                             double* forcey,
                             double* forcez,
                             int     use_ball_as_particle,
                             double* ball_center,
                             double* ball_radius,
                             double* ball_velocity,
                             double* ball_angular_velocity,
                             double* ball_center_acceleration,
                             double* ball_angular_acceleration,
                             double* ball_density,
                             double* particle_signed_distances,
                             double* particle_signed_distance_normals,
                             double* particle_velocities,
                             double* particle_centroids,
                             double* ebq_global_phi_s,
                             double* ebq_global_grad_phi_s,
                             double* ebq_particle_velocity_s,
                             int nParticles,
                             double *particle_netForces,
                             double *particle_netMoments,
                             double *particle_surfaceArea,
                             int nElements_owned,
                             double particle_nitsche,
                             double particle_epsFact,
                             double particle_alpha,
                             double particle_beta,
                             double particle_penalty_constant,
                             double* phi_solid_nodes,
                             double* distance_to_solids,
                             const int use_pseudo_penalty)
      {
        logEvent("Entered mprans calculateResidual",6);

        const int nQuadraturePoints_global(nElements_global*nQuadraturePoints_element);
        
        //
        //loop over elements to compute volume integrals and load them into element and global residual
        //
        double mesh_volume_conservation=0.0,
          mesh_volume_conservation_weak=0.0,
          mesh_volume_conservation_err_max=0.0,
          mesh_volume_conservation_err_max_weak=0.0;
        double globalConservationError=0.0;
        for(int eN=0;eN<nElements_global;eN++)
          {
            //declare local storage for element residual and initialize
            register double elementResidual_p[nDOF_test_element],elementResidual_mesh[nDOF_test_element],
              elementResidual_u[nDOF_v_test_element],
              elementResidual_v[nDOF_v_test_element],
              velocityErrorElement[nDOF_v_test_element],
              eps_rho,eps_mu;
            const double* elementResidual_w(NULL);
            double mesh_volume_conservation_element=0.0,
              mesh_volume_conservation_element_weak=0.0;
            for (int i=0;i<nDOF_test_element;i++)
              {
                int eN_i = eN*nDOF_test_element+i;
                elementResidual_p_save[eN_i]=0.0;
                elementResidual_mesh[i]=0.0;
                elementResidual_p[i]=0.0;
              }
            for (int i=0;i<nDOF_v_test_element;i++)
              {
                elementResidual_u[i]=0.0;
                elementResidual_v[i]=0.0;
                velocityErrorElement[i]=0.0;
              }//i
            //Use for plotting result
            if(use_ball_as_particle==1)
              {
                for (int I=0;I<nDOF_mesh_trial_element;I++)
                  get_distance_to_ball(nParticles, ball_center, ball_radius,
                                       mesh_dof[3*mesh_l2g[eN*nDOF_mesh_trial_element+I]+0],
                                       mesh_dof[3*mesh_l2g[eN*nDOF_mesh_trial_element+I]+1],
                                       mesh_dof[3*mesh_l2g[eN*nDOF_mesh_trial_element+I]+2],
                                       phi_solid_nodes[mesh_l2g[eN*nDOF_mesh_trial_element+I]]);
              }
            else
              {
                //phi_solid_nodes is updated in PreStep
              }
            //
            //loop over quadrature points and compute integrands
            //
            for(int k=0;k<nQuadraturePoints_element;k++)
              {
                //compute indices and declare local storage
                register int eN_k = eN*nQuadraturePoints_element+k,
                  eN_k_nSpace = eN_k*nSpace,
                  eN_k_3d = eN_k*3,
                  eN_nDOF_trial_element = eN*nDOF_trial_element,
                  eN_nDOF_v_trial_element = eN*nDOF_v_trial_element;
                register double p=0.0,u=0.0,v=0.0,w=0.0,
                  grad_p[nSpace],grad_u[nSpace],grad_v[nSpace],grad_w[nSpace],
                  p_old=0.0,u_old=0.0,v_old=0.0,w_old=0.0,
                  grad_p_old[nSpace],grad_u_old[nSpace],grad_v_old[nSpace],grad_w_old[nSpace],
                  mom_u_acc=0.0,
                  dmom_u_acc_u=0.0,
                  mom_v_acc=0.0,
                  dmom_v_acc_v=0.0,
                  mom_w_acc=0.0,
                  dmom_w_acc_w=0.0,
                  mass_adv[nSpace],
                  dmass_adv_u[nSpace],
                  dmass_adv_v[nSpace],
                  dmass_adv_w[nSpace],
                  mass_ham=0.0,
                  dmass_ham_u=0.0,
                  dmass_ham_v=0.0,
                  dmass_ham_w=0.0,
                  mom_u_adv[nSpace],
                  dmom_u_adv_u[nSpace],
                  dmom_u_adv_v[nSpace],
                  dmom_u_adv_w[nSpace],
                  mom_v_adv[nSpace],
                  dmom_v_adv_u[nSpace],
                  dmom_v_adv_v[nSpace],
                  dmom_v_adv_w[nSpace],
                  mom_w_adv[nSpace],
                  dmom_w_adv_u[nSpace],
                  dmom_w_adv_v[nSpace],
                  dmom_w_adv_w[nSpace],
                  mom_uu_diff_ten[nSpace],
                  mom_vv_diff_ten[nSpace],
                  mom_ww_diff_ten[nSpace],
                  mom_uv_diff_ten[1],
                  mom_uw_diff_ten[1],
                  mom_vu_diff_ten[1],
                  mom_vw_diff_ten[1],
                  mom_wu_diff_ten[1],
                  mom_wv_diff_ten[1],
                  mom_u_source=0.0,
                  mom_v_source=0.0,
                  mom_w_source=0.0,
                  mom_u_ham=0.0,
                  dmom_u_ham_grad_p[nSpace],
                  dmom_u_ham_grad_u[nSpace],
                  dmom_u_ham_u=0.0,
                  dmom_u_ham_v=0.0,
                  dmom_u_ham_w=0.0,
                  mom_v_ham=0.0,
                  dmom_v_ham_grad_p[nSpace],
                  dmom_v_ham_grad_v[nSpace],
                  dmom_v_ham_u=0.0,
                  dmom_v_ham_v=0.0,
                  dmom_v_ham_w=0.0,
                  mom_w_ham=0.0,
                  dmom_w_ham_grad_p[nSpace],
                  dmom_w_ham_grad_w[nSpace],
                  dmom_w_ham_u=0.0,
                  dmom_w_ham_v=0.0,
                  dmom_w_ham_w=0.0,
                  mom_u_acc_t=0.0,
                  dmom_u_acc_u_t=0.0,
                  mom_v_acc_t=0.0,
                  dmom_v_acc_v_t=0.0,
                  mom_w_acc_t=0.0,
                  dmom_w_acc_w_t=0.0,
                  pdeResidual_p=0.0,
                  pdeResidual_u=0.0,
                  pdeResidual_v=0.0,
                  pdeResidual_w=0.0,
                  Lstar_u_p[nDOF_test_element],
                  Lstar_v_p[nDOF_test_element],
                  Lstar_w_p[nDOF_test_element],
                  Lstar_u_u[nDOF_v_test_element],
                  Lstar_v_v[nDOF_v_test_element],
                  Lstar_w_w[nDOF_v_test_element],
                  Lstar_p_u[nDOF_v_test_element],
                  Lstar_p_v[nDOF_v_test_element],
                  Lstar_p_w[nDOF_v_test_element],
                  subgridError_p=0.0,
                  subgridError_u=0.0,
                  subgridError_v=0.0,
                  subgridError_w=0.0,
                  tau_p=0.0,tau_p0=0.0,tau_p1=0.0,
                  tau_v=0.0,tau_v0=0.0,tau_v1=0.0,
                  jac[nSpace*nSpace],
                  jacDet,
                  jacInv[nSpace*nSpace],
                  p_grad_trial[nDOF_trial_element*nSpace],vel_grad_trial[nDOF_v_trial_element*nSpace],
                  p_test_dV[nDOF_trial_element],vel_test_dV[nDOF_v_test_element],
                  p_grad_test_dV[nDOF_test_element*nSpace],vel_grad_test_dV[nDOF_v_test_element*nSpace],
                  dV,x,y,z,xt,yt,zt,
                  p_element_avg=0.0,
                  //
                  porosity,
                  //meanGrainSize,
                  mass_source,
                  dmom_u_source[nSpace],
                  dmom_v_source[nSpace],
                  dmom_w_source[nSpace],
                  //
                  G[nSpace*nSpace],G_dd_G,tr_G,norm_Rv,h_phi, dmom_adv_star[nSpace],dmom_adv_sge[nSpace],dmom_ham_grad_sge[nSpace];
                //get jacobian, etc for mapping reference element
                ck.calculateMapping_element(eN,
                                            k,
                                            mesh_dof,
                                            mesh_l2g,
                                            mesh_trial_ref,
                                            mesh_grad_trial_ref,
                                            jac,
                                            jacDet,
                                            jacInv,
                                            x,y,z);
                ck.calculateH_element(eN,
                                      k,
                                      nodeDiametersArray,
                                      mesh_l2g,
                                      mesh_trial_ref,
                                      h_phi);

                ck.calculateMappingVelocity_element(eN,
                                                    k,
                                                    mesh_velocity_dof,
                                                    mesh_l2g,
                                                    mesh_trial_ref,
                                                    xt,yt,zt);
                //xt=0.0;yt=0.0;zt=0.0;
                //std::cout<<"xt "<<xt<<'\t'<<yt<<'\t'<<zt<<std::endl;
                //get the physical integration weight
                dV = fabs(jacDet)*dV_ref[k];
                ck.calculateG(jacInv,G,G_dd_G,tr_G);
                //ck.calculateGScale(G,&normal_phi[eN_k_nSpace],h_phi);

                eps_rho = epsFact_rho*(useMetrics*h_phi+(1.0-useMetrics)*elementDiameter[eN]);
                eps_mu  = epsFact_mu *(useMetrics*h_phi+(1.0-useMetrics)*elementDiameter[eN]);

                //get the trial function gradients
                ck.gradTrialFromRef(&p_grad_trial_ref[k*nDOF_trial_element*nSpace],jacInv,p_grad_trial);
                ck_v.gradTrialFromRef(&vel_grad_trial_ref[k*nDOF_v_trial_element*nSpace],jacInv,vel_grad_trial);
                //get the solution
                ck.valFromDOF(p_dof,&p_l2g[eN_nDOF_trial_element],&p_trial_ref[k*nDOF_trial_element],p);
                ck_v.valFromDOF(u_dof,&vel_l2g[eN_nDOF_v_trial_element],&vel_trial_ref[k*nDOF_v_trial_element],u);
                ck_v.valFromDOF(v_dof,&vel_l2g[eN_nDOF_v_trial_element],&vel_trial_ref[k*nDOF_v_trial_element],v);
                ck.valFromDOF(p_old_dof,&p_l2g[eN_nDOF_trial_element],&p_trial_ref[k*nDOF_trial_element],p_old);
                ck_v.valFromDOF(u_old_dof,&vel_l2g[eN_nDOF_v_trial_element],&vel_trial_ref[k*nDOF_v_trial_element],u_old);
                ck_v.valFromDOF(v_old_dof,&vel_l2g[eN_nDOF_v_trial_element],&vel_trial_ref[k*nDOF_v_trial_element],v_old);
                //get the solution gradients
                ck.gradFromDOF(p_dof,&p_l2g[eN_nDOF_trial_element],p_grad_trial,grad_p);
                ck_v.gradFromDOF(u_dof,&vel_l2g[eN_nDOF_v_trial_element],vel_grad_trial,grad_u);
                ck_v.gradFromDOF(v_dof,&vel_l2g[eN_nDOF_v_trial_element],vel_grad_trial,grad_v);
                ck.gradFromDOF(p_old_dof,&p_l2g[eN_nDOF_trial_element],p_grad_trial,grad_p_old);
                ck_v.gradFromDOF(u_old_dof,&vel_l2g[eN_nDOF_v_trial_element],vel_grad_trial,grad_u_old);
                ck_v.gradFromDOF(v_old_dof,&vel_l2g[eN_nDOF_v_trial_element],vel_grad_trial,grad_v_old);
		// calculate the average pressure value
		if (PRESSURE_PROJECTION_STABILIZATION)
		  ck.DOFaverage(p_dof, &p_l2g[eN_nDOF_trial_element],p_element_avg);
                //precalculate test function products with integration weights
                for (int j=0;j<nDOF_test_element;j++)
                  {
                    p_test_dV[j] = p_test_ref[k*nDOF_trial_element+j]*dV;
                    for (int I=0;I<nSpace;I++)
                      {
                        p_grad_test_dV[j*nSpace+I]   = p_grad_trial[j*nSpace+I]*dV;//assume test_i = trial_i
                      }
                  }
                //precalculate test function products with integration weights
                for (int j=0;j<nDOF_v_test_element;j++)
                  {
                    vel_test_dV[j] = vel_test_ref[k*nDOF_v_trial_element+j]*dV;
                    for (int I=0;I<nSpace;I++)
                      {
                        vel_grad_test_dV[j*nSpace+I] = vel_grad_trial[j*nSpace+I]*dV;//assume test_i = trial_i
                      }
                  }
                //todo: extend this to higher-order meshes, for now assume mesh trial and p trial are same 
                double div_mesh_velocity=0.0;
                for (int j=0;j<nDOF_trial_element;j++)
                  {
                    int eN_j=eN*nDOF_trial_element+j;
                    div_mesh_velocity +=
                      mesh_velocity_dof[mesh_l2g[eN_j]*3+0]*p_grad_trial[j*nSpace+0] +
                      mesh_velocity_dof[mesh_l2g[eN_j]*3+1]*p_grad_trial[j*nSpace+1];
                  }
                mesh_volume_conservation_element += (alphaBDF*(dV-q_dV_last[eN_k])/dV - div_mesh_velocity)*dV;
                div_mesh_velocity = DM3*div_mesh_velocity + (1.0-DM3)*alphaBDF*(dV-q_dV_last[eN_k])/dV;
                //VRANS
                porosity      = q_porosity[eN_k];
                //meanGrainSize = q_meanGrain[eN_k];
                //
                //save velocity at quadrature points for other models to use
                q_velocity[eN_k_nSpace+0]=u;
                q_velocity[eN_k_nSpace+1]=v;
                q_x[eN_k_3d + 0] = x;
                q_x[eN_k_3d + 1] = y;

                if (use_ball_as_particle == 1)
                  {

                    get_distance_to_ball(nParticles, ball_center, ball_radius,x,y,z,distance_to_solids[eN_k]);
                  }
                else
                  {
                    //distance_to_solids is given in Prestep
                  }
                if (nParticles > 0)
                  phi_solid[eN_k] = distance_to_solids[eN_k];
                //
                //calculate pde coefficients at quadrature points
                //
                evaluateCoefficients(NONCONSERVATIVE_FORM,
                                     eps_rho,
                                     eps_mu,
                                     sigma,
                                     rho_0,
                                     nu_0,
                                     rho_1,
                                     nu_1,
                                     elementDiameter[eN],
                                     smagorinskyConstant,
                                     turbulenceClosureModel,
                                     g,
                                     useVF,
                                     vf[eN_k],
                                     phi[eN_k],
                                     &normal_phi[eN_k_nSpace],
                                     kappa_phi[eN_k],
                                     //VRANS
                                     porosity,
                                     phi_solid[eN_k],//distance to solid
                                     p_old,
                                     u_old,
                                     v_old,
                                     w_old,
                                     grad_p_old,
                                     grad_u_old,
                                     grad_v_old,
                                     grad_w_old,
                                     use_pseudo_penalty,
                                     //
                                     p,
                                     grad_p,
                                     grad_u,
                                     grad_v,
                                     grad_w,
                                     u,
                                     v,
                                     w,
                                     LAG_LES,
                                     q_eddy_viscosity[eN_k],
                                     q_eddy_viscosity_last[eN_k],
                                     mom_u_acc,
                                     dmom_u_acc_u,
                                     mom_v_acc,
                                     dmom_v_acc_v,
                                     mom_w_acc,
                                     dmom_w_acc_w,
                                     mass_adv,
                                     dmass_adv_u,
                                     dmass_adv_v,
                                     dmass_adv_w,
                                     mom_u_adv,
                                     dmom_u_adv_u,
                                     dmom_u_adv_v,
                                     dmom_u_adv_w,
                                     mom_v_adv,
                                     dmom_v_adv_u,
                                     dmom_v_adv_v,
                                     dmom_v_adv_w,
                                     mom_w_adv,
                                     dmom_w_adv_u,
                                     dmom_w_adv_v,
                                     dmom_w_adv_w,
                                     mom_uu_diff_ten,
                                     mom_vv_diff_ten,
                                     mom_ww_diff_ten,
                                     mom_uv_diff_ten,
                                     mom_uw_diff_ten,
                                     mom_vu_diff_ten,
                                     mom_vw_diff_ten,
                                     mom_wu_diff_ten,
                                     mom_wv_diff_ten,
                                     mom_u_source,
                                     mom_v_source,
                                     mom_w_source,
                                     mom_u_ham,
                                     dmom_u_ham_grad_p,
                                     dmom_u_ham_grad_u,
                                     dmom_u_ham_u,
                                     dmom_u_ham_v,
                                     dmom_u_ham_w,
                                     mom_v_ham,
                                     dmom_v_ham_grad_p,
                                     dmom_v_ham_grad_v,
                                     dmom_v_ham_u,
                                     dmom_v_ham_v,
                                     dmom_v_ham_w,
                                     mom_w_ham,
                                     dmom_w_ham_grad_p,
                                     dmom_w_ham_grad_w,
                                     dmom_w_ham_u,
                                     dmom_w_ham_v,
                                     dmom_w_ham_w,
                                     q_rho[eN_k],
                                     forcex[eN_k],
                                     forcey[eN_k],
                                     forcez[eN_k]);
                //VRANS
                mass_source = q_mass_source[eN_k];
                //todo: decide if these should be lagged or not?
                updateDarcyForchheimerTerms_Ergun(NONCONSERVATIVE_FORM,
                                                  /* linearDragFactor, */
                                                  /* nonlinearDragFactor, */
                                                  /* porosity, */
                                                  /* meanGrainSize, */
                                                  q_dragAlpha[eN_k],
                                                  q_dragBeta[eN_k],
                                                  eps_rho,
                                                  eps_mu,
                                                  rho_0,
                                                  nu_0,
                                                  rho_1,
                                                  nu_1,
                                                  useVF,
                                                  vf[eN_k],
                                                  phi[eN_k],
                                                  u,
                                                  v,
                                                  w,
                                                  q_velocity_sge[eN_k_nSpace+0],
                                                  q_velocity_sge[eN_k_nSpace+1],
                                                  q_velocity_sge[eN_k_nSpace+1],//cek hack, should not be used
                                                  eps_solid[elementFlags[eN]],
                                                  phi_solid[eN_k],
                                                  q_velocity_solid[eN_k_nSpace+0],
                                                  q_velocity_solid[eN_k_nSpace+1],
                                                  q_velocity_solid[eN_k_nSpace+1],//cek hack, should not be used
                                                  mom_u_source,
                                                  mom_v_source,
                                                  mom_w_source,
                                                  dmom_u_source,
                                                  dmom_v_source,
                                                  dmom_w_source);

                const double particle_eps  = particle_epsFact*(useMetrics*h_phi+(1.0-useMetrics)*elementDiameter[eN]);
                if(nParticles > 0)
                  updateSolidParticleTerms(NONCONSERVATIVE_FORM,
                                           eN < nElements_owned,
                                           particle_nitsche,
                                           dV,
                                           nParticles,
                                           nQuadraturePoints_global,
                                           &particle_signed_distances[eN_k],
                                           &particle_signed_distance_normals[eN_k_3d],
                                           &particle_velocities[eN_k_3d],
                                           particle_centroids,
                                           use_ball_as_particle,
                                           ball_center,
                                           ball_radius,
                                           ball_velocity,
                                           ball_angular_velocity,
                                           ball_center_acceleration,
                                           ball_angular_acceleration,
                                           ball_density,
                                           porosity,
                                           particle_penalty_constant/h_phi,//penalty,
                                           particle_alpha,
                                           particle_beta,
                                           eps_rho,
                                           eps_mu,
                                           rho_0,
                                           nu_0,
                                           rho_1,
                                           nu_1,
                                           useVF,
                                           vf[eN_k],
                                           phi[eN_k],
                                           x,
                                           y,
                                           z,
                                           p,
                                           u,
                                           v,
                                           w,
                                           q_velocity_sge[eN_k_nSpace+0],
                                           q_velocity_sge[eN_k_nSpace+1],
                                           q_velocity_sge[eN_k_nSpace+1],
                                           particle_eps,
                                           grad_u,
                                           grad_v,
                                           grad_w,
                                           mom_u_source,
                                           mom_v_source,
                                           mom_w_source,
                                           dmom_u_source,
                                           dmom_v_source,
                                           dmom_w_source,
                                           mom_u_adv,
                                           mom_v_adv,
                                           mom_w_adv,
                                           dmom_u_adv_u,
                                           dmom_v_adv_v,
                                           dmom_w_adv_w,
                                           mom_u_ham,
                                           dmom_u_ham_grad_u,
                                           dmom_u_ham_u,
                                           dmom_u_ham_v,
                                           dmom_u_ham_w,
                                           mom_v_ham,
                                           dmom_v_ham_grad_v,
                                           dmom_v_ham_u,
                                           dmom_v_ham_v,
                                           dmom_v_ham_w,
                                           mom_w_ham,
                                           dmom_w_ham_grad_w,
                                           dmom_w_ham_u,
                                           dmom_w_ham_v,
                                           dmom_w_ham_w,
                                           mass_ham,
                                           dmass_ham_u,
                                           dmass_ham_v,
                                           dmass_ham_w,
                                           &particle_netForces[0],
                                           &particle_netMoments[0],
                                           &particle_surfaceArea[0],
                                           use_pseudo_penalty);
                //Turbulence closure model
                if (turbulenceClosureModel >= 3)
                  {
                    const double c_mu = 0.09;//mwf hack
                    updateTurbulenceClosure(NONCONSERVATIVE_FORM,
                                            turbulenceClosureModel,
                                            eps_rho,
                                            eps_mu,
                                            rho_0,
                                            nu_0,
                                            rho_1,
                                            nu_1,
                                            useVF,
                                            vf[eN_k],
                                            phi[eN_k],
                                            porosity,
                                            c_mu, //mwf hack
                                            q_turb_var_0[eN_k],
                                            q_turb_var_1[eN_k],
                                            &q_turb_var_grad_0[eN_k_nSpace],
                                            q_eddy_viscosity[eN_k],
                                            mom_uu_diff_ten,
                                            mom_vv_diff_ten,
                                            mom_ww_diff_ten,
                                            mom_uv_diff_ten,
                                            mom_uw_diff_ten,
                                            mom_vu_diff_ten,
                                            mom_vw_diff_ten,
                                            mom_wu_diff_ten,
                                            mom_wv_diff_ten,
                                            mom_u_source,
                                            mom_v_source,
                                            mom_w_source);

                  }
                //
                //save momentum for time history and velocity for subgrid error
                //
                q_mom_u_acc[eN_k] = mom_u_acc;
                q_mom_v_acc[eN_k] = mom_v_acc;
                //subgrid error uses grid scale velocity
                q_mass_adv[eN_k_nSpace+0] = u;
                q_mass_adv[eN_k_nSpace+1] = v;
                //
                //moving mesh
                //
                if (NONCONSERVATIVE_FORM > 0.0)
                  {
                    mom_u_ham -= MOVING_DOMAIN*dmom_u_acc_u*(grad_u[0]*xt + grad_u[1]*yt);
                    dmom_u_ham_grad_u[0] -= MOVING_DOMAIN*dmom_u_acc_u*xt;
                    dmom_u_ham_grad_u[1] -= MOVING_DOMAIN*dmom_u_acc_u*yt;
                  }
                else
                  {
                    mom_u_adv[0] -= MOVING_DOMAIN*mom_u_acc*xt;
                    mom_u_adv[1] -= MOVING_DOMAIN*mom_u_acc*yt;
                    dmom_u_adv_u[0] -= MOVING_DOMAIN*dmom_u_acc_u*xt;
                    dmom_u_adv_u[1] -= MOVING_DOMAIN*dmom_u_acc_u*yt;
                  }

                if (NONCONSERVATIVE_FORM > 0.0)
                  {
                    mom_v_ham -= MOVING_DOMAIN*dmom_v_acc_v*(grad_v[0]*xt + grad_v[1]*yt);
                    dmom_v_ham_grad_v[0] -= MOVING_DOMAIN*dmom_v_acc_v*xt;
                    dmom_v_ham_grad_v[1] -= MOVING_DOMAIN*dmom_v_acc_v*yt;
                  }
                else
                  {
                    mom_v_adv[0] -= MOVING_DOMAIN*mom_v_acc*xt;
                    mom_v_adv[1] -= MOVING_DOMAIN*mom_v_acc*yt;
                    dmom_v_adv_v[0] -= MOVING_DOMAIN*dmom_v_acc_v*xt;
                    dmom_v_adv_v[1] -= MOVING_DOMAIN*dmom_v_acc_v*yt;
                  }

                //
                //calculate time derivative at quadrature points
                //
                if (q_dV_last[eN_k] <= -100)
                  q_dV_last[eN_k] = dV;
                q_dV[eN_k] = dV;
                ck.bdf(alphaBDF,
                       q_mom_u_acc_beta_bdf[eN_k]*q_dV_last[eN_k]/dV,
                       mom_u_acc,
                       dmom_u_acc_u,
                       mom_u_acc_t,
                       dmom_u_acc_u_t);
                ck.bdf(alphaBDF,
                       q_mom_v_acc_beta_bdf[eN_k]*q_dV_last[eN_k]/dV,
                       mom_v_acc,
                       dmom_v_acc_v,
                       mom_v_acc_t,
                       dmom_v_acc_v_t);
                if(use_pseudo_penalty > 0 && phi_solid[eN_k]<0.0)//Do not have to change Jacobian
                {
                  double distance,vx,vy;
                  int index_ball = get_distance_to_ball(nParticles, ball_center, ball_radius,x,y,z,distance);
                  get_velocity_to_ith_ball(nParticles,ball_center,ball_radius,ball_velocity,ball_angular_velocity,index_ball,x,y,z,vx,vy);
                  mom_u_acc_t = alphaBDF*(mom_u_acc - vx);
                  mom_v_acc_t = alphaBDF*(mom_v_acc - vy);
                }else if(use_pseudo_penalty == -1 && phi_solid[eN_k]<0.0)//no derivative term inside the solid; Has to change Jacobian
                {
                  mom_u_acc_t = 0.0;
                  mom_v_acc_t = 0.0;
                  dmom_u_acc_u= 0.0;
                  dmom_v_acc_v= 0.0;
                }
                if (NONCONSERVATIVE_FORM > 0.0)
                  {
                    mom_u_acc_t *= dmom_u_acc_u;
                    mom_v_acc_t *= dmom_v_acc_v;
                  }
                //
                //calculate subgrid error (strong residual and adjoint)
                //
                //calculate strong residual
                pdeResidual_p = ck.Advection_strong(dmass_adv_u,grad_u) +
                  ck.Advection_strong(dmass_adv_v,grad_v) +
                  DM2*MOVING_DOMAIN*ck.Reaction_strong(alphaBDF*(dV-q_dV_last[eN_k])/dV - div_mesh_velocity) +
                  //VRANS
                  ck.Reaction_strong(mass_source);
                //
                if (NONCONSERVATIVE_FORM > 0.0)
                  {
                    dmom_adv_sge[0] = 0.0;
                    dmom_adv_sge[1] = 0.0;
                    dmom_ham_grad_sge[0] = dmom_u_acc_u*(q_velocity_sge[eN_k_nSpace+0] - MOVING_DOMAIN*xt);
                    dmom_ham_grad_sge[1] = dmom_u_acc_u*(q_velocity_sge[eN_k_nSpace+1] - MOVING_DOMAIN*yt);
                  }
                else
                  {
                    dmom_adv_sge[0] = dmom_u_acc_u*(q_velocity_sge[eN_k_nSpace+0] - MOVING_DOMAIN*xt);
                    dmom_adv_sge[1] = dmom_u_acc_u*(q_velocity_sge[eN_k_nSpace+1] - MOVING_DOMAIN*yt);
                    dmom_ham_grad_sge[0] = 0.0;
                    dmom_ham_grad_sge[1] = 0.0;
                  }
                double mv_tau[nSpace];
                mv_tau[0] = dmom_adv_sge[0] + dmom_ham_grad_sge[0];
                mv_tau[1] = dmom_adv_sge[1] + dmom_ham_grad_sge[1];

                pdeResidual_u = ck.Mass_strong(mom_u_acc_t) +
                  ck.Advection_strong(dmom_adv_sge,grad_u) +
                  ck.Hamiltonian_strong(dmom_ham_grad_sge,grad_u) +
                  ck.Hamiltonian_strong(dmom_u_ham_grad_p,grad_p) +
                  ck.Reaction_strong(mom_u_source) -
                  ck.Reaction_strong(dmom_u_acc_u*u*div_mesh_velocity);

                pdeResidual_v = ck.Mass_strong(mom_v_acc_t) +
                  ck.Advection_strong(dmom_adv_sge,grad_v) +
                  ck.Hamiltonian_strong(dmom_ham_grad_sge,grad_v) +
                  ck.Hamiltonian_strong(dmom_v_ham_grad_p,grad_p) +
                  ck.Reaction_strong(mom_v_source) -
                  ck.Reaction_strong(dmom_v_acc_v*v*div_mesh_velocity);

                //calculate tau and tau*Res
                //add contributions from mass and source terms
                double tmpR=dmom_u_acc_u_t + dmom_u_source[0];
                calculateSubgridError_tau(hFactor,
                                          elementDiameter[eN],
                                          tmpR,//dmom_u_acc_u_t,
                                          dmom_u_acc_u,
                                          mv_tau,//dmom_adv_sge,
                                          mom_uu_diff_ten[1],
                                          dmom_u_ham_grad_p[0],
                                          tau_v0,
                                          tau_p0,
                                          q_cfl[eN_k]);

                calculateSubgridError_tau(Ct_sge,Cd_sge,
                                          G,G_dd_G,tr_G,
                                          tmpR,//dmom_u_acc_u_t,
                                          mv_tau,//dmom_adv_sge,
                                          mom_uu_diff_ten[1],
                                          dmom_u_ham_grad_p[0],
                                          tau_v1,
                                          tau_p1,
                                          q_cfl[eN_k]);

                tau_v = useMetrics*tau_v1+(1.0-useMetrics)*tau_v0;
                tau_p = useMetrics*tau_p1+(1.0-useMetrics)*tau_p0;

                calculateSubgridError_tauRes(tau_p,
                                             tau_v,
                                             pdeResidual_p,
                                             pdeResidual_u,
                                             pdeResidual_v,
                                             pdeResidual_w,
                                             subgridError_p,
                                             subgridError_u,
                                             subgridError_v,
                                             subgridError_w);
                // velocity used in adjoint (VMS or RBLES, with or without lagging the grid scale velocity)
                dmom_adv_star[0] = dmom_u_acc_u*(q_velocity_sge[eN_k_nSpace+0] - MOVING_DOMAIN*xt + useRBLES*subgridError_u);
                dmom_adv_star[1] = dmom_u_acc_u*(q_velocity_sge[eN_k_nSpace+1] - MOVING_DOMAIN*yt + useRBLES*subgridError_v);

                mom_u_adv[0] += dmom_u_acc_u*(useRBLES*subgridError_u*q_velocity_sge[eN_k_nSpace+0]);
                mom_u_adv[1] += dmom_u_acc_u*(useRBLES*subgridError_v*q_velocity_sge[eN_k_nSpace+0]);

                mom_v_adv[0] += dmom_u_acc_u*(useRBLES*subgridError_u*q_velocity_sge[eN_k_nSpace+1]);
                mom_v_adv[1] += dmom_u_acc_u*(useRBLES*subgridError_v*q_velocity_sge[eN_k_nSpace+1]);

                // adjoint times the test functions
                for (int i=0;i<nDOF_test_element;i++)
                  {
                    register int i_nSpace = i*nSpace;
                    Lstar_u_p[i]=ck.Advection_adjoint(dmass_adv_u,&p_grad_test_dV[i_nSpace]);
                    Lstar_v_p[i]=ck.Advection_adjoint(dmass_adv_v,&p_grad_test_dV[i_nSpace]);
                  }
                for (int i=0;i<nDOF_v_test_element;i++)
                  {
                    register int i_nSpace = i*nSpace;
                    //use the same advection adjoint for all three since we're approximating the linearized adjoint
                    Lstar_u_u[i]=ck.Advection_adjoint(dmom_adv_star,&vel_grad_test_dV[i_nSpace]);//cek COMP/INCOMP form have same adjoint
                    Lstar_v_v[i]=ck.Advection_adjoint(dmom_adv_star,&vel_grad_test_dV[i_nSpace]);//ditto
                    Lstar_p_u[i]=ck.Hamiltonian_adjoint(dmom_u_ham_grad_p,&vel_grad_test_dV[i_nSpace]);
                    Lstar_p_v[i]=ck.Hamiltonian_adjoint(dmom_v_ham_grad_p,&vel_grad_test_dV[i_nSpace]);

                    //VRANS account for drag terms, diagonal only here ... decide if need off diagonal terms too
                    Lstar_u_u[i]+=ck.Reaction_adjoint(dmom_u_source[0],vel_test_dV[i]);
                    Lstar_v_v[i]+=ck.Reaction_adjoint(dmom_v_source[1],vel_test_dV[i]);
                    //
                  }

                norm_Rv = sqrt(pdeResidual_u*pdeResidual_u + pdeResidual_v*pdeResidual_v);
                q_numDiff_u[eN_k] = C_dc*norm_Rv*(useMetrics/sqrt(G_dd_G+1.0e-12)  +
                                                  (1.0-useMetrics)*hFactor*hFactor*elementDiameter[eN]*elementDiameter[eN]);
                q_numDiff_v[eN_k] = q_numDiff_u[eN_k];
                q_numDiff_w[eN_k] = q_numDiff_u[eN_k];
                //
                //update element residual
                //
                double mesh_vel[2];
                mesh_vel[0] = xt;
                mesh_vel[1] = yt;
                for(int i=0;i<nDOF_test_element;i++)
                  {
                    register int i_nSpace=i*nSpace;
                    /* std::cout<<"elemRes_mesh "<<mesh_vel[0]<<'\t'<<mesh_vel[2]<<'\t'<<p_test_dV[i]<<'\t'<<(q_dV_last[eN_k]/dV)<<'\t'<<dV<<std::endl; */
                    elementResidual_mesh[i] += ck.Reaction_weak(1.0,p_test_dV[i]) -
                      ck.Reaction_weak(1.0,p_test_dV[i]*q_dV_last[eN_k]/dV) -
                      ck.Advection_weak(mesh_vel,&p_grad_test_dV[i_nSpace]);

                    elementResidual_p[i] += ck.Advection_weak(mass_adv,&p_grad_test_dV[i_nSpace])
                      + ck.Hamiltonian_weak(mass_ham, p_test_dV[i])
                      + DM*MOVING_DOMAIN*(ck.Reaction_weak(alphaBDF*1.0,p_test_dV[i]) -
                                          ck.Reaction_weak(alphaBDF*1.0,p_test_dV[i]*q_dV_last[eN_k]/dV) -
                                          ck.Advection_weak(mesh_vel,&p_grad_test_dV[i_nSpace])) +
                      //VRANS
                      ck.Reaction_weak(mass_source,p_test_dV[i]);  //VRANS source term for wave maker
                      //
                    if (nDOF_test_element == nDOF_v_test_element)
                      {
                        elementResidual_p[i] +=
                          PRESSURE_PROJECTION_STABILIZATION * ck.pressureProjection_weak(mom_uu_diff_ten[1], p, p_element_avg, p_test_ref[k*nDOF_test_element+i], dV) +
                          (1 - PRESSURE_PROJECTION_STABILIZATION) * ck.SubgridError(subgridError_u,Lstar_u_p[i]) +
                          (1 - PRESSURE_PROJECTION_STABILIZATION) * ck.SubgridError(subgridError_v,Lstar_v_p[i]);
                      }
		    if (PRESSURE_PROJECTION_STABILIZATION==1. && mom_uu_diff_ten[1]==0.){
			printf("Warning the Bochev-Dohrnmann-Gunzburger stabilization cannot be applied to inviscid fluids.");
		      }
                  }
                for(int i=0;i<nDOF_v_test_element;i++)
                  {
                    register int i_nSpace=i*nSpace;
                    elementResidual_u[i] += ck.Mass_weak(mom_u_acc_t,vel_test_dV[i]) +
                      ck.Advection_weak(mom_u_adv,&vel_grad_test_dV[i_nSpace]) +
                      ck.Diffusion_weak(sdInfo_u_u_rowptr,sdInfo_u_u_colind,mom_uu_diff_ten,grad_u,&vel_grad_test_dV[i_nSpace]) +
                      ck.Diffusion_weak(sdInfo_u_v_rowptr,sdInfo_u_v_colind,mom_uv_diff_ten,grad_v,&vel_grad_test_dV[i_nSpace]) +
                      ck.Reaction_weak(mom_u_source+NONCONSERVATIVE_FORM*dmom_u_acc_u*u*div_mesh_velocity,vel_test_dV[i]) +
                      ck.Hamiltonian_weak(mom_u_ham,vel_test_dV[i]) +
                      MOMENTUM_SGE*VELOCITY_SGE*ck.SubgridError(subgridError_u,Lstar_u_u[i]) +
                      ck.NumericalDiffusion(q_numDiff_u_last[eN_k],grad_u,&vel_grad_test_dV[i_nSpace]);
                    elementResidual_v[i] += ck.Mass_weak(mom_v_acc_t,vel_test_dV[i]) +
                      ck.Advection_weak(mom_v_adv,&vel_grad_test_dV[i_nSpace]) +
                      ck.Diffusion_weak(sdInfo_v_u_rowptr,sdInfo_v_u_colind,mom_vu_diff_ten,grad_u,&vel_grad_test_dV[i_nSpace]) +
                      ck.Diffusion_weak(sdInfo_v_v_rowptr,sdInfo_v_v_colind,mom_vv_diff_ten,grad_v,&vel_grad_test_dV[i_nSpace]) +
                      ck.Reaction_weak(mom_v_source+NONCONSERVATIVE_FORM*dmom_v_acc_v*v*div_mesh_velocity,vel_test_dV[i]) +
                      ck.Hamiltonian_weak(mom_v_ham,vel_test_dV[i]) +
                      MOMENTUM_SGE*VELOCITY_SGE*ck.SubgridError(subgridError_v,Lstar_v_v[i]) +
                      ck.NumericalDiffusion(q_numDiff_v_last[eN_k],grad_v,&vel_grad_test_dV[i_nSpace]);
                    if (nDOF_test_element == nDOF_v_test_element)
                      {
                        elementResidual_u[i] += MOMENTUM_SGE*PRESSURE_SGE*ck.SubgridError(subgridError_p,Lstar_p_u[i]);
                        elementResidual_v[i] += MOMENTUM_SGE*PRESSURE_SGE*ck.SubgridError(subgridError_p,Lstar_p_v[i]);
                      }
                  }//i
                numerical_viscosity[eN_k] = q_numDiff_u_last[eN_k] + MOMENTUM_SGE*VELOCITY_SGE*tau_v*(dmom_adv_star[0]*dmom_adv_star[0]+
                                                                                                      dmom_adv_star[1]*dmom_adv_star[1]);
              }
            //
            //load element into global residual and save element residual
            //
            for(int i=0;i<nDOF_test_element;i++)
              {
                register int eN_i=eN*nDOF_test_element+i;

                elementResidual_p_save[eN_i] +=  elementResidual_p[i];
                mesh_volume_conservation_element_weak += elementResidual_mesh[i];
                globalResidual[offset_p+stride_p*rp_l2g[eN_i]]+=elementResidual_p[i];
              }
            for(int i=0;i<nDOF_v_test_element;i++)
              {
                register int eN_i=eN*nDOF_v_test_element+i;

                globalResidual[offset_u+stride_u*rvel_l2g[eN_i]]+=elementResidual_u[i];
                globalResidual[offset_v+stride_v*rvel_l2g[eN_i]]+=elementResidual_v[i];
              }//i
            mesh_volume_conservation += mesh_volume_conservation_element;
            mesh_volume_conservation_weak += mesh_volume_conservation_element_weak;
            mesh_volume_conservation_err_max=fmax(mesh_volume_conservation_err_max,fabs(mesh_volume_conservation_element));
            mesh_volume_conservation_err_max_weak=fmax(mesh_volume_conservation_err_max_weak,fabs(mesh_volume_conservation_element_weak));
          }//elements
        //
        //loop over exterior element boundaries to calculate surface integrals and load into element and global residuals
        //
        //ebNE is the Exterior element boundary INdex
        //ebN is the element boundary INdex
        //eN is the element index
        for (int ebNE = 0; ebNE < nExteriorElementBoundaries_global; ebNE++)
          {
            register int ebN = exteriorElementBoundariesArray[ebNE],
              eN  = elementBoundaryElementsArray[ebN*2+0],
              ebN_local = elementBoundaryLocalElementBoundariesArray[ebN*2+0],
              eN_nDOF_trial_element = eN*nDOF_trial_element,
              eN_nDOF_v_trial_element = eN*nDOF_v_trial_element;
            register double elementResidual_mesh[nDOF_test_element],
              elementResidual_p[nDOF_test_element],
              elementResidual_u[nDOF_v_test_element],
              elementResidual_v[nDOF_v_test_element],
              eps_rho,eps_mu;
            const double* elementResidual_w(NULL);
            for (int i=0;i<nDOF_test_element;i++)
              {
                elementResidual_mesh[i]=0.0;
                elementResidual_p[i]=0.0;
              }
            for (int i=0;i<nDOF_v_test_element;i++)
              {
                elementResidual_u[i]=0.0;
                elementResidual_v[i]=0.0;
              }
            for  (int kb=0;kb<nQuadraturePoints_elementBoundary;kb++)
              {
                register int ebNE_kb = ebNE*nQuadraturePoints_elementBoundary+kb,
                  ebNE_kb_nSpace = ebNE_kb*nSpace,
                  ebN_local_kb = ebN_local*nQuadraturePoints_elementBoundary+kb,
                  ebN_local_kb_nSpace = ebN_local_kb*nSpace;
                register double p_ext=0.0,
                  u_ext=0.0,
                  v_ext=0.0,
                  w_ext=0.0,
                  grad_p_ext[nSpace],
                  grad_u_ext[nSpace],
                  grad_v_ext[nSpace],
                  grad_w_ext[nSpace],
                  p_old=0.0,u_old=0.0,v_old=0.0,w_old=0.0,
                  grad_p_old[nSpace],grad_u_old[nSpace],grad_v_old[nSpace],grad_w_old[nSpace],
                  mom_u_acc_ext=0.0,
                  dmom_u_acc_u_ext=0.0,
                  mom_v_acc_ext=0.0,
                  dmom_v_acc_v_ext=0.0,
                  mom_w_acc_ext=0.0,
                  dmom_w_acc_w_ext=0.0,
                  mass_adv_ext[nSpace],
                  dmass_adv_u_ext[nSpace],
                  dmass_adv_v_ext[nSpace],
                  dmass_adv_w_ext[nSpace],
                  mom_u_adv_ext[nSpace],
                  dmom_u_adv_u_ext[nSpace],
                  dmom_u_adv_v_ext[nSpace],
                  dmom_u_adv_w_ext[nSpace],
                  mom_v_adv_ext[nSpace],
                  dmom_v_adv_u_ext[nSpace],
                  dmom_v_adv_v_ext[nSpace],
                  dmom_v_adv_w_ext[nSpace],
                  mom_w_adv_ext[nSpace],
                  dmom_w_adv_u_ext[nSpace],
                  dmom_w_adv_v_ext[nSpace],
                  dmom_w_adv_w_ext[nSpace],
                  mom_uu_diff_ten_ext[nSpace],
                  mom_vv_diff_ten_ext[nSpace],
                  mom_ww_diff_ten_ext[nSpace],
                  mom_uv_diff_ten_ext[1],
                  mom_uw_diff_ten_ext[1],
                  mom_vu_diff_ten_ext[1],
                  mom_vw_diff_ten_ext[1],
                  mom_wu_diff_ten_ext[1],
                  mom_wv_diff_ten_ext[1],
                  mom_u_source_ext=0.0,
                  mom_v_source_ext=0.0,
                  mom_w_source_ext=0.0,
                  mom_u_ham_ext=0.0,
                  dmom_u_ham_grad_p_ext[nSpace],
                  dmom_u_ham_grad_u_ext[nSpace],
                  dmom_u_ham_u_ext=0.0,
                  dmom_u_ham_v_ext=0.0,
                  dmom_u_ham_w_ext=0.0,
                  mom_v_ham_ext=0.0,
                  dmom_v_ham_grad_p_ext[nSpace],
                  dmom_v_ham_grad_v_ext[nSpace],
                  dmom_v_ham_u_ext=0.0,
                  dmom_v_ham_v_ext=0.0,
                  dmom_v_ham_w_ext=0.0,
                  mom_w_ham_ext=0.0,
                  dmom_w_ham_grad_p_ext[nSpace],
                  dmom_w_ham_grad_w_ext[nSpace],
                  dmom_w_ham_u_ext=0.0,
                  dmom_w_ham_v_ext=0.0,
                  dmom_w_ham_w_ext=0.0,
                  dmom_u_adv_p_ext[nSpace],
                  dmom_v_adv_p_ext[nSpace],
                  dmom_w_adv_p_ext[nSpace],
                  flux_mass_ext=0.0,
                  flux_mom_u_adv_ext=0.0,
                  flux_mom_v_adv_ext=0.0,
                  flux_mom_w_adv_ext=0.0,
                  flux_mom_uu_diff_ext=0.0,
                  flux_mom_uv_diff_ext=0.0,
                  flux_mom_uw_diff_ext=0.0,
                  flux_mom_vu_diff_ext=0.0,
                  flux_mom_vv_diff_ext=0.0,
                  flux_mom_vw_diff_ext=0.0,
                  flux_mom_wu_diff_ext=0.0,
                  flux_mom_wv_diff_ext=0.0,
                  flux_mom_ww_diff_ext=0.0,
                  bc_p_ext=0.0,
                  bc_u_ext=0.0,
                  bc_v_ext=0.0,
                  bc_w_ext=0.0,
                  bc_mom_u_acc_ext=0.0,
                  bc_dmom_u_acc_u_ext=0.0,
                  bc_mom_v_acc_ext=0.0,
                  bc_dmom_v_acc_v_ext=0.0,
                  bc_mom_w_acc_ext=0.0,
                  bc_dmom_w_acc_w_ext=0.0,
                  bc_mass_adv_ext[nSpace],
                  bc_dmass_adv_u_ext[nSpace],
                  bc_dmass_adv_v_ext[nSpace],
                  bc_dmass_adv_w_ext[nSpace],
                  bc_mom_u_adv_ext[nSpace],
                  bc_dmom_u_adv_u_ext[nSpace],
                  bc_dmom_u_adv_v_ext[nSpace],
                  bc_dmom_u_adv_w_ext[nSpace],
                  bc_mom_v_adv_ext[nSpace],
                  bc_dmom_v_adv_u_ext[nSpace],
                  bc_dmom_v_adv_v_ext[nSpace],
                  bc_dmom_v_adv_w_ext[nSpace],
                  bc_mom_w_adv_ext[nSpace],
                  bc_dmom_w_adv_u_ext[nSpace],
                  bc_dmom_w_adv_v_ext[nSpace],
                  bc_dmom_w_adv_w_ext[nSpace],
                  bc_mom_uu_diff_ten_ext[nSpace],
                  bc_mom_vv_diff_ten_ext[nSpace],
                  bc_mom_ww_diff_ten_ext[nSpace],
                  bc_mom_uv_diff_ten_ext[1],
                  bc_mom_uw_diff_ten_ext[1],
                  bc_mom_vu_diff_ten_ext[1],
                  bc_mom_vw_diff_ten_ext[1],
                  bc_mom_wu_diff_ten_ext[1],
                  bc_mom_wv_diff_ten_ext[1],
                  bc_mom_u_source_ext=0.0,
                  bc_mom_v_source_ext=0.0,
                  bc_mom_w_source_ext=0.0,
                  bc_mom_u_ham_ext=0.0,
                  bc_dmom_u_ham_grad_p_ext[nSpace],
                  bc_dmom_u_ham_grad_u_ext[nSpace],
                  bc_dmom_u_ham_u_ext=0.0,
                  bc_dmom_u_ham_v_ext=0.0,
                  bc_dmom_u_ham_w_ext=0.0,
                  bc_mom_v_ham_ext=0.0,
                  bc_dmom_v_ham_grad_p_ext[nSpace],
                  bc_dmom_v_ham_grad_v_ext[nSpace],
                  bc_dmom_v_ham_u_ext=0.0,
                  bc_dmom_v_ham_v_ext=0.0,
                  bc_dmom_v_ham_w_ext=0.0,
                  bc_mom_w_ham_ext=0.0,
                  bc_dmom_w_ham_grad_p_ext[nSpace],
                  bc_dmom_w_ham_grad_w_ext[nSpace],
                  bc_dmom_w_ham_u_ext=0.0,
                  bc_dmom_w_ham_v_ext=0.0,
                  bc_dmom_w_ham_w_ext=0.0,
                  jac_ext[nSpace*nSpace],
                  jacDet_ext,
                  jacInv_ext[nSpace*nSpace],
                  boundaryJac[nSpace*(nSpace-1)],
                  metricTensor[(nSpace-1)*(nSpace-1)],
                  metricTensorDetSqrt,
                  dS,p_test_dS[nDOF_test_element],vel_test_dS[nDOF_v_test_element],
                  p_grad_trial_trace[nDOF_trial_element*nSpace],vel_grad_trial_trace[nDOF_v_trial_element*nSpace],
                  vel_grad_test_dS[nDOF_v_trial_element*nSpace],
                  normal[2],x_ext,y_ext,z_ext,xt_ext,yt_ext,zt_ext,integralScaling,
                  //VRANS
                  porosity_ext,
                  //
                  G[nSpace*nSpace],G_dd_G,tr_G,h_phi,h_penalty,penalty,
                  force_x,force_y,force_z,force_p_x,force_p_y,force_p_z,force_v_x,force_v_y,force_v_z,r_x,r_y,r_z;
                //compute information about mapping from reference element to physical element
                ck.calculateMapping_elementBoundary(eN,
                                                    ebN_local,
                                                    kb,
                                                    ebN_local_kb,
                                                    mesh_dof,
                                                    mesh_l2g,
                                                    mesh_trial_trace_ref,
                                                    mesh_grad_trial_trace_ref,
                                                    boundaryJac_ref,
                                                    jac_ext,
                                                    jacDet_ext,
                                                    jacInv_ext,
                                                    boundaryJac,
                                                    metricTensor,
                                                    metricTensorDetSqrt,
                                                    normal_ref,
                                                    normal,
                                                    x_ext,y_ext,z_ext);
                ck.calculateMappingVelocity_elementBoundary(eN,
                                                            ebN_local,
                                                            kb,
                                                            ebN_local_kb,
                                                            mesh_velocity_dof,
                                                            mesh_l2g,
                                                            mesh_trial_trace_ref,
                                                            xt_ext,yt_ext,zt_ext,
                                                            normal,
                                                            boundaryJac,
                                                            metricTensor,
                                                            integralScaling);
                //xt_ext=0.0;yt_ext=0.0;zt_ext=0.0;
                //std::cout<<"xt_ext "<<xt_ext<<'\t'<<yt_ext<<'\t'<<zt_ext<<std::endl;
                //std::cout<<"x_ext "<<x_ext<<'\t'<<y_ext<<'\t'<<z_ext<<std::endl;
                //std::cout<<"integralScaling - metricTensorDetSrt ==============================="<<integralScaling-metricTensorDetSqrt<<std::endl;
                /* std::cout<<"metricTensorDetSqrt "<<metricTensorDetSqrt */
                /*             <<"dS_ref[kb]"<<dS_ref[kb]<<std::endl; */
                //dS = ((1.0-MOVING_DOMAIN)*metricTensorDetSqrt + MOVING_DOMAIN*integralScaling)*dS_ref[kb];//cek need to test effect on accuracy
                dS = metricTensorDetSqrt*dS_ref[kb];
                //get the metric tensor
                //cek todo use symmetry
                ck.calculateG(jacInv_ext,G,G_dd_G,tr_G);
                ck.calculateGScale(G,&ebqe_normal_phi_ext[ebNE_kb_nSpace],h_phi);

                eps_rho = epsFact_rho*(useMetrics*h_phi+(1.0-useMetrics)*elementDiameter[eN]);
                eps_mu  = epsFact_mu *(useMetrics*h_phi+(1.0-useMetrics)*elementDiameter[eN]);

                //compute shape and solution information
                //shape
                ck.gradTrialFromRef(&p_grad_trial_trace_ref[ebN_local_kb_nSpace*nDOF_trial_element],jacInv_ext,p_grad_trial_trace);
                ck_v.gradTrialFromRef(&vel_grad_trial_trace_ref[ebN_local_kb_nSpace*nDOF_v_trial_element],jacInv_ext,vel_grad_trial_trace);
                //cek hack use trial ck.gradTrialFromRef(&vel_grad_test_trace_ref[ebN_local_kb_nSpace*nDOF_trial_element],jacInv_ext,vel_grad_test_trace);
                //solution and gradients
                ck.valFromDOF(p_dof,&p_l2g[eN_nDOF_trial_element],&p_trial_trace_ref[ebN_local_kb*nDOF_test_element],p_ext);
                ck_v.valFromDOF(u_dof,&vel_l2g[eN_nDOF_v_trial_element],&vel_trial_trace_ref[ebN_local_kb*nDOF_v_test_element],u_ext);
                ck_v.valFromDOF(v_dof,&vel_l2g[eN_nDOF_v_trial_element],&vel_trial_trace_ref[ebN_local_kb*nDOF_v_test_element],v_ext);
                ck.valFromDOF(p_old_dof,&p_l2g[eN_nDOF_trial_element],&p_trial_trace_ref[ebN_local_kb*nDOF_test_element],p_old);
                ck_v.valFromDOF(u_old_dof,&vel_l2g[eN_nDOF_v_trial_element],&vel_trial_trace_ref[ebN_local_kb*nDOF_v_test_element],u_old);
                ck_v.valFromDOF(v_old_dof,&vel_l2g[eN_nDOF_v_trial_element],&vel_trial_trace_ref[ebN_local_kb*nDOF_v_test_element],v_old);
                ck.gradFromDOF(p_dof,&p_l2g[eN_nDOF_trial_element],p_grad_trial_trace,grad_p_ext);
                ck_v.gradFromDOF(u_dof,&vel_l2g[eN_nDOF_v_trial_element],vel_grad_trial_trace,grad_u_ext);
                ck_v.gradFromDOF(v_dof,&vel_l2g[eN_nDOF_v_trial_element],vel_grad_trial_trace,grad_v_ext);
                ck.gradFromDOF(p_old_dof,&p_l2g[eN_nDOF_trial_element],p_grad_trial_trace,grad_p_old);
                ck_v.gradFromDOF(u_old_dof,&vel_l2g[eN_nDOF_v_trial_element],vel_grad_trial_trace,grad_u_old);
                ck_v.gradFromDOF(v_old_dof,&vel_l2g[eN_nDOF_v_trial_element],vel_grad_trial_trace,grad_v_old);
                //precalculate test function products with integration weights
                for (int j=0;j<nDOF_test_element;j++)
                  {
                    p_test_dS[j] = p_test_trace_ref[ebN_local_kb*nDOF_test_element+j]*dS;
                  }
                for (int j=0;j<nDOF_v_test_element;j++)
                  {
                    vel_test_dS[j] = vel_test_trace_ref[ebN_local_kb*nDOF_v_test_element+j]*dS;
                    for (int I=0;I<nSpace;I++)
                      vel_grad_test_dS[j*nSpace+I] = vel_grad_trial_trace[j*nSpace+I]*dS;//assume test_j = trial_j
                  }
                bc_p_ext = isDOFBoundary_p[ebNE_kb]*ebqe_bc_p_ext[ebNE_kb]+(1-isDOFBoundary_p[ebNE_kb])*p_ext;
                //note, our convention is that bc values at moving boundaries are relative to boundary velocity so we add it here
                bc_u_ext = isDOFBoundary_u[ebNE_kb]*(ebqe_bc_u_ext[ebNE_kb] + MOVING_DOMAIN*xt_ext) + (1-isDOFBoundary_u[ebNE_kb])*u_ext;
                bc_v_ext = isDOFBoundary_v[ebNE_kb]*(ebqe_bc_v_ext[ebNE_kb] + MOVING_DOMAIN*yt_ext) + (1-isDOFBoundary_v[ebNE_kb])*v_ext;
                //VRANS
                porosity_ext = ebqe_porosity_ext[ebNE_kb];
                //
                //calculate the pde coefficients using the solution and the boundary values for the solution
                //
                double eddy_viscosity_ext(0.),bc_eddy_viscosity_ext(0.); //not interested in saving boundary eddy viscosity for now
                double rho;
                if (use_ball_as_particle == 1)
                  {
                    get_distance_to_ball(nParticles, ball_center, ball_radius,x_ext,y_ext,z_ext,ebq_global_phi_s[ebNE_kb]);
                  }
                //else ebq_global_phi_s[ebNE_kb] is computed in Prestep
                evaluateCoefficients(NONCONSERVATIVE_FORM,
                                     eps_rho,
                                     eps_mu,
                                     sigma,
                                     rho_0,
                                     nu_0,
                                     rho_1,
                                     nu_1,
                                     elementDiameter[eN],
                                     smagorinskyConstant,
                                     turbulenceClosureModel,
                                     g,
                                     useVF,
                                     ebqe_vf_ext[ebNE_kb],
                                     ebqe_phi_ext[ebNE_kb],
                                     &ebqe_normal_phi_ext[ebNE_kb_nSpace],
                                     ebqe_kappa_phi_ext[ebNE_kb],
                                     //VRANS
                                     porosity_ext,
                                     //
                                     ebq_global_phi_s[ebNE_kb],
                                     p_old,
                                     u_old,
                                     v_old,
                                     w_old,
                                     grad_p_old,
                                     grad_u_old,
                                     grad_v_old,
                                     grad_w_old,
                                     use_pseudo_penalty,
                                     p_ext,
                                     grad_p_ext,
                                     grad_u_ext,
                                     grad_v_ext,
                                     grad_w_ext,
                                     u_ext,
                                     v_ext,
                                     w_ext,
                                     LAG_LES,
                                     ebqe_eddy_viscosity[ebNE_kb],
                                     ebqe_eddy_viscosity_last[ebNE_kb],
                                     mom_u_acc_ext,
                                     dmom_u_acc_u_ext,
                                     mom_v_acc_ext,
                                     dmom_v_acc_v_ext,
                                     mom_w_acc_ext,
                                     dmom_w_acc_w_ext,
                                     mass_adv_ext,
                                     dmass_adv_u_ext,
                                     dmass_adv_v_ext,
                                     dmass_adv_w_ext,
                                     mom_u_adv_ext,
                                     dmom_u_adv_u_ext,
                                     dmom_u_adv_v_ext,
                                     dmom_u_adv_w_ext,
                                     mom_v_adv_ext,
                                     dmom_v_adv_u_ext,
                                     dmom_v_adv_v_ext,
                                     dmom_v_adv_w_ext,
                                     mom_w_adv_ext,
                                     dmom_w_adv_u_ext,
                                     dmom_w_adv_v_ext,
                                     dmom_w_adv_w_ext,
                                     mom_uu_diff_ten_ext,
                                     mom_vv_diff_ten_ext,
                                     mom_ww_diff_ten_ext,
                                     mom_uv_diff_ten_ext,
                                     mom_uw_diff_ten_ext,
                                     mom_vu_diff_ten_ext,
                                     mom_vw_diff_ten_ext,
                                     mom_wu_diff_ten_ext,
                                     mom_wv_diff_ten_ext,
                                     mom_u_source_ext,
                                     mom_v_source_ext,
                                     mom_w_source_ext,
                                     mom_u_ham_ext,
                                     dmom_u_ham_grad_p_ext,
                                     dmom_u_ham_grad_u_ext,
                                     dmom_u_ham_u_ext,
                                     dmom_u_ham_v_ext,
                                     dmom_u_ham_w_ext,
                                     mom_v_ham_ext,
                                     dmom_v_ham_grad_p_ext,
                                     dmom_v_ham_grad_v_ext,
                                     dmom_v_ham_u_ext,
                                     dmom_v_ham_v_ext,
                                     dmom_v_ham_w_ext,
                                     mom_w_ham_ext,
                                     dmom_w_ham_grad_p_ext,
                                     dmom_w_ham_grad_w_ext,
                                     dmom_w_ham_u_ext,
                                     dmom_w_ham_v_ext,
                                     dmom_w_ham_w_ext,
                                     rho,
                                     0.0,
                                     0.0,
                                     0.0);
                evaluateCoefficients(NONCONSERVATIVE_FORM,
                                     eps_rho,
                                     eps_mu,
                                     sigma,
                                     rho_0,
                                     nu_0,
                                     rho_1,
                                     nu_1,
                                     elementDiameter[eN],
                                     smagorinskyConstant,
                                     turbulenceClosureModel,
                                     g,
                                     useVF,
                                     bc_ebqe_vf_ext[ebNE_kb],
                                     bc_ebqe_phi_ext[ebNE_kb],
                                     &ebqe_normal_phi_ext[ebNE_kb_nSpace],
                                     ebqe_kappa_phi_ext[ebNE_kb],
                                     //VRANS
                                     porosity_ext,
                                     //
                                     ebq_global_phi_s[ebNE_kb],
                                     p_old,
                                     u_old,
                                     v_old,
                                     w_old,
                                     grad_p_old,
                                     grad_u_old,
                                     grad_v_old,
                                     grad_w_old,
                                     use_pseudo_penalty,
                                     bc_p_ext,
                                     grad_p_ext,
                                     grad_u_ext,
                                     grad_v_ext,
                                     grad_w_ext,
                                     bc_u_ext,
                                     bc_v_ext,
                                     bc_w_ext,
                                     LAG_LES,
                                     bc_eddy_viscosity_ext,
                                     ebqe_eddy_viscosity_last[ebNE_kb],
                                     bc_mom_u_acc_ext,
                                     bc_dmom_u_acc_u_ext,
                                     bc_mom_v_acc_ext,
                                     bc_dmom_v_acc_v_ext,
                                     bc_mom_w_acc_ext,
                                     bc_dmom_w_acc_w_ext,
                                     bc_mass_adv_ext,
                                     bc_dmass_adv_u_ext,
                                     bc_dmass_adv_v_ext,
                                     bc_dmass_adv_w_ext,
                                     bc_mom_u_adv_ext,
                                     bc_dmom_u_adv_u_ext,
                                     bc_dmom_u_adv_v_ext,
                                     bc_dmom_u_adv_w_ext,
                                     bc_mom_v_adv_ext,
                                     bc_dmom_v_adv_u_ext,
                                     bc_dmom_v_adv_v_ext,
                                     bc_dmom_v_adv_w_ext,
                                     bc_mom_w_adv_ext,
                                     bc_dmom_w_adv_u_ext,
                                     bc_dmom_w_adv_v_ext,
                                     bc_dmom_w_adv_w_ext,
                                     bc_mom_uu_diff_ten_ext,
                                     bc_mom_vv_diff_ten_ext,
                                     bc_mom_ww_diff_ten_ext,
                                     bc_mom_uv_diff_ten_ext,
                                     bc_mom_uw_diff_ten_ext,
                                     bc_mom_vu_diff_ten_ext,
                                     bc_mom_vw_diff_ten_ext,
                                     bc_mom_wu_diff_ten_ext,
                                     bc_mom_wv_diff_ten_ext,
                                     bc_mom_u_source_ext,
                                     bc_mom_v_source_ext,
                                     bc_mom_w_source_ext,
                                     bc_mom_u_ham_ext,
                                     bc_dmom_u_ham_grad_p_ext,
                                     bc_dmom_u_ham_grad_u_ext,
                                     bc_dmom_u_ham_u_ext,
                                     bc_dmom_u_ham_v_ext,
                                     bc_dmom_u_ham_w_ext,
                                     bc_mom_v_ham_ext,
                                     bc_dmom_v_ham_grad_p_ext,
                                     bc_dmom_v_ham_grad_v_ext,
                                     bc_dmom_v_ham_u_ext,
                                     bc_dmom_v_ham_v_ext,
                                     bc_dmom_v_ham_w_ext,
                                     bc_mom_w_ham_ext,
                                     bc_dmom_w_ham_grad_p_ext,
                                     bc_dmom_w_ham_grad_w_ext,
                                     bc_dmom_w_ham_u_ext,
                                     bc_dmom_w_ham_v_ext,
                                     bc_dmom_w_ham_w_ext,
                                     rho,
                                     0.0,
                                     0.0,
                                     0.0);

                //Turbulence closure model
                if (turbulenceClosureModel >= 3)
                  {
                    const double turb_var_grad_0_dummy[2] = {0.,0.};
                    const double c_mu = 0.09;//mwf hack
                    updateTurbulenceClosure(NONCONSERVATIVE_FORM,
                                            turbulenceClosureModel,
                                            eps_rho,
                                            eps_mu,
                                            rho_0,
                                            nu_0,
                                            rho_1,
                                            nu_1,
                                            useVF,
                                            ebqe_vf_ext[ebNE_kb],
                                            ebqe_phi_ext[ebNE_kb],
                                            porosity_ext,
                                            c_mu, //mwf hack
                                            ebqe_turb_var_0[ebNE_kb],
                                            ebqe_turb_var_1[ebNE_kb],
                                            turb_var_grad_0_dummy, //not needed
                                            ebqe_eddy_viscosity[ebNE_kb],
                                            mom_uu_diff_ten_ext,
                                            mom_vv_diff_ten_ext,
                                            mom_ww_diff_ten_ext,
                                            mom_uv_diff_ten_ext,
                                            mom_uw_diff_ten_ext,
                                            mom_vu_diff_ten_ext,
                                            mom_vw_diff_ten_ext,
                                            mom_wu_diff_ten_ext,
                                            mom_wv_diff_ten_ext,
                                            mom_u_source_ext,
                                            mom_v_source_ext,
                                            mom_w_source_ext);

                    updateTurbulenceClosure(NONCONSERVATIVE_FORM,
                                            turbulenceClosureModel,
                                            eps_rho,
                                            eps_mu,
                                            rho_0,
                                            nu_0,
                                            rho_1,
                                            nu_1,
                                            useVF,
                                            bc_ebqe_vf_ext[ebNE_kb],
                                            bc_ebqe_phi_ext[ebNE_kb],
                                            porosity_ext,
                                            c_mu, //mwf hack
                                            ebqe_turb_var_0[ebNE_kb],
                                            ebqe_turb_var_1[ebNE_kb],
                                            turb_var_grad_0_dummy, //not needed
                                            bc_eddy_viscosity_ext,
                                            bc_mom_uu_diff_ten_ext,
                                            bc_mom_vv_diff_ten_ext,
                                            bc_mom_ww_diff_ten_ext,
                                            bc_mom_uv_diff_ten_ext,
                                            bc_mom_uw_diff_ten_ext,
                                            bc_mom_vu_diff_ten_ext,
                                            bc_mom_vw_diff_ten_ext,
                                            bc_mom_wu_diff_ten_ext,
                                            bc_mom_wv_diff_ten_ext,
                                            bc_mom_u_source_ext,
                                            bc_mom_v_source_ext,
                                            bc_mom_w_source_ext);
                  }


                //
                //moving domain
                //
                if (NONCONSERVATIVE_FORM > 0.0)
                  {
                    mom_u_ham_ext -= MOVING_DOMAIN*dmom_u_acc_u_ext*(grad_u_ext[0]*xt_ext + grad_u_ext[1]*yt_ext);
                    dmom_u_ham_grad_u_ext[0] -= MOVING_DOMAIN*dmom_u_acc_u_ext*xt_ext;
                    dmom_u_ham_grad_u_ext[1] -= MOVING_DOMAIN*dmom_u_acc_u_ext*yt_ext;
                  }
                else
                  {
                    mom_u_adv_ext[0] -= MOVING_DOMAIN*mom_u_acc_ext*xt_ext;
                    mom_u_adv_ext[1] -= MOVING_DOMAIN*mom_u_acc_ext*yt_ext;
                    dmom_u_adv_u_ext[0] -= MOVING_DOMAIN*dmom_u_acc_u_ext*xt_ext;
                    dmom_u_adv_u_ext[1] -= MOVING_DOMAIN*dmom_u_acc_u_ext*yt_ext;
                  }


                if (NONCONSERVATIVE_FORM > 0.0)
                  {
                    mom_v_ham_ext -= MOVING_DOMAIN*dmom_v_acc_v_ext*(grad_v_ext[0]*xt_ext + grad_v_ext[1]*yt_ext);
                    dmom_v_ham_grad_v_ext[0] -= MOVING_DOMAIN*dmom_v_acc_v_ext*xt_ext;
                    dmom_v_ham_grad_v_ext[1] -= MOVING_DOMAIN*dmom_v_acc_v_ext*yt_ext;
                  }
                else
                  {
                    mom_v_adv_ext[0] -= MOVING_DOMAIN*mom_v_acc_ext*xt_ext;
                    mom_v_adv_ext[1] -= MOVING_DOMAIN*mom_v_acc_ext*yt_ext;
                    dmom_v_adv_v_ext[0] -= MOVING_DOMAIN*dmom_v_acc_v_ext*xt_ext;
                    dmom_v_adv_v_ext[1] -= MOVING_DOMAIN*dmom_v_acc_v_ext*yt_ext;
                  }

                //bc's
                if (NONCONSERVATIVE_FORM < 1.0)
                  {
                    bc_mom_u_adv_ext[0] -= MOVING_DOMAIN*bc_mom_u_acc_ext*xt_ext;
                    bc_mom_u_adv_ext[1] -= MOVING_DOMAIN*bc_mom_u_acc_ext*yt_ext;

                    bc_mom_v_adv_ext[0] -= MOVING_DOMAIN*bc_mom_v_acc_ext*xt_ext;
                    bc_mom_v_adv_ext[1] -= MOVING_DOMAIN*bc_mom_v_acc_ext*yt_ext;
                  }
                //
                //calculate the numerical fluxes
                //
                ck.calculateGScale(G,normal,h_penalty);
                penalty = useMetrics*C_b/h_penalty + (1.0-useMetrics)*ebqe_penalty_ext[ebNE_kb];
                exteriorNumericalAdvectiveFlux(NONCONSERVATIVE_FORM,
                                               isDOFBoundary_p[ebNE_kb],
                                               isDOFBoundary_u[ebNE_kb],
                                               isDOFBoundary_v[ebNE_kb],
                                               isDOFBoundary_w[ebNE_kb],
                                               isAdvectiveFluxBoundary_p[ebNE_kb],
                                               isAdvectiveFluxBoundary_u[ebNE_kb],
                                               isAdvectiveFluxBoundary_v[ebNE_kb],
                                               isAdvectiveFluxBoundary_w[ebNE_kb],
                                               dmom_u_ham_grad_p_ext[0],//=1/rho,
                                               bc_dmom_u_ham_grad_p_ext[0],//=1/bc_rho,
                                               normal,
                                               bc_p_ext,
                                               bc_u_ext,
                                               bc_v_ext,
                                               bc_mass_adv_ext,
                                               bc_mom_u_adv_ext,
                                               bc_mom_v_adv_ext,
                                               bc_mom_w_adv_ext,
                                               ebqe_bc_flux_mass_ext[ebNE_kb]+MOVING_DOMAIN*(xt_ext*normal[0]+yt_ext*normal[1]),//BC is relative mass flux
                                               ebqe_bc_flux_mom_u_adv_ext[ebNE_kb],
                                               ebqe_bc_flux_mom_v_adv_ext[ebNE_kb],
                                               ebqe_bc_flux_mom_w_adv_ext[ebNE_kb],
                                               p_ext,
                                               u_ext,
                                               v_ext,
                                               mass_adv_ext,
                                               mom_u_adv_ext,
                                               mom_v_adv_ext,
                                               mom_w_adv_ext,
                                               dmass_adv_u_ext,
                                               dmass_adv_v_ext,
                                               dmass_adv_w_ext,
                                               dmom_u_adv_p_ext,
                                               dmom_u_ham_grad_u_ext,
                                               dmom_u_adv_u_ext,
                                               dmom_u_adv_v_ext,
                                               dmom_u_adv_w_ext,
                                               dmom_v_adv_p_ext,
                                               dmom_v_adv_u_ext,
                                               dmom_v_adv_v_ext,
                                               dmom_v_adv_w_ext,
                                               dmom_w_adv_p_ext,
                                               dmom_w_adv_u_ext,
                                               dmom_w_adv_v_ext,
                                               dmom_w_adv_w_ext,
                                               flux_mass_ext,
                                               flux_mom_u_adv_ext,
                                               flux_mom_v_adv_ext,
                                               flux_mom_w_adv_ext,
                                               &ebqe_velocity[ebNE_kb_nSpace]);
                exteriorNumericalDiffusiveFlux(eps_rho,
                                               ebqe_phi_ext[ebNE_kb],
                                               sdInfo_u_u_rowptr,
                                               sdInfo_u_u_colind,
                                               isDOFBoundary_u[ebNE_kb],
                                               isDiffusiveFluxBoundary_u[ebNE_kb],
                                               normal,
                                               bc_mom_uu_diff_ten_ext,
                                               bc_u_ext,
                                               ebqe_bc_flux_u_diff_ext[ebNE_kb],
                                               mom_uu_diff_ten_ext,
                                               grad_u_ext,
                                               u_ext,
                                               penalty,//ebqe_penalty_ext[ebNE_kb],
                                               flux_mom_uu_diff_ext);
                exteriorNumericalDiffusiveFlux(eps_rho,
                                               ebqe_phi_ext[ebNE_kb],
                                               sdInfo_u_v_rowptr,
                                               sdInfo_u_v_colind,
                                               isDOFBoundary_v[ebNE_kb],
                                               isDiffusiveFluxBoundary_v[ebNE_kb],
                                               normal,
                                               bc_mom_uv_diff_ten_ext,
                                               bc_v_ext,
                                               0.0,//assume all of the flux gets applied in diagonal component
                                               mom_uv_diff_ten_ext,
                                               grad_v_ext,
                                               v_ext,
                                               penalty,//ebqe_penalty_ext[ebNE_kb],
                                               flux_mom_uv_diff_ext);
                exteriorNumericalDiffusiveFlux(eps_rho,
                                               ebqe_phi_ext[ebNE_kb],
                                               sdInfo_v_u_rowptr,
                                               sdInfo_v_u_colind,
                                               isDOFBoundary_u[ebNE_kb],
                                               isDiffusiveFluxBoundary_u[ebNE_kb],
                                               normal,
                                               bc_mom_vu_diff_ten_ext,
                                               bc_u_ext,
                                               0.0,//see above
                                               mom_vu_diff_ten_ext,
                                               grad_u_ext,
                                               u_ext,
                                               penalty,//ebqe_penalty_ext[ebNE_kb],
                                               flux_mom_vu_diff_ext);
                exteriorNumericalDiffusiveFlux(eps_rho,
                                               ebqe_phi_ext[ebNE_kb],
                                               sdInfo_v_v_rowptr,
                                               sdInfo_v_v_colind,
                                               isDOFBoundary_v[ebNE_kb],
                                               isDiffusiveFluxBoundary_v[ebNE_kb],
                                               normal,
                                               bc_mom_vv_diff_ten_ext,
                                               bc_v_ext,
                                               ebqe_bc_flux_v_diff_ext[ebNE_kb],
                                               mom_vv_diff_ten_ext,
                                               grad_v_ext,
                                               v_ext,
                                               penalty,//ebqe_penalty_ext[ebNE_kb],
                                               flux_mom_vv_diff_ext);
                flux[ebN*nQuadraturePoints_elementBoundary+kb] = flux_mass_ext;
                /* std::cout<<"external u,v,u_n " */
                /*             <<ebqe_velocity[ebNE_kb_nSpace+0]<<'\t' */
                /*             <<ebqe_velocity[ebNE_kb_nSpace+1]<<'\t' */
                /*             <<flux[ebN*nQuadraturePoints_elementBoundary+kb]<<std::endl; */
                //
                //integrate the net force and moment on flagged boundaries
                //
                if (ebN < nElementBoundaries_owned)
                  {
                    force_v_x = (flux_mom_u_adv_ext + flux_mom_uu_diff_ext + flux_mom_uv_diff_ext + flux_mom_uw_diff_ext)/dmom_u_ham_grad_p_ext[0];//same as *rho
                    force_v_y = (flux_mom_v_adv_ext + flux_mom_vu_diff_ext + flux_mom_vv_diff_ext + flux_mom_vw_diff_ext)/dmom_u_ham_grad_p_ext[0];

                    force_p_x = p_ext*normal[0];
                    force_p_y = p_ext*normal[1];

                    force_x = force_p_x + force_v_x;
                    force_y = force_p_y + force_v_y;

                    r_x = x_ext - barycenters[3*boundaryFlags[ebN]+0];
                    r_y = y_ext - barycenters[3*boundaryFlags[ebN]+1];

                    wettedAreas[boundaryFlags[ebN]] += dS*(1.0-ebqe_vf_ext[ebNE_kb]);

                    netForces_p[3*boundaryFlags[ebN]+0] += force_p_x*dS;
                    netForces_p[3*boundaryFlags[ebN]+1] += force_p_y*dS;

                    netForces_v[3*boundaryFlags[ebN]+0] += force_v_x*dS;
                    netForces_v[3*boundaryFlags[ebN]+1] += force_v_y*dS;

                    netMoments[3*boundaryFlags[ebN]+2] += (r_x*force_y - r_y*force_x)*dS;
                  }
                //
                //update residuals
                //
                if(true)//boundaryFlags[ebN] > 0)
                  { //if boundary flag positive, then include flux contributions on interpart boundaries
                    for (int i=0;i<nDOF_test_element;i++)
                      {
                        elementResidual_mesh[i] -= ck.ExteriorElementBoundaryFlux(MOVING_DOMAIN*(xt_ext*normal[0]+yt_ext*normal[1]),p_test_dS[i]);
                        elementResidual_p[i] += ck.ExteriorElementBoundaryFlux(flux_mass_ext,p_test_dS[i]);
                        elementResidual_p[i] -= DM*ck.ExteriorElementBoundaryFlux(MOVING_DOMAIN*(xt_ext*normal[0]+yt_ext*normal[1]),p_test_dS[i]);
                        globalConservationError += ck.ExteriorElementBoundaryFlux(flux_mass_ext,p_test_dS[i]);
                      }
                    for (int i=0;i<nDOF_v_test_element;i++)
                      {
                        elementResidual_u[i] += ck.ExteriorElementBoundaryFlux(flux_mom_u_adv_ext,vel_test_dS[i])+
                          ck.ExteriorElementBoundaryFlux(flux_mom_uu_diff_ext,vel_test_dS[i])+
                          ck.ExteriorElementBoundaryFlux(flux_mom_uv_diff_ext,vel_test_dS[i])+
                          ck.ExteriorElementBoundaryDiffusionAdjoint(isDOFBoundary_u[ebNE_kb],
                                                                     isDiffusiveFluxBoundary_u[ebNE_kb],
                                                                     eb_adjoint_sigma,
                                                                     u_ext,
                                                                     bc_u_ext,
                                                                     normal,
                                                                     sdInfo_u_u_rowptr,
                                                                     sdInfo_u_u_colind,
                                                                     mom_uu_diff_ten_ext,
                                                                     &vel_grad_test_dS[i*nSpace])+
                          ck.ExteriorElementBoundaryDiffusionAdjoint(isDOFBoundary_v[ebNE_kb],
                                                                     isDiffusiveFluxBoundary_u[ebNE_kb],
                                                                     eb_adjoint_sigma,
                                                                     v_ext,
                                                                     bc_v_ext,
                                                                     normal,
                                                                     sdInfo_u_v_rowptr,
                                                                     sdInfo_u_v_colind,
                                                                     mom_uv_diff_ten_ext,
                                                                     &vel_grad_test_dS[i*nSpace]);
                        elementResidual_v[i] += ck.ExteriorElementBoundaryFlux(flux_mom_v_adv_ext,vel_test_dS[i]) +
                          ck.ExteriorElementBoundaryFlux(flux_mom_vu_diff_ext,vel_test_dS[i])+
                          ck.ExteriorElementBoundaryFlux(flux_mom_vv_diff_ext,vel_test_dS[i])+
                          ck.ExteriorElementBoundaryDiffusionAdjoint(isDOFBoundary_u[ebNE_kb],
                                                                     isDiffusiveFluxBoundary_v[ebNE_kb],
                                                                     eb_adjoint_sigma,
                                                                     u_ext,
                                                                     bc_u_ext,
                                                                     normal,
                                                                     sdInfo_v_u_rowptr,
                                                                     sdInfo_v_u_colind,
                                                                     mom_vu_diff_ten_ext,
                                                                     &vel_grad_test_dS[i*nSpace])+
                          ck.ExteriorElementBoundaryDiffusionAdjoint(isDOFBoundary_v[ebNE_kb],
                                                                     isDiffusiveFluxBoundary_v[ebNE_kb],
                                                                     eb_adjoint_sigma,
                                                                     v_ext,
                                                                     bc_v_ext,
                                                                     normal,
                                                                     sdInfo_v_v_rowptr,
                                                                     sdInfo_v_v_colind,
                                                                     mom_vv_diff_ten_ext,
                                                                     &vel_grad_test_dS[i*nSpace]);
                      }//i
                  }//if boundary flag positive
              }//kb
            //
            //update the element and global residual storage
            //
            for (int i=0;i<nDOF_test_element;i++)
              {
                int eN_i = eN*nDOF_test_element+i;

                elementResidual_p_save[eN_i] +=  elementResidual_p[i];
                mesh_volume_conservation_weak += elementResidual_mesh[i];
                globalResidual[offset_p+stride_p*rp_l2g[eN_i]]+=elementResidual_p[i];
              }
            for (int i=0;i<nDOF_v_test_element;i++)
              {
                int eN_i = eN*nDOF_v_test_element+i;

                globalResidual[offset_u+stride_u*rvel_l2g[eN_i]]+=elementResidual_u[i];
                globalResidual[offset_v+stride_v*rvel_l2g[eN_i]]+=elementResidual_v[i];
              }//i
          }//ebNE

        /* std::cout<<"mesh volume conservation = "<<mesh_volume_conservation<<std::endl; */
        /* std::cout<<"mesh volume conservation weak = "<<mesh_volume_conservation_weak<<std::endl; */
        /* std::cout<<"mesh volume conservation err max= "<<mesh_volume_conservation_err_max<<std::endl; */
        /* std::cout<<"mesh volume conservation err max weak = "<<mesh_volume_conservation_err_max_weak<<std::endl; */
      }

      void calculateJacobian(double NONCONSERVATIVE_FORM,
                             double MOMENTUM_SGE,
                             double PRESSURE_SGE,
                             double VELOCITY_SGE,
                             double PRESSURE_PROJECTION_STABILIZATION,
                             //element
                             double* mesh_trial_ref,
                             double* mesh_grad_trial_ref,
                             double* mesh_dof,
                             double* mesh_velocity_dof,
                             double MOVING_DOMAIN,
                             int* mesh_l2g,
                             double* dV_ref,
                             double* p_trial_ref,
                             double* p_grad_trial_ref,
                             double* p_test_ref,
                             double* p_grad_test_ref,
                             double* vel_trial_ref,
                             double* vel_grad_trial_ref,
                             double* vel_test_ref,
                             double* vel_grad_test_ref,
                             //element boundary
                             double* mesh_trial_trace_ref,
                             double* mesh_grad_trial_trace_ref,
                             double* dS_ref,
                             double* p_trial_trace_ref,
                             double* p_grad_trial_trace_ref,
                             double* p_test_trace_ref,
                             double* p_grad_test_trace_ref,
                             double* vel_trial_trace_ref,
                             double* vel_grad_trial_trace_ref,
                             double* vel_test_trace_ref,
                             double* vel_grad_test_trace_ref,
                             double* normal_ref,
                             double* boundaryJac_ref,
                             //physics
                             double eb_adjoint_sigma,
                             double* elementDiameter,
                             double* nodeDiametersArray,
                             double hFactor,
                             int nElements_global,
                             double useRBLES,
                             double useMetrics,
                             double alphaBDF,
                             double epsFact_rho,
                             double epsFact_mu,
                             double sigma,
                             double rho_0,
                             double nu_0,
                             double rho_1,
                             double nu_1,
                             double smagorinskyConstant,
                             int turbulenceClosureModel,
                             double Ct_sge,
                             double Cd_sge,
                             double C_dg,
                             double C_b,
                             //VRANS
                             const double* eps_solid,
                             const double* phi_solid,
                             const double* q_velocity_solid,
                             const double* q_porosity,
                             const double* q_dragAlpha,
                             const double* q_dragBeta,
                             const double* q_mass_source,
                             const double* q_turb_var_0,
                             const double* q_turb_var_1,
                             const double* q_turb_var_grad_0,
                             //
                             const double LAG_LES,
                             double * q_eddy_viscosity_last,
                             double * ebqe_eddy_viscosity_last,
                             int* p_l2g,
                             int* vel_l2g,
                             double* p_dof, double* u_dof, double* v_dof, double* w_dof,
                             double* p_old_dof,
                             double* u_old_dof,
                             double* v_old_dof,
                             double* w_old_dof,
                             double* g,
                             const double useVF,
                             double* vf,
                             double* phi,
                             double* normal_phi,
                             double* kappa_phi,
                             double* q_mom_u_acc_beta_bdf, double* q_mom_v_acc_beta_bdf, double* q_mom_w_acc_beta_bdf,
                             double* q_dV,
                             double* q_dV_last,
                             double* q_velocity_sge,
                             double* q_cfl,
                             double* q_numDiff_u_last, double* q_numDiff_v_last, double* q_numDiff_w_last,
                             int* sdInfo_u_u_rowptr,int* sdInfo_u_u_colind,
                             int* sdInfo_u_v_rowptr,int* sdInfo_u_v_colind,
                             int* sdInfo_u_w_rowptr,int* sdInfo_u_w_colind,
                             int* sdInfo_v_v_rowptr,int* sdInfo_v_v_colind,
                             int* sdInfo_v_u_rowptr,int* sdInfo_v_u_colind,
                             int* sdInfo_v_w_rowptr,int* sdInfo_v_w_colind,
                             int* sdInfo_w_w_rowptr,int* sdInfo_w_w_colind,
                             int* sdInfo_w_u_rowptr,int* sdInfo_w_u_colind,
                             int* sdInfo_w_v_rowptr,int* sdInfo_w_v_colind,
                             int* csrRowIndeces_p_p,int* csrColumnOffsets_p_p,
                             int* csrRowIndeces_p_u,int* csrColumnOffsets_p_u,
                             int* csrRowIndeces_p_v,int* csrColumnOffsets_p_v,
                             int* csrRowIndeces_p_w,int* csrColumnOffsets_p_w,
                             int* csrRowIndeces_u_p,int* csrColumnOffsets_u_p,
                             int* csrRowIndeces_u_u,int* csrColumnOffsets_u_u,
                             int* csrRowIndeces_u_v,int* csrColumnOffsets_u_v,
                             int* csrRowIndeces_u_w,int* csrColumnOffsets_u_w,
                             int* csrRowIndeces_v_p,int* csrColumnOffsets_v_p,
                             int* csrRowIndeces_v_u,int* csrColumnOffsets_v_u,
                             int* csrRowIndeces_v_v,int* csrColumnOffsets_v_v,
                             int* csrRowIndeces_v_w,int* csrColumnOffsets_v_w,
                             int* csrRowIndeces_w_p,int* csrColumnOffsets_w_p,
                             int* csrRowIndeces_w_u,int* csrColumnOffsets_w_u,
                             int* csrRowIndeces_w_v,int* csrColumnOffsets_w_v,
                             int* csrRowIndeces_w_w,int* csrColumnOffsets_w_w,
                             double* globalJacobian,
                             int nExteriorElementBoundaries_global,
                             int* exteriorElementBoundariesArray,
                             int* elementBoundaryElementsArray,
                             int* elementBoundaryLocalElementBoundariesArray,
                             double* ebqe_vf_ext,
                             double* bc_ebqe_vf_ext,
                             double* ebqe_phi_ext,
                             double* bc_ebqe_phi_ext,
                             double* ebqe_normal_phi_ext,
                             double* ebqe_kappa_phi_ext,
                             //VRANS
                             const double* ebqe_porosity_ext,
                             const double* ebqe_turb_var_0,
                             const double* ebqe_turb_var_1,
                             //
                             int* isDOFBoundary_p,
                             int* isDOFBoundary_u,
                             int* isDOFBoundary_v,
                             int* isDOFBoundary_w,
                             int* isAdvectiveFluxBoundary_p,
                             int* isAdvectiveFluxBoundary_u,
                             int* isAdvectiveFluxBoundary_v,
                             int* isAdvectiveFluxBoundary_w,
                             int* isDiffusiveFluxBoundary_u,
                             int* isDiffusiveFluxBoundary_v,
                             int* isDiffusiveFluxBoundary_w,
                             double* ebqe_bc_p_ext,
                             double* ebqe_bc_flux_mass_ext,
                             double* ebqe_bc_flux_mom_u_adv_ext,
                             double* ebqe_bc_flux_mom_v_adv_ext,
                             double* ebqe_bc_flux_mom_w_adv_ext,
                             double* ebqe_bc_u_ext,
                             double* ebqe_bc_flux_u_diff_ext,
                             double* ebqe_penalty_ext,
                             double* ebqe_bc_v_ext,
                             double* ebqe_bc_flux_v_diff_ext,
                             double* ebqe_bc_w_ext,
                             double* ebqe_bc_flux_w_diff_ext,
                             int* csrColumnOffsets_eb_p_p,
                             int* csrColumnOffsets_eb_p_u,
                             int* csrColumnOffsets_eb_p_v,
                             int* csrColumnOffsets_eb_p_w,
                             int* csrColumnOffsets_eb_u_p,
                             int* csrColumnOffsets_eb_u_u,
                             int* csrColumnOffsets_eb_u_v,
                             int* csrColumnOffsets_eb_u_w,
                             int* csrColumnOffsets_eb_v_p,
                             int* csrColumnOffsets_eb_v_u,
                             int* csrColumnOffsets_eb_v_v,
                             int* csrColumnOffsets_eb_v_w,
                             int* csrColumnOffsets_eb_w_p,
                             int* csrColumnOffsets_eb_w_u,
                             int* csrColumnOffsets_eb_w_v,
                             int* csrColumnOffsets_eb_w_w,
                             int* elementFlags,
                             int* boundaryFlags,
                             int use_ball_as_particle,
                             double* ball_center,
                             double* ball_radius,
                             double* ball_velocity,
                             double* ball_angular_velocity,
                             double* ball_center_acceleration,
                             double* ball_angular_acceleration,
                             double* ball_density,
                             double* particle_signed_distances,
                             double* particle_signed_distance_normals,
                             double* particle_velocities,
                             double* particle_centroids,
                             double* ebq_global_phi_s,
                             double* ebq_global_grad_phi_s,
                             double* ebq_particle_velocity_s,
                             double* phi_solid_nodes,
                             double* distance_to_solids,
                             int nParticles,
                             int nElements_owned,
                             double particle_nitsche,
                             double particle_epsFact,
                             double particle_alpha,
                             double particle_beta,
                             double particle_penalty_constant,
                             const int use_pseudo_penalty)
      {
          const int nQuadraturePoints_global(nElements_global*nQuadraturePoints_element);
          std::valarray<double> particle_surfaceArea(nParticles), particle_netForces(nParticles*3*3), particle_netMoments(nParticles*3);
        //
        //loop over elements to compute volume integrals and load them into the element Jacobians and global Jacobian
        //
        for(int eN=0;eN<nElements_global;eN++)
          {
            register double eps_rho,eps_mu;

            register double  elementJacobian_p_p[nDOF_test_element][nDOF_trial_element],
              elementJacobian_p_u[nDOF_test_element][nDOF_v_trial_element],
              elementJacobian_p_v[nDOF_test_element][nDOF_v_trial_element],
              elementJacobian_p_w[nDOF_test_element][nDOF_v_trial_element],
              elementJacobian_u_p[nDOF_v_test_element][nDOF_trial_element],
              elementJacobian_u_u[nDOF_v_test_element][nDOF_v_trial_element],
              elementJacobian_u_v[nDOF_v_test_element][nDOF_v_trial_element],
              elementJacobian_u_w[nDOF_v_test_element][nDOF_v_trial_element],
              elementJacobian_v_p[nDOF_v_test_element][nDOF_trial_element],
              elementJacobian_v_u[nDOF_v_test_element][nDOF_v_trial_element],
              elementJacobian_v_v[nDOF_v_test_element][nDOF_v_trial_element],
              elementJacobian_v_w[nDOF_v_test_element][nDOF_v_trial_element],
              elementJacobian_w_p[nDOF_v_test_element][nDOF_trial_element],
              elementJacobian_w_u[nDOF_v_test_element][nDOF_v_trial_element],
              elementJacobian_w_v[nDOF_v_test_element][nDOF_v_trial_element],
              elementJacobian_w_w[nDOF_v_test_element][nDOF_v_trial_element];
            for (int i=0;i<nDOF_test_element;i++)
              for (int j=0;j<nDOF_trial_element;j++)
                {
                  elementJacobian_p_p[i][j]=0.0;
                }
            for (int i=0;i<nDOF_test_element;i++)
              for (int j=0;j<nDOF_v_trial_element;j++)
                {
                  elementJacobian_p_u[i][j]=0.0;
                  elementJacobian_p_v[i][j]=0.0;
                  elementJacobian_p_w[i][j]=0.0;
                  elementJacobian_u_p[j][i]=0.0;
                  elementJacobian_v_p[j][i]=0.0;
                  elementJacobian_w_p[j][i]=0.0;
                }
            for (int i=0;i<nDOF_v_test_element;i++)
              for (int j=0;j<nDOF_v_trial_element;j++)
                {
                  elementJacobian_u_u[i][j]=0.0;
                  elementJacobian_u_v[i][j]=0.0;
                  elementJacobian_u_w[i][j]=0.0;
                  elementJacobian_v_u[i][j]=0.0;
                  elementJacobian_v_v[i][j]=0.0;
                  elementJacobian_v_w[i][j]=0.0;
                  elementJacobian_w_u[i][j]=0.0;
                  elementJacobian_w_v[i][j]=0.0;
                  elementJacobian_w_w[i][j]=0.0;
                }
            for  (int k=0;k<nQuadraturePoints_element;k++)
              {
                int eN_k = eN*nQuadraturePoints_element+k, //index to a scalar at a quadrature point
                  eN_k_nSpace = eN_k*nSpace,
                  eN_k_3d = eN_k*3,
                  eN_nDOF_trial_element = eN*nDOF_trial_element, //index to a vector at a quadrature point
                  eN_nDOF_v_trial_element = eN*nDOF_v_trial_element; //index to a vector at a quadrature point

                //declare local storage
                register double p=0.0,u=0.0,v=0.0,w=0.0,
                  grad_p[nSpace],grad_u[nSpace],grad_v[nSpace],grad_w[nSpace],
                  p_old=0.0,u_old=0.0,v_old=0.0,w_old=0.0,
                  grad_p_old[nSpace],grad_u_old[nSpace],grad_v_old[nSpace],grad_w_old[nSpace],
                  mom_u_acc=0.0,
                  dmom_u_acc_u=0.0,
                  mom_v_acc=0.0,
                  dmom_v_acc_v=0.0,
                  mom_w_acc=0.0,
                  dmom_w_acc_w=0.0,
                  mass_adv[nSpace],
                  dmass_adv_u[nSpace],
                  dmass_adv_v[nSpace],
                  dmass_adv_w[nSpace],
                  mass_ham=0.0,
                  dmass_ham_u=0.0,
                  dmass_ham_v=0.0,
                  dmass_ham_w=0.0,
                  mom_u_adv[nSpace],
                  dmom_u_adv_u[nSpace],
                  dmom_u_adv_v[nSpace],
                  dmom_u_adv_w[nSpace],
                  mom_v_adv[nSpace],
                  dmom_v_adv_u[nSpace],
                  dmom_v_adv_v[nSpace],
                  dmom_v_adv_w[nSpace],
                  mom_w_adv[nSpace],
                  dmom_w_adv_u[nSpace],
                  dmom_w_adv_v[nSpace],
                  dmom_w_adv_w[nSpace],
                  mom_uu_diff_ten[nSpace],
                  mom_vv_diff_ten[nSpace],
                  mom_ww_diff_ten[nSpace],
                  mom_uv_diff_ten[1],
                  mom_uw_diff_ten[1],
                  mom_vu_diff_ten[1],
                  mom_vw_diff_ten[1],
                  mom_wu_diff_ten[1],
                  mom_wv_diff_ten[1],
                  mom_u_source=0.0,
                  mom_v_source=0.0,
                  mom_w_source=0.0,
                  mom_u_ham=0.0,
                  dmom_u_ham_grad_p[nSpace],
                  dmom_u_ham_grad_u[nSpace],
                  dmom_u_ham_u=0.0,
                  dmom_u_ham_v=0.0,
                  dmom_u_ham_w=0.0,
                  mom_v_ham=0.0,
                  dmom_v_ham_grad_p[nSpace],
                  dmom_v_ham_grad_v[nSpace],
                  dmom_v_ham_u=0.0,
                  dmom_v_ham_v=0.0,
                  dmom_v_ham_w=0.0,
                  mom_w_ham=0.0,
                  dmom_w_ham_grad_p[nSpace],
                  dmom_w_ham_grad_w[nSpace],
                  dmom_w_ham_u=0.0,
                  dmom_w_ham_v=0.0,
                  dmom_w_ham_w=0.0,
                  mom_u_acc_t=0.0,
                  dmom_u_acc_u_t=0.0,
                  mom_v_acc_t=0.0,
                  dmom_v_acc_v_t=0.0,
                  mom_w_acc_t=0.0,
                  dmom_w_acc_w_t=0.0,
                  pdeResidual_p=0.0,
                  pdeResidual_u=0.0,
                  pdeResidual_v=0.0,
                  pdeResidual_w=0.0,
                  dpdeResidual_p_u[nDOF_v_trial_element],dpdeResidual_p_v[nDOF_v_trial_element],dpdeResidual_p_w[nDOF_v_trial_element],
                  dpdeResidual_u_p[nDOF_trial_element],dpdeResidual_u_u[nDOF_v_trial_element],
                  dpdeResidual_v_p[nDOF_trial_element],dpdeResidual_v_v[nDOF_v_trial_element],
                  dpdeResidual_w_p[nDOF_trial_element],dpdeResidual_w_w[nDOF_v_trial_element],
                  Lstar_u_p[nDOF_test_element],
                  Lstar_v_p[nDOF_test_element],
                  Lstar_w_p[nDOF_test_element],
                  Lstar_u_u[nDOF_v_test_element],
                  Lstar_v_v[nDOF_v_test_element],
                  Lstar_w_w[nDOF_v_test_element],
                  Lstar_p_u[nDOF_v_test_element],
                  Lstar_p_v[nDOF_v_test_element],
                  Lstar_p_w[nDOF_v_test_element],
                  subgridError_p=0.0,
                  subgridError_u=0.0,
                  subgridError_v=0.0,
                  subgridError_w=0.0,
                  dsubgridError_p_u[nDOF_v_trial_element],
                  dsubgridError_p_v[nDOF_v_trial_element],
                  dsubgridError_p_w[nDOF_v_trial_element],
                  dsubgridError_u_p[nDOF_trial_element],
                  dsubgridError_u_u[nDOF_v_trial_element],
                  dsubgridError_v_p[nDOF_trial_element],
                  dsubgridError_v_v[nDOF_v_trial_element],
                  dsubgridError_w_p[nDOF_trial_element],
                  dsubgridError_w_w[nDOF_v_trial_element],
                  tau_p=0.0,tau_p0=0.0,tau_p1=0.0,
                  tau_v=0.0,tau_v0=0.0,tau_v1=0.0,
                  jac[nSpace*nSpace],
                  jacDet,
                  jacInv[nSpace*nSpace],
                  p_grad_trial[nDOF_trial_element*nSpace],vel_grad_trial[nDOF_v_trial_element*nSpace],
                  dV,
                  p_test_dV[nDOF_test_element],vel_test_dV[nDOF_v_test_element],
                  p_grad_test_dV[nDOF_test_element*nSpace],vel_grad_test_dV[nDOF_v_test_element*nSpace],
                  x,y,z,xt,yt,zt,
                  //VRANS
                  porosity,
                  //meanGrainSize,
                  dmom_u_source[nSpace],
                  dmom_v_source[nSpace],
                  dmom_w_source[nSpace],
                  mass_source,
                  //
                  G[nSpace*nSpace],G_dd_G,tr_G,h_phi, dmom_adv_star[nSpace], dmom_adv_sge[nSpace], dmom_ham_grad_sge[nSpace];
                //get jacobian, etc for mapping reference element
                ck.calculateMapping_element(eN,
                                            k,
                                            mesh_dof,
                                            mesh_l2g,
                                            mesh_trial_ref,
                                            mesh_grad_trial_ref,
                                            jac,
                                            jacDet,
                                            jacInv,
                                            x,y,z);
                ck.calculateH_element(eN,
                                      k,
                                      nodeDiametersArray,
                                      mesh_l2g,
                                      mesh_trial_ref,
                                      h_phi);
                ck.calculateMappingVelocity_element(eN,
                                                    k,
                                                    mesh_velocity_dof,
                                                    mesh_l2g,
                                                    mesh_trial_ref,
                                                    xt,yt,zt);
                //xt=0.0;yt=0.0;zt=0.0;
                //std::cout<<"xt "<<xt<<'\t'<<yt<<'\t'<<zt<<std::endl;
                //get the physical integration weight
                dV = fabs(jacDet)*dV_ref[k];
                ck.calculateG(jacInv,G,G_dd_G,tr_G);
                //ck.calculateGScale(G,&normal_phi[eN_k_nSpace],h_phi);

                eps_rho = epsFact_rho*(useMetrics*h_phi+(1.0-useMetrics)*elementDiameter[eN]);
                eps_mu  = epsFact_mu *(useMetrics*h_phi+(1.0-useMetrics)*elementDiameter[eN]);

                //get the trial function gradients
                ck.gradTrialFromRef(&p_grad_trial_ref[k*nDOF_trial_element*nSpace],jacInv,p_grad_trial);
                ck_v.gradTrialFromRef(&vel_grad_trial_ref[k*nDOF_v_trial_element*nSpace],jacInv,vel_grad_trial);
                //get the solution
                ck.valFromDOF(p_dof,&p_l2g[eN_nDOF_trial_element],&p_trial_ref[k*nDOF_trial_element],p);
                ck_v.valFromDOF(u_dof,&vel_l2g[eN_nDOF_v_trial_element],&vel_trial_ref[k*nDOF_v_trial_element],u);
                ck_v.valFromDOF(v_dof,&vel_l2g[eN_nDOF_v_trial_element],&vel_trial_ref[k*nDOF_v_trial_element],v);
                ck.valFromDOF(p_old_dof,&p_l2g[eN_nDOF_trial_element],&p_trial_ref[k*nDOF_trial_element],p_old);
                ck_v.valFromDOF(u_old_dof,&vel_l2g[eN_nDOF_v_trial_element],&vel_trial_ref[k*nDOF_v_trial_element],u_old);
                ck_v.valFromDOF(v_old_dof,&vel_l2g[eN_nDOF_v_trial_element],&vel_trial_ref[k*nDOF_v_trial_element],v_old);
                //get the solution gradients
                ck.gradFromDOF(p_dof,&p_l2g[eN_nDOF_trial_element],p_grad_trial,grad_p);
                ck_v.gradFromDOF(u_dof,&vel_l2g[eN_nDOF_v_trial_element],vel_grad_trial,grad_u);
                ck_v.gradFromDOF(v_dof,&vel_l2g[eN_nDOF_v_trial_element],vel_grad_trial,grad_v);
                ck.gradFromDOF(p_dof,&p_l2g[eN_nDOF_trial_element],p_grad_trial,grad_p_old);
                ck_v.gradFromDOF(u_dof,&vel_l2g[eN_nDOF_v_trial_element],vel_grad_trial,grad_u_old);
                ck_v.gradFromDOF(v_dof,&vel_l2g[eN_nDOF_v_trial_element],vel_grad_trial,grad_v_old);
                //precalculate test function products with integration weights
                for (int j=0;j<nDOF_test_element;j++)
                  {
                    p_test_dV[j] = p_test_ref[k*nDOF_trial_element+j]*dV;
                    for (int I=0;I<nSpace;I++)
                      {
                        p_grad_test_dV[j*nSpace+I]   = p_grad_trial[j*nSpace+I]*dV;//assume test_j == trial_j
                      }
                  }
                for (int j=0;j<nDOF_v_test_element;j++)
                  {
                    vel_test_dV[j] = vel_test_ref[k*nDOF_v_trial_element+j]*dV;
                    for (int I=0;I<nSpace;I++)
                      {
                        vel_grad_test_dV[j*nSpace+I] = vel_grad_trial[j*nSpace+I]*dV;//assume test_j == trial_j
                      }
                  }
                //needs to be fixed for higher-order meshes, assuming mesh trial is same as p trial
                double div_mesh_velocity=0.0;
                for (int j=0;j<nDOF_trial_element;j++)
                  {
                    int eN_j=eN*nDOF_trial_element+j;
                    div_mesh_velocity +=
                      mesh_velocity_dof[mesh_l2g[eN_j]*3+0]*p_grad_trial[j*2+0] +
                      mesh_velocity_dof[mesh_l2g[eN_j]*3+1]*p_grad_trial[j*2+1];
                  }
                div_mesh_velocity = DM3*div_mesh_velocity + (1.0-DM3)*alphaBDF*(dV-q_dV_last[eN_k])/dV;
                //
                //VRANS
                porosity = q_porosity[eN_k];
                //
                //
                //calculate pde coefficients and derivatives at quadrature points
                //
                double eddy_viscosity(0.);//not really interested in saving eddy_viscosity in jacobian
                double rho;
                evaluateCoefficients(NONCONSERVATIVE_FORM,
                                     eps_rho,
                                     eps_mu,
                                     sigma,
                                     rho_0,
                                     nu_0,
                                     rho_1,
                                     nu_1,
                                     elementDiameter[eN],
                                     smagorinskyConstant,
                                     turbulenceClosureModel,
                                     g,
                                     useVF,
                                     vf[eN_k],
                                     phi[eN_k],
                                     &normal_phi[eN_k_nSpace],
                                     kappa_phi[eN_k],
                                     //VRANS
                                     porosity,
                                     //
                                     phi_solid[eN_k],//updated in get residual
                                     p_old,
                                     u_old,
                                     v_old,
                                     w_old,
                                     grad_p_old,
                                     grad_u_old,
                                     grad_v_old,
                                     grad_w_old,
                                     use_pseudo_penalty,
                                     p,
                                     grad_p,
                                     grad_u,
                                     grad_v,
                                     grad_w,
                                     u,
                                     v,
                                     w,
                                     LAG_LES,
                                     eddy_viscosity,
                                     q_eddy_viscosity_last[eN_k],
                                     mom_u_acc,
                                     dmom_u_acc_u,
                                     mom_v_acc,
                                     dmom_v_acc_v,
                                     mom_w_acc,
                                     dmom_w_acc_w,
                                     mass_adv,
                                     dmass_adv_u,
                                     dmass_adv_v,
                                     dmass_adv_w,
                                     mom_u_adv,
                                     dmom_u_adv_u,
                                     dmom_u_adv_v,
                                     dmom_u_adv_w,
                                     mom_v_adv,
                                     dmom_v_adv_u,
                                     dmom_v_adv_v,
                                     dmom_v_adv_w,
                                     mom_w_adv,
                                     dmom_w_adv_u,
                                     dmom_w_adv_v,
                                     dmom_w_adv_w,
                                     mom_uu_diff_ten,
                                     mom_vv_diff_ten,
                                     mom_ww_diff_ten,
                                     mom_uv_diff_ten,
                                     mom_uw_diff_ten,
                                     mom_vu_diff_ten,
                                     mom_vw_diff_ten,
                                     mom_wu_diff_ten,
                                     mom_wv_diff_ten,
                                     mom_u_source,
                                     mom_v_source,
                                     mom_w_source,
                                     mom_u_ham,
                                     dmom_u_ham_grad_p,
                                     dmom_u_ham_grad_u,
                                     dmom_u_ham_u,
                                     dmom_u_ham_v,
                                     dmom_u_ham_w,
                                     mom_v_ham,
                                     dmom_v_ham_grad_p,
                                     dmom_v_ham_grad_v,
                                     dmom_v_ham_u,
                                     dmom_v_ham_v,
                                     dmom_v_ham_w,
                                     mom_w_ham,
                                     dmom_w_ham_grad_p,
                                     dmom_w_ham_grad_w,
                                     dmom_w_ham_u,
                                     dmom_w_ham_v,
                                     dmom_w_ham_w,
                                     rho,
                                     0.0,
                                     0.0,
                                     0.0);
                //VRANS
                mass_source = q_mass_source[eN_k];
                //todo: decide if these should be lagged or not
                updateDarcyForchheimerTerms_Ergun(NONCONSERVATIVE_FORM,
                                                  /* linearDragFactor, */
                                                  /* nonlinearDragFactor, */
                                                  /* porosity, */
                                                  /* meanGrainSize, */
                                                  q_dragAlpha[eN_k],
                                                  q_dragBeta[eN_k],
                                                  eps_rho,
                                                  eps_mu,
                                                  rho_0,
                                                  nu_0,
                                                  rho_1,
                                                  nu_1,
                                                  useVF,
                                                  vf[eN_k],
                                                  phi[eN_k],
                                                  u,
                                                  v,
                                                  w,
                                                  q_velocity_sge[eN_k_nSpace+0],
                                                  q_velocity_sge[eN_k_nSpace+1],
                                                  q_velocity_sge[eN_k_nSpace+1],//cek hack, should not be used
                                                  eps_solid[elementFlags[eN]],
                                                  phi_solid[eN_k],
                                                  q_velocity_solid[eN_k_nSpace+0],
                                                  q_velocity_solid[eN_k_nSpace+1],
                                                  q_velocity_solid[eN_k_nSpace+1],//cek hack, should not be used
                                                  mom_u_source,
                                                  mom_v_source,
                                                  mom_w_source,
                                                  dmom_u_source,
                                                  dmom_v_source,
                                                  dmom_w_source);

                const double particle_eps  = particle_epsFact*(useMetrics*h_phi+(1.0-useMetrics)*elementDiameter[eN]);
                if(nParticles > 0)
                  updateSolidParticleTerms(NONCONSERVATIVE_FORM,
                                           eN < nElements_owned,
                                           particle_nitsche,
                                           dV,
                                           nParticles,
                                           nQuadraturePoints_global,
                                           &particle_signed_distances[eN_k],
                                           &particle_signed_distance_normals[eN_k_3d],
                                           &particle_velocities[eN_k_3d],
                                           particle_centroids,
                                           use_ball_as_particle,
                                           ball_center,
                                           ball_radius,
                                           ball_velocity,
                                           ball_angular_velocity,
                                           ball_center_acceleration,
                                           ball_angular_acceleration,
                                           ball_density,
                                           porosity,
                                           particle_penalty_constant/h_phi,//penalty,
                                           particle_alpha,
                                           particle_beta,
                                           eps_rho,
                                           eps_mu,
                                           rho_0,
                                           nu_0,
                                           rho_1,
                                           nu_1,
                                           useVF,
                                           vf[eN_k],
                                           phi[eN_k],
                                           x,
                                           y,
                                           z,
                                           p,
                                           u,
                                           v,
                                           w,
                                           q_velocity_sge[eN_k_nSpace+0],
                                           q_velocity_sge[eN_k_nSpace+1],
                                           q_velocity_sge[eN_k_nSpace+1],
                                           particle_eps,
                                           grad_u,
                                           grad_v,
                                           grad_w,
                                           mom_u_source,
                                           mom_v_source,
                                           mom_w_source,
                                           dmom_u_source,
                                           dmom_v_source,
                                           dmom_w_source,
                                           mom_u_adv,
                                           mom_v_adv,
                                           mom_w_adv,
                                           dmom_u_adv_u,
                                           dmom_v_adv_v,
                                           dmom_w_adv_w,
                                           mom_u_ham,
                                           dmom_u_ham_grad_u,
                                           dmom_u_ham_u,
                                           dmom_u_ham_v,
                                           dmom_u_ham_w,
                                           mom_v_ham,
                                           dmom_v_ham_grad_v,
                                           dmom_v_ham_u,
                                           dmom_v_ham_v,
                                           dmom_v_ham_w,
                                           mom_w_ham,
                                           dmom_w_ham_grad_w,
                                           dmom_w_ham_u,
                                           dmom_w_ham_v,
                                           dmom_w_ham_w,
                                           mass_ham,
                                           dmass_ham_u,
                                           dmass_ham_v,
                                           dmass_ham_w,
                                           &particle_netForces[0],
                                           &particle_netMoments[0],
                                           &particle_surfaceArea[0],
                                           use_pseudo_penalty);
                //Turbulence closure model
                if (turbulenceClosureModel >= 3)
                  {
                    const double c_mu = 0.09;//mwf hack
                    updateTurbulenceClosure(NONCONSERVATIVE_FORM,
                                            turbulenceClosureModel,
                                            eps_rho,
                                            eps_mu,
                                            rho_0,
                                            nu_0,
                                            rho_1,
                                            nu_1,
                                            useVF,
                                            vf[eN_k],
                                            phi[eN_k],
                                            porosity,
                                            c_mu, //mwf hack
                                            q_turb_var_0[eN_k],
                                            q_turb_var_1[eN_k],
                                            &q_turb_var_grad_0[eN_k_nSpace],
                                            eddy_viscosity,
                                            mom_uu_diff_ten,
                                            mom_vv_diff_ten,
                                            mom_ww_diff_ten,
                                            mom_uv_diff_ten,
                                            mom_uw_diff_ten,
                                            mom_vu_diff_ten,
                                            mom_vw_diff_ten,
                                            mom_wu_diff_ten,
                                            mom_wv_diff_ten,
                                            mom_u_source,
                                            mom_v_source,
                                            mom_w_source);

                  }
                //
                //
                //moving mesh
                //
                if (NONCONSERVATIVE_FORM > 0.0)
                  {
                    mom_u_ham -= MOVING_DOMAIN*dmom_u_acc_u*(grad_u[0]*xt + grad_u[1]*yt);
                    dmom_u_ham_grad_u[0] -= MOVING_DOMAIN*dmom_u_acc_u*xt;
                    dmom_u_ham_grad_u[1] -= MOVING_DOMAIN*dmom_u_acc_u*yt;
                  }
                else
                  {
                    mom_u_adv[0] -= MOVING_DOMAIN*mom_u_acc*xt;
                    mom_u_adv[1] -= MOVING_DOMAIN*mom_u_acc*yt;
                    dmom_u_adv_u[0] -= MOVING_DOMAIN*dmom_u_acc_u*xt;
                    dmom_u_adv_u[1] -= MOVING_DOMAIN*dmom_u_acc_u*yt;
                  }

                if (NONCONSERVATIVE_FORM > 0.0)
                  {
                    mom_v_ham -= MOVING_DOMAIN*dmom_v_acc_v*(grad_v[0]*xt + grad_v[1]*yt);
                    dmom_v_ham_grad_v[0] -= MOVING_DOMAIN*dmom_v_acc_v*xt;
                    dmom_v_ham_grad_v[1] -= MOVING_DOMAIN*dmom_v_acc_v*yt;
                  }
                else
                  {
                    mom_v_adv[0] -= MOVING_DOMAIN*mom_v_acc*xt;
                    mom_v_adv[1] -= MOVING_DOMAIN*mom_v_acc*yt;
                    dmom_v_adv_v[0] -= MOVING_DOMAIN*dmom_v_acc_v*xt;
                    dmom_v_adv_v[1] -= MOVING_DOMAIN*dmom_v_acc_v*yt;
                  }
                //
                //calculate time derivatives
                //
                ck.bdf(alphaBDF,
                       q_mom_u_acc_beta_bdf[eN_k]*q_dV_last[eN_k]/dV,
                       mom_u_acc,
                       dmom_u_acc_u,
                       mom_u_acc_t,
                       dmom_u_acc_u_t);
                ck.bdf(alphaBDF,
                       q_mom_v_acc_beta_bdf[eN_k]*q_dV_last[eN_k]/dV,
                       mom_v_acc,
                       dmom_v_acc_v,
                       mom_v_acc_t,
                       dmom_v_acc_v_t);
                if(use_pseudo_penalty == -1 && phi_solid[eN_k]<0.0)//no derivative term inside the solid; Has to change Jacobian
                {
                  mom_u_acc_t = 0.0;
                  mom_v_acc_t = 0.0;
                  dmom_u_acc_u = 0.0;
                  dmom_v_acc_v = 0.0;
                }
                if (NONCONSERVATIVE_FORM > 0.0)
                  {
                    mom_u_acc_t *= dmom_u_acc_u;
                    mom_v_acc_t *= dmom_v_acc_v;
                  }
                //
                //calculate subgrid error contribution to the Jacobian (strong residual, adjoint, jacobian of strong residual)
                //
                if (NONCONSERVATIVE_FORM > 0.0)
                  {
                    dmom_adv_sge[0] = 0.0;
                    dmom_adv_sge[1] = 0.0;
                    dmom_ham_grad_sge[0] = dmom_u_acc_u*(q_velocity_sge[eN_k_nSpace+0] - MOVING_DOMAIN*xt);
                    dmom_ham_grad_sge[1] = dmom_u_acc_u*(q_velocity_sge[eN_k_nSpace+1] - MOVING_DOMAIN*yt);
                  }
                else
                  {
                    dmom_adv_sge[0] = dmom_u_acc_u*(q_velocity_sge[eN_k_nSpace+0] - MOVING_DOMAIN*xt);
                    dmom_adv_sge[1] = dmom_u_acc_u*(q_velocity_sge[eN_k_nSpace+1] - MOVING_DOMAIN*yt);
                    dmom_ham_grad_sge[0] = 0.0;
                    dmom_ham_grad_sge[1] = 0.0;
                  }
                double mv_tau[nSpace];
                mv_tau[0] = dmom_adv_sge[0] + dmom_ham_grad_sge[0];
                mv_tau[1] = dmom_adv_sge[1] + dmom_ham_grad_sge[1];
                //
                //calculate strong residual
                //
                pdeResidual_p = ck.Advection_strong(dmass_adv_u,grad_u) +
                  ck.Advection_strong(dmass_adv_v,grad_v) +
                  DM2*MOVING_DOMAIN*ck.Reaction_strong(alphaBDF*(dV-q_dV_last[eN_k])/dV - div_mesh_velocity) +
                  //VRANS
                  ck.Reaction_strong(mass_source);
                //

                pdeResidual_u = ck.Mass_strong(mom_u_acc_t) +
                  ck.Advection_strong(dmom_adv_sge,grad_u) +
                  ck.Hamiltonian_strong(dmom_ham_grad_sge,grad_u) +
                  ck.Hamiltonian_strong(dmom_u_ham_grad_p,grad_p) +
                  ck.Reaction_strong(mom_u_source) -
                  ck.Reaction_strong(dmom_u_acc_u*u*div_mesh_velocity);

                pdeResidual_v = ck.Mass_strong(mom_v_acc_t) +
                  ck.Advection_strong(dmom_adv_sge,grad_v) +
                  ck.Hamiltonian_strong(dmom_ham_grad_sge,grad_v) +
                  ck.Hamiltonian_strong(dmom_v_ham_grad_p,grad_p) +
                  ck.Reaction_strong(mom_v_source)  -
                  ck.Reaction_strong(dmom_v_acc_v*v*div_mesh_velocity);

                //calculate the Jacobian of strong residual
                for (int j=0;j<nDOF_v_trial_element;j++)
                  {
                    register int j_nSpace = j*nSpace;
                    dpdeResidual_p_u[j]=ck.AdvectionJacobian_strong(dmass_adv_u,&vel_grad_trial[j_nSpace]);
                    dpdeResidual_p_v[j]=ck.AdvectionJacobian_strong(dmass_adv_v,&vel_grad_trial[j_nSpace]);
                    dpdeResidual_u_u[j]=ck.MassJacobian_strong(dmom_u_acc_u_t,vel_trial_ref[k*nDOF_v_trial_element+j]) +
                      ck.HamiltonianJacobian_strong(dmom_ham_grad_sge,&vel_grad_trial[j_nSpace]) +
                      ck.AdvectionJacobian_strong(dmom_adv_sge,&vel_grad_trial[j_nSpace]) -
                      ck.ReactionJacobian_strong(dmom_u_acc_u*div_mesh_velocity,vel_trial_ref[k*nDOF_v_trial_element+j]);
                    dpdeResidual_v_v[j]=ck.MassJacobian_strong(dmom_v_acc_v_t,vel_trial_ref[k*nDOF_v_trial_element+j]) +
                      ck.HamiltonianJacobian_strong(dmom_ham_grad_sge,&vel_grad_trial[j_nSpace]) +
                      ck.AdvectionJacobian_strong(dmom_adv_sge,&vel_grad_trial[j_nSpace]) -
                      ck.ReactionJacobian_strong(dmom_v_acc_v*div_mesh_velocity,vel_trial_ref[k*nDOF_v_trial_element+j]);
                    //VRANS account for drag terms, diagonal only here ... decide if need off diagonal terms too
                    dpdeResidual_u_u[j]+= ck.ReactionJacobian_strong(dmom_u_source[0],vel_trial_ref[k*nDOF_v_trial_element+j]);
                    dpdeResidual_v_v[j]+= ck.ReactionJacobian_strong(dmom_v_source[1],vel_trial_ref[k*nDOF_v_trial_element+j]);
                  }
                for (int j=0;j<nDOF_trial_element;j++)
                  {
                    register int j_nSpace = j*nSpace;
                    dpdeResidual_u_p[j]=ck.HamiltonianJacobian_strong(dmom_u_ham_grad_p,&p_grad_trial[j_nSpace]);
                    dpdeResidual_v_p[j]=ck.HamiltonianJacobian_strong(dmom_v_ham_grad_p,&p_grad_trial[j_nSpace]);
                  }
                //calculate tau and tau*Res
                //add contributions from mass and sourced terms
                double tmpR=dmom_u_acc_u_t + dmom_u_source[0];
                calculateSubgridError_tau(hFactor,
                                          elementDiameter[eN],
                                          tmpR,//dmom_u_acc_u_t,
                                          dmom_u_acc_u,
                                          mv_tau,//dmom_adv_sge,
                                          mom_uu_diff_ten[1],
                                          dmom_u_ham_grad_p[0],
                                          tau_v0,
                                          tau_p0,
                                          q_cfl[eN_k]);

                calculateSubgridError_tau(Ct_sge,Cd_sge,
                                          G,G_dd_G,tr_G,
                                          tmpR,//dmom_u_acc_u_t,
                                          mv_tau,//dmom_adv_sge,
                                          mom_uu_diff_ten[1],
                                          dmom_u_ham_grad_p[0],
                                          tau_v1,
                                          tau_p1,
                                          q_cfl[eN_k]);


                tau_v = useMetrics*tau_v1+(1.0-useMetrics)*tau_v0;
                tau_p = useMetrics*tau_p1+(1.0-useMetrics)*tau_p0;

                calculateSubgridError_tauRes(tau_p,
                                             tau_v,
                                             pdeResidual_p,
                                             pdeResidual_u,
                                             pdeResidual_v,
                                             pdeResidual_w,
                                             subgridError_p,
                                             subgridError_u,
                                             subgridError_v,
                                             subgridError_w);

                calculateSubgridErrorDerivatives_tauRes(tau_p,
                                                        tau_v,
                                                        dpdeResidual_p_u,
                                                        dpdeResidual_p_v,
                                                        dpdeResidual_p_w,
                                                        dpdeResidual_u_p,
                                                        dpdeResidual_u_u,
                                                        dpdeResidual_v_p,
                                                        dpdeResidual_v_v,
                                                        dpdeResidual_w_p,
                                                        dpdeResidual_w_w,
                                                        dsubgridError_p_u,
                                                        dsubgridError_p_v,
                                                        dsubgridError_p_w,
                                                        dsubgridError_u_p,
                                                        dsubgridError_u_u,
                                                        dsubgridError_v_p,
                                                        dsubgridError_v_v,
                                                        dsubgridError_w_p,
                                                        dsubgridError_w_w);
                // velocity used in adjoint (VMS or RBLES, with or without lagging the grid scale velocity)
                dmom_adv_star[0] = dmom_u_acc_u*(q_velocity_sge[eN_k_nSpace+0] - MOVING_DOMAIN*xt + useRBLES*subgridError_u);
                dmom_adv_star[1] = dmom_u_acc_u*(q_velocity_sge[eN_k_nSpace+1] - MOVING_DOMAIN*yt + useRBLES*subgridError_v);

                //calculate the adjoint times the test functions
                for (int i=0;i<nDOF_test_element;i++)
                  {
                    register int i_nSpace = i*nSpace;
                    Lstar_u_p[i]=ck.Advection_adjoint(dmass_adv_u,&p_grad_test_dV[i_nSpace]);
                    Lstar_v_p[i]=ck.Advection_adjoint(dmass_adv_v,&p_grad_test_dV[i_nSpace]);
                  }
                //calculate the adjoint times the test functions
                for (int i=0;i<nDOF_v_test_element;i++)
                  {
                    register int i_nSpace = i*nSpace;
                    Lstar_u_u[i]=ck.Advection_adjoint(dmom_adv_star,&vel_grad_test_dV[i_nSpace]);
                    Lstar_v_v[i]=ck.Advection_adjoint(dmom_adv_star,&vel_grad_test_dV[i_nSpace]);
                    Lstar_p_u[i]=ck.Hamiltonian_adjoint(dmom_u_ham_grad_p,&vel_grad_test_dV[i_nSpace]);
                    Lstar_p_v[i]=ck.Hamiltonian_adjoint(dmom_v_ham_grad_p,&vel_grad_test_dV[i_nSpace]);
                    //VRANS account for drag terms, diagonal only here ... decide if need off diagonal terms too
                    Lstar_u_u[i]+=ck.Reaction_adjoint(dmom_u_source[0],vel_test_dV[i]);
                    Lstar_v_v[i]+=ck.Reaction_adjoint(dmom_v_source[1],vel_test_dV[i]);
                  }

                // Assumes non-lagged subgrid velocity
                dmom_u_adv_u[0] += dmom_u_acc_u*(useRBLES*subgridError_u);
                dmom_u_adv_u[1] += dmom_u_acc_u*(useRBLES*subgridError_v);

                dmom_v_adv_v[0] += dmom_u_acc_u*(useRBLES*subgridError_u);
                dmom_v_adv_v[1] += dmom_u_acc_u*(useRBLES*subgridError_v);

                //cek todo add RBLES terms consistent to residual modifications or ignore the partials w.r.t the additional RBLES terms
                for(int i=0;i<nDOF_test_element;i++)
                  {
                    register int i_nSpace = i*nSpace;
                    for(int j=0;j<nDOF_trial_element;j++)
                      {
                        register int j_nSpace = j*nSpace;
                        if (nDOF_test_element == nDOF_v_trial_element)
                          {
                            elementJacobian_p_p[i][j] += (1-PRESSURE_PROJECTION_STABILIZATION)*ck.SubgridErrorJacobian(dsubgridError_u_p[j],Lstar_u_p[i]) +
                                                         (1-PRESSURE_PROJECTION_STABILIZATION)*ck.SubgridErrorJacobian(dsubgridError_v_p[j],Lstar_v_p[i]) +
                              PRESSURE_PROJECTION_STABILIZATION*ck.pressureProjection_weak(mom_uu_diff_ten[1], p_trial_ref[k*nDOF_trial_element+j], 1./3., p_test_ref[k*nDOF_test_element +i],dV);
                          }
                      }
                  }
                for(int i=0;i<nDOF_test_element;i++)
                  {
                    register int i_nSpace = i*nSpace;
                    for(int j=0;j<nDOF_v_trial_element;j++)
                      {
                        register int j_nSpace = j*nSpace;
                        elementJacobian_p_u[i][j] += ck.AdvectionJacobian_weak(dmass_adv_u,vel_trial_ref[k*nDOF_v_trial_element+j],&p_grad_test_dV[i_nSpace])
                          + ck.MassJacobian_weak(dmass_ham_u,vel_trial_ref[k*nDOF_v_trial_element+j],p_test_dV[i]);
                        elementJacobian_p_v[i][j] += ck.AdvectionJacobian_weak(dmass_adv_v,vel_trial_ref[k*nDOF_v_trial_element+j],&p_grad_test_dV[i_nSpace])
                          + ck.MassJacobian_weak(dmass_ham_v,vel_trial_ref[k*nDOF_v_trial_element+j],p_test_dV[i]);
                        if (nDOF_test_element == nDOF_v_trial_element)
                          {
                            elementJacobian_p_u[i][j] += (1-PRESSURE_PROJECTION_STABILIZATION)*ck.SubgridErrorJacobian(dsubgridError_u_u[j],Lstar_u_p[i]);
                            elementJacobian_p_v[i][j] += (1-PRESSURE_PROJECTION_STABILIZATION)*ck.SubgridErrorJacobian(dsubgridError_v_v[j],Lstar_v_p[i]);
                          }
                      }
                  }
                for(int i=0;i<nDOF_v_test_element;i++)
                  {
                    register int i_nSpace = i*nSpace;
                    for(int j=0;j<nDOF_trial_element;j++)
                      {
                        register int j_nSpace = j*nSpace;
                        elementJacobian_u_p[i][j] += ck.HamiltonianJacobian_weak(dmom_u_ham_grad_p,&p_grad_trial[j_nSpace],vel_test_dV[i])+
                          MOMENTUM_SGE*VELOCITY_SGE*ck.SubgridErrorJacobian(dsubgridError_u_p[j],Lstar_u_u[i]);
                        elementJacobian_v_p[i][j] += ck.HamiltonianJacobian_weak(dmom_v_ham_grad_p,&p_grad_trial[j_nSpace],vel_test_dV[i])+
                          MOMENTUM_SGE*VELOCITY_SGE*ck.SubgridErrorJacobian(dsubgridError_v_p[j],Lstar_v_v[i]);
                      }
                  }
                for(int i=0;i<nDOF_v_test_element;i++)
                  {
                    register int i_nSpace = i*nSpace;
                    for(int j=0;j<nDOF_v_trial_element;j++)
                      {
                        register int j_nSpace = j*nSpace;
                        elementJacobian_u_u[i][j] += ck.MassJacobian_weak(dmom_u_acc_u_t,vel_trial_ref[k*nDOF_v_trial_element+j],vel_test_dV[i]) +
                          ck.MassJacobian_weak(dmom_u_ham_u,vel_trial_ref[k*nDOF_v_trial_element+j],vel_test_dV[i]) + //cek hack for nonlinear hamiltonian
                          ck.HamiltonianJacobian_weak(dmom_u_ham_grad_u,&vel_grad_trial[j_nSpace],vel_test_dV[i]) +
                          ck.AdvectionJacobian_weak(dmom_u_adv_u,vel_trial_ref[k*nDOF_v_trial_element+j],&vel_grad_test_dV[i_nSpace]) +
                          ck.SimpleDiffusionJacobian_weak(sdInfo_u_u_rowptr,sdInfo_u_u_colind,mom_uu_diff_ten,&vel_grad_trial[j_nSpace],&vel_grad_test_dV[i_nSpace]) +
                          //VRANS
                          ck.ReactionJacobian_weak(dmom_u_source[0]+NONCONSERVATIVE_FORM*dmom_u_acc_u*div_mesh_velocity,vel_trial_ref[k*nDOF_v_trial_element+j],vel_test_dV[i]) +
                          //
                          MOMENTUM_SGE*PRESSURE_SGE*ck.SubgridErrorJacobian(dsubgridError_p_u[j],Lstar_p_u[i]) +
                          MOMENTUM_SGE*VELOCITY_SGE*ck.SubgridErrorJacobian(dsubgridError_u_u[j],Lstar_u_u[i]) +
                          ck.NumericalDiffusionJacobian(q_numDiff_u_last[eN_k],&vel_grad_trial[j_nSpace],&vel_grad_test_dV[i_nSpace]);

                        elementJacobian_u_v[i][j] += ck.AdvectionJacobian_weak(dmom_u_adv_v,vel_trial_ref[k*nDOF_v_trial_element+j],&vel_grad_test_dV[i_nSpace]) +
                          ck.MassJacobian_weak(dmom_u_ham_v,vel_trial_ref[k*nDOF_v_trial_element+j],vel_test_dV[i]) + //cek hack for nonlinear hamiltonian
                          ck.SimpleDiffusionJacobian_weak(sdInfo_u_v_rowptr,sdInfo_u_v_colind,mom_uv_diff_ten,&vel_grad_trial[j_nSpace],&vel_grad_test_dV[i_nSpace]) +
                          //VRANS
                          ck.ReactionJacobian_weak(dmom_u_source[1],vel_trial_ref[k*nDOF_v_trial_element+j],vel_test_dV[i]) +
                          //
                          MOMENTUM_SGE*PRESSURE_SGE*ck.SubgridErrorJacobian(dsubgridError_p_v[j],Lstar_p_u[i]);

                        elementJacobian_v_u[i][j] += ck.AdvectionJacobian_weak(dmom_v_adv_u,vel_trial_ref[k*nDOF_v_trial_element+j],&vel_grad_test_dV[i_nSpace]) +
                          ck.MassJacobian_weak(dmom_v_ham_u,vel_trial_ref[k*nDOF_v_trial_element+j],vel_test_dV[i]) + //cek hack for nonlinear hamiltonian
                          ck.SimpleDiffusionJacobian_weak(sdInfo_v_u_rowptr,sdInfo_v_u_colind,mom_vu_diff_ten,&vel_grad_trial[j_nSpace],&vel_grad_test_dV[i_nSpace]) +
                          //VRANS
                          ck.ReactionJacobian_weak(dmom_v_source[0],vel_trial_ref[k*nDOF_v_trial_element+j],vel_test_dV[i]) +
                          MOMENTUM_SGE*PRESSURE_SGE*ck.SubgridErrorJacobian(dsubgridError_p_u[j],Lstar_p_v[i]);
                        elementJacobian_v_v[i][j] += ck.MassJacobian_weak(dmom_v_acc_v_t,vel_trial_ref[k*nDOF_v_trial_element+j],vel_test_dV[i]) +
                          ck.MassJacobian_weak(dmom_v_ham_v,vel_trial_ref[k*nDOF_v_trial_element+j],vel_test_dV[i]) + //cek hack for nonlinear hamiltonian
                          ck.HamiltonianJacobian_weak(dmom_v_ham_grad_v,&vel_grad_trial[j_nSpace],vel_test_dV[i]) +
                          ck.AdvectionJacobian_weak(dmom_v_adv_v,vel_trial_ref[k*nDOF_v_trial_element+j],&vel_grad_test_dV[i_nSpace]) +
                          ck.SimpleDiffusionJacobian_weak(sdInfo_v_v_rowptr,sdInfo_v_v_colind,mom_vv_diff_ten,&vel_grad_trial[j_nSpace],&vel_grad_test_dV[i_nSpace]) +
                          //VRANS
                          ck.ReactionJacobian_weak(dmom_v_source[1]+NONCONSERVATIVE_FORM*dmom_v_acc_v*div_mesh_velocity,vel_trial_ref[k*nDOF_v_trial_element+j],vel_test_dV[i]) +
                          //
                          MOMENTUM_SGE*PRESSURE_SGE*ck.SubgridErrorJacobian(dsubgridError_p_v[j],Lstar_p_v[i]) +
                          MOMENTUM_SGE*VELOCITY_SGE*ck.SubgridErrorJacobian(dsubgridError_v_v[j],Lstar_v_v[i]) +
                          ck.NumericalDiffusionJacobian(q_numDiff_v_last[eN_k],&vel_grad_trial[j_nSpace],&vel_grad_test_dV[i_nSpace]);
                      }//j
                  }//i
              }//k
            //
            //load into element Jacobian into global Jacobian
            //
            for (int i=0;i<nDOF_test_element;i++)
              {
                register int eN_i = eN*nDOF_test_element+i;
                for (int j=0;j<nDOF_trial_element;j++)
                  {
                    register int eN_i_j = eN_i*nDOF_trial_element+j;
                    globalJacobian[csrRowIndeces_p_p[eN_i] + csrColumnOffsets_p_p[eN_i_j]] += elementJacobian_p_p[i][j];
                  }
              }
            for (int i=0;i<nDOF_test_element;i++)
              {
                register int eN_i = eN*nDOF_test_element+i;
                for (int j=0;j<nDOF_v_trial_element;j++)
                  {
                    register int eN_i_j = eN_i*nDOF_v_trial_element+j;
                    globalJacobian[csrRowIndeces_p_u[eN_i] + csrColumnOffsets_p_u[eN_i_j]] += elementJacobian_p_u[i][j];
                    globalJacobian[csrRowIndeces_p_v[eN_i] + csrColumnOffsets_p_v[eN_i_j]] += elementJacobian_p_v[i][j];
                  }
              }
            for (int i=0;i<nDOF_v_test_element;i++)
              {
                register int eN_i = eN*nDOF_v_test_element+i;
                for (int j=0;j<nDOF_trial_element;j++)
                  {
                    register int eN_i_j = eN_i*nDOF_trial_element+j;
                    globalJacobian[csrRowIndeces_u_p[eN_i] + csrColumnOffsets_u_p[eN_i_j]] += elementJacobian_u_p[i][j];
                    globalJacobian[csrRowIndeces_v_p[eN_i] + csrColumnOffsets_v_p[eN_i_j]] += elementJacobian_v_p[i][j];
                  }
              }
            for (int i=0;i<nDOF_v_test_element;i++)
              {
                register int eN_i = eN*nDOF_v_test_element+i;
                for (int j=0;j<nDOF_v_trial_element;j++)
                  {
                    register int eN_i_j = eN_i*nDOF_v_trial_element+j;
                    globalJacobian[csrRowIndeces_u_u[eN_i] + csrColumnOffsets_u_u[eN_i_j]] += elementJacobian_u_u[i][j];
                    globalJacobian[csrRowIndeces_u_v[eN_i] + csrColumnOffsets_u_v[eN_i_j]] += elementJacobian_u_v[i][j];

                    globalJacobian[csrRowIndeces_v_u[eN_i] + csrColumnOffsets_v_u[eN_i_j]] += elementJacobian_v_u[i][j];
                    globalJacobian[csrRowIndeces_v_v[eN_i] + csrColumnOffsets_v_v[eN_i_j]] += elementJacobian_v_v[i][j];
                  }//j
              }//i
          }//elements
        //
        //loop over exterior element boundaries to compute the surface integrals and load them into the global Jacobian
        //
        for (int ebNE = 0; ebNE < nExteriorElementBoundaries_global; ebNE++)
          {
            register int ebN = exteriorElementBoundariesArray[ebNE],
              eN  = elementBoundaryElementsArray[ebN*2+0],
              eN_nDOF_trial_element = eN*nDOF_trial_element,
              eN_nDOF_v_trial_element = eN*nDOF_v_trial_element,
              ebN_local = elementBoundaryLocalElementBoundariesArray[ebN*2+0];
            register double eps_rho,eps_mu;
            for  (int kb=0;kb<nQuadraturePoints_elementBoundary;kb++)
              {
                register int ebNE_kb = ebNE*nQuadraturePoints_elementBoundary+kb,
                  ebNE_kb_nSpace = ebNE_kb*nSpace,
                  ebN_local_kb = ebN_local*nQuadraturePoints_elementBoundary+kb,
                  ebN_local_kb_nSpace = ebN_local_kb*nSpace;

                register double p_ext=0.0,
                  u_ext=0.0,
                  v_ext=0.0,
                  w_ext=0.0,
                  grad_p_ext[nSpace],
                  grad_u_ext[nSpace],
                  grad_v_ext[nSpace],
                  grad_w_ext[nSpace],
                  p_old=0.0,u_old=0.0,v_old=0.0,w_old=0.0,
                  grad_p_old[nSpace],grad_u_old[nSpace],grad_v_old[nSpace],grad_w_old[nSpace],
                  mom_u_acc_ext=0.0,
                  dmom_u_acc_u_ext=0.0,
                  mom_v_acc_ext=0.0,
                  dmom_v_acc_v_ext=0.0,
                  mom_w_acc_ext=0.0,
                  dmom_w_acc_w_ext=0.0,
                  mass_adv_ext[nSpace],
                  dmass_adv_u_ext[nSpace],
                  dmass_adv_v_ext[nSpace],
                  dmass_adv_w_ext[nSpace],
                  mom_u_adv_ext[nSpace],
                  dmom_u_adv_u_ext[nSpace],
                  dmom_u_adv_v_ext[nSpace],
                  dmom_u_adv_w_ext[nSpace],
                  mom_v_adv_ext[nSpace],
                  dmom_v_adv_u_ext[nSpace],
                  dmom_v_adv_v_ext[nSpace],
                  dmom_v_adv_w_ext[nSpace],
                  mom_w_adv_ext[nSpace],
                  dmom_w_adv_u_ext[nSpace],
                  dmom_w_adv_v_ext[nSpace],
                  dmom_w_adv_w_ext[nSpace],
                  mom_uu_diff_ten_ext[nSpace],
                  mom_vv_diff_ten_ext[nSpace],
                  mom_ww_diff_ten_ext[nSpace],
                  mom_uv_diff_ten_ext[1],
                  mom_uw_diff_ten_ext[1],
                  mom_vu_diff_ten_ext[1],
                  mom_vw_diff_ten_ext[1],
                  mom_wu_diff_ten_ext[1],
                  mom_wv_diff_ten_ext[1],
                  mom_u_source_ext=0.0,
                  mom_v_source_ext=0.0,
                  mom_w_source_ext=0.0,
                  mom_u_ham_ext=0.0,
                  dmom_u_ham_grad_p_ext[nSpace],
                  dmom_u_ham_grad_u_ext[nSpace],
                  dmom_u_ham_u_ext=0.0,
                  dmom_u_ham_v_ext=0.0,
                  dmom_u_ham_w_ext=0.0,
                  mom_v_ham_ext=0.0,
                  dmom_v_ham_grad_p_ext[nSpace],
                  dmom_v_ham_grad_v_ext[nSpace],
                  dmom_v_ham_u_ext=0.0,
                  dmom_v_ham_v_ext=0.0,
                  dmom_v_ham_w_ext=0.0,
                  mom_w_ham_ext=0.0,
                  dmom_w_ham_grad_p_ext[nSpace],
                  dmom_w_ham_grad_w_ext[nSpace],
                  dmom_w_ham_u_ext=0.0,
                  dmom_w_ham_v_ext=0.0,
                  dmom_w_ham_w_ext=0.0,
                  dmom_u_adv_p_ext[nSpace],
                  dmom_v_adv_p_ext[nSpace],
                  dmom_w_adv_p_ext[nSpace],
                  dflux_mass_u_ext=0.0,
                  dflux_mass_v_ext=0.0,
                  dflux_mass_w_ext=0.0,
                  dflux_mom_u_adv_p_ext=0.0,
                  dflux_mom_u_adv_u_ext=0.0,
                  dflux_mom_u_adv_v_ext=0.0,
                  dflux_mom_u_adv_w_ext=0.0,
                  dflux_mom_v_adv_p_ext=0.0,
                  dflux_mom_v_adv_u_ext=0.0,
                  dflux_mom_v_adv_v_ext=0.0,
                  dflux_mom_v_adv_w_ext=0.0,
                  dflux_mom_w_adv_p_ext=0.0,
                  dflux_mom_w_adv_u_ext=0.0,
                  dflux_mom_w_adv_v_ext=0.0,
                  dflux_mom_w_adv_w_ext=0.0,
                  bc_p_ext=0.0,
                  bc_u_ext=0.0,
                  bc_v_ext=0.0,
                  bc_w_ext=0.0,
                  bc_mom_u_acc_ext=0.0,
                  bc_dmom_u_acc_u_ext=0.0,
                  bc_mom_v_acc_ext=0.0,
                  bc_dmom_v_acc_v_ext=0.0,
                  bc_mom_w_acc_ext=0.0,
                  bc_dmom_w_acc_w_ext=0.0,
                  bc_mass_adv_ext[nSpace],
                  bc_dmass_adv_u_ext[nSpace],
                  bc_dmass_adv_v_ext[nSpace],
                  bc_dmass_adv_w_ext[nSpace],
                  bc_mom_u_adv_ext[nSpace],
                  bc_dmom_u_adv_u_ext[nSpace],
                  bc_dmom_u_adv_v_ext[nSpace],
                  bc_dmom_u_adv_w_ext[nSpace],
                  bc_mom_v_adv_ext[nSpace],
                  bc_dmom_v_adv_u_ext[nSpace],
                  bc_dmom_v_adv_v_ext[nSpace],
                  bc_dmom_v_adv_w_ext[nSpace],
                  bc_mom_w_adv_ext[nSpace],
                  bc_dmom_w_adv_u_ext[nSpace],
                  bc_dmom_w_adv_v_ext[nSpace],
                  bc_dmom_w_adv_w_ext[nSpace],
                  bc_mom_uu_diff_ten_ext[nSpace],
                  bc_mom_vv_diff_ten_ext[nSpace],
                  bc_mom_ww_diff_ten_ext[nSpace],
                  bc_mom_uv_diff_ten_ext[1],
                  bc_mom_uw_diff_ten_ext[1],
                  bc_mom_vu_diff_ten_ext[1],
                  bc_mom_vw_diff_ten_ext[1],
                  bc_mom_wu_diff_ten_ext[1],
                  bc_mom_wv_diff_ten_ext[1],
                  bc_mom_u_source_ext=0.0,
                  bc_mom_v_source_ext=0.0,
                  bc_mom_w_source_ext=0.0,
                  bc_mom_u_ham_ext=0.0,
                  bc_dmom_u_ham_grad_p_ext[nSpace],
                  bc_dmom_u_ham_grad_u_ext[nSpace],
                  bc_dmom_u_ham_u_ext=0.0,
                  bc_dmom_u_ham_v_ext=0.0,
                  bc_dmom_u_ham_w_ext=0.0,
                  bc_mom_v_ham_ext=0.0,
                  bc_dmom_v_ham_grad_p_ext[nSpace],
                  bc_dmom_v_ham_grad_v_ext[nSpace],
                  bc_dmom_v_ham_u_ext=0.0,
                  bc_dmom_v_ham_v_ext=0.0,
                  bc_dmom_v_ham_w_ext=0.0,
                  bc_mom_w_ham_ext=0.0,
                  bc_dmom_w_ham_grad_p_ext[nSpace],
                  bc_dmom_w_ham_grad_w_ext[nSpace],
                  bc_dmom_w_ham_u_ext=0.0,
                  bc_dmom_w_ham_v_ext=0.0,
                  bc_dmom_w_ham_w_ext=0.0,
                  fluxJacobian_p_p[nDOF_trial_element],
                  fluxJacobian_p_u[nDOF_v_trial_element],
                  fluxJacobian_p_v[nDOF_v_trial_element],
                  fluxJacobian_p_w[nDOF_v_trial_element],
                  fluxJacobian_u_p[nDOF_trial_element],
                  fluxJacobian_u_u[nDOF_v_trial_element],
                  fluxJacobian_u_v[nDOF_v_trial_element],
                  fluxJacobian_u_w[nDOF_v_trial_element],
                  fluxJacobian_v_p[nDOF_trial_element],
                  fluxJacobian_v_u[nDOF_v_trial_element],
                  fluxJacobian_v_v[nDOF_v_trial_element],
                  fluxJacobian_v_w[nDOF_v_trial_element],
                  fluxJacobian_w_p[nDOF_trial_element],
                  fluxJacobian_w_u[nDOF_v_trial_element],
                  fluxJacobian_w_v[nDOF_v_trial_element],
                  fluxJacobian_w_w[nDOF_v_trial_element],
                  jac_ext[nSpace*nSpace],
                  jacDet_ext,
                  jacInv_ext[nSpace*nSpace],
                  boundaryJac[nSpace*(nSpace-1)],
                  metricTensor[(nSpace-1)*(nSpace-1)],
                  metricTensorDetSqrt,
                  p_grad_trial_trace[nDOF_trial_element*nSpace],
                  vel_grad_trial_trace[nDOF_v_trial_element*nSpace],
                  dS,
                  p_test_dS[nDOF_test_element],
                  vel_test_dS[nDOF_v_test_element],
                  normal[2],
                  x_ext,y_ext,z_ext,xt_ext,yt_ext,zt_ext,integralScaling,
                  vel_grad_test_dS[nDOF_v_trial_element*nSpace],
                  //VRANS
                  porosity_ext,
                  //
                  G[nSpace*nSpace],G_dd_G,tr_G,h_phi,h_penalty,penalty;
                ck.calculateMapping_elementBoundary(eN,
                                                    ebN_local,
                                                    kb,
                                                    ebN_local_kb,
                                                    mesh_dof,
                                                    mesh_l2g,
                                                    mesh_trial_trace_ref,
                                                    mesh_grad_trial_trace_ref,
                                                    boundaryJac_ref,
                                                    jac_ext,
                                                    jacDet_ext,
                                                    jacInv_ext,
                                                    boundaryJac,
                                                    metricTensor,
                                                    metricTensorDetSqrt,
                                                    normal_ref,
                                                    normal,
                                                    x_ext,y_ext,z_ext);
                ck.calculateMappingVelocity_elementBoundary(eN,
                                                            ebN_local,
                                                            kb,
                                                            ebN_local_kb,
                                                            mesh_velocity_dof,
                                                            mesh_l2g,
                                                            mesh_trial_trace_ref,
                                                            xt_ext,yt_ext,zt_ext,
                                                            normal,
                                                            boundaryJac,
                                                            metricTensor,
                                                            integralScaling);
                //dS = ((1.0-MOVING_DOMAIN)*metricTensorDetSqrt + MOVING_DOMAIN*integralScaling)*dS_ref[kb];
                dS = metricTensorDetSqrt*dS_ref[kb];
                ck.calculateG(jacInv_ext,G,G_dd_G,tr_G);
                ck.calculateGScale(G,&ebqe_normal_phi_ext[ebNE_kb_nSpace],h_phi);

                eps_rho = epsFact_rho*(useMetrics*h_phi+(1.0-useMetrics)*elementDiameter[eN]);
                eps_mu  = epsFact_mu *(useMetrics*h_phi+(1.0-useMetrics)*elementDiameter[eN]);

                //compute shape and solution information
                //shape
                ck.gradTrialFromRef(&p_grad_trial_trace_ref[ebN_local_kb_nSpace*nDOF_trial_element],jacInv_ext,p_grad_trial_trace);
                ck_v.gradTrialFromRef(&vel_grad_trial_trace_ref[ebN_local_kb_nSpace*nDOF_v_trial_element],jacInv_ext,vel_grad_trial_trace);
                //solution and gradients
                ck.valFromDOF(p_dof,&p_l2g[eN_nDOF_trial_element],&p_trial_trace_ref[ebN_local_kb*nDOF_test_element],p_ext);
                ck_v.valFromDOF(u_dof,&vel_l2g[eN_nDOF_v_trial_element],&vel_trial_trace_ref[ebN_local_kb*nDOF_v_test_element],u_ext);
                ck_v.valFromDOF(v_dof,&vel_l2g[eN_nDOF_v_trial_element],&vel_trial_trace_ref[ebN_local_kb*nDOF_v_test_element],v_ext);
                ck.valFromDOF(p_old_dof,&p_l2g[eN_nDOF_trial_element],&p_trial_trace_ref[ebN_local_kb*nDOF_test_element],p_old);
                ck_v.valFromDOF(u_old_dof,&vel_l2g[eN_nDOF_v_trial_element],&vel_trial_trace_ref[ebN_local_kb*nDOF_v_test_element],u_old);
                ck_v.valFromDOF(v_old_dof,&vel_l2g[eN_nDOF_v_trial_element],&vel_trial_trace_ref[ebN_local_kb*nDOF_v_test_element],v_old);
                ck.gradFromDOF(p_dof,&p_l2g[eN_nDOF_trial_element],p_grad_trial_trace,grad_p_ext);
                ck_v.gradFromDOF(u_dof,&vel_l2g[eN_nDOF_v_trial_element],vel_grad_trial_trace,grad_u_ext);
                ck_v.gradFromDOF(v_dof,&vel_l2g[eN_nDOF_v_trial_element],vel_grad_trial_trace,grad_v_ext);
                ck.gradFromDOF(p_old_dof,&p_l2g[eN_nDOF_trial_element],p_grad_trial_trace,grad_p_old);
                ck_v.gradFromDOF(u_old_dof,&vel_l2g[eN_nDOF_v_trial_element],vel_grad_trial_trace,grad_u_old);
                ck_v.gradFromDOF(v_old_dof,&vel_l2g[eN_nDOF_v_trial_element],vel_grad_trial_trace,grad_v_old);
                 //precalculate test function products with integration weights
                for (int j=0;j<nDOF_test_element;j++)
                  {
                    p_test_dS[j] = p_test_trace_ref[ebN_local_kb*nDOF_test_element+j]*dS;
                  }
                //precalculate test function products with integration weights
                for (int j=0;j<nDOF_v_test_element;j++)
                  {
                    vel_test_dS[j] = vel_test_trace_ref[ebN_local_kb*nDOF_v_test_element+j]*dS;
                    for (int I=0;I<nSpace;I++)
                      vel_grad_test_dS[j*nSpace+I] = vel_grad_trial_trace[j*nSpace+I]*dS;//assume test_j == trial_j
                  }
                //
                //load the boundary values
                //
                bc_p_ext = isDOFBoundary_p[ebNE_kb]*ebqe_bc_p_ext[ebNE_kb]+(1-isDOFBoundary_p[ebNE_kb])*p_ext;
                //bc values at moving boundaries are specified relative to boundary motion so we need to add it here
                bc_u_ext = isDOFBoundary_u[ebNE_kb]*(ebqe_bc_u_ext[ebNE_kb] + MOVING_DOMAIN*xt_ext) + (1-isDOFBoundary_u[ebNE_kb])*u_ext;
                bc_v_ext = isDOFBoundary_v[ebNE_kb]*(ebqe_bc_v_ext[ebNE_kb] + MOVING_DOMAIN*yt_ext) + (1-isDOFBoundary_v[ebNE_kb])*v_ext;
                //VRANS
                porosity_ext = ebqe_porosity_ext[ebNE_kb];
                //
                //calculate the internal and external trace of the pde coefficients
                //
                double eddy_viscosity_ext(0.),bc_eddy_viscosity_ext(0.);//not interested in saving boundary eddy viscosity for now
                double rho;
                if (use_ball_as_particle == 1)
                {
                  get_distance_to_ball(nParticles, ball_center, ball_radius,x_ext,y_ext,z_ext,ebq_global_phi_s[ebNE_kb]);
                }
                //else distance_to_solids is updated in PreStep
                evaluateCoefficients(NONCONSERVATIVE_FORM,
                                     eps_rho,
                                     eps_mu,
                                     sigma,
                                     rho_0,
                                     nu_0,
                                     rho_1,
                                     nu_1,
                                     elementDiameter[eN],
                                     smagorinskyConstant,
                                     turbulenceClosureModel,
                                     g,
                                     useVF,
                                     ebqe_vf_ext[ebNE_kb],
                                     ebqe_phi_ext[ebNE_kb],
                                     &ebqe_normal_phi_ext[ebNE_kb_nSpace],
                                     ebqe_kappa_phi_ext[ebNE_kb],
                                     //VRANS
                                     porosity_ext,
                                     //
                                     ebq_global_phi_s[ebNE_kb],
                                     p_old,
                                     u_old,
                                     v_old,
                                     w_old,
                                     grad_p_old,
                                     grad_u_old,
                                     grad_v_old,
                                     grad_w_old,
                                     use_pseudo_penalty,
                                     p_ext,
                                     grad_p_ext,
                                     grad_u_ext,
                                     grad_v_ext,
                                     grad_w_ext,
                                     u_ext,
                                     v_ext,
                                     w_ext,
                                     LAG_LES,
                                     eddy_viscosity_ext,
                                     ebqe_eddy_viscosity_last[ebNE_kb],
                                     mom_u_acc_ext,
                                     dmom_u_acc_u_ext,
                                     mom_v_acc_ext,
                                     dmom_v_acc_v_ext,
                                     mom_w_acc_ext,
                                     dmom_w_acc_w_ext,
                                     mass_adv_ext,
                                     dmass_adv_u_ext,
                                     dmass_adv_v_ext,
                                     dmass_adv_w_ext,
                                     mom_u_adv_ext,
                                     dmom_u_adv_u_ext,
                                     dmom_u_adv_v_ext,
                                     dmom_u_adv_w_ext,
                                     mom_v_adv_ext,
                                     dmom_v_adv_u_ext,
                                     dmom_v_adv_v_ext,
                                     dmom_v_adv_w_ext,
                                     mom_w_adv_ext,
                                     dmom_w_adv_u_ext,
                                     dmom_w_adv_v_ext,
                                     dmom_w_adv_w_ext,
                                     mom_uu_diff_ten_ext,
                                     mom_vv_diff_ten_ext,
                                     mom_ww_diff_ten_ext,
                                     mom_uv_diff_ten_ext,
                                     mom_uw_diff_ten_ext,
                                     mom_vu_diff_ten_ext,
                                     mom_vw_diff_ten_ext,
                                     mom_wu_diff_ten_ext,
                                     mom_wv_diff_ten_ext,
                                     mom_u_source_ext,
                                     mom_v_source_ext,
                                     mom_w_source_ext,
                                     mom_u_ham_ext,
                                     dmom_u_ham_grad_p_ext,
                                     dmom_u_ham_grad_u_ext,
                                     dmom_u_ham_u_ext,
                                     dmom_u_ham_v_ext,
                                     dmom_u_ham_w_ext,
                                     mom_v_ham_ext,
                                     dmom_v_ham_grad_p_ext,
                                     dmom_v_ham_grad_v_ext,
                                     dmom_v_ham_u_ext,
                                     dmom_v_ham_v_ext,
                                     dmom_v_ham_w_ext,
                                     mom_w_ham_ext,
                                     dmom_w_ham_grad_p_ext,
                                     dmom_w_ham_grad_w_ext,
                                     dmom_w_ham_u_ext,
                                     dmom_w_ham_v_ext,
                                     dmom_w_ham_w_ext,
                                     rho,
                                     0.0,
                                     0.0,
                                     0.0);
                evaluateCoefficients(NONCONSERVATIVE_FORM,
                                     eps_rho,
                                     eps_mu,
                                     sigma,
                                     rho_0,
                                     nu_0,
                                     rho_1,
                                     nu_1,
                                     elementDiameter[eN],
                                     smagorinskyConstant,
                                     turbulenceClosureModel,
                                     g,
                                     useVF,
                                     bc_ebqe_vf_ext[ebNE_kb],
                                     bc_ebqe_phi_ext[ebNE_kb],
                                     &ebqe_normal_phi_ext[ebNE_kb_nSpace],
                                     ebqe_kappa_phi_ext[ebNE_kb],
                                     //VRANS
                                     porosity_ext,
                                     //
                                     ebq_global_phi_s[ebNE_kb],
                                     p_old,
                                     u_old,
                                     v_old,
                                     w_old,
                                     grad_p_old,
                                     grad_u_old,
                                     grad_v_old,
                                     grad_w_old,
                                     use_pseudo_penalty,
                                     bc_p_ext,
                                     grad_p_ext,
                                     grad_u_ext,
                                     grad_v_ext,
                                     grad_w_ext,
                                     bc_u_ext,
                                     bc_v_ext,
                                     bc_w_ext,
                                     LAG_LES,
                                     bc_eddy_viscosity_ext,
                                     ebqe_eddy_viscosity_last[ebNE_kb],
                                     bc_mom_u_acc_ext,
                                     bc_dmom_u_acc_u_ext,
                                     bc_mom_v_acc_ext,
                                     bc_dmom_v_acc_v_ext,
                                     bc_mom_w_acc_ext,
                                     bc_dmom_w_acc_w_ext,
                                     bc_mass_adv_ext,
                                     bc_dmass_adv_u_ext,
                                     bc_dmass_adv_v_ext,
                                     bc_dmass_adv_w_ext,
                                     bc_mom_u_adv_ext,
                                     bc_dmom_u_adv_u_ext,
                                     bc_dmom_u_adv_v_ext,
                                     bc_dmom_u_adv_w_ext,
                                     bc_mom_v_adv_ext,
                                     bc_dmom_v_adv_u_ext,
                                     bc_dmom_v_adv_v_ext,
                                     bc_dmom_v_adv_w_ext,
                                     bc_mom_w_adv_ext,
                                     bc_dmom_w_adv_u_ext,
                                     bc_dmom_w_adv_v_ext,
                                     bc_dmom_w_adv_w_ext,
                                     bc_mom_uu_diff_ten_ext,
                                     bc_mom_vv_diff_ten_ext,
                                     bc_mom_ww_diff_ten_ext,
                                     bc_mom_uv_diff_ten_ext,
                                     bc_mom_uw_diff_ten_ext,
                                     bc_mom_vu_diff_ten_ext,
                                     bc_mom_vw_diff_ten_ext,
                                     bc_mom_wu_diff_ten_ext,
                                     bc_mom_wv_diff_ten_ext,
                                     bc_mom_u_source_ext,
                                     bc_mom_v_source_ext,
                                     bc_mom_w_source_ext,
                                     bc_mom_u_ham_ext,
                                     bc_dmom_u_ham_grad_p_ext,
                                     bc_dmom_u_ham_grad_u_ext,
                                     bc_dmom_u_ham_u_ext,
                                     bc_dmom_u_ham_v_ext,
                                     bc_dmom_u_ham_w_ext,
                                     bc_mom_v_ham_ext,
                                     bc_dmom_v_ham_grad_p_ext,
                                     bc_dmom_v_ham_grad_v_ext,
                                     bc_dmom_v_ham_u_ext,
                                     bc_dmom_v_ham_v_ext,
                                     bc_dmom_v_ham_w_ext,
                                     bc_mom_w_ham_ext,
                                     bc_dmom_w_ham_grad_p_ext,
                                     bc_dmom_w_ham_grad_w_ext,
                                     bc_dmom_w_ham_u_ext,
                                     bc_dmom_w_ham_v_ext,
                                     bc_dmom_w_ham_w_ext,
                                     rho,
                                     0.0,
                                     0.0,
                                     0.0);
                //Turbulence closure model
                if (turbulenceClosureModel >= 3)
                  {
                    const double turb_var_grad_0_dummy[2] = {0.,0.};
                    const double c_mu = 0.09;//mwf hack
                    updateTurbulenceClosure(NONCONSERVATIVE_FORM,
                                            turbulenceClosureModel,
                                            eps_rho,
                                            eps_mu,
                                            rho_0,
                                            nu_0,
                                            rho_1,
                                            nu_1,
                                            useVF,
                                            ebqe_vf_ext[ebNE_kb],
                                            ebqe_phi_ext[ebNE_kb],
                                            porosity_ext,
                                            c_mu, //mwf hack
                                            ebqe_turb_var_0[ebNE_kb],
                                            ebqe_turb_var_1[ebNE_kb],
                                            turb_var_grad_0_dummy, //not needed
                                            eddy_viscosity_ext,
                                            mom_uu_diff_ten_ext,
                                            mom_vv_diff_ten_ext,
                                            mom_ww_diff_ten_ext,
                                            mom_uv_diff_ten_ext,
                                            mom_uw_diff_ten_ext,
                                            mom_vu_diff_ten_ext,
                                            mom_vw_diff_ten_ext,
                                            mom_wu_diff_ten_ext,
                                            mom_wv_diff_ten_ext,
                                            mom_u_source_ext,
                                            mom_v_source_ext,
                                            mom_w_source_ext);

                    updateTurbulenceClosure(NONCONSERVATIVE_FORM,
                                            turbulenceClosureModel,
                                            eps_rho,
                                            eps_mu,
                                            rho_0,
                                            nu_0,
                                            rho_1,
                                            nu_1,
                                            useVF,
                                            ebqe_vf_ext[ebNE_kb],
                                            ebqe_phi_ext[ebNE_kb],
                                            porosity_ext,
                                            c_mu, //mwf hack
                                            ebqe_turb_var_0[ebNE_kb],
                                            ebqe_turb_var_1[ebNE_kb],
                                            turb_var_grad_0_dummy, //not needed
                                            bc_eddy_viscosity_ext,
                                            bc_mom_uu_diff_ten_ext,
                                            bc_mom_vv_diff_ten_ext,
                                            bc_mom_ww_diff_ten_ext,
                                            bc_mom_uv_diff_ten_ext,
                                            bc_mom_uw_diff_ten_ext,
                                            bc_mom_vu_diff_ten_ext,
                                            bc_mom_vw_diff_ten_ext,
                                            bc_mom_wu_diff_ten_ext,
                                            bc_mom_wv_diff_ten_ext,
                                            bc_mom_u_source_ext,
                                            bc_mom_v_source_ext,
                                            bc_mom_w_source_ext);
                  }
                //
                //moving domain
                //
                if (NONCONSERVATIVE_FORM > 0.0)
                  {
                    mom_u_ham_ext -= MOVING_DOMAIN*dmom_u_acc_u_ext*(grad_u_ext[0]*xt_ext +
                                                                     grad_u_ext[1]*yt_ext);
                    dmom_u_ham_grad_u_ext[0] -= MOVING_DOMAIN*dmom_u_acc_u_ext*xt_ext;
                    dmom_u_ham_grad_u_ext[1] -= MOVING_DOMAIN*dmom_u_acc_u_ext*yt_ext;
                  }
                else
                  {
                    mom_u_adv_ext[0] -= MOVING_DOMAIN*mom_u_acc_ext*xt_ext;
                    mom_u_adv_ext[1] -= MOVING_DOMAIN*mom_u_acc_ext*yt_ext;
                    dmom_u_adv_u_ext[0] -= MOVING_DOMAIN*dmom_u_acc_u_ext*xt_ext;
                    dmom_u_adv_u_ext[1] -= MOVING_DOMAIN*dmom_u_acc_u_ext*yt_ext;
                  }

                if (NONCONSERVATIVE_FORM > 0.0)
                  {
                    mom_v_ham_ext -= MOVING_DOMAIN*dmom_v_acc_v_ext*(grad_v_ext[0]*xt_ext +
                                                                     grad_v_ext[1]*yt_ext);
                    dmom_v_ham_grad_v_ext[0] -= MOVING_DOMAIN*dmom_v_acc_v_ext*xt_ext;
                    dmom_v_ham_grad_v_ext[1] -= MOVING_DOMAIN*dmom_v_acc_v_ext*yt_ext;
                  }
                else
                  {
                    mom_v_adv_ext[0] -= MOVING_DOMAIN*mom_v_acc_ext*xt_ext;
                    mom_v_adv_ext[1] -= MOVING_DOMAIN*mom_v_acc_ext*yt_ext;
                    dmom_v_adv_v_ext[0] -= MOVING_DOMAIN*dmom_v_acc_v_ext*xt_ext;
                    dmom_v_adv_v_ext[1] -= MOVING_DOMAIN*dmom_v_acc_v_ext*yt_ext;
                  }

                //moving domain bc's
                if (NONCONSERVATIVE_FORM < 1.0)
                  {
                    bc_mom_u_adv_ext[0] -= MOVING_DOMAIN*bc_mom_u_acc_ext*xt_ext;
                    bc_mom_u_adv_ext[1] -= MOVING_DOMAIN*bc_mom_u_acc_ext*yt_ext;

                    bc_mom_v_adv_ext[0] -= MOVING_DOMAIN*bc_mom_v_acc_ext*xt_ext;
                    bc_mom_v_adv_ext[1] -= MOVING_DOMAIN*bc_mom_v_acc_ext*yt_ext;
                  }
                //
                //calculate the numerical fluxes
                //
                exteriorNumericalAdvectiveFluxDerivatives(NONCONSERVATIVE_FORM,
                                                          isDOFBoundary_p[ebNE_kb],
                                                          isDOFBoundary_u[ebNE_kb],
                                                          isDOFBoundary_v[ebNE_kb],
                                                          isDOFBoundary_w[ebNE_kb],
                                                          isAdvectiveFluxBoundary_p[ebNE_kb],
                                                          isAdvectiveFluxBoundary_u[ebNE_kb],
                                                          isAdvectiveFluxBoundary_v[ebNE_kb],
                                                          isAdvectiveFluxBoundary_w[ebNE_kb],
                                                          dmom_u_ham_grad_p_ext[0],//=1/rho
                                                          normal,
                                                          bc_p_ext,
                                                          bc_u_ext,
                                                          bc_v_ext,
                                                          bc_mass_adv_ext,
                                                          bc_mom_u_adv_ext,
                                                          bc_mom_v_adv_ext,
                                                          bc_mom_w_adv_ext,
                                                          ebqe_bc_flux_mass_ext[ebNE_kb]+MOVING_DOMAIN*(xt_ext*normal[0]+yt_ext*normal[1]),//bc is relative mass  flux
                                                          ebqe_bc_flux_mom_u_adv_ext[ebNE_kb],
                                                          ebqe_bc_flux_mom_v_adv_ext[ebNE_kb],
                                                          ebqe_bc_flux_mom_w_adv_ext[ebNE_kb],
                                                          p_ext,
                                                          u_ext,
                                                          v_ext,
                                                          dmom_u_acc_u_ext,
                                                          mass_adv_ext,
                                                          mom_u_adv_ext,
                                                          mom_v_adv_ext,
                                                          mom_w_adv_ext,
                                                          dmass_adv_u_ext,
                                                          dmass_adv_v_ext,
                                                          dmass_adv_w_ext,
                                                          dmom_u_adv_p_ext,
                                                          dmom_u_ham_grad_u_ext,
                                                          dmom_u_adv_u_ext,
                                                          dmom_u_adv_v_ext,
                                                          dmom_u_adv_w_ext,
                                                          dmom_v_adv_p_ext,
                                                          dmom_v_adv_u_ext,
                                                          dmom_v_adv_v_ext,
                                                          dmom_v_adv_w_ext,
                                                          dmom_w_adv_p_ext,
                                                          dmom_w_adv_u_ext,
                                                          dmom_w_adv_v_ext,
                                                          dmom_w_adv_w_ext,
                                                          dflux_mass_u_ext,
                                                          dflux_mass_v_ext,
                                                          dflux_mass_w_ext,
                                                          dflux_mom_u_adv_p_ext,
                                                          dflux_mom_u_adv_u_ext,
                                                          dflux_mom_u_adv_v_ext,
                                                          dflux_mom_u_adv_w_ext,
                                                          dflux_mom_v_adv_p_ext,
                                                          dflux_mom_v_adv_u_ext,
                                                          dflux_mom_v_adv_v_ext,
                                                          dflux_mom_v_adv_w_ext,
                                                          dflux_mom_w_adv_p_ext,
                                                          dflux_mom_w_adv_u_ext,
                                                          dflux_mom_w_adv_v_ext,
                                                          dflux_mom_w_adv_w_ext);
                //
                //calculate the flux jacobian
                //
                ck.calculateGScale(G,normal,h_penalty);
                penalty = useMetrics*C_b/h_penalty + (1.0-useMetrics)*ebqe_penalty_ext[ebNE_kb];
                if(true)//boundaryFlags[ebN] > 0)
                  { //if boundary flag positive, then include flux contributions on interpart boundaries
                    for (int j=0;j<nDOF_trial_element;j++)
                      {
                        register int j_nSpace = j*nSpace,ebN_local_kb_j=ebN_local_kb*nDOF_trial_element+j;
                        fluxJacobian_p_p[j]=0.0;
                        fluxJacobian_u_p[j]=ck.ExteriorNumericalAdvectiveFluxJacobian(dflux_mom_u_adv_p_ext,p_trial_trace_ref[ebN_local_kb_j]);
                        fluxJacobian_v_p[j]=ck.ExteriorNumericalAdvectiveFluxJacobian(dflux_mom_v_adv_p_ext,p_trial_trace_ref[ebN_local_kb_j]);
                      }
                    for (int j=0;j<nDOF_v_trial_element;j++)
                      {
                        register int j_nSpace = j*nSpace,ebN_local_kb_j=ebN_local_kb*nDOF_v_trial_element+j;
                        fluxJacobian_p_u[j]=ck.ExteriorNumericalAdvectiveFluxJacobian(dflux_mass_u_ext,vel_trial_trace_ref[ebN_local_kb_j]);
                        fluxJacobian_p_v[j]=ck.ExteriorNumericalAdvectiveFluxJacobian(dflux_mass_v_ext,vel_trial_trace_ref[ebN_local_kb_j]);
                        fluxJacobian_u_u[j]=ck.ExteriorNumericalAdvectiveFluxJacobian(dflux_mom_u_adv_u_ext,vel_trial_trace_ref[ebN_local_kb_j]) +
                          ExteriorNumericalDiffusiveFluxJacobian(eps_rho,
                                                                 ebqe_phi_ext[ebNE_kb],
                                                                 sdInfo_u_u_rowptr,
                                                                 sdInfo_u_u_colind,
                                                                 isDOFBoundary_u[ebNE_kb],
                                                                 isDiffusiveFluxBoundary_u[ebNE_kb],
                                                                 normal,
                                                                 mom_uu_diff_ten_ext,
                                                                 vel_trial_trace_ref[ebN_local_kb_j],
                                                                 &vel_grad_trial_trace[j_nSpace],
                                                                 penalty);//ebqe_penalty_ext[ebNE_kb]);
                        fluxJacobian_u_v[j]=ck.ExteriorNumericalAdvectiveFluxJacobian(dflux_mom_u_adv_v_ext,vel_trial_trace_ref[ebN_local_kb_j]) +
                          ExteriorNumericalDiffusiveFluxJacobian(eps_rho,
                                                                 ebqe_phi_ext[ebNE_kb],
                                                                 sdInfo_u_v_rowptr,
                                                                 sdInfo_u_v_colind,
                                                                 isDOFBoundary_v[ebNE_kb],
                                                                 isDiffusiveFluxBoundary_v[ebNE_kb],
                                                                 normal,
                                                                 mom_uv_diff_ten_ext,
                                                                 vel_trial_trace_ref[ebN_local_kb_j],
                                                                 &vel_grad_trial_trace[j_nSpace],
                                                                 penalty);//ebqe_penalty_ext[ebNE_kb]);

                        fluxJacobian_v_u[j]=ck.ExteriorNumericalAdvectiveFluxJacobian(dflux_mom_v_adv_u_ext,vel_trial_trace_ref[ebN_local_kb_j]) +
                          ExteriorNumericalDiffusiveFluxJacobian(eps_rho,
                                                                 ebqe_phi_ext[ebNE_kb],
                                                                 sdInfo_v_u_rowptr,
                                                                 sdInfo_v_u_colind,
                                                                 isDOFBoundary_u[ebNE_kb],
                                                                 isDiffusiveFluxBoundary_u[ebNE_kb],
                                                                 normal,
                                                                 mom_vu_diff_ten_ext,
                                                                 vel_trial_trace_ref[ebN_local_kb_j],
                                                                 &vel_grad_trial_trace[j_nSpace],
                                                                 penalty);//ebqe_penalty_ext[ebNE_kb]);
                        fluxJacobian_v_v[j]=ck.ExteriorNumericalAdvectiveFluxJacobian(dflux_mom_v_adv_v_ext,vel_trial_trace_ref[ebN_local_kb_j]) +
                          ExteriorNumericalDiffusiveFluxJacobian(eps_rho,
                                                                 ebqe_phi_ext[ebNE_kb],
                                                                 sdInfo_v_v_rowptr,
                                                                 sdInfo_v_v_colind,
                                                                 isDOFBoundary_v[ebNE_kb],
                                                                 isDiffusiveFluxBoundary_v[ebNE_kb],
                                                                 normal,
                                                                 mom_vv_diff_ten_ext,
                                                                 vel_trial_trace_ref[ebN_local_kb_j],
                                                                 &vel_grad_trial_trace[j_nSpace],
                                                                 penalty);//ebqe_penalty_ext[ebNE_kb]);
                      }//j
                  }//if boundaryFlags[ebN] positive
                //
                //update the global Jacobian from the flux Jacobian
                //
                for (int i=0;i<nDOF_test_element;i++)
                  {
                    register int eN_i = eN*nDOF_test_element+i;
                    for (int j=0;j<nDOF_trial_element;j++)
                      {
                        register int ebN_i_j = ebN*4*nDOF_test_X_trial_element + i*nDOF_trial_element + j,ebN_local_kb_j=ebN_local_kb*nDOF_trial_element+j;

                        globalJacobian[csrRowIndeces_p_p[eN_i] + csrColumnOffsets_eb_p_p[ebN_i_j]] += fluxJacobian_p_p[j]*p_test_dS[i];
                      }
                  }
                for (int i=0;i<nDOF_test_element;i++)
                  {
                    register int eN_i = eN*nDOF_test_element+i;
                    for (int j=0;j<nDOF_v_trial_element;j++)
                      {
                        register int ebN_i_j = ebN*4*nDOF_test_X_v_trial_element + i*nDOF_v_trial_element + j,ebN_local_kb_j=ebN_local_kb*nDOF_v_trial_element+j;
                        globalJacobian[csrRowIndeces_p_u[eN_i] + csrColumnOffsets_eb_p_u[ebN_i_j]] += fluxJacobian_p_u[j]*p_test_dS[i];
                        globalJacobian[csrRowIndeces_p_v[eN_i] + csrColumnOffsets_eb_p_v[ebN_i_j]] += fluxJacobian_p_v[j]*p_test_dS[i];
                      }
                  }
                for (int i=0;i<nDOF_v_test_element;i++)
                  {
                    register int eN_i = eN*nDOF_v_test_element+i;
                    for (int j=0;j<nDOF_trial_element;j++)
                      {
                        register int ebN_i_j = ebN*4*nDOF_v_test_X_trial_element + i*nDOF_trial_element + j,ebN_local_kb_j=ebN_local_kb*nDOF_trial_element+j;
                        globalJacobian[csrRowIndeces_u_p[eN_i] + csrColumnOffsets_eb_u_p[ebN_i_j]] += fluxJacobian_u_p[j]*vel_test_dS[i];
                        globalJacobian[csrRowIndeces_v_p[eN_i] + csrColumnOffsets_eb_v_p[ebN_i_j]] += fluxJacobian_v_p[j]*vel_test_dS[i];
                      }
                  }
                for (int i=0;i<nDOF_v_test_element;i++)
                  {
                    register int eN_i = eN*nDOF_v_test_element+i;
                    for (int j=0;j<nDOF_v_trial_element;j++)
                      {
                        register int ebN_i_j = ebN*4*nDOF_v_test_X_v_trial_element + i*nDOF_v_trial_element + j,ebN_local_kb_j=ebN_local_kb*nDOF_v_trial_element+j;
                        globalJacobian[csrRowIndeces_u_u[eN_i] + csrColumnOffsets_eb_u_u[ebN_i_j]] += fluxJacobian_u_u[j]*vel_test_dS[i]+
                          ck.ExteriorElementBoundaryDiffusionAdjointJacobian(isDOFBoundary_u[ebNE_kb],
                                                                             isDiffusiveFluxBoundary_u[ebNE_kb],
                                                                             eb_adjoint_sigma,
                                                                             vel_trial_trace_ref[ebN_local_kb_j],
                                                                             normal,
                                                                             sdInfo_u_u_rowptr,
                                                                             sdInfo_u_u_colind,
                                                                             mom_uu_diff_ten_ext,
                                                                             &vel_grad_test_dS[i*nSpace]);
                        globalJacobian[csrRowIndeces_u_v[eN_i] + csrColumnOffsets_eb_u_v[ebN_i_j]] += fluxJacobian_u_v[j]*vel_test_dS[i]+
                          ck.ExteriorElementBoundaryDiffusionAdjointJacobian(isDOFBoundary_v[ebNE_kb],
                                                                             isDiffusiveFluxBoundary_u[ebNE_kb],
                                                                             eb_adjoint_sigma,
                                                                             vel_trial_trace_ref[ebN_local_kb_j],
                                                                             normal,
                                                                             sdInfo_u_v_rowptr,
                                                                             sdInfo_u_v_colind,
                                                                             mom_uv_diff_ten_ext,
                                                                             &vel_grad_test_dS[i*nSpace]);

                        globalJacobian[csrRowIndeces_v_u[eN_i] + csrColumnOffsets_eb_v_u[ebN_i_j]] += fluxJacobian_v_u[j]*vel_test_dS[i]+
                          ck.ExteriorElementBoundaryDiffusionAdjointJacobian(isDOFBoundary_u[ebNE_kb],
                                                                             isDiffusiveFluxBoundary_v[ebNE_kb],
                                                                             eb_adjoint_sigma,
                                                                             vel_trial_trace_ref[ebN_local_kb_j],
                                                                             normal,
                                                                             sdInfo_v_u_rowptr,
                                                                             sdInfo_v_u_colind,
                                                                             mom_vu_diff_ten_ext,
                                                                             &vel_grad_test_dS[i*nSpace]);
                        globalJacobian[csrRowIndeces_v_v[eN_i] + csrColumnOffsets_eb_v_v[ebN_i_j]] += fluxJacobian_v_v[j]*vel_test_dS[i]+
                          ck.ExteriorElementBoundaryDiffusionAdjointJacobian(isDOFBoundary_v[ebNE_kb],
                                                                             isDiffusiveFluxBoundary_v[ebNE_kb],
                                                                             eb_adjoint_sigma,
                                                                             vel_trial_trace_ref[ebN_local_kb_j],
                                                                             normal,
                                                                             sdInfo_v_v_rowptr,
                                                                             sdInfo_v_v_colind,
                                                                             mom_vv_diff_ten_ext,
                                                                             &vel_grad_test_dS[i*nSpace]);
                      }//j
                  }//i
              }//kb
          }//ebNE
      }//computeJacobian
        
      void calculateVelocityAverage(int nExteriorElementBoundaries_global,
                                    int* exteriorElementBoundariesArray,
                                    int nInteriorElementBoundaries_global,
                                    int* interiorElementBoundariesArray,
                                    int* elementBoundaryElementsArray,
                                    int* elementBoundaryLocalElementBoundariesArray,
                                    double* mesh_dof,
                                    double* mesh_velocity_dof,
                                    double MOVING_DOMAIN,//0 or 1
                                    int* mesh_l2g,
                                    double* mesh_trial_trace_ref,
                                    double* mesh_grad_trial_trace_ref,
                                    double* normal_ref,
                                    double* boundaryJac_ref,
                                    int* vel_l2g,
                                    double* u_dof,
                                    double* v_dof,
                                    double* w_dof,
                                    double* vel_trial_trace_ref,
                                    double* ebqe_velocity,
                                    double* velocityAverage)
      {
        int permutations[nQuadraturePoints_elementBoundary];
        double xArray_left[nQuadraturePoints_elementBoundary*2],
          xArray_right[nQuadraturePoints_elementBoundary*2];
        for (int i=0;i<nQuadraturePoints_elementBoundary;i++)
          permutations[i]=i;//just to initialize
        for (int ebNE = 0; ebNE < nExteriorElementBoundaries_global; ebNE++)
          {
            register int ebN = exteriorElementBoundariesArray[ebNE];
            for  (int kb=0;kb<nQuadraturePoints_elementBoundary;kb++)
              {
                register int ebN_kb_nSpace = ebN*nQuadraturePoints_elementBoundary*nSpace+kb*nSpace,
                  ebNE_kb_nSpace = ebNE*nQuadraturePoints_elementBoundary*nSpace+kb*nSpace;
                velocityAverage[ebN_kb_nSpace+0]=ebqe_velocity[ebNE_kb_nSpace+0];
                velocityAverage[ebN_kb_nSpace+1]=ebqe_velocity[ebNE_kb_nSpace+1];
              }//ebNE
          }
        for (int ebNI = 0; ebNI < nInteriorElementBoundaries_global; ebNI++)
          {
            register int ebN = interiorElementBoundariesArray[ebNI],
              left_eN_global   = elementBoundaryElementsArray[ebN*2+0],
              left_ebN_element  = elementBoundaryLocalElementBoundariesArray[ebN*2+0],
              right_eN_global  = elementBoundaryElementsArray[ebN*2+1],
              right_ebN_element = elementBoundaryLocalElementBoundariesArray[ebN*2+1],
              left_eN_nDOF_trial_element = left_eN_global*nDOF_trial_element,
              right_eN_nDOF_trial_element = right_eN_global*nDOF_trial_element;
            double jac[nSpace*nSpace],
              jacDet,
              jacInv[nSpace*nSpace],
              boundaryJac[nSpace*(nSpace-1)],
              metricTensor[(nSpace-1)*(nSpace-1)],
              metricTensorDetSqrt,
              normal[2],
              x,y,z,
              xt,yt,zt,integralScaling;

            for  (int kb=0;kb<nQuadraturePoints_elementBoundary;kb++)
              {
                ck.calculateMapping_elementBoundary(left_eN_global,
                                                    left_ebN_element,
                                                    kb,
                                                    left_ebN_element*nQuadraturePoints_elementBoundary+kb,
                                                    mesh_dof,
                                                    mesh_l2g,
                                                    mesh_trial_trace_ref,
                                                    mesh_grad_trial_trace_ref,
                                                    boundaryJac_ref,
                                                    jac,
                                                    jacDet,
                                                    jacInv,
                                                    boundaryJac,
                                                    metricTensor,
                                                    metricTensorDetSqrt,
                                                    normal_ref,
                                                    normal,
                                                    x,y,z);
                xArray_left[kb*2+0] = x;
                xArray_left[kb*2+1] = y;
                ck.calculateMapping_elementBoundary(right_eN_global,
                                                    right_ebN_element,
                                                    kb,
                                                    right_ebN_element*nQuadraturePoints_elementBoundary+kb,
                                                    mesh_dof,
                                                    mesh_l2g,
                                                    mesh_trial_trace_ref,
                                                    mesh_grad_trial_trace_ref,
                                                    boundaryJac_ref,
                                                    jac,
                                                    jacDet,
                                                    jacInv,
                                                    boundaryJac,
                                                    metricTensor,
                                                    metricTensorDetSqrt,
                                                    normal_ref,
                                                    normal,
                                                    x,y,z);
                ck.calculateMappingVelocity_elementBoundary(left_eN_global,
                                                            left_ebN_element,
                                                            kb,
                                                            left_ebN_element*nQuadraturePoints_elementBoundary+kb,
                                                            mesh_velocity_dof,
                                                            mesh_l2g,
                                                            mesh_trial_trace_ref,
                                                            xt,yt,zt,
                                                            normal,
                                                            boundaryJac,
                                                            metricTensor,
                                                            integralScaling);
                xArray_right[kb*2+0] = x;
                xArray_right[kb*2+1] = y;
              }
            for  (int kb_left=0;kb_left<nQuadraturePoints_elementBoundary;kb_left++)
              {
                double errorNormMin = 1.0;
                for  (int kb_right=0;kb_right<nQuadraturePoints_elementBoundary;kb_right++)
                  {
                    double errorNorm=0.0;
                    for (int I=0;I<nSpace;I++)
                      {
                        errorNorm += fabs(xArray_left[kb_left*2+I]
                                          -
                                          xArray_right[kb_right*2+I]);
                      }
                    if (errorNorm < errorNormMin)
                      {
                        permutations[kb_right] = kb_left;
                        errorNormMin = errorNorm;
                      }
                  }
              }
            for  (int kb=0;kb<nQuadraturePoints_elementBoundary;kb++)
              {
                register int ebN_kb_nSpace = ebN*nQuadraturePoints_elementBoundary*nSpace+kb*nSpace;
                register double u_left=0.0,
                  v_left=0.0,
                  w_left=0.0,
                  u_right=0.0,
                  v_right=0.0,
                  w_right=0.0;
                register int left_kb = kb,
                  right_kb = permutations[kb],
                  left_ebN_element_kb_nDOF_test_element=(left_ebN_element*nQuadraturePoints_elementBoundary+left_kb)*nDOF_test_element,
                  right_ebN_element_kb_nDOF_test_element=(right_ebN_element*nQuadraturePoints_elementBoundary+right_kb)*nDOF_test_element;
                //
                //calculate the velocity solution at quadrature points on left and right
                //
                ck.valFromDOF(u_dof,&vel_l2g[left_eN_nDOF_trial_element],&vel_trial_trace_ref[left_ebN_element_kb_nDOF_test_element],u_left);
                ck.valFromDOF(v_dof,&vel_l2g[left_eN_nDOF_trial_element],&vel_trial_trace_ref[left_ebN_element_kb_nDOF_test_element],v_left);
                //
                ck.valFromDOF(u_dof,&vel_l2g[right_eN_nDOF_trial_element],&vel_trial_trace_ref[right_ebN_element_kb_nDOF_test_element],u_right);
                ck.valFromDOF(v_dof,&vel_l2g[right_eN_nDOF_trial_element],&vel_trial_trace_ref[right_ebN_element_kb_nDOF_test_element],v_right);
                //
                velocityAverage[ebN_kb_nSpace+0]=0.5*(u_left + u_right);
                velocityAverage[ebN_kb_nSpace+1]=0.5*(v_left + v_right);
              }//ebNI
          }
      }
      inline
        void evaluateTPAdvectionCoefficients(const double eps_rho,
                                             const double rho_0,
                                             const double rho_1,
                                             const double useVF,
                                             const double& vf,
                                             const double& phi,
                                             const double& u,
                                             const double& v,
                                             double dmass_adv_p[nSpace],
                                             double dmom_u_adv_u[nSpace],
                                             double dmom_v_adv_v[nSpace])
      {
        double H_rho, rho;

        H_rho = (1.0-useVF)*smoothedHeaviside(eps_rho,phi) + useVF*fmin(1.0,fmax(0.0,vf));

        rho = rho_0*(1.0 - H_rho) + rho_1*H_rho;

        dmass_adv_p[0] = rho*u;
        dmass_adv_p[1] = rho*v;

        dmom_u_adv_u[0] = rho*u;
        dmom_u_adv_u[1] = rho*v;

        dmom_v_adv_v[0] = rho*u;
        dmom_v_adv_v[1] = rho*v;
      }
      inline
        void evaluateTPInvViscosityMassCoefficients(const int use_numerical_viscosity,
                                                    const double numerical_viscosity,
                                                    const double eps_rho,
                                                    const double eps_mu,
                                                    const double rho_0,
                                                    double nu_0,
                                                    const double rho_1,
                                                    double nu_1,
                                                    const double useVF,
                                                    const double& vf,
                                                    const double& phi,
                                                    const double& p,
                                                    const double& u,
                                                    const double& v,
                                                    double& mom_p_acc,
                                                    double& dmom_p_acc_p,
                                                    double& mom_u_acc,
                                                    double& dmom_u_acc_u,
                                                    double& mom_v_acc,
                                                    double& dmom_v_acc_v)
      {
        // This should be split off into a seperate function
        double H_rho, H_mu, rho, nu, mu;

        H_rho = (1.0-useVF)*smoothedHeaviside(eps_rho,phi) + useVF*fmin(1.0,fmax(0.0,vf));
        H_mu = (1.0-useVF)*smoothedHeaviside(eps_mu,phi) + useVF*fmin(1.0,fmax(0.0,vf));

        rho = rho_0*(1.0 - H_rho) + rho_1*H_rho;
        nu = nu_0*(1.0-H_mu) + nu_1*H_mu;

        mu = rho_0*nu_0*(1.-H_mu) + rho_1*nu_1*H_mu + use_numerical_viscosity*numerical_viscosity;
        //mu = rho*nu;

        mom_p_acc = p / mu;
        dmom_p_acc_p = 1. / mu;

        mom_u_acc = u / mu;
        dmom_u_acc_u = 1. / mu;

        mom_v_acc = v / mu;
        dmom_v_acc_v = 1. / mu;
      }
      inline
        void evaluateTPDensityMassCoefficients(const double eps_rho,
                                               const double rho_0,
                                               const double rho_1,
                                               const double useVF,
                                               const double& vf,
                                               const double& phi,
                                               const double& p,
                                               const double& u,
                                               const double& v,
                                               double& mom_p_acc,
                                               double& dmom_p_acc_p,
                                               double& mom_u_acc,
                                               double& dmom_u_acc_u,
                                               double& mom_v_acc,
                                               double& dmom_v_acc_v)
      {
        double H_rho, rho;

        H_rho = (1.0-useVF)*smoothedHeaviside(eps_rho,phi) + useVF*fmin(1.0,fmax(0.0,vf));

        rho = rho_0*(1.0 - H_rho) + rho_1*H_rho;

        mom_p_acc = p * rho;
        dmom_p_acc_p = rho;

        mom_u_acc = u * rho;
        dmom_u_acc_u = rho;

        mom_v_acc = v * rho;
        dmom_v_acc_v = rho;
      }
      inline
        void evaluateTPInvDensityLaplaceCoefficients(const double eps_rho,
                                                     const double rho_0,
                                                     const double rho_1,
                                                     const double useVF,
                                                     const double& vf,
                                                     const double& phi,
                                                     double mom_p_diff_ten[nSpace],
                                                     double mom_u_diff_ten[nSpace],
                                                     double mom_v_diff_ten[nSpace])
      {
        double H_rho, rho;

        H_rho = (1.0-useVF)*smoothedHeaviside(eps_rho,phi) + useVF*fmin(1.0,fmax(0.0,vf));

        rho = rho_0*(1.0 - H_rho) + rho_1*H_rho;

        mom_p_diff_ten[0] = 1.0 / rho ;
        mom_p_diff_ten[1] = 1.0 / rho ;

        mom_u_diff_ten[0] = 1.0 / rho ;
        mom_u_diff_ten[1] = 1.0 / rho ;

        mom_v_diff_ten[0] = 1.0 / rho ;
        mom_v_diff_ten[1] = 1.0 / rho ;

      }

      void getTwoPhaseAdvectionOperator(double* mesh_trial_ref,
                                        double* mesh_grad_trial_ref,
                                        double* mesh_dof,
                                        int* mesh_l2g,
                                        double* dV_ref,
                                        double* p_trial_ref,
                                        double* p_grad_trial_ref,
                                        double* vel_trial_ref,
                                        double* vel_grad_trial_ref,
                                        double* elementDiameter,
                                        double* nodeDiametersArray,
                                        int nElements_global,
                                        double useMetrics,
                                        double epsFact_rho,
                                        double epsFact_mu,
                                        double rho_0,
                                        double nu_0,
                                        double rho_1,
                                        double nu_1,
                                        int* vel_l2g,
                                        double* u_dof, double* v_dof, double* w_dof,
                                        const double useVF,
                                        double *vf,
                                        double *phi,
                                        int* csrRowIndeces_p_p, int* csrColumnOffsets_p_p,
                                        int* csrRowIndeces_u_u, int* csrColumnOffsets_u_u,
                                        int* csrRowIndeces_v_v, int* csrColumnOffsets_v_v,
                                        int* csrRowIndeces_w_w, int* csrColumnOffsets_w_w,					
                                        double* advection_matrix)
      {
        for (int eN=0 ; eN < nElements_global ; ++eN)
          {
            // local matrix allocations
            double eps_rho;

            double local_matrix_p_p[nDOF_test_element][nDOF_trial_element];
            double local_matrix_u_u[nDOF_test_element][nDOF_trial_element];
            double local_matrix_v_v[nDOF_test_element][nDOF_trial_element];

            // clear local matrix entries
            for (int i=0 ; i < nDOF_test_element ; ++i)
              for (int j=0 ; j < nDOF_trial_element ; ++j){
                local_matrix_p_p[i][j] = 0. ;
                local_matrix_u_u[i][j] = 0. ;
                local_matrix_v_v[i][j] = 0. ;
              }

            for (int k=0 ; k < nQuadraturePoints_element ; ++k){

              int eN_k = eN*nQuadraturePoints_element + k;
              int eN_nDOF_trial_element = eN*nDOF_trial_element;

              double jac[nSpace*nSpace];
              double jacInv[nSpace*nSpace];
              double u=0.0, v=0.0;
              double dmass_adv_p[nSpace], dmom_u_adv_u[nSpace], dmom_v_adv_v[nSpace];
              double p_grad_trial[nDOF_trial_element*nSpace],
                vel_grad_trial[nDOF_trial_element*nSpace];
              double p_test_dV[nDOF_test_element], vel_test_dV[nDOF_test_element];
              double p_grad_test_dV[nDOF_test_element*nSpace],
                vel_grad_test_dV[nDOF_test_element*nSpace];
              double jacDet, x, y, z, dV, h_phi;

              ck.calculateMapping_element(eN,
                                          k,
                                          mesh_dof,
                                          mesh_l2g,
                                          mesh_trial_ref,
                                          mesh_grad_trial_ref,
                                          jac,
                                          jacDet,
                                          jacInv,
                                          x,y,z);

              ck.calculateH_element(eN,
                                    k,
                                    nodeDiametersArray,
                                    mesh_l2g,
                                    mesh_trial_ref,
                                    h_phi);

              dV = fabs(jacDet)*dV_ref[k];

              eps_rho = epsFact_rho*(useMetrics*h_phi+(1.0-useMetrics)*elementDiameter[eN]);

              ck.gradTrialFromRef(&p_grad_trial_ref[k*nDOF_trial_element*nSpace],jacInv,p_grad_trial);
              ck.gradTrialFromRef(&vel_grad_trial_ref[k*nDOF_trial_element*nSpace],jacInv,vel_grad_trial);

              ck.valFromDOF(u_dof,&vel_l2g[eN_nDOF_trial_element],&vel_trial_ref[k*nDOF_trial_element],u);
              ck.valFromDOF(v_dof,&vel_l2g[eN_nDOF_trial_element],&vel_trial_ref[k*nDOF_trial_element],v);

              for (int j=0; j<nDOF_trial_element;++j)
                {
                  p_test_dV[j] = p_trial_ref[k*nDOF_trial_element+j]*dV;
                  vel_test_dV[j] = vel_trial_ref[k*nDOF_trial_element+j]*dV;
                  for (int i=0; i<nSpace; ++i)
                    {
                      p_grad_test_dV[j*nSpace+i] = p_grad_trial[j*nSpace+i]*dV;
                      vel_grad_test_dV[j*nSpace+i] = vel_grad_trial[j*nSpace+i]*dV;
                    }
                }


              evaluateTPAdvectionCoefficients(eps_rho,
                                              rho_0,
                                              rho_1,
                                              useVF,
                                              vf[eN_k],
                                              phi[eN_k],
                                              u,
                                              v,
                                              dmass_adv_p,
                                              dmom_u_adv_u,
                                              dmom_v_adv_v);


              for(int i=0; i<nDOF_test_element;++i){
                int i_nSpace = i*nSpace;

                for(int j=0; j<nDOF_trial_element;++j){

                  int j_nSpace = j*nSpace;

                  local_matrix_p_p[i][j] -= ck.HamiltonianJacobian_weak(dmass_adv_p,&p_grad_test_dV[i_nSpace],p_trial_ref[j]);
                  local_matrix_u_u[i][j] += ck.HamiltonianJacobian_weak(dmom_u_adv_u,&vel_grad_trial[j_nSpace],vel_test_dV[i]);
                  local_matrix_v_v[i][j] += ck.HamiltonianJacobian_weak(dmom_v_adv_v,&vel_grad_trial[j_nSpace],vel_test_dV[i]);
                }
              }


            }//k

            // Write local matrix information into global system
            for (int i=0 ; i < nDOF_test_element ; ++i)
              {
                int eN_i = eN*nDOF_test_element + i;
                for (int j=0 ; j < nDOF_trial_element ; ++j)
                  {
                    int eN_i_j = eN_i*nDOF_trial_element + j;
                    advection_matrix[csrRowIndeces_p_p[eN_i] + csrColumnOffsets_p_p[eN_i_j]] += local_matrix_p_p[i][j] ;
                    advection_matrix[csrRowIndeces_u_u[eN_i] + csrColumnOffsets_u_u[eN_i_j]] += local_matrix_u_u[i][j] ;
                    advection_matrix[csrRowIndeces_v_v[eN_i] + csrColumnOffsets_v_v[eN_i_j]] += local_matrix_v_v[i][j] ;
                  }
              }

          }//eN
      } // getTwoPhaseAdvectionOperator

      void getTwoPhaseInvScaledLaplaceOperator(double* mesh_trial_ref,
                                               double* mesh_grad_trial_ref,
                                               double* mesh_dof,
                                               int* mesh_l2g,
                                               double* dV_ref,
                                               double* p_grad_trial_ref,
                                               double* vel_grad_trial_ref,
                                               double* elementDiameter,
                                               double* nodeDiametersArray,
                                               int nElements_global,
                                               double useMetrics,
                                               double epsFact_rho,
                                               double epsFact_mu,
                                               double rho_0,
                                               double nu_0,
                                               double rho_1,
                                               double nu_1,
                                               int* p_l2g,
                                               int* vel_l2g,
                                               double* p_dof, double* u_dof, double* v_dof, double* w_dof,
                                               const double useVF,
                                               double* vf,
                                               double* phi,
                                               int* sdInfo_p_p_rowptr, int* sdInfo_p_p_colind,
                                               int* sdInfo_u_u_rowptr, int* sdInfo_u_u_colind,
                                               int* sdInfo_v_v_rowptr, int* sdInfo_v_v_colind,
                                               int* sdInfo_w_w_rowptr, int* sdInfo_w_w_colind,					       
                                               int* csrRowIndeces_p_p, int* csrColumnOffsets_p_p,
                                               int* csrRowIndeces_u_u, int* csrColumnOffsets_u_u,
                                               int* csrRowIndeces_v_v, int* csrColumnOffsets_v_v,
                                               int* csrRowIndeces_w_w, int* csrColumnOffsets_w_w,					       
                                               double* laplace_matrix)
      {
        for (int eN=0 ; eN < nElements_global ; ++eN)
          {
            // local matrix allocations
            double eps_rho, eps_mu;

            double local_matrix_p_p[nDOF_test_element][nDOF_trial_element];
            double local_matrix_u_u[nDOF_test_element][nDOF_trial_element];
            double local_matrix_v_v[nDOF_test_element][nDOF_trial_element];

            // reset local matrix entries
            for (int i=0 ; i < nDOF_test_element ; ++i)
              for (int j=0 ; j < nDOF_trial_element ; ++j){
                // set local matrices to 0
                local_matrix_p_p[i][j] = 0.;
                local_matrix_u_u[i][j] = 0.;
                local_matrix_v_v[i][j] = 0.;
              }

            // Loop over quadrature points on element
            for (int k=0 ; k < nQuadraturePoints_element; ++k){

              int eN_k = eN*nQuadraturePoints_element + k;
              int eN_nDOF_trial_element = eN*nDOF_trial_element;

              double grad_p[nSpace], grad_u[nSpace], grad_v[nSpace];
              double jac[nSpace*nSpace];
              double jacInv[nSpace*nSpace];
              double mom_pp_diff_ten[nSpace];
              double mom_uu_diff_ten[nSpace];
              double mom_vv_diff_ten[nSpace];
              double p_grad_trial[nDOF_trial_element*nSpace],
                vel_grad_trial[nDOF_trial_element*nSpace];
              double p_grad_test_dV[nDOF_test_element*nSpace],
                vel_grad_test_dV[nDOF_test_element*nSpace];
              double jacDet, x, y, z, dV, h_phi;

              ck.calculateMapping_element(eN,
                                          k,
                                          mesh_dof,
                                          mesh_l2g,
                                          mesh_trial_ref,
                                          mesh_grad_trial_ref,
                                          jac,
                                          jacDet,
                                          jacInv,
                                          x,y,z);

              ck.calculateH_element(eN,
                                    k,
                                    nodeDiametersArray,
                                    mesh_l2g,
                                    mesh_trial_ref,
                                    h_phi);

              dV = fabs(jacDet)*dV_ref[k];

              eps_mu = epsFact_mu * (useMetrics*h_phi+(1.0-useMetrics)*elementDiameter[eN]);
              eps_rho = epsFact_rho * (useMetrics*h_phi+(1.0-useMetrics)*elementDiameter[eN]);

              ck.gradTrialFromRef(&p_grad_trial_ref[k*nDOF_trial_element*nSpace],jacInv,p_grad_trial);
              ck.gradTrialFromRef(&vel_grad_trial_ref[k*nDOF_trial_element*nSpace],jacInv,vel_grad_trial);

              ck.gradFromDOF(p_dof,&p_l2g[eN_nDOF_trial_element],p_grad_trial,grad_p);
              ck.gradFromDOF(u_dof,&vel_l2g[eN_nDOF_trial_element],vel_grad_trial,grad_u);
              ck.gradFromDOF(v_dof,&vel_l2g[eN_nDOF_trial_element],vel_grad_trial,grad_v);

              for (int j=0; j<nDOF_trial_element;++j)
                for (int i=0; i<nSpace; ++i)
                  {
                    p_grad_test_dV[j*nSpace+i] = p_grad_trial[j*nSpace+i]*dV;
                    vel_grad_test_dV[j*nSpace+i] = vel_grad_trial[j*nSpace+i]*dV;
                  }

              evaluateTPInvDensityLaplaceCoefficients(eps_rho,
                                                      rho_0,
                                                      rho_1,
                                                      useVF,
                                                      vf[eN_k],
                                                      phi[eN_k],
                                                      mom_pp_diff_ten,
                                                      mom_uu_diff_ten,
                                                      mom_vv_diff_ten);

              // loop over test and weighted trial functions to evaluate local inner products
              for (int i=0 ; i < nDOF_test_element ; ++i)
                {
                  int i_nSpace = i*nSpace ;
                  for (int j=0; j < nDOF_trial_element ; ++j){
                    int j_nSpace = j*nSpace ;
                    /* local_matrix_p_p[i][j] += ck.SimpleDiffusionJacobian_weak(sdInfo_p_p_rowptr, */
                    /*                                                        sdInfo_p_p_colind, */
                    /*                                                        mom_pp_diff_ten, */
                    /*                                                        &p_grad_trial[j_nSpace], */
                    /*                                                        &p_grad_test_dV[i_nSpace]); */

                    /* local_matrix_u_u[i][j] += ck.SimpleDiffusionJacobian_weak(sdInfo_u_u_rowptr, */
                    /*                                                        sdInfo_u_u_colind, */
                    /*                                                        mom_uu_diff_ten, */
                    /*                                                        &vel_grad_trial[j_nSpace], */
                    /*                                                        &vel_grad_test_dV[i_nSpace]); */

                    /* local_matrix_v_v[i][j] += ck.SimpleDiffusionJacobian_weak(sdInfo_v_v_rowptr, */
                    /*                                                        sdInfo_v_v_colind, */
                    /*                                                        mom_vv_diff_ten, */
                    /*                                                        &vel_grad_trial[j_nSpace], */
                    /*                                                        &vel_grad_test_dV[i_nSpace]); */
                    local_matrix_p_p[i][j] += ck.NumericalDiffusionJacobian(mom_pp_diff_ten[0],
                                                                            &p_grad_trial[j_nSpace],
                                                                            &p_grad_test_dV[i_nSpace]);

                    local_matrix_u_u[i][j] += ck.NumericalDiffusionJacobian(mom_uu_diff_ten[0],
                                                                            &vel_grad_trial[j_nSpace],
                                                                            &vel_grad_test_dV[i_nSpace]);

                    local_matrix_v_v[i][j] += ck.NumericalDiffusionJacobian(mom_vv_diff_ten[0],
                                                                            &vel_grad_trial[j_nSpace],
                                                                            &vel_grad_test_dV[i_nSpace]);

                  } // j
                } // i

            } // k

            // Write local matrix information into global system
            for (int i=0 ; i < nDOF_test_element ; ++i)
              {
                int eN_i = eN*nDOF_test_element + i;
                for (int j=0 ; j < nDOF_trial_element ; ++j)
                  {
                    int eN_i_j = eN_i*nDOF_trial_element + j;
                    laplace_matrix[csrRowIndeces_p_p[eN_i] + csrColumnOffsets_p_p[eN_i_j]] += local_matrix_p_p[i][j] ;
                    laplace_matrix[csrRowIndeces_u_u[eN_i] + csrColumnOffsets_u_u[eN_i_j]] += local_matrix_u_u[i][j] ;
                    laplace_matrix[csrRowIndeces_v_v[eN_i] + csrColumnOffsets_v_v[eN_i_j]] += local_matrix_v_v[i][j] ;
                  }
              }

          } // eN
      }

      void getTwoPhaseScaledMassOperator(int scale_type,
                                         int use_numerical_viscosity,
                                         int lumped,
                                         double *mesh_trial_ref,
                                         double *mesh_grad_trial_ref,
                                         double *mesh_dof,
                                         int* mesh_l2g,
                                         double* dV_ref,
                                         double* p_trial_ref,
                                         double* p_test_ref,
                                         double* vel_trial_ref,
                                         double* vel_test_ref,
                                         double* elementDiameter,
                                         double* nodeDiametersArray,
                                         double* numerical_viscosity,
                                         int nElements_global,
                                         double useMetrics,
                                         double epsFact_rho,
                                         double epsFact_mu,
                                         double rho_0,
                                         double nu_0,
                                         double rho_1,
                                         double nu_1,
                                         int* p_l2g,
                                         int* vel_l2g,
                                         double* p_dof, double* u_dof, double* v_dof, double* w_dof,
                                         const double useVF,
                                         double* vf,
                                         double* phi,
                                         int* csrRowIndeces_p_p, int* csrColumnOffsets_p_p,
                                         int* csrRowIndeces_u_u, int* csrColumnOffsets_u_u,
                                         int* csrRowIndeces_v_v, int* csrColumnOffsets_v_v,
                                         int* csrRowIndeces_w_w, int* csrColumnOffsets_w_w,					 
                                         double* mass_matrix)
      {
        // Step 1.1 - Initialize local matrix

        for (int eN=0 ; eN < nElements_global; ++eN){

          double local_matrix_p_p[nDOF_test_element][nDOF_trial_element];
          double local_matrix_u_u[nDOF_test_element][nDOF_trial_element];
          double local_matrix_v_v[nDOF_test_element][nDOF_trial_element];
          double eps_rho, eps_mu;

          // reset local matrix entries
          for (int i=0; i<nDOF_test_element; ++i)
            for (int j=0; j<nDOF_trial_element; ++j){
              local_matrix_p_p[i][j] = 0.0 ;
              local_matrix_u_u[i][j] = 0.0 ;
              local_matrix_v_v[i][j] = 0.0 ;
            }
          // Step 1.2 - Loop over quadrature points on element
          for (int k=0 ; k < nQuadraturePoints_element; ++k){

            int eN_k = eN*nQuadraturePoints_element+k;
            int eN_nDOF_trial_element = eN*nDOF_trial_element;
            // *** Local storage arrays ***
            double p = 0.0, u = 0.0, v= 0.0 ;
            double dV;
            double mom_p_acc = 0.0, dmom_p_acc_p = 0.0;
            double mom_u_acc = 0.0, dmom_u_acc_u = 0.0;
            double mom_v_acc = 0.0, dmom_v_acc_v = 0.0;
            double jac[nSpace*nSpace] ;
            double jacInv[nSpace*nSpace] ;
            double jacDet,x,y,z ;
            double p_test_dV[nDOF_test_element], vel_test_dV[nDOF_test_element];
            double h_phi;

            // Step 1.2.1 Calculate integration weights

            ck.calculateMapping_element(eN,
                                        k,
                                        mesh_dof,
                                        mesh_l2g,
                                        mesh_trial_ref,
                                        mesh_grad_trial_ref,
                                        jac,
                                        jacDet,
                                        jacInv,
                                        x,y,z);

            ck.calculateH_element(eN,
                                  k,
                                  nodeDiametersArray,
                                  mesh_l2g,
                                  mesh_trial_ref,
                                  h_phi);

            dV = fabs(jacDet)*dV_ref[k];

            ck.valFromDOF(p_dof,&p_l2g[eN_nDOF_trial_element],&p_trial_ref[k*nDOF_trial_element],p);
            ck.valFromDOF(u_dof,&vel_l2g[eN_nDOF_trial_element],&vel_trial_ref[k*nDOF_trial_element],u);
            ck.valFromDOF(v_dof,&vel_l2g[eN_nDOF_trial_element],&vel_trial_ref[k*nDOF_trial_element],v);

            eps_rho = epsFact_rho*(useMetrics*h_phi+(1.0-useMetrics)*elementDiameter[eN]);
            eps_mu = epsFact_mu * (useMetrics*h_phi+(1.0-useMetrics)*elementDiameter[eN]);
            // Step 1.2.2 Scale test functions with integration weights.
            for (int j=0 ; j<nDOF_trial_element ; ++j){
              p_test_dV[j] = p_test_ref[k*nDOF_trial_element + j]*dV;
              vel_test_dV[j] = vel_test_ref[k*nDOF_trial_element + j] * dV;
            }

            // Step 1.2.2 Evaluate coefficients
            if (scale_type==0){
              evaluateTPInvViscosityMassCoefficients(use_numerical_viscosity,
                                                     numerical_viscosity[eN_k],
                                                     eps_rho,
                                                     eps_mu,
                                                     rho_0,
                                                     nu_0,
                                                     rho_1,
                                                     nu_1,
                                                     useVF,
                                                     vf[eN_k],
                                                     phi[eN_k],
                                                     p,
                                                     u,
                                                     v,
                                                     mom_p_acc,
                                                     dmom_p_acc_p,
                                                     mom_u_acc,
                                                     dmom_u_acc_u,
                                                     mom_v_acc,
                                                     dmom_v_acc_v) ; }
            else if(scale_type==1){
              evaluateTPDensityMassCoefficients(eps_rho,
                                                rho_0,
                                                rho_1,
                                                useVF,
                                                vf[eN_k],
                                                phi[eN_k],
                                                p,
                                                u,
                                                v,
                                                mom_p_acc,
                                                dmom_p_acc_p,
                                                mom_u_acc,
                                                dmom_u_acc_u,
                                                mom_v_acc,
                                                dmom_v_acc_v) ;
            }

            // Step 1.2.3 Loop over test and weighted trial functions
            // to evaluate local inner product contrubtions
            for (int i=0 ; i < nDOF_test_element; ++i)
              {
                int i_nSpace = i*nSpace;
                for (int j=0 ; j < nDOF_trial_element; ++j)
                  {
                    int j_nSpace = j*nSpace;
                    local_matrix_p_p[i][j] += ck.MassJacobian_weak(dmom_p_acc_p,
                                                                   p_trial_ref[k*nDOF_trial_element+j],
                                                                   p_test_dV[i]) ;
                    local_matrix_u_u[i][j] += ck.MassJacobian_weak(dmom_u_acc_u,
                                                                   vel_trial_ref[k*nDOF_trial_element+j],
                                                                   vel_test_dV[i]) ;
                    local_matrix_v_v[i][j] += ck.MassJacobian_weak(dmom_v_acc_v,
                                                                   vel_trial_ref[k*nDOF_trial_element+j],
                                                                   vel_test_dV[i]) ;
                  }//j
              }//i


          } // k

          // Step 1.3 - Write local matrix information into global system
          for (int i=0 ; i<nDOF_test_element; ++i)
            {
              int eN_i = eN*nDOF_test_element+i;
              int eN_i_i = eN_i*nDOF_trial_element + i;
              for (int j=0 ; j < nDOF_trial_element; ++j)
                {
                  int eN_i_j = eN_i*nDOF_trial_element + j;
                  if (lumped)
                    {
                      mass_matrix[csrRowIndeces_p_p[eN_i] + csrColumnOffsets_p_p[eN_i_i]] += local_matrix_p_p[i][j] ;
                      mass_matrix[csrRowIndeces_u_u[eN_i] + csrColumnOffsets_u_u[eN_i_i]] += local_matrix_u_u[i][j] ;
                      mass_matrix[csrRowIndeces_v_v[eN_i] + csrColumnOffsets_v_v[eN_i_i]] += local_matrix_v_v[i][j] ;
                    }
                  else
                    {
                      mass_matrix[csrRowIndeces_p_p[eN_i] + csrColumnOffsets_p_p[eN_i_j]] += local_matrix_p_p[i][j] ;
                      mass_matrix[csrRowIndeces_u_u[eN_i] + csrColumnOffsets_u_u[eN_i_j]] += local_matrix_u_u[i][j] ;
                      mass_matrix[csrRowIndeces_v_v[eN_i] + csrColumnOffsets_v_v[eN_i_j]] += local_matrix_v_v[i][j] ;
                    }
                }
            }

        } // eN

      }
      
    };//RANS2P2D

  inline RANS2P2D_base* newRANS2P2D(int nSpaceIn,
                                    int nQuadraturePoints_elementIn,
                                    int nDOF_mesh_trial_elementIn,
                                    int nDOF_trial_elementIn,
                                    int nDOF_test_elementIn,
                                    int nDOF_v_trial_elementIn,
                                    int nDOF_v_test_elementIn,
                                    int nQuadraturePoints_elementBoundaryIn,
                                    int CompKernelFlag)
  {
    return proteus::chooseAndAllocateDiscretization2D<RANS2P2D_base,RANS2P2D,CompKernel,CompKernel>(nSpaceIn,
                                                                                                    nQuadraturePoints_elementIn,
                                                                                                    nDOF_mesh_trial_elementIn,
                                                                                                    nDOF_trial_elementIn,
                                                                                                    nDOF_test_elementIn,
                                                                                                    nDOF_v_trial_elementIn,
                                                                                                    nDOF_v_test_elementIn,
                                                                                                    nQuadraturePoints_elementBoundaryIn,
                                                                                                    CompKernelFlag);
  }
}//proteus

#endif<|MERGE_RESOLUTION|>--- conflicted
+++ resolved
@@ -346,204 +346,6 @@
                                    const double *ebqe_turb_var_0,
                                    const double *ebqe_turb_var_1,
                                    //VRANS end
-<<<<<<< HEAD
-				   int* isDOFBoundary_p,
-				   int* isDOFBoundary_u,
-				   int* isDOFBoundary_v,
-				   int* isDOFBoundary_w,
-				   int* isAdvectiveFluxBoundary_p,
-				   int* isAdvectiveFluxBoundary_u,
-				   int* isAdvectiveFluxBoundary_v,
-				   int* isAdvectiveFluxBoundary_w,
-				   int* isDiffusiveFluxBoundary_u,
-				   int* isDiffusiveFluxBoundary_v,
-				   int* isDiffusiveFluxBoundary_w,
-				   double* ebqe_bc_p_ext,
-				   double* ebqe_bc_flux_mass_ext,
-				   double* ebqe_bc_flux_mom_u_adv_ext,
-				   double* ebqe_bc_flux_mom_v_adv_ext,
-				   double* ebqe_bc_flux_mom_w_adv_ext,
-				   double* ebqe_bc_u_ext,
-				   double* ebqe_bc_flux_u_diff_ext,
-				   double* ebqe_penalty_ext,
-				   double* ebqe_bc_v_ext,
-				   double* ebqe_bc_flux_v_diff_ext,
-				   double* ebqe_bc_w_ext,
-				   double* ebqe_bc_flux_w_diff_ext,
-				   double* q_x,
-				   double* q_velocity,
-				   double* ebqe_velocity,
-				   double* flux,
-				   double* elementResidual_p,
-				   int* elementFlags,
-				   int* boundaryFlags,
-				   double* barycenters,
-				   double* wettedAreas,
-				   double* netForces_p,
-				   double* netForces_v,
-				   double* netMoments,
-				   double* velocityError,
-				   double* velocityErrorNodal)=0;
-    virtual void calculateJacobian(//element
-				   double* mesh_trial_ref,
-				   double* mesh_grad_trial_ref,
-				   double* mesh_dof,
-				   double* mesh_velocity_dof,
-				   double MOVING_DOMAIN,
-				   int* mesh_l2g,
-				   double* dV_ref,
-				   double* p_trial_ref,
-				   double* p_grad_trial_ref,
-				   double* p_test_ref,
-				   double* p_grad_test_ref,
-				   double* vel_trial_ref,
-				   double* vel_grad_trial_ref,
-				   double* vel_test_ref,
-				   double* vel_grad_test_ref,
-				   //element boundary
-				   double* mesh_trial_trace_ref,
-				   double* mesh_grad_trial_trace_ref,
-				   double* dS_ref,
-				   double* p_trial_trace_ref,
-				   double* p_grad_trial_trace_ref,
-				   double* p_test_trace_ref,
-				   double* p_grad_test_trace_ref,
-				   double* vel_trial_trace_ref,
-				   double* vel_grad_trial_trace_ref,
-				   double* vel_test_trace_ref,
-				   double* vel_grad_test_trace_ref,					 
-				   double* normal_ref,
-				   double* boundaryJac_ref,
-				   //physics
-				   double eb_adjoint_sigma,
-				   double* elementDiameter,
-				   double* nodeDiametersArray,
-				   double hFactor,
-				   int nElements_global,
-				   double useRBLES,
-			           double useMetrics, 
-				   double alphaBDF,
-				   double epsFact_rho,
-				   double epsFact_mu,
-				   double sigma,
-				   double rho_0,
-				   double nu_0,
-				   double rho_1,
-				   double nu_1,
-				   double smagorinskyConstant,
-				   int turbulenceClosureModel,
-				   double Ct_sge,
-				   double Cd_sge,
-				   double C_dg,
-				   double C_b,
-				   //VRANS
-				   const double* eps_solid,
-				   const double* phi_solid,
-				   const double* q_velocity_solid,
-				   const double* q_porosity,
-				   const double* q_dragAlpha,
-				   const double* q_dragBeta,
-				   const double* q_mass_source,
-				   const double* q_turb_var_0,
-				   const double* q_turb_var_1,
-				   const double* q_turb_var_grad_0,
-				   int* p_l2g, 
-				   int* vel_l2g,
-				   double* p_dof, double* u_dof, double* v_dof, double* w_dof,
-				   double* g,
-				   const double useVF,
-				   double* vf,
-				   double* phi,
-				   double* normal_phi,
-				   double* kappa_phi,
-				   double* q_mom_u_acc_beta_bdf, double* q_mom_v_acc_beta_bdf, double* q_mom_w_acc_beta_bdf,
-                                   double* q_dV,
-                                   double* q_dV_last,
-				   double* q_velocity_sge,
-				   double* q_cfl,
-				   double* q_numDiff_u_last, double* q_numDiff_v_last, double* q_numDiff_w_last,
-				   int* sdInfo_u_u_rowptr,int* sdInfo_u_u_colind,			      
-				   int* sdInfo_u_v_rowptr,int* sdInfo_u_v_colind,
-				   int* sdInfo_u_w_rowptr,int* sdInfo_u_w_colind,
-				   int* sdInfo_v_v_rowptr,int* sdInfo_v_v_colind,
-				   int* sdInfo_v_u_rowptr,int* sdInfo_v_u_colind,
-				   int* sdInfo_v_w_rowptr,int* sdInfo_v_w_colind,
-				   int* sdInfo_w_w_rowptr,int* sdInfo_w_w_colind,
-				   int* sdInfo_w_u_rowptr,int* sdInfo_w_u_colind,
-				   int* sdInfo_w_v_rowptr,int* sdInfo_w_v_colind,
-				   int* csrRowIndeces_p_p,int* csrColumnOffsets_p_p,
-				   int* csrRowIndeces_p_u,int* csrColumnOffsets_p_u,
-				   int* csrRowIndeces_p_v,int* csrColumnOffsets_p_v,
-				   int* csrRowIndeces_p_w,int* csrColumnOffsets_p_w,
-				   int* csrRowIndeces_u_p,int* csrColumnOffsets_u_p,
-				   int* csrRowIndeces_u_u,int* csrColumnOffsets_u_u,
-				   int* csrRowIndeces_u_v,int* csrColumnOffsets_u_v,
-				   int* csrRowIndeces_u_w,int* csrColumnOffsets_u_w,
-				   int* csrRowIndeces_v_p,int* csrColumnOffsets_v_p,
-				   int* csrRowIndeces_v_u,int* csrColumnOffsets_v_u,
-				   int* csrRowIndeces_v_v,int* csrColumnOffsets_v_v,
-				   int* csrRowIndeces_v_w,int* csrColumnOffsets_v_w,
-				   int* csrRowIndeces_w_p,int* csrColumnOffsets_w_p,
-				   int* csrRowIndeces_w_u,int* csrColumnOffsets_w_u,
-				   int* csrRowIndeces_w_v,int* csrColumnOffsets_w_v,
-				   int* csrRowIndeces_w_w,int* csrColumnOffsets_w_w,
-				   double* globalJacobian,
-				   int nExteriorElementBoundaries_global,
-				   int* exteriorElementBoundariesArray,
-				   int* elementBoundaryElementsArray,
-				   int* elementBoundaryLocalElementBoundariesArray,
-				   double* ebqe_vf_ext,
-				   double* bc_ebqe_vf_ext,
-				   double* ebqe_phi_ext,
-				   double* bc_ebqe_phi_ext,
-				   double* ebqe_normal_phi_ext,
-				   double* ebqe_kappa_phi_ext,
-				   //VRANS
-				   const double* ebqe_porosity_ext,
-				   const double* ebqe_turb_var_0,
-				   const double* ebqe_turb_var_1,
-				   //VRANS end					   
-				   int* isDOFBoundary_p,
-				   int* isDOFBoundary_u,
-				   int* isDOFBoundary_v,
-				   int* isDOFBoundary_w,
-				   int* isAdvectiveFluxBoundary_p,
-				   int* isAdvectiveFluxBoundary_u,
-				   int* isAdvectiveFluxBoundary_v,
-				   int* isAdvectiveFluxBoundary_w,
-				   int* isDiffusiveFluxBoundary_u,
-				   int* isDiffusiveFluxBoundary_v,
-				   int* isDiffusiveFluxBoundary_w,
-				   double* ebqe_bc_p_ext,
-				   double* ebqe_bc_flux_mass_ext,
-				   double* ebqe_bc_flux_mom_u_adv_ext,
-				   double* ebqe_bc_flux_mom_v_adv_ext,
-				   double* ebqe_bc_flux_mom_w_adv_ext,
-				   double* ebqe_bc_u_ext,
-				   double* ebqe_bc_flux_u_diff_ext,
-				   double* ebqe_penalty_ext,
-				   double* ebqe_bc_v_ext,
-				   double* ebqe_bc_flux_v_diff_ext,
-				   double* ebqe_bc_w_ext,
-				   double* ebqe_bc_flux_w_diff_ext,
-				   int* csrColumnOffsets_eb_p_p,
-				   int* csrColumnOffsets_eb_p_u,
-				   int* csrColumnOffsets_eb_p_v,
-				   int* csrColumnOffsets_eb_p_w,
-				   int* csrColumnOffsets_eb_u_p,
-				   int* csrColumnOffsets_eb_u_u,
-				   int* csrColumnOffsets_eb_u_v,
-				   int* csrColumnOffsets_eb_u_w,
-				   int* csrColumnOffsets_eb_v_p,
-				   int* csrColumnOffsets_eb_v_u,
-				   int* csrColumnOffsets_eb_v_v,
-				   int* csrColumnOffsets_eb_v_w,
-				   int* csrColumnOffsets_eb_w_p,
-				   int* csrColumnOffsets_eb_w_u,
-				   int* csrColumnOffsets_eb_w_v,
-				   int* csrColumnOffsets_eb_w_w,				   
-				   int* elementFlags)=0;
-=======
                                    int *isDOFBoundary_p,
                                    int *isDOFBoundary_u,
                                    int *isDOFBoundary_v,
@@ -610,7 +412,6 @@
                                    double particle_beta,
                                    double particle_penalty_constant,
                                    const int use_pseudo_penalty) = 0;
->>>>>>> 033bbd3f
     virtual void calculateVelocityAverage(int nExteriorElementBoundaries_global,
                                           int* exteriorElementBoundariesArray,
                                           int nInteriorElementBoundaries_global,
@@ -1208,348 +1009,6 @@
               mom_v_adv[0]=0.0;
               mom_v_adv[1]=0.0;
 
-<<<<<<< HEAD
-    void calculateResidual(//element
-			   double* mesh_trial_ref,
-			   double* mesh_grad_trial_ref,
-			   double* mesh_dof,
-			   double* mesh_velocity_dof,
-			   double MOVING_DOMAIN,
-			   int* mesh_l2g,
-			   double* dV_ref,
-			   double* p_trial_ref,
-			   double* p_grad_trial_ref,
-			   double* p_test_ref,
-			   double* p_grad_test_ref,
-			   double* vel_trial_ref,
-			   double* vel_grad_trial_ref,
-			   double* vel_test_ref,
-			   double* vel_grad_test_ref,
-			   //element boundary
-			   double* mesh_trial_trace_ref,
-			   double* mesh_grad_trial_trace_ref,
-			   double* dS_ref,
-			   double* p_trial_trace_ref,
-			   double* p_grad_trial_trace_ref,
-			   double* p_test_trace_ref,
-			   double* p_grad_test_trace_ref,
-			   double* vel_trial_trace_ref,
-			   double* vel_grad_trial_trace_ref,
-			   double* vel_test_trace_ref,
-			   double* vel_grad_test_trace_ref,					 
-			   double* normal_ref,
-			   double* boundaryJac_ref,
-			   //physics
-			   double eb_adjoint_sigma,
-			   double* elementDiameter,
-			   double* nodeDiametersArray,
-			   double hFactor,
-			   int nElements_global,
-			   int nElementBoundaries_owned,
-			   double useRBLES,
-			   double useMetrics, 
-			   double alphaBDF,
-			   double epsFact_rho,
-			   double epsFact_mu, 
-			   double sigma,
-			   double rho_0,
-			   double nu_0,
-			   double rho_1,
-			   double nu_1,
-			   double smagorinskyConstant,
-			   int turbulenceClosureModel,
-			   double Ct_sge,
-			   double Cd_sge,
-			   double C_dc,
-			   double C_b,
-			   //VRANS
-			   const double* eps_solid,
-			   const double* phi_solid,
-			   const double* q_velocity_solid,
-			   const double* q_porosity,
-			   const double* q_dragAlpha,
-			   const double* q_dragBeta,
-			   const double* q_mass_source,
-                           const double* q_turb_var_0,
-			   const double* q_turb_var_1,
-			   const double* q_turb_var_grad_0,
-			   double * q_eddy_viscosity,
-			   //
-			   int* p_l2g, 
-			   int* vel_l2g, 
-			   double* p_dof, 
-			   double* u_dof, 
-			   double* v_dof, 
-			   double* w_dof,
-			   double* g,
-			   const double useVF,
-			   double* vf,
-			   double* phi,
-			   double* normal_phi,
-			   double* kappa_phi,
-			   double* q_mom_u_acc,
-			   double* q_mom_v_acc,
-			   double* q_mom_w_acc,
-			   double* q_mass_adv,
-			   double* q_mom_u_acc_beta_bdf, double* q_mom_v_acc_beta_bdf, double* q_mom_w_acc_beta_bdf,
-                           double* q_dV,
-                           double* q_dV_last,
-			   double* q_velocity_sge,
-			   double* q_cfl,
-			   double* q_numDiff_u, double* q_numDiff_v, double* q_numDiff_w,
-			   double* q_numDiff_u_last, double* q_numDiff_v_last, double* q_numDiff_w_last,
-			   int* sdInfo_u_u_rowptr,int* sdInfo_u_u_colind,			      
-			   int* sdInfo_u_v_rowptr,int* sdInfo_u_v_colind,
-			   int* sdInfo_u_w_rowptr,int* sdInfo_u_w_colind,
-			   int* sdInfo_v_v_rowptr,int* sdInfo_v_v_colind,
-			   int* sdInfo_v_u_rowptr,int* sdInfo_v_u_colind,
-			   int* sdInfo_v_w_rowptr,int* sdInfo_v_w_colind,
-			   int* sdInfo_w_w_rowptr,int* sdInfo_w_w_colind,
-			   int* sdInfo_w_u_rowptr,int* sdInfo_w_u_colind,
-			   int* sdInfo_w_v_rowptr,int* sdInfo_w_v_colind,
-			   int offset_p, int offset_u, int offset_v, int offset_w, 
-			   int stride_p, int stride_u, int stride_v, int stride_w, 
-			   double* globalResidual,
-			   int nExteriorElementBoundaries_global,
-			   int* exteriorElementBoundariesArray,
-			   int* elementBoundaryElementsArray,
-			   int* elementBoundaryLocalElementBoundariesArray,
-			   double* ebqe_vf_ext,
-			   double* bc_ebqe_vf_ext,
-			   double* ebqe_phi_ext,
-			   double* bc_ebqe_phi_ext,
-			   double* ebqe_normal_phi_ext,
-			   double* ebqe_kappa_phi_ext,
-			   //VRANS
-			   const double* ebqe_porosity_ext,
-			   const double* ebqe_turb_var_0,
-			   const double* ebqe_turb_var_1,
-			   //VRANS end
-			   int* isDOFBoundary_p,
-			   int* isDOFBoundary_u,
-			   int* isDOFBoundary_v,
-			   int* isDOFBoundary_w,
-			   int* isAdvectiveFluxBoundary_p,
-			   int* isAdvectiveFluxBoundary_u,
-			   int* isAdvectiveFluxBoundary_v,
-			   int* isAdvectiveFluxBoundary_w,
-			   int* isDiffusiveFluxBoundary_u,
-			   int* isDiffusiveFluxBoundary_v,
-			   int* isDiffusiveFluxBoundary_w,
-			   double* ebqe_bc_p_ext,
-			   double* ebqe_bc_flux_mass_ext,
-			   double* ebqe_bc_flux_mom_u_adv_ext,
-			   double* ebqe_bc_flux_mom_v_adv_ext,
-			   double* ebqe_bc_flux_mom_w_adv_ext,
-			   double* ebqe_bc_u_ext,
-			   double* ebqe_bc_flux_u_diff_ext,
-			   double* ebqe_penalty_ext,
-			   double* ebqe_bc_v_ext,
-			   double* ebqe_bc_flux_v_diff_ext,
-			   double* ebqe_bc_w_ext,
-			   double* ebqe_bc_flux_w_diff_ext,
-			   double* q_x,
-			   double* q_velocity,
-			   double* ebqe_velocity,
-			   double* flux,
-			   double* elementResidual_p_save,
-			   int* elementFlags,
-			   int* boundaryFlags,
-			   double* barycenters,
-			   double* wettedAreas,
-			   double* netForces_p,
-			   double* netForces_v,
-			   double* netMoments,
-			   double* velocityError,
-			   double* velocityErrorNodal)
-    {
-      //
-      //loop over elements to compute volume integrals and load them into element and global residual
-      //
-      double mesh_volume_conservation=0.0,
-        mesh_volume_conservation_weak=0.0,
-        mesh_volume_conservation_err_max=0.0,
-        mesh_volume_conservation_err_max_weak=0.0;
-      double globalConservationError=0.0;
-      for(int eN=0;eN<nElements_global;eN++)
-	{
-	  //declare local storage for element residual and initialize
-	  register double elementResidual_p[nDOF_test_element],elementResidual_mesh[nDOF_test_element],
-	    elementResidual_u[nDOF_test_element],
-	    elementResidual_v[nDOF_test_element],
-	    velocityErrorElement[nDOF_test_element],
-	    //elementResidual_w[nDOF_test_element],
-	    eps_rho,eps_mu;
-	  const double* elementResidual_w(NULL);
-          double mesh_volume_conservation_element=0.0,
-            mesh_volume_conservation_element_weak=0.0;
-	  for (int i=0;i<nDOF_test_element;i++)
-	    {
-	      int eN_i = eN*nDOF_test_element+i;
-	      elementResidual_p_save[eN_i]=0.0;
-	      elementResidual_mesh[i]=0.0;
-	      elementResidual_p[i]=0.0;
-	      elementResidual_u[i]=0.0;
-	      elementResidual_v[i]=0.0;
-	      velocityErrorElement[i]=0.0;
-	      /* elementResidual_w[i]=0.0; */
-	    }//i
-	  //
-	  //loop over quadrature points and compute integrands
-	  //
-	  for(int k=0;k<nQuadraturePoints_element;k++)
-	    {
-	      //compute indices and declare local storage
-	      register int eN_k = eN*nQuadraturePoints_element+k,
-		eN_k_nSpace = eN_k*nSpace,
-		eN_k_3d     = eN_k*3,
-		eN_nDOF_trial_element = eN*nDOF_trial_element;
-	      register double p=0.0,u=0.0,v=0.0,w=0.0,
-		grad_p[nSpace],grad_u[nSpace],grad_v[nSpace],grad_w[nSpace],
-		mom_u_acc=0.0,
-		dmom_u_acc_u=0.0,
-		mom_v_acc=0.0,
-		dmom_v_acc_v=0.0,
-		mom_w_acc=0.0,
-		dmom_w_acc_w=0.0,
-		mass_adv[nSpace],
-		dmass_adv_u[nSpace],
-		dmass_adv_v[nSpace],
-		dmass_adv_w[nSpace],
-		mom_u_adv[nSpace],
-		dmom_u_adv_u[nSpace],
-		dmom_u_adv_v[nSpace],
-		dmom_u_adv_w[nSpace],
-		mom_v_adv[nSpace],
-		dmom_v_adv_u[nSpace],
-		dmom_v_adv_v[nSpace],
-		dmom_v_adv_w[nSpace],
-		mom_w_adv[nSpace],
-		dmom_w_adv_u[nSpace],
-		dmom_w_adv_v[nSpace],
-		dmom_w_adv_w[nSpace],
-		mom_uu_diff_ten[nSpace],
-		mom_vv_diff_ten[nSpace],
-		mom_ww_diff_ten[nSpace],
-		mom_uv_diff_ten[1],
-		mom_uw_diff_ten[1],
-		mom_vu_diff_ten[1],
-		mom_vw_diff_ten[1],
-		mom_wu_diff_ten[1],
-		mom_wv_diff_ten[1],
-		mom_u_source=0.0,
-		mom_v_source=0.0,
-		mom_w_source=0.0,
-		mom_u_ham=0.0,
-		dmom_u_ham_grad_p[nSpace],
-		mom_v_ham=0.0,
-		dmom_v_ham_grad_p[nSpace],
-		mom_w_ham=0.0,
-		dmom_w_ham_grad_p[nSpace],
-		mom_u_acc_t=0.0,
-		dmom_u_acc_u_t=0.0,
-		mom_v_acc_t=0.0,
-		dmom_v_acc_v_t=0.0,
-		mom_w_acc_t=0.0,
-		dmom_w_acc_w_t=0.0,
-		pdeResidual_p=0.0,
-		pdeResidual_u=0.0,
-		pdeResidual_v=0.0,
-		pdeResidual_w=0.0,
-		Lstar_u_p[nDOF_test_element],
-		Lstar_v_p[nDOF_test_element],
-		Lstar_w_p[nDOF_test_element],
-		Lstar_u_u[nDOF_test_element],
-		Lstar_v_v[nDOF_test_element],
-		Lstar_w_w[nDOF_test_element],
-		Lstar_p_u[nDOF_test_element],
-		Lstar_p_v[nDOF_test_element],
-		Lstar_p_w[nDOF_test_element],
-		subgridError_p=0.0,
-		subgridError_u=0.0,
-		subgridError_v=0.0,
-		subgridError_w=0.0,
-		tau_p=0.0,tau_p0=0.0,tau_p1=0.0,
-		tau_v=0.0,tau_v0=0.0,tau_v1=0.0,
-		jac[nSpace*nSpace],
-		jacDet,
-		jacInv[nSpace*nSpace],
-		p_grad_trial[nDOF_trial_element*nSpace],vel_grad_trial[nDOF_trial_element*nSpace],
-		p_test_dV[nDOF_trial_element],vel_test_dV[nDOF_trial_element],
-		p_grad_test_dV[nDOF_test_element*nSpace],vel_grad_test_dV[nDOF_test_element*nSpace],
-		dV,x,y,z,xt,yt,zt,
-		//
-		porosity,
-		//meanGrainSize,
-		mass_source,
-		dmom_u_source[nSpace],
-		dmom_v_source[nSpace],
-		dmom_w_source[nSpace],
-		//
-		G[nSpace*nSpace],G_dd_G,tr_G,norm_Rv,h_phi, dmom_adv_star[nSpace],dmom_adv_sge[nSpace];
-	      //get jacobian, etc for mapping reference element
-	      ck.calculateMapping_element(eN,
-					  k,
-					  mesh_dof,
-					  mesh_l2g,
-					  mesh_trial_ref,
-					  mesh_grad_trial_ref,
-					  jac,
-					  jacDet,
-					  jacInv,
-					  x,y,z);
-	      ck.calculateH_element(eN,
-				    k,
-				    nodeDiametersArray,
-				    mesh_l2g,
-				    mesh_trial_ref,
-				    h_phi);
-	      
-	      ck.calculateMappingVelocity_element(eN,
-						  k,
-						  mesh_velocity_dof,
-						  mesh_l2g,
-						  mesh_trial_ref,
-						  xt,yt,zt);
-	      //xt=0.0;yt=0.0;zt=0.0;
-	      //std::cout<<"xt "<<xt<<'\t'<<yt<<'\t'<<zt<<std::endl;
-	      //get the physical integration weight
-	      dV = fabs(jacDet)*dV_ref[k];
-	      ck.calculateG(jacInv,G,G_dd_G,tr_G);
-	      //ck.calculateGScale(G,&normal_phi[eN_k_nSpace],h_phi);
-	      
-	      eps_rho = epsFact_rho*(useMetrics*h_phi+(1.0-useMetrics)*elementDiameter[eN]);
-	      eps_mu  = epsFact_mu *(useMetrics*h_phi+(1.0-useMetrics)*elementDiameter[eN]);
-	     
-	      //get the trial function gradients
-	      ck.gradTrialFromRef(&p_grad_trial_ref[k*nDOF_trial_element*nSpace],jacInv,p_grad_trial);
-	      ck.gradTrialFromRef(&vel_grad_trial_ref[k*nDOF_trial_element*nSpace],jacInv,vel_grad_trial);
-	      //get the solution
-	      ck.valFromDOF(p_dof,&p_l2g[eN_nDOF_trial_element],&p_trial_ref[k*nDOF_trial_element],p);
-	      ck.valFromDOF(u_dof,&vel_l2g[eN_nDOF_trial_element],&vel_trial_ref[k*nDOF_trial_element],u);
-	      ck.valFromDOF(v_dof,&vel_l2g[eN_nDOF_trial_element],&vel_trial_ref[k*nDOF_trial_element],v);
-	      /* ck.valFromDOF(w_dof,&vel_l2g[eN_nDOF_trial_element],&vel_trial_ref[k*nDOF_trial_element],w); */
-	      //get the solution gradients
-	      ck.gradFromDOF(p_dof,&p_l2g[eN_nDOF_trial_element],p_grad_trial,grad_p);
-	      ck.gradFromDOF(u_dof,&vel_l2g[eN_nDOF_trial_element],vel_grad_trial,grad_u);
-	      ck.gradFromDOF(v_dof,&vel_l2g[eN_nDOF_trial_element],vel_grad_trial,grad_v);
-	      /* ck.gradFromDOF(w_dof,&vel_l2g[eN_nDOF_trial_element],vel_grad_trial,grad_w); */
-	      //precalculate test function products with integration weights
-	      for (int j=0;j<nDOF_trial_element;j++)
-		{
-		  p_test_dV[j] = p_test_ref[k*nDOF_trial_element+j]*dV;
-		  vel_test_dV[j] = vel_test_ref[k*nDOF_trial_element+j]*dV;
-		  for (int I=0;I<nSpace;I++)
-		    {
-		      p_grad_test_dV[j*nSpace+I]   = p_grad_trial[j*nSpace+I]*dV;//cek warning won't work for Petrov-Galerkin
-		      vel_grad_test_dV[j*nSpace+I] = vel_grad_trial[j*nSpace+I]*dV;//cek warning won't work for Petrov-Galerkin
-		    }
-		}
-              //cek hack
-              double div_mesh_velocity=0.0;
-              int NDOF_MESH_TRIAL_ELEMENT=3;
-              for (int j=0;j<NDOF_MESH_TRIAL_ELEMENT;j++)
-=======
               dmom_v_adv_u[0]=0.0;
               dmom_v_adv_u[1]=0.0;
 
@@ -1846,7 +1305,6 @@
                   mom_v_source += (1.0-H_s)*(ball_density[i]-rho)*acceleration[1];
                 }
               else
->>>>>>> 033bbd3f
                 {
                   mom_u_source += (1.0-H_s)*(ball_density[i]-rho)*acceleration[0]/rho;
                   mom_v_source += (1.0-H_s)*(ball_density[i]-rho)*acceleration[1]/rho;
@@ -1886,956 +1344,12 @@
               dmom_u_adv_u[0] += D_s * porosity * nu/rho * fluid_outward_normal[0];
               dmom_u_adv_u[1] += D_s * porosity * nu/rho * fluid_outward_normal[1];
               
-<<<<<<< HEAD
-	      // adjoint times the test functions 
-	      for (int i=0;i<nDOF_test_element;i++)
-		{
-		  register int i_nSpace = i*nSpace;
-		  Lstar_u_p[i]=ck.Advection_adjoint(dmass_adv_u,&p_grad_test_dV[i_nSpace]);
-		  Lstar_v_p[i]=ck.Advection_adjoint(dmass_adv_v,&p_grad_test_dV[i_nSpace]);
-		  /* Lstar_w_p[i]=ck.Advection_adjoint(dmass_adv_w,&p_grad_test_dV[i_nSpace]); */
-                  //use the same advection adjoint for all three since we're approximating the linearized adjoint
-		  Lstar_u_u[i]=ck.Advection_adjoint(dmom_adv_star,&vel_grad_test_dV[i_nSpace]);
-		  Lstar_v_v[i]=ck.Advection_adjoint(dmom_adv_star,&vel_grad_test_dV[i_nSpace]);
-		  /* Lstar_w_w[i]=ck.Advection_adjoint(dmom_adv_star,&vel_grad_test_dV[i_nSpace]); */
-		  Lstar_p_u[i]=ck.Hamiltonian_adjoint(dmom_u_ham_grad_p,&vel_grad_test_dV[i_nSpace]);
-		  Lstar_p_v[i]=ck.Hamiltonian_adjoint(dmom_v_ham_grad_p,&vel_grad_test_dV[i_nSpace]);
-		  /* Lstar_p_w[i]=ck.Hamiltonian_adjoint(dmom_w_ham_grad_p,&vel_grad_test_dV[i_nSpace]); */
-		  
-		  //VRANS account for drag terms, diagonal only here ... decide if need off diagonal terms too
-		  Lstar_u_u[i]+=ck.Reaction_adjoint(dmom_u_source[0],vel_test_dV[i]);
-		  Lstar_v_v[i]+=ck.Reaction_adjoint(dmom_v_source[1],vel_test_dV[i]);
-		  /* Lstar_w_w[i]+=ck.Reaction_adjoint(dmom_w_source[2],vel_test_dV[i]); */
-		  //
-		}
-
-	      norm_Rv = sqrt(pdeResidual_u*pdeResidual_u + pdeResidual_v*pdeResidual_v);// + pdeResidual_w*pdeResidual_w);
-	      q_numDiff_u[eN_k] = C_dc*norm_Rv*(useMetrics/sqrt(G_dd_G+1.0e-12)  + 
-	                                        (1.0-useMetrics)*hFactor*hFactor*elementDiameter[eN]*elementDiameter[eN]);
-	      q_numDiff_v[eN_k] = q_numDiff_u[eN_k];
-	      q_numDiff_w[eN_k] = q_numDiff_u[eN_k];
-	      // 
-	      //update element residual 
-	      //
-              double mesh_vel[2];
-              mesh_vel[0] = xt;
-              mesh_vel[1] = yt;
-	      for(int i=0;i<nDOF_test_element;i++) 
-		{ 
-		  register int i_nSpace=i*nSpace;
-		  velocityErrorElement[i]+=sqrt(velocityError[eN_k_nSpace+0]*velocityError[eN_k_nSpace+0]+
-						velocityError[eN_k_nSpace+1]*velocityError[eN_k_nSpace+1])*
-		    p_test_dV[i];
-                  /* std::cout<<"elemRes_mesh "<<mesh_vel[0]<<'\t'<<mesh_vel[2]<<'\t'<<p_test_dV[i]<<'\t'<<(q_dV_last[eN_k]/dV)<<'\t'<<dV<<std::endl; */
-		  elementResidual_mesh[i] += ck.Reaction_weak(1.0,p_test_dV[i]) -
-                    ck.Reaction_weak(1.0,p_test_dV[i]*q_dV_last[eN_k]/dV) -
-                    ck.Advection_weak(mesh_vel,&p_grad_test_dV[i_nSpace]);
-                  
-		  elementResidual_p[i] += ck.Advection_weak(mass_adv,&p_grad_test_dV[i_nSpace]) +
-		    DM*MOVING_DOMAIN*(ck.Reaction_weak(alphaBDF*1.0,p_test_dV[i]) -
-                                      ck.Reaction_weak(alphaBDF*1.0,p_test_dV[i]*q_dV_last[eN_k]/dV) -
-                                      ck.Advection_weak(mesh_vel,&p_grad_test_dV[i_nSpace])) +
-		    //VRANS
-		    ck.Reaction_weak(mass_source,p_test_dV[i])   + //VRANS source term for wave maker
-		    //
-		    ck.SubgridError(subgridError_u,Lstar_u_p[i]) + 
-		    ck.SubgridError(subgridError_v,Lstar_v_p[i]);// + 
-		    /* ck.SubgridError(subgridError_w,Lstar_w_p[i]); */
-
-		  elementResidual_u[i] += ck.Mass_weak(mom_u_acc_t,vel_test_dV[i]) + 
-		    ck.Advection_weak(mom_u_adv,&vel_grad_test_dV[i_nSpace]) +
-		    ck.Diffusion_weak(sdInfo_u_u_rowptr,sdInfo_u_u_colind,mom_uu_diff_ten,grad_u,&vel_grad_test_dV[i_nSpace]) + 
-		    ck.Diffusion_weak(sdInfo_u_v_rowptr,sdInfo_u_v_colind,mom_uv_diff_ten,grad_v,&vel_grad_test_dV[i_nSpace]) + 
-		    /* ck.Diffusion_weak(sdInfo_u_w_rowptr,sdInfo_u_w_colind,mom_uw_diff_ten,grad_w,&vel_grad_test_dV[i_nSpace]) +  */
-		    ck.Reaction_weak(mom_u_source,vel_test_dV[i]) + 
-		    ck.Hamiltonian_weak(mom_u_ham,vel_test_dV[i]) + 
-		    ck.SubgridError(subgridError_p,Lstar_p_u[i]) + 
-		    ck.SubgridError(subgridError_u,Lstar_u_u[i]) + 
-		    ck.NumericalDiffusion(q_numDiff_u_last[eN_k],grad_u,&vel_grad_test_dV[i_nSpace]); 
-		 
-		  elementResidual_v[i] += ck.Mass_weak(mom_v_acc_t,vel_test_dV[i]) + 
-		    ck.Advection_weak(mom_v_adv,&vel_grad_test_dV[i_nSpace]) +
-		    ck.Diffusion_weak(sdInfo_v_u_rowptr,sdInfo_v_u_colind,mom_vu_diff_ten,grad_u,&vel_grad_test_dV[i_nSpace]) + 
-		    ck.Diffusion_weak(sdInfo_v_v_rowptr,sdInfo_v_v_colind,mom_vv_diff_ten,grad_v,&vel_grad_test_dV[i_nSpace]) + 
-		    /* ck.Diffusion_weak(sdInfo_v_w_rowptr,sdInfo_v_w_colind,mom_vw_diff_ten,grad_w,&vel_grad_test_dV[i_nSpace]) +  */
-		    ck.Reaction_weak(mom_v_source,vel_test_dV[i]) + 
-		    ck.Hamiltonian_weak(mom_v_ham,vel_test_dV[i]) + 
-		    ck.SubgridError(subgridError_p,Lstar_p_v[i]) + 
-		    ck.SubgridError(subgridError_v,Lstar_v_v[i]) + 
-		    ck.NumericalDiffusion(q_numDiff_v_last[eN_k],grad_v,&vel_grad_test_dV[i_nSpace]); 
-
-		  /* elementResidual_w[i] +=  ck.Mass_weak(mom_w_acc_t,vel_test_dV[i]) + */
-		  /*   ck.Advection_weak(mom_w_adv,&vel_grad_test_dV[i_nSpace]) +  */
-		  /*   ck.Diffusion_weak(sdInfo_w_u_rowptr,sdInfo_w_u_colind,mom_wu_diff_ten,grad_u,&vel_grad_test_dV[i_nSpace]) +  */
-		  /*   ck.Diffusion_weak(sdInfo_w_v_rowptr,sdInfo_w_v_colind,mom_wv_diff_ten,grad_v,&vel_grad_test_dV[i_nSpace]) +  */
-		  /*   ck.Diffusion_weak(sdInfo_w_w_rowptr,sdInfo_w_w_colind,mom_ww_diff_ten,grad_w,&vel_grad_test_dV[i_nSpace]) +  */
-		  /*   ck.Reaction_weak(mom_w_source,vel_test_dV[i]) +  */
-		  /*   ck.Hamiltonian_weak(mom_w_ham,vel_test_dV[i]) +  */
-		  /*   ck.SubgridError(subgridError_p,Lstar_p_w[i]) +  */
-		  /*   ck.SubgridError(subgridError_w,Lstar_w_w[i]) +  */
-		  /*   ck.NumericalDiffusion(q_numDiff_w_last[eN_k],grad_w,&vel_grad_test_dV[i_nSpace]);  */
-		}//i
-	    }
-	  //
-	  //load element into global residual and save element residual
-	  //
-	  for(int i=0;i<nDOF_test_element;i++) 
-	    { 
-	      register int eN_i=eN*nDOF_test_element+i;
-	      velocityErrorNodal[p_l2g[eN_i]]+= velocityErrorElement[i];
-	      elementResidual_p_save[eN_i] +=  elementResidual_p[i];
-              mesh_volume_conservation_element_weak += elementResidual_mesh[i];
-	      globalResidual[offset_p+stride_p*p_l2g[eN_i]]+=elementResidual_p[i];
-	      globalResidual[offset_u+stride_u*vel_l2g[eN_i]]+=elementResidual_u[i];
-	      globalResidual[offset_v+stride_v*vel_l2g[eN_i]]+=elementResidual_v[i];
-	      /* globalResidual[offset_w+stride_w*vel_l2g[eN_i]]+=elementResidual_w[i]; */
-	    }//i
-          mesh_volume_conservation += mesh_volume_conservation_element;
-          mesh_volume_conservation_weak += mesh_volume_conservation_element_weak;
-          mesh_volume_conservation_err_max=fmax(mesh_volume_conservation_err_max,fabs(mesh_volume_conservation_element));
-          mesh_volume_conservation_err_max_weak=fmax(mesh_volume_conservation_err_max_weak,fabs(mesh_volume_conservation_element_weak));
-	}//elements
-      //
-      //loop over exterior element boundaries to calculate surface integrals and load into element and global residuals
-      //
-      //ebNE is the Exterior element boundary INdex
-      //ebN is the element boundary INdex
-      //eN is the element index
-      for (int ebNE = 0; ebNE < nExteriorElementBoundaries_global; ebNE++) 
-	{ 
-	  register int ebN = exteriorElementBoundariesArray[ebNE], 
-	    eN  = elementBoundaryElementsArray[ebN*2+0],
-	    ebN_local = elementBoundaryLocalElementBoundariesArray[ebN*2+0],
-	    eN_nDOF_trial_element = eN*nDOF_trial_element;
-	  register double elementResidual_mesh[nDOF_test_element],
-            elementResidual_p[nDOF_test_element],
-	    elementResidual_u[nDOF_test_element],
-	    elementResidual_v[nDOF_test_element],
-	    //elementResidual_w[nDOF_test_element],
-	    eps_rho,eps_mu;
-	  const double* elementResidual_w(NULL);
-	  for (int i=0;i<nDOF_test_element;i++)
-	    {
-	      elementResidual_mesh[i]=0.0;
-	      elementResidual_p[i]=0.0;
-	      elementResidual_u[i]=0.0;
-	      elementResidual_v[i]=0.0;
-	      /* elementResidual_w[i]=0.0; */
-	    }
-	  for  (int kb=0;kb<nQuadraturePoints_elementBoundary;kb++) 
-	    { 
-	      register int ebNE_kb = ebNE*nQuadraturePoints_elementBoundary+kb,
-		ebNE_kb_nSpace = ebNE_kb*nSpace,
-		ebN_local_kb = ebN_local*nQuadraturePoints_elementBoundary+kb,
-		ebN_local_kb_nSpace = ebN_local_kb*nSpace;
-	      register double p_ext=0.0,
-		u_ext=0.0,
-		v_ext=0.0,
-		w_ext=0.0,
-		grad_p_ext[nSpace],
-		grad_u_ext[nSpace],
-		grad_v_ext[nSpace],
-		grad_w_ext[nSpace],
-		mom_u_acc_ext=0.0,
-		dmom_u_acc_u_ext=0.0,
-		mom_v_acc_ext=0.0,
-		dmom_v_acc_v_ext=0.0,
-		mom_w_acc_ext=0.0,
-		dmom_w_acc_w_ext=0.0,
-		mass_adv_ext[nSpace],
-		dmass_adv_u_ext[nSpace],
-		dmass_adv_v_ext[nSpace],
-		dmass_adv_w_ext[nSpace],
-		mom_u_adv_ext[nSpace],
-		dmom_u_adv_u_ext[nSpace],
-		dmom_u_adv_v_ext[nSpace],
-		dmom_u_adv_w_ext[nSpace],
-		mom_v_adv_ext[nSpace],
-		dmom_v_adv_u_ext[nSpace],
-		dmom_v_adv_v_ext[nSpace],
-		dmom_v_adv_w_ext[nSpace],
-		mom_w_adv_ext[nSpace],
-		dmom_w_adv_u_ext[nSpace],
-		dmom_w_adv_v_ext[nSpace],
-		dmom_w_adv_w_ext[nSpace],
-		mom_uu_diff_ten_ext[nSpace],
-		mom_vv_diff_ten_ext[nSpace],
-		mom_ww_diff_ten_ext[nSpace],
-		mom_uv_diff_ten_ext[1],
-		mom_uw_diff_ten_ext[1],
-		mom_vu_diff_ten_ext[1],
-		mom_vw_diff_ten_ext[1],
-		mom_wu_diff_ten_ext[1],
-		mom_wv_diff_ten_ext[1],
-		mom_u_source_ext=0.0,
-		mom_v_source_ext=0.0,
-		mom_w_source_ext=0.0,
-		mom_u_ham_ext=0.0,
-		dmom_u_ham_grad_p_ext[nSpace],
-		mom_v_ham_ext=0.0,
-		dmom_v_ham_grad_p_ext[nSpace],
-		mom_w_ham_ext=0.0,
-		dmom_w_ham_grad_p_ext[nSpace],
-		dmom_u_adv_p_ext[nSpace],
-		dmom_v_adv_p_ext[nSpace],
-		dmom_w_adv_p_ext[nSpace],
-		flux_mass_ext=0.0,
-		flux_mom_u_adv_ext=0.0,
-		flux_mom_v_adv_ext=0.0,
-		flux_mom_w_adv_ext=0.0,
-		flux_mom_uu_diff_ext=0.0,
-		flux_mom_uv_diff_ext=0.0,
-		flux_mom_uw_diff_ext=0.0,
-		flux_mom_vu_diff_ext=0.0,
-		flux_mom_vv_diff_ext=0.0,
-		flux_mom_vw_diff_ext=0.0,
-		flux_mom_wu_diff_ext=0.0,
-		flux_mom_wv_diff_ext=0.0,
-		flux_mom_ww_diff_ext=0.0,
-		bc_p_ext=0.0,
-		bc_u_ext=0.0,
-		bc_v_ext=0.0,
-		bc_w_ext=0.0,
-		bc_mom_u_acc_ext=0.0,
-		bc_dmom_u_acc_u_ext=0.0,
-		bc_mom_v_acc_ext=0.0,
-		bc_dmom_v_acc_v_ext=0.0,
-		bc_mom_w_acc_ext=0.0,
-		bc_dmom_w_acc_w_ext=0.0,
-		bc_mass_adv_ext[nSpace],
-		bc_dmass_adv_u_ext[nSpace],
-		bc_dmass_adv_v_ext[nSpace],
-		bc_dmass_adv_w_ext[nSpace],
-		bc_mom_u_adv_ext[nSpace],
-		bc_dmom_u_adv_u_ext[nSpace],
-		bc_dmom_u_adv_v_ext[nSpace],
-		bc_dmom_u_adv_w_ext[nSpace],
-		bc_mom_v_adv_ext[nSpace],
-		bc_dmom_v_adv_u_ext[nSpace],
-		bc_dmom_v_adv_v_ext[nSpace],
-		bc_dmom_v_adv_w_ext[nSpace],
-		bc_mom_w_adv_ext[nSpace],
-		bc_dmom_w_adv_u_ext[nSpace],
-		bc_dmom_w_adv_v_ext[nSpace],
-		bc_dmom_w_adv_w_ext[nSpace],
-		bc_mom_uu_diff_ten_ext[nSpace],
-		bc_mom_vv_diff_ten_ext[nSpace],
-		bc_mom_ww_diff_ten_ext[nSpace],
-		bc_mom_uv_diff_ten_ext[1],
-		bc_mom_uw_diff_ten_ext[1],
-		bc_mom_vu_diff_ten_ext[1],
-		bc_mom_vw_diff_ten_ext[1],
-		bc_mom_wu_diff_ten_ext[1],
-		bc_mom_wv_diff_ten_ext[1],
-		bc_mom_u_source_ext=0.0,
-		bc_mom_v_source_ext=0.0,
-		bc_mom_w_source_ext=0.0,
-		bc_mom_u_ham_ext=0.0,
-		bc_dmom_u_ham_grad_p_ext[nSpace],
-		bc_mom_v_ham_ext=0.0,
-		bc_dmom_v_ham_grad_p_ext[nSpace],
-		bc_mom_w_ham_ext=0.0,
-		bc_dmom_w_ham_grad_p_ext[nSpace],
-		jac_ext[nSpace*nSpace],
-		jacDet_ext,
-		jacInv_ext[nSpace*nSpace],
-		boundaryJac[nSpace*(nSpace-1)],
-		metricTensor[(nSpace-1)*(nSpace-1)],
-		metricTensorDetSqrt,
-		dS,p_test_dS[nDOF_test_element],vel_test_dS[nDOF_test_element],
-		p_grad_trial_trace[nDOF_trial_element*nSpace],vel_grad_trial_trace[nDOF_trial_element*nSpace],
-		vel_grad_test_dS[nDOF_trial_element*nSpace],
-		normal[2],x_ext,y_ext,z_ext,xt_ext,yt_ext,zt_ext,integralScaling,
-		//VRANS
-		porosity_ext,
-		//
-		G[nSpace*nSpace],G_dd_G,tr_G,h_phi,h_penalty,penalty,
-		force_x,force_y,force_z,force_p_x,force_p_y,force_p_z,force_v_x,force_v_y,force_v_z,r_x,r_y,r_z;
-	      //compute information about mapping from reference element to physical element
-	      ck.calculateMapping_elementBoundary(eN,
-						  ebN_local,
-						  kb,
-						  ebN_local_kb,
-						  mesh_dof,
-						  mesh_l2g,
-						  mesh_trial_trace_ref,
-						  mesh_grad_trial_trace_ref,
-						  boundaryJac_ref,
-						  jac_ext,
-						  jacDet_ext,
-						  jacInv_ext,
-						  boundaryJac,
-						  metricTensor,
-						  metricTensorDetSqrt,
-						  normal_ref,
-						  normal,
-						  x_ext,y_ext,z_ext);
-	      ck.calculateMappingVelocity_elementBoundary(eN,
-							  ebN_local,
-							  kb,
-							  ebN_local_kb,
-							  mesh_velocity_dof,
-							  mesh_l2g,
-							  mesh_trial_trace_ref,
-							  xt_ext,yt_ext,zt_ext,
-							  normal,
-							  boundaryJac,
-							  metricTensor,
-							  integralScaling);
-	      //xt_ext=0.0;yt_ext=0.0;zt_ext=0.0;
-	      //std::cout<<"xt_ext "<<xt_ext<<'\t'<<yt_ext<<'\t'<<zt_ext<<std::endl;
-	      //std::cout<<"x_ext "<<x_ext<<'\t'<<y_ext<<'\t'<<z_ext<<std::endl;
-	      //std::cout<<"integralScaling - metricTensorDetSrt ==============================="<<integralScaling-metricTensorDetSqrt<<std::endl;
-	      /* std::cout<<"metricTensorDetSqrt "<<metricTensorDetSqrt */
-	      /* 	       <<"dS_ref[kb]"<<dS_ref[kb]<<std::endl; */
-	      //dS = ((1.0-MOVING_DOMAIN)*metricTensorDetSqrt + MOVING_DOMAIN*integralScaling)*dS_ref[kb];//cek need to test effect on accuracy
-	      dS = metricTensorDetSqrt*dS_ref[kb];
-	      //get the metric tensor
-	      //cek todo use symmetry
-	      ck.calculateG(jacInv_ext,G,G_dd_G,tr_G);
-	      ck.calculateGScale(G,&ebqe_normal_phi_ext[ebNE_kb_nSpace],h_phi);
-	      
-	      eps_rho = epsFact_rho*(useMetrics*h_phi+(1.0-useMetrics)*elementDiameter[eN]);
-	      eps_mu  = epsFact_mu *(useMetrics*h_phi+(1.0-useMetrics)*elementDiameter[eN]);
-	      
-	      //compute shape and solution information
-	      //shape
-	      ck.gradTrialFromRef(&p_grad_trial_trace_ref[ebN_local_kb_nSpace*nDOF_trial_element],jacInv_ext,p_grad_trial_trace);
-	      ck.gradTrialFromRef(&vel_grad_trial_trace_ref[ebN_local_kb_nSpace*nDOF_trial_element],jacInv_ext,vel_grad_trial_trace);
-	      //cek hack use trial ck.gradTrialFromRef(&vel_grad_test_trace_ref[ebN_local_kb_nSpace*nDOF_trial_element],jacInv_ext,vel_grad_test_trace);
-	      //solution and gradients	
-	      ck.valFromDOF(p_dof,&p_l2g[eN_nDOF_trial_element],&p_trial_trace_ref[ebN_local_kb*nDOF_test_element],p_ext);
-	      ck.valFromDOF(u_dof,&vel_l2g[eN_nDOF_trial_element],&vel_trial_trace_ref[ebN_local_kb*nDOF_test_element],u_ext);
-	      ck.valFromDOF(v_dof,&vel_l2g[eN_nDOF_trial_element],&vel_trial_trace_ref[ebN_local_kb*nDOF_test_element],v_ext);
-	      /* ck.valFromDOF(w_dof,&vel_l2g[eN_nDOF_trial_element],&vel_trial_trace_ref[ebN_local_kb*nDOF_test_element],w_ext); */
-	      ck.gradFromDOF(p_dof,&p_l2g[eN_nDOF_trial_element],p_grad_trial_trace,grad_p_ext);
-	      ck.gradFromDOF(u_dof,&vel_l2g[eN_nDOF_trial_element],vel_grad_trial_trace,grad_u_ext);
-	      ck.gradFromDOF(v_dof,&vel_l2g[eN_nDOF_trial_element],vel_grad_trial_trace,grad_v_ext);
-	      /* ck.gradFromDOF(w_dof,&vel_l2g[eN_nDOF_trial_element],vel_grad_trial_trace,grad_w_ext); */
-	      //precalculate test function products with integration weights
-	      for (int j=0;j<nDOF_trial_element;j++)
-		{
-		  p_test_dS[j] = p_test_trace_ref[ebN_local_kb*nDOF_test_element+j]*dS;
-		  vel_test_dS[j] = vel_test_trace_ref[ebN_local_kb*nDOF_test_element+j]*dS;
-		  for (int I=0;I<nSpace;I++)
-		    vel_grad_test_dS[j*nSpace+I] = vel_grad_trial_trace[j*nSpace+I]*dS;//cek hack, using trial
-		}
-	      bc_p_ext = isDOFBoundary_p[ebNE_kb]*ebqe_bc_p_ext[ebNE_kb]+(1-isDOFBoundary_p[ebNE_kb])*p_ext;
-              //note, our convention is that bc values at moving boundaries are relative to boundary velocity so we add it here
-	      bc_u_ext = isDOFBoundary_u[ebNE_kb]*(ebqe_bc_u_ext[ebNE_kb] + MOVING_DOMAIN*xt_ext) + (1-isDOFBoundary_u[ebNE_kb])*u_ext;
-	      bc_v_ext = isDOFBoundary_v[ebNE_kb]*(ebqe_bc_v_ext[ebNE_kb] + MOVING_DOMAIN*yt_ext) + (1-isDOFBoundary_v[ebNE_kb])*v_ext;
-	      /* bc_w_ext = isDOFBoundary_w[ebNE_kb]*(ebqe_bc_w_ext[ebNE_kb] + MOVING_DOMAIN*zt_ext) + (1-isDOFBoundary_w[ebNE_kb])*w_ext; */
-	      //VRANS
-	      porosity_ext = ebqe_porosity_ext[ebNE_kb];
-	      //
-	      //calculate the pde coefficients using the solution and the boundary values for the solution 
-	      // 
-	      double eddy_viscosity_ext(0.),bc_eddy_viscosity_ext(0.); //not interested in saving boundary eddy viscosity for now
-	      evaluateCoefficients(eps_rho,
-				   eps_mu,
-				   sigma,
-				   rho_0,
-				   nu_0,
-				   rho_1,
-				   nu_1,
-				   elementDiameter[eN],
-				   smagorinskyConstant,
-				   turbulenceClosureModel,
-				   g,
-				   useVF,
-				   ebqe_vf_ext[ebNE_kb],
-				   ebqe_phi_ext[ebNE_kb],
-				   &ebqe_normal_phi_ext[ebNE_kb_nSpace],
-				   ebqe_kappa_phi_ext[ebNE_kb],
-				   //VRANS
-				   porosity_ext,
-				   //
-				   p_ext,
-				   grad_p_ext,
-				   grad_u_ext,
-				   grad_v_ext,
-				   grad_w_ext,
-				   u_ext,
-				   v_ext,
-				   w_ext,
-				   eddy_viscosity_ext,
-				   mom_u_acc_ext,
-				   dmom_u_acc_u_ext,
-				   mom_v_acc_ext,
-				   dmom_v_acc_v_ext,
-				   mom_w_acc_ext,
-				   dmom_w_acc_w_ext,
-				   mass_adv_ext,
-				   dmass_adv_u_ext,
-				   dmass_adv_v_ext,
-				   dmass_adv_w_ext,
-				   mom_u_adv_ext,
-				   dmom_u_adv_u_ext,
-				   dmom_u_adv_v_ext,
-				   dmom_u_adv_w_ext,
-				   mom_v_adv_ext,
-				   dmom_v_adv_u_ext,
-				   dmom_v_adv_v_ext,
-				   dmom_v_adv_w_ext,
-				   mom_w_adv_ext,
-				   dmom_w_adv_u_ext,
-				   dmom_w_adv_v_ext,
-				   dmom_w_adv_w_ext,
-				   mom_uu_diff_ten_ext,
-				   mom_vv_diff_ten_ext,
-				   mom_ww_diff_ten_ext,
-				   mom_uv_diff_ten_ext,
-				   mom_uw_diff_ten_ext,
-				   mom_vu_diff_ten_ext,
-				   mom_vw_diff_ten_ext,
-				   mom_wu_diff_ten_ext,
-				   mom_wv_diff_ten_ext,
-				   mom_u_source_ext,
-				   mom_v_source_ext,
-				   mom_w_source_ext,
-				   mom_u_ham_ext,
-				   dmom_u_ham_grad_p_ext,
-				   mom_v_ham_ext,
-				   dmom_v_ham_grad_p_ext,
-				   mom_w_ham_ext,
-				   dmom_w_ham_grad_p_ext);          
-	      evaluateCoefficients(eps_rho,
-				   eps_mu,
-				   sigma,
-				   rho_0,
-				   nu_0,
-				   rho_1,
-				   nu_1,
-				   elementDiameter[eN],
-				   smagorinskyConstant,
-				   turbulenceClosureModel,
-				   g,
-				   useVF,
-				   bc_ebqe_vf_ext[ebNE_kb],
-				   bc_ebqe_phi_ext[ebNE_kb],
-				   &ebqe_normal_phi_ext[ebNE_kb_nSpace],
-				   ebqe_kappa_phi_ext[ebNE_kb],
-				   //VRANS
-				   porosity_ext,
-				   //
-				   bc_p_ext,
-				   grad_p_ext,
-				   grad_u_ext,
-				   grad_v_ext,
-				   grad_w_ext,
-				   bc_u_ext,
-				   bc_v_ext,
-				   bc_w_ext,
-				   bc_eddy_viscosity_ext,
-				   bc_mom_u_acc_ext,
-				   bc_dmom_u_acc_u_ext,
-				   bc_mom_v_acc_ext,
-				   bc_dmom_v_acc_v_ext,
-				   bc_mom_w_acc_ext,
-				   bc_dmom_w_acc_w_ext,
-				   bc_mass_adv_ext,
-				   bc_dmass_adv_u_ext,
-				   bc_dmass_adv_v_ext,
-				   bc_dmass_adv_w_ext,
-				   bc_mom_u_adv_ext,
-				   bc_dmom_u_adv_u_ext,
-				   bc_dmom_u_adv_v_ext,
-				   bc_dmom_u_adv_w_ext,
-				   bc_mom_v_adv_ext,
-				   bc_dmom_v_adv_u_ext,
-				   bc_dmom_v_adv_v_ext,
-				   bc_dmom_v_adv_w_ext,
-				   bc_mom_w_adv_ext,
-				   bc_dmom_w_adv_u_ext,
-				   bc_dmom_w_adv_v_ext,
-				   bc_dmom_w_adv_w_ext,
-				   bc_mom_uu_diff_ten_ext,
-				   bc_mom_vv_diff_ten_ext,
-				   bc_mom_ww_diff_ten_ext,
-				   bc_mom_uv_diff_ten_ext,
-				   bc_mom_uw_diff_ten_ext,
-				   bc_mom_vu_diff_ten_ext,
-				   bc_mom_vw_diff_ten_ext,
-				   bc_mom_wu_diff_ten_ext,
-				   bc_mom_wv_diff_ten_ext,
-				   bc_mom_u_source_ext,
-				   bc_mom_v_source_ext,
-				   bc_mom_w_source_ext,
-				   bc_mom_u_ham_ext,
-				   bc_dmom_u_ham_grad_p_ext,
-				   bc_mom_v_ham_ext,
-				   bc_dmom_v_ham_grad_p_ext,
-				   bc_mom_w_ham_ext,
-				   bc_dmom_w_ham_grad_p_ext);          
-
-	      //Turbulence closure model
-	      if (turbulenceClosureModel >= 3)
-		{
-		  const double turb_var_grad_0_dummy[2] = {0.,0.};
-		  const double c_mu = 0.09;//mwf hack 
-		  updateTurbulenceClosure(turbulenceClosureModel,
-					  eps_rho,
-					  eps_mu,
-					  rho_0,
-					  nu_0,
-					  rho_1,
-					  nu_1,
-					  useVF,
-					  ebqe_vf_ext[ebNE_kb],
-					  ebqe_phi_ext[ebNE_kb],
-					  porosity_ext,
-					  c_mu, //mwf hack
-					  ebqe_turb_var_0[ebNE_kb],
-					  ebqe_turb_var_1[ebNE_kb],
-					  turb_var_grad_0_dummy, //not needed
-					  eddy_viscosity_ext,
-					  mom_uu_diff_ten_ext,
-					  mom_vv_diff_ten_ext,
-					  mom_ww_diff_ten_ext,
-					  mom_uv_diff_ten_ext,
-					  mom_uw_diff_ten_ext,
-					  mom_vu_diff_ten_ext,
-					  mom_vw_diff_ten_ext,
-					  mom_wu_diff_ten_ext,
-					  mom_wv_diff_ten_ext,
-					  mom_u_source_ext,
-					  mom_v_source_ext,
-					  mom_w_source_ext);					  
-
-		  updateTurbulenceClosure(turbulenceClosureModel,
-					  eps_rho,
-					  eps_mu,
-					  rho_0,
-					  nu_0,
-					  rho_1,
-					  nu_1,
-					  useVF,
-					  bc_ebqe_vf_ext[ebNE_kb],
-					  bc_ebqe_phi_ext[ebNE_kb],
-					  porosity_ext,
-					  c_mu, //mwf hack
-					  ebqe_turb_var_0[ebNE_kb],
-					  ebqe_turb_var_1[ebNE_kb],
-					  turb_var_grad_0_dummy, //not needed
-					  bc_eddy_viscosity_ext,
-					  bc_mom_uu_diff_ten_ext,
-					  bc_mom_vv_diff_ten_ext,
-					  bc_mom_ww_diff_ten_ext,
-					  bc_mom_uv_diff_ten_ext,
-					  bc_mom_uw_diff_ten_ext,
-					  bc_mom_vu_diff_ten_ext,
-					  bc_mom_vw_diff_ten_ext,
-					  bc_mom_wu_diff_ten_ext,
-					  bc_mom_wv_diff_ten_ext,
-					  bc_mom_u_source_ext,
-					  bc_mom_v_source_ext,
-					  bc_mom_w_source_ext);					  
-		}
-
-
-	      //
-	      //moving domain
-	      //
-	      mom_u_adv_ext[0] -= MOVING_DOMAIN*mom_u_acc_ext*xt_ext;
-	      mom_u_adv_ext[1] -= MOVING_DOMAIN*mom_u_acc_ext*yt_ext;
-	      /* mom_u_adv_ext[2] -= MOVING_DOMAIN*mom_u_acc_ext*zt_ext; */
-	      dmom_u_adv_u_ext[0] -= MOVING_DOMAIN*dmom_u_acc_u_ext*xt_ext;
-	      dmom_u_adv_u_ext[1] -= MOVING_DOMAIN*dmom_u_acc_u_ext*yt_ext;
-	      /* dmom_u_adv_u_ext[2] -= MOVING_DOMAIN*dmom_u_acc_u_ext*zt_ext; */
-
-	      mom_v_adv_ext[0] -= MOVING_DOMAIN*mom_v_acc_ext*xt_ext;
-	      mom_v_adv_ext[1] -= MOVING_DOMAIN*mom_v_acc_ext*yt_ext;
-	      /* mom_v_adv_ext[2] -= MOVING_DOMAIN*mom_v_acc_ext*zt_ext; */
-	      dmom_v_adv_v_ext[0] -= MOVING_DOMAIN*dmom_v_acc_v_ext*xt_ext;
-	      dmom_v_adv_v_ext[1] -= MOVING_DOMAIN*dmom_v_acc_v_ext*yt_ext;
-	      /* dmom_v_adv_v_ext[2] -= MOVING_DOMAIN*dmom_v_acc_v_ext*zt_ext; */
-
-	      /* mom_w_adv_ext[0] -= MOVING_DOMAIN*mom_w_acc_ext*xt_ext; */
-	      /* mom_w_adv_ext[1] -= MOVING_DOMAIN*mom_w_acc_ext*yt_ext; */
-	      /* mom_w_adv_ext[2] -= MOVING_DOMAIN*mom_w_acc_ext*zt_ext; */
-	      /* dmom_w_adv_w_ext[0] -= MOVING_DOMAIN*dmom_w_acc_w_ext*xt_ext; */
-	      /* dmom_w_adv_w_ext[1] -= MOVING_DOMAIN*dmom_w_acc_w_ext*yt_ext; */
-	      /* dmom_w_adv_w_ext[2] -= MOVING_DOMAIN*dmom_w_acc_w_ext*zt_ext; */
-
-	      //bc's
-	      bc_mom_u_adv_ext[0] -= MOVING_DOMAIN*bc_mom_u_acc_ext*xt_ext;
-	      bc_mom_u_adv_ext[1] -= MOVING_DOMAIN*bc_mom_u_acc_ext*yt_ext;
-	      /* bc_mom_u_adv_ext[2] -= MOVING_DOMAIN*bc_mom_u_acc_ext*zt_ext; */
-
-	      bc_mom_v_adv_ext[0] -= MOVING_DOMAIN*bc_mom_v_acc_ext*xt_ext;
-	      bc_mom_v_adv_ext[1] -= MOVING_DOMAIN*bc_mom_v_acc_ext*yt_ext;
-	      /* bc_mom_v_adv_ext[2] -= MOVING_DOMAIN*bc_mom_v_acc_ext*zt_ext; */
-
-	      /* bc_mom_w_adv_ext[0] -= MOVING_DOMAIN*bc_mom_w_acc_ext*xt_ext; */
-	      /* bc_mom_w_adv_ext[1] -= MOVING_DOMAIN*bc_mom_w_acc_ext*yt_ext; */
-	      /* bc_mom_w_adv_ext[2] -= MOVING_DOMAIN*bc_mom_w_acc_ext*zt_ext; */
-	      // 
-	      //calculate the numerical fluxes 
-	      // 
-	      ck.calculateGScale(G,normal,h_penalty);
-	      penalty = useMetrics*C_b*h_penalty + (1.0-useMetrics)*ebqe_penalty_ext[ebNE_kb];
-	      exteriorNumericalAdvectiveFlux(isDOFBoundary_p[ebNE_kb],
-					     isDOFBoundary_u[ebNE_kb],
-					     isDOFBoundary_v[ebNE_kb],
-					     isDOFBoundary_w[ebNE_kb],
-					     isAdvectiveFluxBoundary_p[ebNE_kb],
-					     isAdvectiveFluxBoundary_u[ebNE_kb],
-					     isAdvectiveFluxBoundary_v[ebNE_kb],
-					     isAdvectiveFluxBoundary_w[ebNE_kb],
-					     dmom_u_ham_grad_p_ext[0],//=1/rho,
-					     bc_dmom_u_ham_grad_p_ext[0],//=1/bc_rho,
-					     normal,
-					     bc_p_ext,
-					     bc_mass_adv_ext,
-					     bc_mom_u_adv_ext,
-					     bc_mom_v_adv_ext,
-					     bc_mom_w_adv_ext,
-					     ebqe_bc_flux_mass_ext[ebNE_kb]+MOVING_DOMAIN*(xt_ext*normal[0]+yt_ext*normal[1]),//BC is relative mass flux
-					     ebqe_bc_flux_mom_u_adv_ext[ebNE_kb],
-					     ebqe_bc_flux_mom_v_adv_ext[ebNE_kb],
-					     ebqe_bc_flux_mom_w_adv_ext[ebNE_kb],
-					     p_ext,
-					     mass_adv_ext,
-					     mom_u_adv_ext,
-					     mom_v_adv_ext,
-					     mom_w_adv_ext,
-					     dmass_adv_u_ext,
-					     dmass_adv_v_ext,
-					     dmass_adv_w_ext,
-					     dmom_u_adv_p_ext,
-					     dmom_u_adv_u_ext,
-					     dmom_u_adv_v_ext,
-					     dmom_u_adv_w_ext,
-					     dmom_v_adv_p_ext,
-					     dmom_v_adv_u_ext,
-					     dmom_v_adv_v_ext,
-					     dmom_v_adv_w_ext,
-					     dmom_w_adv_p_ext,
-					     dmom_w_adv_u_ext,
-					     dmom_w_adv_v_ext,
-					     dmom_w_adv_w_ext,
-					     flux_mass_ext,
-					     flux_mom_u_adv_ext,
-					     flux_mom_v_adv_ext,
-					     flux_mom_w_adv_ext,
-					     &ebqe_velocity[ebNE_kb_nSpace]);
-	      exteriorNumericalDiffusiveFlux(eps_rho,
-					     ebqe_phi_ext[ebNE_kb],
-					     sdInfo_u_u_rowptr,
-					     sdInfo_u_u_colind,
-					     isDOFBoundary_u[ebNE_kb],
-					     isDiffusiveFluxBoundary_u[ebNE_kb],
-					     normal,
-					     bc_mom_uu_diff_ten_ext,
-					     bc_u_ext,
-					     ebqe_bc_flux_u_diff_ext[ebNE_kb],
-					     mom_uu_diff_ten_ext,
-					     grad_u_ext,
-					     u_ext,
-					     penalty,//ebqe_penalty_ext[ebNE_kb],
-					     flux_mom_uu_diff_ext);
-	      exteriorNumericalDiffusiveFlux(eps_rho,
-					     ebqe_phi_ext[ebNE_kb],
-					     sdInfo_u_v_rowptr,
-					     sdInfo_u_v_colind,
-					     isDOFBoundary_v[ebNE_kb],
-					     isDiffusiveFluxBoundary_v[ebNE_kb],
-					     normal,
-					     bc_mom_uv_diff_ten_ext,
-					     bc_v_ext,
-					     0.0,//assume all of the flux gets applied in diagonal component
-					     mom_uv_diff_ten_ext,
-					     grad_v_ext,
-					     v_ext,
-					     penalty,//ebqe_penalty_ext[ebNE_kb],
-					     flux_mom_uv_diff_ext);
-	      /* exteriorNumericalDiffusiveFlux(eps_rho, */
-	      /* 				     ebqe_phi_ext[ebNE_kb], */
-	      /* 				     sdInfo_u_w_rowptr, */
-	      /* 				     sdInfo_u_w_colind, */
-	      /* 				     isDOFBoundary_w[ebNE_kb], */
-	      /* 				     isDiffusiveFluxBoundary_u[ebNE_kb], */
-	      /* 				     normal, */
-	      /* 				     bc_mom_uw_diff_ten_ext, */
-	      /* 				     bc_w_ext, */
-	      /* 				     0.0,//see above */
-	      /* 				     mom_uw_diff_ten_ext, */
-	      /* 				     grad_w_ext, */
-	      /* 				     w_ext, */
-	      /* 				     penalty,//ebqe_penalty_ext[ebNE_kb], */
-	      /* 				     flux_mom_uw_diff_ext); */
-	      exteriorNumericalDiffusiveFlux(eps_rho,
-					     ebqe_phi_ext[ebNE_kb],
-					     sdInfo_v_u_rowptr,
-					     sdInfo_v_u_colind,
-					     isDOFBoundary_u[ebNE_kb],
-					     isDiffusiveFluxBoundary_u[ebNE_kb],
-					     normal,
-					     bc_mom_vu_diff_ten_ext,
-					     bc_u_ext,
-					     0.0,//see above
-					     mom_vu_diff_ten_ext,
-					     grad_u_ext,
-					     u_ext,
-					     penalty,//ebqe_penalty_ext[ebNE_kb],
-					     flux_mom_vu_diff_ext);
-	      exteriorNumericalDiffusiveFlux(eps_rho,
-					     ebqe_phi_ext[ebNE_kb],
-					     sdInfo_v_v_rowptr,
-					     sdInfo_v_v_colind,
-					     isDOFBoundary_v[ebNE_kb],
-					     isDiffusiveFluxBoundary_v[ebNE_kb],
-					     normal,
-					     bc_mom_vv_diff_ten_ext,
-					     bc_v_ext,
-					     ebqe_bc_flux_v_diff_ext[ebNE_kb],
-					     mom_vv_diff_ten_ext,
-					     grad_v_ext,
-					     v_ext,
-					     penalty,//ebqe_penalty_ext[ebNE_kb],
-					     flux_mom_vv_diff_ext);
-	      /* exteriorNumericalDiffusiveFlux(eps_rho, */
-	      /* 				     ebqe_phi_ext[ebNE_kb], */
-	      /* 				     sdInfo_v_w_rowptr, */
-	      /* 				     sdInfo_v_w_colind, */
-	      /* 				     isDOFBoundary_w[ebNE_kb], */
-	      /* 				     isDiffusiveFluxBoundary_v[ebNE_kb], */
-	      /* 				     normal, */
-	      /* 				     bc_mom_vw_diff_ten_ext, */
-	      /* 				     bc_w_ext, */
-	      /* 				     0.0,//see above */
-	      /* 				     mom_vw_diff_ten_ext, */
-	      /* 				     grad_w_ext, */
-	      /* 				     w_ext, */
-	      /* 				     penalty,//ebqe_penalty_ext[ebNE_kb], */
-	      /* 				     flux_mom_vw_diff_ext); */
-	      /* exteriorNumericalDiffusiveFlux(eps_rho, */
-	      /* 				     ebqe_phi_ext[ebNE_kb], */
-	      /* 				     sdInfo_w_u_rowptr, */
-	      /* 				     sdInfo_w_u_colind, */
-	      /* 				     isDOFBoundary_u[ebNE_kb], */
-	      /* 				     isDiffusiveFluxBoundary_w[ebNE_kb], */
-	      /* 				     normal, */
-	      /* 				     bc_mom_wu_diff_ten_ext, */
-	      /* 				     bc_u_ext, */
-	      /* 				     0.0,//see above */
-	      /* 				     mom_wu_diff_ten_ext, */
-	      /* 				     grad_u_ext, */
-	      /* 				     u_ext, */
-	      /* 				     penalty,//ebqe_penalty_ext[ebNE_kb], */
-	      /* 				     flux_mom_wu_diff_ext); */
-	      /* exteriorNumericalDiffusiveFlux(eps_rho, */
-	      /* 				     ebqe_phi_ext[ebNE_kb], */
-	      /* 				     sdInfo_w_v_rowptr, */
-	      /* 				     sdInfo_w_v_colind, */
-	      /* 				     isDOFBoundary_v[ebNE_kb], */
-	      /* 				     isDiffusiveFluxBoundary_w[ebNE_kb], */
-	      /* 				     normal, */
-	      /* 				     bc_mom_wv_diff_ten_ext, */
-	      /* 				     bc_v_ext, */
-	      /* 				     0.0,//see above */
-	      /* 				     mom_wv_diff_ten_ext, */
-	      /* 				     grad_v_ext, */
-	      /* 				     v_ext, */
-	      /* 				     penalty,//ebqe_penalty_ext[ebNE_kb], */
-	      /* 				     flux_mom_wv_diff_ext); */
-	      /* exteriorNumericalDiffusiveFlux(eps_rho, */
-	      /* 				     ebqe_phi_ext[ebNE_kb], */
-	      /* 				     sdInfo_w_w_rowptr, */
-	      /* 				     sdInfo_w_w_colind, */
-	      /* 				     isDOFBoundary_w[ebNE_kb], */
-	      /* 				     isDiffusiveFluxBoundary_w[ebNE_kb], */
-	      /* 				     normal, */
-	      /* 				     bc_mom_ww_diff_ten_ext, */
-	      /* 				     bc_w_ext, */
-	      /* 				     ebqe_bc_flux_w_diff_ext[ebNE_kb], */
-	      /* 				     mom_ww_diff_ten_ext, */
-	      /* 				     grad_w_ext, */
-	      /* 				     w_ext, */
-	      /* 				     penalty,//ebqe_penalty_ext[ebNE_kb], */
-	      /* 				     flux_mom_ww_diff_ext); */
-	      flux[ebN*nQuadraturePoints_elementBoundary+kb] = flux_mass_ext;
-	      /* std::cout<<"external u,v,u_n " */
-	      /* 	       <<ebqe_velocity[ebNE_kb_nSpace+0]<<'\t' */
-	      /* 	       <<ebqe_velocity[ebNE_kb_nSpace+1]<<'\t' */
-	      /* 	       <<flux[ebN*nQuadraturePoints_elementBoundary+kb]<<std::endl; */
-	      // 
-	      //integrate the net force and moment on flagged boundaries
-	      //
-	      if (ebN < nElementBoundaries_owned)
-		{
-		  force_v_x = (flux_mom_u_adv_ext + flux_mom_uu_diff_ext + flux_mom_uv_diff_ext + flux_mom_uw_diff_ext)/dmom_u_ham_grad_p_ext[0];//same as *rho
-		  force_v_y = (flux_mom_v_adv_ext + flux_mom_vu_diff_ext + flux_mom_vv_diff_ext + flux_mom_vw_diff_ext)/dmom_u_ham_grad_p_ext[0];
-		  //force_v_z = (flux_mom_wu_diff_ext + flux_mom_wv_diff_ext + flux_mom_ww_diff_ext)/dmom_u_ham_grad_p_ext[0];
-		  
-		  force_p_x = p_ext*normal[0];
-		  force_p_y = p_ext*normal[1];
-		  //force_p_z = p_ext*normal[2];
-		  
-		  force_x = force_p_x + force_v_x;
-		  force_y = force_p_y + force_v_y;
-		  //force_z = force_p_z + force_v_z;
-		  
-		  r_x = x_ext - barycenters[3*boundaryFlags[ebN]+0];
-		  r_y = y_ext - barycenters[3*boundaryFlags[ebN]+1];
-		  //r_z = z_ext - barycenters[3*boundaryFlags[ebN]+2];
-		  
-		  wettedAreas[boundaryFlags[ebN]] += dS*(1.0-ebqe_vf_ext[ebNE_kb]);
-		  
-		  netForces_p[3*boundaryFlags[ebN]+0] += force_p_x*dS;
-		  netForces_p[3*boundaryFlags[ebN]+1] += force_p_y*dS;
-		  //netForces_p[3*boundaryFlags[ebN]+2] += force_p_z*dS;
-		  
-		  netForces_v[3*boundaryFlags[ebN]+0] += force_v_x*dS;
-		  netForces_v[3*boundaryFlags[ebN]+1] += force_v_y*dS;
-		  //netForces_v[3*boundaryFlags[ebN]+2] += force_v_z*dS;
-		  
-		  //netMoments[3*boundaryFlags[ebN]+0] += (r_y*force_z - r_z*force_y)*dS;
-		  //netMoments[3*boundaryFlags[ebN]+1] += (r_z*force_x - r_x*force_z)*dS;
-		  netMoments[3*boundaryFlags[ebN]+2] += (r_x*force_y - r_y*force_x)*dS;
-		}
-	      //
-	      //update residuals
-	      //
-	      for (int i=0;i<nDOF_test_element;i++)
-		{
-		  elementResidual_mesh[i] -= ck.ExteriorElementBoundaryFlux(MOVING_DOMAIN*(xt_ext*normal[0]+yt_ext*normal[1]),p_test_dS[i]);
-		  elementResidual_p[i] += ck.ExteriorElementBoundaryFlux(flux_mass_ext,p_test_dS[i]);
-		  elementResidual_p[i] -= DM*ck.ExteriorElementBoundaryFlux(MOVING_DOMAIN*(xt_ext*normal[0]+yt_ext*normal[1]),p_test_dS[i]); 
-		  globalConservationError += ck.ExteriorElementBoundaryFlux(flux_mass_ext,p_test_dS[i]);
-		  
-		  elementResidual_u[i] += ck.ExteriorElementBoundaryFlux(flux_mom_u_adv_ext,vel_test_dS[i])+
-		    ck.ExteriorElementBoundaryFlux(flux_mom_uu_diff_ext,vel_test_dS[i])+
-		    ck.ExteriorElementBoundaryFlux(flux_mom_uv_diff_ext,vel_test_dS[i])+
-		    /* ck.ExteriorElementBoundaryFlux(flux_mom_uw_diff_ext,vel_test_dS[i])+ */
-		    ck.ExteriorElementBoundaryDiffusionAdjoint(isDOFBoundary_u[ebNE_kb],
-							       isDiffusiveFluxBoundary_u[ebNE_kb],
-							       eb_adjoint_sigma,
-							       u_ext,
-							       bc_u_ext,
-							       normal,
-							       sdInfo_u_u_rowptr,
-							       sdInfo_u_u_colind,
-							       mom_uu_diff_ten_ext,
-							       &vel_grad_test_dS[i*nSpace])+
-		    ck.ExteriorElementBoundaryDiffusionAdjoint(isDOFBoundary_v[ebNE_kb],
-							       isDiffusiveFluxBoundary_u[ebNE_kb],
-							       eb_adjoint_sigma,
-							       v_ext,
-							       bc_v_ext,
-							       normal,
-							       sdInfo_u_v_rowptr,
-							       sdInfo_u_v_colind,
-							       mom_uv_diff_ten_ext,
-							       &vel_grad_test_dS[i*nSpace]);//+
-		    /* ck.ExteriorElementBoundaryDiffusionAdjoint(isDOFBoundary_w[ebNE_kb], */
-		    /* 					       isDiffusiveFluxBoundary_u[ebNE_kb], */
-		    /* 					       eb_adjoint_sigma, */
-		    /* 					       w_ext, */
-		    /* 					       bc_w_ext, */
-		    /* 					       normal, */
-		    /* 					       sdInfo_u_w_rowptr, */
-		    /* 					       sdInfo_u_w_colind, */
-		    /* 					       mom_uw_diff_ten_ext, */
-		    /* 					       &vel_grad_test_dS[i*nSpace]); */
-		  elementResidual_v[i] += ck.ExteriorElementBoundaryFlux(flux_mom_v_adv_ext,vel_test_dS[i]) +
-		    ck.ExteriorElementBoundaryFlux(flux_mom_vu_diff_ext,vel_test_dS[i])+
-		    ck.ExteriorElementBoundaryFlux(flux_mom_vv_diff_ext,vel_test_dS[i])+
-		    /* ck.ExteriorElementBoundaryFlux(flux_mom_vw_diff_ext,vel_test_dS[i])+ */
-		    ck.ExteriorElementBoundaryDiffusionAdjoint(isDOFBoundary_u[ebNE_kb],
-							       isDiffusiveFluxBoundary_v[ebNE_kb],
-							       eb_adjoint_sigma,
-							       u_ext,
-							       bc_u_ext,
-							       normal,
-							       sdInfo_v_u_rowptr,
-							       sdInfo_v_u_colind,
-							       mom_vu_diff_ten_ext,
-							       &vel_grad_test_dS[i*nSpace])+
-		    ck.ExteriorElementBoundaryDiffusionAdjoint(isDOFBoundary_v[ebNE_kb],
-							       isDiffusiveFluxBoundary_v[ebNE_kb],
-							       eb_adjoint_sigma,
-							       v_ext,
-							       bc_v_ext,
-							       normal,
-							       sdInfo_v_v_rowptr,
-							       sdInfo_v_v_colind,
-							       mom_vv_diff_ten_ext,
-							       &vel_grad_test_dS[i*nSpace]);//+
-		    /* ck.ExteriorElementBoundaryDiffusionAdjoint(isDOFBoundary_w[ebNE_kb], */
-		    /* 					       isDiffusiveFluxBoundary_v[ebNE_kb], */
-		    /* 					       eb_adjoint_sigma, */
-		    /* 					       w_ext, */
-		    /* 					       bc_w_ext, */
-		    /* 					       normal, */
-		    /* 					       sdInfo_v_w_rowptr, */
-		    /* 					       sdInfo_v_w_colind, */
-		    /* 					       mom_vw_diff_ten_ext, */
-		    /* 					       &vel_grad_test_dS[i*nSpace]);  */
-		  
-		  /* elementResidual_w[i] += ck.ExteriorElementBoundaryFlux(flux_mom_w_adv_ext,vel_test_dS[i]) + */
-		  /*   ck.ExteriorElementBoundaryFlux(flux_mom_wu_diff_ext,vel_test_dS[i])+ */
-		  /*   ck.ExteriorElementBoundaryFlux(flux_mom_wv_diff_ext,vel_test_dS[i])+ */
-		  /*   ck.ExteriorElementBoundaryFlux(flux_mom_ww_diff_ext,vel_test_dS[i])+ */
-		  /*   ck.ExteriorElementBoundaryDiffusionAdjoint(isDOFBoundary_u[ebNE_kb], */
-		  /* 					       isDiffusiveFluxBoundary_w[ebNE_kb], */
-		  /* 					       eb_adjoint_sigma, */
-		  /* 					       u_ext, */
-		  /* 					       bc_u_ext, */
-		  /* 					       normal, */
-		  /* 					       sdInfo_w_u_rowptr, */
-		  /* 					       sdInfo_w_u_colind, */
-		  /* 					       mom_wu_diff_ten_ext, */
-		  /* 					       &vel_grad_test_dS[i*nSpace])+ */
-		  /*   ck.ExteriorElementBoundaryDiffusionAdjoint(isDOFBoundary_v[ebNE_kb], */
-		  /* 					       isDiffusiveFluxBoundary_w[ebNE_kb], */
-		  /* 					       eb_adjoint_sigma, */
-		  /* 					       v_ext, */
-		  /* 					       bc_v_ext, */
-		  /* 					       normal, */
-		  /* 					       sdInfo_w_v_rowptr, */
-		  /* 					       sdInfo_w_v_colind, */
-		  /* 					       mom_wv_diff_ten_ext, */
-		  /* 					       &vel_grad_test_dS[i*nSpace])+ */
-		  /*   ck.ExteriorElementBoundaryDiffusionAdjoint(isDOFBoundary_w[ebNE_kb], */
-		  /* 					       isDiffusiveFluxBoundary_w[ebNE_kb], */
-		  /* 					       eb_adjoint_sigma, */
-		  /* 					       w_ext, */
-		  /* 					       bc_w_ext, */
-		  /* 					       normal, */
-		  /* 					       sdInfo_w_w_rowptr, */
-		  /* 					       sdInfo_w_w_colind, */
-		  /* 					       mom_ww_diff_ten_ext, */
-		  /* 					       &vel_grad_test_dS[i*nSpace]);  */
-		}//i
-	    }//kb
-	  //
-	  //update the element and global residual storage
-	  //
-	  for (int i=0;i<nDOF_test_element;i++)
-	    {
-	      int eN_i = eN*nDOF_test_element+i;
-	      
-	      elementResidual_p_save[eN_i] +=  elementResidual_p[i];
-              mesh_volume_conservation_weak += elementResidual_mesh[i];		  
-	      globalResidual[offset_p+stride_p*p_l2g[eN_i]]+=elementResidual_p[i];
-	      globalResidual[offset_u+stride_u*vel_l2g[eN_i]]+=elementResidual_u[i];
-	      globalResidual[offset_v+stride_v*vel_l2g[eN_i]]+=elementResidual_v[i];
-	      /* globalResidual[offset_w+stride_w*vel_l2g[eN_i]]+=elementResidual_w[i]; */
-	    }//i
-	}//ebNE
-      /* std::cout<<"mesh volume conservation = "<<mesh_volume_conservation<<std::endl; */
-      /* std::cout<<"mesh volume conservation weak = "<<mesh_volume_conservation_weak<<std::endl; */
-      /* std::cout<<"mesh volume conservation err max= "<<mesh_volume_conservation_err_max<<std::endl; */
-      /* std::cout<<"mesh volume conservation err max weak = "<<mesh_volume_conservation_err_max_weak<<std::endl; */
-=======
               mom_v_adv[0] += D_s * porosity * nu/rho * fluid_outward_normal[0] * (v - v_s);
               mom_v_adv[1] += D_s * porosity * nu/rho * fluid_outward_normal[1] * (v - v_s);
               dmom_v_adv_v[0] += D_s * porosity * nu/rho * fluid_outward_normal[0];
               dmom_v_adv_v[1] += D_s * porosity * nu/rho * fluid_outward_normal[1];
             }
         }
->>>>>>> 033bbd3f
     }
       //VRANS specific
       inline
