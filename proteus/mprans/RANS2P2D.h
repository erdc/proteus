--- conflicted
+++ resolved
@@ -147,7 +147,6 @@
                                    const double *ebqe_turb_var_0,
                                    const double *ebqe_turb_var_1,
                                    //VRANS end
-<<<<<<< HEAD
                                    int *isDOFBoundary_p,
                                    int *isDOFBoundary_u,
                                    int *isDOFBoundary_v,
@@ -203,53 +202,6 @@
                                    double* ebq_global_phi_s,
                                    double* ebq_global_grad_phi_s,
                                    double* ebq_particle_velocity_s,
-=======
-                                   int* isDOFBoundary_p,
-                                   int* isDOFBoundary_u,
-                                   int* isDOFBoundary_v,
-                                   int* isDOFBoundary_w,
-                                   int* isAdvectiveFluxBoundary_p,
-                                   int* isAdvectiveFluxBoundary_u,
-                                   int* isAdvectiveFluxBoundary_v,
-                                   int* isAdvectiveFluxBoundary_w,
-                                   int* isDiffusiveFluxBoundary_u,
-                                   int* isDiffusiveFluxBoundary_v,
-                                   int* isDiffusiveFluxBoundary_w,
-                                   double* ebqe_bc_p_ext,
-                                   double* ebqe_bc_flux_mass_ext,
-                                   double* ebqe_bc_flux_mom_u_adv_ext,
-                                   double* ebqe_bc_flux_mom_v_adv_ext,
-                                   double* ebqe_bc_flux_mom_w_adv_ext,
-                                   double* ebqe_bc_u_ext,
-                                   double* ebqe_bc_flux_u_diff_ext,
-                                   double* ebqe_penalty_ext,
-                                   double* ebqe_bc_v_ext,
-                                   double* ebqe_bc_flux_v_diff_ext,
-                                   double* ebqe_bc_w_ext,
-                                   double* ebqe_bc_flux_w_diff_ext,
-                                   double* q_x,
-                                   double* q_velocity,
-                                   double* ebqe_velocity,
-                                   double* flux,
-                                   double* elementResidual_p,
-                                   int* elementFlags,
-                                   int* boundaryFlags,
-                                   double* barycenters,
-                                   double* wettedAreas,
-                                   double* netForces_p,
-                                   double* netForces_v,
-                                   double* netMoments,
-                                   double* velocityError,
-                                   double* velocityErrorNodal,
-                                   double* forcex,
-                                   double* forcey,
-                                   double* forcez,
-                                   int     use_ball_as_particle,
-                                   double* ball_center,
-                                   double* ball_radius,
-                                   double* ball_velocity,
-                                   double* ball_angular_velocity,
->>>>>>> f776852f
                                    int     nParticles,
                                    double *particle_netForces,
                                    double *particle_netMoments,
@@ -1945,11 +1897,7 @@
         dflux_wmom_du = 0.0;
         dflux_wmom_dv = 0.0;
 
-<<<<<<< HEAD
-        flowSpeedNormal = n[0] * df_vmom_dv[0] + n[1] * df_umom_du[1];                         //tricky, works for moving and fixed  domains
-=======
         flowSpeedNormal=n[0]*df_vmom_dv[0]+n[1]*df_umom_du[1];//tricky, works for moving and fixed  domains
->>>>>>> f776852f
         flowSpeedNormal+=NONCONSERVATIVE_FORM*(n[0]*dham_grad[0]+n[1]*dham_grad[1]);
         if (isDOFBoundary_u != 1)
         {
@@ -2563,22 +2511,16 @@
                 ck.valFromDOF(p_dof,&p_l2g[eN_nDOF_trial_element],&p_trial_ref[k*nDOF_trial_element],p);
                 ck_v.valFromDOF(u_dof,&vel_l2g[eN_nDOF_v_trial_element],&vel_trial_ref[k*nDOF_v_trial_element],u);
                 ck_v.valFromDOF(v_dof,&vel_l2g[eN_nDOF_v_trial_element],&vel_trial_ref[k*nDOF_v_trial_element],v);
-<<<<<<< HEAD
                 ck.valFromDOF(p_old_dof,&p_l2g[eN_nDOF_trial_element],&p_trial_ref[k*nDOF_trial_element],p_old);
                 ck_v.valFromDOF(u_old_dof,&vel_l2g[eN_nDOF_v_trial_element],&vel_trial_ref[k*nDOF_v_trial_element],u_old);
                 ck_v.valFromDOF(v_old_dof,&vel_l2g[eN_nDOF_v_trial_element],&vel_trial_ref[k*nDOF_v_trial_element],v_old);
-=======
->>>>>>> f776852f
                 //get the solution gradients
                 ck.gradFromDOF(p_dof,&p_l2g[eN_nDOF_trial_element],p_grad_trial,grad_p);
                 ck_v.gradFromDOF(u_dof,&vel_l2g[eN_nDOF_v_trial_element],vel_grad_trial,grad_u);
                 ck_v.gradFromDOF(v_dof,&vel_l2g[eN_nDOF_v_trial_element],vel_grad_trial,grad_v);
-<<<<<<< HEAD
                 ck.gradFromDOF(p_old_dof,&p_l2g[eN_nDOF_trial_element],p_grad_trial,grad_p_old);
                 ck_v.gradFromDOF(u_old_dof,&vel_l2g[eN_nDOF_v_trial_element],vel_grad_trial,grad_u_old);
                 ck_v.gradFromDOF(v_old_dof,&vel_l2g[eN_nDOF_v_trial_element],vel_grad_trial,grad_v_old);
-=======
->>>>>>> f776852f
 		// calculate the average pressure value
 		if (PRESSURE_PROJECTION_STABILIZATION)
 		  ck.DOFaverage(p_dof, &p_l2g[eN_nDOF_trial_element],p_element_avg);
@@ -2589,7 +2531,6 @@
                     for (int I=0;I<nSpace;I++)
                       {
                         p_grad_test_dV[j*nSpace+I]   = p_grad_trial[j*nSpace+I]*dV;//assume test_i = trial_i
-<<<<<<< HEAD
                       }
                   }
                 //precalculate test function products with integration weights
@@ -2601,19 +2542,6 @@
                         vel_grad_test_dV[j*nSpace+I] = vel_grad_trial[j*nSpace+I]*dV;//assume test_i = trial_i
                       }
                   }
-=======
-                      }
-                  }
-                //precalculate test function products with integration weights
-                for (int j=0;j<nDOF_v_test_element;j++)
-                  {
-                    vel_test_dV[j] = vel_test_ref[k*nDOF_v_trial_element+j]*dV;
-                    for (int I=0;I<nSpace;I++)
-                      {
-                        vel_grad_test_dV[j*nSpace+I] = vel_grad_trial[j*nSpace+I]*dV;//assume test_i = trial_i
-                      }
-                  }
->>>>>>> f776852f
                 //todo: extend this to higher-order meshes, for now assume mesh trial and p trial are same 
                 double div_mesh_velocity=0.0;
                 for (int j=0;j<nDOF_trial_element;j++)
@@ -3160,11 +3088,7 @@
 
                 elementResidual_p_save[eN_i] +=  elementResidual_p[i];
                 mesh_volume_conservation_element_weak += elementResidual_mesh[i];
-<<<<<<< HEAD
-                 globalResidual[offset_p+stride_p*rp_l2g[eN_i]]+=elementResidual_p[i];
-=======
                 globalResidual[offset_p+stride_p*rp_l2g[eN_i]]+=elementResidual_p[i];
->>>>>>> f776852f
               }
             for(int i=0;i<nDOF_v_test_element;i++)
               {
@@ -3418,7 +3342,6 @@
                 ck.valFromDOF(p_dof,&p_l2g[eN_nDOF_trial_element],&p_trial_trace_ref[ebN_local_kb*nDOF_test_element],p_ext);
                 ck_v.valFromDOF(u_dof,&vel_l2g[eN_nDOF_v_trial_element],&vel_trial_trace_ref[ebN_local_kb*nDOF_v_test_element],u_ext);
                 ck_v.valFromDOF(v_dof,&vel_l2g[eN_nDOF_v_trial_element],&vel_trial_trace_ref[ebN_local_kb*nDOF_v_test_element],v_ext);
-<<<<<<< HEAD
                 ck.valFromDOF(p_old_dof,&p_l2g[eN_nDOF_trial_element],&p_trial_trace_ref[ebN_local_kb*nDOF_test_element],p_old);
                 ck_v.valFromDOF(u_old_dof,&vel_l2g[eN_nDOF_v_trial_element],&vel_trial_trace_ref[ebN_local_kb*nDOF_v_test_element],u_old);
                 ck_v.valFromDOF(v_old_dof,&vel_l2g[eN_nDOF_v_trial_element],&vel_trial_trace_ref[ebN_local_kb*nDOF_v_test_element],v_old);
@@ -3428,11 +3351,6 @@
                 ck.gradFromDOF(p_old_dof,&p_l2g[eN_nDOF_trial_element],p_grad_trial_trace,grad_p_old);
                 ck_v.gradFromDOF(u_old_dof,&vel_l2g[eN_nDOF_v_trial_element],vel_grad_trial_trace,grad_u_old);
                 ck_v.gradFromDOF(v_old_dof,&vel_l2g[eN_nDOF_v_trial_element],vel_grad_trial_trace,grad_v_old);
-=======
-                ck.gradFromDOF(p_dof,&p_l2g[eN_nDOF_trial_element],p_grad_trial_trace,grad_p_ext);
-                ck_v.gradFromDOF(u_dof,&vel_l2g[eN_nDOF_v_trial_element],vel_grad_trial_trace,grad_u_ext);
-                ck_v.gradFromDOF(v_dof,&vel_l2g[eN_nDOF_v_trial_element],vel_grad_trial_trace,grad_v_ext);
->>>>>>> f776852f
                 //precalculate test function products with integration weights
                 for (int j=0;j<nDOF_test_element;j++)
                   {
@@ -4257,10 +4175,7 @@
               {
                 int eN_k = eN*nQuadraturePoints_element+k, //index to a scalar at a quadrature point
                   eN_k_nSpace = eN_k*nSpace,
-<<<<<<< HEAD
                   eN_k_3d = eN_k*3,
-=======
->>>>>>> f776852f
                   eN_nDOF_trial_element = eN*nDOF_trial_element, //index to a vector at a quadrature point
                   eN_nDOF_v_trial_element = eN*nDOF_v_trial_element; //index to a vector at a quadrature point
 
@@ -4420,22 +4335,16 @@
                 ck.valFromDOF(p_dof,&p_l2g[eN_nDOF_trial_element],&p_trial_ref[k*nDOF_trial_element],p);
                 ck_v.valFromDOF(u_dof,&vel_l2g[eN_nDOF_v_trial_element],&vel_trial_ref[k*nDOF_v_trial_element],u);
                 ck_v.valFromDOF(v_dof,&vel_l2g[eN_nDOF_v_trial_element],&vel_trial_ref[k*nDOF_v_trial_element],v);
-<<<<<<< HEAD
                 ck.valFromDOF(p_old_dof,&p_l2g[eN_nDOF_trial_element],&p_trial_ref[k*nDOF_trial_element],p_old);
                 ck_v.valFromDOF(u_old_dof,&vel_l2g[eN_nDOF_v_trial_element],&vel_trial_ref[k*nDOF_v_trial_element],u_old);
                 ck_v.valFromDOF(v_old_dof,&vel_l2g[eN_nDOF_v_trial_element],&vel_trial_ref[k*nDOF_v_trial_element],v_old);
-=======
->>>>>>> f776852f
                 //get the solution gradients
                 ck.gradFromDOF(p_dof,&p_l2g[eN_nDOF_trial_element],p_grad_trial,grad_p);
                 ck_v.gradFromDOF(u_dof,&vel_l2g[eN_nDOF_v_trial_element],vel_grad_trial,grad_u);
                 ck_v.gradFromDOF(v_dof,&vel_l2g[eN_nDOF_v_trial_element],vel_grad_trial,grad_v);
-<<<<<<< HEAD
                 ck.gradFromDOF(p_dof,&p_l2g[eN_nDOF_trial_element],p_grad_trial,grad_p_old);
                 ck_v.gradFromDOF(u_dof,&vel_l2g[eN_nDOF_v_trial_element],vel_grad_trial,grad_u_old);
                 ck_v.gradFromDOF(v_dof,&vel_l2g[eN_nDOF_v_trial_element],vel_grad_trial,grad_v_old);
-=======
->>>>>>> f776852f
                 //precalculate test function products with integration weights
                 for (int j=0;j<nDOF_test_element;j++)
                   {
@@ -5309,7 +5218,6 @@
                 ck.valFromDOF(p_dof,&p_l2g[eN_nDOF_trial_element],&p_trial_trace_ref[ebN_local_kb*nDOF_test_element],p_ext);
                 ck_v.valFromDOF(u_dof,&vel_l2g[eN_nDOF_v_trial_element],&vel_trial_trace_ref[ebN_local_kb*nDOF_v_test_element],u_ext);
                 ck_v.valFromDOF(v_dof,&vel_l2g[eN_nDOF_v_trial_element],&vel_trial_trace_ref[ebN_local_kb*nDOF_v_test_element],v_ext);
-<<<<<<< HEAD
                 ck.valFromDOF(p_old_dof,&p_l2g[eN_nDOF_trial_element],&p_trial_trace_ref[ebN_local_kb*nDOF_test_element],p_old);
                 ck_v.valFromDOF(u_old_dof,&vel_l2g[eN_nDOF_v_trial_element],&vel_trial_trace_ref[ebN_local_kb*nDOF_v_test_element],u_old);
                 ck_v.valFromDOF(v_old_dof,&vel_l2g[eN_nDOF_v_trial_element],&vel_trial_trace_ref[ebN_local_kb*nDOF_v_test_element],v_old);
@@ -5320,12 +5228,6 @@
                 ck_v.gradFromDOF(u_old_dof,&vel_l2g[eN_nDOF_v_trial_element],vel_grad_trial_trace,grad_u_old);
                 ck_v.gradFromDOF(v_old_dof,&vel_l2g[eN_nDOF_v_trial_element],vel_grad_trial_trace,grad_v_old);
                  //precalculate test function products with integration weights
-=======
-                ck.gradFromDOF(p_dof,&p_l2g[eN_nDOF_trial_element],p_grad_trial_trace,grad_p_ext);
-                ck_v.gradFromDOF(u_dof,&vel_l2g[eN_nDOF_v_trial_element],vel_grad_trial_trace,grad_u_ext);
-                ck_v.gradFromDOF(v_dof,&vel_l2g[eN_nDOF_v_trial_element],vel_grad_trial_trace,grad_v_ext);
-                //precalculate test function products with integration weights
->>>>>>> f776852f
                 for (int j=0;j<nDOF_test_element;j++)
                   {
                     p_test_dS[j] = p_test_trace_ref[ebN_local_kb*nDOF_test_element+j]*dS;
