#ifndef RANS2P_H
#define RANS2P2D_H
#include <cmath>
#include <iostream>
#include "CompKernel.h"
#include "ModelFactory.h"
const  double DM=0.0;//1-mesh conservation and divergence, 0 - weak div(v) only
const  double DM2=0.0;//1-point-wise mesh volume strong-residual, 0 - div(v) only
const  double DM3=1.0;//1-point-wise divergence, 0-point-wise rate of volume change
namespace proteus
{
  class RANS2P2D_base
  {
  public:
    virtual ~RANS2P2D_base(){}
    virtual void calculateResidual(double NONCONSERVATIVE_FORM,
				   double MOMENTUM_SGE,
				   double PRESSURE_SGE,
				   double VELOCITY_SGE,
				   double* numerical_viscosity,
				   //element
				   double* mesh_trial_ref,
				   double* mesh_grad_trial_ref,
				   double* mesh_dof,
				   double* mesh_velocity_dof,
				   double MOVING_DOMAIN,//0 or 1
				   int* mesh_l2g,
				   double* dV_ref,
				   double* p_trial_ref,
				   double* p_grad_trial_ref,
				   double* p_test_ref,
				   double* p_grad_test_ref,
				   double* vel_trial_ref,
				   double* vel_grad_trial_ref,
				   double* vel_test_ref,
				   double* vel_grad_test_ref,
				   //element boundary
				   double* mesh_trial_trace_ref,
				   double* mesh_grad_trial_trace_ref,
				   double* dS_ref,
				   double* p_trial_trace_ref,
				   double* p_grad_trial_trace_ref,
				   double* p_test_trace_ref,
				   double* p_grad_test_trace_ref,
				   double* vel_trial_trace_ref,
				   double* vel_grad_trial_trace_ref,
				   double* vel_test_trace_ref,
				   double* vel_grad_test_trace_ref,					 
				   double* normal_ref,
				   double* boundaryJac_ref,
				   //physics
				   double eb_adjoint_sigma,
				   double* elementDiameter,
				   double* nodeDiametersArray,
				   double hFactor,
				   int nElements_global,
				   int nElementBoundaries_owned,
				   double useRBLES,
			           double useMetrics, 
				   double alphaBDF,
				   double epsFact_rho,
				   double epsFact_mu, 
				   double sigma,
				   double rho_0,
				   double nu_0,
				   double rho_1,
				   double nu_1,
				   double smagorinskyConstant,
				   int turbulenceClosureModel,
				   double Ct_sge,
				   double Cd_sge,
				   double C_dc,
				   double C_b,
				   //VRANS
				   const double* eps_solid,
				   const double* phi_solid,
				   const double* q_velocity_solid,
				   const double* q_porosity,
				   const double* q_dragAlpha,
				   const double* q_dragBeta,
				   const double* q_mass_source,
				   const double* q_turb_var_0,
				   const double* q_turb_var_1,
				   const double* q_turb_var_grad_0,
				   double * q_eddy_viscosity, 
				   int* p_l2g, 
				   int* vel_l2g, 
				   double* p_dof, 
				   double* u_dof, 
				   double* v_dof, 
				   double* w_dof,
				   double* g,
				   const double useVF,
				   double* vf,
				   double* phi,
				   double* normal_phi,
				   double* kappa_phi,
				   double* q_mom_u_acc,
				   double* q_mom_v_acc,
				   double* q_mom_w_acc,
				   double* q_mass_adv,
				   double* q_mom_u_acc_beta_bdf, double* q_mom_v_acc_beta_bdf, double* q_mom_w_acc_beta_bdf,
                                   double* q_dV,
                                   double* q_dV_last,
				   double* q_velocity_sge,
				   double* q_cfl,
				   double* q_numDiff_u, double* q_numDiff_v, double* q_numDiff_w,
				   double* q_numDiff_u_last, double* q_numDiff_v_last, double* q_numDiff_w_last,
				   int* sdInfo_u_u_rowptr,int* sdInfo_u_u_colind,			      
				   int* sdInfo_u_v_rowptr,int* sdInfo_u_v_colind,
				   int* sdInfo_u_w_rowptr,int* sdInfo_u_w_colind,
				   int* sdInfo_v_v_rowptr,int* sdInfo_v_v_colind,
				   int* sdInfo_v_u_rowptr,int* sdInfo_v_u_colind,
				   int* sdInfo_v_w_rowptr,int* sdInfo_v_w_colind,
				   int* sdInfo_w_w_rowptr,int* sdInfo_w_w_colind,
				   int* sdInfo_w_u_rowptr,int* sdInfo_w_u_colind,
				   int* sdInfo_w_v_rowptr,int* sdInfo_w_v_colind,
				   int offset_p, int offset_u, int offset_v, int offset_w, 
				   int stride_p, int stride_u, int stride_v, int stride_w, 
				   double* globalResidual,
				   int nExteriorElementBoundaries_global,
				   int* exteriorElementBoundariesArray,
				   int* elementBoundaryElementsArray,
				   int* elementBoundaryLocalElementBoundariesArray,
				   double* ebqe_vf_ext,
				   double* bc_ebqe_vf_ext,
				   double* ebqe_phi_ext,
				   double* bc_ebqe_phi_ext,
				   double* ebqe_normal_phi_ext,
				   double* ebqe_kappa_phi_ext,
                                   //VRANS
				   const double* ebqe_porosity_ext,
				   const double* ebqe_turb_var_0,
				   const double* ebqe_turb_var_1,
                                   //VRANS end
				   int* isDOFBoundary_p,
				   int* isDOFBoundary_u,
				   int* isDOFBoundary_v,
				   int* isDOFBoundary_w,
				   int* isAdvectiveFluxBoundary_p,
				   int* isAdvectiveFluxBoundary_u,
				   int* isAdvectiveFluxBoundary_v,
				   int* isAdvectiveFluxBoundary_w,
				   int* isDiffusiveFluxBoundary_u,
				   int* isDiffusiveFluxBoundary_v,
				   int* isDiffusiveFluxBoundary_w,
				   double* ebqe_bc_p_ext,
				   double* ebqe_bc_flux_mass_ext,
				   double* ebqe_bc_flux_mom_u_adv_ext,
				   double* ebqe_bc_flux_mom_v_adv_ext,
				   double* ebqe_bc_flux_mom_w_adv_ext,
				   double* ebqe_bc_u_ext,
				   double* ebqe_bc_flux_u_diff_ext,
				   double* ebqe_penalty_ext,
				   double* ebqe_bc_v_ext,
				   double* ebqe_bc_flux_v_diff_ext,
				   double* ebqe_bc_w_ext,
				   double* ebqe_bc_flux_w_diff_ext,
				   double* q_x,
				   double* q_velocity,
				   double* ebqe_velocity,
				   double* flux,
				   double* elementResidual_p,
				   int* elementFlags,
				   int* boundaryFlags,
				   double* barycenters,
				   double* wettedAreas,
				   double* netForces_p,
				   double* netForces_v,
				   double* netMoments)=0;
    virtual void calculateJacobian(double NONCONSERVATIVE_FORM,
				   double MOMENTUM_SGE,
				   double PRESSURE_SGE,
				   double VELOCITY_SGE,
				   //element
				   double* mesh_trial_ref,
				   double* mesh_grad_trial_ref,
				   double* mesh_dof,
				   double* mesh_velocity_dof,
				   double MOVING_DOMAIN,
				   int* mesh_l2g,
				   double* dV_ref,
				   double* p_trial_ref,
				   double* p_grad_trial_ref,
				   double* p_test_ref,
				   double* p_grad_test_ref,
				   double* vel_trial_ref,
				   double* vel_grad_trial_ref,
				   double* vel_test_ref,
				   double* vel_grad_test_ref,
				   //element boundary
				   double* mesh_trial_trace_ref,
				   double* mesh_grad_trial_trace_ref,
				   double* dS_ref,
				   double* p_trial_trace_ref,
				   double* p_grad_trial_trace_ref,
				   double* p_test_trace_ref,
				   double* p_grad_test_trace_ref,
				   double* vel_trial_trace_ref,
				   double* vel_grad_trial_trace_ref,
				   double* vel_test_trace_ref,
				   double* vel_grad_test_trace_ref,					 
				   double* normal_ref,
				   double* boundaryJac_ref,
				   //physics
				   double eb_adjoint_sigma,
				   double* elementDiameter,
				   double* nodeDiametersArray,
				   double hFactor,
				   int nElements_global,
				   double useRBLES,
			           double useMetrics, 
				   double alphaBDF,
				   double epsFact_rho,
				   double epsFact_mu,
				   double sigma,
				   double rho_0,
				   double nu_0,
				   double rho_1,
				   double nu_1,
				   double smagorinskyConstant,
				   int turbulenceClosureModel,
				   double Ct_sge,
				   double Cd_sge,
				   double C_dg,
				   double C_b,
				   //VRANS
				   const double* eps_solid,
				   const double* phi_solid,
				   const double* q_velocity_solid,
				   const double* q_porosity,
				   const double* q_dragAlpha,
				   const double* q_dragBeta,
				   const double* q_mass_source,
				   const double* q_turb_var_0,
				   const double* q_turb_var_1,
				   const double* q_turb_var_grad_0,
				   int* p_l2g, 
				   int* vel_l2g,
				   double* p_dof, double* u_dof, double* v_dof, double* w_dof,
				   double* g,
				   const double useVF,
				   double* vf,
				   double* phi,
				   double* normal_phi,
				   double* kappa_phi,
				   double* q_mom_u_acc_beta_bdf, double* q_mom_v_acc_beta_bdf, double* q_mom_w_acc_beta_bdf,
                                   double* q_dV,
                                   double* q_dV_last,
				   double* q_velocity_sge,
				   double* q_cfl,
				   double* q_numDiff_u_last, double* q_numDiff_v_last, double* q_numDiff_w_last,
				   int* sdInfo_u_u_rowptr,int* sdInfo_u_u_colind,			      
				   int* sdInfo_u_v_rowptr,int* sdInfo_u_v_colind,
				   int* sdInfo_u_w_rowptr,int* sdInfo_u_w_colind,
				   int* sdInfo_v_v_rowptr,int* sdInfo_v_v_colind,
				   int* sdInfo_v_u_rowptr,int* sdInfo_v_u_colind,
				   int* sdInfo_v_w_rowptr,int* sdInfo_v_w_colind,
				   int* sdInfo_w_w_rowptr,int* sdInfo_w_w_colind,
				   int* sdInfo_w_u_rowptr,int* sdInfo_w_u_colind,
				   int* sdInfo_w_v_rowptr,int* sdInfo_w_v_colind,
				   int* csrRowIndeces_p_p,int* csrColumnOffsets_p_p,
				   int* csrRowIndeces_p_u,int* csrColumnOffsets_p_u,
				   int* csrRowIndeces_p_v,int* csrColumnOffsets_p_v,
				   int* csrRowIndeces_p_w,int* csrColumnOffsets_p_w,
				   int* csrRowIndeces_u_p,int* csrColumnOffsets_u_p,
				   int* csrRowIndeces_u_u,int* csrColumnOffsets_u_u,
				   int* csrRowIndeces_u_v,int* csrColumnOffsets_u_v,
				   int* csrRowIndeces_u_w,int* csrColumnOffsets_u_w,
				   int* csrRowIndeces_v_p,int* csrColumnOffsets_v_p,
				   int* csrRowIndeces_v_u,int* csrColumnOffsets_v_u,
				   int* csrRowIndeces_v_v,int* csrColumnOffsets_v_v,
				   int* csrRowIndeces_v_w,int* csrColumnOffsets_v_w,
				   int* csrRowIndeces_w_p,int* csrColumnOffsets_w_p,
				   int* csrRowIndeces_w_u,int* csrColumnOffsets_w_u,
				   int* csrRowIndeces_w_v,int* csrColumnOffsets_w_v,
				   int* csrRowIndeces_w_w,int* csrColumnOffsets_w_w,
				   double* globalJacobian,
				   int nExteriorElementBoundaries_global,
				   int* exteriorElementBoundariesArray,
				   int* elementBoundaryElementsArray,
				   int* elementBoundaryLocalElementBoundariesArray,
				   double* ebqe_vf_ext,
				   double* bc_ebqe_vf_ext,
				   double* ebqe_phi_ext,
				   double* bc_ebqe_phi_ext,
				   double* ebqe_normal_phi_ext,
				   double* ebqe_kappa_phi_ext,
				   //VRANS
				   const double* ebqe_porosity_ext,
				   const double* ebqe_turb_var_0,
				   const double* ebqe_turb_var_1,
				   //VRANS end					   
				   int* isDOFBoundary_p,
				   int* isDOFBoundary_u,
				   int* isDOFBoundary_v,
				   int* isDOFBoundary_w,
				   int* isAdvectiveFluxBoundary_p,
				   int* isAdvectiveFluxBoundary_u,
				   int* isAdvectiveFluxBoundary_v,
				   int* isAdvectiveFluxBoundary_w,
				   int* isDiffusiveFluxBoundary_u,
				   int* isDiffusiveFluxBoundary_v,
				   int* isDiffusiveFluxBoundary_w,
				   double* ebqe_bc_p_ext,
				   double* ebqe_bc_flux_mass_ext,
				   double* ebqe_bc_flux_mom_u_adv_ext,
				   double* ebqe_bc_flux_mom_v_adv_ext,
				   double* ebqe_bc_flux_mom_w_adv_ext,
				   double* ebqe_bc_u_ext,
				   double* ebqe_bc_flux_u_diff_ext,
				   double* ebqe_penalty_ext,
				   double* ebqe_bc_v_ext,
				   double* ebqe_bc_flux_v_diff_ext,
				   double* ebqe_bc_w_ext,
				   double* ebqe_bc_flux_w_diff_ext,
				   int* csrColumnOffsets_eb_p_p,
				   int* csrColumnOffsets_eb_p_u,
				   int* csrColumnOffsets_eb_p_v,
				   int* csrColumnOffsets_eb_p_w,
				   int* csrColumnOffsets_eb_u_p,
				   int* csrColumnOffsets_eb_u_u,
				   int* csrColumnOffsets_eb_u_v,
				   int* csrColumnOffsets_eb_u_w,
				   int* csrColumnOffsets_eb_v_p,
				   int* csrColumnOffsets_eb_v_u,
				   int* csrColumnOffsets_eb_v_v,
				   int* csrColumnOffsets_eb_v_w,
				   int* csrColumnOffsets_eb_w_p,
				   int* csrColumnOffsets_eb_w_u,
				   int* csrColumnOffsets_eb_w_v,
				   int* csrColumnOffsets_eb_w_w,				   
				   int* elementFlags)=0;
    virtual void getTwoPhaseAdvectionOperator(double* mesh_trial_ref,
					      double* mesh_grad_trial_ref,
					      double* mesh_dof,
					      int* mesh_l2g,
					      double* dV_ref,
					      double* p_trial_ref,
					      double* p_grad_trial_ref,
					      double* vel_trail_ref,
					      double* vel_grad_trial_ref,
					      double* elementDiameter,
					      double* nodeDiametersArray,				      
					      int nElements_global,
					      double useMetrics,
					      double epsFact_rho,
					      double epsFact_mu,
					      double rho_0,
					      double nu_0,
					      double rho_1,
					      double nu_1,
					      int* vel_l2g,
					      double* u_dof, double* v_dof,
					      const double useVF,
					      double *vf,
					      double *phi,
					      int* csrRowIndeces_p_p, int* csrColumnOffsets_p_p,
					      int* csrRowIndeces_u_u, int* csrColumnOffsets_u_u,
					      int* csrRowIndeces_v_v, int* csrColumnOffsets_v_v,					     
					      double* advection_matrix) = 0;
    virtual void getTwoPhaseInvScaledLaplaceOperator(double* mesh_trial_ref,
						     double* mesh_grad_trial_ref,
						     double* mesh_dof,
						     int* mesh_l2g,
						     double* dV_ref,
						     double* p_grad_trial_ref,
						     double* vel_grad_trial_ref,
						     double* elementDiameter,
						     double* nodeDiametersArray,
						     int nElements_global,
						     double useMetrics,
						     double epsFact_rho,
						     double epsFact_mu,
						     double rho_0,
						     double nu_0,
						     double rho_1,
						     double nu_1,
						     int* p_l2g,
						     int* vel_l2g,
						     double* p_dof, double* u_dof, double* v_dof,
						     const double useVF,
						     double* vf,
						     double* phi,
						     int* sdInfo_p_p_rowptr, int* sdInfo_p_p_colind,
						     int* sdInfo_u_u_rowptr, int* sdInfo_u_u_colind,
						     int* sdInfo_v_v_rowptr, int* sdInfo_v_v_colind,
						     int* csrRowIndeces_p_p, int* csrColumnOffsets_p_p,
						     int* csrRowIndeces_u_u, int* csrColumnOffsets_u_u,
						     int* csrRowIndeces_v_v, int* csrColumnOffsets_v_v,
						     double* laplace_matrix)=0;
    virtual void getTwoPhaseScaledMassOperator(int scale_type,
					       int use_numerical_viscosity,
					       int lumped,
					       double *mesh_trial_ref,
					       double *mesh_grad_trial_ref,
					       double *mesh_dof,
					       int* mesh_l2g,
					       double* dV_ref,
					       double* p_trial_ref,
					       double* p_test_ref,
					       double* vel_trial_ref,
					       double* vel_test_ref,
					       double* elementDiameter,
					       double* nodeDiametersArray,
					       double* numerical_viscosity,
					       int nElements_global,
					       double useMetrics,
					       double epsFact_rho,
					       double epsFact_mu,
					       double rho_0,
					       double nu_0,
					       double rho_1,
					       double nu_1,
					       int* p_l2g,
					       int* vel_l2g,
					       double* p_dof, double* u_dof, double* v_dof,
					       const double useVF,
					       double* vf,
					       double* phi,
					       int* csrRowIndeces_p_p,
					       int* csrColumnOffsets_p_p,
					       int* csrRowIndeces_u_u,
					       int* csrColumnOffsets_u_u,
					       int* csrRowIndeces_v_v,
					       int* csrColumnOffsets_v_v,
					       double* mass_matrix)=0;
    virtual void calculateVelocityAverage(int nExteriorElementBoundaries_global,
    					  int* exteriorElementBoundariesArray,
    					  int nInteriorElementBoundaries_global,
    					  int* interiorElementBoundariesArray,
    					  int* elementBoundaryElementsArray,
    					  int* elementBoundaryLocalElementBoundariesArray,
    					  double* mesh_dof,
                                          double* mesh_velocity_dof,
                                          double MOVING_DOMAIN,//0 or 1
    					  int* mesh_l2g,
    					  double* mesh_trial_trace_ref,
    					  double* mesh_grad_trial_trace_ref,
    					  double* normal_ref,
    					  double* boundaryJac_ref,
    					  int* vel_l2g,
    					  double* u_dof,
    					  double* v_dof,
    					  double* w_dof,
    					  double* vel_trial_trace_ref,
    					  double* ebqe_velocity,
    					  double* velocityAverage)=0;
  };
  
  template<class CompKernelType,
    int nSpace,
    int nQuadraturePoints_element,
    int nDOF_mesh_trial_element,
    int nDOF_trial_element,
    int nDOF_test_element,
    int nQuadraturePoints_elementBoundary>
    class RANS2P2D : public RANS2P2D_base
    {
    public:
      const int nDOF_test_X_trial_element;
      CompKernelType ck;
    RANS2P2D():
      nDOF_test_X_trial_element(nDOF_test_element*nDOF_trial_element),
	ck()
	  {/*	     std::cout<<"Constructing RANS2P2D<CompKernelTemplate<"
		     <<0<<","
		     <<0<<","
		     <<0<<","
		     <<0<<">,"*/
	    /*  <<nSpaceIn<<","
		<<nQuadraturePoints_elementIn<<","
		<<nDOF_mesh_trial_elementIn<<","
		<<nDOF_trial_elementIn<<","
		<<nDOF_test_elementIn<<","
		<<nQuadraturePoints_elementBoundaryIn<<">());"*/
	    /*  <<std::endl<<std::flush; */
	  }
      
      inline double smoothedHeaviside(double eps, double phi)
      {
	double H;
	if (phi > eps)
	  H=1.0;
	else if (phi < -eps)
	  H=0.0;
	else if (phi==0.0)
	  H=0.5;
	else
	  H = 0.5*(1.0 + phi/eps + sin(M_PI*phi/eps)/M_PI);
	return H;
      }
    
      inline double smoothedHeaviside_integral(double eps, double phi)
      {
	double HI;
	if (phi > eps)
	  {
	    HI= phi - eps							\
	      + 0.5*(eps + 0.5*eps*eps/eps - eps*cos(M_PI*eps/eps)/(M_PI*M_PI)) \
	      - 0.5*((-eps) + 0.5*(-eps)*(-eps)/eps - eps*cos(M_PI*(-eps)/eps)/(M_PI*M_PI));
	  }
	else if (phi < -eps)
	  {
	    HI=0.0;
	  }
	else
	  {
	    HI = 0.5*(phi + 0.5*phi*phi/eps - eps*cos(M_PI*phi/eps)/(M_PI*M_PI)) \
	      - 0.5*((-eps) + 0.5*(-eps)*(-eps)/eps - eps*cos(M_PI*(-eps)/eps)/(M_PI*M_PI));
	  }
	return HI;
      }
 
      inline double smoothedDirac(double eps, double phi)
      {
	double d;
	if (phi > eps)
	  d=0.0;
	else if (phi < -eps)
	  d=0.0;
	else
	  d = 0.5*(1.0 + cos(M_PI*phi/eps))/eps;
	return d;
      }

      inline
	void evaluateCoefficients(const double NONCONSERVATIVE_FORM,
				  const double eps_rho,
				  const double eps_mu,
				  const double sigma,
				  const double rho_0,
				  double nu_0,
				  const double rho_1,
				  double nu_1,
				  const double h_e,
				  const double smagorinskyConstant,
				  const int turbulenceClosureModel,
				  const double g[nSpace],
				  const double useVF,
				  const double& vf,
				  const double& phi,
				  const double n[nSpace],
				  const double& kappa,
				  const double porosity,//VRANS specific
				  const double& p,
				  const double grad_p[nSpace],
				  const double grad_u[nSpace],
				  const double grad_v[nSpace],
				  const double grad_w[nSpace],
				  const double& u,
				  const double& v,
				  const double& w,
				  double& eddy_viscosity,
				  double& mom_u_acc,
				  double& dmom_u_acc_u,
				  double& mom_v_acc,
				  double& dmom_v_acc_v,
				  double& mom_w_acc,
				  double& dmom_w_acc_w,
				  double mass_adv[nSpace],
				  double dmass_adv_u[nSpace],
				  double dmass_adv_v[nSpace],
				  double dmass_adv_w[nSpace],
				  double mom_u_adv[nSpace],
				  double dmom_u_adv_u[nSpace],
				  double dmom_u_adv_v[nSpace],
				  double dmom_u_adv_w[nSpace],
				  double mom_v_adv[nSpace],
				  double dmom_v_adv_u[nSpace],
				  double dmom_v_adv_v[nSpace],
				  double dmom_v_adv_w[nSpace],
				  double mom_w_adv[nSpace],
				  double dmom_w_adv_u[nSpace],
				  double dmom_w_adv_v[nSpace],
				  double dmom_w_adv_w[nSpace],
				  double mom_uu_diff_ten[nSpace],
				  double mom_vv_diff_ten[nSpace],
				  double mom_ww_diff_ten[nSpace],
				  double mom_uv_diff_ten[1],
				  double mom_uw_diff_ten[1],
				  double mom_vu_diff_ten[1],
				  double mom_vw_diff_ten[1],
				  double mom_wu_diff_ten[1],
				  double mom_wv_diff_ten[1],
				  double& mom_u_source,
				  double& mom_v_source,
				  double& mom_w_source,
				  double& mom_u_ham,
				  double dmom_u_ham_grad_p[nSpace],
				  double dmom_u_ham_grad_u[nSpace],
				  double& dmom_u_ham_u,
				  double& dmom_u_ham_v,
				  double& dmom_u_ham_w,
				  double& mom_v_ham,
				  double dmom_v_ham_grad_p[nSpace],
				  double dmom_v_ham_grad_v[nSpace],
				  double& dmom_v_ham_u,
				  double& dmom_v_ham_v,
				  double& dmom_v_ham_w,
				  double& mom_w_ham,
				  double dmom_w_ham_grad_p[nSpace],
				  double dmom_w_ham_grad_w[nSpace],
				  double& dmom_w_ham_u,
				  double& dmom_w_ham_v,
				  double& dmom_w_ham_w)
      {

      
	double rho,nu,mu,H_rho,d_rho,H_mu,d_mu,norm_n,nu_t0=0.0,nu_t1=0.0,nu_t;
	H_rho = (1.0-useVF)*smoothedHeaviside(eps_rho,phi) + useVF*fmin(1.0,fmax(0.0,vf));
	d_rho = (1.0-useVF)*smoothedDirac(eps_rho,phi);
	H_mu = (1.0-useVF)*smoothedHeaviside(eps_mu,phi) + useVF*fmin(1.0,fmax(0.0,vf));
	d_mu = (1.0-useVF)*smoothedDirac(eps_mu,phi);
  
	//calculate eddy viscosity
	switch (turbulenceClosureModel)
	  {
	    double norm_S;
	  case 1:
	    {
	      norm_S = sqrt(2.0*(grad_u[0]*grad_u[0] + grad_v[1]*grad_v[1] + //grad_w[2]*grad_w[2] +
				 0.5*(grad_u[1]+grad_v[0])*(grad_u[1]+grad_v[0])));/* + 
										      0.5*(grad_u[2]+grad_w[0])*(grad_u[2]+grad_w[0]) +
										      0.5*(grad_v[2]+grad_w[1])*(grad_v[2]+grad_w[1])));*/
	      nu_t0 = smagorinskyConstant*smagorinskyConstant*h_e*h_e*norm_S;
	      nu_t1 = smagorinskyConstant*smagorinskyConstant*h_e*h_e*norm_S;
	    }
	  case 2:
	    {
	      double re_0,cs_0=0.0,re_1,cs_1=0.0;
	      norm_S = sqrt(2.0*(grad_u[0]*grad_u[0] + grad_v[1]*grad_v[1] + //grad_w[2]*grad_w[2] +
				 0.5*(grad_u[1]+grad_v[0])*(grad_u[1]+grad_v[0])));/* + 
										      0.5*(grad_u[2]+grad_w[0])*(grad_u[2]+grad_w[0]) +
										      0.5*(grad_v[2]+grad_w[1])*(grad_v[2]+grad_w[1])));*/
	      re_0 = h_e*h_e*norm_S/nu_0;
	      if (re_0 > 1.0)
		cs_0=0.027*pow(10.0,-3.23*pow(re_0,-0.92));
	      nu_t0 = cs_0*h_e*h_e*norm_S;
	      re_1 = h_e*h_e*norm_S/nu_1;
	      if (re_1 > 1.0)
		cs_1=0.027*pow(10.0,-3.23*pow(re_1,-0.92));
	      nu_t1 = cs_1*h_e*h_e*norm_S;
	    }
	  }
      
	rho = rho_0*(1.0-H_rho)+rho_1*H_rho;
	nu_t= nu_t0*(1.0-H_mu)+nu_t1*H_mu;
	nu  = nu_0*(1.0-H_mu)+nu_1*H_mu;
	nu += nu_t;
	mu  = rho_0*nu_0*(1.0-H_mu)+rho_1*nu_1*H_mu;
	//mu = rho*nu;
	eddy_viscosity = nu_t;
	if (NONCONSERVATIVE_FORM > 0.0)
	  {
	    eddy_viscosity = nu_t*rho;

	    //u momentum accumulation
	    mom_u_acc=u;//trick for non-conservative form
	    dmom_u_acc_u=rho*porosity;
  
	    //v momentum accumulation
	    mom_v_acc=v;
	    dmom_v_acc_v=rho*porosity;
  
	    /* //w momentum accumulation */
	    /* mom_w_acc=porosity*rho*w; */
	    /* dmom_w_acc_w=porosity*rho; */
  
  
	    //mass advective flux
	    mass_adv[0]=porosity*u;
	    mass_adv[1]=porosity*v;
	    /* mass_adv[2]=porosity*w; */
  
	    dmass_adv_u[0]=porosity;
	    dmass_adv_u[1]=0.0;
	    /* dmass_adv_u[2]=0.0; */

	    dmass_adv_v[0]=0.0;
	    dmass_adv_v[1]=porosity;
	    /* dmass_adv_v[2]=0.0; */

	    dmass_adv_w[0]=0.0;
	    dmass_adv_w[1]=0.0;
	    /* dmass_adv_w[2]=porosity; */

	    //u momentum advective flux
	    mom_u_adv[0]=0.0;//porosity*rho*u*u;
	    mom_u_adv[1]=0.0;//porosity*rho*u*v;
	    /* mom_u_adv[2]=porosity*rho*u*w; */
  
	    dmom_u_adv_u[0]=0.0;//porosity*rho*2.0*u;
	    dmom_u_adv_u[1]=0.0;//porosity*rho*v;
	    /* dmom_u_adv_u[2]=porosity*rho*w; */
  
	    dmom_u_adv_v[0]=0.0;
	    dmom_u_adv_v[1]=0.0;//porosity*rho*u;
	    /* dmom_u_adv_v[2]=0.0; */
  
	    /* dmom_u_adv_w[0]=0.0; */
	    /* dmom_u_adv_w[1]=0.0; */
	    /* dmom_u_adv_w[2]=porosity*rho*u; */
  
	    //v momentum advective_flux
	    mom_v_adv[0]=0.0;//porosity*rho*v*u;
	    mom_v_adv[1]=0.0;//porosity*rho*v*v;
	    /* mom_v_adv[2]=porosity*rho*v*w; */
  
	    dmom_v_adv_u[0]=0.0;//porosity*rho*v;
	    dmom_v_adv_u[1]=0.0;
	    /* dmom_v_adv_u[2]=0.0; */
  
	    /* dmom_v_adv_w[0]=0.0; */
	    /* dmom_v_adv_w[1]=0.0; */
	    /* dmom_v_adv_w[2]=porosity*rho*v; */
  
	    dmom_v_adv_v[0]=0.0;//porosity*rho*u;
	    dmom_v_adv_v[1]=0.0;//porosity*rho*2.0*v;
	    /* dmom_v_adv_v[2]=porosity*rho*w; */
  
	    /* //w momentum advective_flux */
	    /* mom_w_adv[0]=porosity*rho*w*u; */
	    /* mom_w_adv[1]=porosity*rho*w*v; */
	    /* mom_w_adv[2]=porosity*rho*w*w; */
  
	    /* dmom_w_adv_u[0]=porosity*rho*w; */
	    /* dmom_w_adv_u[1]=0.0; */
	    /* dmom_w_adv_u[2]=0.0; */
  
	    /* dmom_w_adv_v[0]=0.0; */
	    /* dmom_w_adv_v[1]=porosity*rho*w; */
	    /* dmom_w_adv_v[2]=0.0; */
  
	    /* dmom_w_adv_w[0]=porosity*rho*u; */
	    /* dmom_w_adv_w[1]=porosity*rho*v; */
	    /* dmom_w_adv_w[2]=porosity*rho*2.0*w; */
  
	    //u momentum diffusion tensor
	    mom_uu_diff_ten[0] = 2.0*porosity*mu;
	    mom_uu_diff_ten[1] = porosity*mu;
	    /* mom_uu_diff_ten[2] = porosity*mu; */
  
	    mom_uv_diff_ten[0]=porosity*mu;
  
	    /* mom_uw_diff_ten[0]=porosity*mu; */
  
	    //v momentum diffusion tensor
	    mom_vv_diff_ten[0] = porosity*mu;
	    mom_vv_diff_ten[1] = 2.0*porosity*mu;
	    /* mom_vv_diff_ten[2] = porosity*mu; */
  
	    mom_vu_diff_ten[0]=porosity*mu;
  
	    /* mom_vw_diff_ten[0]=porosity*mu; */
  
	    /* //w momentum diffusion tensor */
	    /* mom_ww_diff_ten[0] = porosity*mu; */
	    /* mom_ww_diff_ten[1] = porosity*mu; */
	    /* mom_ww_diff_ten[2] = 2.0*porosity*mu; */
  
	    /* mom_wu_diff_ten[0]=porosity*mu; */
  
	    /* mom_wv_diff_ten[0]=porosity*mu; */
  
	    //momentum sources
	    norm_n = sqrt(n[0]*n[0]+n[1]*n[1]);//+n[2]*n[2]);
	    mom_u_source = -porosity*rho*g[0];// - porosity*d_mu*sigma*kappa*n[0];
	    mom_v_source = -porosity*rho*g[1];// - porosity*d_mu*sigma*kappa*n[1];
	    /* mom_w_source = -porosity*rho*g[2];// - porosity*d_mu*sigma*kappa*n[2]; */
   
	    //u momentum Hamiltonian (pressure)
	    mom_u_ham = porosity*grad_p[0];
	    dmom_u_ham_grad_p[0]=porosity;
	    dmom_u_ham_grad_p[1]=0.0;
	    /* dmom_u_ham_grad_p[2]=0.0; */
  
	    //v momentum Hamiltonian (pressure)
	    mom_v_ham = porosity*grad_p[1];
	    dmom_v_ham_grad_p[0]=0.0;
	    dmom_v_ham_grad_p[1]=porosity;
	    /* dmom_v_ham_grad_p[2]=0.0; */
  
	    /* //w momentum Hamiltonian (pressure) */
	    /* mom_w_ham = porosity*grad_p[2]; */
	    /* dmom_w_ham_grad_p[0]=0.0; */
	    /* dmom_w_ham_grad_p[1]=0.0; */
	    /* dmom_w_ham_grad_p[2]=porosity; */
	    //u momentum Hamiltonian (advection)
	    mom_u_ham += rho*porosity*(u*grad_u[0]+v*grad_u[1]);
	    dmom_u_ham_grad_u[0]=rho*porosity*u;
	    dmom_u_ham_grad_u[1]=rho*porosity*v;
	    dmom_u_ham_u =rho*porosity*grad_u[0];
	    dmom_u_ham_v =rho*porosity*grad_u[1];
	    /* dmom_u_ham_grad_u[2]=porosity*w; */
  
	    //v momentum Hamiltonian (advection)
	    mom_v_ham += rho*porosity*(u*grad_v[0]+v*grad_v[1]);
	    dmom_v_ham_grad_v[0]=rho*porosity*u;
	    dmom_v_ham_grad_v[1]=rho*porosity*v;
	    dmom_v_ham_u =rho*porosity*grad_v[0];
	    dmom_v_ham_v =rho*porosity*grad_v[1];
	    /* dmom_v_ham_grad_v[2]=porosity*w; */
     
	    /* //w momentum Hamiltonian (advection) */
	    /* mom_w_ham += porosity*(u*grad_w[0]+v*grad_w[1]+w*grad_w[2]); */
	    /* dmom_w_ham_grad_w[0]=porosity*u; */
	    /* dmom_w_ham_grad_w[1]=porosity*v; */
	    /* dmom_w_ham_grad_w[2]=porosity*w; */
	  }
	else
	  {
	    //u momentum accumulation
	    mom_u_acc=porosity*u;
	    dmom_u_acc_u=porosity;
  
	    //v momentum accumulation
	    mom_v_acc=porosity*v;
	    dmom_v_acc_v=porosity;
  
	    /* //w momentum accumulation */
	    /* mom_w_acc=porosity*w; */
	    /* dmom_w_acc_w=porosity; */
  
  
	    //mass advective flux
	    mass_adv[0]=porosity*u;
	    mass_adv[1]=porosity*v;
	    /* mass_adv[2]=porosity*w; */
  
	    dmass_adv_u[0]=porosity;
	    dmass_adv_u[1]=0.0;
	    /* dmass_adv_u[2]=0.0; */

	    dmass_adv_v[0]=0.0;
	    dmass_adv_v[1]=porosity;
	    /* dmass_adv_v[2]=0.0; */

	    /* dmass_adv_w[0]=0.0; */
	    /* dmass_adv_w[1]=0.0; */
	    /* dmass_adv_w[2]=porosity; */

	    //u momentum advective flux
	    mom_u_adv[0]=porosity*u*u;
	    mom_u_adv[1]=porosity*u*v;
	    /* mom_u_adv[2]=porosity*u*w; */
  
	    dmom_u_adv_u[0]=2.0*porosity*u;
	    dmom_u_adv_u[1]=porosity*v;
	    /* dmom_u_adv_u[2]=porosity*w; */
  
	    dmom_u_adv_v[0]=0.0;
	    dmom_u_adv_v[1]=porosity*u;
	    /* dmom_u_adv_v[2]=0.0; */
  
	    /* dmom_u_adv_w[0]=0.0; */
	    /* dmom_u_adv_w[1]=0.0; */
	    /* dmom_u_adv_w[2]=porosity*u; */
  
	    //v momentum advective_flux
	    mom_v_adv[0]=porosity*v*u;
	    mom_v_adv[1]=porosity*v*v;
	    /* mom_v_adv[2]=porosity*v*w; */
  
	    dmom_v_adv_u[0]=porosity*v;
	    dmom_v_adv_u[1]=0.0;
	    /* dmom_v_adv_u[2]=0.0; */
  
	    /* dmom_v_adv_w[0]=0.0; */
	    /* dmom_v_adv_w[1]=0.0; */
	    /* dmom_v_adv_w[2]=porosity*v; */
  
	    dmom_v_adv_v[0]=porosity*u;
	    dmom_v_adv_v[1]=2.0*porosity*v;
	    /* dmom_v_adv_v[2]=porosity*w; */
  
	    /* //w momentum advective_flux */
	    /* mom_w_adv[0]=porosity*w*u; */
	    /* mom_w_adv[1]=porosity*w*v; */
	    /* mom_w_adv[2]=porosity*w*w; */
  
	    /* dmom_w_adv_u[0]=porosity*w; */
	    /* dmom_w_adv_u[1]=0.0; */
	    /* dmom_w_adv_u[2]=0.0; */
  
	    /* dmom_w_adv_v[0]=0.0; */
	    /* dmom_w_adv_v[1]=porosity*w; */
	    /* dmom_w_adv_v[2]=0.0; */
  
	    /* dmom_w_adv_w[0]=porosity*u; */
	    /* dmom_w_adv_w[1]=porosity*v; */
	    /* dmom_w_adv_w[2]=2.0*porosity*w; */

	    //u momentum diffusion tensor
	    mom_uu_diff_ten[0] = 2.0*porosity*nu;
	    mom_uu_diff_ten[1] = porosity*nu;
	    /* mom_uu_diff_ten[2] = porosity*nu; */
  
	    mom_uv_diff_ten[0]=porosity*nu;
  
	    /* mom_uw_diff_ten[0]=porosity*nu; */
  
	    //v momentum diffusion tensor
	    mom_vv_diff_ten[0] = porosity*nu;
	    mom_vv_diff_ten[1] = 2.0*porosity*nu;
	    /* mom_vv_diff_ten[2] = porosity*nu; */
  
	    mom_vu_diff_ten[0]=porosity*nu;
  
	    /* mom_vw_diff_ten[0]=porosity*nu; */
  
	    /* //w momentum diffusion tensor */
	    /* mom_ww_diff_ten[0] = porosity*nu; */
	    /* mom_ww_diff_ten[1] = porosity*nu; */
	    /* mom_ww_diff_ten[2] = 2.0*porosity*nu; */
  
	    /* mom_wu_diff_ten[0]=porosity*nu; */
  
	    /* mom_wv_diff_ten[0]=porosity*nu; */
  
	    //momentum sources
	    norm_n = sqrt(n[0]*n[0]+n[1]*n[1]);//+n[2]*n[2]);
	    mom_u_source = -porosity*g[0];// - porosity*d_mu*sigma*kappa*n[0]/(rho*(norm_n+1.0e-8));
	    mom_v_source = -porosity*g[1];// - porosity*d_mu*sigma*kappa*n[1]/(rho*(norm_n+1.0e-8));
	    /* mom_w_source = -porosity*g[2];// - porosity*d_mu*sigma*kappa*n[2]/(rho*(norm_n+1.0e-8)); */
   
	    //u momentum Hamiltonian (pressure)
	    mom_u_ham = porosity*grad_p[0]/rho;
	    dmom_u_ham_grad_p[0]=porosity/rho;
	    dmom_u_ham_grad_p[1]=0.0;
	    /* dmom_u_ham_grad_p[2]=0.0; */
  
	    //v momentum Hamiltonian (pressure)
	    mom_v_ham = porosity*grad_p[1]/rho;
	    dmom_v_ham_grad_p[0]=0.0;
	    dmom_v_ham_grad_p[1]=porosity/rho;
	    /* dmom_v_ham_grad_p[2]=0.0; */
  
	    /* //w momentum Hamiltonian (pressure) */
	    /* mom_w_ham = porosity*grad_p[2]/rho; */
	    /* dmom_w_ham_grad_p[0]=0.0; */
	    /* dmom_w_ham_grad_p[1]=0.0; */
	    /* dmom_w_ham_grad_p[2]=porosity/rho; */
	    
	    dmom_u_ham_grad_u[0]=0.0;
	    dmom_u_ham_grad_u[1]=0.0;
	    dmom_u_ham_u =0.0;
	    dmom_u_ham_v =0.0;
	    /* dmom_u_ham_grad_u[2]=porosity*w; */
  
	    //v momentum Hamiltonian (advection)
	    dmom_v_ham_grad_v[0]=0.0;
	    dmom_v_ham_grad_v[1]=0.0;
	    dmom_v_ham_u =0.0;
	    dmom_v_ham_v =0.0;
	  }
      }
      //VRANS specific
      inline
	void evaluateTPAdvectionCoefficients(const double eps_rho,
					     const double rho_0,
					     const double rho_1,
					     const double useVF,
					     const double& vf,
					     const double& phi,
					     const double& u,
					     const double& v,
					     double dmass_adv_p[nSpace],
					     double dmom_u_adv_u[nSpace],
					     double dmom_v_adv_v[nSpace])
      {
	double H_rho, rho;
	
	H_rho = (1.0-useVF)*smoothedHeaviside(eps_rho,phi) + useVF*fmin(1.0,fmax(0.0,vf));
	
	rho = rho_0*(1.0 - H_rho) + rho_1*H_rho;

	dmass_adv_p[0] = rho*u;
	dmass_adv_p[1] = rho*v;

	dmom_u_adv_u[0] = rho*u;
	dmom_u_adv_u[1] = rho*v;

	dmom_v_adv_v[0] = rho*u;
	dmom_v_adv_v[1] = rho*v;
      }					    
      inline
	void evaluateTPInvViscosityMassCoefficients(const int use_numerical_viscosity,
						    const double numerical_viscosity,
						    const double eps_rho,
						    const double eps_mu,
						    const double rho_0,
						    double nu_0,
						    const double rho_1,
						    double nu_1,
						    const double useVF,
						    const double& vf,
						    const double& phi,
						    const double& p,
						    const double& u,
						    const double& v,
						    double& mom_p_acc,
						    double& dmom_p_acc_p,
						    double& mom_u_acc,
						    double& dmom_u_acc_u,
						    double& mom_v_acc,
						    double& dmom_v_acc_v)
      {
	// This should be split off into a seperate function
	double H_rho, H_mu, rho, nu, mu;
	
	H_rho = (1.0-useVF)*smoothedHeaviside(eps_rho,phi) + useVF*fmin(1.0,fmax(0.0,vf));
	H_mu = (1.0-useVF)*smoothedHeaviside(eps_mu,phi) + useVF*fmin(1.0,fmax(0.0,vf));

	rho = rho_0*(1.0 - H_rho) + rho_1*H_rho;
	nu = nu_0*(1.0-H_mu) + nu_1*H_mu;
	
	mu = rho_0*nu_0*(1.-H_mu) + rho_1*nu_1*H_mu + use_numerical_viscosity*numerical_viscosity;
	//mu = rho*nu;

	mom_p_acc = p / mu;
	dmom_p_acc_p = 1. / mu;

	mom_u_acc = u / mu;
	dmom_u_acc_u = 1. / mu;

	mom_v_acc = v / mu;
	dmom_v_acc_v = 1. / mu;
      }
      inline
	void evaluateTPDensityMassCoefficients(const double eps_rho,
					       const double rho_0,
					       const double rho_1,
					       const double useVF,
					       const double& vf,
					       const double& phi,
					       const double& p,
					       const double& u,
					       const double& v,
					       double& mom_p_acc,
					       double& dmom_p_acc_p,
					       double& mom_u_acc,
					       double& dmom_u_acc_u,
					       double& mom_v_acc,
					       double& dmom_v_acc_v)
      {
	double H_rho, rho;
	
	H_rho = (1.0-useVF)*smoothedHeaviside(eps_rho,phi) + useVF*fmin(1.0,fmax(0.0,vf));
	
	rho = rho_0*(1.0 - H_rho) + rho_1*H_rho;

	mom_p_acc = p * rho;
	dmom_p_acc_p = rho;

	mom_u_acc = u * rho;
	dmom_u_acc_u = rho;

	mom_v_acc = v * rho;
	dmom_v_acc_v = rho;
      } 
      inline
	void evaluateTPInvDensityLaplaceCoefficients(const double eps_rho,
						     const double rho_0,
						     const double rho_1,
						     const double useVF,
						     const double& vf,
						     const double& phi,
						     double mom_p_diff_ten[nSpace],
						     double mom_u_diff_ten[nSpace],
						     double mom_v_diff_ten[nSpace])
      {
	double H_rho, rho;

	H_rho = (1.0-useVF)*smoothedHeaviside(eps_rho,phi) + useVF*fmin(1.0,fmax(0.0,vf));

	rho = rho_0*(1.0 - H_rho) + rho_1*H_rho;
    
	mom_p_diff_ten[0] = 1.0 / rho ;
	mom_p_diff_ten[1] = 1.0 / rho ;

	mom_u_diff_ten[0] = 1.0 / rho ;
	mom_u_diff_ten[1] = 1.0 / rho ;

	mom_v_diff_ten[0] = 1.0 / rho ;
	mom_v_diff_ten[1] = 1.0 / rho ;

      }
      inline
	void updateDarcyForchheimerTerms_Ergun(const double NONCONSERVATIVE_FORM,
					       /* const double linearDragFactor, */
					       /* const double nonlinearDragFactor, */
					       /* const double porosity, */
					       /* const double meanGrainSize, */
					       const double alpha,
					       const double beta,
					       const double eps_rho,
					       const double eps_mu,
					       const double rho_0,
					       const double nu_0,
					       const double rho_1,
					       const double nu_1,
					       const double useVF,
					       const double vf,
					       const double phi,
					       const double u,
					       const double v,
					       const double w,
					       const double uStar,
					       const double vStar,
					       const double wStar,
					       const double eps_s,
					       const double phi_s,
					       const double u_s,
					       const double v_s,
					       const double w_s,
					       double& mom_u_source,
					       double& mom_v_source,
					       double& mom_w_source,
					       double dmom_u_source[nSpace],
					       double dmom_v_source[nSpace],
					       double dmom_w_source[nSpace])
      {
	double rho,mu,nu,H_mu,uc,duc_du,duc_dv,duc_dw,viscosity,H_s,H_s1,H_s2,H_s3;
	H_mu = (1.0-useVF)*smoothedHeaviside(eps_mu,phi)+useVF*fmin(1.0,fmax(0.0,vf));
	nu  = nu_0*(1.0-H_mu)+nu_1*H_mu;
	rho  = rho_0*(1.0-H_mu)+rho_1*H_mu;
	mu  = rho_0*nu_0*(1.0-H_mu)+rho_1*nu_1*H_mu;
	//mu = rho*nu;
	if (NONCONSERVATIVE_FORM > 0.0)
	  {
	    viscosity = mu;
	  }
	else
	  {
	    viscosity = nu;
	  }
	double x = fmax(0.0, fmin( 1.0, 0.5+phi_s/(2.0*eps_s)));//0 at phi_s = -eps, 1 at phi_s=eps

	//      H_s1 = 0.5*(1. - cos(M_PI*x));
	// Relaxation function, Jacobsen et al. 2011, Mayer et al 1998
	H_s3 = (exp(pow(x,3.5)) - 1.)/ (exp(1.) - 1.);

	//      x = 1. - x;
	//      H_s2 = 1.- (exp(pow(x,3.5)) - 1.)/ (exp(1.) - 1.);

	H_s = H_s3; //(1.-H_s2)*H_s1 + H_s2*H_s2;

	//implicit
	/* uc = sqrt(u*u+v*v*+w*w);  */
	/* duc_du = u/(uc+1.0e-12); */
	/* duc_dv = v/(uc+1.0e-12); */
	//semi-implicit quadratic term
	uc = sqrt(uStar*uStar+vStar*vStar); 
	duc_du = 0.0;
	duc_dv = 0.0;
	/* duc_dw = w/(uc+1.0e-12); */

	mom_u_source += H_s*viscosity*(alpha + beta*uc)*(u-u_s);
	mom_v_source += H_s*viscosity*(alpha + beta*uc)*(v-v_s);
	/* mom_w_source += H_s*viscosity*(alpha + beta*uc)*(w-w_s); */

      /* //w momentum Hamiltonian (pressure) */
      /* mom_w_ham = porosity*grad_p[2]/rho; */
      /* dmom_w_ham_grad_p[0]=0.0; */
      /* dmom_w_ham_grad_p[1]=0.0; */
      /* dmom_w_ham_grad_p[2]=porosity/rho; */
    }
    //VRANS specific
    inline
      void updateDarcyForchheimerTerms_Ergun(/* const double linearDragFactor, */
					   /* const double nonlinearDragFactor, */
					   /* const double porosity, */
					   /* const double meanGrainSize, */
					   const double alpha,
					   const double beta,
					   const double eps_rho,
					   const double eps_mu,
					   const double rho_0,
					   const double nu_0,
					   const double rho_1,
					   const double nu_1,
					   const double useVF,
					   const double vf,
					   const double phi,
					   const double u,
					   const double v,
					   const double w,
					   const double uStar,
					   const double vStar,
					   const double wStar,
					   const double eps_s,
					   const double phi_s,
					   const double u_s,
					   const double v_s,
					   const double w_s,
					   double& mom_u_source,
					   double& mom_v_source,
					   double& mom_w_source,
					   double dmom_u_source[nSpace],
					   double dmom_v_source[nSpace],
					   double dmom_w_source[nSpace])
    {
      double mu,nu,H_mu,uc,duc_du,duc_dv,duc_dw,viscosity,H_s,H_s1,H_s2,H_s3;
      H_mu = (1.0-useVF)*smoothedHeaviside(eps_mu,phi)+useVF*fmin(1.0,fmax(0.0,vf));
      nu  = nu_0*(1.0-H_mu)+nu_1*H_mu;
      mu  = rho_0*nu_0*(1.0-H_mu)+rho_1*nu_1*H_mu;
#ifdef COMPRESSIBLE_FORM
      viscosity = mu;
#else
      viscosity = nu;
#endif
      double x = fmax(0.0, fmin( 1.0, 0.5+phi_s/(2.0*eps_s)));//0 at phi_s = -eps, 1 at phi_s=eps

      //      H_s1 = 0.5*(1. - cos(M_PI*x));
      // Relaxation function, Jacobsen et al. 2011, Mayer et al 1998
      H_s3 = (exp(pow(x,3.5)) - 1.)/ (exp(1.) - 1.);

      //      x = 1. - x;
      //      H_s2 = 1.- (exp(pow(x,3.5)) - 1.)/ (exp(1.) - 1.);

      H_s = H_s3; //(1.-H_s2)*H_s1 + H_s2*H_s2;

      //implicit
      /* uc = sqrt(u*u+v*v*+w*w);  */
      /* duc_du = u/(uc+1.0e-12); */
      /* duc_dv = v/(uc+1.0e-12); */
      //semi-implicit quadratic term
      uc = sqrt(uStar*uStar+vStar*vStar); 
      duc_du = 0.0;
      duc_dv = 0.0;
      /* duc_dw = w/(uc+1.0e-12); */

      mom_u_source += H_s*viscosity*(alpha + beta*uc)*(u-u_s);
      mom_v_source += H_s*viscosity*(alpha + beta*uc)*(v-v_s);
      /* mom_w_source += H_s*viscosity*(alpha + beta*uc)*(w-w_s); */
<<<<<<< HEAD
>>>>>>> master
=======
>>>>>>> c3159a48
      
      dmom_u_source[0] = H_s*viscosity*(alpha + beta*uc + beta*duc_du*(u-u_s));
      dmom_u_source[1] = H_s*viscosity*beta*duc_dv*(u-u_s);
      /* dmom_u_source[2] = H_s*viscosity*beta*u*duc_dw; */

      dmom_v_source[0] = H_s*viscosity*beta*duc_du*(v-v_s);
      dmom_v_source[1] = H_s*viscosity*(alpha + beta*uc + beta*duc_dv*(v-v_s));
      /* dmom_v_source[2] = H_s*viscosity*beta*w*duc_dw; */

      /* dmom_w_source[0] = H_s*viscosity*beta*w*duc_du; */
      /* dmom_w_source[1] = H_s*viscosity*beta*w*duc_dv; */
      /* dmom_w_source[2] = H_s*viscosity*(alpha + beta*(uc + w*duc_dw)); */
      }
    
      inline
	void updateTurbulenceClosure(const double NONCONSERVATIVE_FORM,
				     const int turbulenceClosureModel,
				     const double eps_rho,
				     const double eps_mu,
				     const double rho_0,
				     const double nu_0,
				     const double rho_1,
				     const double nu_1,
				     const double useVF,
				     const double vf,
				     const double phi,
				     const double porosity,
				     const double eddy_visc_coef_0,
				     const double turb_var_0, //k for k-eps or k-omega
				     const double turb_var_1, //epsilon for k-epsilon, omega for k-omega
				     const double turb_grad_0[nSpace],//grad k for k-eps,k-omega
				     double& eddy_viscosity,
				     double mom_uu_diff_ten[nSpace],
				     double mom_vv_diff_ten[nSpace],
				     double mom_ww_diff_ten[nSpace],
				     double mom_uv_diff_ten[1],
				     double mom_uw_diff_ten[1],
				     double mom_vu_diff_ten[1],
				     double mom_vw_diff_ten[1],
				     double mom_wu_diff_ten[1],
				     double mom_wv_diff_ten[1],
				     double& mom_u_source,
				     double& mom_v_source,
				     double& mom_w_source)
      {
	/****
	     eddy_visc_coef 
	     <= 2  LES (do nothing)
	     == 3  k-epsilon 
	
	*/
	assert (turbulenceClosureModel >=3);
	double rho,nu,H_mu,nu_t=0.0,nu_t_keps =0.0, nu_t_komega=0.0;
	double isKEpsilon = 1.0;
	if (turbulenceClosureModel == 4)
	  isKEpsilon = 0.0;
	H_mu = (1.0-useVF)*smoothedHeaviside(eps_mu,phi)+useVF*fmin(1.0,fmax(0.0,vf));
	nu  = nu_0*(1.0-H_mu)+nu_1*H_mu;
	rho  = rho_0*(1.0-H_mu)+rho_1*H_mu;
      
	const double twoThirds = 2.0/3.0; const double div_zero = 1.0e-2*fmin(nu_0,nu_1);
	mom_u_source += twoThirds*turb_grad_0[0];
	mom_v_source += twoThirds*turb_grad_0[1];
	/* mom_w_source += twoThirds*turb_grad_0[2]; */
      
	//--- closure model specific ---
	//k-epsilon
	nu_t_keps = eddy_visc_coef_0*turb_var_0*turb_var_0/(fabs(turb_var_1) + div_zero);
	//k-omega
	nu_t_komega = turb_var_0/(fabs(turb_var_1) + div_zero);
	//
	nu_t = isKEpsilon*nu_t_keps + (1.0-isKEpsilon)*nu_t_komega;
	//mwf debug
	//if (nu_t > 1.e6*nu)
	//{
	//  std::cout<<"RANS2P2D WARNING isKEpsilon = "<<isKEpsilon<<" nu_t = " <<nu_t<<" nu= "<<nu<<" k= "<<turb_var_0<<" turb_var_1= "<<turb_var_1<<std::endl; 
	//}
      
	nu_t = fmax(nu_t,1.0e-4*nu); //limit according to Lew, Buscaglia etal 01
	//mwf hack
	nu_t     = fmin(nu_t,1.0e6*nu);
	if (NONCONSERVATIVE_FORM > 0.0)
	  {
	    eddy_viscosity = nu_t*rho;
	    //u momentum diffusion tensor
	    mom_uu_diff_ten[0] += 2.0*porosity*eddy_viscosity;
	    mom_uu_diff_ten[1] += porosity*eddy_viscosity;
	    /* mom_uu_diff_ten[2] += porosity*eddy_viscosity; */
	  
	    mom_uv_diff_ten[0] +=porosity*eddy_viscosity;
	  
	    /* mom_uw_diff_ten[0] +=porosity*eddy_viscosity; */
	  
	    //v momentum diffusion tensor
	    mom_vv_diff_ten[0] += porosity*eddy_viscosity;
	    mom_vv_diff_ten[1] += 2.0*porosity*eddy_viscosity;
	    /* mom_vv_diff_ten[2] += porosity*eddy_viscosity; */
	  
	    mom_vu_diff_ten[0] += porosity*eddy_viscosity;
  
	    /* mom_vw_diff_ten[0] += porosity*eddy_viscosity; */
	  
	    //w momentum diffusion tensor
	    /* mom_ww_diff_ten[0] += porosity*eddy_viscosity; */
	    /* mom_ww_diff_ten[1] += porosity*eddy_viscosity; */
	    /* mom_ww_diff_ten[2] += 2.0*porosity*eddy_viscosity; */
	  
	    /* mom_wu_diff_ten[0] += porosity*eddy_viscosity; */
	  
	    /* mom_wv_diff_ten[0] += porosity*eddy_viscosity; */
	  }
	else
	  {
	    eddy_viscosity = nu_t;
	    //u momentum diffusion tensor
	    mom_uu_diff_ten[0] += 2.0*porosity*eddy_viscosity;
	    mom_uu_diff_ten[1] += porosity*eddy_viscosity;
	    /* mom_uu_diff_ten[2] += porosity*eddy_viscosity; */
	  
	    mom_uv_diff_ten[0]+=porosity*eddy_viscosity;
	  
	    /* mom_uw_diff_ten[0]+=porosity*eddy_viscosity; */
	  
	    //v momentum diffusion tensor
	    mom_vv_diff_ten[0] += porosity*eddy_viscosity;
	    mom_vv_diff_ten[1] += 2.0*porosity*eddy_viscosity;
	    /* mom_vv_diff_ten[2] += porosity*eddy_viscosity; */
	  
	    mom_vu_diff_ten[0]+=porosity*eddy_viscosity;
	  
	    /* mom_vw_diff_ten[0]+=porosity*eddy_viscosity; */
	  
	    //w momentum diffusion tensor
	    /* mom_ww_diff_ten[0] += porosity*eddy_viscosity; */
	    /* mom_ww_diff_ten[1] += porosity*eddy_viscosity; */
	    /* mom_ww_diff_ten[2] += 2.0*porosity*eddy_viscosity; */
	  
	    /* mom_wu_diff_ten[0]+=porosity*eddy_viscosity; */
	  
	    /* mom_wv_diff_ten[0]+=porosity*eddy_viscosity; */
	  }
      }
	  
      inline
	void calculateSubgridError_tau(const double&  hFactor,
				       const double& elementDiameter,
				       const double& dmt,
				       const double& dm,
				       const double df[nSpace],
				       const double& a,
				       const double&  pfac,
				       double& tau_v,
				       double& tau_p,
				       double& cfl)
      {
	double h,oneByAbsdt,density,viscosity,nrm_df;
	h = hFactor*elementDiameter;
	density = dm;
	viscosity =  a;
	nrm_df=0.0;
	for(int I=0;I<nSpace;I++)
	  nrm_df+=df[I]*df[I];
	nrm_df = sqrt(nrm_df);
	cfl = nrm_df/(h*density);//this is really cfl/dt, but that's what we want to know, the step controller expect this
	oneByAbsdt =  fabs(dmt);
	tau_v = 1.0/(4.0*viscosity/(h*h) + 2.0*nrm_df/h + oneByAbsdt);
	tau_p = (4.0*viscosity + 2.0*nrm_df*h + oneByAbsdt*h*h)/pfac;
	/* std::cout<<"tau_v "<<tau_v<<" tau_p "<<tau_p<<std::endl; */
      }

      inline
	void calculateSubgridError_tau(     const double&  Ct_sge,
					    const double&  Cd_sge,
					    const double   G[nSpace*nSpace],
					    const double&  G_dd_G,
					    const double&  tr_G,
					    const double&  A0,
					    const double   Ai[nSpace],
					    const double&  Kij,
					    const double&  pfac,
					    double& tau_v,
					    double& tau_p,
					    double& q_cfl)	
      {
	double v_d_Gv=0.0; 
	for(int I=0;I<nSpace;I++) 
	  for (int J=0;J<nSpace;J++) 
	    v_d_Gv += Ai[I]*G[I*nSpace+J]*Ai[J];
	tau_v = 1.0/sqrt(Ct_sge*A0*A0 + v_d_Gv + Cd_sge*Kij*Kij*G_dd_G + 1.0e-12); 
	tau_p = 1.0/(pfac*tr_G*tau_v);     
      }

      inline
	void calculateSubgridError_tauRes(const double& tau_p,
					  const double& tau_v,
					  const double& pdeResidualP,
					  const double& pdeResidualU,
					  const double& pdeResidualV,
					  const double& pdeResidualW,
					  double& subgridErrorP,
					  double& subgridErrorU,
					  double& subgridErrorV,
					  double& subgridErrorW)
      {
	/* GLS pressure */
	subgridErrorP = -tau_p*pdeResidualP;
	/* GLS momentum */
	subgridErrorU = -tau_v*pdeResidualU;
	subgridErrorV = -tau_v*pdeResidualV;
	/* subgridErrorW = -tau_v*pdeResidualW; */
      }

      inline
	void calculateSubgridErrorDerivatives_tauRes(const double& tau_p,
						     const double& tau_v,
						     const double dpdeResidualP_du[nDOF_trial_element],
						     const double dpdeResidualP_dv[nDOF_trial_element],
						     const double dpdeResidualP_dw[nDOF_trial_element],
						     const double dpdeResidualU_dp[nDOF_trial_element],
						     const double dpdeResidualU_du[nDOF_trial_element],
						     const double dpdeResidualV_dp[nDOF_trial_element],
						     const double dpdeResidualV_dv[nDOF_trial_element],
						     const double dpdeResidualW_dp[nDOF_trial_element],
						     const double dpdeResidualW_dw[nDOF_trial_element],
						     double dsubgridErrorP_du[nDOF_trial_element],
						     double dsubgridErrorP_dv[nDOF_trial_element],
						     double dsubgridErrorP_dw[nDOF_trial_element],
						     double dsubgridErrorU_dp[nDOF_trial_element],
						     double dsubgridErrorU_du[nDOF_trial_element],
						     double dsubgridErrorV_dp[nDOF_trial_element],
						     double dsubgridErrorV_dv[nDOF_trial_element],
						     double dsubgridErrorW_dp[nDOF_trial_element],
						     double dsubgridErrorW_dw[nDOF_trial_element])
      {
	for (int j=0;j<nDOF_trial_element;j++)
	  {
	    /* GLS pressure */
	    dsubgridErrorP_du[j] = -tau_p*dpdeResidualP_du[j];
	    dsubgridErrorP_dv[j] = -tau_p*dpdeResidualP_dv[j];
	    /* dsubgridErrorP_dw[j] = -tau_p*dpdeResidualP_dw[j]; */
	    /* GLS  momentum*/
	    /* u */
	    dsubgridErrorU_dp[j] = -tau_v*dpdeResidualU_dp[j];
	    dsubgridErrorU_du[j] = -tau_v*dpdeResidualU_du[j];
	    /* v */
	    dsubgridErrorV_dp[j] = -tau_v*dpdeResidualV_dp[j];
	    dsubgridErrorV_dv[j] = -tau_v*dpdeResidualV_dv[j];
	    /* /\* w *\/ */
	    /* dsubgridErrorW_dp[j] = -tau_v*dpdeResidualW_dp[j]; */
	    /* dsubgridErrorW_dw[j] = -tau_v*dpdeResidualW_dw[j]; */
	  }
      }

      inline
	void exteriorNumericalAdvectiveFlux(const double NONCONSERVATIVE_FORM,
					    const int& isDOFBoundary_p,
					    const int& isDOFBoundary_u,
					    const int& isDOFBoundary_v,
					    const int& isDOFBoundary_w,
					    const int& isFluxBoundary_p,
					    const int& isFluxBoundary_u,
					    const int& isFluxBoundary_v,
					    const int& isFluxBoundary_w,
					    const double& oneByRho,
					    const double& bc_oneByRho,
					    const double n[nSpace],
					    const double& bc_p,
					    const double& bc_u,
					    const double& bc_v,
					    const double bc_f_mass[nSpace],
					    const double bc_f_umom[nSpace],
					    const double bc_f_vmom[nSpace],
					    const double bc_f_wmom[nSpace],
					    const double& bc_flux_mass,
					    const double& bc_flux_umom,
					    const double& bc_flux_vmom,
					    const double& bc_flux_wmom,
					    const double& p,
					    const double& u,
					    const double& v,
					    const double f_mass[nSpace],
					    const double f_umom[nSpace],
					    const double f_vmom[nSpace],
					    const double f_wmom[nSpace],
					    const double df_mass_du[nSpace],
					    const double df_mass_dv[nSpace],
					    const double df_mass_dw[nSpace],
					    const double df_umom_dp[nSpace],
					    const double dham_grad[nSpace],
					    const double df_umom_du[nSpace],
					    const double df_umom_dv[nSpace],
					    const double df_umom_dw[nSpace],
					    const double df_vmom_dp[nSpace],
					    const double df_vmom_du[nSpace],
					    const double df_vmom_dv[nSpace],
					    const double df_vmom_dw[nSpace],
					    const double df_wmom_dp[nSpace],
					    const double df_wmom_du[nSpace],
					    const double df_wmom_dv[nSpace],
					    const double df_wmom_dw[nSpace],
					    double& flux_mass,
					    double& flux_umom,
					    double& flux_vmom,
					    double& flux_wmom,
					    double* velocity)
      {
	double flowSpeedNormal;
	flux_mass = 0.0;
	flux_umom = 0.0;
	flux_vmom = 0.0;
	/* flux_wmom = 0.0; */
	if (NONCONSERVATIVE_FORM > 0.0)
	  {
	    flowSpeedNormal=n[0]*df_vmom_dv[0]+n[1]*df_umom_du[1];//tricky, works for  moving and fixed domains
	    flowSpeedNormal+=n[0]*dham_grad[0]+n[1]*dham_grad[1];
	  }
	else
	  flowSpeedNormal=n[0]*df_vmom_dv[0]+n[1]*df_umom_du[1];//tricky, works for  moving and fixed domains
	if (isDOFBoundary_u != 1)
	  {
	    flux_mass += n[0]*f_mass[0];
	    velocity[0] = f_mass[0];
	    if (flowSpeedNormal >= 0.0)
	      {
		flux_umom += n[0]*f_umom[0];
		flux_vmom += n[0]*f_vmom[0];
		/* flux_wmom += n[0]*f_wmom[0]; */
	      }
	  }
	else
	  {
	    flux_mass += n[0]*f_mass[0];
	    velocity[0] = f_mass[0];
	    if (flowSpeedNormal >= 0.0)
	      {
		flux_umom += n[0]*f_umom[0];
		flux_vmom += n[0]*f_vmom[0];
		/* flux_wmom += n[0]*f_wmom[0]; */
	      }
	    else
	      {
		flux_umom+=n[0]*bc_f_umom[0];
		flux_vmom+=n[0]*bc_f_vmom[0];
		/* flux_wmom+=n[0]*bc_f_wmom[0]; */
	      }
	  }
	if (isDOFBoundary_v != 1)
	  {
	    flux_mass+=n[1]*f_mass[1];
	    velocity[1] = f_mass[1];
	    if (flowSpeedNormal >= 0.0)
	      {
		flux_umom+=n[1]*f_umom[1];
		flux_vmom+=n[1]*f_vmom[1];
		/* flux_wmom+=n[1]*f_wmom[1]; */
	      }
	  }
	else
	  {
	    flux_mass+=n[1]*f_mass[1];
	    velocity[1] = f_mass[1];
	    if (flowSpeedNormal >= 0.0)
	      {
		flux_umom+=n[1]*f_umom[1];
		flux_vmom+=n[1]*f_vmom[1];
		/* flux_wmom+=n[1]*f_wmom[1]; */
	      }
	    else
	      {
		flux_umom+=n[1]*bc_f_umom[1];
		flux_vmom+=n[1]*bc_f_vmom[1];
		/* flux_wmom+=n[1]*bc_f_wmom[1]; */
	      }
	  }
	/* if (isDOFBoundary_w != 1) */
	/* 	{ */
	/* 	  flux_mass+=n[2]*f_mass[2]; */
	/* 	  velocity[2] = f_mass[2]; */
	/* 	  if (flowDirection >= 0.0) */
	/* 	    { */
	/* 	      flux_umom+=n[2]*f_umom[2]; */
	/* 	      flux_vmom+=n[2]*f_vmom[2]; */
	/* 	      flux_wmom+=n[2]*f_wmom[2]; */
	/* 	    } */
	/* 	} */
	/* else */
	/* 	{ */
	/* 	  flux_mass +=n[2]*f_mass[2]; */
	/* 	  velocity[2] = f_mass[2]; */
	/* 	  if (flowDirection >= 0.0) */
	/* 	    { */
	/* 	      flux_umom+=n[2]*f_umom[2]; */
	/* 	      flux_vmom+=n[2]*f_vmom[2]; */
	/* 	      flux_wmom+=n[2]*f_wmom[2]; */
	/* 	    } */
	/* 	  else */
	/* 	    { */
	/* 	      flux_umom+=n[2]*bc_f_umom[2]; */
	/* 	      flux_vmom+=n[2]*bc_f_vmom[2]; */
	/* 	      flux_wmom+=n[2]*bc_f_wmom[2]; */
	/* 	    } */
	/* 	} */
	if (isDOFBoundary_p == 1)
	  {
	    if (NONCONSERVATIVE_FORM > 0.0)
	      {
		flux_umom+= n[0]*(bc_p - p);
		flux_vmom+= n[1]*(bc_p - p);
	      }
	    else
	      {
		flux_umom+= n[0]*(bc_p*bc_oneByRho-p*oneByRho);
		flux_vmom+= n[1]*(bc_p*bc_oneByRho-p*oneByRho);
	      }
	    /* flux_wmom+= n[2]*(bc_p*bc_oneByRho-p*oneByRho); */
	  }
	if (isFluxBoundary_p == 1)
	  {
	    velocity[0] += (bc_flux_mass - flux_mass)*n[0];
	    velocity[1] += (bc_flux_mass - flux_mass)*n[1];
	    /* velocity[2] += (bc_flux_mass - flux_mass)*n[2]; */
	    flux_mass = bc_flux_mass;
	  }
	if (isFluxBoundary_u == 1)
	  {
	    flux_umom = bc_flux_umom;
	  }
	if (isFluxBoundary_v == 1)
	  {
	    flux_vmom = bc_flux_vmom;
	  }
	/* if (isFluxBoundary_w == 1) */
	/* 	{ */
	/* 	  flux_wmom = bc_flux_wmom; */
	/* 	} */
	/* if (fabs(flux_mass) > 1.0e-4) */
	/* 	std::cout<<"flux_mass "<<flux_mass<<std::endl */
	/* 		 <<"n_0       "<<n[0]<<std::endl */
	/* 		 <<"n_1       "<<n[1]<<std::endl */
	/* 		 <<"norm(n)   "<<sqrt(n[0]*n[0]+n[1]*n[1])<<std::endl */
	/* 		 <<"v_0       "<<velocity[0]<<std::endl */
	/* 		 <<"v_1       "<<velocity[1]<<std::endl */
	/* 		 <<std::endl; */
      }

      inline
	void exteriorNumericalAdvectiveFluxDerivatives(const double NONCONSERVATIVE_FORM,
						       const int& isDOFBoundary_p,
						       const int& isDOFBoundary_u,
						       const int& isDOFBoundary_v,
						       const int& isDOFBoundary_w,
						       const int& isFluxBoundary_p,
						       const int& isFluxBoundary_u,
						       const int& isFluxBoundary_v,
						       const int& isFluxBoundary_w,
						       const double& oneByRho,
						       const double n[nSpace],
						       const double& bc_p,
						       const double bc_f_mass[nSpace],
						       const double bc_f_umom[nSpace],
						       const double bc_f_vmom[nSpace],
						       const double bc_f_wmom[nSpace],
						       const double& bc_flux_mass,
						       const double& bc_flux_umom,
						       const double& bc_flux_vmom,
						       const double& bc_flux_wmom,
						       const double& p,
						       const double f_mass[nSpace],
						       const double f_umom[nSpace],
						       const double f_vmom[nSpace],
						       const double f_wmom[nSpace],
						       const double df_mass_du[nSpace],
						       const double df_mass_dv[nSpace],
						       const double df_mass_dw[nSpace],
						       const double df_umom_dp[nSpace],
						       const double dham_grad[nSpace],
						       const double df_umom_du[nSpace],
						       const double df_umom_dv[nSpace],
						       const double df_umom_dw[nSpace],
						       const double df_vmom_dp[nSpace],
						       const double df_vmom_du[nSpace],
						       const double df_vmom_dv[nSpace],
						       const double df_vmom_dw[nSpace],
						       const double df_wmom_dp[nSpace],
						       const double df_wmom_du[nSpace],
						       const double df_wmom_dv[nSpace],
						       const double df_wmom_dw[nSpace],
						       double& dflux_mass_du,
						       double& dflux_mass_dv,
						       double& dflux_mass_dw,
						       double& dflux_umom_dp,
						       double& dflux_umom_du,
						       double& dflux_umom_dv,
						       double& dflux_umom_dw,
						       double& dflux_vmom_dp,
						       double& dflux_vmom_du,
						       double& dflux_vmom_dv,
						       double& dflux_vmom_dw,
						       double& dflux_wmom_dp,
						       double& dflux_wmom_du,
						       double& dflux_wmom_dv,
						       double& dflux_wmom_dw)
      {
	double flowSpeedNormal;
	dflux_mass_du = 0.0;
	dflux_mass_dv = 0.0;
	/* dflux_mass_dw = 0.0; */
  
	dflux_umom_dp = 0.0;
	dflux_umom_du = 0.0;
	dflux_umom_dv = 0.0;
	/* dflux_umom_dw = 0.0; */
  
	dflux_vmom_dp = 0.0;
	dflux_vmom_du = 0.0;
	dflux_vmom_dv = 0.0;
	/* dflux_vmom_dw = 0.0; */
  
	dflux_wmom_dp = 0.0;
	dflux_wmom_du = 0.0;
	dflux_wmom_dv = 0.0;
	/* dflux_wmom_dw = 0.0; */
	flowSpeedNormal=n[0]*df_vmom_dv[0]+n[1]*df_umom_du[1];//tricky, works for moving and fixed  domains
	flowSpeedNormal+=NONCONSERVATIVE_FORM*(n[0]*dham_grad[0]+n[1]*dham_grad[1]);//tricky, works for moving and fixed  domains
	if (isDOFBoundary_u != 1)
	  {
	    dflux_mass_du += n[0]*df_mass_du[0];
	    if (flowSpeedNormal >= 0.0)
	      {
		dflux_umom_du += n[0]*df_umom_du[0];
		dflux_vmom_du += n[0]*df_vmom_du[0];
		dflux_vmom_dv += n[0]*df_vmom_dv[0];
		/* dflux_wmom_du += n[0]*df_wmom_du[0]; */
		/* dflux_wmom_dw += n[0]*df_wmom_dw[0]; */
	      }
	  }
	else
	  {
	    //cek still upwind the advection for Dirichlet?
	    dflux_mass_du += n[0]*df_mass_du[0];
	    if (flowSpeedNormal >= 0.0)
	      {
		dflux_umom_du += n[0]*df_umom_du[0];
		dflux_vmom_du += n[0]*df_vmom_du[0];
		dflux_vmom_dv += n[0]*df_vmom_dv[0];
		/* dflux_wmom_du += n[0]*df_wmom_du[0]; */
		/* dflux_wmom_dw += n[0]*df_wmom_dw[0]; */
	      }
	    else
	      {
		if (isDOFBoundary_v != 1)
		  dflux_vmom_dv += n[0]*df_vmom_dv[0];
		/* if (isDOFBoundary_w != 1) */
		/* 	dflux_wmom_dw += n[0]*df_wmom_dw[0]; */
	      }
	  }
	if (isDOFBoundary_v != 1)
	  {
	    dflux_mass_dv += n[1]*df_mass_dv[1];
	    if (flowSpeedNormal >= 0.0)
	      {
		dflux_umom_du += n[1]*df_umom_du[1];
		dflux_umom_dv += n[1]*df_umom_dv[1];
		dflux_vmom_dv += n[1]*df_vmom_dv[1];
		/* dflux_wmom_dw += n[1]*df_wmom_dw[1]; */
		/* dflux_wmom_dv += n[1]*df_wmom_dv[1]; */
	      }
	  }
	else
	  {
	    //cek still upwind the advection for Dirichlet?
	    dflux_mass_dv += n[1]*df_mass_dv[1];
	    if (flowSpeedNormal >= 0.0)
	      {
		dflux_umom_du += n[1]*df_umom_du[1];
		dflux_umom_dv += n[1]*df_umom_dv[1];
		dflux_vmom_dv += n[1]*df_vmom_dv[1];
		/* dflux_wmom_dw += n[1]*df_wmom_dw[1]; */
		/* dflux_wmom_dv += n[1]*df_wmom_dv[1]; */
	      }
	    else
	      {
		if (isDOFBoundary_u != 1)
		  dflux_umom_du += n[1]*df_umom_du[1];
		/* if (isDOFBoundary_w != 1) */
		/* 	dflux_wmom_dw += n[1]*df_wmom_dw[1]; */
	      }
	  }
	/* if (isDOFBoundary_w != 1) */
	/* 	{ */
	/* 	  dflux_mass_dw+=n[2]*df_mass_dw[2]; */
	/* 	  if (flowDirection >= 0.0) */
	/* 	    { */
	/* 	      dflux_umom_du += n[2]*df_umom_du[2]; */
	/* 	      dflux_umom_dw += n[2]*df_umom_dw[2]; */
	/* 	      dflux_vmom_dv += n[2]*df_vmom_dv[2]; */
	/* 	      dflux_vmom_dw += n[2]*df_vmom_dw[2]; */
	/* 	      dflux_wmom_dw += n[2]*df_wmom_dw[2]; */
	/* 	    } */
	/* 	} */
	/* else */
	/* 	{ */
	/* 	  //cek still upwind the advection for Dirichlet? */
	/* 	  dflux_mass_dw += n[2]*df_mass_dw[2]; */
	/* 	  if (flowDirection >= 0.0) */
	/* 	    { */
	/* 	      dflux_umom_du += n[2]*df_umom_du[2]; */
	/* 	      dflux_umom_dw += n[2]*df_umom_dw[2]; */
	/* 	      dflux_vmom_dv += n[2]*df_vmom_dv[2]; */
	/* 	      dflux_vmom_dw += n[2]*df_vmom_dw[2]; */
	/* 	      dflux_wmom_dw += n[2]*df_wmom_dw[2]; */
	/* 	    } */
	/* 	  else */
	/* 	    { */
	/* 	      if (isDOFBoundary_u != 1) */
	/* 		dflux_umom_du += n[2]*df_umom_du[2]; */
	/* 	      if (isDOFBoundary_v != 1) */
	/* 		dflux_vmom_dv += n[2]*df_vmom_dv[2]; */
	/* 	    } */
	/* } */
	if (isDOFBoundary_p == 1)
	  {
	    if (NONCONSERVATIVE_FORM > 0.0)
	      {
		dflux_umom_dp= -n[0];
		dflux_vmom_dp= -n[1];
	      }
	    else
	      {
		dflux_umom_dp= -n[0]*oneByRho;
		dflux_vmom_dp= -n[1]*oneByRho;
	      }
	    /* dflux_wmom_dp= -n[2]*oneByRho; */
	  }
	if (isFluxBoundary_p == 1)
	  {
	    dflux_mass_du = 0.0;
	    dflux_mass_dv = 0.0;
	    /* dflux_mass_dw = 0.0; */
	  }
	if (isFluxBoundary_u == 1)
	  {
	    dflux_umom_dp = 0.0;
	    dflux_umom_du = 0.0;
	    dflux_umom_dv = 0.0;
	    /* dflux_umom_dw = 0.0; */
	  }
	if (isFluxBoundary_v == 1)
	  {
	    dflux_vmom_dp = 0.0;
	    dflux_vmom_du = 0.0;
	    dflux_vmom_dv = 0.0;
	    /* dflux_vmom_dw = 0.0; */
	  }
	/* if (isFluxBoundary_w == 1) */
	/* 	{ */
	/* 	  dflux_wmom_dp = 0.0; */
	/* 	  dflux_wmom_du = 0.0; */
	/* 	  dflux_wmom_dv = 0.0; */
	/* 	  dflux_wmom_dw = 0.0; */
	/* 	} */
      }

      inline
	void exteriorNumericalDiffusiveFlux(const double& eps,
					    const double& phi,
					    int* rowptr,
					    int* colind,
					    const int& isDOFBoundary,
					    const int& isFluxBoundary,
					    const double n[nSpace],
					    double* bc_a,
					    const double& bc_u,
					    const double& bc_flux,
					    double* a,
					    const double grad_potential[nSpace],
					    const double& u,
					    const double& penalty,
					    double& flux)
      {
	double diffusiveVelocityComponent_I,penaltyFlux,max_a;
	if(isFluxBoundary == 1)
	  {
	    flux = bc_flux;
	  }
	else if(isDOFBoundary == 1)
	  {
	    flux = 0.0;
	    max_a=0.0;
	    for(int I=0;I<nSpace;I++)
	      {
		diffusiveVelocityComponent_I=0.0;
		for(int m=rowptr[I];m<rowptr[I+1];m++)
		  {
		    diffusiveVelocityComponent_I -= a[m]*grad_potential[colind[m]];
		    max_a = fmax(max_a,a[m]);
		  }
		flux+= diffusiveVelocityComponent_I*n[I];
	      }
	    penaltyFlux = max_a*penalty*(u-bc_u);
	    flux += penaltyFlux;
	    //contact line slip
	    //flux*=(smoothedDirac(eps,0) - smoothedDirac(eps,phi))/smoothedDirac(eps,0);
	  }
	else
	  {
	    std::cerr<<"warning, diffusion term with no boundary condition set, setting diffusive flux to 0.0"<<std::endl;
	    flux = 0.0;
	  }
      }


      inline
	double ExteriorNumericalDiffusiveFluxJacobian(const double& eps,
						      const double& phi,
						      int* rowptr,
						      int* colind,
						      const int& isDOFBoundary,
						      const int& isFluxBoundary,
						      const double n[nSpace],
						      double* a,
						      const double& v,
						      const double grad_v[nSpace],
						      const double& penalty)
      {
	double dvel_I,tmp=0.0,max_a=0.0;
	if(isFluxBoundary==0 && isDOFBoundary==1)
	  {
	    for(int I=0;I<nSpace;I++)
	      {
		dvel_I=0.0;
		for(int m=rowptr[I];m<rowptr[I+1];m++)
		  {
		    dvel_I -= a[m]*grad_v[colind[m]];
		    max_a = fmax(max_a,a[m]);
		  }
		tmp += dvel_I*n[I];
	      }
	    tmp +=max_a*penalty*v;
	    //contact line slip
	    //tmp*=(smoothedDirac(eps,0) - smoothedDirac(eps,phi))/smoothedDirac(eps,0);
	  }
	return tmp;
      }
    
      void calculateResidual(double NONCONSERVATIVE_FORM,
			     double MOMENTUM_SGE,
			     double PRESSURE_SGE,
			     double VELOCITY_SGE,
			     double* numerical_viscosity,
			     //element
			     double* mesh_trial_ref,
			     double* mesh_grad_trial_ref,
			     double* mesh_dof,
			     double* mesh_velocity_dof,
			     double MOVING_DOMAIN,
			     int* mesh_l2g,
			     double* dV_ref,
			     double* p_trial_ref,
			     double* p_grad_trial_ref,
			     double* p_test_ref,
			     double* p_grad_test_ref,
			     double* vel_trial_ref,
			     double* vel_grad_trial_ref,
			     double* vel_test_ref,
			     double* vel_grad_test_ref,
			     //element boundary
			     double* mesh_trial_trace_ref,
			     double* mesh_grad_trial_trace_ref,
			     double* dS_ref,
			     double* p_trial_trace_ref,
			     double* p_grad_trial_trace_ref,
			     double* p_test_trace_ref,
			     double* p_grad_test_trace_ref,
			     double* vel_trial_trace_ref,
			     double* vel_grad_trial_trace_ref,
			     double* vel_test_trace_ref,
			     double* vel_grad_test_trace_ref,					 
			     double* normal_ref,
			     double* boundaryJac_ref,
			     //physics
			     double eb_adjoint_sigma,
			     double* elementDiameter,
			     double* nodeDiametersArray,
			     double hFactor,
			     int nElements_global,
			     int nElementBoundaries_owned,
			     double useRBLES,
			     double useMetrics, 
			     double alphaBDF,
			     double epsFact_rho,
			     double epsFact_mu, 
			     double sigma,
			     double rho_0,
			     double nu_0,
			     double rho_1,
			     double nu_1,
			     double smagorinskyConstant,
			     int turbulenceClosureModel,
			     double Ct_sge,
			     double Cd_sge,
			     double C_dc,
			     double C_b,
			     //VRANS
			     const double* eps_solid,
			     const double* phi_solid,
			     const double* q_velocity_solid,
			     const double* q_porosity,
			     const double* q_dragAlpha,
			     const double* q_dragBeta,
			     const double* q_mass_source,
			     const double* q_turb_var_0,
			     const double* q_turb_var_1,
			     const double* q_turb_var_grad_0,
			     double * q_eddy_viscosity,
			     //
			     int* p_l2g, 
			     int* vel_l2g, 
			     double* p_dof, 
			     double* u_dof, 
			     double* v_dof, 
			     double* w_dof,
			     double* g,
			     const double useVF,
			     double* vf,
			     double* phi,
			     double* normal_phi,
			     double* kappa_phi,
			     double* q_mom_u_acc,
			     double* q_mom_v_acc,
			     double* q_mom_w_acc,
			     double* q_mass_adv,
			     double* q_mom_u_acc_beta_bdf, double* q_mom_v_acc_beta_bdf, double* q_mom_w_acc_beta_bdf,
			     double* q_dV,
			     double* q_dV_last,
			     double* q_velocity_sge,
			     double* q_cfl,
			     double* q_numDiff_u, double* q_numDiff_v, double* q_numDiff_w,
			     double* q_numDiff_u_last, double* q_numDiff_v_last, double* q_numDiff_w_last,
			     int* sdInfo_u_u_rowptr,int* sdInfo_u_u_colind,			      
			     int* sdInfo_u_v_rowptr,int* sdInfo_u_v_colind,
			     int* sdInfo_u_w_rowptr,int* sdInfo_u_w_colind,
			     int* sdInfo_v_v_rowptr,int* sdInfo_v_v_colind,
			     int* sdInfo_v_u_rowptr,int* sdInfo_v_u_colind,
			     int* sdInfo_v_w_rowptr,int* sdInfo_v_w_colind,
			     int* sdInfo_w_w_rowptr,int* sdInfo_w_w_colind,
			     int* sdInfo_w_u_rowptr,int* sdInfo_w_u_colind,
			     int* sdInfo_w_v_rowptr,int* sdInfo_w_v_colind,
			     int offset_p, int offset_u, int offset_v, int offset_w, 
			     int stride_p, int stride_u, int stride_v, int stride_w, 
			     double* globalResidual,
			     int nExteriorElementBoundaries_global,
			     int* exteriorElementBoundariesArray,
			     int* elementBoundaryElementsArray,
			     int* elementBoundaryLocalElementBoundariesArray,
			     double* ebqe_vf_ext,
			     double* bc_ebqe_vf_ext,
			     double* ebqe_phi_ext,
			     double* bc_ebqe_phi_ext,
			     double* ebqe_normal_phi_ext,
			     double* ebqe_kappa_phi_ext,
			     //VRANS
			     const double* ebqe_porosity_ext,
			     const double* ebqe_turb_var_0,
			     const double* ebqe_turb_var_1,
			     //VRANS end
			     int* isDOFBoundary_p,
			     int* isDOFBoundary_u,
			     int* isDOFBoundary_v,
			     int* isDOFBoundary_w,
			     int* isAdvectiveFluxBoundary_p,
			     int* isAdvectiveFluxBoundary_u,
			     int* isAdvectiveFluxBoundary_v,
			     int* isAdvectiveFluxBoundary_w,
			     int* isDiffusiveFluxBoundary_u,
			     int* isDiffusiveFluxBoundary_v,
			     int* isDiffusiveFluxBoundary_w,
			     double* ebqe_bc_p_ext,
			     double* ebqe_bc_flux_mass_ext,
			     double* ebqe_bc_flux_mom_u_adv_ext,
			     double* ebqe_bc_flux_mom_v_adv_ext,
			     double* ebqe_bc_flux_mom_w_adv_ext,
			     double* ebqe_bc_u_ext,
			     double* ebqe_bc_flux_u_diff_ext,
			     double* ebqe_penalty_ext,
			     double* ebqe_bc_v_ext,
			     double* ebqe_bc_flux_v_diff_ext,
			     double* ebqe_bc_w_ext,
			     double* ebqe_bc_flux_w_diff_ext,
			     double* q_x,
			     double* q_velocity,
			     double* ebqe_velocity,
			     double* flux,
			     double* elementResidual_p_save,
			     int* elementFlags,
			     int* boundaryFlags,
			     double* barycenters,
			     double* wettedAreas,
			     double* netForces_p,
			     double* netForces_v,
			     double* netMoments)
      {
	//
	//loop over elements to compute volume integrals and load them into element and global residual
	//
	double mesh_volume_conservation=0.0,
	  mesh_volume_conservation_weak=0.0,
	  mesh_volume_conservation_err_max=0.0,
	  mesh_volume_conservation_err_max_weak=0.0;
	double globalConservationError=0.0;
	for(int eN=0;eN<nElements_global;eN++)
	  {
	    //declare local storage for element residual and initialize
	    register double elementResidual_p[nDOF_test_element],elementResidual_mesh[nDOF_test_element],
	      elementResidual_u[nDOF_test_element],
	      elementResidual_v[nDOF_test_element],
	      //elementResidual_w[nDOF_test_element],
	      eps_rho,eps_mu;
	    const double* elementResidual_w(NULL);
	    double mesh_volume_conservation_element=0.0,
	      mesh_volume_conservation_element_weak=0.0;
	    for (int i=0;i<nDOF_test_element;i++)
	      {
		int eN_i = eN*nDOF_test_element+i;
		elementResidual_p_save[eN_i]=0.0;
		elementResidual_mesh[i]=0.0;
		elementResidual_p[i]=0.0;
		elementResidual_u[i]=0.0;
		elementResidual_v[i]=0.0;
		/* elementResidual_w[i]=0.0; */
	      }//i
	    //
	    //loop over quadrature points and compute integrands
	    //
	    for(int k=0;k<nQuadraturePoints_element;k++)
	      {
		//compute indices and declare local storage
		register int eN_k = eN*nQuadraturePoints_element+k,
		  eN_k_nSpace = eN_k*nSpace,
		  eN_k_3d     = eN_k*3,
		  eN_nDOF_trial_element = eN*nDOF_trial_element;
		register double p=0.0,u=0.0,v=0.0,w=0.0,
		  grad_p[nSpace],grad_u[nSpace],grad_v[nSpace],grad_w[nSpace],
		  mom_u_acc=0.0,
		  dmom_u_acc_u=0.0,
		  mom_v_acc=0.0,
		  dmom_v_acc_v=0.0,
		  mom_w_acc=0.0,
		  dmom_w_acc_w=0.0,
		  mass_adv[nSpace],
		  dmass_adv_u[nSpace],
		  dmass_adv_v[nSpace],
		  dmass_adv_w[nSpace],
		  mom_u_adv[nSpace],
		  dmom_u_adv_u[nSpace],
		  dmom_u_adv_v[nSpace],
		  dmom_u_adv_w[nSpace],
		  mom_v_adv[nSpace],
		  dmom_v_adv_u[nSpace],
		  dmom_v_adv_v[nSpace],
		  dmom_v_adv_w[nSpace],
		  mom_w_adv[nSpace],
		  dmom_w_adv_u[nSpace],
		  dmom_w_adv_v[nSpace],
		  dmom_w_adv_w[nSpace],
		  mom_uu_diff_ten[nSpace],
		  mom_vv_diff_ten[nSpace],
		  mom_ww_diff_ten[nSpace],
		  mom_uv_diff_ten[1],
		  mom_uw_diff_ten[1],
		  mom_vu_diff_ten[1],
		  mom_vw_diff_ten[1],
		  mom_wu_diff_ten[1],
		  mom_wv_diff_ten[1],
		  mom_u_source=0.0,
		  mom_v_source=0.0,
		  mom_w_source=0.0,
		  mom_u_ham=0.0,
		  dmom_u_ham_grad_p[nSpace],
		  dmom_u_ham_grad_u[nSpace],
		  dmom_u_ham_u=0.0,
		  dmom_u_ham_v=0.0,
		  dmom_u_ham_w=0.0,
		  mom_v_ham=0.0,
		  dmom_v_ham_grad_p[nSpace],
		  dmom_v_ham_grad_v[nSpace],
		  dmom_v_ham_u=0.0,
		  dmom_v_ham_v=0.0,
		  dmom_v_ham_w=0.0,
		  mom_w_ham=0.0,
		  dmom_w_ham_grad_p[nSpace],
		  dmom_w_ham_grad_w[nSpace],
		  dmom_w_ham_u=0.0,
		  dmom_w_ham_v=0.0,
		  dmom_w_ham_w=0.0,
		  mom_u_acc_t=0.0,
		  dmom_u_acc_u_t=0.0,
		  mom_v_acc_t=0.0,
		  dmom_v_acc_v_t=0.0,
		  mom_w_acc_t=0.0,
		  dmom_w_acc_w_t=0.0,
		  pdeResidual_p=0.0,
		  pdeResidual_u=0.0,
		  pdeResidual_v=0.0,
		  pdeResidual_w=0.0,
		  Lstar_u_p[nDOF_test_element],
		  Lstar_v_p[nDOF_test_element],
		  Lstar_w_p[nDOF_test_element],
		  Lstar_u_u[nDOF_test_element],
		  Lstar_v_v[nDOF_test_element],
		  Lstar_w_w[nDOF_test_element],
		  Lstar_p_u[nDOF_test_element],
		  Lstar_p_v[nDOF_test_element],
		  Lstar_p_w[nDOF_test_element],
		  subgridError_p=0.0,
		  subgridError_u=0.0,
		  subgridError_v=0.0,
		  subgridError_w=0.0,
		  tau_p=0.0,tau_p0=0.0,tau_p1=0.0,
		  tau_v=0.0,tau_v0=0.0,tau_v1=0.0,
		  jac[nSpace*nSpace],
		  jacDet,
		  jacInv[nSpace*nSpace],
		  p_grad_trial[nDOF_trial_element*nSpace],vel_grad_trial[nDOF_trial_element*nSpace],
		  p_test_dV[nDOF_trial_element],vel_test_dV[nDOF_trial_element],
		  p_grad_test_dV[nDOF_test_element*nSpace],vel_grad_test_dV[nDOF_test_element*nSpace],
		  dV,x,y,z,xt,yt,zt,
		  //
		  porosity,
		  //meanGrainSize,
		  mass_source,
		  dmom_u_source[nSpace],
		  dmom_v_source[nSpace],
		  dmom_w_source[nSpace],
		  //
		  G[nSpace*nSpace],G_dd_G,tr_G,norm_Rv,h_phi, dmom_adv_star[nSpace],dmom_adv_sge[nSpace],dmom_ham_grad_sge[nSpace];
		//get jacobian, etc for mapping reference element
		ck.calculateMapping_element(eN,
					    k,
					    mesh_dof,
					    mesh_l2g,
					    mesh_trial_ref,
					    mesh_grad_trial_ref,
					    jac,
					    jacDet,
					    jacInv,
					    x,y,z);
		ck.calculateH_element(eN,
				      k,
				      nodeDiametersArray,
				      mesh_l2g,
				      mesh_trial_ref,
				      h_phi);
	      
		ck.calculateMappingVelocity_element(eN,
						    k,
						    mesh_velocity_dof,
						    mesh_l2g,
						    mesh_trial_ref,
						    xt,yt,zt);
		//xt=0.0;yt=0.0;zt=0.0;
		//std::cout<<"xt "<<xt<<'\t'<<yt<<'\t'<<zt<<std::endl;
		//get the physical integration weight
		dV = fabs(jacDet)*dV_ref[k];
		ck.calculateG(jacInv,G,G_dd_G,tr_G);
		//ck.calculateGScale(G,&normal_phi[eN_k_nSpace],h_phi);
	      
		eps_rho = epsFact_rho*(useMetrics*h_phi+(1.0-useMetrics)*elementDiameter[eN]);
		eps_mu  = epsFact_mu *(useMetrics*h_phi+(1.0-useMetrics)*elementDiameter[eN]);
	     
		//get the trial function gradients
		ck.gradTrialFromRef(&p_grad_trial_ref[k*nDOF_trial_element*nSpace],jacInv,p_grad_trial);
		ck.gradTrialFromRef(&vel_grad_trial_ref[k*nDOF_trial_element*nSpace],jacInv,vel_grad_trial);
		//get the solution
		ck.valFromDOF(p_dof,&p_l2g[eN_nDOF_trial_element],&p_trial_ref[k*nDOF_trial_element],p);
		ck.valFromDOF(u_dof,&vel_l2g[eN_nDOF_trial_element],&vel_trial_ref[k*nDOF_trial_element],u);
		ck.valFromDOF(v_dof,&vel_l2g[eN_nDOF_trial_element],&vel_trial_ref[k*nDOF_trial_element],v);
		/* ck.valFromDOF(w_dof,&vel_l2g[eN_nDOF_trial_element],&vel_trial_ref[k*nDOF_trial_element],w); */
		//get the solution gradients
		ck.gradFromDOF(p_dof,&p_l2g[eN_nDOF_trial_element],p_grad_trial,grad_p);
		ck.gradFromDOF(u_dof,&vel_l2g[eN_nDOF_trial_element],vel_grad_trial,grad_u);
		ck.gradFromDOF(v_dof,&vel_l2g[eN_nDOF_trial_element],vel_grad_trial,grad_v);
		/* ck.gradFromDOF(w_dof,&vel_l2g[eN_nDOF_trial_element],vel_grad_trial,grad_w); */
		//precalculate test function products with integration weights
		for (int j=0;j<nDOF_trial_element;j++)
		  {
		    p_test_dV[j] = p_test_ref[k*nDOF_trial_element+j]*dV;
		    vel_test_dV[j] = vel_test_ref[k*nDOF_trial_element+j]*dV;
		    for (int I=0;I<nSpace;I++)
		      {
			p_grad_test_dV[j*nSpace+I]   = p_grad_trial[j*nSpace+I]*dV;//cek warning won't work for Petrov-Galerkin
			vel_grad_test_dV[j*nSpace+I] = vel_grad_trial[j*nSpace+I]*dV;//cek warning won't work for Petrov-Galerkin
		      }
		  }
		//cek hack
		double div_mesh_velocity=0.0;
		int NDOF_MESH_TRIAL_ELEMENT=3;
		for (int j=0;j<NDOF_MESH_TRIAL_ELEMENT;j++)
		  {
		    int eN_j=eN*NDOF_MESH_TRIAL_ELEMENT+j;
		    div_mesh_velocity +=
		      mesh_velocity_dof[mesh_l2g[eN_j]*3+0]*vel_grad_trial[j*nSpace+0] +
		      mesh_velocity_dof[mesh_l2g[eN_j]*3+1]*vel_grad_trial[j*nSpace+1];
		  }
		mesh_volume_conservation_element += (alphaBDF*(dV-q_dV_last[eN_k])/dV - div_mesh_velocity)*dV;
		div_mesh_velocity = DM3*div_mesh_velocity + (1.0-DM3)*alphaBDF*(dV-q_dV_last[eN_k])/dV;
		//VRANS
		porosity      = q_porosity[eN_k];
		//meanGrainSize = q_meanGrain[eN_k]; 
		//
		//save velocity at quadrature points for other models to use
		q_velocity[eN_k_nSpace+0]=u;
		q_velocity[eN_k_nSpace+1]=v;
		/* q_velocity[eN_k_nSpace+2]=w; */
		q_x[eN_k_3d+0]=x;
		q_x[eN_k_3d+1]=y;
		/* q_x[eN_k_3d+2]=z; */
		/* // */
		//calculate pde coefficients at quadrature points
		//
		evaluateCoefficients(NONCONSERVATIVE_FORM,
				     eps_rho,
				     eps_mu,
				     sigma,
				     rho_0,
				     nu_0,
				     rho_1,
				     nu_1,
				     elementDiameter[eN],
				     smagorinskyConstant,
				     turbulenceClosureModel,
				     g,
				     useVF,
				     vf[eN_k],
				     phi[eN_k],
				     &normal_phi[eN_k_nSpace],
				     kappa_phi[eN_k],
				     //VRANS
				     porosity,
				     //
				     p,
				     grad_p,
				     grad_u,
				     grad_v,
				     grad_w,
				     u,
				     v,
				     w,
				     q_eddy_viscosity[eN_k],
				     mom_u_acc,
				     dmom_u_acc_u,
				     mom_v_acc,
				     dmom_v_acc_v,
				     mom_w_acc,
				     dmom_w_acc_w,
				     mass_adv,
				     dmass_adv_u,
				     dmass_adv_v,
				     dmass_adv_w,
				     mom_u_adv,
				     dmom_u_adv_u,
				     dmom_u_adv_v,
				     dmom_u_adv_w,
				     mom_v_adv,
				     dmom_v_adv_u,
				     dmom_v_adv_v,
				     dmom_v_adv_w,
				     mom_w_adv,
				     dmom_w_adv_u,
				     dmom_w_adv_v,
				     dmom_w_adv_w,
				     mom_uu_diff_ten,
				     mom_vv_diff_ten,
				     mom_ww_diff_ten,
				     mom_uv_diff_ten,
				     mom_uw_diff_ten,
				     mom_vu_diff_ten,
				     mom_vw_diff_ten,
				     mom_wu_diff_ten,
				     mom_wv_diff_ten,
				     mom_u_source,
				     mom_v_source,
				     mom_w_source,
				     mom_u_ham,
				     dmom_u_ham_grad_p,
				     dmom_u_ham_grad_u,
				     dmom_u_ham_u,
				     dmom_u_ham_v,
				     dmom_u_ham_w,
				     mom_v_ham,
				     dmom_v_ham_grad_p,
				     dmom_v_ham_grad_v,
				     dmom_v_ham_u,
				     dmom_v_ham_v,
				     dmom_v_ham_w,
				     mom_w_ham,
				     dmom_w_ham_grad_p,
				     dmom_w_ham_grad_w,
				     dmom_w_ham_u,
				     dmom_w_ham_v,
				     dmom_w_ham_w);
		//VRANS
		mass_source = q_mass_source[eN_k];
		//todo: decide if these should be lagged or not?
		updateDarcyForchheimerTerms_Ergun(NONCONSERVATIVE_FORM,
						  /* linearDragFactor, */
						  /* nonlinearDragFactor, */
						  /* porosity, */
						  /* meanGrainSize, */
						  q_dragAlpha[eN_k],
						  q_dragBeta[eN_k],
						  eps_rho,
						  eps_mu,
						  rho_0,
						  nu_0,
						  rho_1,
						  nu_1,
						  useVF,
						  vf[eN_k],
						  phi[eN_k],
						  u,
						  v,
						  w,
						  q_velocity_sge[eN_k_nSpace+0],
						  q_velocity_sge[eN_k_nSpace+1],
						  q_velocity_sge[eN_k_nSpace+1],//cek hack, should not be used
						  eps_solid[elementFlags[eN]],
						  phi_solid[eN_k],
						  q_velocity_solid[eN_k_nSpace+0],
						  q_velocity_solid[eN_k_nSpace+1],
						  q_velocity_solid[eN_k_nSpace+1],//cek hack, should not be used 
						  mom_u_source,
						  mom_v_source,
						  mom_w_source,
						  dmom_u_source,
						  dmom_v_source,
						  dmom_w_source);

		//Turbulence closure model
		if (turbulenceClosureModel >= 3)
		  {
		    const double c_mu = 0.09;//mwf hack 
		    updateTurbulenceClosure(NONCONSERVATIVE_FORM,
					    turbulenceClosureModel,
					    eps_rho,
					    eps_mu,
					    rho_0,
					    nu_0,
					    rho_1,
					    nu_1,
					    useVF,
					    vf[eN_k],
					    phi[eN_k],
					    porosity,
					    c_mu, //mwf hack
					    q_turb_var_0[eN_k],
					    q_turb_var_1[eN_k],
					    &q_turb_var_grad_0[eN_k_nSpace],
					    q_eddy_viscosity[eN_k],
					    mom_uu_diff_ten,
					    mom_vv_diff_ten,
					    mom_ww_diff_ten,
					    mom_uv_diff_ten,
					    mom_uw_diff_ten,
					    mom_vu_diff_ten,
					    mom_vw_diff_ten,
					    mom_wu_diff_ten,
					    mom_wv_diff_ten,
					    mom_u_source,
					    mom_v_source,
					    mom_w_source);					  

		  }
		//
		//save momentum for time history and velocity for subgrid error
		//
		q_mom_u_acc[eN_k] = mom_u_acc;                            
		q_mom_v_acc[eN_k] = mom_v_acc;                            
		/* q_mom_w_acc[eN_k] = mom_w_acc; */
		//subgrid error uses grid scale velocity
		q_mass_adv[eN_k_nSpace+0] = u;
		q_mass_adv[eN_k_nSpace+1] = v;
		/* q_mass_adv[eN_k_nSpace+2] = w; */
		//
		//moving mesh
		//
		if (NONCONSERVATIVE_FORM)
		  {
		    mom_u_adv[0] -= MOVING_DOMAIN*dmom_u_acc_u*u*xt;
		    mom_u_adv[1] -= MOVING_DOMAIN*dmom_u_acc_u*u*yt;
		  }
		else
		  {
		    mom_u_adv[0] -= MOVING_DOMAIN*mom_u_acc*xt;
		    mom_u_adv[1] -= MOVING_DOMAIN*mom_u_acc*yt;
		  }
		/* mom_u_adv[2] -= MOVING_DOMAIN*mom_u_acc*zt; */
		dmom_u_adv_u[0] -= MOVING_DOMAIN*dmom_u_acc_u*xt;
		dmom_u_adv_u[1] -= MOVING_DOMAIN*dmom_u_acc_u*yt;
		/* dmom_u_adv_u[2] -= MOVING_DOMAIN*dmom_u_acc_u*zt; */

		if (NONCONSERVATIVE_FORM)
		  {
		    mom_v_adv[0] -= MOVING_DOMAIN*dmom_v_acc_v*v*xt;
		    mom_v_adv[1] -= MOVING_DOMAIN*dmom_v_acc_v*v*yt;
		  }
		else
		  {
		    mom_v_adv[0] -= MOVING_DOMAIN*mom_v_acc*xt;
		    mom_v_adv[1] -= MOVING_DOMAIN*mom_v_acc*yt;
		  }
		/* mom_v_adv[2] -= MOVING_DOMAIN*mom_v_acc*zt; */
		dmom_v_adv_v[0] -= MOVING_DOMAIN*dmom_v_acc_v*xt;
		dmom_v_adv_v[1] -= MOVING_DOMAIN*dmom_v_acc_v*yt;
		/* dmom_v_adv_v[2] -= MOVING_DOMAIN*dmom_v_acc_v*zt; */

		/* mom_w_adv[0] -= MOVING_DOMAIN*mom_w_acc*xt; */
		/* mom_w_adv[1] -= MOVING_DOMAIN*mom_w_acc*yt; */
		/* mom_w_adv[2] -= MOVING_DOMAIN*mom_w_acc*zt; */
		/* dmom_w_adv_w[0] -= MOVING_DOMAIN*dmom_w_acc_w*xt; */
		/* dmom_w_adv_w[1] -= MOVING_DOMAIN*dmom_w_acc_w*yt; */
		/* dmom_w_adv_w[2] -= MOVING_DOMAIN*dmom_w_acc_w*zt; */
		//
		//calculate time derivative at quadrature points
		//
		if (q_dV_last[eN_k] <= -100)
		  q_dV_last[eN_k] = dV;
		q_dV[eN_k] = dV;
		ck.bdf(alphaBDF,
		       q_mom_u_acc_beta_bdf[eN_k]*q_dV_last[eN_k]/dV,
		       mom_u_acc,
		       dmom_u_acc_u,
		       mom_u_acc_t,
		       dmom_u_acc_u_t);
		ck.bdf(alphaBDF,
		       q_mom_v_acc_beta_bdf[eN_k]*q_dV_last[eN_k]/dV,
		       mom_v_acc,
		       dmom_v_acc_v,
		       mom_v_acc_t,
		       dmom_v_acc_v_t);
		if (NONCONSERVATIVE_FORM)
		  {
		    mom_u_acc_t *= dmom_u_acc_u;
		    mom_v_acc_t *= dmom_v_acc_v;
		  }
		/* ck.bdf(alphaBDF, */
		/* 	     q_mom_w_acc_beta_bdf[eN_k]*q_dV_last[eN_k]/dV, */
		/* 	     mom_w_acc, */
		/* 	     dmom_w_acc_w, */
		/* 	     mom_w_acc_t, */
		/* 	     dmom_w_acc_w_t); */
		/* // */
		//calculate subgrid error (strong residual and adjoint)
		//
		//calculate strong residual
		pdeResidual_p = ck.Advection_strong(dmass_adv_u,grad_u) +
		  ck.Advection_strong(dmass_adv_v,grad_v) +
		  /* ck.Advection_strong(dmass_adv_w,grad_w) + */
		  DM2*MOVING_DOMAIN*ck.Reaction_strong(alphaBDF*(dV-q_dV_last[eN_k])/dV - div_mesh_velocity) +
		  //VRANS
		  ck.Reaction_strong(mass_source);
		//
		if (NONCONSERVATIVE_FORM > 0.0)
		  {
		    dmom_adv_sge[0] =  - dmom_u_acc_u*MOVING_DOMAIN*xt;
		    dmom_adv_sge[1] =  - dmom_u_acc_u*MOVING_DOMAIN*yt;
		    dmom_ham_grad_sge[0] = dmom_u_acc_u*q_velocity_sge[eN_k_nSpace+0];
		    dmom_ham_grad_sge[1] = dmom_u_acc_u*q_velocity_sge[eN_k_nSpace+1];
		  }
		else
		  {
		    dmom_adv_sge[0] = dmom_u_acc_u*(q_velocity_sge[eN_k_nSpace+0] - MOVING_DOMAIN*xt);
		    dmom_adv_sge[1] = dmom_u_acc_u*(q_velocity_sge[eN_k_nSpace+1] - MOVING_DOMAIN*yt);
		    dmom_ham_grad_sge[0] = 0.0;
		    dmom_ham_grad_sge[1] = 0.0;
		  }
		double mv_tau[nSpace];
		mv_tau[0] = dmom_adv_sge[0] + dmom_ham_grad_sge[0];
		mv_tau[1] = dmom_adv_sge[1] + dmom_ham_grad_sge[1];
		/* dmom_adv_sge[2] = dmom_u_acc_u*(q_velocity_sge[eN_k_nSpace+2] - MOVING_DOMAIN*zt); */
		pdeResidual_u = ck.Mass_strong(mom_u_acc_t) +
		  ck.Advection_strong(dmom_adv_sge,grad_u) +
		  ck.Hamiltonian_strong(dmom_ham_grad_sge,grad_u) +
		  ck.Hamiltonian_strong(dmom_u_ham_grad_p,grad_p) +
		  ck.Reaction_strong(mom_u_source) -
		  ck.Reaction_strong(u*div_mesh_velocity);
	  
		pdeResidual_v = ck.Mass_strong(mom_v_acc_t) +
		  ck.Advection_strong(dmom_adv_sge,grad_v) +
		  ck.Hamiltonian_strong(dmom_ham_grad_sge,grad_v) + 
		  ck.Hamiltonian_strong(dmom_v_ham_grad_p,grad_p) + 
		  ck.Reaction_strong(mom_v_source) -
		  ck.Reaction_strong(v*div_mesh_velocity);
              
		/* pdeResidual_w = ck.Mass_strong(mom_w_acc_t) + */
		/* 	ck.Advection_strong(dmom_adv_sge,grad_w) + */
		/* 	ck.Hamiltonian_strong(dmom_w_ham_grad_p,grad_p) + */
		/* 	ck.Reaction_strong(mom_w_source) + */
		/*   ck.Reaction_strong(w*div_mesh_velocity); */
	
		//calculate tau and tau*Res
		//cek debug
		double tmpR=dmom_u_acc_u_t + dmom_u_source[0];
		calculateSubgridError_tau(hFactor,
					  elementDiameter[eN],
					  tmpR,//dmom_u_acc_u_t,
					  dmom_u_acc_u,
					  mv_tau,//dmom_adv_sge,
					  mom_uu_diff_ten[1],
					  dmom_u_ham_grad_p[0],
					  tau_v0,
					  tau_p0,
					  q_cfl[eN_k]);

		calculateSubgridError_tau(Ct_sge,Cd_sge,
					  G,G_dd_G,tr_G,
					  tmpR,//dmom_u_acc_u_t,
					  mv_tau,//dmom_adv_sge,
					  mom_uu_diff_ten[1],
					  dmom_u_ham_grad_p[0],
					  tau_v1,
					  tau_p1,
					  q_cfl[eN_k]);	

		tau_v = useMetrics*tau_v1+(1.0-useMetrics)*tau_v0;
		tau_p = useMetrics*tau_p1+(1.0-useMetrics)*tau_p0;

		calculateSubgridError_tauRes(tau_p,
					     tau_v,
					     pdeResidual_p,
					     pdeResidual_u,
					     pdeResidual_v,
					     pdeResidual_w,
					     subgridError_p,
					     subgridError_u,
					     subgridError_v,
					     subgridError_w);
		// velocity used in adjoint (VMS or RBLES, with or without lagging the grid scale velocity)
		dmom_adv_star[0] = dmom_u_acc_u*(q_velocity_sge[eN_k_nSpace+0] - MOVING_DOMAIN*xt + useRBLES*subgridError_u);
		dmom_adv_star[1] = dmom_u_acc_u*(q_velocity_sge[eN_k_nSpace+1] - MOVING_DOMAIN*yt + useRBLES*subgridError_v);
		/* dmom_adv_star[2] = dmom_u_acc_u*(q_velocity_sge[eN_k_nSpace+2] - MOVING_DOMAIN*zt + useRBLES*subgridError_w); */
         
		mom_u_adv[0] += dmom_u_acc_u*(useRBLES*subgridError_u*q_velocity_sge[eN_k_nSpace+0]);  	   
		mom_u_adv[1] += dmom_u_acc_u*(useRBLES*subgridError_v*q_velocity_sge[eN_k_nSpace+0]); 
		/* mom_u_adv[2] += dmom_u_acc_u*(useRBLES*subgridError_w*q_velocity_sge[eN_k_nSpace+0]);  */
         
		mom_v_adv[0] += dmom_u_acc_u*(useRBLES*subgridError_u*q_velocity_sge[eN_k_nSpace+1]);   	   
		mom_v_adv[1] += dmom_u_acc_u*(useRBLES*subgridError_v*q_velocity_sge[eN_k_nSpace+1]); 
		/* mom_v_adv[2] += dmom_u_acc_u*(useRBLES*subgridError_w*q_velocity_sge[eN_k_nSpace+1]);  */
         
		/* mom_w_adv[0] += dmom_u_acc_u*(useRBLES*subgridError_u*q_velocity_sge[eN_k_nSpace+2]);   	    */
		/* mom_w_adv[1] += dmom_u_acc_u*(useRBLES*subgridError_v*q_velocity_sge[eN_k_nSpace+2]);  */
		/* mom_w_adv[2] += dmom_u_acc_u*(useRBLES*subgridError_w*q_velocity_sge[eN_k_nSpace+2]);  */
              
		// adjoint times the test functions 
		for (int i=0;i<nDOF_test_element;i++)
		  {
		    register int i_nSpace = i*nSpace;
		    Lstar_u_p[i]=ck.Advection_adjoint(dmass_adv_u,&p_grad_test_dV[i_nSpace]);
		    Lstar_v_p[i]=ck.Advection_adjoint(dmass_adv_v,&p_grad_test_dV[i_nSpace]);
		    /* Lstar_w_p[i]=ck.Advection_adjoint(dmass_adv_w,&p_grad_test_dV[i_nSpace]); */
		    //use the same advection adjoint for all three since we're approximating the linearized adjoint
		    Lstar_u_u[i]=ck.Advection_adjoint(dmom_adv_star,&vel_grad_test_dV[i_nSpace]);//cek COMP/INCOMP form have same adjoint
		    Lstar_v_v[i]=ck.Advection_adjoint(dmom_adv_star,&vel_grad_test_dV[i_nSpace]);//ditto
		    /* Lstar_w_w[i]=ck.Advection_adjoint(dmom_adv_star,&vel_grad_test_dV[i_nSpace]); */
		    Lstar_p_u[i]=ck.Hamiltonian_adjoint(dmom_u_ham_grad_p,&vel_grad_test_dV[i_nSpace]);
		    Lstar_p_v[i]=ck.Hamiltonian_adjoint(dmom_v_ham_grad_p,&vel_grad_test_dV[i_nSpace]);
		    /* Lstar_p_w[i]=ck.Hamiltonian_adjoint(dmom_w_ham_grad_p,&vel_grad_test_dV[i_nSpace]); */
		  
		    //VRANS account for drag terms, diagonal only here ... decide if need off diagonal terms too
		    Lstar_u_u[i]+=ck.Reaction_adjoint(dmom_u_source[0],vel_test_dV[i]);
		    Lstar_v_v[i]+=ck.Reaction_adjoint(dmom_v_source[1],vel_test_dV[i]);
		    /* Lstar_w_w[i]+=ck.Reaction_adjoint(dmom_w_source[2],vel_test_dV[i]); */
		    //
		  }

		norm_Rv = sqrt(pdeResidual_u*pdeResidual_u + pdeResidual_v*pdeResidual_v);// + pdeResidual_w*pdeResidual_w);
		q_numDiff_u[eN_k] = C_dc*norm_Rv*(useMetrics/sqrt(G_dd_G+1.0e-12)  + 
						  (1.0-useMetrics)*hFactor*hFactor*elementDiameter[eN]*elementDiameter[eN]);
		q_numDiff_v[eN_k] = q_numDiff_u[eN_k];
		q_numDiff_w[eN_k] = q_numDiff_u[eN_k];
		// 
		//update element residual 
		//
		double mesh_vel[2];
		mesh_vel[0] = xt;
		mesh_vel[1] = yt;
		for(int i=0;i<nDOF_test_element;i++) 
		  { 
		    register int i_nSpace=i*nSpace;
		    /* std::cout<<"elemRes_mesh "<<mesh_vel[0]<<'\t'<<mesh_vel[2]<<'\t'<<p_test_dV[i]<<'\t'<<(q_dV_last[eN_k]/dV)<<'\t'<<dV<<std::endl; */
		    elementResidual_mesh[i] += ck.Reaction_weak(1.0,p_test_dV[i]) -
		      ck.Reaction_weak(1.0,p_test_dV[i]*q_dV_last[eN_k]/dV) -
		      ck.Advection_weak(mesh_vel,&p_grad_test_dV[i_nSpace]);
                  
		    elementResidual_p[i] += ck.Advection_weak(mass_adv,&p_grad_test_dV[i_nSpace]) +
		      DM*MOVING_DOMAIN*(ck.Reaction_weak(alphaBDF*1.0,p_test_dV[i]) -
					ck.Reaction_weak(alphaBDF*1.0,p_test_dV[i]*q_dV_last[eN_k]/dV) -
					ck.Advection_weak(mesh_vel,&p_grad_test_dV[i_nSpace])) +
		      //VRANS
		      ck.Reaction_weak(mass_source,p_test_dV[i])   + //VRANS source term for wave maker
		      //
		      ck.SubgridError(subgridError_u,Lstar_u_p[i]) + 
		      ck.SubgridError(subgridError_v,Lstar_v_p[i]);// + 
		    /* ck.SubgridError(subgridError_w,Lstar_w_p[i]); */

		    elementResidual_u[i] += ck.Mass_weak(mom_u_acc_t,vel_test_dV[i]) + 
		      ck.Advection_weak(mom_u_adv,&vel_grad_test_dV[i_nSpace]) +
		      ck.Diffusion_weak(sdInfo_u_u_rowptr,sdInfo_u_u_colind,mom_uu_diff_ten,grad_u,&vel_grad_test_dV[i_nSpace]) + 
		      ck.Diffusion_weak(sdInfo_u_v_rowptr,sdInfo_u_v_colind,mom_uv_diff_ten,grad_v,&vel_grad_test_dV[i_nSpace]) + 
		      /* ck.Diffusion_weak(sdInfo_u_w_rowptr,sdInfo_u_w_colind,mom_uw_diff_ten,grad_w,&vel_grad_test_dV[i_nSpace]) +  */
		      ck.Reaction_weak(mom_u_source,vel_test_dV[i]) + 
		      ck.Hamiltonian_weak(mom_u_ham,vel_test_dV[i]) +
		      MOMENTUM_SGE*PRESSURE_SGE*ck.SubgridError(subgridError_p,Lstar_p_u[i]) +
		      MOMENTUM_SGE*VELOCITY_SGE*ck.SubgridError(subgridError_u,Lstar_u_u[i]) + 
		      ck.NumericalDiffusion(q_numDiff_u_last[eN_k],grad_u,&vel_grad_test_dV[i_nSpace]); 
		 
		    elementResidual_v[i] += ck.Mass_weak(mom_v_acc_t,vel_test_dV[i]) + 
		      ck.Advection_weak(mom_v_adv,&vel_grad_test_dV[i_nSpace]) +
		      ck.Diffusion_weak(sdInfo_v_u_rowptr,sdInfo_v_u_colind,mom_vu_diff_ten,grad_u,&vel_grad_test_dV[i_nSpace]) + 
		      ck.Diffusion_weak(sdInfo_v_v_rowptr,sdInfo_v_v_colind,mom_vv_diff_ten,grad_v,&vel_grad_test_dV[i_nSpace]) + 
		      /* ck.Diffusion_weak(sdInfo_v_w_rowptr,sdInfo_v_w_colind,mom_vw_diff_ten,grad_w,&vel_grad_test_dV[i_nSpace]) +  */
		      ck.Reaction_weak(mom_v_source,vel_test_dV[i]) + 
		      ck.Hamiltonian_weak(mom_v_ham,vel_test_dV[i]) +
		      MOMENTUM_SGE*PRESSURE_SGE*ck.SubgridError(subgridError_p,Lstar_p_v[i]) +
		      MOMENTUM_SGE*VELOCITY_SGE*ck.SubgridError(subgridError_v,Lstar_v_v[i]) + 
		      ck.NumericalDiffusion(q_numDiff_v_last[eN_k],grad_v,&vel_grad_test_dV[i_nSpace]); 

		    /* elementResidual_w[i] +=  ck.Mass_weak(mom_w_acc_t,vel_test_dV[i]) + */
		    /*   ck.Advection_weak(mom_w_adv,&vel_grad_test_dV[i_nSpace]) +  */
		    /*   ck.Diffusion_weak(sdInfo_w_u_rowptr,sdInfo_w_u_colind,mom_wu_diff_ten,grad_u,&vel_grad_test_dV[i_nSpace]) +  */
		    /*   ck.Diffusion_weak(sdInfo_w_v_rowptr,sdInfo_w_v_colind,mom_wv_diff_ten,grad_v,&vel_grad_test_dV[i_nSpace]) +  */
		    /*   ck.Diffusion_weak(sdInfo_w_w_rowptr,sdInfo_w_w_colind,mom_ww_diff_ten,grad_w,&vel_grad_test_dV[i_nSpace]) +  */
		    /*   ck.Reaction_weak(mom_w_source,vel_test_dV[i]) +  */
		    /*   ck.Hamiltonian_weak(mom_w_ham,vel_test_dV[i]) +  */
		    /*   ck.SubgridError(subgridError_p,Lstar_p_w[i]) +  */
		    /*   ck.SubgridError(subgridError_w,Lstar_w_w[i]) +  */
		    /*   ck.NumericalDiffusion(q_numDiff_w_last[eN_k],grad_w,&vel_grad_test_dV[i_nSpace]);  */
		  }//i
		numerical_viscosity[eN_k] = q_numDiff_u_last[eN_k] + MOMENTUM_SGE*VELOCITY_SGE*tau_v*(dmom_adv_star[0]*dmom_adv_star[0]+
												      dmom_adv_star[1]*dmom_adv_star[1]);
	      }
	    //
	    //load element into global residual and save element residual
	    //
	    for(int i=0;i<nDOF_test_element;i++) 
	      { 
		register int eN_i=eN*nDOF_test_element+i;

		elementResidual_p_save[eN_i] +=  elementResidual_p[i];
		mesh_volume_conservation_element_weak += elementResidual_mesh[i];
		globalResidual[offset_p+stride_p*p_l2g[eN_i]]+=elementResidual_p[i];
		globalResidual[offset_u+stride_u*vel_l2g[eN_i]]+=elementResidual_u[i];
		globalResidual[offset_v+stride_v*vel_l2g[eN_i]]+=elementResidual_v[i];
		/* globalResidual[offset_w+stride_w*vel_l2g[eN_i]]+=elementResidual_w[i]; */
	      }//i
	    mesh_volume_conservation += mesh_volume_conservation_element;
	    mesh_volume_conservation_weak += mesh_volume_conservation_element_weak;
	    mesh_volume_conservation_err_max=fmax(mesh_volume_conservation_err_max,fabs(mesh_volume_conservation_element));
	    mesh_volume_conservation_err_max_weak=fmax(mesh_volume_conservation_err_max_weak,fabs(mesh_volume_conservation_element_weak));
	  }//elements
	//
	//loop over exterior element boundaries to calculate surface integrals and load into element and global residuals
	//
	//ebNE is the Exterior element boundary INdex
	//ebN is the element boundary INdex
	//eN is the element index
	for (int ebNE = 0; ebNE < nExteriorElementBoundaries_global; ebNE++) 
	  { 
	    register int ebN = exteriorElementBoundariesArray[ebNE], 
	      eN  = elementBoundaryElementsArray[ebN*2+0],
	      ebN_local = elementBoundaryLocalElementBoundariesArray[ebN*2+0],
	      eN_nDOF_trial_element = eN*nDOF_trial_element;
	    register double elementResidual_mesh[nDOF_test_element],
	      elementResidual_p[nDOF_test_element],
	      elementResidual_u[nDOF_test_element],
	      elementResidual_v[nDOF_test_element],
	      //elementResidual_w[nDOF_test_element],
	      eps_rho,eps_mu;
	    const double* elementResidual_w(NULL);
	    for (int i=0;i<nDOF_test_element;i++)
	      {
		elementResidual_mesh[i]=0.0;
		elementResidual_p[i]=0.0;
		elementResidual_u[i]=0.0;
		elementResidual_v[i]=0.0;
		/* elementResidual_w[i]=0.0; */
	      }
	    for  (int kb=0;kb<nQuadraturePoints_elementBoundary;kb++) 
	      { 
		register int ebNE_kb = ebNE*nQuadraturePoints_elementBoundary+kb,
		  ebNE_kb_nSpace = ebNE_kb*nSpace,
		  ebN_local_kb = ebN_local*nQuadraturePoints_elementBoundary+kb,
		  ebN_local_kb_nSpace = ebN_local_kb*nSpace;
		register double p_ext=0.0,
		  u_ext=0.0,
		  v_ext=0.0,
		  w_ext=0.0,
		  grad_p_ext[nSpace],
		  grad_u_ext[nSpace],
		  grad_v_ext[nSpace],
		  grad_w_ext[nSpace],
		  mom_u_acc_ext=0.0,
		  dmom_u_acc_u_ext=0.0,
		  mom_v_acc_ext=0.0,
		  dmom_v_acc_v_ext=0.0,
		  mom_w_acc_ext=0.0,
		  dmom_w_acc_w_ext=0.0,
		  mass_adv_ext[nSpace],
		  dmass_adv_u_ext[nSpace],
		  dmass_adv_v_ext[nSpace],
		  dmass_adv_w_ext[nSpace],
		  mom_u_adv_ext[nSpace],
		  dmom_u_adv_u_ext[nSpace],
		  dmom_u_adv_v_ext[nSpace],
		  dmom_u_adv_w_ext[nSpace],
		  mom_v_adv_ext[nSpace],
		  dmom_v_adv_u_ext[nSpace],
		  dmom_v_adv_v_ext[nSpace],
		  dmom_v_adv_w_ext[nSpace],
		  mom_w_adv_ext[nSpace],
		  dmom_w_adv_u_ext[nSpace],
		  dmom_w_adv_v_ext[nSpace],
		  dmom_w_adv_w_ext[nSpace],
		  mom_uu_diff_ten_ext[nSpace],
		  mom_vv_diff_ten_ext[nSpace],
		  mom_ww_diff_ten_ext[nSpace],
		  mom_uv_diff_ten_ext[1],
		  mom_uw_diff_ten_ext[1],
		  mom_vu_diff_ten_ext[1],
		  mom_vw_diff_ten_ext[1],
		  mom_wu_diff_ten_ext[1],
		  mom_wv_diff_ten_ext[1],
		  mom_u_source_ext=0.0,
		  mom_v_source_ext=0.0,
		  mom_w_source_ext=0.0,
		  mom_u_ham_ext=0.0,
		  dmom_u_ham_grad_p_ext[nSpace],
		  dmom_u_ham_grad_u_ext[nSpace],
		  dmom_u_ham_u_ext=0.0,
		  dmom_u_ham_v_ext=0.0,
		  dmom_u_ham_w_ext=0.0,
		  mom_v_ham_ext=0.0,
		  dmom_v_ham_grad_p_ext[nSpace],
		  dmom_v_ham_grad_v_ext[nSpace],
		  dmom_v_ham_u_ext=0.0,
		  dmom_v_ham_v_ext=0.0,
		  dmom_v_ham_w_ext=0.0,
		  mom_w_ham_ext=0.0,
		  dmom_w_ham_grad_p_ext[nSpace],
		  dmom_w_ham_grad_w_ext[nSpace],
		  dmom_w_ham_u_ext=0.0,
		  dmom_w_ham_v_ext=0.0,
		  dmom_w_ham_w_ext=0.0,
		  dmom_u_adv_p_ext[nSpace],
		  dmom_v_adv_p_ext[nSpace],
		  dmom_w_adv_p_ext[nSpace],
		  flux_mass_ext=0.0,
		  flux_mom_u_adv_ext=0.0,
		  flux_mom_v_adv_ext=0.0,
		  flux_mom_w_adv_ext=0.0,
		  flux_mom_uu_diff_ext=0.0,
		  flux_mom_uv_diff_ext=0.0,
		  flux_mom_uw_diff_ext=0.0,
		  flux_mom_vu_diff_ext=0.0,
		  flux_mom_vv_diff_ext=0.0,
		  flux_mom_vw_diff_ext=0.0,
		  flux_mom_wu_diff_ext=0.0,
		  flux_mom_wv_diff_ext=0.0,
		  flux_mom_ww_diff_ext=0.0,
		  bc_p_ext=0.0,
		  bc_u_ext=0.0,
		  bc_v_ext=0.0,
		  bc_w_ext=0.0,
		  bc_mom_u_acc_ext=0.0,
		  bc_dmom_u_acc_u_ext=0.0,
		  bc_mom_v_acc_ext=0.0,
		  bc_dmom_v_acc_v_ext=0.0,
		  bc_mom_w_acc_ext=0.0,
		  bc_dmom_w_acc_w_ext=0.0,
		  bc_mass_adv_ext[nSpace],
		  bc_dmass_adv_u_ext[nSpace],
		  bc_dmass_adv_v_ext[nSpace],
		  bc_dmass_adv_w_ext[nSpace],
		  bc_mom_u_adv_ext[nSpace],
		  bc_dmom_u_adv_u_ext[nSpace],
		  bc_dmom_u_adv_v_ext[nSpace],
		  bc_dmom_u_adv_w_ext[nSpace],
		  bc_mom_v_adv_ext[nSpace],
		  bc_dmom_v_adv_u_ext[nSpace],
		  bc_dmom_v_adv_v_ext[nSpace],
		  bc_dmom_v_adv_w_ext[nSpace],
		  bc_mom_w_adv_ext[nSpace],
		  bc_dmom_w_adv_u_ext[nSpace],
		  bc_dmom_w_adv_v_ext[nSpace],
		  bc_dmom_w_adv_w_ext[nSpace],
		  bc_mom_uu_diff_ten_ext[nSpace],
		  bc_mom_vv_diff_ten_ext[nSpace],
		  bc_mom_ww_diff_ten_ext[nSpace],
		  bc_mom_uv_diff_ten_ext[1],
		  bc_mom_uw_diff_ten_ext[1],
		  bc_mom_vu_diff_ten_ext[1],
		  bc_mom_vw_diff_ten_ext[1],
		  bc_mom_wu_diff_ten_ext[1],
		  bc_mom_wv_diff_ten_ext[1],
		  bc_mom_u_source_ext=0.0,
		  bc_mom_v_source_ext=0.0,
		  bc_mom_w_source_ext=0.0,
		  bc_mom_u_ham_ext=0.0,
		  bc_dmom_u_ham_grad_p_ext[nSpace],
		  bc_dmom_u_ham_grad_u_ext[nSpace],
		  bc_dmom_u_ham_u_ext=0.0,
		  bc_dmom_u_ham_v_ext=0.0,
		  bc_dmom_u_ham_w_ext=0.0,
		  bc_mom_v_ham_ext=0.0,
		  bc_dmom_v_ham_grad_p_ext[nSpace],
		  bc_dmom_v_ham_grad_v_ext[nSpace],
		  bc_dmom_v_ham_u_ext=0.0,
		  bc_dmom_v_ham_v_ext=0.0,
		  bc_dmom_v_ham_w_ext=0.0,
		  bc_mom_w_ham_ext=0.0,
		  bc_dmom_w_ham_grad_p_ext[nSpace],
		  bc_dmom_w_ham_grad_w_ext[nSpace],
		  bc_dmom_w_ham_u_ext=0.0,
		  bc_dmom_w_ham_v_ext=0.0,
		  bc_dmom_w_ham_w_ext=0.0,
		  jac_ext[nSpace*nSpace],
		  jacDet_ext,
		  jacInv_ext[nSpace*nSpace],
		  boundaryJac[nSpace*(nSpace-1)],
		  metricTensor[(nSpace-1)*(nSpace-1)],
		  metricTensorDetSqrt,
		  dS,p_test_dS[nDOF_test_element],vel_test_dS[nDOF_test_element],
		  p_grad_trial_trace[nDOF_trial_element*nSpace],vel_grad_trial_trace[nDOF_trial_element*nSpace],
		  vel_grad_test_dS[nDOF_trial_element*nSpace],
		  normal[2],x_ext,y_ext,z_ext,xt_ext,yt_ext,zt_ext,integralScaling,
		  //VRANS
		  porosity_ext,
		  //
		  G[nSpace*nSpace],G_dd_G,tr_G,h_phi,h_penalty,penalty,
		  force_x,force_y,force_z,force_p_x,force_p_y,force_p_z,force_v_x,force_v_y,force_v_z,r_x,r_y,r_z;
		//compute information about mapping from reference element to physical element
		ck.calculateMapping_elementBoundary(eN,
						    ebN_local,
						    kb,
						    ebN_local_kb,
						    mesh_dof,
						    mesh_l2g,
						    mesh_trial_trace_ref,
						    mesh_grad_trial_trace_ref,
						    boundaryJac_ref,
						    jac_ext,
						    jacDet_ext,
						    jacInv_ext,
						    boundaryJac,
						    metricTensor,
						    metricTensorDetSqrt,
						    normal_ref,
						    normal,
						    x_ext,y_ext,z_ext);
		ck.calculateMappingVelocity_elementBoundary(eN,
							    ebN_local,
							    kb,
							    ebN_local_kb,
							    mesh_velocity_dof,
							    mesh_l2g,
							    mesh_trial_trace_ref,
							    xt_ext,yt_ext,zt_ext,
							    normal,
							    boundaryJac,
							    metricTensor,
							    integralScaling);
		//xt_ext=0.0;yt_ext=0.0;zt_ext=0.0;
		//std::cout<<"xt_ext "<<xt_ext<<'\t'<<yt_ext<<'\t'<<zt_ext<<std::endl;
		//std::cout<<"x_ext "<<x_ext<<'\t'<<y_ext<<'\t'<<z_ext<<std::endl;
		//std::cout<<"integralScaling - metricTensorDetSrt ==============================="<<integralScaling-metricTensorDetSqrt<<std::endl;
		/* std::cout<<"metricTensorDetSqrt "<<metricTensorDetSqrt */
		/* 	       <<"dS_ref[kb]"<<dS_ref[kb]<<std::endl; */
		//dS = ((1.0-MOVING_DOMAIN)*metricTensorDetSqrt + MOVING_DOMAIN*integralScaling)*dS_ref[kb];//cek need to test effect on accuracy
		dS = metricTensorDetSqrt*dS_ref[kb];
		//get the metric tensor
		//cek todo use symmetry
		ck.calculateG(jacInv_ext,G,G_dd_G,tr_G);
		ck.calculateGScale(G,&ebqe_normal_phi_ext[ebNE_kb_nSpace],h_phi);
	      
		eps_rho = epsFact_rho*(useMetrics*h_phi+(1.0-useMetrics)*elementDiameter[eN]);
		eps_mu  = epsFact_mu *(useMetrics*h_phi+(1.0-useMetrics)*elementDiameter[eN]);
	      
		//compute shape and solution information
		//shape
		ck.gradTrialFromRef(&p_grad_trial_trace_ref[ebN_local_kb_nSpace*nDOF_trial_element],jacInv_ext,p_grad_trial_trace);
		ck.gradTrialFromRef(&vel_grad_trial_trace_ref[ebN_local_kb_nSpace*nDOF_trial_element],jacInv_ext,vel_grad_trial_trace);
		//cek hack use trial ck.gradTrialFromRef(&vel_grad_test_trace_ref[ebN_local_kb_nSpace*nDOF_trial_element],jacInv_ext,vel_grad_test_trace);
		//solution and gradients	
		ck.valFromDOF(p_dof,&p_l2g[eN_nDOF_trial_element],&p_trial_trace_ref[ebN_local_kb*nDOF_test_element],p_ext);
		ck.valFromDOF(u_dof,&vel_l2g[eN_nDOF_trial_element],&vel_trial_trace_ref[ebN_local_kb*nDOF_test_element],u_ext);
		ck.valFromDOF(v_dof,&vel_l2g[eN_nDOF_trial_element],&vel_trial_trace_ref[ebN_local_kb*nDOF_test_element],v_ext);
		/* ck.valFromDOF(w_dof,&vel_l2g[eN_nDOF_trial_element],&vel_trial_trace_ref[ebN_local_kb*nDOF_test_element],w_ext); */
		ck.gradFromDOF(p_dof,&p_l2g[eN_nDOF_trial_element],p_grad_trial_trace,grad_p_ext);
		ck.gradFromDOF(u_dof,&vel_l2g[eN_nDOF_trial_element],vel_grad_trial_trace,grad_u_ext);
		ck.gradFromDOF(v_dof,&vel_l2g[eN_nDOF_trial_element],vel_grad_trial_trace,grad_v_ext);
		/* ck.gradFromDOF(w_dof,&vel_l2g[eN_nDOF_trial_element],vel_grad_trial_trace,grad_w_ext); */
		//precalculate test function products with integration weights
		for (int j=0;j<nDOF_trial_element;j++)
		  {
		    p_test_dS[j] = p_test_trace_ref[ebN_local_kb*nDOF_test_element+j]*dS;
		    vel_test_dS[j] = vel_test_trace_ref[ebN_local_kb*nDOF_test_element+j]*dS;
		    for (int I=0;I<nSpace;I++)
		      vel_grad_test_dS[j*nSpace+I] = vel_grad_trial_trace[j*nSpace+I]*dS;//cek hack, using trial
		  }
		bc_p_ext = isDOFBoundary_p[ebNE_kb]*ebqe_bc_p_ext[ebNE_kb]+(1-isDOFBoundary_p[ebNE_kb])*p_ext;
		//note, our convention is that bc values at moving boundaries are relative to boundary velocity so we add it here
		bc_u_ext = isDOFBoundary_u[ebNE_kb]*(ebqe_bc_u_ext[ebNE_kb] + MOVING_DOMAIN*xt_ext) + (1-isDOFBoundary_u[ebNE_kb])*u_ext;
		bc_v_ext = isDOFBoundary_v[ebNE_kb]*(ebqe_bc_v_ext[ebNE_kb] + MOVING_DOMAIN*yt_ext) + (1-isDOFBoundary_v[ebNE_kb])*v_ext;
		/* bc_w_ext = isDOFBoundary_w[ebNE_kb]*(ebqe_bc_w_ext[ebNE_kb] + MOVING_DOMAIN*zt_ext) + (1-isDOFBoundary_w[ebNE_kb])*w_ext; */
		//VRANS
		porosity_ext = ebqe_porosity_ext[ebNE_kb];
		//
		//calculate the pde coefficients using the solution and the boundary values for the solution 
		// 
		double eddy_viscosity_ext(0.),bc_eddy_viscosity_ext(0.); //not interested in saving boundary eddy viscosity for now
		evaluateCoefficients(NONCONSERVATIVE_FORM,
				     eps_rho,
				     eps_mu,
				     sigma,
				     rho_0,
				     nu_0,
				     rho_1,
				     nu_1,
				     elementDiameter[eN],
				     smagorinskyConstant,
				     turbulenceClosureModel,
				     g,
				     useVF,
				     ebqe_vf_ext[ebNE_kb],
				     ebqe_phi_ext[ebNE_kb],
				     &ebqe_normal_phi_ext[ebNE_kb_nSpace],
				     ebqe_kappa_phi_ext[ebNE_kb],
				     //VRANS
				     porosity_ext,
				     //
				     p_ext,
				     grad_p_ext,
				     grad_u_ext,
				     grad_v_ext,
				     grad_w_ext,
				     u_ext,
				     v_ext,
				     w_ext,
				     eddy_viscosity_ext,
				     mom_u_acc_ext,
				     dmom_u_acc_u_ext,
				     mom_v_acc_ext,
				     dmom_v_acc_v_ext,
				     mom_w_acc_ext,
				     dmom_w_acc_w_ext,
				     mass_adv_ext,
				     dmass_adv_u_ext,
				     dmass_adv_v_ext,
				     dmass_adv_w_ext,
				     mom_u_adv_ext,
				     dmom_u_adv_u_ext,
				     dmom_u_adv_v_ext,
				     dmom_u_adv_w_ext,
				     mom_v_adv_ext,
				     dmom_v_adv_u_ext,
				     dmom_v_adv_v_ext,
				     dmom_v_adv_w_ext,
				     mom_w_adv_ext,
				     dmom_w_adv_u_ext,
				     dmom_w_adv_v_ext,
				     dmom_w_adv_w_ext,
				     mom_uu_diff_ten_ext,
				     mom_vv_diff_ten_ext,
				     mom_ww_diff_ten_ext,
				     mom_uv_diff_ten_ext,
				     mom_uw_diff_ten_ext,
				     mom_vu_diff_ten_ext,
				     mom_vw_diff_ten_ext,
				     mom_wu_diff_ten_ext,
				     mom_wv_diff_ten_ext,
				     mom_u_source_ext,
				     mom_v_source_ext,
				     mom_w_source_ext,
				     mom_u_ham_ext,
				     dmom_u_ham_grad_p_ext,
				     dmom_u_ham_grad_u_ext,
				     dmom_u_ham_u_ext,
				     dmom_u_ham_v_ext,
				     dmom_u_ham_w_ext,
				     mom_v_ham_ext,
				     dmom_v_ham_grad_p_ext,
				     dmom_v_ham_grad_v_ext,
				     dmom_v_ham_u_ext,
				     dmom_v_ham_v_ext,
				     dmom_v_ham_w_ext,
				     mom_w_ham_ext,
				     dmom_w_ham_grad_p_ext,
				     dmom_w_ham_grad_w_ext,
				     dmom_w_ham_u_ext,
				     dmom_w_ham_v_ext,
				     dmom_w_ham_w_ext);          
		evaluateCoefficients(NONCONSERVATIVE_FORM,
				     eps_rho,
				     eps_mu,
				     sigma,
				     rho_0,
				     nu_0,
				     rho_1,
				     nu_1,
				     elementDiameter[eN],
				     smagorinskyConstant,
				     turbulenceClosureModel,
				     g,
				     useVF,
				     bc_ebqe_vf_ext[ebNE_kb],
				     bc_ebqe_phi_ext[ebNE_kb],
				     &ebqe_normal_phi_ext[ebNE_kb_nSpace],
				     ebqe_kappa_phi_ext[ebNE_kb],
				     //VRANS
				     porosity_ext,
				     //
				     bc_p_ext,
				     grad_p_ext,
				     grad_u_ext,
				     grad_v_ext,
				     grad_w_ext,
				     bc_u_ext,
				     bc_v_ext,
				     bc_w_ext,
				     bc_eddy_viscosity_ext,
				     bc_mom_u_acc_ext,
				     bc_dmom_u_acc_u_ext,
				     bc_mom_v_acc_ext,
				     bc_dmom_v_acc_v_ext,
				     bc_mom_w_acc_ext,
				     bc_dmom_w_acc_w_ext,
				     bc_mass_adv_ext,
				     bc_dmass_adv_u_ext,
				     bc_dmass_adv_v_ext,
				     bc_dmass_adv_w_ext,
				     bc_mom_u_adv_ext,
				     bc_dmom_u_adv_u_ext,
				     bc_dmom_u_adv_v_ext,
				     bc_dmom_u_adv_w_ext,
				     bc_mom_v_adv_ext,
				     bc_dmom_v_adv_u_ext,
				     bc_dmom_v_adv_v_ext,
				     bc_dmom_v_adv_w_ext,
				     bc_mom_w_adv_ext,
				     bc_dmom_w_adv_u_ext,
				     bc_dmom_w_adv_v_ext,
				     bc_dmom_w_adv_w_ext,
				     bc_mom_uu_diff_ten_ext,
				     bc_mom_vv_diff_ten_ext,
				     bc_mom_ww_diff_ten_ext,
				     bc_mom_uv_diff_ten_ext,
				     bc_mom_uw_diff_ten_ext,
				     bc_mom_vu_diff_ten_ext,
				     bc_mom_vw_diff_ten_ext,
				     bc_mom_wu_diff_ten_ext,
				     bc_mom_wv_diff_ten_ext,
				     bc_mom_u_source_ext,
				     bc_mom_v_source_ext,
				     bc_mom_w_source_ext,
				     bc_mom_u_ham_ext,
				     bc_dmom_u_ham_grad_p_ext,
				     bc_dmom_u_ham_grad_u_ext,
				     bc_dmom_u_ham_u_ext,
				     bc_dmom_u_ham_v_ext,
				     bc_dmom_u_ham_w_ext,
				     bc_mom_v_ham_ext,
				     bc_dmom_v_ham_grad_p_ext,
				     bc_dmom_v_ham_grad_v_ext,
				     bc_dmom_v_ham_u_ext,
				     bc_dmom_v_ham_v_ext,
				     bc_dmom_v_ham_w_ext,
				     bc_mom_w_ham_ext,
				     bc_dmom_w_ham_grad_p_ext,   
				     bc_dmom_w_ham_grad_w_ext,
				     bc_dmom_w_ham_u_ext,
				     bc_dmom_w_ham_v_ext,
				     bc_dmom_w_ham_w_ext);          

		//Turbulence closure model
		if (turbulenceClosureModel >= 3)
		  {
		    const double turb_var_grad_0_dummy[2] = {0.,0.};
		    const double c_mu = 0.09;//mwf hack 
		    updateTurbulenceClosure(NONCONSERVATIVE_FORM,
					    turbulenceClosureModel,
					    eps_rho,
					    eps_mu,
					    rho_0,
					    nu_0,
					    rho_1,
					    nu_1,
					    useVF,
					    ebqe_vf_ext[ebNE_kb],
					    ebqe_phi_ext[ebNE_kb],
					    porosity_ext,
					    c_mu, //mwf hack
					    ebqe_turb_var_0[ebNE_kb],
					    ebqe_turb_var_1[ebNE_kb],
					    turb_var_grad_0_dummy, //not needed
					    eddy_viscosity_ext,
					    mom_uu_diff_ten_ext,
					    mom_vv_diff_ten_ext,
					    mom_ww_diff_ten_ext,
					    mom_uv_diff_ten_ext,
					    mom_uw_diff_ten_ext,
					    mom_vu_diff_ten_ext,
					    mom_vw_diff_ten_ext,
					    mom_wu_diff_ten_ext,
					    mom_wv_diff_ten_ext,
					    mom_u_source_ext,
					    mom_v_source_ext,
					    mom_w_source_ext);					  

		    updateTurbulenceClosure(NONCONSERVATIVE_FORM,
					    turbulenceClosureModel,
					    eps_rho,
					    eps_mu,
					    rho_0,
					    nu_0,
					    rho_1,
					    nu_1,
					    useVF,
					    bc_ebqe_vf_ext[ebNE_kb],
					    bc_ebqe_phi_ext[ebNE_kb],
					    porosity_ext,
					    c_mu, //mwf hack
					    ebqe_turb_var_0[ebNE_kb],
					    ebqe_turb_var_1[ebNE_kb],
					    turb_var_grad_0_dummy, //not needed
					    bc_eddy_viscosity_ext,
					    bc_mom_uu_diff_ten_ext,
					    bc_mom_vv_diff_ten_ext,
					    bc_mom_ww_diff_ten_ext,
					    bc_mom_uv_diff_ten_ext,
					    bc_mom_uw_diff_ten_ext,
					    bc_mom_vu_diff_ten_ext,
					    bc_mom_vw_diff_ten_ext,
					    bc_mom_wu_diff_ten_ext,
					    bc_mom_wv_diff_ten_ext,
					    bc_mom_u_source_ext,
					    bc_mom_v_source_ext,
					    bc_mom_w_source_ext);					  
		  }


		//
		//moving domain
		//
		if (NONCONSERVATIVE_FORM)
		  {
		    mom_u_adv_ext[0] -= MOVING_DOMAIN*dmom_u_acc_u_ext*u_ext*xt_ext;
		    mom_u_adv_ext[1] -= MOVING_DOMAIN*dmom_u_acc_u_ext*u_ext*yt_ext;
		  }
		else
		  {
		    mom_u_adv_ext[0] -= MOVING_DOMAIN*mom_u_acc_ext*xt_ext;
		    mom_u_adv_ext[1] -= MOVING_DOMAIN*mom_u_acc_ext*yt_ext;
		  }
		/* mom_u_adv_ext[2] -= MOVING_DOMAIN*mom_u_acc_ext*zt_ext; */
		dmom_u_adv_u_ext[0] -= MOVING_DOMAIN*dmom_u_acc_u_ext*xt_ext;
		dmom_u_adv_u_ext[1] -= MOVING_DOMAIN*dmom_u_acc_u_ext*yt_ext;
		/* dmom_u_adv_u_ext[2] -= MOVING_DOMAIN*dmom_u_acc_u_ext*zt_ext; */

		if (NONCONSERVATIVE_FORM)
		  {
		    mom_v_adv_ext[0] -= MOVING_DOMAIN*dmom_v_acc_v_ext*v_ext*xt_ext;
		    mom_v_adv_ext[1] -= MOVING_DOMAIN*dmom_v_acc_v_ext*v_ext*yt_ext;
		  }
		else
		  {
		    mom_v_adv_ext[0] -= MOVING_DOMAIN*mom_v_acc_ext*xt_ext;
		    mom_v_adv_ext[1] -= MOVING_DOMAIN*mom_v_acc_ext*yt_ext;
		  }
		/* mom_v_adv_ext[2] -= MOVING_DOMAIN*mom_v_acc_ext*zt_ext; */
		dmom_v_adv_v_ext[0] -= MOVING_DOMAIN*dmom_v_acc_v_ext*xt_ext;
		dmom_v_adv_v_ext[1] -= MOVING_DOMAIN*dmom_v_acc_v_ext*yt_ext;
		/* dmom_v_adv_v_ext[2] -= MOVING_DOMAIN*dmom_v_acc_v_ext*zt_ext; */

		/* mom_w_adv_ext[0] -= MOVING_DOMAIN*mom_w_acc_ext*xt_ext; */
		/* mom_w_adv_ext[1] -= MOVING_DOMAIN*mom_w_acc_ext*yt_ext; */
		/* mom_w_adv_ext[2] -= MOVING_DOMAIN*mom_w_acc_ext*zt_ext; */
		/* dmom_w_adv_w_ext[0] -= MOVING_DOMAIN*dmom_w_acc_w_ext*xt_ext; */
		/* dmom_w_adv_w_ext[1] -= MOVING_DOMAIN*dmom_w_acc_w_ext*yt_ext; */
		/* dmom_w_adv_w_ext[2] -= MOVING_DOMAIN*dmom_w_acc_w_ext*zt_ext; */

		//bc's
		if (NONCONSERVATIVE_FORM)
		  {
		    bc_mom_u_adv_ext[0] -= MOVING_DOMAIN*bc_dmom_u_acc_u_ext*bc_u_ext*xt_ext;
		    bc_mom_u_adv_ext[1] -= MOVING_DOMAIN*bc_dmom_u_acc_u_ext*bc_u_ext*yt_ext;
		  }
		else
		  {
		    bc_mom_u_adv_ext[0] -= MOVING_DOMAIN*bc_mom_u_acc_ext*xt_ext;
		    bc_mom_u_adv_ext[1] -= MOVING_DOMAIN*bc_mom_u_acc_ext*yt_ext;
		  }
		/* bc_mom_u_adv_ext[2] -= MOVING_DOMAIN*bc_mom_u_acc_ext*zt_ext; */

		if (NONCONSERVATIVE_FORM)
		  {
		    bc_mom_v_adv_ext[0] -= MOVING_DOMAIN*bc_dmom_v_acc_v_ext*bc_v_ext*xt_ext;
		    bc_mom_v_adv_ext[1] -= MOVING_DOMAIN*bc_dmom_v_acc_v_ext*bc_v_ext*yt_ext;
		  }
		else
		  {
		    bc_mom_v_adv_ext[0] -= MOVING_DOMAIN*bc_mom_v_acc_ext*xt_ext;
		    bc_mom_v_adv_ext[1] -= MOVING_DOMAIN*bc_mom_v_acc_ext*yt_ext;
		  }
		/* bc_mom_v_adv_ext[2] -= MOVING_DOMAIN*bc_mom_v_acc_ext*zt_ext; */

		/* bc_mom_w_adv_ext[0] -= MOVING_DOMAIN*bc_mom_w_acc_ext*xt_ext; */
		/* bc_mom_w_adv_ext[1] -= MOVING_DOMAIN*bc_mom_w_acc_ext*yt_ext; */
		/* bc_mom_w_adv_ext[2] -= MOVING_DOMAIN*bc_mom_w_acc_ext*zt_ext; */
		// 
		//calculate the numerical fluxes 
		// 
		ck.calculateGScale(G,normal,h_penalty);
		penalty = useMetrics*C_b*h_penalty + (1.0-useMetrics)*ebqe_penalty_ext[ebNE_kb];
		exteriorNumericalAdvectiveFlux(NONCONSERVATIVE_FORM,
					       isDOFBoundary_p[ebNE_kb],
					       isDOFBoundary_u[ebNE_kb],
					       isDOFBoundary_v[ebNE_kb],
					       isDOFBoundary_w[ebNE_kb],
					       isAdvectiveFluxBoundary_p[ebNE_kb],
					       isAdvectiveFluxBoundary_u[ebNE_kb],
					       isAdvectiveFluxBoundary_v[ebNE_kb],
					       isAdvectiveFluxBoundary_w[ebNE_kb],
					       dmom_u_ham_grad_p_ext[0],//=1/rho,
					       bc_dmom_u_ham_grad_p_ext[0],//=1/bc_rho,
					       normal,
					       bc_p_ext,
					       bc_u_ext,
					       bc_v_ext,
					       bc_mass_adv_ext,
					       bc_mom_u_adv_ext,
					       bc_mom_v_adv_ext,
					       bc_mom_w_adv_ext,
					       ebqe_bc_flux_mass_ext[ebNE_kb]+MOVING_DOMAIN*(xt_ext*normal[0]+yt_ext*normal[1]),//BC is relative mass flux
					       ebqe_bc_flux_mom_u_adv_ext[ebNE_kb],
					       ebqe_bc_flux_mom_v_adv_ext[ebNE_kb],
					       ebqe_bc_flux_mom_w_adv_ext[ebNE_kb],
					       p_ext,
					       u_ext,
					       v_ext,
					       mass_adv_ext,
					       mom_u_adv_ext,
					       mom_v_adv_ext,
					       mom_w_adv_ext,
					       dmass_adv_u_ext,
					       dmass_adv_v_ext,
					       dmass_adv_w_ext,
					       dmom_u_adv_p_ext,
					       dmom_u_ham_grad_u_ext,
					       dmom_u_adv_u_ext,
					       dmom_u_adv_v_ext,
					       dmom_u_adv_w_ext,
					       dmom_v_adv_p_ext,
					       dmom_v_adv_u_ext,
					       dmom_v_adv_v_ext,
					       dmom_v_adv_w_ext,
					       dmom_w_adv_p_ext,
					       dmom_w_adv_u_ext,
					       dmom_w_adv_v_ext,
					       dmom_w_adv_w_ext,
					       flux_mass_ext,
					       flux_mom_u_adv_ext,
					       flux_mom_v_adv_ext,
					       flux_mom_w_adv_ext,
					       &ebqe_velocity[ebNE_kb_nSpace]);
		exteriorNumericalDiffusiveFlux(eps_rho,
					       ebqe_phi_ext[ebNE_kb],
					       sdInfo_u_u_rowptr,
					       sdInfo_u_u_colind,
					       isDOFBoundary_u[ebNE_kb],
					       isDiffusiveFluxBoundary_u[ebNE_kb],
					       normal,
					       bc_mom_uu_diff_ten_ext,
					       bc_u_ext,
					       ebqe_bc_flux_u_diff_ext[ebNE_kb],
					       mom_uu_diff_ten_ext,
					       grad_u_ext,
					       u_ext,
					       penalty,//ebqe_penalty_ext[ebNE_kb],
					       flux_mom_uu_diff_ext);
		exteriorNumericalDiffusiveFlux(eps_rho,
					       ebqe_phi_ext[ebNE_kb],
					       sdInfo_u_v_rowptr,
					       sdInfo_u_v_colind,
					       isDOFBoundary_v[ebNE_kb],
					       isDiffusiveFluxBoundary_v[ebNE_kb],
					       normal,
					       bc_mom_uv_diff_ten_ext,
					       bc_v_ext,
					       0.0,//assume all of the flux gets applied in diagonal component
					       mom_uv_diff_ten_ext,
					       grad_v_ext,
					       v_ext,
					       penalty,//ebqe_penalty_ext[ebNE_kb],
					       flux_mom_uv_diff_ext);
		/* exteriorNumericalDiffusiveFlux(eps_rho, */
		/* 				     ebqe_phi_ext[ebNE_kb], */
		/* 				     sdInfo_u_w_rowptr, */
		/* 				     sdInfo_u_w_colind, */
		/* 				     isDOFBoundary_w[ebNE_kb], */
		/* 				     isDiffusiveFluxBoundary_u[ebNE_kb], */
		/* 				     normal, */
		/* 				     bc_mom_uw_diff_ten_ext, */
		/* 				     bc_w_ext, */
		/* 				     0.0,//see above */
		/* 				     mom_uw_diff_ten_ext, */
		/* 				     grad_w_ext, */
		/* 				     w_ext, */
		/* 				     penalty,//ebqe_penalty_ext[ebNE_kb], */
		/* 				     flux_mom_uw_diff_ext); */
		exteriorNumericalDiffusiveFlux(eps_rho,
					       ebqe_phi_ext[ebNE_kb],
					       sdInfo_v_u_rowptr,
					       sdInfo_v_u_colind,
					       isDOFBoundary_u[ebNE_kb],
					       isDiffusiveFluxBoundary_u[ebNE_kb],
					       normal,
					       bc_mom_vu_diff_ten_ext,
					       bc_u_ext,
					       0.0,//see above
					       mom_vu_diff_ten_ext,
					       grad_u_ext,
					       u_ext,
					       penalty,//ebqe_penalty_ext[ebNE_kb],
					       flux_mom_vu_diff_ext);
		exteriorNumericalDiffusiveFlux(eps_rho,
					       ebqe_phi_ext[ebNE_kb],
					       sdInfo_v_v_rowptr,
					       sdInfo_v_v_colind,
					       isDOFBoundary_v[ebNE_kb],
					       isDiffusiveFluxBoundary_v[ebNE_kb],
					       normal,
					       bc_mom_vv_diff_ten_ext,
					       bc_v_ext,
					       ebqe_bc_flux_v_diff_ext[ebNE_kb],
					       mom_vv_diff_ten_ext,
					       grad_v_ext,
					       v_ext,
					       penalty,//ebqe_penalty_ext[ebNE_kb],
					       flux_mom_vv_diff_ext);
		/* exteriorNumericalDiffusiveFlux(eps_rho, */
		/* 				     ebqe_phi_ext[ebNE_kb], */
		/* 				     sdInfo_v_w_rowptr, */
		/* 				     sdInfo_v_w_colind, */
		/* 				     isDOFBoundary_w[ebNE_kb], */
		/* 				     isDiffusiveFluxBoundary_v[ebNE_kb], */
		/* 				     normal, */
		/* 				     bc_mom_vw_diff_ten_ext, */
		/* 				     bc_w_ext, */
		/* 				     0.0,//see above */
		/* 				     mom_vw_diff_ten_ext, */
		/* 				     grad_w_ext, */
		/* 				     w_ext, */
		/* 				     penalty,//ebqe_penalty_ext[ebNE_kb], */
		/* 				     flux_mom_vw_diff_ext); */
		/* exteriorNumericalDiffusiveFlux(eps_rho, */
		/* 				     ebqe_phi_ext[ebNE_kb], */
		/* 				     sdInfo_w_u_rowptr, */
		/* 				     sdInfo_w_u_colind, */
		/* 				     isDOFBoundary_u[ebNE_kb], */
		/* 				     isDiffusiveFluxBoundary_w[ebNE_kb], */
		/* 				     normal, */
		/* 				     bc_mom_wu_diff_ten_ext, */
		/* 				     bc_u_ext, */
		/* 				     0.0,//see above */
		/* 				     mom_wu_diff_ten_ext, */
		/* 				     grad_u_ext, */
		/* 				     u_ext, */
		/* 				     penalty,//ebqe_penalty_ext[ebNE_kb], */
		/* 				     flux_mom_wu_diff_ext); */
		/* exteriorNumericalDiffusiveFlux(eps_rho, */
		/* 				     ebqe_phi_ext[ebNE_kb], */
		/* 				     sdInfo_w_v_rowptr, */
		/* 				     sdInfo_w_v_colind, */
		/* 				     isDOFBoundary_v[ebNE_kb], */
		/* 				     isDiffusiveFluxBoundary_w[ebNE_kb], */
		/* 				     normal, */
		/* 				     bc_mom_wv_diff_ten_ext, */
		/* 				     bc_v_ext, */
		/* 				     0.0,//see above */
		/* 				     mom_wv_diff_ten_ext, */
		/* 				     grad_v_ext, */
		/* 				     v_ext, */
		/* 				     penalty,//ebqe_penalty_ext[ebNE_kb], */
		/* 				     flux_mom_wv_diff_ext); */
		/* exteriorNumericalDiffusiveFlux(eps_rho, */
		/* 				     ebqe_phi_ext[ebNE_kb], */
		/* 				     sdInfo_w_w_rowptr, */
		/* 				     sdInfo_w_w_colind, */
		/* 				     isDOFBoundary_w[ebNE_kb], */
		/* 				     isDiffusiveFluxBoundary_w[ebNE_kb], */
		/* 				     normal, */
		/* 				     bc_mom_ww_diff_ten_ext, */
		/* 				     bc_w_ext, */
		/* 				     ebqe_bc_flux_w_diff_ext[ebNE_kb], */
		/* 				     mom_ww_diff_ten_ext, */
		/* 				     grad_w_ext, */
		/* 				     w_ext, */
		/* 				     penalty,//ebqe_penalty_ext[ebNE_kb], */
		/* 				     flux_mom_ww_diff_ext); */
		flux[ebN*nQuadraturePoints_elementBoundary+kb] = flux_mass_ext;
		/* std::cout<<"external u,v,u_n " */
		/* 	       <<ebqe_velocity[ebNE_kb_nSpace+0]<<'\t' */
		/* 	       <<ebqe_velocity[ebNE_kb_nSpace+1]<<'\t' */
		/* 	       <<flux[ebN*nQuadraturePoints_elementBoundary+kb]<<std::endl; */
		// 
		//integrate the net force and moment on flagged boundaries
		//
		if (ebN < nElementBoundaries_owned)
		  {
		    force_v_x = (flux_mom_u_adv_ext + flux_mom_uu_diff_ext + flux_mom_uv_diff_ext + flux_mom_uw_diff_ext)/dmom_u_ham_grad_p_ext[0];//same as *rho
		    force_v_y = (flux_mom_v_adv_ext + flux_mom_vu_diff_ext + flux_mom_vv_diff_ext + flux_mom_vw_diff_ext)/dmom_u_ham_grad_p_ext[0];
		    //force_v_z = (flux_mom_wu_diff_ext + flux_mom_wv_diff_ext + flux_mom_ww_diff_ext)/dmom_u_ham_grad_p_ext[0];
		  
		    force_p_x = p_ext*normal[0];
		    force_p_y = p_ext*normal[1];
		    //force_p_z = p_ext*normal[2];
		  
		    force_x = force_p_x + force_v_x;
		    force_y = force_p_y + force_v_y;
		    //force_z = force_p_z + force_v_z;
		  
		    r_x = x_ext - barycenters[3*boundaryFlags[ebN]+0];
		    r_y = y_ext - barycenters[3*boundaryFlags[ebN]+1];
		    //r_z = z_ext - barycenters[3*boundaryFlags[ebN]+2];
		  
		    wettedAreas[boundaryFlags[ebN]] += dS*(1.0-ebqe_vf_ext[ebNE_kb]);
		  
		    netForces_p[3*boundaryFlags[ebN]+0] += force_p_x*dS;
		    netForces_p[3*boundaryFlags[ebN]+1] += force_p_y*dS;
		    //netForces_p[3*boundaryFlags[ebN]+2] += force_p_z*dS;
		  
		    netForces_v[3*boundaryFlags[ebN]+0] += force_v_x*dS;
		    netForces_v[3*boundaryFlags[ebN]+1] += force_v_y*dS;
		    //netForces_v[3*boundaryFlags[ebN]+2] += force_v_z*dS;
		  
		    //netMoments[3*boundaryFlags[ebN]+0] += (r_y*force_z - r_z*force_y)*dS;
		    //netMoments[3*boundaryFlags[ebN]+1] += (r_z*force_x - r_x*force_z)*dS;
		    netMoments[3*boundaryFlags[ebN]+2] += (r_x*force_y - r_y*force_x)*dS;
		  }
		//
		//update residuals
		//
		for (int i=0;i<nDOF_test_element;i++)
		  {
		    elementResidual_mesh[i] -= ck.ExteriorElementBoundaryFlux(MOVING_DOMAIN*(xt_ext*normal[0]+yt_ext*normal[1]),p_test_dS[i]);
		    elementResidual_p[i] += ck.ExteriorElementBoundaryFlux(flux_mass_ext,p_test_dS[i]);
		    elementResidual_p[i] -= DM*ck.ExteriorElementBoundaryFlux(MOVING_DOMAIN*(xt_ext*normal[0]+yt_ext*normal[1]),p_test_dS[i]); 
		    globalConservationError += ck.ExteriorElementBoundaryFlux(flux_mass_ext,p_test_dS[i]);
		  
		    elementResidual_u[i] += ck.ExteriorElementBoundaryFlux(flux_mom_u_adv_ext,vel_test_dS[i])+
		      ck.ExteriorElementBoundaryFlux(flux_mom_uu_diff_ext,vel_test_dS[i])+
		      ck.ExteriorElementBoundaryFlux(flux_mom_uv_diff_ext,vel_test_dS[i])+
		      /* ck.ExteriorElementBoundaryFlux(flux_mom_uw_diff_ext,vel_test_dS[i])+ */
		      ck.ExteriorElementBoundaryDiffusionAdjoint(isDOFBoundary_u[ebNE_kb],
								 isDiffusiveFluxBoundary_u[ebNE_kb],
								 eb_adjoint_sigma,
								 u_ext,
								 bc_u_ext,
								 normal,
								 sdInfo_u_u_rowptr,
								 sdInfo_u_u_colind,
								 mom_uu_diff_ten_ext,
								 &vel_grad_test_dS[i*nSpace])+
		      ck.ExteriorElementBoundaryDiffusionAdjoint(isDOFBoundary_v[ebNE_kb],
								 isDiffusiveFluxBoundary_u[ebNE_kb],
								 eb_adjoint_sigma,
								 v_ext,
								 bc_v_ext,
								 normal,
								 sdInfo_u_v_rowptr,
								 sdInfo_u_v_colind,
								 mom_uv_diff_ten_ext,
								 &vel_grad_test_dS[i*nSpace]);//+
		    /* ck.ExteriorElementBoundaryDiffusionAdjoint(isDOFBoundary_w[ebNE_kb], */
		    /* 					       isDiffusiveFluxBoundary_u[ebNE_kb], */
		    /* 					       eb_adjoint_sigma, */
		    /* 					       w_ext, */
		    /* 					       bc_w_ext, */
		    /* 					       normal, */
		    /* 					       sdInfo_u_w_rowptr, */
		    /* 					       sdInfo_u_w_colind, */
		    /* 					       mom_uw_diff_ten_ext, */
		    /* 					       &vel_grad_test_dS[i*nSpace]); */
		    elementResidual_v[i] += ck.ExteriorElementBoundaryFlux(flux_mom_v_adv_ext,vel_test_dS[i]) +
		      ck.ExteriorElementBoundaryFlux(flux_mom_vu_diff_ext,vel_test_dS[i])+
		      ck.ExteriorElementBoundaryFlux(flux_mom_vv_diff_ext,vel_test_dS[i])+
		      /* ck.ExteriorElementBoundaryFlux(flux_mom_vw_diff_ext,vel_test_dS[i])+ */
		      ck.ExteriorElementBoundaryDiffusionAdjoint(isDOFBoundary_u[ebNE_kb],
								 isDiffusiveFluxBoundary_v[ebNE_kb],
								 eb_adjoint_sigma,
								 u_ext,
								 bc_u_ext,
								 normal,
								 sdInfo_v_u_rowptr,
								 sdInfo_v_u_colind,
								 mom_vu_diff_ten_ext,
								 &vel_grad_test_dS[i*nSpace])+
		      ck.ExteriorElementBoundaryDiffusionAdjoint(isDOFBoundary_v[ebNE_kb],
								 isDiffusiveFluxBoundary_v[ebNE_kb],
								 eb_adjoint_sigma,
								 v_ext,
								 bc_v_ext,
								 normal,
								 sdInfo_v_v_rowptr,
								 sdInfo_v_v_colind,
								 mom_vv_diff_ten_ext,
								 &vel_grad_test_dS[i*nSpace]);//+
		    /* ck.ExteriorElementBoundaryDiffusionAdjoint(isDOFBoundary_w[ebNE_kb], */
		    /* 					       isDiffusiveFluxBoundary_v[ebNE_kb], */
		    /* 					       eb_adjoint_sigma, */
		    /* 					       w_ext, */
		    /* 					       bc_w_ext, */
		    /* 					       normal, */
		    /* 					       sdInfo_v_w_rowptr, */
		    /* 					       sdInfo_v_w_colind, */
		    /* 					       mom_vw_diff_ten_ext, */
		    /* 					       &vel_grad_test_dS[i*nSpace]);  */
		  
		    /* elementResidual_w[i] += ck.ExteriorElementBoundaryFlux(flux_mom_w_adv_ext,vel_test_dS[i]) + */
		    /*   ck.ExteriorElementBoundaryFlux(flux_mom_wu_diff_ext,vel_test_dS[i])+ */
		    /*   ck.ExteriorElementBoundaryFlux(flux_mom_wv_diff_ext,vel_test_dS[i])+ */
		    /*   ck.ExteriorElementBoundaryFlux(flux_mom_ww_diff_ext,vel_test_dS[i])+ */
		    /*   ck.ExteriorElementBoundaryDiffusionAdjoint(isDOFBoundary_u[ebNE_kb], */
		    /* 					       isDiffusiveFluxBoundary_w[ebNE_kb], */
		    /* 					       eb_adjoint_sigma, */
		    /* 					       u_ext, */
		    /* 					       bc_u_ext, */
		    /* 					       normal, */
		    /* 					       sdInfo_w_u_rowptr, */
		    /* 					       sdInfo_w_u_colind, */
		    /* 					       mom_wu_diff_ten_ext, */
		    /* 					       &vel_grad_test_dS[i*nSpace])+ */
		    /*   ck.ExteriorElementBoundaryDiffusionAdjoint(isDOFBoundary_v[ebNE_kb], */
		    /* 					       isDiffusiveFluxBoundary_w[ebNE_kb], */
		    /* 					       eb_adjoint_sigma, */
		    /* 					       v_ext, */
		    /* 					       bc_v_ext, */
		    /* 					       normal, */
		    /* 					       sdInfo_w_v_rowptr, */
		    /* 					       sdInfo_w_v_colind, */
		    /* 					       mom_wv_diff_ten_ext, */
		    /* 					       &vel_grad_test_dS[i*nSpace])+ */
		    /*   ck.ExteriorElementBoundaryDiffusionAdjoint(isDOFBoundary_w[ebNE_kb], */
		    /* 					       isDiffusiveFluxBoundary_w[ebNE_kb], */
		    /* 					       eb_adjoint_sigma, */
		    /* 					       w_ext, */
		    /* 					       bc_w_ext, */
		    /* 					       normal, */
		    /* 					       sdInfo_w_w_rowptr, */
		    /* 					       sdInfo_w_w_colind, */
		    /* 					       mom_ww_diff_ten_ext, */
		    /* 					       &vel_grad_test_dS[i*nSpace]);  */
		  }//i
	      }//kb
	    //
	    //update the element and global residual storage
	    //
	    for (int i=0;i<nDOF_test_element;i++)
	      {
		int eN_i = eN*nDOF_test_element+i;
	      
		elementResidual_p_save[eN_i] +=  elementResidual_p[i];
		mesh_volume_conservation_weak += elementResidual_mesh[i];		  
		globalResidual[offset_p+stride_p*p_l2g[eN_i]]+=elementResidual_p[i];
		globalResidual[offset_u+stride_u*vel_l2g[eN_i]]+=elementResidual_u[i];
		globalResidual[offset_v+stride_v*vel_l2g[eN_i]]+=elementResidual_v[i];
		/* globalResidual[offset_w+stride_w*vel_l2g[eN_i]]+=elementResidual_w[i]; */
	      }//i
	  }//ebNE
	/* std::cout<<"mesh volume conservation = "<<mesh_volume_conservation<<std::endl; */
	/* std::cout<<"mesh volume conservation weak = "<<mesh_volume_conservation_weak<<std::endl; */
	/* std::cout<<"mesh volume conservation err max= "<<mesh_volume_conservation_err_max<<std::endl; */
	/* std::cout<<"mesh volume conservation err max weak = "<<mesh_volume_conservation_err_max_weak<<std::endl; */
      }

      void calculateJacobian(double NONCONSERVATIVE_FORM,
			     double MOMENTUM_SGE,
			     double PRESSURE_SGE,
			     double VELOCITY_SGE,
			     //element
			     double* mesh_trial_ref,
			     double* mesh_grad_trial_ref,
			     double* mesh_dof,
			     double* mesh_velocity_dof,
			     double MOVING_DOMAIN,
			     int* mesh_l2g,
			     double* dV_ref,
			     double* p_trial_ref,
			     double* p_grad_trial_ref,
			     double* p_test_ref,
			     double* p_grad_test_ref,
			     double* vel_trial_ref,
			     double* vel_grad_trial_ref,
			     double* vel_test_ref,
			     double* vel_grad_test_ref,
			     //element boundary
			     double* mesh_trial_trace_ref,
			     double* mesh_grad_trial_trace_ref,
			     double* dS_ref,
			     double* p_trial_trace_ref,
			     double* p_grad_trial_trace_ref,
			     double* p_test_trace_ref,
			     double* p_grad_test_trace_ref,
			     double* vel_trial_trace_ref,
			     double* vel_grad_trial_trace_ref,
			     double* vel_test_trace_ref,
			     double* vel_grad_test_trace_ref,					 
			     double* normal_ref,
			     double* boundaryJac_ref,
			     //physics
			     double eb_adjoint_sigma,
			     double* elementDiameter,
			     double* nodeDiametersArray,
			     double hFactor,
			     int nElements_global,
			     double useRBLES,
			     double useMetrics, 
			     double alphaBDF,
			     double epsFact_rho,
			     double epsFact_mu,
			     double sigma,
			     double rho_0,
			     double nu_0,
			     double rho_1,
			     double nu_1,
			     double smagorinskyConstant,
			     int turbulenceClosureModel,
			     double Ct_sge,
			     double Cd_sge,
			     double C_dg,
			     double C_b,
			     //VRANS
			     const double* eps_solid,
			     const double* phi_solid,
			     const double* q_velocity_solid,
			     const double* q_porosity,
			     const double* q_dragAlpha,
			     const double* q_dragBeta,
			     const double* q_mass_source,
			     const double* q_turb_var_0,
			     const double* q_turb_var_1,
			     const double* q_turb_var_grad_0,
			     //
			     int* p_l2g, 
			     int* vel_l2g,
			     double* p_dof, double* u_dof, double* v_dof, double* w_dof,
			     double* g,
			     const double useVF,
			     double* vf,
			     double* phi,
			     double* normal_phi,
			     double* kappa_phi,
			     double* q_mom_u_acc_beta_bdf, double* q_mom_v_acc_beta_bdf, double* q_mom_w_acc_beta_bdf,
			     double* q_dV,
			     double* q_dV_last,
			     double* q_velocity_sge,
			     double* q_cfl,
			     double* q_numDiff_u_last, double* q_numDiff_v_last, double* q_numDiff_w_last,
			     int* sdInfo_u_u_rowptr,int* sdInfo_u_u_colind,			      
			     int* sdInfo_u_v_rowptr,int* sdInfo_u_v_colind,
			     int* sdInfo_u_w_rowptr,int* sdInfo_u_w_colind,
			     int* sdInfo_v_v_rowptr,int* sdInfo_v_v_colind,
			     int* sdInfo_v_u_rowptr,int* sdInfo_v_u_colind,
			     int* sdInfo_v_w_rowptr,int* sdInfo_v_w_colind,
			     int* sdInfo_w_w_rowptr,int* sdInfo_w_w_colind,
			     int* sdInfo_w_u_rowptr,int* sdInfo_w_u_colind,
			     int* sdInfo_w_v_rowptr,int* sdInfo_w_v_colind,
			     int* csrRowIndeces_p_p,int* csrColumnOffsets_p_p,
			     int* csrRowIndeces_p_u,int* csrColumnOffsets_p_u,
			     int* csrRowIndeces_p_v,int* csrColumnOffsets_p_v,
			     int* csrRowIndeces_p_w,int* csrColumnOffsets_p_w,
			     int* csrRowIndeces_u_p,int* csrColumnOffsets_u_p,
			     int* csrRowIndeces_u_u,int* csrColumnOffsets_u_u,
			     int* csrRowIndeces_u_v,int* csrColumnOffsets_u_v,
			     int* csrRowIndeces_u_w,int* csrColumnOffsets_u_w,
			     int* csrRowIndeces_v_p,int* csrColumnOffsets_v_p,
			     int* csrRowIndeces_v_u,int* csrColumnOffsets_v_u,
			     int* csrRowIndeces_v_v,int* csrColumnOffsets_v_v,
			     int* csrRowIndeces_v_w,int* csrColumnOffsets_v_w,
			     int* csrRowIndeces_w_p,int* csrColumnOffsets_w_p,
			     int* csrRowIndeces_w_u,int* csrColumnOffsets_w_u,
			     int* csrRowIndeces_w_v,int* csrColumnOffsets_w_v,
			     int* csrRowIndeces_w_w,int* csrColumnOffsets_w_w,
			     double* globalJacobian,
			     int nExteriorElementBoundaries_global,
			     int* exteriorElementBoundariesArray,
			     int* elementBoundaryElementsArray,
			     int* elementBoundaryLocalElementBoundariesArray,
			     double* ebqe_vf_ext,
			     double* bc_ebqe_vf_ext,
			     double* ebqe_phi_ext,
			     double* bc_ebqe_phi_ext,
			     double* ebqe_normal_phi_ext,
			     double* ebqe_kappa_phi_ext,
			     //VRANS
			     const double* ebqe_porosity_ext,
			     const double* ebqe_turb_var_0,
			     const double* ebqe_turb_var_1,
			     //
			     int* isDOFBoundary_p,
			     int* isDOFBoundary_u,
			     int* isDOFBoundary_v,
			     int* isDOFBoundary_w,
			     int* isAdvectiveFluxBoundary_p,
			     int* isAdvectiveFluxBoundary_u,
			     int* isAdvectiveFluxBoundary_v,
			     int* isAdvectiveFluxBoundary_w,
			     int* isDiffusiveFluxBoundary_u,
			     int* isDiffusiveFluxBoundary_v,
			     int* isDiffusiveFluxBoundary_w,
			     double* ebqe_bc_p_ext,
			     double* ebqe_bc_flux_mass_ext,
			     double* ebqe_bc_flux_mom_u_adv_ext,
			     double* ebqe_bc_flux_mom_v_adv_ext,
			     double* ebqe_bc_flux_mom_w_adv_ext,
			     double* ebqe_bc_u_ext,
			     double* ebqe_bc_flux_u_diff_ext,
			     double* ebqe_penalty_ext,
			     double* ebqe_bc_v_ext,
			     double* ebqe_bc_flux_v_diff_ext,
			     double* ebqe_bc_w_ext,
			     double* ebqe_bc_flux_w_diff_ext,
			     int* csrColumnOffsets_eb_p_p,
			     int* csrColumnOffsets_eb_p_u,
			     int* csrColumnOffsets_eb_p_v,
			     int* csrColumnOffsets_eb_p_w,
			     int* csrColumnOffsets_eb_u_p,
			     int* csrColumnOffsets_eb_u_u,
			     int* csrColumnOffsets_eb_u_v,
			     int* csrColumnOffsets_eb_u_w,
			     int* csrColumnOffsets_eb_v_p,
			     int* csrColumnOffsets_eb_v_u,
			     int* csrColumnOffsets_eb_v_v,
			     int* csrColumnOffsets_eb_v_w,
			     int* csrColumnOffsets_eb_w_p,
			     int* csrColumnOffsets_eb_w_u,
			     int* csrColumnOffsets_eb_w_v,
			     int* csrColumnOffsets_eb_w_w,
			     int* elementFlags)
      {
	//
	//loop over elements to compute volume integrals and load them into the element Jacobians and global Jacobian
	//
	for(int eN=0;eN<nElements_global;eN++)
	  {
	    register double eps_rho,eps_mu;

	    register double  elementJacobian_p_p[nDOF_test_element][nDOF_trial_element],
	      elementJacobian_p_u[nDOF_test_element][nDOF_trial_element],
	      elementJacobian_p_v[nDOF_test_element][nDOF_trial_element],
	      elementJacobian_p_w[nDOF_test_element][nDOF_trial_element],
	      elementJacobian_u_p[nDOF_test_element][nDOF_trial_element],
	      elementJacobian_u_u[nDOF_test_element][nDOF_trial_element],
	      elementJacobian_u_v[nDOF_test_element][nDOF_trial_element],
	      elementJacobian_u_w[nDOF_test_element][nDOF_trial_element],
	      elementJacobian_v_p[nDOF_test_element][nDOF_trial_element],
	      elementJacobian_v_u[nDOF_test_element][nDOF_trial_element],
	      elementJacobian_v_v[nDOF_test_element][nDOF_trial_element],
	      elementJacobian_v_w[nDOF_test_element][nDOF_trial_element],
	      elementJacobian_w_p[nDOF_test_element][nDOF_trial_element],
	      elementJacobian_w_u[nDOF_test_element][nDOF_trial_element],
	      elementJacobian_w_v[nDOF_test_element][nDOF_trial_element],
	      elementJacobian_w_w[nDOF_test_element][nDOF_trial_element];
	    for (int i=0;i<nDOF_test_element;i++)
	      for (int j=0;j<nDOF_trial_element;j++)
		{
		  elementJacobian_p_p[i][j]=0.0;
		  elementJacobian_p_u[i][j]=0.0;
		  elementJacobian_p_v[i][j]=0.0;
		  elementJacobian_p_w[i][j]=0.0;
		  elementJacobian_u_p[i][j]=0.0;
		  elementJacobian_u_u[i][j]=0.0;
		  elementJacobian_u_v[i][j]=0.0;
		  elementJacobian_u_w[i][j]=0.0;
		  elementJacobian_v_p[i][j]=0.0;
		  elementJacobian_v_u[i][j]=0.0;
		  elementJacobian_v_v[i][j]=0.0;
		  elementJacobian_v_w[i][j]=0.0;
		  elementJacobian_w_p[i][j]=0.0;
		  elementJacobian_w_u[i][j]=0.0;
		  elementJacobian_w_v[i][j]=0.0;
		  elementJacobian_w_w[i][j]=0.0;
		}
	    for  (int k=0;k<nQuadraturePoints_element;k++)
	      {
		int eN_k = eN*nQuadraturePoints_element+k, //index to a scalar at a quadrature point
		  eN_k_nSpace = eN_k*nSpace,
		  eN_nDOF_trial_element = eN*nDOF_trial_element; //index to a vector at a quadrature point

		//declare local storage
		register double p=0.0,u=0.0,v=0.0,w=0.0,
		  grad_p[nSpace],grad_u[nSpace],grad_v[nSpace],grad_w[nSpace],
		  mom_u_acc=0.0,
		  dmom_u_acc_u=0.0,
		  mom_v_acc=0.0,
		  dmom_v_acc_v=0.0,
		  mom_w_acc=0.0,
		  dmom_w_acc_w=0.0,
		  mass_adv[nSpace],
		  dmass_adv_u[nSpace],
		  dmass_adv_v[nSpace],
		  dmass_adv_w[nSpace],
		  mom_u_adv[nSpace],
		  dmom_u_adv_u[nSpace],
		  dmom_u_adv_v[nSpace],
		  dmom_u_adv_w[nSpace],
		  mom_v_adv[nSpace],
		  dmom_v_adv_u[nSpace],
		  dmom_v_adv_v[nSpace],
		  dmom_v_adv_w[nSpace],
		  mom_w_adv[nSpace],
		  dmom_w_adv_u[nSpace],
		  dmom_w_adv_v[nSpace],
		  dmom_w_adv_w[nSpace],
		  mom_uu_diff_ten[nSpace],
		  mom_vv_diff_ten[nSpace],
		  mom_ww_diff_ten[nSpace],
		  mom_uv_diff_ten[1],
		  mom_uw_diff_ten[1],
		  mom_vu_diff_ten[1],
		  mom_vw_diff_ten[1],
		  mom_wu_diff_ten[1],
		  mom_wv_diff_ten[1],
		  mom_u_source=0.0,
		  mom_v_source=0.0,
		  mom_w_source=0.0,
		  mom_u_ham=0.0,
		  dmom_u_ham_grad_p[nSpace],
		  dmom_u_ham_grad_u[nSpace],
		  dmom_u_ham_u=0.0,
		  dmom_u_ham_v=0.0,
		  dmom_u_ham_w=0.0,
		  mom_v_ham=0.0,
		  dmom_v_ham_grad_p[nSpace],
		  dmom_v_ham_grad_v[nSpace],
		  dmom_v_ham_u=0.0,
		  dmom_v_ham_v=0.0,
		  dmom_v_ham_w=0.0,
		  mom_w_ham=0.0,
		  dmom_w_ham_grad_p[nSpace],
		  dmom_w_ham_grad_w[nSpace],
		  dmom_w_ham_u=0.0,
		  dmom_w_ham_v=0.0,
		  dmom_w_ham_w=0.0,
		  mom_u_acc_t=0.0,
		  dmom_u_acc_u_t=0.0,
		  mom_v_acc_t=0.0,
		  dmom_v_acc_v_t=0.0,
		  mom_w_acc_t=0.0,
		  dmom_w_acc_w_t=0.0,
		  pdeResidual_p=0.0,
		  pdeResidual_u=0.0,
		  pdeResidual_v=0.0,
		  pdeResidual_w=0.0,	    
		  dpdeResidual_p_u[nDOF_trial_element],dpdeResidual_p_v[nDOF_trial_element],dpdeResidual_p_w[nDOF_trial_element],
		  dpdeResidual_u_p[nDOF_trial_element],dpdeResidual_u_u[nDOF_trial_element],
		  dpdeResidual_v_p[nDOF_trial_element],dpdeResidual_v_v[nDOF_trial_element],
		  dpdeResidual_w_p[nDOF_trial_element],dpdeResidual_w_w[nDOF_trial_element],
		  Lstar_u_p[nDOF_test_element],
		  Lstar_v_p[nDOF_test_element],
		  Lstar_w_p[nDOF_test_element],
		  Lstar_u_u[nDOF_test_element],
		  Lstar_v_v[nDOF_test_element],
		  Lstar_w_w[nDOF_test_element],
		  Lstar_p_u[nDOF_test_element],
		  Lstar_p_v[nDOF_test_element],
		  Lstar_p_w[nDOF_test_element],
		  subgridError_p=0.0,
		  subgridError_u=0.0,
		  subgridError_v=0.0,
		  subgridError_w=0.0,	    
		  dsubgridError_p_u[nDOF_trial_element],
		  dsubgridError_p_v[nDOF_trial_element],
		  dsubgridError_p_w[nDOF_trial_element],
		  dsubgridError_u_p[nDOF_trial_element],
		  dsubgridError_u_u[nDOF_trial_element],
		  dsubgridError_v_p[nDOF_trial_element],
		  dsubgridError_v_v[nDOF_trial_element],
		  dsubgridError_w_p[nDOF_trial_element],
		  dsubgridError_w_w[nDOF_trial_element],
		  tau_p=0.0,tau_p0=0.0,tau_p1=0.0,
		  tau_v=0.0,tau_v0=0.0,tau_v1=0.0,
		  jac[nSpace*nSpace],
		  jacDet,
		  jacInv[nSpace*nSpace],
		  p_grad_trial[nDOF_trial_element*nSpace],vel_grad_trial[nDOF_trial_element*nSpace],
		  dV,
		  p_test_dV[nDOF_test_element],vel_test_dV[nDOF_test_element],
		  p_grad_test_dV[nDOF_test_element*nSpace],vel_grad_test_dV[nDOF_test_element*nSpace],
		  x,y,z,xt,yt,zt,
		  //VRANS
		  porosity,
		  //meanGrainSize,
		  dmom_u_source[nSpace],
		  dmom_v_source[nSpace],
		  dmom_w_source[nSpace],
		  mass_source,
		  //
		  G[nSpace*nSpace],G_dd_G,tr_G,h_phi, dmom_adv_star[nSpace], dmom_adv_sge[nSpace], dmom_ham_grad_sge[nSpace];
		//get jacobian, etc for mapping reference element
		ck.calculateMapping_element(eN,
					    k,
					    mesh_dof,
					    mesh_l2g,
					    mesh_trial_ref,
					    mesh_grad_trial_ref,
					    jac,
					    jacDet,
					    jacInv,
					    x,y,z);
		ck.calculateH_element(eN,
				      k,
				      nodeDiametersArray,
				      mesh_l2g,
				      mesh_trial_ref,
				      h_phi);
		ck.calculateMappingVelocity_element(eN,
						    k,
						    mesh_velocity_dof,
						    mesh_l2g,
						    mesh_trial_ref,
						    xt,yt,zt);
		//xt=0.0;yt=0.0;zt=0.0;
		//std::cout<<"xt "<<xt<<'\t'<<yt<<'\t'<<zt<<std::endl;
		//get the physical integration weight
		dV = fabs(jacDet)*dV_ref[k];
		ck.calculateG(jacInv,G,G_dd_G,tr_G);
		//ck.calculateGScale(G,&normal_phi[eN_k_nSpace],h_phi);
	
		eps_rho = epsFact_rho*(useMetrics*h_phi+(1.0-useMetrics)*elementDiameter[eN]);
		eps_mu  = epsFact_mu *(useMetrics*h_phi+(1.0-useMetrics)*elementDiameter[eN]);
	      
		//get the trial function gradients
		ck.gradTrialFromRef(&p_grad_trial_ref[k*nDOF_trial_element*nSpace],jacInv,p_grad_trial);
		ck.gradTrialFromRef(&vel_grad_trial_ref[k*nDOF_trial_element*nSpace],jacInv,vel_grad_trial);
		//get the solution 	
		ck.valFromDOF(p_dof,&p_l2g[eN_nDOF_trial_element],&p_trial_ref[k*nDOF_trial_element],p);
		ck.valFromDOF(u_dof,&vel_l2g[eN_nDOF_trial_element],&vel_trial_ref[k*nDOF_trial_element],u);
		ck.valFromDOF(v_dof,&vel_l2g[eN_nDOF_trial_element],&vel_trial_ref[k*nDOF_trial_element],v);
		/* ck.valFromDOF(w_dof,&vel_l2g[eN_nDOF_trial_element],&vel_trial_ref[k*nDOF_trial_element],w); */
		//get the solution gradients
		ck.gradFromDOF(p_dof,&p_l2g[eN_nDOF_trial_element],p_grad_trial,grad_p);
		ck.gradFromDOF(u_dof,&vel_l2g[eN_nDOF_trial_element],vel_grad_trial,grad_u);
		ck.gradFromDOF(v_dof,&vel_l2g[eN_nDOF_trial_element],vel_grad_trial,grad_v);
		/* ck.gradFromDOF(w_dof,&vel_l2g[eN_nDOF_trial_element],vel_grad_trial,grad_w); */
		//precalculate test function products with integration weights
		for (int j=0;j<nDOF_trial_element;j++)
		  {
		    p_test_dV[j] = p_test_ref[k*nDOF_trial_element+j]*dV;
		    vel_test_dV[j] = vel_test_ref[k*nDOF_trial_element+j]*dV;
		    for (int I=0;I<nSpace;I++)
		      {
			p_grad_test_dV[j*nSpace+I]   = p_grad_trial[j*nSpace+I]*dV;//cek warning won't work for Petrov-Galerkin
			vel_grad_test_dV[j*nSpace+I] = vel_grad_trial[j*nSpace+I]*dV;//cek warning won't work for Petrov-Galerkin}
		      }
		  }
		//cek hack
		double div_mesh_velocity=0.0;
		int NDOF_MESH_TRIAL_ELEMENT=3;
		for (int j=0;j<NDOF_MESH_TRIAL_ELEMENT;j++)
		  {
		    int eN_j=eN*NDOF_MESH_TRIAL_ELEMENT+j;
		    div_mesh_velocity +=
		      mesh_velocity_dof[mesh_l2g[eN_j]*3+0]*vel_grad_trial[j*2+0] +
		      mesh_velocity_dof[mesh_l2g[eN_j]*3+1]*vel_grad_trial[j*2+1];
		  }
		div_mesh_velocity = DM3*div_mesh_velocity + (1.0-DM3)*alphaBDF*(dV-q_dV_last[eN_k])/dV;
		//
		//VRANS
		porosity = q_porosity[eN_k];
		//
		//
		//calculate pde coefficients and derivatives at quadrature points
		//
		double eddy_viscosity(0.);//not really interested in saving eddy_viscosity in jacobian
		evaluateCoefficients(NONCONSERVATIVE_FORM,
				     eps_rho,
				     eps_mu,
				     sigma,
				     rho_0,
				     nu_0,
				     rho_1,
				     nu_1,
				     elementDiameter[eN],
				     smagorinskyConstant,
				     turbulenceClosureModel,
				     g,
				     useVF,
				     vf[eN_k],
				     phi[eN_k],
				     &normal_phi[eN_k_nSpace],
				     kappa_phi[eN_k],
				     //VRANS
				     porosity,
				     //
				     p,
				     grad_p,
				     grad_u,
				     grad_v,
				     grad_w,
				     u,
				     v,
				     w,
				     eddy_viscosity,
				     mom_u_acc,
				     dmom_u_acc_u,
				     mom_v_acc,
				     dmom_v_acc_v,
				     mom_w_acc,
				     dmom_w_acc_w,
				     mass_adv,
				     dmass_adv_u,
				     dmass_adv_v,
				     dmass_adv_w,
				     mom_u_adv,
				     dmom_u_adv_u,
				     dmom_u_adv_v,
				     dmom_u_adv_w,
				     mom_v_adv,
				     dmom_v_adv_u,
				     dmom_v_adv_v,
				     dmom_v_adv_w,
				     mom_w_adv,
				     dmom_w_adv_u,
				     dmom_w_adv_v,
				     dmom_w_adv_w,
				     mom_uu_diff_ten,
				     mom_vv_diff_ten,
				     mom_ww_diff_ten,
				     mom_uv_diff_ten,
				     mom_uw_diff_ten,
				     mom_vu_diff_ten,
				     mom_vw_diff_ten,
				     mom_wu_diff_ten,
				     mom_wv_diff_ten,
				     mom_u_source,
				     mom_v_source,
				     mom_w_source,
				     mom_u_ham,
				     dmom_u_ham_grad_p,
				     dmom_u_ham_grad_u,
				     dmom_u_ham_u,
				     dmom_u_ham_v,
				     dmom_u_ham_w,
				     mom_v_ham,
				     dmom_v_ham_grad_p,
				     dmom_v_ham_grad_v,
				     dmom_v_ham_u,
				     dmom_v_ham_v,
				     dmom_v_ham_w,
				     mom_w_ham,
				     dmom_w_ham_grad_p,
				     dmom_w_ham_grad_w,
				     dmom_w_ham_u,
				     dmom_w_ham_v,
				     dmom_w_ham_w);          
		//VRANS
		mass_source = q_mass_source[eN_k];
		//todo: decide if these should be lagged or not
		updateDarcyForchheimerTerms_Ergun(NONCONSERVATIVE_FORM,
						  /* linearDragFactor, */
						  /* nonlinearDragFactor, */
						  /* porosity, */
						  /* meanGrainSize, */
						  q_dragAlpha[eN_k],
						  q_dragBeta[eN_k],
						  eps_rho,
						  eps_mu,
						  rho_0,
						  nu_0,
						  rho_1,
						  nu_1,
						  useVF,
						  vf[eN_k],
						  phi[eN_k],
						  u,
						  v,
						  w,
						  q_velocity_sge[eN_k_nSpace+0],
						  q_velocity_sge[eN_k_nSpace+1],
						  q_velocity_sge[eN_k_nSpace+1],//cek hack, should not be used
						  eps_solid[elementFlags[eN]],
						  phi_solid[eN_k],
						  q_velocity_solid[eN_k_nSpace+0],
						  q_velocity_solid[eN_k_nSpace+1],
						  q_velocity_solid[eN_k_nSpace+1],//cek hack, should not be used
						  mom_u_source,
						  mom_v_source,
						  mom_w_source,
						  dmom_u_source,
						  dmom_v_source,
						  dmom_w_source);
		//Turbulence closure model
		if (turbulenceClosureModel >= 3)
		  {
		    const double c_mu = 0.09;//mwf hack 
		    updateTurbulenceClosure(NONCONSERVATIVE_FORM,
					    turbulenceClosureModel,
					    eps_rho,
					    eps_mu,
					    rho_0,
					    nu_0,
					    rho_1,
					    nu_1,
					    useVF,
					    vf[eN_k],
					    phi[eN_k],
					    porosity,
					    c_mu, //mwf hack
					    q_turb_var_0[eN_k],
					    q_turb_var_1[eN_k],
					    &q_turb_var_grad_0[eN_k_nSpace],
					    eddy_viscosity,
					    mom_uu_diff_ten,
					    mom_vv_diff_ten,
					    mom_ww_diff_ten,
					    mom_uv_diff_ten,
					    mom_uw_diff_ten,
					    mom_vu_diff_ten,
					    mom_vw_diff_ten,
					    mom_wu_diff_ten,
					    mom_wv_diff_ten,
					    mom_u_source,
					    mom_v_source,
					    mom_w_source);					  

		  }
		//
		//
		//moving mesh
		//
		if (NONCONSERVATIVE_FORM)
		  {
		    mom_u_adv[0] -= MOVING_DOMAIN*dmom_u_acc_u*u*xt;
		    mom_u_adv[1] -= MOVING_DOMAIN*dmom_u_acc_u*u*yt;
		  }
		else
		  {
		    mom_u_adv[0] -= MOVING_DOMAIN*mom_u_acc*xt;
		    mom_u_adv[1] -= MOVING_DOMAIN*mom_u_acc*yt;
		  }
		/* mom_u_adv[2] -= MOVING_DOMAIN*mom_u_acc*zt; */
		dmom_u_adv_u[0] -= MOVING_DOMAIN*dmom_u_acc_u*xt;
		dmom_u_adv_u[1] -= MOVING_DOMAIN*dmom_u_acc_u*yt;
		/* dmom_u_adv_u[2] -= MOVING_DOMAIN*dmom_u_acc_u*zt; */

		if (NONCONSERVATIVE_FORM)
		  {
		    mom_v_adv[0] -= MOVING_DOMAIN*dmom_v_acc_v*v*xt;
		    mom_v_adv[1] -= MOVING_DOMAIN*dmom_v_acc_v*v*yt;
		  }
		else
		  {
		    mom_v_adv[0] -= MOVING_DOMAIN*mom_v_acc*xt;
		    mom_v_adv[1] -= MOVING_DOMAIN*mom_v_acc*yt;
		  }
		/* mom_v_adv[2] -= MOVING_DOMAIN*mom_v_acc*zt; */
		dmom_v_adv_v[0] -= MOVING_DOMAIN*dmom_v_acc_v*xt;
		dmom_v_adv_v[1] -= MOVING_DOMAIN*dmom_v_acc_v*yt;
		/* dmom_v_adv_v[2] -= MOVING_DOMAIN*dmom_v_acc_v*zt; */

		/* mom_w_adv[0] -= MOVING_DOMAIN*mom_w_acc*xt; */
		/* mom_w_adv[1] -= MOVING_DOMAIN*mom_w_acc*yt; */
		/* mom_w_adv[2] -= MOVING_DOMAIN*mom_w_acc*zt; */
		/* dmom_w_adv_w[0] -= MOVING_DOMAIN*dmom_w_acc_w*xt; */
		/* dmom_w_adv_w[1] -= MOVING_DOMAIN*dmom_w_acc_w*yt; */
		/* dmom_w_adv_w[2] -= MOVING_DOMAIN*dmom_w_acc_w*zt; */
		//
		//calculate time derivatives
		//
		ck.bdf(alphaBDF,
		       q_mom_u_acc_beta_bdf[eN_k]*q_dV_last[eN_k]/dV,
		       mom_u_acc,
		       dmom_u_acc_u,
		       mom_u_acc_t,
		       dmom_u_acc_u_t);
		ck.bdf(alphaBDF,
		       q_mom_v_acc_beta_bdf[eN_k]*q_dV_last[eN_k]/dV,
		       mom_v_acc,
		       dmom_v_acc_v,
		       mom_v_acc_t,
		       dmom_v_acc_v_t);
		if (NONCONSERVATIVE_FORM)
		  {
		    mom_u_acc_t *= dmom_u_acc_u;
		    mom_v_acc_t *= dmom_v_acc_v;
		  }
		/* ck.bdf(alphaBDF, */
		/* 	     q_mom_w_acc_beta_bdf[eN_k]*q_dV_last[eN_k]/dV, */
		/* 	     mom_w_acc, */
		/* 	     dmom_w_acc_w, */
		/* 	     mom_w_acc_t, */
		/* 	     dmom_w_acc_w_t); */
		//
		//calculate subgrid error contribution to the Jacobian (strong residual, adjoint, jacobian of strong residual)
		//
		if (NONCONSERVATIVE_FORM > 0.0)
		  {
		    dmom_adv_sge[0] =  - dmom_u_acc_u*MOVING_DOMAIN*xt;
		    dmom_adv_sge[1] =  - dmom_u_acc_u*MOVING_DOMAIN*yt;
		    dmom_ham_grad_sge[0] = dmom_u_acc_u*q_velocity_sge[eN_k_nSpace+0];
		    dmom_ham_grad_sge[1] = dmom_u_acc_u*q_velocity_sge[eN_k_nSpace+1];
		  }
		else
		  {
		    dmom_adv_sge[0] = dmom_u_acc_u*(q_velocity_sge[eN_k_nSpace+0] - MOVING_DOMAIN*xt);
		    dmom_adv_sge[1] = dmom_u_acc_u*(q_velocity_sge[eN_k_nSpace+1] - MOVING_DOMAIN*yt);
		    dmom_ham_grad_sge[0] = 0.0;
		    dmom_ham_grad_sge[1] = 0.0;
		  }
		double mv_tau[nSpace];
		mv_tau[0] = dmom_adv_sge[0] + dmom_ham_grad_sge[0];
		mv_tau[1] = dmom_adv_sge[1] + dmom_ham_grad_sge[1];
		/* dmom_adv_sge[2] = dmom_u_acc_u*(q_velocity_sge[eN_k_nSpace+2] - MOVING_DOMAIN*zt); */
		//
		//calculate strong residual
		//
		pdeResidual_p = ck.Advection_strong(dmass_adv_u,grad_u) +
		  ck.Advection_strong(dmass_adv_v,grad_v) +
		  /* ck.Advection_strong(dmass_adv_w,grad_w) + */
		  DM2*MOVING_DOMAIN*ck.Reaction_strong(alphaBDF*(dV-q_dV_last[eN_k])/dV - div_mesh_velocity) +
		  //VRANS
		  ck.Reaction_strong(mass_source);
		//
	      
		pdeResidual_u = ck.Mass_strong(mom_u_acc_t) +
		  ck.Advection_strong(dmom_adv_sge,grad_u) +
		  ck.Hamiltonian_strong(dmom_ham_grad_sge,grad_u) +
		  ck.Hamiltonian_strong(dmom_u_ham_grad_p,grad_p) +
		  ck.Reaction_strong(mom_u_source) -
		  ck.Reaction_strong(u*div_mesh_velocity);
	  
		pdeResidual_v = ck.Mass_strong(mom_v_acc_t) +
		  ck.Advection_strong(dmom_adv_sge,grad_v) +
		  ck.Hamiltonian_strong(dmom_ham_grad_sge,grad_v) + 
		  ck.Hamiltonian_strong(dmom_v_ham_grad_p,grad_p) + 
		  ck.Reaction_strong(mom_v_source)  - 
		  ck.Reaction_strong(v*div_mesh_velocity);
	  
		/* pdeResidual_w = ck.Mass_strong(mom_w_acc_t) +  */
		/* 	ck.Advection_strong(dmom_adv_sge,grad_w) + */
		/* 	ck.Hamiltonian_strong(dmom_w_ham_grad_p,grad_p) + */
		/* 	ck.Reaction_strong(mom_w_source); */

		//calculate the Jacobian of strong residual
		for (int j=0;j<nDOF_trial_element;j++)
		  {
		    register int j_nSpace = j*nSpace;
		    dpdeResidual_p_u[j]=ck.AdvectionJacobian_strong(dmass_adv_u,&vel_grad_trial[j_nSpace]);
		    dpdeResidual_p_v[j]=ck.AdvectionJacobian_strong(dmass_adv_v,&vel_grad_trial[j_nSpace]);
		    /* dpdeResidual_p_w[j]=ck.AdvectionJacobian_strong(dmass_adv_w,&vel_grad_trial[j_nSpace]); */

		    dpdeResidual_u_p[j]=ck.HamiltonianJacobian_strong(dmom_u_ham_grad_p,&p_grad_trial[j_nSpace]);
		    dpdeResidual_u_u[j]=ck.MassJacobian_strong(dmom_u_acc_u_t,vel_trial_ref[k*nDOF_trial_element+j]) +
		      ck.HamiltonianJacobian_strong(dmom_ham_grad_sge,&vel_grad_trial[j_nSpace]) +
		      ck.AdvectionJacobian_strong(dmom_adv_sge,&vel_grad_trial[j_nSpace]) -
		      ck.ReactionJacobian_strong(div_mesh_velocity,vel_trial_ref[k*nDOF_trial_element+j]);
	      
		    dpdeResidual_v_p[j]=ck.HamiltonianJacobian_strong(dmom_v_ham_grad_p,&p_grad_trial[j_nSpace]);
		    dpdeResidual_v_v[j]=ck.MassJacobian_strong(dmom_v_acc_v_t,vel_trial_ref[k*nDOF_trial_element+j]) +
		      ck.HamiltonianJacobian_strong(dmom_ham_grad_sge,&vel_grad_trial[j_nSpace]) +
		      ck.AdvectionJacobian_strong(dmom_adv_sge,&vel_grad_trial[j_nSpace]) -
		      ck.ReactionJacobian_strong(div_mesh_velocity,vel_trial_ref[k*nDOF_trial_element+j]);
	      
		    /* dpdeResidual_w_p[j]=ck.HamiltonianJacobian_strong(dmom_w_ham_grad_p,&p_grad_trial[j_nSpace]); */
		    /* dpdeResidual_w_w[j]=ck.MassJacobian_strong(dmom_w_acc_w_t,vel_trial_ref[k*nDOF_trial_element+j]) +  */
		    /*   ck.AdvectionJacobian_strong(dmom_adv_sge,&vel_grad_trial[j_nSpace]) -
			 ck.ReactionJacobian_strong(div_mesh_velocity,vel_trial_ref[k*nDOF_trial_element+j]); */

		    //VRANS account for drag terms, diagonal only here ... decide if need off diagonal terms too
		    dpdeResidual_u_u[j]+= ck.ReactionJacobian_strong(dmom_u_source[0],vel_trial_ref[k*nDOF_trial_element+j]);
		    dpdeResidual_v_v[j]+= ck.ReactionJacobian_strong(dmom_v_source[1],vel_trial_ref[k*nDOF_trial_element+j]);
		    /* dpdeResidual_w_w[j]+= ck.ReactionJacobian_strong(dmom_w_source[2],vel_trial_ref[k*nDOF_trial_element+j]); */
		    //
		  }
		//calculate tau and tau*Res
		//cek debug
		double tmpR=dmom_u_acc_u_t + dmom_u_source[0];
		calculateSubgridError_tau(hFactor,
					  elementDiameter[eN],
					  tmpR,//dmom_u_acc_u_t,
					  dmom_u_acc_u,
					  mv_tau,//dmom_adv_sge,
					  mom_uu_diff_ten[1],
					  dmom_u_ham_grad_p[0],
					  tau_v0,
					  tau_p0,
					  q_cfl[eN_k]);
					
		calculateSubgridError_tau(Ct_sge,Cd_sge,
					  G,G_dd_G,tr_G,
					  tmpR,//dmom_u_acc_u_t,
					  mv_tau,//dmom_adv_sge,
					  mom_uu_diff_ten[1],
					  dmom_u_ham_grad_p[0],					
					  tau_v1,
					  tau_p1,
					  q_cfl[eN_k]);					
					
					
		tau_v = useMetrics*tau_v1+(1.0-useMetrics)*tau_v0;
		tau_p = useMetrics*tau_p1+(1.0-useMetrics)*tau_p0;					
					
		calculateSubgridError_tauRes(tau_p,
					     tau_v,
					     pdeResidual_p,
					     pdeResidual_u,
					     pdeResidual_v,
					     pdeResidual_w,
					     subgridError_p,
					     subgridError_u,
					     subgridError_v,
					     subgridError_w);	      
	      
		calculateSubgridErrorDerivatives_tauRes(tau_p,
							tau_v,
							dpdeResidual_p_u,
							dpdeResidual_p_v,
							dpdeResidual_p_w,
							dpdeResidual_u_p,
							dpdeResidual_u_u,
							dpdeResidual_v_p,
							dpdeResidual_v_v,
							dpdeResidual_w_p,
							dpdeResidual_w_w,
							dsubgridError_p_u,
							dsubgridError_p_v,
							dsubgridError_p_w,
							dsubgridError_u_p,
							dsubgridError_u_u,
							dsubgridError_v_p,
							dsubgridError_v_v,
							dsubgridError_w_p,
							dsubgridError_w_w);
		// velocity used in adjoint (VMS or RBLES, with or without lagging the grid scale velocity)
		dmom_adv_star[0] = dmom_u_acc_u*(q_velocity_sge[eN_k_nSpace+0] - MOVING_DOMAIN*xt + useRBLES*subgridError_u);
		dmom_adv_star[1] = dmom_u_acc_u*(q_velocity_sge[eN_k_nSpace+1] - MOVING_DOMAIN*yt + useRBLES*subgridError_v);
		/* dmom_adv_star[2] = dmom_u_acc_u*(q_velocity_sge[eN_k_nSpace+2] - MOVING_DOMAIN*zt + useRBLES*subgridError_w); */
          
		//calculate the adjoint times the test functions
		for (int i=0;i<nDOF_test_element;i++)
		  {
		    register int i_nSpace = i*nSpace;
		    Lstar_u_p[i]=ck.Advection_adjoint(dmass_adv_u,&p_grad_test_dV[i_nSpace]);
		    Lstar_v_p[i]=ck.Advection_adjoint(dmass_adv_v,&p_grad_test_dV[i_nSpace]);
		    /* Lstar_w_p[i]=ck.Advection_adjoint(dmass_adv_w,&p_grad_test_dV[i_nSpace]); */
		    Lstar_u_u[i]=ck.Advection_adjoint(dmom_adv_star,&vel_grad_test_dV[i_nSpace]);
		    Lstar_v_v[i]=ck.Advection_adjoint(dmom_adv_star,&vel_grad_test_dV[i_nSpace]);
		    /* Lstar_w_w[i]=ck.Advection_adjoint(dmom_adv_star,&vel_grad_test_dV[i_nSpace]); */
		    Lstar_p_u[i]=ck.Hamiltonian_adjoint(dmom_u_ham_grad_p,&vel_grad_test_dV[i_nSpace]);
		    Lstar_p_v[i]=ck.Hamiltonian_adjoint(dmom_v_ham_grad_p,&vel_grad_test_dV[i_nSpace]);
		    /* Lstar_p_w[i]=ck.Hamiltonian_adjoint(dmom_w_ham_grad_p,&vel_grad_test_dV[i_nSpace]); */
		    //VRANS account for drag terms, diagonal only here ... decide if need off diagonal terms too
		    Lstar_u_u[i]+=ck.Reaction_adjoint(dmom_u_source[0],vel_test_dV[i]);
		    Lstar_v_v[i]+=ck.Reaction_adjoint(dmom_v_source[1],vel_test_dV[i]);
		    /* Lstar_w_w[i]+=ck.Reaction_adjoint(dmom_w_source[2],vel_test_dV[i]); */
		  }

		// Assumes non-lagged subgrid velocity
		dmom_u_adv_u[0] += dmom_u_acc_u*(useRBLES*subgridError_u);  	   
		dmom_u_adv_u[1] += dmom_u_acc_u*(useRBLES*subgridError_v); 
		/* dmom_u_adv_u[2] += dmom_u_acc_u*(useRBLES*subgridError_w);  */
         
		dmom_v_adv_v[0] += dmom_u_acc_u*(useRBLES*subgridError_u);   	   
		dmom_v_adv_v[1] += dmom_u_acc_u*(useRBLES*subgridError_v); 
		/* dmom_v_adv_v[2] += dmom_u_acc_u*(useRBLES*subgridError_w);  */
         
		/* dmom_w_adv_w[0] += dmom_u_acc_u*(useRBLES*subgridError_u);   	    */
		/* dmom_w_adv_w[1] += dmom_u_acc_u*(useRBLES*subgridError_v);  */
		/* dmom_w_adv_w[2] += dmom_u_acc_u*(useRBLES*subgridError_w);  */


		//cek todo add RBLES terms consistent to residual modifications or ignore the partials w.r.t the additional RBLES terms
		for(int i=0;i<nDOF_test_element;i++)
		  {
		    register int i_nSpace = i*nSpace;
		    for(int j=0;j<nDOF_trial_element;j++) 
		      { 
			register int j_nSpace = j*nSpace;
			elementJacobian_p_p[i][j] += ck.SubgridErrorJacobian(dsubgridError_u_p[j],Lstar_u_p[i]) + 
			  ck.SubgridErrorJacobian(dsubgridError_v_p[j],Lstar_v_p[i]);// + 
			/* ck.SubgridErrorJacobian(dsubgridError_w_p[j],Lstar_w_p[i]);  */

			elementJacobian_p_u[i][j] += ck.AdvectionJacobian_weak(dmass_adv_u,vel_trial_ref[k*nDOF_trial_element+j],&p_grad_test_dV[i_nSpace]) + 
			  ck.SubgridErrorJacobian(dsubgridError_u_u[j],Lstar_u_p[i]); 
			elementJacobian_p_v[i][j] += ck.AdvectionJacobian_weak(dmass_adv_v,vel_trial_ref[k*nDOF_trial_element+j],&p_grad_test_dV[i_nSpace]) + 
			  ck.SubgridErrorJacobian(dsubgridError_v_v[j],Lstar_v_p[i]); 
			/* elementJacobian_p_w[i][j] += ck.AdvectionJacobian_weak(dmass_adv_w,vel_trial_ref[k*nDOF_trial_element+j],&p_grad_test_dV[i_nSpace]) +  */
			/* 	ck.SubgridErrorJacobian(dsubgridError_w_w[j],Lstar_w_p[i]);  */

			elementJacobian_u_p[i][j] += ck.HamiltonianJacobian_weak(dmom_u_ham_grad_p,&p_grad_trial[j_nSpace],vel_test_dV[i]) + 
			  MOMENTUM_SGE*VELOCITY_SGE*ck.SubgridErrorJacobian(dsubgridError_u_p[j],Lstar_u_u[i]); 
			elementJacobian_u_u[i][j] += ck.MassJacobian_weak(dmom_u_acc_u_t,vel_trial_ref[k*nDOF_trial_element+j],vel_test_dV[i]) +
			  ck.MassJacobian_weak(dmom_u_ham_u,vel_trial_ref[k*nDOF_trial_element+j],vel_test_dV[i]) + //cek hack for nonlinear hamiltonian
			  ck.HamiltonianJacobian_weak(dmom_u_ham_grad_u,&vel_grad_trial[j_nSpace],vel_test_dV[i]) +
			  ck.AdvectionJacobian_weak(dmom_u_adv_u,vel_trial_ref[k*nDOF_trial_element+j],&vel_grad_test_dV[i_nSpace]) +
			  ck.SimpleDiffusionJacobian_weak(sdInfo_u_u_rowptr,sdInfo_u_u_colind,mom_uu_diff_ten,&vel_grad_trial[j_nSpace],&vel_grad_test_dV[i_nSpace]) + 
			  //VRANS
			  ck.ReactionJacobian_weak(dmom_u_source[0],vel_trial_ref[k*nDOF_trial_element+j],vel_test_dV[i]) +
			  //
			  MOMENTUM_SGE*PRESSURE_SGE*ck.SubgridErrorJacobian(dsubgridError_p_u[j],Lstar_p_u[i]) +
			  MOMENTUM_SGE*VELOCITY_SGE*ck.SubgridErrorJacobian(dsubgridError_u_u[j],Lstar_u_u[i]) + 
			  ck.NumericalDiffusionJacobian(q_numDiff_u_last[eN_k],&vel_grad_trial[j_nSpace],&vel_grad_test_dV[i_nSpace]); 
			elementJacobian_u_v[i][j] += ck.AdvectionJacobian_weak(dmom_u_adv_v,vel_trial_ref[k*nDOF_trial_element+j],&vel_grad_test_dV[i_nSpace]) + 
			  ck.MassJacobian_weak(dmom_u_ham_v,vel_trial_ref[k*nDOF_trial_element+j],vel_test_dV[i]) + //cek hack for nonlinear hamiltonian
			  ck.SimpleDiffusionJacobian_weak(sdInfo_u_v_rowptr,sdInfo_u_v_colind,mom_uv_diff_ten,&vel_grad_trial[j_nSpace],&vel_grad_test_dV[i_nSpace]) + 
			  //VRANS
			  ck.ReactionJacobian_weak(dmom_u_source[1],vel_trial_ref[k*nDOF_trial_element+j],vel_test_dV[i]) +
			  MOMENTUM_SGE*PRESSURE_SGE*ck.SubgridErrorJacobian(dsubgridError_p_v[j],Lstar_p_u[i]); 
			/* elementJacobian_u_w[i][j] += ck.AdvectionJacobian_weak(dmom_u_adv_w,vel_trial_ref[k*nDOF_trial_element+j],&vel_grad_test_dV[i_nSpace]) +  */
			/* 	ck.SimpleDiffusionJacobian_weak(sdInfo_u_w_rowptr,sdInfo_u_w_colind,mom_uw_diff_ten,&vel_grad_trial[j_nSpace],&vel_grad_test_dV[i_nSpace]) +  */
			/* 	//VRANS */
			/* 	ck.ReactionJacobian_weak(dmom_u_source[2],vel_trial_ref[k*nDOF_trial_element+j],vel_test_dV[i]) + */
			/* 	// */
			/* 	ck.SubgridErrorJacobian(dsubgridError_p_w[j],Lstar_p_u[i]);  */

			elementJacobian_v_p[i][j] += ck.HamiltonianJacobian_weak(dmom_v_ham_grad_p,&p_grad_trial[j_nSpace],vel_test_dV[i])+ 
			  MOMENTUM_SGE*VELOCITY_SGE*ck.SubgridErrorJacobian(dsubgridError_v_p[j],Lstar_v_v[i]); 
			elementJacobian_v_u[i][j] += ck.AdvectionJacobian_weak(dmom_v_adv_u,vel_trial_ref[k*nDOF_trial_element+j],&vel_grad_test_dV[i_nSpace]) + 
			  ck.MassJacobian_weak(dmom_v_ham_u,vel_trial_ref[k*nDOF_trial_element+j],vel_test_dV[i]) + //cek hack for nonlinear hamiltonian
			  ck.SimpleDiffusionJacobian_weak(sdInfo_v_u_rowptr,sdInfo_v_u_colind,mom_vu_diff_ten,&vel_grad_trial[j_nSpace],&vel_grad_test_dV[i_nSpace]) + 
			  //VRANS
			  ck.ReactionJacobian_weak(dmom_v_source[0],vel_trial_ref[k*nDOF_trial_element+j],vel_test_dV[i]) +
			  MOMENTUM_SGE*PRESSURE_SGE*ck.SubgridErrorJacobian(dsubgridError_p_u[j],Lstar_p_v[i]);
			elementJacobian_v_v[i][j] += ck.MassJacobian_weak(dmom_v_acc_v_t,vel_trial_ref[k*nDOF_trial_element+j],vel_test_dV[i]) + 
			  ck.MassJacobian_weak(dmom_v_ham_v,vel_trial_ref[k*nDOF_trial_element+j],vel_test_dV[i]) + //cek hack for nonlinear hamiltonian
			  ck.HamiltonianJacobian_weak(dmom_v_ham_grad_v,&vel_grad_trial[j_nSpace],vel_test_dV[i]) + 
			  ck.AdvectionJacobian_weak(dmom_v_adv_v,vel_trial_ref[k*nDOF_trial_element+j],&vel_grad_test_dV[i_nSpace]) +
			  ck.SimpleDiffusionJacobian_weak(sdInfo_v_v_rowptr,sdInfo_v_v_colind,mom_vv_diff_ten,&vel_grad_trial[j_nSpace],&vel_grad_test_dV[i_nSpace]) + 
			  //VRANS
			  ck.ReactionJacobian_weak(dmom_v_source[1],vel_trial_ref[k*nDOF_trial_element+j],vel_test_dV[i]) +
			  MOMENTUM_SGE*PRESSURE_SGE*ck.SubgridErrorJacobian(dsubgridError_p_v[j],Lstar_p_v[i]) +
			  MOMENTUM_SGE*VELOCITY_SGE*ck.SubgridErrorJacobian(dsubgridError_v_v[j],Lstar_v_v[i]) +  
			  ck.NumericalDiffusionJacobian(q_numDiff_v_last[eN_k],&vel_grad_trial[j_nSpace],&vel_grad_test_dV[i_nSpace]); 
			/* elementJacobian_v_w[i][j] += ck.AdvectionJacobian_weak(dmom_v_adv_w,vel_trial_ref[k*nDOF_trial_element+j],&vel_grad_test_dV[i_nSpace]) +   */
			/* 	ck.SimpleDiffusionJacobian_weak(sdInfo_v_w_rowptr,sdInfo_v_w_colind,mom_vw_diff_ten,&vel_grad_trial[j_nSpace],&vel_grad_test_dV[i_nSpace]) +  */
			/* 	//VRANS */
			/* 	ck.ReactionJacobian_weak(dmom_v_source[2],vel_trial_ref[k*nDOF_trial_element+j],vel_test_dV[i]) + */
			/* 	// */
			/* 	ck.SubgridErrorJacobian(dsubgridError_p_w[j],Lstar_p_v[i]); */

			/* elementJacobian_w_p[i][j] += ck.HamiltonianJacobian_weak(dmom_w_ham_grad_p,&p_grad_trial[j_nSpace],vel_test_dV[i]) +  */
			/* 	ck.SubgridErrorJacobian(dsubgridError_w_p[j],Lstar_w_w[i]);  */
			/* elementJacobian_w_u[i][j] += ck.AdvectionJacobian_weak(dmom_w_adv_u,vel_trial_ref[k*nDOF_trial_element+j],&vel_grad_test_dV[i_nSpace]) +   */
			/* 	ck.SimpleDiffusionJacobian_weak(sdInfo_w_u_rowptr,sdInfo_w_u_colind,mom_wu_diff_ten,&vel_grad_trial[j_nSpace],&vel_grad_test_dV[i_nSpace]) +  */
			/* 	//VRANS */
			/* 	ck.ReactionJacobian_weak(dmom_w_source[0],vel_trial_ref[k*nDOF_trial_element+j],vel_test_dV[i]) + */
			/* 	// */
			/* 	ck.SubgridErrorJacobian(dsubgridError_p_u[j],Lstar_p_w[i]);  */
			/* elementJacobian_w_v[i][j] += ck.AdvectionJacobian_weak(dmom_w_adv_v,vel_trial_ref[k*nDOF_trial_element+j],&vel_grad_test_dV[i_nSpace]) +  */
			/* 	ck.SimpleDiffusionJacobian_weak(sdInfo_w_v_rowptr,sdInfo_w_v_colind,mom_wv_diff_ten,&vel_grad_trial[j_nSpace],&vel_grad_test_dV[i_nSpace]) +  */
			/* 	//VRANS */
			/* 	ck.ReactionJacobian_weak(dmom_w_source[1],vel_trial_ref[k*nDOF_trial_element+j],vel_test_dV[i]) + */
			/* 	// */
			/* 	ck.SubgridErrorJacobian(dsubgridError_p_v[j],Lstar_p_w[i]);  */
			/* elementJacobian_w_w[i][j] += ck.MassJacobian_weak(dmom_w_acc_w_t,vel_trial_ref[k*nDOF_trial_element+j],vel_test_dV[i]) +  */
			/* 	ck.AdvectionJacobian_weak(dmom_w_adv_w,vel_trial_ref[k*nDOF_trial_element+j],&vel_grad_test_dV[i_nSpace]) +   */
			/* 	ck.SimpleDiffusionJacobian_weak(sdInfo_w_w_rowptr,sdInfo_w_w_colind,mom_ww_diff_ten,&vel_grad_trial[j_nSpace],&vel_grad_test_dV[i_nSpace]) +  */
			/* 	//VRANS */
			/* 	ck.ReactionJacobian_weak(dmom_w_source[2],vel_trial_ref[k*nDOF_trial_element+j],vel_test_dV[i]) + */
			/* 	// */
			/* 	ck.SubgridErrorJacobian(dsubgridError_p_w[j],Lstar_p_w[i]) +  */
			/* 	ck.SubgridErrorJacobian(dsubgridError_w_w[j],Lstar_w_w[i]) +  */
			/* 	ck.NumericalDiffusionJacobian(q_numDiff_w_last[eN_k],&vel_grad_trial[j_nSpace],&vel_grad_test_dV[i_nSpace]);  */
		      }//j
		  }//i
	      }//k
	    //
	    //load into element Jacobian into global Jacobian
	    //
	    for (int i=0;i<nDOF_test_element;i++)
	      {
		register int eN_i = eN*nDOF_test_element+i;
		for (int j=0;j<nDOF_trial_element;j++)
		  {
		    register int eN_i_j = eN_i*nDOF_trial_element+j;
		    globalJacobian[csrRowIndeces_p_p[eN_i] + csrColumnOffsets_p_p[eN_i_j]] += elementJacobian_p_p[i][j];
		    globalJacobian[csrRowIndeces_p_u[eN_i] + csrColumnOffsets_p_u[eN_i_j]] += elementJacobian_p_u[i][j];
		    globalJacobian[csrRowIndeces_p_v[eN_i] + csrColumnOffsets_p_v[eN_i_j]] += elementJacobian_p_v[i][j];
		    /* globalJacobian[csrRowIndeces_p_w[eN_i] + csrColumnOffsets_p_w[eN_i_j]] += elementJacobian_p_w[i][j]; */

		    globalJacobian[csrRowIndeces_u_p[eN_i] + csrColumnOffsets_u_p[eN_i_j]] += elementJacobian_u_p[i][j];
		    globalJacobian[csrRowIndeces_u_u[eN_i] + csrColumnOffsets_u_u[eN_i_j]] += elementJacobian_u_u[i][j];
		    globalJacobian[csrRowIndeces_u_v[eN_i] + csrColumnOffsets_u_v[eN_i_j]] += elementJacobian_u_v[i][j];
		    /* globalJacobian[csrRowIndeces_u_w[eN_i] + csrColumnOffsets_u_w[eN_i_j]] += elementJacobian_u_w[i][j]; */

		    globalJacobian[csrRowIndeces_v_p[eN_i] + csrColumnOffsets_v_p[eN_i_j]] += elementJacobian_v_p[i][j];
		    globalJacobian[csrRowIndeces_v_u[eN_i] + csrColumnOffsets_v_u[eN_i_j]] += elementJacobian_v_u[i][j];
		    globalJacobian[csrRowIndeces_v_v[eN_i] + csrColumnOffsets_v_v[eN_i_j]] += elementJacobian_v_v[i][j];
		    /* globalJacobian[csrRowIndeces_v_w[eN_i] + csrColumnOffsets_v_w[eN_i_j]] += elementJacobian_v_w[i][j]; */

		    /* globalJacobian[csrRowIndeces_w_p[eN_i] + csrColumnOffsets_w_p[eN_i_j]] += elementJacobian_w_p[i][j]; */
		    /* globalJacobian[csrRowIndeces_w_u[eN_i] + csrColumnOffsets_w_u[eN_i_j]] += elementJacobian_w_u[i][j]; */
		    /* globalJacobian[csrRowIndeces_w_v[eN_i] + csrColumnOffsets_w_v[eN_i_j]] += elementJacobian_w_v[i][j]; */
		    /* globalJacobian[csrRowIndeces_w_w[eN_i] + csrColumnOffsets_w_w[eN_i_j]] += elementJacobian_w_w[i][j]; */
		  }//j
	      }//i
	  }//elements
	//
	//loop over exterior element boundaries to compute the surface integrals and load them into the global Jacobian
	//
	for (int ebNE = 0; ebNE < nExteriorElementBoundaries_global; ebNE++) 
	  { 
	    register int ebN = exteriorElementBoundariesArray[ebNE],
	      eN  = elementBoundaryElementsArray[ebN*2+0],
	      eN_nDOF_trial_element = eN*nDOF_trial_element,
	      ebN_local = elementBoundaryLocalElementBoundariesArray[ebN*2+0];
	    register double eps_rho,eps_mu;
	    for  (int kb=0;kb<nQuadraturePoints_elementBoundary;kb++) 
	      { 
		register int ebNE_kb = ebNE*nQuadraturePoints_elementBoundary+kb,
		  ebNE_kb_nSpace = ebNE_kb*nSpace,
		  ebN_local_kb = ebN_local*nQuadraturePoints_elementBoundary+kb,
		  ebN_local_kb_nSpace = ebN_local_kb*nSpace;

		register double p_ext=0.0,
		  u_ext=0.0,
		  v_ext=0.0,
		  w_ext=0.0,
		  grad_p_ext[nSpace],
		  grad_u_ext[nSpace],
		  grad_v_ext[nSpace],
		  grad_w_ext[nSpace],
		  mom_u_acc_ext=0.0,
		  dmom_u_acc_u_ext=0.0,
		  mom_v_acc_ext=0.0,
		  dmom_v_acc_v_ext=0.0,
		  mom_w_acc_ext=0.0,
		  dmom_w_acc_w_ext=0.0,
		  mass_adv_ext[nSpace],
		  dmass_adv_u_ext[nSpace],
		  dmass_adv_v_ext[nSpace],
		  dmass_adv_w_ext[nSpace],
		  mom_u_adv_ext[nSpace],
		  dmom_u_adv_u_ext[nSpace],
		  dmom_u_adv_v_ext[nSpace],
		  dmom_u_adv_w_ext[nSpace],
		  mom_v_adv_ext[nSpace],
		  dmom_v_adv_u_ext[nSpace],
		  dmom_v_adv_v_ext[nSpace],
		  dmom_v_adv_w_ext[nSpace],
		  mom_w_adv_ext[nSpace],
		  dmom_w_adv_u_ext[nSpace],
		  dmom_w_adv_v_ext[nSpace],
		  dmom_w_adv_w_ext[nSpace],
		  mom_uu_diff_ten_ext[nSpace],
		  mom_vv_diff_ten_ext[nSpace],
		  mom_ww_diff_ten_ext[nSpace],
		  mom_uv_diff_ten_ext[1],
		  mom_uw_diff_ten_ext[1],
		  mom_vu_diff_ten_ext[1],
		  mom_vw_diff_ten_ext[1],
		  mom_wu_diff_ten_ext[1],
		  mom_wv_diff_ten_ext[1],
		  mom_u_source_ext=0.0,
		  mom_v_source_ext=0.0,
		  mom_w_source_ext=0.0,
		  mom_u_ham_ext=0.0,
		  dmom_u_ham_grad_p_ext[nSpace],
		  dmom_u_ham_grad_u_ext[nSpace],
		  dmom_u_ham_u_ext=0.0,
		  dmom_u_ham_v_ext=0.0,
		  dmom_u_ham_w_ext=0.0,
		  mom_v_ham_ext=0.0,
		  dmom_v_ham_grad_p_ext[nSpace],
		  dmom_v_ham_grad_v_ext[nSpace],
		  dmom_v_ham_u_ext=0.0,
		  dmom_v_ham_v_ext=0.0,
		  dmom_v_ham_w_ext=0.0,
		  mom_w_ham_ext=0.0,
		  dmom_w_ham_grad_p_ext[nSpace],
		  dmom_w_ham_grad_w_ext[nSpace],
		  dmom_w_ham_u_ext=0.0,
		  dmom_w_ham_v_ext=0.0,
		  dmom_w_ham_w_ext=0.0,
		  dmom_u_adv_p_ext[nSpace],
		  dmom_v_adv_p_ext[nSpace],
		  dmom_w_adv_p_ext[nSpace],
		  dflux_mass_u_ext=0.0,
		  dflux_mass_v_ext=0.0,
		  dflux_mass_w_ext=0.0,
		  dflux_mom_u_adv_p_ext=0.0,
		  dflux_mom_u_adv_u_ext=0.0,
		  dflux_mom_u_adv_v_ext=0.0,
		  dflux_mom_u_adv_w_ext=0.0,
		  dflux_mom_v_adv_p_ext=0.0,
		  dflux_mom_v_adv_u_ext=0.0,
		  dflux_mom_v_adv_v_ext=0.0,
		  dflux_mom_v_adv_w_ext=0.0,
		  dflux_mom_w_adv_p_ext=0.0,
		  dflux_mom_w_adv_u_ext=0.0,
		  dflux_mom_w_adv_v_ext=0.0,
		  dflux_mom_w_adv_w_ext=0.0,
		  bc_p_ext=0.0,
		  bc_u_ext=0.0,
		  bc_v_ext=0.0,
		  bc_w_ext=0.0,
		  bc_mom_u_acc_ext=0.0,
		  bc_dmom_u_acc_u_ext=0.0,
		  bc_mom_v_acc_ext=0.0,
		  bc_dmom_v_acc_v_ext=0.0,
		  bc_mom_w_acc_ext=0.0,
		  bc_dmom_w_acc_w_ext=0.0,
		  bc_mass_adv_ext[nSpace],
		  bc_dmass_adv_u_ext[nSpace],
		  bc_dmass_adv_v_ext[nSpace],
		  bc_dmass_adv_w_ext[nSpace],
		  bc_mom_u_adv_ext[nSpace],
		  bc_dmom_u_adv_u_ext[nSpace],
		  bc_dmom_u_adv_v_ext[nSpace],
		  bc_dmom_u_adv_w_ext[nSpace],
		  bc_mom_v_adv_ext[nSpace],
		  bc_dmom_v_adv_u_ext[nSpace],
		  bc_dmom_v_adv_v_ext[nSpace],
		  bc_dmom_v_adv_w_ext[nSpace],
		  bc_mom_w_adv_ext[nSpace],
		  bc_dmom_w_adv_u_ext[nSpace],
		  bc_dmom_w_adv_v_ext[nSpace],
		  bc_dmom_w_adv_w_ext[nSpace],
		  bc_mom_uu_diff_ten_ext[nSpace],
		  bc_mom_vv_diff_ten_ext[nSpace],
		  bc_mom_ww_diff_ten_ext[nSpace],
		  bc_mom_uv_diff_ten_ext[1],
		  bc_mom_uw_diff_ten_ext[1],
		  bc_mom_vu_diff_ten_ext[1],
		  bc_mom_vw_diff_ten_ext[1],
		  bc_mom_wu_diff_ten_ext[1],
		  bc_mom_wv_diff_ten_ext[1],
		  bc_mom_u_source_ext=0.0,
		  bc_mom_v_source_ext=0.0,
		  bc_mom_w_source_ext=0.0,
		  bc_mom_u_ham_ext=0.0,
		  bc_dmom_u_ham_grad_p_ext[nSpace],
		  bc_dmom_u_ham_grad_u_ext[nSpace],
		  bc_dmom_u_ham_u_ext=0.0,
		  bc_dmom_u_ham_v_ext=0.0,
		  bc_dmom_u_ham_w_ext=0.0,
		  bc_mom_v_ham_ext=0.0,
		  bc_dmom_v_ham_grad_p_ext[nSpace],
		  bc_dmom_v_ham_grad_v_ext[nSpace],
		  bc_dmom_v_ham_u_ext=0.0,
		  bc_dmom_v_ham_v_ext=0.0,
		  bc_dmom_v_ham_w_ext=0.0,
		  bc_mom_w_ham_ext=0.0,
		  bc_dmom_w_ham_grad_p_ext[nSpace],
		  bc_dmom_w_ham_grad_w_ext[nSpace],
		  bc_dmom_w_ham_u_ext=0.0,
		  bc_dmom_w_ham_v_ext=0.0,
		  bc_dmom_w_ham_w_ext=0.0,
		  fluxJacobian_p_p[nDOF_trial_element],
		  fluxJacobian_p_u[nDOF_trial_element],
		  fluxJacobian_p_v[nDOF_trial_element],
		  fluxJacobian_p_w[nDOF_trial_element],
		  fluxJacobian_u_p[nDOF_trial_element],
		  fluxJacobian_u_u[nDOF_trial_element],
		  fluxJacobian_u_v[nDOF_trial_element],
		  fluxJacobian_u_w[nDOF_trial_element],
		  fluxJacobian_v_p[nDOF_trial_element],
		  fluxJacobian_v_u[nDOF_trial_element],
		  fluxJacobian_v_v[nDOF_trial_element],
		  fluxJacobian_v_w[nDOF_trial_element],
		  fluxJacobian_w_p[nDOF_trial_element],
		  fluxJacobian_w_u[nDOF_trial_element],
		  fluxJacobian_w_v[nDOF_trial_element],
		  fluxJacobian_w_w[nDOF_trial_element],
		  jac_ext[nSpace*nSpace],
		  jacDet_ext,
		  jacInv_ext[nSpace*nSpace],
		  boundaryJac[nSpace*(nSpace-1)],
		  metricTensor[(nSpace-1)*(nSpace-1)],
		  metricTensorDetSqrt,
		  p_grad_trial_trace[nDOF_trial_element*nSpace],
		  vel_grad_trial_trace[nDOF_trial_element*nSpace],
		  dS,
		  p_test_dS[nDOF_test_element],
		  vel_test_dS[nDOF_test_element],
		  normal[2],
		  x_ext,y_ext,z_ext,xt_ext,yt_ext,zt_ext,integralScaling,
		  vel_grad_test_dS[nDOF_trial_element*nSpace],
		  //VRANS
		  porosity_ext,
		  //
		  G[nSpace*nSpace],G_dd_G,tr_G,h_phi,h_penalty,penalty;
		ck.calculateMapping_elementBoundary(eN,
						    ebN_local,
						    kb,
						    ebN_local_kb,
						    mesh_dof,
						    mesh_l2g,
						    mesh_trial_trace_ref,
						    mesh_grad_trial_trace_ref,
						    boundaryJac_ref,
						    jac_ext,
						    jacDet_ext,
						    jacInv_ext,
						    boundaryJac,
						    metricTensor,
						    metricTensorDetSqrt,
						    normal_ref,
						    normal,
						    x_ext,y_ext,z_ext);
		ck.calculateMappingVelocity_elementBoundary(eN,
							    ebN_local,
							    kb,
							    ebN_local_kb,
							    mesh_velocity_dof,
							    mesh_l2g,
							    mesh_trial_trace_ref,
							    xt_ext,yt_ext,zt_ext,
							    normal,
							    boundaryJac,
							    metricTensor,
							    integralScaling);
		//dS = ((1.0-MOVING_DOMAIN)*metricTensorDetSqrt + MOVING_DOMAIN*integralScaling)*dS_ref[kb];
		dS = metricTensorDetSqrt*dS_ref[kb];
		ck.calculateG(jacInv_ext,G,G_dd_G,tr_G);
		ck.calculateGScale(G,&ebqe_normal_phi_ext[ebNE_kb_nSpace],h_phi);

		eps_rho = epsFact_rho*(useMetrics*h_phi+(1.0-useMetrics)*elementDiameter[eN]);
		eps_mu  = epsFact_mu *(useMetrics*h_phi+(1.0-useMetrics)*elementDiameter[eN]);

		//compute shape and solution information
		//shape
		ck.gradTrialFromRef(&p_grad_trial_trace_ref[ebN_local_kb_nSpace*nDOF_trial_element],jacInv_ext,p_grad_trial_trace);
		ck.gradTrialFromRef(&vel_grad_trial_trace_ref[ebN_local_kb_nSpace*nDOF_trial_element],jacInv_ext,vel_grad_trial_trace);
		//solution and gradients	
		ck.valFromDOF(p_dof,&p_l2g[eN_nDOF_trial_element],&p_trial_trace_ref[ebN_local_kb*nDOF_test_element],p_ext);
		ck.valFromDOF(u_dof,&vel_l2g[eN_nDOF_trial_element],&vel_trial_trace_ref[ebN_local_kb*nDOF_test_element],u_ext);
		ck.valFromDOF(v_dof,&vel_l2g[eN_nDOF_trial_element],&vel_trial_trace_ref[ebN_local_kb*nDOF_test_element],v_ext);
		/* ck.valFromDOF(w_dof,&vel_l2g[eN_nDOF_trial_element],&vel_trial_trace_ref[ebN_local_kb*nDOF_test_element],w_ext); */
		ck.gradFromDOF(p_dof,&p_l2g[eN_nDOF_trial_element],p_grad_trial_trace,grad_p_ext);
		ck.gradFromDOF(u_dof,&vel_l2g[eN_nDOF_trial_element],vel_grad_trial_trace,grad_u_ext);
		ck.gradFromDOF(v_dof,&vel_l2g[eN_nDOF_trial_element],vel_grad_trial_trace,grad_v_ext);
		/* ck.gradFromDOF(w_dof,&vel_l2g[eN_nDOF_trial_element],vel_grad_trial_trace,grad_w_ext); */
		//precalculate test function products with integration weights
		for (int j=0;j<nDOF_trial_element;j++)
		  {
		    p_test_dS[j] = p_test_trace_ref[ebN_local_kb*nDOF_test_element+j]*dS;
		    vel_test_dS[j] = vel_test_trace_ref[ebN_local_kb*nDOF_test_element+j]*dS;
		    for (int I=0;I<nSpace;I++)
		      vel_grad_test_dS[j*nSpace+I] = vel_grad_trial_trace[j*nSpace+I]*dS;//cek hack, using trial
		  }
		//
		//load the boundary values
		//
		bc_p_ext = isDOFBoundary_p[ebNE_kb]*ebqe_bc_p_ext[ebNE_kb]+(1-isDOFBoundary_p[ebNE_kb])*p_ext;
		//bc values at moving boundaries are specified relative to boundary motion so we need to add it here
		bc_u_ext = isDOFBoundary_u[ebNE_kb]*(ebqe_bc_u_ext[ebNE_kb] + MOVING_DOMAIN*xt_ext) + (1-isDOFBoundary_u[ebNE_kb])*u_ext;
		bc_v_ext = isDOFBoundary_v[ebNE_kb]*(ebqe_bc_v_ext[ebNE_kb] + MOVING_DOMAIN*yt_ext) + (1-isDOFBoundary_v[ebNE_kb])*v_ext;
		/* bc_w_ext = isDOFBoundary_w[ebNE_kb]*(ebqe_bc_w_ext[ebNE_kb] + MOVING_DOMAIN*zt_ext) + (1-isDOFBoundary_w[ebNE_kb])*w_ext; */
		//VRANS
		porosity_ext = ebqe_porosity_ext[ebNE_kb];
		// 
		//calculate the internal and external trace of the pde coefficients 
		// 
		double eddy_viscosity_ext(0.),bc_eddy_viscosity_ext(0.);//not interested in saving boundary eddy viscosity for now
		evaluateCoefficients(NONCONSERVATIVE_FORM,
				     eps_rho,
				     eps_mu,
				     sigma,
				     rho_0,
				     nu_0,
				     rho_1,
				     nu_1,
				     elementDiameter[eN],
				     smagorinskyConstant,
				     turbulenceClosureModel,
				     g,
				     useVF,
				     ebqe_vf_ext[ebNE_kb],
				     ebqe_phi_ext[ebNE_kb],
				     &ebqe_normal_phi_ext[ebNE_kb_nSpace],
				     ebqe_kappa_phi_ext[ebNE_kb],
				     //VRANS
				     porosity_ext,
				     //
				     p_ext,
				     grad_p_ext,
				     grad_u_ext,
				     grad_v_ext,
				     grad_w_ext,
				     u_ext,
				     v_ext,
				     w_ext,
				     eddy_viscosity_ext,
				     mom_u_acc_ext,
				     dmom_u_acc_u_ext,
				     mom_v_acc_ext,
				     dmom_v_acc_v_ext,
				     mom_w_acc_ext,
				     dmom_w_acc_w_ext,
				     mass_adv_ext,
				     dmass_adv_u_ext,
				     dmass_adv_v_ext,
				     dmass_adv_w_ext,
				     mom_u_adv_ext,
				     dmom_u_adv_u_ext,
				     dmom_u_adv_v_ext,
				     dmom_u_adv_w_ext,
				     mom_v_adv_ext,
				     dmom_v_adv_u_ext,
				     dmom_v_adv_v_ext,
				     dmom_v_adv_w_ext,
				     mom_w_adv_ext,
				     dmom_w_adv_u_ext,
				     dmom_w_adv_v_ext,
				     dmom_w_adv_w_ext,
				     mom_uu_diff_ten_ext,
				     mom_vv_diff_ten_ext,
				     mom_ww_diff_ten_ext,
				     mom_uv_diff_ten_ext,
				     mom_uw_diff_ten_ext,
				     mom_vu_diff_ten_ext,
				     mom_vw_diff_ten_ext,
				     mom_wu_diff_ten_ext,
				     mom_wv_diff_ten_ext,
				     mom_u_source_ext,
				     mom_v_source_ext,
				     mom_w_source_ext,
				     mom_u_ham_ext,
				     dmom_u_ham_grad_p_ext,
				     dmom_u_ham_grad_u_ext,
				     dmom_u_ham_u_ext,
				     dmom_u_ham_v_ext,
				     dmom_u_ham_w_ext,
				     mom_v_ham_ext,
				     dmom_v_ham_grad_p_ext,
				     dmom_v_ham_grad_v_ext,
				     dmom_v_ham_u_ext,
				     dmom_v_ham_v_ext,
				     dmom_v_ham_w_ext,
				     mom_w_ham_ext,
				     dmom_w_ham_grad_p_ext,          
				     dmom_w_ham_grad_w_ext,
				     dmom_w_ham_u_ext,
				     dmom_w_ham_v_ext,
				     dmom_w_ham_w_ext);          
		evaluateCoefficients(NONCONSERVATIVE_FORM,
				     eps_rho,
				     eps_mu,
				     sigma,
				     rho_0,
				     nu_0,
				     rho_1,
				     nu_1,
				     elementDiameter[eN],
				     smagorinskyConstant,
				     turbulenceClosureModel,
				     g,
				     useVF,
				     bc_ebqe_vf_ext[ebNE_kb],
				     bc_ebqe_phi_ext[ebNE_kb],
				     &ebqe_normal_phi_ext[ebNE_kb_nSpace],
				     ebqe_kappa_phi_ext[ebNE_kb],
				     //VRANS
				     porosity_ext,
				     //
				     bc_p_ext,
				     grad_p_ext,
				     grad_u_ext,
				     grad_v_ext,
				     grad_w_ext,
				     bc_u_ext,
				     bc_v_ext,
				     bc_w_ext,
				     bc_eddy_viscosity_ext,
				     bc_mom_u_acc_ext,
				     bc_dmom_u_acc_u_ext,
				     bc_mom_v_acc_ext,
				     bc_dmom_v_acc_v_ext,
				     bc_mom_w_acc_ext,
				     bc_dmom_w_acc_w_ext,
				     bc_mass_adv_ext,
				     bc_dmass_adv_u_ext,
				     bc_dmass_adv_v_ext,
				     bc_dmass_adv_w_ext,
				     bc_mom_u_adv_ext,
				     bc_dmom_u_adv_u_ext,
				     bc_dmom_u_adv_v_ext,
				     bc_dmom_u_adv_w_ext,
				     bc_mom_v_adv_ext,
				     bc_dmom_v_adv_u_ext,
				     bc_dmom_v_adv_v_ext,
				     bc_dmom_v_adv_w_ext,
				     bc_mom_w_adv_ext,
				     bc_dmom_w_adv_u_ext,
				     bc_dmom_w_adv_v_ext,
				     bc_dmom_w_adv_w_ext,
				     bc_mom_uu_diff_ten_ext,
				     bc_mom_vv_diff_ten_ext,
				     bc_mom_ww_diff_ten_ext,
				     bc_mom_uv_diff_ten_ext,
				     bc_mom_uw_diff_ten_ext,
				     bc_mom_vu_diff_ten_ext,
				     bc_mom_vw_diff_ten_ext,
				     bc_mom_wu_diff_ten_ext,
				     bc_mom_wv_diff_ten_ext,
				     bc_mom_u_source_ext,
				     bc_mom_v_source_ext,
				     bc_mom_w_source_ext,
				     bc_mom_u_ham_ext,
				     bc_dmom_u_ham_grad_p_ext,
				     bc_dmom_u_ham_grad_u_ext,
				     bc_dmom_u_ham_u_ext,
				     bc_dmom_u_ham_v_ext,
				     bc_dmom_u_ham_w_ext,
				     bc_mom_v_ham_ext,
				     bc_dmom_v_ham_grad_p_ext,
				     bc_dmom_v_ham_grad_v_ext,
				     bc_dmom_v_ham_u_ext,
				     bc_dmom_v_ham_v_ext,
				     bc_dmom_v_ham_w_ext,
				     bc_mom_w_ham_ext,
				     bc_dmom_w_ham_grad_p_ext,          
				     bc_dmom_w_ham_grad_w_ext,
				     bc_dmom_w_ham_u_ext,
				     bc_dmom_w_ham_v_ext,
				     bc_dmom_w_ham_w_ext);          
		//Turbulence closure model
		if (turbulenceClosureModel >= 3)
		  {
		    const double turb_var_grad_0_dummy[2] = {0.,0.};
		    const double c_mu = 0.09;//mwf hack 
		    updateTurbulenceClosure(NONCONSERVATIVE_FORM,
					    turbulenceClosureModel,
					    eps_rho,
					    eps_mu,
					    rho_0,
					    nu_0,
					    rho_1,
					    nu_1,
					    useVF,
					    ebqe_vf_ext[ebNE_kb],
					    ebqe_phi_ext[ebNE_kb],
					    porosity_ext,
					    c_mu, //mwf hack
					    ebqe_turb_var_0[ebNE_kb],
					    ebqe_turb_var_1[ebNE_kb],
					    turb_var_grad_0_dummy, //not needed
					    eddy_viscosity_ext,
					    mom_uu_diff_ten_ext,
					    mom_vv_diff_ten_ext,
					    mom_ww_diff_ten_ext,
					    mom_uv_diff_ten_ext,
					    mom_uw_diff_ten_ext,
					    mom_vu_diff_ten_ext,
					    mom_vw_diff_ten_ext,
					    mom_wu_diff_ten_ext,
					    mom_wv_diff_ten_ext,
					    mom_u_source_ext,
					    mom_v_source_ext,
					    mom_w_source_ext);					  

		    updateTurbulenceClosure(NONCONSERVATIVE_FORM,
					    turbulenceClosureModel,
					    eps_rho,
					    eps_mu,
					    rho_0,
					    nu_0,
					    rho_1,
					    nu_1,
					    useVF,
					    ebqe_vf_ext[ebNE_kb],
					    ebqe_phi_ext[ebNE_kb],
					    porosity_ext,
					    c_mu, //mwf hack
					    ebqe_turb_var_0[ebNE_kb],
					    ebqe_turb_var_1[ebNE_kb],
					    turb_var_grad_0_dummy, //not needed
					    bc_eddy_viscosity_ext,
					    bc_mom_uu_diff_ten_ext,
					    bc_mom_vv_diff_ten_ext,
					    bc_mom_ww_diff_ten_ext,
					    bc_mom_uv_diff_ten_ext,
					    bc_mom_uw_diff_ten_ext,
					    bc_mom_vu_diff_ten_ext,
					    bc_mom_vw_diff_ten_ext,
					    bc_mom_wu_diff_ten_ext,
					    bc_mom_wv_diff_ten_ext,
					    bc_mom_u_source_ext,
					    bc_mom_v_source_ext,
					    bc_mom_w_source_ext);					  
		  }
		//
		//moving domain
		//
		if (NONCONSERVATIVE_FORM)
		  {
		    mom_u_adv_ext[0] -= MOVING_DOMAIN*dmom_u_acc_u_ext*u_ext*xt_ext;
		    mom_u_adv_ext[1] -= MOVING_DOMAIN*dmom_u_acc_u_ext*u_ext*yt_ext;
		  }
		else
		  {
		    mom_u_adv_ext[0] -= MOVING_DOMAIN*mom_u_acc_ext*xt_ext;
		    mom_u_adv_ext[1] -= MOVING_DOMAIN*mom_u_acc_ext*yt_ext;
		  }
		/* mom_u_adv_ext[2] -= MOVING_DOMAIN*mom_u_acc_ext*zt_ext; */
		dmom_u_adv_u_ext[0] -= MOVING_DOMAIN*dmom_u_acc_u_ext*xt_ext;
		dmom_u_adv_u_ext[1] -= MOVING_DOMAIN*dmom_u_acc_u_ext*yt_ext;
		/* dmom_u_adv_u_ext[2] -= MOVING_DOMAIN*dmom_u_acc_u_ext*zt_ext; */

		if (NONCONSERVATIVE_FORM)
		  {
		    mom_v_adv_ext[0] -= MOVING_DOMAIN*dmom_v_acc_v_ext*v_ext*xt_ext;
		    mom_v_adv_ext[1] -= MOVING_DOMAIN*dmom_v_acc_v_ext*v_ext*yt_ext;
		  }
		else
		  {
		    mom_v_adv_ext[0] -= MOVING_DOMAIN*mom_v_acc_ext*xt_ext;
		    mom_v_adv_ext[1] -= MOVING_DOMAIN*mom_v_acc_ext*yt_ext;
		  }
		/* mom_v_adv_ext[2] -= MOVING_DOMAIN*mom_v_acc_ext*zt_ext; */
		dmom_v_adv_v_ext[0] -= MOVING_DOMAIN*dmom_v_acc_v_ext*xt_ext;
		dmom_v_adv_v_ext[1] -= MOVING_DOMAIN*dmom_v_acc_v_ext*yt_ext;
		/* dmom_v_adv_v_ext[2] -= MOVING_DOMAIN*dmom_v_acc_v_ext*zt_ext; */
	      
		/* mom_w_adv_ext[0] -= MOVING_DOMAIN*mom_w_acc_ext*xt_ext; */
		/* mom_w_adv_ext[1] -= MOVING_DOMAIN*mom_w_acc_ext*yt_ext; */
		/* mom_w_adv_ext[2] -= MOVING_DOMAIN*mom_w_acc_ext*zt_ext; */
		/* dmom_w_adv_w_ext[0] -= MOVING_DOMAIN*dmom_w_acc_w_ext*xt_ext; */
		/* dmom_w_adv_w_ext[1] -= MOVING_DOMAIN*dmom_w_acc_w_ext*yt_ext; */
		/* dmom_w_adv_w_ext[2] -= MOVING_DOMAIN*dmom_w_acc_w_ext*zt_ext; */
	      
		//moving domain bc's
		if (NONCONSERVATIVE_FORM)
		  {
		    bc_mom_u_adv_ext[0] -= MOVING_DOMAIN*bc_dmom_u_acc_u_ext*u_ext*xt_ext;
		    bc_mom_u_adv_ext[1] -= MOVING_DOMAIN*bc_dmom_u_acc_u_ext*u_ext*yt_ext;
		  }
		else
		  {
		    bc_mom_u_adv_ext[0] -= MOVING_DOMAIN*bc_mom_u_acc_ext*xt_ext;
		    bc_mom_u_adv_ext[1] -= MOVING_DOMAIN*bc_mom_u_acc_ext*yt_ext;
		  }
		/* bc_mom_u_adv_ext[2] -= MOVING_DOMAIN*bc_mom_u_acc_ext*zt_ext; */

		if (NONCONSERVATIVE_FORM)
		  {
		    bc_mom_v_adv_ext[0] -= MOVING_DOMAIN*bc_dmom_v_acc_v_ext*v_ext*xt_ext;
		    bc_mom_v_adv_ext[1] -= MOVING_DOMAIN*bc_dmom_v_acc_v_ext*v_ext*yt_ext;
		  }
		else
		  {
		    bc_mom_v_adv_ext[0] -= MOVING_DOMAIN*bc_mom_v_acc_ext*xt_ext;
		    bc_mom_v_adv_ext[1] -= MOVING_DOMAIN*bc_mom_v_acc_ext*yt_ext;
		  }
		/* bc_mom_v_adv_ext[2] -= MOVING_DOMAIN*bc_mom_v_acc_ext*zt_ext; */

		/* bc_mom_w_adv_ext[0] -= MOVING_DOMAIN*bc_mom_w_acc_ext*xt_ext; */
		/* bc_mom_w_adv_ext[1] -= MOVING_DOMAIN*bc_mom_w_acc_ext*yt_ext; */
		/* bc_mom_w_adv_ext[2] -= MOVING_DOMAIN*bc_mom_w_acc_ext*zt_ext; */
		// 
		//calculate the numerical fluxes 
		// 
		exteriorNumericalAdvectiveFluxDerivatives(NONCONSERVATIVE_FORM,
							  isDOFBoundary_p[ebNE_kb],
							  isDOFBoundary_u[ebNE_kb],
							  isDOFBoundary_v[ebNE_kb],
							  isDOFBoundary_w[ebNE_kb],
							  isAdvectiveFluxBoundary_p[ebNE_kb],
							  isAdvectiveFluxBoundary_u[ebNE_kb],
							  isAdvectiveFluxBoundary_v[ebNE_kb],
							  isAdvectiveFluxBoundary_w[ebNE_kb],
							  dmom_u_ham_grad_p_ext[0],//=1/rho
							  normal,
							  bc_p_ext,
							  bc_mass_adv_ext,
							  bc_mom_u_adv_ext,
							  bc_mom_v_adv_ext,
							  bc_mom_w_adv_ext,
							  ebqe_bc_flux_mass_ext[ebNE_kb]+MOVING_DOMAIN*(xt_ext*normal[0]+yt_ext*normal[1]),//bc is relative mass  flux
							  ebqe_bc_flux_mom_u_adv_ext[ebNE_kb],
							  ebqe_bc_flux_mom_v_adv_ext[ebNE_kb],
							  ebqe_bc_flux_mom_w_adv_ext[ebNE_kb],
							  p_ext,
							  mass_adv_ext,
							  mom_u_adv_ext,
							  mom_v_adv_ext,
							  mom_w_adv_ext,
							  dmass_adv_u_ext,
							  dmass_adv_v_ext,
							  dmass_adv_w_ext,
							  dmom_u_adv_p_ext,
							  dmom_u_ham_grad_u_ext,
							  dmom_u_adv_u_ext,
							  dmom_u_adv_v_ext,
							  dmom_u_adv_w_ext,
							  dmom_v_adv_p_ext,
							  dmom_v_adv_u_ext,
							  dmom_v_adv_v_ext,
							  dmom_v_adv_w_ext,
							  dmom_w_adv_p_ext,
							  dmom_w_adv_u_ext,
							  dmom_w_adv_v_ext,
							  dmom_w_adv_w_ext,
							  dflux_mass_u_ext,
							  dflux_mass_v_ext,
							  dflux_mass_w_ext,
							  dflux_mom_u_adv_p_ext,
							  dflux_mom_u_adv_u_ext,
							  dflux_mom_u_adv_v_ext,
							  dflux_mom_u_adv_w_ext,
							  dflux_mom_v_adv_p_ext,
							  dflux_mom_v_adv_u_ext,
							  dflux_mom_v_adv_v_ext,
							  dflux_mom_v_adv_w_ext,
							  dflux_mom_w_adv_p_ext,
							  dflux_mom_w_adv_u_ext,
							  dflux_mom_w_adv_v_ext,
							  dflux_mom_w_adv_w_ext);
		//
		//calculate the flux jacobian
		//
		ck.calculateGScale(G,normal,h_penalty);
		penalty = useMetrics*C_b*h_penalty + (1.0-useMetrics)*ebqe_penalty_ext[ebNE_kb];
		for (int j=0;j<nDOF_trial_element;j++)
		  {
		    register int j_nSpace = j*nSpace,ebN_local_kb_j=ebN_local_kb*nDOF_trial_element+j;
		    fluxJacobian_p_p[j]=0.0;
		    fluxJacobian_p_u[j]=ck.ExteriorNumericalAdvectiveFluxJacobian(dflux_mass_u_ext,vel_trial_trace_ref[ebN_local_kb_j]);
		    fluxJacobian_p_v[j]=ck.ExteriorNumericalAdvectiveFluxJacobian(dflux_mass_v_ext,vel_trial_trace_ref[ebN_local_kb_j]);
		    /* fluxJacobian_p_w[j]=ck.ExteriorNumericalAdvectiveFluxJacobian(dflux_mass_w_ext,vel_trial_trace_ref[ebN_local_kb_j]); */

		    fluxJacobian_u_p[j]=ck.ExteriorNumericalAdvectiveFluxJacobian(dflux_mom_u_adv_p_ext,p_trial_trace_ref[ebN_local_kb_j]);
		    fluxJacobian_u_u[j]=ck.ExteriorNumericalAdvectiveFluxJacobian(dflux_mom_u_adv_u_ext,vel_trial_trace_ref[ebN_local_kb_j]) +
		      ExteriorNumericalDiffusiveFluxJacobian(eps_rho,
							     ebqe_phi_ext[ebNE_kb],
							     sdInfo_u_u_rowptr,
							     sdInfo_u_u_colind,
							     isDOFBoundary_u[ebNE_kb],
							     isDiffusiveFluxBoundary_u[ebNE_kb],
							     normal,
							     mom_uu_diff_ten_ext,
							     vel_trial_trace_ref[ebN_local_kb_j],
							     &vel_grad_trial_trace[j_nSpace],
							     penalty);//ebqe_penalty_ext[ebNE_kb]);
		    fluxJacobian_u_v[j]=ck.ExteriorNumericalAdvectiveFluxJacobian(dflux_mom_u_adv_v_ext,vel_trial_trace_ref[ebN_local_kb_j]) +
		      ExteriorNumericalDiffusiveFluxJacobian(eps_rho,
							     ebqe_phi_ext[ebNE_kb],
							     sdInfo_u_v_rowptr,
							     sdInfo_u_v_colind,
							     isDOFBoundary_v[ebNE_kb],
							     isDiffusiveFluxBoundary_v[ebNE_kb],
							     normal,
							     mom_uv_diff_ten_ext,
							     vel_trial_trace_ref[ebN_local_kb_j],
							     &vel_grad_trial_trace[j_nSpace],
							     penalty);//ebqe_penalty_ext[ebNE_kb]);
		    /* fluxJacobian_u_w[j]=ck.ExteriorNumericalAdvectiveFluxJacobian(dflux_mom_u_adv_w_ext,vel_trial_trace_ref[ebN_local_kb_j]) + */
		    /*   ExteriorNumericalDiffusiveFluxJacobian(eps_rho, */
		    /* 					   ebqe_phi_ext[ebNE_kb], */
		    /* 					   sdInfo_u_w_rowptr, */
		    /* 					   sdInfo_u_w_colind, */
		    /* 					   isDOFBoundary_w[ebNE_kb], */
		    /* 					   isDiffusiveFluxBoundary_u[ebNE_kb], */
		    /* 					   normal, */
		    /* 					   mom_uw_diff_ten_ext, */
		    /* 					   vel_trial_trace_ref[ebN_local_kb_j], */
		    /* 					   &vel_grad_trial_trace[j_nSpace], */
		    /* 					   penalty);//ebqe_penalty_ext[ebNE_kb]); */

		    fluxJacobian_v_p[j]=ck.ExteriorNumericalAdvectiveFluxJacobian(dflux_mom_v_adv_p_ext,p_trial_trace_ref[ebN_local_kb_j]);
		    fluxJacobian_v_u[j]=ck.ExteriorNumericalAdvectiveFluxJacobian(dflux_mom_v_adv_u_ext,vel_trial_trace_ref[ebN_local_kb_j]) +
		      ExteriorNumericalDiffusiveFluxJacobian(eps_rho,
							     ebqe_phi_ext[ebNE_kb],
							     sdInfo_v_u_rowptr,
							     sdInfo_v_u_colind,
							     isDOFBoundary_u[ebNE_kb],
							     isDiffusiveFluxBoundary_u[ebNE_kb],
							     normal,
							     mom_vu_diff_ten_ext,
							     vel_trial_trace_ref[ebN_local_kb_j],
							     &vel_grad_trial_trace[j_nSpace],
							     penalty);//ebqe_penalty_ext[ebNE_kb]);
		    fluxJacobian_v_v[j]=ck.ExteriorNumericalAdvectiveFluxJacobian(dflux_mom_v_adv_v_ext,vel_trial_trace_ref[ebN_local_kb_j]) +
		      ExteriorNumericalDiffusiveFluxJacobian(eps_rho,
							     ebqe_phi_ext[ebNE_kb],
							     sdInfo_v_v_rowptr,
							     sdInfo_v_v_colind,
							     isDOFBoundary_v[ebNE_kb],
							     isDiffusiveFluxBoundary_v[ebNE_kb],
							     normal,
							     mom_vv_diff_ten_ext,
							     vel_trial_trace_ref[ebN_local_kb_j],
							     &vel_grad_trial_trace[j_nSpace],
							     penalty);//ebqe_penalty_ext[ebNE_kb]);
		    /* fluxJacobian_v_w[j]=ck.ExteriorNumericalAdvectiveFluxJacobian(dflux_mom_v_adv_w_ext,vel_trial_trace_ref[ebN_local_kb_j]) + */
		    /*   ExteriorNumericalDiffusiveFluxJacobian(eps_rho, */
		    /* 					   ebqe_phi_ext[ebNE_kb], */
		    /* 					   sdInfo_v_w_rowptr, */
		    /* 					   sdInfo_v_w_colind, */
		    /* 					   isDOFBoundary_w[ebNE_kb], */
		    /* 					   isDiffusiveFluxBoundary_v[ebNE_kb], */
		    /* 					   normal, */
		    /* 					   mom_vw_diff_ten_ext, */
		    /* 					   vel_trial_trace_ref[ebN_local_kb_j], */
		    /* 					   &vel_grad_trial_trace[j_nSpace], */
		    /* 					   penalty);//ebqe_penalty_ext[ebNE_kb]); */

		    /* fluxJacobian_w_p[j]=ck.ExteriorNumericalAdvectiveFluxJacobian(dflux_mom_w_adv_p_ext,p_trial_trace_ref[ebN_local_kb_j]); */
		    /* fluxJacobian_w_u[j]=ck.ExteriorNumericalAdvectiveFluxJacobian(dflux_mom_w_adv_u_ext,vel_trial_trace_ref[ebN_local_kb_j]) + */
		    /*   ExteriorNumericalDiffusiveFluxJacobian(eps_rho, */
		    /* 					   ebqe_phi_ext[ebNE_kb], */
		    /* 					   sdInfo_w_u_rowptr, */
		    /* 					   sdInfo_w_u_colind, */
		    /* 					   isDOFBoundary_u[ebNE_kb], */
		    /* 					   isDiffusiveFluxBoundary_w[ebNE_kb], */
		    /* 					   normal, */
		    /* 					   mom_wu_diff_ten_ext, */
		    /* 					   vel_trial_trace_ref[ebN_local_kb_j], */
		    /* 					   &vel_grad_trial_trace[j_nSpace], */
		    /* 					   penalty);//ebqe_penalty_ext[ebNE_kb]); */
		    /* fluxJacobian_w_v[j]=ck.ExteriorNumericalAdvectiveFluxJacobian(dflux_mom_w_adv_v_ext,vel_trial_trace_ref[ebN_local_kb_j]) + */
		    /*   ExteriorNumericalDiffusiveFluxJacobian(eps_rho, */
		    /* 					   ebqe_phi_ext[ebNE_kb], */
		    /* 					   sdInfo_w_v_rowptr, */
		    /* 					   sdInfo_w_v_colind, */
		    /* 					   isDOFBoundary_v[ebNE_kb], */
		    /* 					   isDiffusiveFluxBoundary_w[ebNE_kb], */
		    /* 					   normal, */
		    /* 					   mom_wv_diff_ten_ext, */
		    /* 					   vel_trial_trace_ref[ebN_local_kb_j], */
		    /* 					   &vel_grad_trial_trace[j_nSpace], */
		    /* 					   penalty);//ebqe_penalty_ext[ebNE_kb]); */
		    /* fluxJacobian_w_w[j]=ck.ExteriorNumericalAdvectiveFluxJacobian(dflux_mom_w_adv_w_ext,vel_trial_trace_ref[ebN_local_kb_j]) + */
		    /*   ExteriorNumericalDiffusiveFluxJacobian(eps_rho, */
		    /* 					   ebqe_phi_ext[ebNE_kb], */
		    /* 					   sdInfo_w_w_rowptr, */
		    /* 					   sdInfo_w_w_colind, */
		    /* 					   isDOFBoundary_w[ebNE_kb], */
		    /* 					   isDiffusiveFluxBoundary_w[ebNE_kb], */
		    /* 					   normal, */
		    /* 					   mom_ww_diff_ten_ext, */
		    /* 					   vel_trial_trace_ref[ebN_local_kb_j], */
		    /* 					   &vel_grad_trial_trace[j_nSpace], */
		    /* 					   penalty);//ebqe_penalty_ext[ebNE_kb]); */
		  }//j
		//
		//update the global Jacobian from the flux Jacobian
		//
		for (int i=0;i<nDOF_test_element;i++)
		  {
		    register int eN_i = eN*nDOF_test_element+i;
		    for (int j=0;j<nDOF_trial_element;j++)
		      {
			register int ebN_i_j = ebN*4*nDOF_test_X_trial_element + i*nDOF_trial_element + j,ebN_local_kb_j=ebN_local_kb*nDOF_trial_element+j;
		  
			globalJacobian[csrRowIndeces_p_p[eN_i] + csrColumnOffsets_eb_p_p[ebN_i_j]] += fluxJacobian_p_p[j]*p_test_dS[i];
			globalJacobian[csrRowIndeces_p_u[eN_i] + csrColumnOffsets_eb_p_u[ebN_i_j]] += fluxJacobian_p_u[j]*p_test_dS[i];
			globalJacobian[csrRowIndeces_p_v[eN_i] + csrColumnOffsets_eb_p_v[ebN_i_j]] += fluxJacobian_p_v[j]*p_test_dS[i];
			/* globalJacobian[csrRowIndeces_p_w[eN_i] + csrColumnOffsets_eb_p_w[ebN_i_j]] += fluxJacobian_p_w[j]*p_test_dS[i]; */
		   
			globalJacobian[csrRowIndeces_u_p[eN_i] + csrColumnOffsets_eb_u_p[ebN_i_j]] += fluxJacobian_u_p[j]*vel_test_dS[i];
			globalJacobian[csrRowIndeces_u_u[eN_i] + csrColumnOffsets_eb_u_u[ebN_i_j]] += fluxJacobian_u_u[j]*vel_test_dS[i]+
			  ck.ExteriorElementBoundaryDiffusionAdjointJacobian(isDOFBoundary_u[ebNE_kb],
									     isDiffusiveFluxBoundary_u[ebNE_kb],
									     eb_adjoint_sigma,
									     vel_trial_trace_ref[ebN_local_kb_j],
									     normal,
									     sdInfo_u_u_rowptr,
									     sdInfo_u_u_colind,
									     mom_uu_diff_ten_ext,
									     &vel_grad_test_dS[i*nSpace]);
			globalJacobian[csrRowIndeces_u_v[eN_i] + csrColumnOffsets_eb_u_v[ebN_i_j]] += fluxJacobian_u_v[j]*vel_test_dS[i]+
			  ck.ExteriorElementBoundaryDiffusionAdjointJacobian(isDOFBoundary_v[ebNE_kb],
									     isDiffusiveFluxBoundary_u[ebNE_kb],
									     eb_adjoint_sigma,
									     vel_trial_trace_ref[ebN_local_kb_j],
									     normal,
									     sdInfo_u_v_rowptr,
									     sdInfo_u_v_colind,
									     mom_uv_diff_ten_ext,
									     &vel_grad_test_dS[i*nSpace]);
			/* globalJacobian[csrRowIndeces_u_w[eN_i] + csrColumnOffsets_eb_u_w[ebN_i_j]] += fluxJacobian_u_w[j]*vel_test_dS[i]+ */
			/* 	ck.ExteriorElementBoundaryDiffusionAdjointJacobian(isDOFBoundary_w[ebNE_kb], */
			/* 							   isDiffusiveFluxBoundary_u[ebNE_kb], */
			/* 							   eb_adjoint_sigma, */
			/* 							   vel_trial_trace_ref[ebN_local_kb_j], */
			/* 							   normal, */
			/* 							   sdInfo_u_w_rowptr, */
			/* 							   sdInfo_u_w_colind, */
			/* 							   mom_uw_diff_ten_ext, */
			/* 							   &vel_grad_test_dS[i*nSpace]); */
		   
			globalJacobian[csrRowIndeces_v_p[eN_i] + csrColumnOffsets_eb_v_p[ebN_i_j]] += fluxJacobian_v_p[j]*vel_test_dS[i];
			globalJacobian[csrRowIndeces_v_u[eN_i] + csrColumnOffsets_eb_v_u[ebN_i_j]] += fluxJacobian_v_u[j]*vel_test_dS[i]+
			  ck.ExteriorElementBoundaryDiffusionAdjointJacobian(isDOFBoundary_u[ebNE_kb],
									     isDiffusiveFluxBoundary_v[ebNE_kb],
									     eb_adjoint_sigma,
									     vel_trial_trace_ref[ebN_local_kb_j],
									     normal,
									     sdInfo_v_u_rowptr,
									     sdInfo_v_u_colind,
									     mom_vu_diff_ten_ext,
									     &vel_grad_test_dS[i*nSpace]);
			globalJacobian[csrRowIndeces_v_v[eN_i] + csrColumnOffsets_eb_v_v[ebN_i_j]] += fluxJacobian_v_v[j]*vel_test_dS[i]+
			  ck.ExteriorElementBoundaryDiffusionAdjointJacobian(isDOFBoundary_v[ebNE_kb],
									     isDiffusiveFluxBoundary_v[ebNE_kb],
									     eb_adjoint_sigma,
									     vel_trial_trace_ref[ebN_local_kb_j],
									     normal,
									     sdInfo_v_v_rowptr,
									     sdInfo_v_v_colind,
									     mom_vv_diff_ten_ext,
									     &vel_grad_test_dS[i*nSpace]);
			/* globalJacobian[csrRowIndeces_v_w[eN_i] + csrColumnOffsets_eb_v_w[ebN_i_j]] += fluxJacobian_v_w[j]*vel_test_dS[i]+ */
			/* 	ck.ExteriorElementBoundaryDiffusionAdjointJacobian(isDOFBoundary_w[ebNE_kb], */
			/* 							   isDiffusiveFluxBoundary_v[ebNE_kb], */
			/* 							   eb_adjoint_sigma, */
			/* 							   vel_trial_trace_ref[ebN_local_kb_j], */
			/* 							   normal, */
			/* 							   sdInfo_v_w_rowptr, */
			/* 							   sdInfo_v_w_colind, */
			/* 							   mom_vw_diff_ten_ext, */
			/* 							   &vel_grad_test_dS[i*nSpace]); */
		   
			/* globalJacobian[csrRowIndeces_w_p[eN_i] + csrColumnOffsets_eb_w_p[ebN_i_j]] += fluxJacobian_w_p[j]*vel_test_dS[i]; */
			/* globalJacobian[csrRowIndeces_w_u[eN_i] + csrColumnOffsets_eb_w_u[ebN_i_j]] += fluxJacobian_w_u[j]*vel_test_dS[i]+ */
			/* 	ck.ExteriorElementBoundaryDiffusionAdjointJacobian(isDOFBoundary_u[ebNE_kb], */
			/* 							   isDiffusiveFluxBoundary_w[ebNE_kb], */
			/* 							   eb_adjoint_sigma, */
			/* 							   vel_trial_trace_ref[ebN_local_kb_j], */
			/* 							   normal, */
			/* 							   sdInfo_w_u_rowptr, */
			/* 							   sdInfo_w_u_colind, */
			/* 							   mom_wu_diff_ten_ext, */
			/* 							   &vel_grad_test_dS[i*nSpace]); */
			/* globalJacobian[csrRowIndeces_w_v[eN_i] + csrColumnOffsets_eb_w_v[ebN_i_j]] += fluxJacobian_w_v[j]*vel_test_dS[i]+ */
			/* 	ck.ExteriorElementBoundaryDiffusionAdjointJacobian(isDOFBoundary_v[ebNE_kb], */
			/* 							   isDiffusiveFluxBoundary_w[ebNE_kb], */
			/* 							   eb_adjoint_sigma, */
			/* 							   vel_trial_trace_ref[ebN_local_kb_j], */
			/* 							   normal, */
			/* 							   sdInfo_w_v_rowptr, */
			/* 							   sdInfo_w_v_colind, */
			/* 							   mom_wv_diff_ten_ext, */
			/* 							   &vel_grad_test_dS[i*nSpace]); */
			/* globalJacobian[csrRowIndeces_w_w[eN_i] + csrColumnOffsets_eb_w_w[ebN_i_j]] += fluxJacobian_w_w[j]*vel_test_dS[i]+ */
			/* 	ck.ExteriorElementBoundaryDiffusionAdjointJacobian(isDOFBoundary_w[ebNE_kb], */
			/* 							   isDiffusiveFluxBoundary_w[ebNE_kb], */
			/* 							   eb_adjoint_sigma, */
			/* 							   vel_trial_trace_ref[ebN_local_kb_j], */
			/* 							   normal, */
			/* 							   sdInfo_w_w_rowptr, */
			/* 							   sdInfo_w_w_colind, */
			/* 							   mom_ww_diff_ten_ext, */
			/* 							   &vel_grad_test_dS[i*nSpace]); */
		      }//j
		  }//i
	      }//kb
	  }//ebNE
      }//computeJacobian

      void getTwoPhaseAdvectionOperator(double* mesh_trial_ref,
					double* mesh_grad_trial_ref,
					double* mesh_dof,
					int* mesh_l2g,
					double* dV_ref,
					double* p_trial_ref,
					double* p_grad_trial_ref,
					double* vel_trial_ref,
					double* vel_grad_trial_ref,
					double* elementDiameter,
					double* nodeDiametersArray,				      
					int nElements_global,
					double useMetrics,
					double epsFact_rho,
					double epsFact_mu,
					double rho_0,
					double nu_0,
					double rho_1,
					double nu_1,
					int* vel_l2g,
					double* u_dof, double* v_dof,
					const double useVF,
					double *vf,
					double *phi,
					int* csrRowIndeces_p_p, int* csrColumnOffsets_p_p,
					int* csrRowIndeces_u_u, int* csrColumnOffsets_u_u,
					int* csrRowIndeces_v_v, int* csrColumnOffsets_v_v,					     
					double* advection_matrix)

      {
	for (int eN=0 ; eN < nElements_global ; ++eN)
	  {
	    // local matrix allocations
	    double eps_rho;

	    double local_matrix_p_p[nDOF_test_element][nDOF_trial_element];
	    double local_matrix_u_u[nDOF_test_element][nDOF_trial_element];
	    double local_matrix_v_v[nDOF_test_element][nDOF_trial_element];

	    // clear local matrix entries
	    for (int i=0 ; i < nDOF_test_element ; ++i)
	      for (int j=0 ; j < nDOF_trial_element ; ++j){
		local_matrix_p_p[i][j] = 0. ;
		local_matrix_u_u[i][j] = 0. ;
		local_matrix_v_v[i][j] = 0. ;	      
	      }

	    for (int k=0 ; k < nQuadraturePoints_element ; ++k){

	      int eN_k = eN*nQuadraturePoints_element + k;
	      int eN_nDOF_trial_element = eN*nDOF_trial_element;
	    
	      double jac[nSpace*nSpace];
	      double jacInv[nSpace*nSpace];
	      double u=0.0, v=0.0;
	      double dmass_adv_p[nSpace], dmom_u_adv_u[nSpace], dmom_v_adv_v[nSpace];
	      double p_grad_trial[nDOF_trial_element*nSpace],
		vel_grad_trial[nDOF_trial_element*nSpace];
	      double p_test_dV[nDOF_test_element], vel_test_dV[nDOF_test_element];
	      double p_grad_test_dV[nDOF_test_element*nSpace],
		vel_grad_test_dV[nDOF_test_element*nSpace];
	      double jacDet, x, y, z, dV, h_phi;

	      ck.calculateMapping_element(eN,
					  k,
					  mesh_dof,
					  mesh_l2g,
					  mesh_trial_ref,
					  mesh_grad_trial_ref,
					  jac,
					  jacDet,
					  jacInv,
					  x,y,z);

	      ck.calculateH_element(eN,
				    k,
				    nodeDiametersArray,
				    mesh_l2g,
				    mesh_trial_ref,
				    h_phi);

	      dV = fabs(jacDet)*dV_ref[k];

	      eps_rho = epsFact_rho*(useMetrics*h_phi+(1.0-useMetrics)*elementDiameter[eN]);

	      ck.gradTrialFromRef(&p_grad_trial_ref[k*nDOF_trial_element*nSpace],jacInv,p_grad_trial);
	      ck.gradTrialFromRef(&vel_grad_trial_ref[k*nDOF_trial_element*nSpace],jacInv,vel_grad_trial);
	    
	      ck.valFromDOF(u_dof,&vel_l2g[eN_nDOF_trial_element],&vel_trial_ref[k*nDOF_trial_element],u);
	      ck.valFromDOF(v_dof,&vel_l2g[eN_nDOF_trial_element],&vel_trial_ref[k*nDOF_trial_element],v);

	      for (int j=0; j<nDOF_trial_element;++j)
		{
		  p_test_dV[j] = p_trial_ref[k*nDOF_trial_element+j]*dV;
		  vel_test_dV[j] = vel_trial_ref[k*nDOF_trial_element+j]*dV;
		  for (int i=0; i<nSpace; ++i)
		    {
		      p_grad_test_dV[j*nSpace+i] = p_grad_trial[j*nSpace+i]*dV;
		      vel_grad_test_dV[j*nSpace+i] = vel_grad_trial[j*nSpace+i]*dV;
		    }
		}
	    
	    
	      evaluateTPAdvectionCoefficients(eps_rho,
					      rho_0,
					      rho_1,
					      useVF,
					      vf[eN_k],
					      phi[eN_k],
					      u,
					      v,
					      dmass_adv_p,
					      dmom_u_adv_u,
					      dmom_v_adv_v);
					    

	      for(int i=0; i<nDOF_test_element;++i){
		int i_nSpace = i*nSpace;
	    
		for(int j=0; j<nDOF_trial_element;++j){
	      
		  int j_nSpace = j*nSpace;

		  local_matrix_p_p[i][j] += ck.HamiltonianJacobian_weak(dmass_adv_p,&p_grad_trial[j_nSpace],p_test_dV[i]);
		  local_matrix_u_u[i][j] += ck.HamiltonianJacobian_weak(dmom_u_adv_u,&vel_grad_trial[j_nSpace],vel_test_dV[i]);
		  local_matrix_v_v[i][j] += ck.HamiltonianJacobian_weak(dmom_v_adv_v,&vel_grad_trial[j_nSpace],vel_test_dV[i]);      
		}
	      }

	      
	    }//k

	    // Write local matrix information into global system
	    for (int i=0 ; i < nDOF_test_element ; ++i)
	      {
		int eN_i = eN*nDOF_test_element + i;
		for (int j=0 ; j < nDOF_trial_element ; ++j)
		  {
		    int eN_i_j = eN_i*nDOF_trial_element + j;
		    advection_matrix[csrRowIndeces_p_p[eN_i] + csrColumnOffsets_p_p[eN_i_j]] += local_matrix_p_p[i][j] ;
		    advection_matrix[csrRowIndeces_u_u[eN_i] + csrColumnOffsets_u_u[eN_i_j]] += local_matrix_u_u[i][j] ;
		    advection_matrix[csrRowIndeces_v_v[eN_i] + csrColumnOffsets_v_v[eN_i_j]] += local_matrix_v_v[i][j] ;		  
		  }
	      }

	  }//eN
      } // getTwoPhaseAdvectionOperator
    
      void getTwoPhaseInvScaledLaplaceOperator(double* mesh_trial_ref,
					       double* mesh_grad_trial_ref,
					       double* mesh_dof,
					       int* mesh_l2g,
					       double* dV_ref,
					       double* p_grad_trial_ref,
					       double* vel_grad_trial_ref,
					       double* elementDiameter,
					       double* nodeDiametersArray,
					       int nElements_global,
					       double useMetrics,
					       double epsFact_rho,
					       double epsFact_mu,
					       double rho_0,
					       double nu_0,
					       double rho_1,
					       double nu_1,
					       int* p_l2g,
					       int* vel_l2g,
					       double* p_dof, double* u_dof, double* v_dof,
					       const double useVF,
					       double* vf,
					       double* phi,
					       int* sdInfo_p_p_rowptr, int* sdInfo_p_p_colind,
					       int* sdInfo_u_u_rowptr, int* sdInfo_u_u_colind,
					       int* sdInfo_v_v_rowptr, int* sdInfo_v_v_colind,
					       int* csrRowIndeces_p_p, int* csrColumnOffsets_p_p,
					       int* csrRowIndeces_u_u, int* csrColumnOffsets_u_u,
					       int* csrRowIndeces_v_v, int* csrColumnOffsets_v_v,					     
					       double* laplace_matrix)
      {
	for (int eN=0 ; eN < nElements_global ; ++eN)
	  {
	    // local matrix allocations
	    double eps_rho, eps_mu;

	    double local_matrix_p_p[nDOF_test_element][nDOF_trial_element];
	    double local_matrix_u_u[nDOF_test_element][nDOF_trial_element];
	    double local_matrix_v_v[nDOF_test_element][nDOF_trial_element];	  

	    // reset local matrix entries
	    for (int i=0 ; i < nDOF_test_element ; ++i)
	      for (int j=0 ; j < nDOF_trial_element ; ++j){
		// set local matrices to 0
		local_matrix_p_p[i][j] = 0.;
		local_matrix_u_u[i][j] = 0.;
		local_matrix_v_v[i][j] = 0.;	      
	      }

	    // Loop over quadrature points on element
	    for (int k=0 ; k < nQuadraturePoints_element; ++k){

	      int eN_k = eN*nQuadraturePoints_element + k;
	      int eN_nDOF_trial_element = eN*nDOF_trial_element;
	    
	      double grad_p[nSpace], grad_u[nSpace], grad_v[nSpace];
	      double jac[nSpace*nSpace];
	      double jacInv[nSpace*nSpace];
	      double mom_pp_diff_ten[nSpace];
	      double mom_uu_diff_ten[nSpace];
	      double mom_vv_diff_ten[nSpace];
	      double p_grad_trial[nDOF_trial_element*nSpace],
		vel_grad_trial[nDOF_trial_element*nSpace];
	      double p_grad_test_dV[nDOF_test_element*nSpace],
		vel_grad_test_dV[nDOF_test_element*nSpace];
	      double jacDet, x, y, z, dV, h_phi;
	    
	      ck.calculateMapping_element(eN,
					  k,
					  mesh_dof,
					  mesh_l2g,
					  mesh_trial_ref,
					  mesh_grad_trial_ref,
					  jac,
					  jacDet,
					  jacInv,
					  x,y,z);

	      ck.calculateH_element(eN,
				    k,
				    nodeDiametersArray,
				    mesh_l2g,
				    mesh_trial_ref,
				    h_phi);

	      dV = fabs(jacDet)*dV_ref[k];

	      eps_mu = epsFact_mu * (useMetrics*h_phi+(1.0-useMetrics)*elementDiameter[eN]);
	      eps_rho = epsFact_rho * (useMetrics*h_phi+(1.0-useMetrics)*elementDiameter[eN]);

	      ck.gradTrialFromRef(&p_grad_trial_ref[k*nDOF_trial_element*nSpace],jacInv,p_grad_trial);
	      ck.gradTrialFromRef(&vel_grad_trial_ref[k*nDOF_trial_element*nSpace],jacInv,vel_grad_trial);

	      ck.gradFromDOF(p_dof,&p_l2g[eN_nDOF_trial_element],p_grad_trial,grad_p);
	      ck.gradFromDOF(u_dof,&vel_l2g[eN_nDOF_trial_element],vel_grad_trial,grad_u);
	      ck.gradFromDOF(v_dof,&vel_l2g[eN_nDOF_trial_element],vel_grad_trial,grad_v);

	      for (int j=0; j<nDOF_trial_element;++j)
		for (int i=0; i<nSpace; ++i)
		  {
		    p_grad_test_dV[j*nSpace+i] = p_grad_trial[j*nSpace+i]*dV;
		    vel_grad_test_dV[j*nSpace+i] = vel_grad_trial[j*nSpace+i]*dV;
		  }

	      evaluateTPInvDensityLaplaceCoefficients(eps_rho,
						      rho_0,
						      rho_1,
						      useVF,
						      vf[eN_k],
						      phi[eN_k],
						      mom_pp_diff_ten,
						      mom_uu_diff_ten,
						      mom_vv_diff_ten);

	      // loop over test and weighted trial functions to evaluate local inner products
	      for (int i=0 ; i < nDOF_test_element ; ++i)
		{
		  int i_nSpace = i*nSpace ;
		  for (int j=0; j < nDOF_trial_element ; ++j){
		    int j_nSpace = j*nSpace ;
		    /* local_matrix_p_p[i][j] += ck.SimpleDiffusionJacobian_weak(sdInfo_p_p_rowptr, */
		    /* 							      sdInfo_p_p_colind, */
		    /* 							      mom_pp_diff_ten, */
		    /* 							      &p_grad_trial[j_nSpace], */
		    /* 							      &p_grad_test_dV[i_nSpace]); */
	      
		    /* local_matrix_u_u[i][j] += ck.SimpleDiffusionJacobian_weak(sdInfo_u_u_rowptr, */
		    /* 							      sdInfo_u_u_colind, */
		    /* 							      mom_uu_diff_ten, */
		    /* 							      &vel_grad_trial[j_nSpace], */
		    /* 							      &vel_grad_test_dV[i_nSpace]); */
	      
		    /* local_matrix_v_v[i][j] += ck.SimpleDiffusionJacobian_weak(sdInfo_v_v_rowptr, */
		    /* 							      sdInfo_v_v_colind, */
		    /* 							      mom_vv_diff_ten, */
		    /* 							      &vel_grad_trial[j_nSpace], */
		    /* 							      &vel_grad_test_dV[i_nSpace]); */
		    local_matrix_p_p[i][j] += ck.NumericalDiffusionJacobian(mom_pp_diff_ten[0],
									    &p_grad_trial[j_nSpace],
									    &p_grad_test_dV[i_nSpace]);
	      
		    local_matrix_u_u[i][j] += ck.NumericalDiffusionJacobian(mom_uu_diff_ten[0],
									    &vel_grad_trial[j_nSpace],
									    &vel_grad_test_dV[i_nSpace]);
	      
		    local_matrix_v_v[i][j] += ck.NumericalDiffusionJacobian(mom_vv_diff_ten[0],
									    &vel_grad_trial[j_nSpace],
									    &vel_grad_test_dV[i_nSpace]);
								       
		  } // j
		} // i
	
	    } // k

	    // Write local matrix information into global system
	    for (int i=0 ; i < nDOF_test_element ; ++i)
	      {
		int eN_i = eN*nDOF_test_element + i;
		for (int j=0 ; j < nDOF_trial_element ; ++j)
		  {
		    int eN_i_j = eN_i*nDOF_trial_element + j;
		    laplace_matrix[csrRowIndeces_p_p[eN_i] + csrColumnOffsets_p_p[eN_i_j]] += local_matrix_p_p[i][j] ;
		    laplace_matrix[csrRowIndeces_u_u[eN_i] + csrColumnOffsets_u_u[eN_i_j]] += local_matrix_u_u[i][j] ;
		    laplace_matrix[csrRowIndeces_v_v[eN_i] + csrColumnOffsets_v_v[eN_i_j]] += local_matrix_v_v[i][j] ;		  
		  }
	      }
	  
	  } // eN
      }

      void getTwoPhaseScaledMassOperator(int scale_type,
					 int use_numerical_viscosity,
					 int lumped,
					 double *mesh_trial_ref,
					 double *mesh_grad_trial_ref,
					 double *mesh_dof,
					 int* mesh_l2g,
					 double* dV_ref,
					 double* p_trial_ref,
					 double* p_test_ref,
					 double* vel_trial_ref,
					 double* vel_test_ref,
					 double* elementDiameter,
					 double* nodeDiametersArray,
					 double* numerical_viscosity,
					 int nElements_global,
					 double useMetrics,
					 double epsFact_rho,
					 double epsFact_mu,
					 double rho_0,
					 double nu_0,
					 double rho_1,
					 double nu_1,
					 int* p_l2g,
					 int* vel_l2g,
					 double* p_dof, double* u_dof, double* v_dof,
					 const double useVF,
					 double* vf,
					 double* phi,
					 int* csrRowIndeces_p_p, int* csrColumnOffsets_p_p,
					 int* csrRowIndeces_u_u, int* csrColumnOffsets_u_u,
					 int* csrRowIndeces_v_v, int* csrColumnOffsets_v_v,
					 double* mass_matrix)
      {
	// Step 1.1 - Initialize local matrix
      
	for (int eN=0 ; eN < nElements_global; ++eN){

	  double local_matrix_p_p[nDOF_test_element][nDOF_trial_element];
	  double local_matrix_u_u[nDOF_test_element][nDOF_trial_element];
	  double local_matrix_v_v[nDOF_test_element][nDOF_trial_element];
	  double eps_rho, eps_mu;
      
	  // reset local matrix entries
	  for (int i=0; i<nDOF_test_element; ++i)
	    for (int j=0; j<nDOF_trial_element; ++j){
	      local_matrix_p_p[i][j] = 0.0 ;
	      local_matrix_u_u[i][j] = 0.0 ;
	      local_matrix_v_v[i][j] = 0.0 ;
	    }
	  // Step 1.2 - Loop over quadrature points on element
	  for (int k=0 ; k < nQuadraturePoints_element; ++k){

	    int eN_k = eN*nQuadraturePoints_element+k;
	    int eN_nDOF_trial_element = eN*nDOF_trial_element;
	    // *** Local storage arrays ***
	    double p = 0.0, u = 0.0, v= 0.0 ;
	    double dV;
	    double mom_p_acc = 0.0, dmom_p_acc_p = 0.0;
	    double mom_u_acc = 0.0, dmom_u_acc_u = 0.0;
	    double mom_v_acc = 0.0, dmom_v_acc_v = 0.0;
	    double jac[nSpace*nSpace] ;
	    double jacInv[nSpace*nSpace] ;
	    double jacDet,x,y,z ;
	    double p_test_dV[nDOF_test_element], vel_test_dV[nDOF_test_element];
	    double h_phi;
	
	    // Step 1.2.1 Calculate integration weights

	    ck.calculateMapping_element(eN,
					k,
					mesh_dof,
					mesh_l2g,
					mesh_trial_ref,
					mesh_grad_trial_ref,
					jac,
					jacDet,
					jacInv,
					x,y,z);

	    ck.calculateH_element(eN,
				  k,
				  nodeDiametersArray,
				  mesh_l2g,
				  mesh_trial_ref,
				  h_phi);
	
	    dV = fabs(jacDet)*dV_ref[k];

	    ck.valFromDOF(p_dof,&p_l2g[eN_nDOF_trial_element],&p_trial_ref[k*nDOF_trial_element],p);
	    ck.valFromDOF(u_dof,&vel_l2g[eN_nDOF_trial_element],&vel_trial_ref[k*nDOF_trial_element],u);
	    ck.valFromDOF(v_dof,&vel_l2g[eN_nDOF_trial_element],&vel_trial_ref[k*nDOF_trial_element],v);
	  
	    eps_rho = epsFact_rho*(useMetrics*h_phi+(1.0-useMetrics)*elementDiameter[eN]);
	    eps_mu = epsFact_mu * (useMetrics*h_phi+(1.0-useMetrics)*elementDiameter[eN]);
	    // Step 1.2.2 Scale test functions with integration weights.
	    for (int j=0 ; j<nDOF_trial_element ; ++j){
	      p_test_dV[j] = p_test_ref[k*nDOF_trial_element + j]*dV;
	      vel_test_dV[j] = vel_test_ref[k*nDOF_trial_element + j] * dV;
	    }

	    // Step 1.2.2 Evaluate coefficients
	    if (scale_type==0){
	      evaluateTPInvViscosityMassCoefficients(use_numerical_viscosity,
						     numerical_viscosity[eN_k],
						     eps_rho,
						     eps_mu,
						     rho_0,
						     nu_0,
						     rho_1,
						     nu_1,
						     useVF,
						     vf[eN_k],
						     phi[eN_k],
						     p,
						     u,
						     v,
						     mom_p_acc,
						     dmom_p_acc_p,
						     mom_u_acc,
						     dmom_u_acc_u,
						     mom_v_acc,
						     dmom_v_acc_v) ; }
	    else if(scale_type==1){
	      evaluateTPDensityMassCoefficients(eps_rho,
						rho_0,
						rho_1,
						useVF,
						vf[eN_k],
						phi[eN_k],
						p,
						u,
						v,
						mom_p_acc,
						dmom_p_acc_p,
						mom_u_acc,
						dmom_u_acc_u,
						mom_v_acc,
						dmom_v_acc_v) ;
	    }
					       
	    // Step 1.2.3 Loop over test and weighted trial functions
	    // to evaluate local inner product contrubtions
	    for (int i=0 ; i < nDOF_test_element; ++i)
	      {
		int i_nSpace = i*nSpace;
		for (int j=0 ; j < nDOF_trial_element; ++j)
		  {
		    int j_nSpace = j*nSpace;
		    local_matrix_p_p[i][j] += ck.MassJacobian_weak(dmom_p_acc_p,
								   p_trial_ref[k*nDOF_trial_element+j],
								   p_test_dV[i]) ;
		    local_matrix_u_u[i][j] += ck.MassJacobian_weak(dmom_u_acc_u,
								   vel_trial_ref[k*nDOF_trial_element+j],
								   vel_test_dV[i]) ;
		    local_matrix_v_v[i][j] += ck.MassJacobian_weak(dmom_v_acc_v,
								   vel_trial_ref[k*nDOF_trial_element+j],
								   vel_test_dV[i]) ;
		  }//j
	      }//i

	
	  } // k

	  // Step 1.3 - Write local matrix information into global system
	  for (int i=0 ; i<nDOF_test_element; ++i)
	    {
	      int eN_i = eN*nDOF_test_element+i;
	      int eN_i_i = eN_i*nDOF_trial_element + i;
	      for (int j=0 ; j < nDOF_trial_element; ++j)
		{
		  int eN_i_j = eN_i*nDOF_trial_element + j;
		  if (lumped)
		    {
		      mass_matrix[csrRowIndeces_p_p[eN_i] + csrColumnOffsets_p_p[eN_i_i]] += local_matrix_p_p[i][j] ;
		      mass_matrix[csrRowIndeces_u_u[eN_i] + csrColumnOffsets_u_u[eN_i_i]] += local_matrix_u_u[i][j] ;
		      mass_matrix[csrRowIndeces_v_v[eN_i] + csrColumnOffsets_v_v[eN_i_i]] += local_matrix_v_v[i][j] ;
		    }
		  else
		    {
		      mass_matrix[csrRowIndeces_p_p[eN_i] + csrColumnOffsets_p_p[eN_i_j]] += local_matrix_p_p[i][j] ;
		      mass_matrix[csrRowIndeces_u_u[eN_i] + csrColumnOffsets_u_u[eN_i_j]] += local_matrix_u_u[i][j] ;
		      mass_matrix[csrRowIndeces_v_v[eN_i] + csrColumnOffsets_v_v[eN_i_j]] += local_matrix_v_v[i][j] ;
		    }
		}
	    }
      
	} // eN

      }

      void calculateVelocityAverage(int nExteriorElementBoundaries_global,
				    int* exteriorElementBoundariesArray,
				    int nInteriorElementBoundaries_global,
				    int* interiorElementBoundariesArray,
				    int* elementBoundaryElementsArray,
				    int* elementBoundaryLocalElementBoundariesArray,
				    double* mesh_dof,
				    double* mesh_velocity_dof,
				    double MOVING_DOMAIN,//0 or 1
				    int* mesh_l2g,
				    double* mesh_trial_trace_ref,
				    double* mesh_grad_trial_trace_ref,
				    double* normal_ref,
				    double* boundaryJac_ref,
				    int* vel_l2g,
				    double* u_dof,
				    double* v_dof,
				    double* w_dof,
				    double* vel_trial_trace_ref,
				    double* ebqe_velocity,
				    double* velocityAverage)
      {
	int permutations[nQuadraturePoints_elementBoundary];
	double xArray_left[nQuadraturePoints_elementBoundary*2],
	  xArray_right[nQuadraturePoints_elementBoundary*2];
	for (int i=0;i<nQuadraturePoints_elementBoundary;i++)
	  permutations[i]=i;//just to initialize
	for (int ebNE = 0; ebNE < nExteriorElementBoundaries_global; ebNE++)
	  {
	    register int ebN = exteriorElementBoundariesArray[ebNE];
	    for  (int kb=0;kb<nQuadraturePoints_elementBoundary;kb++)
	      {
		register int ebN_kb_nSpace = ebN*nQuadraturePoints_elementBoundary*nSpace+kb*nSpace,
		  ebNE_kb_nSpace = ebNE*nQuadraturePoints_elementBoundary*nSpace+kb*nSpace;
		velocityAverage[ebN_kb_nSpace+0]=ebqe_velocity[ebNE_kb_nSpace+0];
		velocityAverage[ebN_kb_nSpace+1]=ebqe_velocity[ebNE_kb_nSpace+1];
	      }//ebNE
	  }
	for (int ebNI = 0; ebNI < nInteriorElementBoundaries_global; ebNI++)
	  {
	    register int ebN = interiorElementBoundariesArray[ebNI],
	      left_eN_global   = elementBoundaryElementsArray[ebN*2+0],
	      left_ebN_element  = elementBoundaryLocalElementBoundariesArray[ebN*2+0],
	      right_eN_global  = elementBoundaryElementsArray[ebN*2+1],
	      right_ebN_element = elementBoundaryLocalElementBoundariesArray[ebN*2+1],
	      left_eN_nDOF_trial_element = left_eN_global*nDOF_trial_element,
	      right_eN_nDOF_trial_element = right_eN_global*nDOF_trial_element;
	    double jac[nSpace*nSpace],
	      jacDet,
	      jacInv[nSpace*nSpace],
	      boundaryJac[nSpace*(nSpace-1)],
	      metricTensor[(nSpace-1)*(nSpace-1)],
	      metricTensorDetSqrt,
	      normal[2],
	      x,y,z,
	      xt,yt,zt,integralScaling;
	  
	    for  (int kb=0;kb<nQuadraturePoints_elementBoundary;kb++)
	      {
		ck.calculateMapping_elementBoundary(left_eN_global,
						    left_ebN_element,
						    kb,
						    left_ebN_element*nQuadraturePoints_elementBoundary+kb,
						    mesh_dof,
						    mesh_l2g,
						    mesh_trial_trace_ref,
						    mesh_grad_trial_trace_ref,
						    boundaryJac_ref,
						    jac,
						    jacDet,
						    jacInv,
						    boundaryJac,
						    metricTensor,
						    metricTensorDetSqrt,
						    normal_ref,
						    normal,
						    x,y,z);
		xArray_left[kb*2+0] = x;
		xArray_left[kb*2+1] = y;
		/* xArray_left[kb*3+2] = z; */
		ck.calculateMapping_elementBoundary(right_eN_global,
						    right_ebN_element,
						    kb,
						    right_ebN_element*nQuadraturePoints_elementBoundary+kb,
						    mesh_dof,
						    mesh_l2g,
						    mesh_trial_trace_ref,
						    mesh_grad_trial_trace_ref,
						    boundaryJac_ref,
						    jac,
						    jacDet,
						    jacInv,
						    boundaryJac,
						    metricTensor,
						    metricTensorDetSqrt,
						    normal_ref,
						    normal,
						    x,y,z);
		ck.calculateMappingVelocity_elementBoundary(left_eN_global,
							    left_ebN_element,
							    kb,
							    left_ebN_element*nQuadraturePoints_elementBoundary+kb,
							    mesh_velocity_dof,
							    mesh_l2g,
							    mesh_trial_trace_ref,
							    xt,yt,zt,
							    normal,
							    boundaryJac,
							    metricTensor,
							    integralScaling);
		xArray_right[kb*2+0] = x;
		xArray_right[kb*2+1] = y;
		/* xArray_right[kb*3+2] = z; */
	      }
	    for  (int kb_left=0;kb_left<nQuadraturePoints_elementBoundary;kb_left++)
	      {
		double errorNormMin = 1.0;
		for  (int kb_right=0;kb_right<nQuadraturePoints_elementBoundary;kb_right++)
		  {
		    double errorNorm=0.0;
		    for (int I=0;I<nSpace;I++)
		      {
			errorNorm += fabs(xArray_left[kb_left*2+I]
					  -
					  xArray_right[kb_right*2+I]);
		      }
		    if (errorNorm < errorNormMin)
		      {
			permutations[kb_right] = kb_left;
			errorNormMin = errorNorm;
		      }
		  }
	      }
	    for  (int kb=0;kb<nQuadraturePoints_elementBoundary;kb++)
	      {
		register int ebN_kb_nSpace = ebN*nQuadraturePoints_elementBoundary*nSpace+kb*nSpace;
		register double u_left=0.0,
		  v_left=0.0,
		  w_left=0.0,
		  u_right=0.0,
		  v_right=0.0,
		  w_right=0.0;
		register int left_kb = kb,
		  right_kb = permutations[kb],
		  left_ebN_element_kb_nDOF_test_element=(left_ebN_element*nQuadraturePoints_elementBoundary+left_kb)*nDOF_test_element,
		  right_ebN_element_kb_nDOF_test_element=(right_ebN_element*nQuadraturePoints_elementBoundary+right_kb)*nDOF_test_element;
		//
		//calculate the velocity solution at quadrature points on left and right
		//
		ck.valFromDOF(u_dof,&vel_l2g[left_eN_nDOF_trial_element],&vel_trial_trace_ref[left_ebN_element_kb_nDOF_test_element],u_left);
		ck.valFromDOF(v_dof,&vel_l2g[left_eN_nDOF_trial_element],&vel_trial_trace_ref[left_ebN_element_kb_nDOF_test_element],v_left);
		/* ck.valFromDOF(w_dof,&vel_l2g[left_eN_nDOF_trial_element],&vel_trial_trace_ref[left_ebN_element_kb_nDOF_test_element],w_left); */
		//
		ck.valFromDOF(u_dof,&vel_l2g[right_eN_nDOF_trial_element],&vel_trial_trace_ref[right_ebN_element_kb_nDOF_test_element],u_right);
		ck.valFromDOF(v_dof,&vel_l2g[right_eN_nDOF_trial_element],&vel_trial_trace_ref[right_ebN_element_kb_nDOF_test_element],v_right);
		/* ck.valFromDOF(w_dof,&vel_l2g[right_eN_nDOF_trial_element],&vel_trial_trace_ref[right_ebN_element_kb_nDOF_test_element],w_right); */
		//
		velocityAverage[ebN_kb_nSpace+0]=0.5*(u_left + u_right);
		velocityAverage[ebN_kb_nSpace+1]=0.5*(v_left + v_right);
		/* velocityAverage[ebN_kb_nSpace+2]=0.5*(w_left + w_right); */
	      }//ebNI
	  }
      }
    };//RANS2P2D
  
  inline RANS2P2D_base* newRANS2P2D(int nSpaceIn,
				    int nQuadraturePoints_elementIn,
				    int nDOF_mesh_trial_elementIn,
				    int nDOF_trial_elementIn,
				    int nDOF_test_elementIn,
				    int nQuadraturePoints_elementBoundaryIn,
				    int CompKernelFlag)
  {
    return proteus::chooseAndAllocateDiscretization2D<RANS2P2D_base,RANS2P2D,CompKernel>(nSpaceIn,
											 nQuadraturePoints_elementIn,
											 nDOF_mesh_trial_elementIn,
											 nDOF_trial_elementIn,
											 nDOF_test_elementIn,
											 nQuadraturePoints_elementBoundaryIn,
											 CompKernelFlag);
  }
}//proteus

#endif<|MERGE_RESOLUTION|>--- conflicted
+++ resolved
@@ -1234,10 +1234,6 @@
       mom_u_source += H_s*viscosity*(alpha + beta*uc)*(u-u_s);
       mom_v_source += H_s*viscosity*(alpha + beta*uc)*(v-v_s);
       /* mom_w_source += H_s*viscosity*(alpha + beta*uc)*(w-w_s); */
-<<<<<<< HEAD
->>>>>>> master
-=======
->>>>>>> c3159a48
       
       dmom_u_source[0] = H_s*viscosity*(alpha + beta*uc + beta*duc_du*(u-u_s));
       dmom_u_source[1] = H_s*viscosity*beta*duc_dv*(u-u_s);
