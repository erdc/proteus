#ifndef RANS2P_H
#define RANS2P2D_H
#include <cmath>
#include <iostream>
#include "CompKernel.h"
#include "ModelFactory.h"
const  double DM=0.0;//1-mesh conservation and divergence, 0 - weak div(v) only
const  double DM2=0.0;//1-point-wise mesh volume strong-residual, 0 - div(v) only
const  double DM3=1.0;//1-point-wise divergence, 0-point-wise rate of volume change
namespace proteus
{
  class RANS2P2D_base
  {
  public:
    virtual ~RANS2P2D_base(){}
    virtual void calculateResidual(double NONCONSERVATIVE_FORM,
                                   double MOMENTUM_SGE,
                                   double PRESSURE_SGE,
                                   double VELOCITY_SGE,
				   double PRESSURE_PROJECTION_STABLIZATION,
                                   double* numerical_viscosity,
                                   //element
                                   double* mesh_trial_ref,
                                   double* mesh_grad_trial_ref,
                                   double* mesh_dof,
                                   double* mesh_velocity_dof,
                                   double MOVING_DOMAIN,//0 or 1
                                   int* mesh_l2g,
                                   double* dV_ref,
                                   double* p_trial_ref,
                                   double* p_grad_trial_ref,
                                   double* p_test_ref,
                                   double* p_grad_test_ref,
                                   double* vel_trial_ref,
                                   double* vel_grad_trial_ref,
                                   double* vel_test_ref,
                                   double* vel_grad_test_ref,
                                   //element boundary
                                   double* mesh_trial_trace_ref,
                                   double* mesh_grad_trial_trace_ref,
                                   double* dS_ref,
                                   double* p_trial_trace_ref,
                                   double* p_grad_trial_trace_ref,
                                   double* p_test_trace_ref,
                                   double* p_grad_test_trace_ref,
                                   double* vel_trial_trace_ref,
                                   double* vel_grad_trial_trace_ref,
                                   double* vel_test_trace_ref,
                                   double* vel_grad_test_trace_ref,
                                   double* normal_ref,
                                   double* boundaryJac_ref,
                                   //physics
                                   double eb_adjoint_sigma,
                                   double* elementDiameter,
                                   double* nodeDiametersArray,
                                   double hFactor,
                                   int nElements_global,
                                   int nElementBoundaries_owned,
                                   double useRBLES,
                                   double useMetrics,
                                   double alphaBDF,
                                   double epsFact_rho,
                                   double epsFact_mu,
                                   double sigma,
                                   double rho_0,
                                   double nu_0,
                                   double rho_1,
                                   double nu_1,
                                   double smagorinskyConstant,
                                   int turbulenceClosureModel,
                                   double Ct_sge,
                                   double Cd_sge,
                                   double C_dc,
                                   double C_b,
                                   //VRANS
                                   const double* eps_solid,
                                   const double* phi_solid,
                                   const double* q_velocity_solid,
                                   const double* q_porosity,
                                   const double* q_dragAlpha,
                                   const double* q_dragBeta,
                                   const double* q_mass_source,
                                   const double* q_turb_var_0,
                                   const double* q_turb_var_1,
                                   const double* q_turb_var_grad_0,
                                   double * q_eddy_viscosity,
                                   int* p_l2g,
                                   int* vel_l2g,
                                   double* p_dof,
                                   double* u_dof,
                                   double* v_dof,
                                   double* w_dof,
                                   double* g,
                                   const double useVF,
				   double* q_rho,
                                   double* vf,
                                   double* phi,
                                   double* normal_phi,
                                   double* kappa_phi,
                                   double* q_mom_u_acc,
                                   double* q_mom_v_acc,
                                   double* q_mom_w_acc,
                                   double* q_mass_adv,
                                   double* q_mom_u_acc_beta_bdf, double* q_mom_v_acc_beta_bdf, double* q_mom_w_acc_beta_bdf,
                                   double* q_dV,
                                   double* q_dV_last,
                                   double* q_velocity_sge,
                                   double* q_cfl,
                                   double* q_numDiff_u, double* q_numDiff_v, double* q_numDiff_w,
                                   double* q_numDiff_u_last, double* q_numDiff_v_last, double* q_numDiff_w_last,
                                   int* sdInfo_u_u_rowptr,int* sdInfo_u_u_colind,
                                   int* sdInfo_u_v_rowptr,int* sdInfo_u_v_colind,
                                   int* sdInfo_u_w_rowptr,int* sdInfo_u_w_colind,
                                   int* sdInfo_v_v_rowptr,int* sdInfo_v_v_colind,
                                   int* sdInfo_v_u_rowptr,int* sdInfo_v_u_colind,
                                   int* sdInfo_v_w_rowptr,int* sdInfo_v_w_colind,
                                   int* sdInfo_w_w_rowptr,int* sdInfo_w_w_colind,
                                   int* sdInfo_w_u_rowptr,int* sdInfo_w_u_colind,
                                   int* sdInfo_w_v_rowptr,int* sdInfo_w_v_colind,
                                   int offset_p, int offset_u, int offset_v, int offset_w,
                                   int stride_p, int stride_u, int stride_v, int stride_w,
                                   double* globalResidual,
                                   int nExteriorElementBoundaries_global,
                                   int* exteriorElementBoundariesArray,
                                   int* elementBoundaryElementsArray,
                                   int* elementBoundaryLocalElementBoundariesArray,
                                   double* ebqe_vf_ext,
                                   double* bc_ebqe_vf_ext,
                                   double* ebqe_phi_ext,
                                   double* bc_ebqe_phi_ext,
                                   double* ebqe_normal_phi_ext,
                                   double* ebqe_kappa_phi_ext,
                                   //VRANS
                                   const double* ebqe_porosity_ext,
                                   const double* ebqe_turb_var_0,
                                   const double* ebqe_turb_var_1,
                                   //VRANS end
                                   int* isDOFBoundary_p,
                                   int* isDOFBoundary_u,
                                   int* isDOFBoundary_v,
                                   int* isDOFBoundary_w,
                                   int* isAdvectiveFluxBoundary_p,
                                   int* isAdvectiveFluxBoundary_u,
                                   int* isAdvectiveFluxBoundary_v,
                                   int* isAdvectiveFluxBoundary_w,
                                   int* isDiffusiveFluxBoundary_u,
                                   int* isDiffusiveFluxBoundary_v,
                                   int* isDiffusiveFluxBoundary_w,
                                   double* ebqe_bc_p_ext,
                                   double* ebqe_bc_flux_mass_ext,
                                   double* ebqe_bc_flux_mom_u_adv_ext,
                                   double* ebqe_bc_flux_mom_v_adv_ext,
                                   double* ebqe_bc_flux_mom_w_adv_ext,
                                   double* ebqe_bc_u_ext,
                                   double* ebqe_bc_flux_u_diff_ext,
                                   double* ebqe_penalty_ext,
                                   double* ebqe_bc_v_ext,
                                   double* ebqe_bc_flux_v_diff_ext,
                                   double* ebqe_bc_w_ext,
                                   double* ebqe_bc_flux_w_diff_ext,
                                   double* q_x,
                                   double* q_velocity,
                                   double* ebqe_velocity,
                                   double* flux,
                                   double* elementResidual_p,
                                   int* elementFlags,
                                   int* boundaryFlags,
                                   double* barycenters,
                                   double* wettedAreas,
                                   double* netForces_p,
                                   double* netForces_v,
                                   double* netMoments,
                                   double* velocityError,
                                   double* velocityErrorNodal)=0;
    virtual void calculateJacobian(double NONCONSERVATIVE_FORM,
                                   double MOMENTUM_SGE,
                                   double PRESSURE_SGE,
                                   double VELOCITY_SGE,
				   double PRESSURE_PROJECTION_STABILIZATION,
                                   //element
                                   double* mesh_trial_ref,
                                   double* mesh_grad_trial_ref,
                                   double* mesh_dof,
                                   double* mesh_velocity_dof,
                                   double MOVING_DOMAIN,
                                   int* mesh_l2g,
                                   double* dV_ref,
                                   double* p_trial_ref,
                                   double* p_grad_trial_ref,
                                   double* p_test_ref,
                                   double* p_grad_test_ref,
                                   double* vel_trial_ref,
                                   double* vel_grad_trial_ref,
                                   double* vel_test_ref,
                                   double* vel_grad_test_ref,
                                   //element boundary
                                   double* mesh_trial_trace_ref,
                                   double* mesh_grad_trial_trace_ref,
                                   double* dS_ref,
                                   double* p_trial_trace_ref,
                                   double* p_grad_trial_trace_ref,
                                   double* p_test_trace_ref,
                                   double* p_grad_test_trace_ref,
                                   double* vel_trial_trace_ref,
                                   double* vel_grad_trial_trace_ref,
                                   double* vel_test_trace_ref,
                                   double* vel_grad_test_trace_ref,
                                   double* normal_ref,
                                   double* boundaryJac_ref,
                                   //physics
                                   double eb_adjoint_sigma,
                                   double* elementDiameter,
                                   double* nodeDiametersArray,
                                   double hFactor,
                                   int nElements_global,
                                   double useRBLES,
                                   double useMetrics,
                                   double alphaBDF,
                                   double epsFact_rho,
                                   double epsFact_mu,
                                   double sigma,
                                   double rho_0,
                                   double nu_0,
                                   double rho_1,
                                   double nu_1,
                                   double smagorinskyConstant,
                                   int turbulenceClosureModel,
                                   double Ct_sge,
                                   double Cd_sge,
                                   double C_dg,
                                   double C_b,
                                   //VRANS
                                   const double* eps_solid,
                                   const double* phi_solid,
                                   const double* q_velocity_solid,
                                   const double* q_porosity,
                                   const double* q_dragAlpha,
                                   const double* q_dragBeta,
                                   const double* q_mass_source,
                                   const double* q_turb_var_0,
                                   const double* q_turb_var_1,
                                   const double* q_turb_var_grad_0,
                                   int* p_l2g,
                                   int* vel_l2g,
                                   double* p_dof, double* u_dof, double* v_dof, double* w_dof,
                                   double* g,
                                   const double useVF,
                                   double* vf,
                                   double* phi,
                                   double* normal_phi,
                                   double* kappa_phi,
                                   double* q_mom_u_acc_beta_bdf, double* q_mom_v_acc_beta_bdf, double* q_mom_w_acc_beta_bdf,
                                   double* q_dV,
                                   double* q_dV_last,
                                   double* q_velocity_sge,
                                   double* q_cfl,
                                   double* q_numDiff_u_last, double* q_numDiff_v_last, double* q_numDiff_w_last,
                                   int* sdInfo_u_u_rowptr,int* sdInfo_u_u_colind,
                                   int* sdInfo_u_v_rowptr,int* sdInfo_u_v_colind,
                                   int* sdInfo_u_w_rowptr,int* sdInfo_u_w_colind,
                                   int* sdInfo_v_v_rowptr,int* sdInfo_v_v_colind,
                                   int* sdInfo_v_u_rowptr,int* sdInfo_v_u_colind,
                                   int* sdInfo_v_w_rowptr,int* sdInfo_v_w_colind,
                                   int* sdInfo_w_w_rowptr,int* sdInfo_w_w_colind,
                                   int* sdInfo_w_u_rowptr,int* sdInfo_w_u_colind,
                                   int* sdInfo_w_v_rowptr,int* sdInfo_w_v_colind,
                                   int* csrRowIndeces_p_p,int* csrColumnOffsets_p_p,
                                   int* csrRowIndeces_p_u,int* csrColumnOffsets_p_u,
                                   int* csrRowIndeces_p_v,int* csrColumnOffsets_p_v,
                                   int* csrRowIndeces_p_w,int* csrColumnOffsets_p_w,
                                   int* csrRowIndeces_u_p,int* csrColumnOffsets_u_p,
                                   int* csrRowIndeces_u_u,int* csrColumnOffsets_u_u,
                                   int* csrRowIndeces_u_v,int* csrColumnOffsets_u_v,
                                   int* csrRowIndeces_u_w,int* csrColumnOffsets_u_w,
                                   int* csrRowIndeces_v_p,int* csrColumnOffsets_v_p,
                                   int* csrRowIndeces_v_u,int* csrColumnOffsets_v_u,
                                   int* csrRowIndeces_v_v,int* csrColumnOffsets_v_v,
                                   int* csrRowIndeces_v_w,int* csrColumnOffsets_v_w,
                                   int* csrRowIndeces_w_p,int* csrColumnOffsets_w_p,
                                   int* csrRowIndeces_w_u,int* csrColumnOffsets_w_u,
                                   int* csrRowIndeces_w_v,int* csrColumnOffsets_w_v,
                                   int* csrRowIndeces_w_w,int* csrColumnOffsets_w_w,
                                   double* globalJacobian,
                                   int nExteriorElementBoundaries_global,
                                   int* exteriorElementBoundariesArray,
                                   int* elementBoundaryElementsArray,
                                   int* elementBoundaryLocalElementBoundariesArray,
                                   double* ebqe_vf_ext,
                                   double* bc_ebqe_vf_ext,
                                   double* ebqe_phi_ext,
                                   double* bc_ebqe_phi_ext,
                                   double* ebqe_normal_phi_ext,
                                   double* ebqe_kappa_phi_ext,
                                   //VRANS
                                   const double* ebqe_porosity_ext,
                                   const double* ebqe_turb_var_0,
                                   const double* ebqe_turb_var_1,
                                   //VRANS end
                                   int* isDOFBoundary_p,
                                   int* isDOFBoundary_u,
                                   int* isDOFBoundary_v,
                                   int* isDOFBoundary_w,
                                   int* isAdvectiveFluxBoundary_p,
                                   int* isAdvectiveFluxBoundary_u,
                                   int* isAdvectiveFluxBoundary_v,
                                   int* isAdvectiveFluxBoundary_w,
                                   int* isDiffusiveFluxBoundary_u,
                                   int* isDiffusiveFluxBoundary_v,
                                   int* isDiffusiveFluxBoundary_w,
                                   double* ebqe_bc_p_ext,
                                   double* ebqe_bc_flux_mass_ext,
                                   double* ebqe_bc_flux_mom_u_adv_ext,
                                   double* ebqe_bc_flux_mom_v_adv_ext,
                                   double* ebqe_bc_flux_mom_w_adv_ext,
                                   double* ebqe_bc_u_ext,
                                   double* ebqe_bc_flux_u_diff_ext,
                                   double* ebqe_penalty_ext,
                                   double* ebqe_bc_v_ext,
                                   double* ebqe_bc_flux_v_diff_ext,
                                   double* ebqe_bc_w_ext,
                                   double* ebqe_bc_flux_w_diff_ext,
                                   int* csrColumnOffsets_eb_p_p,
                                   int* csrColumnOffsets_eb_p_u,
                                   int* csrColumnOffsets_eb_p_v,
                                   int* csrColumnOffsets_eb_p_w,
                                   int* csrColumnOffsets_eb_u_p,
                                   int* csrColumnOffsets_eb_u_u,
                                   int* csrColumnOffsets_eb_u_v,
                                   int* csrColumnOffsets_eb_u_w,
                                   int* csrColumnOffsets_eb_v_p,
                                   int* csrColumnOffsets_eb_v_u,
                                   int* csrColumnOffsets_eb_v_v,
                                   int* csrColumnOffsets_eb_v_w,
                                   int* csrColumnOffsets_eb_w_p,
                                   int* csrColumnOffsets_eb_w_u,
                                   int* csrColumnOffsets_eb_w_v,
                                   int* csrColumnOffsets_eb_w_w,
                                   int* elementFlags,
                                   int* boundaryFlags)=0;
    virtual void calculateVelocityAverage(int nExteriorElementBoundaries_global,
                                          int* exteriorElementBoundariesArray,
                                          int nInteriorElementBoundaries_global,
                                          int* interiorElementBoundariesArray,
                                          int* elementBoundaryElementsArray,
                                          int* elementBoundaryLocalElementBoundariesArray,
                                          double* mesh_dof,
                                          double* mesh_velocity_dof,
                                          double MOVING_DOMAIN,//0 or 1
                                          int* mesh_l2g,
                                          double* mesh_trial_trace_ref,
                                          double* mesh_grad_trial_trace_ref,
                                          double* normal_ref,
                                          double* boundaryJac_ref,
                                          int* vel_l2g,
                                          double* u_dof,
                                          double* v_dof,
                                          double* w_dof,
                                          double* vel_trial_trace_ref,
                                          double* ebqe_velocity,
                                          double* velocityAverage)=0;
    virtual void getTwoPhaseAdvectionOperator(double* mesh_trial_ref,
                                              double* mesh_grad_trial_ref,
                                              double* mesh_dof,
                                              int* mesh_l2g,
                                              double* dV_ref,
                                              double* p_trial_ref,
                                              double* p_grad_trial_ref,
                                              double* vel_trail_ref,
                                              double* vel_grad_trial_ref,
                                              double* elementDiameter,
                                              double* nodeDiametersArray,
                                              int nElements_global,
                                              double useMetrics,
                                              double epsFact_rho,
                                              double epsFact_mu,
                                              double rho_0,
                                              double nu_0,
                                              double rho_1,
                                              double nu_1,
                                              int* vel_l2g,
                                              double* u_dof, double* v_dof,
                                              const double useVF,
                                              double *vf,
                                              double *phi,
                                              int* csrRowIndeces_p_p, int* csrColumnOffsets_p_p,
                                              int* csrRowIndeces_u_u, int* csrColumnOffsets_u_u,
                                              int* csrRowIndeces_v_v, int* csrColumnOffsets_v_v,
                                              double* advection_matrix) = 0;
    virtual void getTwoPhaseInvScaledLaplaceOperator(double* mesh_trial_ref,
                                                     double* mesh_grad_trial_ref,
                                                     double* mesh_dof,
                                                     int* mesh_l2g,
                                                     double* dV_ref,
                                                     double* p_grad_trial_ref,
                                                     double* vel_grad_trial_ref,
                                                     double* elementDiameter,
                                                     double* nodeDiametersArray,
                                                     int nElements_global,
                                                     double useMetrics,
                                                     double epsFact_rho,
                                                     double epsFact_mu,
                                                     double rho_0,
                                                     double nu_0,
                                                     double rho_1,
                                                     double nu_1,
                                                     int* p_l2g,
                                                     int* vel_l2g,
                                                     double* p_dof, double* u_dof, double* v_dof,
                                                     const double useVF,
                                                     double* vf,
                                                     double* phi,
                                                     int* sdInfo_p_p_rowptr, int* sdInfo_p_p_colind,
                                                     int* sdInfo_u_u_rowptr, int* sdInfo_u_u_colind,
                                                     int* sdInfo_v_v_rowptr, int* sdInfo_v_v_colind,
                                                     int* csrRowIndeces_p_p, int* csrColumnOffsets_p_p,
                                                     int* csrRowIndeces_u_u, int* csrColumnOffsets_u_u,
                                                     int* csrRowIndeces_v_v, int* csrColumnOffsets_v_v,
                                                     double* laplace_matrix)=0;
    virtual void getTwoPhaseScaledMassOperator(int scale_type,
                                               int use_numerical_viscosity,
                                               int lumped,
                                               double *mesh_trial_ref,
                                               double *mesh_grad_trial_ref,
                                               double *mesh_dof,
                                               int* mesh_l2g,
                                               double* dV_ref,
                                               double* p_trial_ref,
                                               double* p_test_ref,
                                               double* vel_trial_ref,
                                               double* vel_test_ref,
                                               double* elementDiameter,
                                               double* nodeDiametersArray,
                                               double* numerical_viscosity,
                                               int nElements_global,
                                               double useMetrics,
                                               double epsFact_rho,
                                               double epsFact_mu,
                                               double rho_0,
                                               double nu_0,
                                               double rho_1,
                                               double nu_1,
                                               int* p_l2g,
                                               int* vel_l2g,
                                               double* p_dof, double* u_dof, double* v_dof,
                                               const double useVF,
                                               double* vf,
                                               double* phi,
                                               int* csrRowIndeces_p_p,
                                               int* csrColumnOffsets_p_p,
                                               int* csrRowIndeces_u_u,
                                               int* csrColumnOffsets_u_u,
                                               int* csrRowIndeces_v_v,
                                               int* csrColumnOffsets_v_v,
                                               double* mass_matrix)=0;
  };

  template<class CompKernelType,
    int nSpace,
    int nQuadraturePoints_element,
    int nDOF_mesh_trial_element,
    int nDOF_trial_element,
    int nDOF_test_element,
    int nQuadraturePoints_elementBoundary>
    class RANS2P2D : public RANS2P2D_base
    {
    public:
      const int nDOF_test_X_trial_element;
      CompKernelType ck;
    RANS2P2D():
      nDOF_test_X_trial_element(nDOF_test_element*nDOF_trial_element),
        ck()
          {/*        std::cout<<"Constructing RANS2P2D<CompKernelTemplate<"
                     <<0<<","
                     <<0<<","
                     <<0<<","
                     <<0<<">,"*/
            /*  <<nSpaceIn<<","
                <<nQuadraturePoints_elementIn<<","
                <<nDOF_mesh_trial_elementIn<<","
                <<nDOF_trial_elementIn<<","
                <<nDOF_test_elementIn<<","
                <<nQuadraturePoints_elementBoundaryIn<<">());"*/
            /*  <<std::endl<<std::flush; */
          }

      inline double smoothedHeaviside(double eps, double phi)
      {
        double H;
        if (phi > eps)
          H=1.0;
        else if (phi < -eps)
          H=0.0;
        else if (phi==0.0)
          H=0.5;
        else
          H = 0.5*(1.0 + phi/eps + sin(M_PI*phi/eps)/M_PI);
        return H;
      }

      inline double smoothedHeaviside_integral(double eps, double phi)
      {
        double HI;
        if (phi > eps)
          {
            HI= phi - eps                                                       \
              + 0.5*(eps + 0.5*eps*eps/eps - eps*cos(M_PI*eps/eps)/(M_PI*M_PI)) \
              - 0.5*((-eps) + 0.5*(-eps)*(-eps)/eps - eps*cos(M_PI*(-eps)/eps)/(M_PI*M_PI));
          }
        else if (phi < -eps)
          {
            HI=0.0;
          }
        else
          {
            HI = 0.5*(phi + 0.5*phi*phi/eps - eps*cos(M_PI*phi/eps)/(M_PI*M_PI)) \
              - 0.5*((-eps) + 0.5*(-eps)*(-eps)/eps - eps*cos(M_PI*(-eps)/eps)/(M_PI*M_PI));
          }
        return HI;
      }

      inline double smoothedDirac(double eps, double phi)
      {
        double d;
        if (phi > eps)
          d=0.0;
        else if (phi < -eps)
          d=0.0;
        else
          d = 0.5*(1.0 + cos(M_PI*phi/eps))/eps;
        return d;
      }

      inline
        void evaluateCoefficients(const double NONCONSERVATIVE_FORM,
                                  const double eps_rho,
                                  const double eps_mu,
                                  const double sigma,
                                  const double rho_0,
                                  double nu_0,
                                  const double rho_1,
                                  double nu_1,
                                  const double h_e,
                                  const double smagorinskyConstant,
                                  const int turbulenceClosureModel,
                                  const double g[nSpace],
                                  const double useVF,
                                  const double& vf,
                                  const double& phi,
                                  const double n[nSpace],
                                  const double& kappa,
                                  const double porosity,//VRANS specific
                                  const double& p,
                                  const double grad_p[nSpace],
                                  const double grad_u[nSpace],
                                  const double grad_v[nSpace],
                                  const double grad_w[nSpace],
                                  const double& u,
                                  const double& v,
                                  const double& w,
                                  double& eddy_viscosity,
                                  double& mom_u_acc,
                                  double& dmom_u_acc_u,
                                  double& mom_v_acc,
                                  double& dmom_v_acc_v,
                                  double& mom_w_acc,
                                  double& dmom_w_acc_w,
                                  double mass_adv[nSpace],
                                  double dmass_adv_u[nSpace],
                                  double dmass_adv_v[nSpace],
                                  double dmass_adv_w[nSpace],
                                  double mom_u_adv[nSpace],
                                  double dmom_u_adv_u[nSpace],
                                  double dmom_u_adv_v[nSpace],
                                  double dmom_u_adv_w[nSpace],
                                  double mom_v_adv[nSpace],
                                  double dmom_v_adv_u[nSpace],
                                  double dmom_v_adv_v[nSpace],
                                  double dmom_v_adv_w[nSpace],
                                  double mom_w_adv[nSpace],
                                  double dmom_w_adv_u[nSpace],
                                  double dmom_w_adv_v[nSpace],
                                  double dmom_w_adv_w[nSpace],
                                  double mom_uu_diff_ten[nSpace],
                                  double mom_vv_diff_ten[nSpace],
                                  double mom_ww_diff_ten[nSpace],
                                  double mom_uv_diff_ten[1],
                                  double mom_uw_diff_ten[1],
                                  double mom_vu_diff_ten[1],
                                  double mom_vw_diff_ten[1],
                                  double mom_wu_diff_ten[1],
                                  double mom_wv_diff_ten[1],
                                  double& mom_u_source,
                                  double& mom_v_source,
                                  double& mom_w_source,
                                  double& mom_u_ham,
                                  double dmom_u_ham_grad_p[nSpace],
                                  double dmom_u_ham_grad_u[nSpace],
                                  double& dmom_u_ham_u,
                                  double& dmom_u_ham_v,
                                  double& dmom_u_ham_w,
                                  double& mom_v_ham,
                                  double dmom_v_ham_grad_p[nSpace],
                                  double dmom_v_ham_grad_v[nSpace],
                                  double& dmom_v_ham_u,
                                  double& dmom_v_ham_v,
                                  double& dmom_v_ham_w,
                                  double& mom_w_ham,
                                  double dmom_w_ham_grad_p[nSpace],
                                  double dmom_w_ham_grad_w[nSpace],
                                  double& dmom_w_ham_u,
                                  double& dmom_w_ham_v,
                                  double& dmom_w_ham_w,
				  double& rho)
      {
        double nu,mu,H_rho,d_rho,H_mu,d_mu,norm_n,nu_t0=0.0,nu_t1=0.0,nu_t;
        H_rho = (1.0-useVF)*smoothedHeaviside(eps_rho,phi) + useVF*fmin(1.0,fmax(0.0,vf));
        d_rho = (1.0-useVF)*smoothedDirac(eps_rho,phi);
        H_mu = (1.0-useVF)*smoothedHeaviside(eps_mu,phi) + useVF*fmin(1.0,fmax(0.0,vf));
        d_mu = (1.0-useVF)*smoothedDirac(eps_mu,phi);

        //calculate eddy viscosity
        switch (turbulenceClosureModel)
          {
            double norm_S;
          case 1:
            {
              norm_S = sqrt(2.0*(grad_u[0]*grad_u[0] + grad_v[1]*grad_v[1] +
                                 0.5*(grad_u[1]+grad_v[0])*(grad_u[1]+grad_v[0])));
              nu_t0 = smagorinskyConstant*smagorinskyConstant*h_e*h_e*norm_S;
              nu_t1 = smagorinskyConstant*smagorinskyConstant*h_e*h_e*norm_S;
            }
          case 2:
            {
              double re_0,cs_0=0.0,re_1,cs_1=0.0;
              norm_S = sqrt(2.0*(grad_u[0]*grad_u[0] + grad_v[1]*grad_v[1] +
                                 0.5*(grad_u[1]+grad_v[0])*(grad_u[1]+grad_v[0])));
              re_0 = h_e*h_e*norm_S/nu_0;
              if (re_0 > 1.0)
                cs_0=0.027*pow(10.0,-3.23*pow(re_0,-0.92));
              nu_t0 = cs_0*h_e*h_e*norm_S;
              re_1 = h_e*h_e*norm_S/nu_1;
              if (re_1 > 1.0)
                cs_1=0.027*pow(10.0,-3.23*pow(re_1,-0.92));
              nu_t1 = cs_1*h_e*h_e*norm_S;
            }
          }

        rho = rho_0*(1.0-H_rho)+rho_1*H_rho;
        nu_t= nu_t0*(1.0-H_mu)+nu_t1*H_mu;
        nu  = nu_0*(1.0-H_mu)+nu_1*H_mu;
        nu += nu_t;
        mu  = rho_0*nu_0*(1.0-H_mu)+rho_1*nu_1*H_mu;

        eddy_viscosity = nu_t;
        if (NONCONSERVATIVE_FORM > 0.0)
          {
            eddy_viscosity = nu_t*rho;

            //u momentum accumulation
            mom_u_acc=u;//trick for non-conservative form
            dmom_u_acc_u=rho*porosity;

            //v momentum accumulation
            mom_v_acc=v;
            dmom_v_acc_v=rho*porosity;

            //mass advective flux
            mass_adv[0]=porosity*u;
            mass_adv[1]=porosity*v;

            dmass_adv_u[0]=porosity;
            dmass_adv_u[1]=0.0;

            dmass_adv_v[0]=0.0;
            dmass_adv_v[1]=porosity;

            dmass_adv_w[0]=0.0;
            dmass_adv_w[1]=0.0;

            //u momentum advective flux
            mom_u_adv[0]=0.0;
            mom_u_adv[1]=0.0;

            dmom_u_adv_u[0]=0.0;
            dmom_u_adv_u[1]=0.0;

            dmom_u_adv_v[0]=0.0;
            dmom_u_adv_v[1]=0.0;

            //v momentum advective_flux
            mom_v_adv[0]=0.0;
            mom_v_adv[1]=0.0;

            dmom_v_adv_u[0]=0.0;
            dmom_v_adv_u[1]=0.0;

            dmom_v_adv_v[0]=0.0;
            dmom_v_adv_v[1]=0.0;

            //u momentum diffusion tensor
            mom_uu_diff_ten[0] = 2.0*porosity*mu;
            mom_uu_diff_ten[1] = porosity*mu;

            mom_uv_diff_ten[0]=porosity*mu;

            //v momentum diffusion tensor
            mom_vv_diff_ten[0] = porosity*mu;
            mom_vv_diff_ten[1] = 2.0*porosity*mu;

            mom_vu_diff_ten[0]=porosity*mu;

            //momentum sources
            norm_n = sqrt(n[0]*n[0]+n[1]*n[1]);
            mom_u_source = -porosity*rho*g[0];// - porosity*d_mu*sigma*kappa*n[0];
            mom_v_source = -porosity*rho*g[1];// - porosity*d_mu*sigma*kappa*n[1];


            //u momentum Hamiltonian (pressure)
            mom_u_ham = porosity*grad_p[0];
            dmom_u_ham_grad_p[0]=porosity;
            dmom_u_ham_grad_p[1]=0.0;

            //v momentum Hamiltonian (pressure)
            mom_v_ham = porosity*grad_p[1];
            dmom_v_ham_grad_p[0]=0.0;
            dmom_v_ham_grad_p[1]=porosity;

            //u momentum Hamiltonian (advection)
            mom_u_ham += rho*porosity*(u*grad_u[0]+v*grad_u[1]);
            dmom_u_ham_grad_u[0]=rho*porosity*u;
            dmom_u_ham_grad_u[1]=rho*porosity*v;
            dmom_u_ham_u =rho*porosity*grad_u[0];
            dmom_u_ham_v =rho*porosity*grad_u[1];

            //v momentum Hamiltonian (advection)
            mom_v_ham += rho*porosity*(u*grad_v[0]+v*grad_v[1]);
            dmom_v_ham_grad_v[0]=rho*porosity*u;
            dmom_v_ham_grad_v[1]=rho*porosity*v;
            dmom_v_ham_u =rho*porosity*grad_v[0];
            dmom_v_ham_v =rho*porosity*grad_v[1];
          }
        else
          {
            //u momentum accumulation
            mom_u_acc=porosity*u;
            dmom_u_acc_u=porosity;

            //v momentum accumulation
            mom_v_acc=porosity*v;
            dmom_v_acc_v=porosity;

            //mass advective flux
            mass_adv[0]=porosity*u;
            mass_adv[1]=porosity*v;

            dmass_adv_u[0]=porosity;
            dmass_adv_u[1]=0.0;

            dmass_adv_v[0]=0.0;
            dmass_adv_v[1]=porosity;

            //u momentum advective flux
            mom_u_adv[0]=porosity*u*u;
            mom_u_adv[1]=porosity*u*v;

            dmom_u_adv_u[0]=2.0*porosity*u;
            dmom_u_adv_u[1]=porosity*v;

            dmom_u_adv_v[0]=0.0;
            dmom_u_adv_v[1]=porosity*u;

            //v momentum advective_flux
            mom_v_adv[0]=porosity*v*u;
            mom_v_adv[1]=porosity*v*v;

            dmom_v_adv_u[0]=porosity*v;
            dmom_v_adv_u[1]=0.0;

            dmom_v_adv_v[0]=porosity*u;
            dmom_v_adv_v[1]=2.0*porosity*v;

            //u momentum diffusion tensor
            mom_uu_diff_ten[0] = 2.0*porosity*nu;
            mom_uu_diff_ten[1] = porosity*nu;

            mom_uv_diff_ten[0]=porosity*nu;

            //v momentum diffusion tensor
            mom_vv_diff_ten[0] = porosity*nu;
            mom_vv_diff_ten[1] = 2.0*porosity*nu;

            mom_vu_diff_ten[0]=porosity*nu;

            //momentum sources
            norm_n = sqrt(n[0]*n[0]+n[1]*n[1]);//+n[2]*n[2]);
            mom_u_source = -porosity*g[0];// - porosity*d_mu*sigma*kappa*n[0]/(rho*(norm_n+1.0e-8));
            mom_v_source = -porosity*g[1];// - porosity*d_mu*sigma*kappa*n[1]/(rho*(norm_n+1.0e-8));

            //u momentum Hamiltonian (pressure)
            mom_u_ham = porosity*grad_p[0]/rho;
            dmom_u_ham_grad_p[0]=porosity/rho;
            dmom_u_ham_grad_p[1]=0.0;

            //v momentum Hamiltonian (pressure)
            mom_v_ham = porosity*grad_p[1]/rho;
            dmom_v_ham_grad_p[0]=0.0;
            dmom_v_ham_grad_p[1]=porosity/rho;

            //u momentum Hamiltonian (advection)
            dmom_u_ham_grad_u[0]=0.0;
            dmom_u_ham_grad_u[1]=0.0;
            dmom_u_ham_u =0.0;
            dmom_u_ham_v =0.0;

            //v momentum Hamiltonian (advection)
            dmom_v_ham_grad_v[0]=0.0;
            dmom_v_ham_grad_v[1]=0.0;
            dmom_v_ham_u =0.0;
            dmom_v_ham_v =0.0;
          }
      }
      //VRANS specific
      inline
        void updateDarcyForchheimerTerms_Ergun(const double NONCONSERVATIVE_FORM,
                                               /* const double linearDragFactor, */
                                               /* const double nonlinearDragFactor, */
                                               /* const double porosity, */
                                               /* const double meanGrainSize, */
                                               const double alpha,
                                               const double beta,
                                               const double eps_rho,
                                               const double eps_mu,
                                               const double rho_0,
                                               const double nu_0,
                                               const double rho_1,
                                               const double nu_1,
                                               const double useVF,
                                               const double vf,
                                               const double phi,
                                               const double u,
                                               const double v,
                                               const double w,
                                               const double uStar,
                                               const double vStar,
                                               const double wStar,
                                               const double eps_s,
                                               const double phi_s,
                                               const double u_s,
                                               const double v_s,
                                               const double w_s,
                                               double& mom_u_source,
                                               double& mom_v_source,
                                               double& mom_w_source,
                                               double dmom_u_source[nSpace],
                                               double dmom_v_source[nSpace],
                                               double dmom_w_source[nSpace])
      {
        double rho,mu,nu,H_mu,uc,duc_du,duc_dv,duc_dw,viscosity,H_s;
        H_mu = (1.0-useVF)*smoothedHeaviside(eps_mu,phi)+useVF*fmin(1.0,fmax(0.0,vf));
        nu  = nu_0*(1.0-H_mu)+nu_1*H_mu;
        rho  = rho_0*(1.0-H_mu)+rho_1*H_mu;
        mu  = rho_0*nu_0*(1.0-H_mu)+rho_1*nu_1*H_mu;
        if (NONCONSERVATIVE_FORM > 0.0)
          {
            viscosity = mu;
          }
        else
          {
            viscosity = nu;
          }
        double x = fmax(0.0, fmin( 1.0, 0.5+phi_s/(2.0*eps_s)));//0 at phi_s = -eps, 1 at phi_s=eps

        // Relaxation function, Jacobsen et al. 2011, Mayer et al 1998
        H_s = (exp(pow(x,3.5)) - 1.)/ (exp(1.) - 1.);

        //implicit
        /* uc = sqrt(u*u+v*v*+w*w);  */
        /* duc_du = u/(uc+1.0e-12); */
        /* duc_dv = v/(uc+1.0e-12); */
        //semi-implicit quadratic term
        uc = sqrt(uStar*uStar+vStar*vStar);
        duc_du = 0.0;
        duc_dv = 0.0;

        mom_u_source += H_s*viscosity*(alpha + beta*uc)*(u-u_s);
        mom_v_source += H_s*viscosity*(alpha + beta*uc)*(v-v_s);

        dmom_u_source[0] = H_s*viscosity*(alpha + beta*uc + beta*duc_du*(u-u_s));
        dmom_u_source[1] = H_s*viscosity*beta*duc_dv*(u-u_s);

        dmom_v_source[0] = H_s*viscosity*beta*duc_du*(v-v_s);
        dmom_v_source[1] = H_s*viscosity*(alpha + beta*uc + beta*duc_dv*(v-v_s));
      }

      inline
        void updateTurbulenceClosure(const double NONCONSERVATIVE_FORM,
                                     const int turbulenceClosureModel,
                                     const double eps_rho,
                                     const double eps_mu,
                                     const double rho_0,
                                     const double nu_0,
                                     const double rho_1,
                                     const double nu_1,
                                     const double useVF,
                                     const double vf,
                                     const double phi,
                                     const double porosity,
                                     const double eddy_visc_coef_0,
                                     const double turb_var_0, //k for k-eps or k-omega
                                     const double turb_var_1, //epsilon for k-epsilon, omega for k-omega
                                     const double turb_grad_0[nSpace],//grad k for k-eps,k-omega
                                     double& eddy_viscosity,
                                     double mom_uu_diff_ten[nSpace],
                                     double mom_vv_diff_ten[nSpace],
                                     double mom_ww_diff_ten[nSpace],
                                     double mom_uv_diff_ten[1],
                                     double mom_uw_diff_ten[1],
                                     double mom_vu_diff_ten[1],
                                     double mom_vw_diff_ten[1],
                                     double mom_wu_diff_ten[1],
                                     double mom_wv_diff_ten[1],
                                     double& mom_u_source,
                                     double& mom_v_source,
                                     double& mom_w_source)
      {
        /****
             eddy_visc_coef
             <= 2  LES (do nothing)
             == 3  k-epsilon

        */
        assert (turbulenceClosureModel >=3);
        double rho,nu,H_mu,nu_t=0.0,nu_t_keps =0.0, nu_t_komega=0.0;
        double isKEpsilon = 1.0;
        if (turbulenceClosureModel == 4)
          isKEpsilon = 0.0;
        H_mu = (1.0-useVF)*smoothedHeaviside(eps_mu,phi)+useVF*fmin(1.0,fmax(0.0,vf));
        nu  = nu_0*(1.0-H_mu)+nu_1*H_mu;
        rho  = rho_0*(1.0-H_mu)+rho_1*H_mu;

        const double twoThirds = 2.0/3.0; const double div_zero = 1.0e-2*fmin(nu_0,nu_1);
        mom_u_source += twoThirds*turb_grad_0[0];
        mom_v_source += twoThirds*turb_grad_0[1];

        //--- closure model specific ---
        //k-epsilon
        nu_t_keps = eddy_visc_coef_0*turb_var_0*turb_var_0/(fabs(turb_var_1) + div_zero);
        //k-omega
        nu_t_komega = turb_var_0/(fabs(turb_var_1) + div_zero);
        //
        nu_t = isKEpsilon*nu_t_keps + (1.0-isKEpsilon)*nu_t_komega;
        //mwf debug
        //if (nu_t > 1.e6*nu)
        //{
        //  std::cout<<"RANS2P2D WARNING isKEpsilon = "<<isKEpsilon<<" nu_t = " <<nu_t<<" nu= "<<nu<<" k= "<<turb_var_0<<" turb_var_1= "<<turb_var_1<<std::endl;
        //}

        nu_t = fmax(nu_t,1.0e-4*nu); //limit according to Lew, Buscaglia etal 01
        //mwf hack
        nu_t     = fmin(nu_t,1.0e6*nu);
        if (NONCONSERVATIVE_FORM > 0.0)
          {
            eddy_viscosity = nu_t*rho;
            //u momentum diffusion tensor
            mom_uu_diff_ten[0] += 2.0*porosity*eddy_viscosity;
            mom_uu_diff_ten[1] += porosity*eddy_viscosity;

            mom_uv_diff_ten[0] +=porosity*eddy_viscosity;

            //v momentum diffusion tensor
            mom_vv_diff_ten[0] += porosity*eddy_viscosity;
            mom_vv_diff_ten[1] += 2.0*porosity*eddy_viscosity;

            mom_vu_diff_ten[0] += porosity*eddy_viscosity;
          }
        else
          {
            eddy_viscosity = nu_t;
            //u momentum diffusion tensor
            mom_uu_diff_ten[0] += 2.0*porosity*eddy_viscosity;
            mom_uu_diff_ten[1] += porosity*eddy_viscosity;

            mom_uv_diff_ten[0]+=porosity*eddy_viscosity;

            //v momentum diffusion tensor
            mom_vv_diff_ten[0] += porosity*eddy_viscosity;
            mom_vv_diff_ten[1] += 2.0*porosity*eddy_viscosity;

            mom_vu_diff_ten[0]+=porosity*eddy_viscosity;
          }
      }

      inline
        void calculateSubgridError_tau(const double&  hFactor,
                                       const double& elementDiameter,
                                       const double& dmt,
                                       const double& dm,
                                       const double df[nSpace],
                                       const double& a,
                                       const double&  pfac,
                                       double& tau_v,
                                       double& tau_p,
                                       double& cfl)
      {
        double h,oneByAbsdt,density,viscosity,nrm_df;
        h = hFactor*elementDiameter;
        density = dm;
        viscosity =  a;
        nrm_df=0.0;
        for(int I=0;I<nSpace;I++)
          nrm_df+=df[I]*df[I];
        nrm_df = sqrt(nrm_df);
        cfl = nrm_df/(h*density);//this is really cfl/dt, but that's what we want to know, the step controller expect this
        oneByAbsdt =  fabs(dmt);
        tau_v = 1.0/(4.0*viscosity/(h*h) + 2.0*nrm_df/h + oneByAbsdt);
        tau_p = (4.0*viscosity + 2.0*nrm_df*h + oneByAbsdt*h*h)/pfac;
        /* std::cout<<"tau_v "<<tau_v<<" tau_p "<<tau_p<<std::endl; */
      }

      inline
        void calculateSubgridError_tau(     const double&  Ct_sge,
                                            const double&  Cd_sge,
                                            const double   G[nSpace*nSpace],
                                            const double&  G_dd_G,
                                            const double&  tr_G,
                                            const double&  A0,
                                            const double   Ai[nSpace],
                                            const double&  Kij,
                                            const double&  pfac,
                                            double& tau_v,
                                            double& tau_p,
                                            double& q_cfl)
      {
        double v_d_Gv=0.0;
        for(int I=0;I<nSpace;I++)
          for (int J=0;J<nSpace;J++)
            v_d_Gv += Ai[I]*G[I*nSpace+J]*Ai[J];
        tau_v = 1.0/sqrt(Ct_sge*A0*A0 + v_d_Gv + Cd_sge*Kij*Kij*G_dd_G + 1.0e-12);
        tau_p = 1.0/(pfac*tr_G*tau_v);
      }

      inline
        void calculateSubgridError_tauRes(const double& tau_p,
                                          const double& tau_v,
                                          const double& pdeResidualP,
                                          const double& pdeResidualU,
                                          const double& pdeResidualV,
                                          const double& pdeResidualW,
                                          double& subgridErrorP,
                                          double& subgridErrorU,
                                          double& subgridErrorV,
                                          double& subgridErrorW)
      {
        /* GLS pressure */
        subgridErrorP = -tau_p*pdeResidualP;
        /* GLS momentum */
        subgridErrorU = -tau_v*pdeResidualU;
        subgridErrorV = -tau_v*pdeResidualV;
      }

      inline
        void calculateSubgridErrorDerivatives_tauRes(const double& tau_p,
                                                     const double& tau_v,
                                                     const double dpdeResidualP_du[nDOF_trial_element],
                                                     const double dpdeResidualP_dv[nDOF_trial_element],
                                                     const double dpdeResidualP_dw[nDOF_trial_element],
                                                     const double dpdeResidualU_dp[nDOF_trial_element],
                                                     const double dpdeResidualU_du[nDOF_trial_element],
                                                     const double dpdeResidualV_dp[nDOF_trial_element],
                                                     const double dpdeResidualV_dv[nDOF_trial_element],
                                                     const double dpdeResidualW_dp[nDOF_trial_element],
                                                     const double dpdeResidualW_dw[nDOF_trial_element],
                                                     double dsubgridErrorP_du[nDOF_trial_element],
                                                     double dsubgridErrorP_dv[nDOF_trial_element],
                                                     double dsubgridErrorP_dw[nDOF_trial_element],
                                                     double dsubgridErrorU_dp[nDOF_trial_element],
                                                     double dsubgridErrorU_du[nDOF_trial_element],
                                                     double dsubgridErrorV_dp[nDOF_trial_element],
                                                     double dsubgridErrorV_dv[nDOF_trial_element],
                                                     double dsubgridErrorW_dp[nDOF_trial_element],
                                                     double dsubgridErrorW_dw[nDOF_trial_element])
      {
        for (int j=0;j<nDOF_trial_element;j++)
          {
            /* GLS pressure */
            dsubgridErrorP_du[j] = -tau_p*dpdeResidualP_du[j];
            dsubgridErrorP_dv[j] = -tau_p*dpdeResidualP_dv[j];
            /* GLS  momentum*/
            /* u */
            dsubgridErrorU_dp[j] = -tau_v*dpdeResidualU_dp[j];
            dsubgridErrorU_du[j] = -tau_v*dpdeResidualU_du[j];
            /* v */
            dsubgridErrorV_dp[j] = -tau_v*dpdeResidualV_dp[j];
            dsubgridErrorV_dv[j] = -tau_v*dpdeResidualV_dv[j];
          }
      }

      inline
        void exteriorNumericalAdvectiveFlux(const double NONCONSERVATIVE_FORM,
                                            const int& isDOFBoundary_p,
                                            const int& isDOFBoundary_u,
                                            const int& isDOFBoundary_v,
                                            const int& isDOFBoundary_w,
                                            const int& isFluxBoundary_p,
                                            const int& isFluxBoundary_u,
                                            const int& isFluxBoundary_v,
                                            const int& isFluxBoundary_w,
                                            const double& oneByRho,
                                            const double& bc_oneByRho,
                                            const double n[nSpace],
                                            const double& bc_p,
                                            const double& bc_u,
                                            const double& bc_v,
                                            const double bc_f_mass[nSpace],
                                            const double bc_f_umom[nSpace],
                                            const double bc_f_vmom[nSpace],
                                            const double bc_f_wmom[nSpace],
                                            const double& bc_flux_mass,
                                            const double& bc_flux_umom,
                                            const double& bc_flux_vmom,
                                            const double& bc_flux_wmom,
                                            const double& p,
                                            const double& u,
                                            const double& v,
                                            const double f_mass[nSpace],
                                            const double f_umom[nSpace],
                                            const double f_vmom[nSpace],
                                            const double f_wmom[nSpace],
                                            const double df_mass_du[nSpace],
                                            const double df_mass_dv[nSpace],
                                            const double df_mass_dw[nSpace],
                                            const double df_umom_dp[nSpace],
                                            const double dham_grad[nSpace],
                                            const double df_umom_du[nSpace],
                                            const double df_umom_dv[nSpace],
                                            const double df_umom_dw[nSpace],
                                            const double df_vmom_dp[nSpace],
                                            const double df_vmom_du[nSpace],
                                            const double df_vmom_dv[nSpace],
                                            const double df_vmom_dw[nSpace],
                                            const double df_wmom_dp[nSpace],
                                            const double df_wmom_du[nSpace],
                                            const double df_wmom_dv[nSpace],
                                            const double df_wmom_dw[nSpace],
                                            double& flux_mass,
                                            double& flux_umom,
                                            double& flux_vmom,
                                            double& flux_wmom,
                                            double* velocity)
      {
        double flowSpeedNormal;
        flux_mass = 0.0;
        flux_umom = 0.0;
        flux_vmom = 0.0;
        if (NONCONSERVATIVE_FORM > 0.0)
          {
            flowSpeedNormal=n[0]*df_vmom_dv[0]+n[1]*df_umom_du[1];//tricky, works for  moving and fixed domains
            flowSpeedNormal+=n[0]*dham_grad[0]+n[1]*dham_grad[1];
          }
        else
          flowSpeedNormal=n[0]*df_vmom_dv[0]+n[1]*df_umom_du[1];//tricky, works for  moving and fixed domains
        if (isDOFBoundary_u != 1)
          {
            flux_mass += n[0]*f_mass[0];
            velocity[0] = f_mass[0];
            if (flowSpeedNormal >= 0.0)
              {
                flux_umom += n[0]*f_umom[0];
                flux_vmom += n[0]*f_vmom[0];
              }
            else
              {
                if (NONCONSERVATIVE_FORM > 0.0)
                  {
                    flux_umom+=(0.0-u)*flowSpeedNormal;
                  }
	      }
          }
        else
          {
            flux_mass += n[0]*f_mass[0];
            velocity[0] = f_mass[0];
            if (flowSpeedNormal >= 0.0)
              {
                flux_umom += n[0]*f_umom[0];
                flux_vmom += n[0]*f_vmom[0];
              }
            else
	      {
	      if (NONCONSERVATIVE_FORM > 0.0)
		{
		  flux_umom+=(bc_u-u)*flowSpeedNormal;
		}
	      else
		{
		  flux_umom+=n[0]*bc_f_umom[0];
		  flux_vmom+=n[0]*bc_f_vmom[0];
		}
	      }
          }
        if (isDOFBoundary_v != 1)
          {
            flux_mass+=n[1]*f_mass[1];
            velocity[1] = f_mass[1];
            if (flowSpeedNormal >= 0.0)
              {
                flux_umom+=n[1]*f_umom[1];
                flux_vmom+=n[1]*f_vmom[1];
              }
            else
              {
		if (NONCONSERVATIVE_FORM > 0.0)
		  {
		    flux_vmom+=(0.0-v)*flowSpeedNormal;
		  }
              }
          }
        else
          {
            flux_mass+=n[1]*f_mass[1];
            velocity[1] = f_mass[1];
            if (flowSpeedNormal >= 0.0)
              {
                flux_umom+=n[1]*f_umom[1];
                flux_vmom+=n[1]*f_vmom[1];
              }
            else
              {
		if (NONCONSERVATIVE_FORM > 0.0)
		  {
		    flux_vmom+=(bc_v-v)*flowSpeedNormal;
		  }
		else
		  {
                    flux_umom+=n[1]*bc_f_umom[1];
                    flux_vmom+=n[1]*bc_f_vmom[1];
		  }
              }
          }
        if (isDOFBoundary_p == 1)
          {
            if (NONCONSERVATIVE_FORM > 0.0)
              {
                flux_umom+= n[0]*(bc_p - p);
                flux_vmom+= n[1]*(bc_p - p);
              }
            else
              {
                flux_umom+= n[0]*(bc_p*bc_oneByRho-p*oneByRho);
                flux_vmom+= n[1]*(bc_p*bc_oneByRho-p*oneByRho);
              }
          }
        if (isFluxBoundary_p == 1)
          {
            velocity[0] += (bc_flux_mass - flux_mass)*n[0];
            velocity[1] += (bc_flux_mass - flux_mass)*n[1];
            flux_mass = bc_flux_mass;
          }
        if (isFluxBoundary_u == 1)
          {
            flux_umom = bc_flux_umom;
          }
        if (isFluxBoundary_v == 1)
          {
            flux_vmom = bc_flux_vmom;
          }
      }

      inline
        void exteriorNumericalAdvectiveFluxDerivatives(const double NONCONSERVATIVE_FORM,
                                                       const int& isDOFBoundary_p,
                                                       const int& isDOFBoundary_u,
                                                       const int& isDOFBoundary_v,
                                                       const int& isDOFBoundary_w,
                                                       const int& isFluxBoundary_p,
                                                       const int& isFluxBoundary_u,
                                                       const int& isFluxBoundary_v,
                                                       const int& isFluxBoundary_w,
                                                       const double& oneByRho,
                                                       const double n[nSpace],
                                                       const double& bc_p,
						       const double& bc_u,
						       const double& bc_v,
                                                       const double bc_f_mass[nSpace],
                                                       const double bc_f_umom[nSpace],
                                                       const double bc_f_vmom[nSpace],
                                                       const double bc_f_wmom[nSpace],
                                                       const double& bc_flux_mass,
                                                       const double& bc_flux_umom,
                                                       const double& bc_flux_vmom,
                                                       const double& bc_flux_wmom,
                                                       const double& p,
						       const double& u,
						       const double& v,
						       const double& dmom_u_acc_u,
                                                       const double f_mass[nSpace],
                                                       const double f_umom[nSpace],
                                                       const double f_vmom[nSpace],
                                                       const double f_wmom[nSpace],
                                                       const double df_mass_du[nSpace],
                                                       const double df_mass_dv[nSpace],
                                                       const double df_mass_dw[nSpace],
                                                       const double df_umom_dp[nSpace],
                                                       const double dham_grad[nSpace],
                                                       const double df_umom_du[nSpace],
                                                       const double df_umom_dv[nSpace],
                                                       const double df_umom_dw[nSpace],
                                                       const double df_vmom_dp[nSpace],
                                                       const double df_vmom_du[nSpace],
                                                       const double df_vmom_dv[nSpace],
                                                       const double df_vmom_dw[nSpace],
                                                       const double df_wmom_dp[nSpace],
                                                       const double df_wmom_du[nSpace],
                                                       const double df_wmom_dv[nSpace],
                                                       const double df_wmom_dw[nSpace],
                                                       double& dflux_mass_du,
                                                       double& dflux_mass_dv,
                                                       double& dflux_mass_dw,
                                                       double& dflux_umom_dp,
                                                       double& dflux_umom_du,
                                                       double& dflux_umom_dv,
                                                       double& dflux_umom_dw,
                                                       double& dflux_vmom_dp,
                                                       double& dflux_vmom_du,
                                                       double& dflux_vmom_dv,
                                                       double& dflux_vmom_dw,
                                                       double& dflux_wmom_dp,
                                                       double& dflux_wmom_du,
                                                       double& dflux_wmom_dv,
                                                       double& dflux_wmom_dw)
      {
        double flowSpeedNormal;
        dflux_mass_du = 0.0;
        dflux_mass_dv = 0.0;

        dflux_umom_dp = 0.0;
        dflux_umom_du = 0.0;
        dflux_umom_dv = 0.0;

        dflux_vmom_dp = 0.0;
        dflux_vmom_du = 0.0;
        dflux_vmom_dv = 0.0;

        dflux_wmom_dp = 0.0;
        dflux_wmom_du = 0.0;
        dflux_wmom_dv = 0.0;

        flowSpeedNormal=n[0]*df_vmom_dv[0]+n[1]*df_umom_du[1];//tricky, works for moving and fixed  domains
        flowSpeedNormal+=NONCONSERVATIVE_FORM*(n[0]*dham_grad[0]+n[1]*dham_grad[1]);//tricky, works for moving and fixed  domains
        if (isDOFBoundary_u != 1)
          {
            dflux_mass_du += n[0]*df_mass_du[0];
            if (flowSpeedNormal >= 0.0)
              {
                dflux_umom_du += n[0]*df_umom_du[0];
                dflux_umom_dv += n[0]*df_umom_dv[0];

                dflux_vmom_du += n[0]*df_vmom_du[0];
                dflux_vmom_dv += n[0]*df_vmom_dv[0];
              }
            else
              {
		if (NONCONSERVATIVE_FORM > 0.0)
		  {
		    dflux_umom_du+=(  dmom_u_acc_u*n[0]*(0.0 - u) - flowSpeedNormal ) ;
		    dflux_umom_dv+= dmom_u_acc_u * (0.0 - u) * n[1];
		  }
              }
          }
        else
          {
            //cek still upwind the advection for Dirichlet?
            dflux_mass_du += n[0]*df_mass_du[0];
            if (flowSpeedNormal >= 0.0)
              {
                dflux_umom_du += n[0]*df_umom_du[0];
                dflux_umom_dv += n[0]*df_umom_dv[0];

                dflux_vmom_du += n[0]*df_vmom_du[0];
                dflux_vmom_dv += n[0]*df_vmom_dv[0];
              }
            else
              {
		if (NONCONSERVATIVE_FORM > 0.0)
		  {
		    dflux_umom_du+=(  dmom_u_acc_u*n[0]*(bc_u-u) - flowSpeedNormal ) ;
		    dflux_umom_dv+= dmom_u_acc_u * (bc_u - u) * n[1];
		  }
		else
		  {
		    if (isDOFBoundary_v != 1)
		      dflux_vmom_dv += n[0]*df_vmom_dv[0];
		  }
              }
          }
        if (isDOFBoundary_v != 1)
          {
            dflux_mass_dv += n[1]*df_mass_dv[1];
            if (flowSpeedNormal >= 0.0)
              {
                dflux_umom_du += n[1]*df_umom_du[1];
                dflux_umom_dv += n[1]*df_umom_dv[1];

                dflux_vmom_du += n[1]*df_vmom_du[1];
                dflux_vmom_dv += n[1]*df_vmom_dv[1];
              }
            else
              {
		if (NONCONSERVATIVE_FORM > 0.0)
		  {
		    dflux_vmom_du += dmom_u_acc_u * n[0] * (0.0 - v);
		    dflux_vmom_dv += ( dmom_u_acc_u * n[1] * (0.0 - v) - flowSpeedNormal) ;
		  }
              }
          }
        else
          {
            //cek still upwind the advection for Dirichlet?
            dflux_mass_dv += n[1]*df_mass_dv[1];
            if (flowSpeedNormal >= 0.0)
              {
                dflux_umom_du += n[1]*df_umom_du[1];
                dflux_umom_dv += n[1]*df_umom_dv[1];

                dflux_vmom_du += n[1]*df_vmom_du[1];
                dflux_vmom_dv += n[1]*df_vmom_dv[1];
              }
            else
              {
		if (NONCONSERVATIVE_FORM > 0.0)
		  {
		    dflux_vmom_du += dmom_u_acc_u * n[0] * (bc_v - v);
		    dflux_vmom_dv += ( dmom_u_acc_u * n[1] * (bc_v - v) - flowSpeedNormal) ;
		  }
		else
		  {
		  if (isDOFBoundary_u != 1)
		    dflux_umom_du += n[1]*df_umom_du[1];
		  }
              }
          }
        if (isDOFBoundary_p == 1)
          {
            if (NONCONSERVATIVE_FORM > 0.0)
              {
                dflux_umom_dp= -n[0];
                dflux_vmom_dp= -n[1];
              }
            else
              {
                dflux_umom_dp= -n[0]*oneByRho;
                dflux_vmom_dp= -n[1]*oneByRho;
              }
          }
        if (isFluxBoundary_p == 1)
          {
            dflux_mass_du = 0.0;
            dflux_mass_dv = 0.0;
          }
        if (isFluxBoundary_u == 1)
          {
            dflux_umom_dp = 0.0;
            dflux_umom_du = 0.0;
            dflux_umom_dv = 0.0;
          }
        if (isFluxBoundary_v == 1)
          {
            dflux_vmom_dp = 0.0;
            dflux_vmom_du = 0.0;
            dflux_vmom_dv = 0.0;
          }
      }

      inline
        void exteriorNumericalDiffusiveFlux(const double& eps,
                                            const double& phi,
                                            int* rowptr,
                                            int* colind,
                                            const int& isDOFBoundary,
                                            const int& isFluxBoundary,
                                            const double n[nSpace],
                                            double* bc_a,
                                            const double& bc_u,
                                            const double& bc_flux,
                                            double* a,
                                            const double grad_potential[nSpace],
                                            const double& u,
                                            const double& penalty,
                                            double& flux)
      {
        double diffusiveVelocityComponent_I,penaltyFlux,max_a;
        if(isFluxBoundary == 1)
          {
            flux = bc_flux;
          }
        else if(isDOFBoundary == 1)
          {
            flux = 0.0;
            max_a=0.0;
            for(int I=0;I<nSpace;I++)
              {
                diffusiveVelocityComponent_I=0.0;
                for(int m=rowptr[I];m<rowptr[I+1];m++)
                  {
                    diffusiveVelocityComponent_I -= a[m]*grad_potential[colind[m]];
                    max_a = fmax(max_a,a[m]);
                  }
                flux+= diffusiveVelocityComponent_I*n[I];
              }
            penaltyFlux = max_a*penalty*(u-bc_u);
            flux += penaltyFlux;
            //cek: need to investigate this issue more
            //contact line slip
            //flux*=(smoothedDirac(eps,0) - smoothedDirac(eps,phi))/smoothedDirac(eps,0);
          }
        else
          {
            std::cerr<<"warning, diffusion term with no boundary condition set, setting diffusive flux to 0.0"<<std::endl;
            flux = 0.0;
          }
      }


      inline
        double ExteriorNumericalDiffusiveFluxJacobian(const double& eps,
                                                      const double& phi,
                                                      int* rowptr,
                                                      int* colind,
                                                      const int& isDOFBoundary,
                                                      const int& isFluxBoundary,
                                                      const double n[nSpace],
                                                      double* a,
                                                      const double& v,
                                                      const double grad_v[nSpace],
                                                      const double& penalty)
      {
        double dvel_I,tmp=0.0,max_a=0.0;
        if(isFluxBoundary==0 && isDOFBoundary==1)
          {
            for(int I=0;I<nSpace;I++)
              {
                dvel_I=0.0;
                for(int m=rowptr[I];m<rowptr[I+1];m++)
                  {
                    dvel_I -= a[m]*grad_v[colind[m]];
                    max_a = fmax(max_a,a[m]);
                  }
                tmp += dvel_I*n[I];
              }
            tmp +=max_a*penalty*v;
            //cek: need to investigate this issue more
            //contact line slip
            //tmp*=(smoothedDirac(eps,0) - smoothedDirac(eps,phi))/smoothedDirac(eps,0);
          }
        return tmp;
      }

      void calculateResidual(double NONCONSERVATIVE_FORM,
                             double MOMENTUM_SGE,
                             double PRESSURE_SGE,
                             double VELOCITY_SGE,
			     double PRESSURE_PROJECTION_STABILIZATION,
                             double* numerical_viscosity,
                             //element
                             double* mesh_trial_ref,
                             double* mesh_grad_trial_ref,
                             double* mesh_dof,
                             double* mesh_velocity_dof,
                             double MOVING_DOMAIN,
                             int* mesh_l2g,
                             double* dV_ref,
                             double* p_trial_ref,
                             double* p_grad_trial_ref,
                             double* p_test_ref,
                             double* p_grad_test_ref,
                             double* vel_trial_ref,
                             double* vel_grad_trial_ref,
                             double* vel_test_ref,
                             double* vel_grad_test_ref,
                             //element boundary
                             double* mesh_trial_trace_ref,
                             double* mesh_grad_trial_trace_ref,
                             double* dS_ref,
                             double* p_trial_trace_ref,
                             double* p_grad_trial_trace_ref,
                             double* p_test_trace_ref,
                             double* p_grad_test_trace_ref,
                             double* vel_trial_trace_ref,
                             double* vel_grad_trial_trace_ref,
                             double* vel_test_trace_ref,
                             double* vel_grad_test_trace_ref,
                             double* normal_ref,
                             double* boundaryJac_ref,
                             //physics
                             double eb_adjoint_sigma,
                             double* elementDiameter,
                             double* nodeDiametersArray,
                             double hFactor,
                             int nElements_global,
                             int nElementBoundaries_owned,
                             double useRBLES,
                             double useMetrics,
                             double alphaBDF,
                             double epsFact_rho,
                             double epsFact_mu,
                             double sigma,
                             double rho_0,
                             double nu_0,
                             double rho_1,
                             double nu_1,
                             double smagorinskyConstant,
                             int turbulenceClosureModel,
                             double Ct_sge,
                             double Cd_sge,
                             double C_dc,
                             double C_b,
                             //VRANS
                             const double* eps_solid,
                             const double* phi_solid,
                             const double* q_velocity_solid,
                             const double* q_porosity,
                             const double* q_dragAlpha,
                             const double* q_dragBeta,
                             const double* q_mass_source,
                             const double* q_turb_var_0,
                             const double* q_turb_var_1,
                             const double* q_turb_var_grad_0,
                             double * q_eddy_viscosity,
                             //
                             int* p_l2g,
                             int* vel_l2g,
                             double* p_dof,
                             double* u_dof,
                             double* v_dof,
                             double* w_dof,
                             double* g,
                             const double useVF,
			     double* q_rho,
                             double* vf,
                             double* phi,
                             double* normal_phi,
                             double* kappa_phi,
                             double* q_mom_u_acc,
                             double* q_mom_v_acc,
                             double* q_mom_w_acc,
                             double* q_mass_adv,
                             double* q_mom_u_acc_beta_bdf, double* q_mom_v_acc_beta_bdf, double* q_mom_w_acc_beta_bdf,
                             double* q_dV,
                             double* q_dV_last,
                             double* q_velocity_sge,
                             double* q_cfl,
                             double* q_numDiff_u, double* q_numDiff_v, double* q_numDiff_w,
                             double* q_numDiff_u_last, double* q_numDiff_v_last, double* q_numDiff_w_last,
                             int* sdInfo_u_u_rowptr,int* sdInfo_u_u_colind,
                             int* sdInfo_u_v_rowptr,int* sdInfo_u_v_colind,
                             int* sdInfo_u_w_rowptr,int* sdInfo_u_w_colind,
                             int* sdInfo_v_v_rowptr,int* sdInfo_v_v_colind,
                             int* sdInfo_v_u_rowptr,int* sdInfo_v_u_colind,
                             int* sdInfo_v_w_rowptr,int* sdInfo_v_w_colind,
                             int* sdInfo_w_w_rowptr,int* sdInfo_w_w_colind,
                             int* sdInfo_w_u_rowptr,int* sdInfo_w_u_colind,
                             int* sdInfo_w_v_rowptr,int* sdInfo_w_v_colind,
                             int offset_p, int offset_u, int offset_v, int offset_w,
                             int stride_p, int stride_u, int stride_v, int stride_w,
                             double* globalResidual,
                             int nExteriorElementBoundaries_global,
                             int* exteriorElementBoundariesArray,
                             int* elementBoundaryElementsArray,
                             int* elementBoundaryLocalElementBoundariesArray,
                             double* ebqe_vf_ext,
                             double* bc_ebqe_vf_ext,
                             double* ebqe_phi_ext,
                             double* bc_ebqe_phi_ext,
                             double* ebqe_normal_phi_ext,
                             double* ebqe_kappa_phi_ext,
                             //VRANS
                             const double* ebqe_porosity_ext,
                             const double* ebqe_turb_var_0,
                             const double* ebqe_turb_var_1,
                             //VRANS end
                             int* isDOFBoundary_p,
                             int* isDOFBoundary_u,
                             int* isDOFBoundary_v,
                             int* isDOFBoundary_w,
                             int* isAdvectiveFluxBoundary_p,
                             int* isAdvectiveFluxBoundary_u,
                             int* isAdvectiveFluxBoundary_v,
                             int* isAdvectiveFluxBoundary_w,
                             int* isDiffusiveFluxBoundary_u,
                             int* isDiffusiveFluxBoundary_v,
                             int* isDiffusiveFluxBoundary_w,
                             double* ebqe_bc_p_ext,
                             double* ebqe_bc_flux_mass_ext,
                             double* ebqe_bc_flux_mom_u_adv_ext,
                             double* ebqe_bc_flux_mom_v_adv_ext,
                             double* ebqe_bc_flux_mom_w_adv_ext,
                             double* ebqe_bc_u_ext,
                             double* ebqe_bc_flux_u_diff_ext,
                             double* ebqe_penalty_ext,
                             double* ebqe_bc_v_ext,
                             double* ebqe_bc_flux_v_diff_ext,
                             double* ebqe_bc_w_ext,
                             double* ebqe_bc_flux_w_diff_ext,
                             double* q_x,
                             double* q_velocity,
                             double* ebqe_velocity,
                             double* flux,
                             double* elementResidual_p_save,
                             int* elementFlags,
                             int* boundaryFlags,
                             double* barycenters,
                             double* wettedAreas,
                             double* netForces_p,
                             double* netForces_v,
                             double* netMoments,
                             double* velocityError,
                             double* velocityErrorNodal)
      {
        //
        //loop over elements to compute volume integrals and load them into element and global residual
        //
        double mesh_volume_conservation=0.0,
          mesh_volume_conservation_weak=0.0,
          mesh_volume_conservation_err_max=0.0,
          mesh_volume_conservation_err_max_weak=0.0;
        double globalConservationError=0.0;
        for(int eN=0;eN<nElements_global;eN++)
          {
            //declare local storage for element residual and initialize
            register double elementResidual_p[nDOF_test_element],elementResidual_mesh[nDOF_test_element],
              elementResidual_u[nDOF_test_element],
              elementResidual_v[nDOF_test_element],
              velocityErrorElement[nDOF_test_element],
              eps_rho,eps_mu;
            const double* elementResidual_w(NULL);
            double mesh_volume_conservation_element=0.0,
              mesh_volume_conservation_element_weak=0.0;
            for (int i=0;i<nDOF_test_element;i++)
              {
                int eN_i = eN*nDOF_test_element+i;
                elementResidual_p_save[eN_i]=0.0;
                elementResidual_mesh[i]=0.0;
                elementResidual_p[i]=0.0;
                elementResidual_u[i]=0.0;
                elementResidual_v[i]=0.0;
                velocityErrorElement[i]=0.0;
              }//i
            //
            //loop over quadrature points and compute integrands
            //
            for(int k=0;k<nQuadraturePoints_element;k++)
              {
                //compute indices and declare local storage
                register int eN_k = eN*nQuadraturePoints_element+k,
                  eN_k_nSpace = eN_k*nSpace,
                  eN_k_3d = eN_k*3,
                  eN_nDOF_trial_element = eN*nDOF_trial_element;
                register double p=0.0,u=0.0,v=0.0,w=0.0,
                  grad_p[nSpace],grad_u[nSpace],grad_v[nSpace],grad_w[nSpace],
                  mom_u_acc=0.0,
                  dmom_u_acc_u=0.0,
                  mom_v_acc=0.0,
                  dmom_v_acc_v=0.0,
                  mom_w_acc=0.0,
                  dmom_w_acc_w=0.0,
                  mass_adv[nSpace],
                  dmass_adv_u[nSpace],
                  dmass_adv_v[nSpace],
                  dmass_adv_w[nSpace],
                  mom_u_adv[nSpace],
                  dmom_u_adv_u[nSpace],
                  dmom_u_adv_v[nSpace],
                  dmom_u_adv_w[nSpace],
                  mom_v_adv[nSpace],
                  dmom_v_adv_u[nSpace],
                  dmom_v_adv_v[nSpace],
                  dmom_v_adv_w[nSpace],
                  mom_w_adv[nSpace],
                  dmom_w_adv_u[nSpace],
                  dmom_w_adv_v[nSpace],
                  dmom_w_adv_w[nSpace],
                  mom_uu_diff_ten[nSpace],
                  mom_vv_diff_ten[nSpace],
                  mom_ww_diff_ten[nSpace],
                  mom_uv_diff_ten[1],
                  mom_uw_diff_ten[1],
                  mom_vu_diff_ten[1],
                  mom_vw_diff_ten[1],
                  mom_wu_diff_ten[1],
                  mom_wv_diff_ten[1],
                  mom_u_source=0.0,
                  mom_v_source=0.0,
                  mom_w_source=0.0,
                  mom_u_ham=0.0,
                  dmom_u_ham_grad_p[nSpace],
                  dmom_u_ham_grad_u[nSpace],
                  dmom_u_ham_u=0.0,
                  dmom_u_ham_v=0.0,
                  dmom_u_ham_w=0.0,
                  mom_v_ham=0.0,
                  dmom_v_ham_grad_p[nSpace],
                  dmom_v_ham_grad_v[nSpace],
                  dmom_v_ham_u=0.0,
                  dmom_v_ham_v=0.0,
                  dmom_v_ham_w=0.0,
                  mom_w_ham=0.0,
                  dmom_w_ham_grad_p[nSpace],
                  dmom_w_ham_grad_w[nSpace],
                  dmom_w_ham_u=0.0,
                  dmom_w_ham_v=0.0,
                  dmom_w_ham_w=0.0,
                  mom_u_acc_t=0.0,
                  dmom_u_acc_u_t=0.0,
                  mom_v_acc_t=0.0,
                  dmom_v_acc_v_t=0.0,
                  mom_w_acc_t=0.0,
                  dmom_w_acc_w_t=0.0,
                  pdeResidual_p=0.0,
                  pdeResidual_u=0.0,
                  pdeResidual_v=0.0,
                  pdeResidual_w=0.0,
                  Lstar_u_p[nDOF_test_element],
                  Lstar_v_p[nDOF_test_element],
                  Lstar_w_p[nDOF_test_element],
                  Lstar_u_u[nDOF_test_element],
                  Lstar_v_v[nDOF_test_element],
                  Lstar_w_w[nDOF_test_element],
                  Lstar_p_u[nDOF_test_element],
                  Lstar_p_v[nDOF_test_element],
                  Lstar_p_w[nDOF_test_element],
                  subgridError_p=0.0,
                  subgridError_u=0.0,
                  subgridError_v=0.0,
                  subgridError_w=0.0,
                  tau_p=0.0,tau_p0=0.0,tau_p1=0.0,
                  tau_v=0.0,tau_v0=0.0,tau_v1=0.0,
                  jac[nSpace*nSpace],
                  jacDet,
                  jacInv[nSpace*nSpace],
                  p_grad_trial[nDOF_trial_element*nSpace],vel_grad_trial[nDOF_trial_element*nSpace],
                  p_test_dV[nDOF_trial_element],vel_test_dV[nDOF_trial_element],
                  p_grad_test_dV[nDOF_test_element*nSpace],vel_grad_test_dV[nDOF_test_element*nSpace],
                  dV,x,y,z,xt,yt,zt,
                  //p_element_avg,
                  //
                  porosity,
                  //meanGrainSize,
                  mass_source,
                  dmom_u_source[nSpace],
                  dmom_v_source[nSpace],
                  dmom_w_source[nSpace],
                  //
                  G[nSpace*nSpace],G_dd_G,tr_G,norm_Rv,h_phi, dmom_adv_star[nSpace],dmom_adv_sge[nSpace],dmom_ham_grad_sge[nSpace];
                //get jacobian, etc for mapping reference element
                ck.calculateMapping_element(eN,
                                            k,
                                            mesh_dof,
                                            mesh_l2g,
                                            mesh_trial_ref,
                                            mesh_grad_trial_ref,
                                            jac,
                                            jacDet,
                                            jacInv,
                                            x,y,z);
                ck.calculateH_element(eN,
                                      k,
                                      nodeDiametersArray,
                                      mesh_l2g,
                                      mesh_trial_ref,
                                      h_phi);

                ck.calculateMappingVelocity_element(eN,
                                                    k,
                                                    mesh_velocity_dof,
                                                    mesh_l2g,
                                                    mesh_trial_ref,
                                                    xt,yt,zt);
                //xt=0.0;yt=0.0;zt=0.0;
                //std::cout<<"xt "<<xt<<'\t'<<yt<<'\t'<<zt<<std::endl;
                //get the physical integration weight
                dV = fabs(jacDet)*dV_ref[k];
                ck.calculateG(jacInv,G,G_dd_G,tr_G);
                //ck.calculateGScale(G,&normal_phi[eN_k_nSpace],h_phi);

                eps_rho = epsFact_rho*(useMetrics*h_phi+(1.0-useMetrics)*elementDiameter[eN]);
                eps_mu  = epsFact_mu *(useMetrics*h_phi+(1.0-useMetrics)*elementDiameter[eN]);

                //get the trial function gradients
                ck.gradTrialFromRef(&p_grad_trial_ref[k*nDOF_trial_element*nSpace],jacInv,p_grad_trial);
                ck.gradTrialFromRef(&vel_grad_trial_ref[k*nDOF_trial_element*nSpace],jacInv,vel_grad_trial);
                //get the solution
                ck.valFromDOF(p_dof,&p_l2g[eN_nDOF_trial_element],&p_trial_ref[k*nDOF_trial_element],p);
                ck.valFromDOF(u_dof,&vel_l2g[eN_nDOF_trial_element],&vel_trial_ref[k*nDOF_trial_element],u);
                ck.valFromDOF(v_dof,&vel_l2g[eN_nDOF_trial_element],&vel_trial_ref[k*nDOF_trial_element],v);
                //get the solution gradients
                ck.gradFromDOF(p_dof,&p_l2g[eN_nDOF_trial_element],p_grad_trial,grad_p);
                ck.gradFromDOF(u_dof,&vel_l2g[eN_nDOF_trial_element],vel_grad_trial,grad_u);
                ck.gradFromDOF(v_dof,&vel_l2g[eN_nDOF_trial_element],vel_grad_trial,grad_v);
		// calculate the average pressure value
		//if (PRESSURE_PROJECTION_STABILIZATION)
		  //ck.DOFaverage(p_dof, &p_l2g[eN_nDOF_trial_element],p_element_avg);
                //precalculate test function products with integration weights
                for (int j=0;j<nDOF_trial_element;j++)
                  {
                    p_test_dV[j] = p_test_ref[k*nDOF_trial_element+j]*dV;
                    vel_test_dV[j] = vel_test_ref[k*nDOF_trial_element+j]*dV;
                    for (int I=0;I<nSpace;I++)
                      {
                        p_grad_test_dV[j*nSpace+I]   = p_grad_trial[j*nSpace+I]*dV;//cek warning won't work for Petrov-Galerkin
                        vel_grad_test_dV[j*nSpace+I] = vel_grad_trial[j*nSpace+I]*dV;//cek warning won't work for Petrov-Galerkin
                      }
                  }
                //cek hack -- only works for simplices
                double div_mesh_velocity=0.0;
                int NDOF_MESH_TRIAL_ELEMENT=3;
                for (int j=0;j<NDOF_MESH_TRIAL_ELEMENT;j++)
                  {
                    int eN_j=eN*NDOF_MESH_TRIAL_ELEMENT+j;
                    div_mesh_velocity +=
                      mesh_velocity_dof[mesh_l2g[eN_j]*3+0]*vel_grad_trial[j*nSpace+0] +
                      mesh_velocity_dof[mesh_l2g[eN_j]*3+1]*vel_grad_trial[j*nSpace+1];
                  }
                mesh_volume_conservation_element += (alphaBDF*(dV-q_dV_last[eN_k])/dV - div_mesh_velocity)*dV;
                div_mesh_velocity = DM3*div_mesh_velocity + (1.0-DM3)*alphaBDF*(dV-q_dV_last[eN_k])/dV;
                //VRANS
                porosity      = q_porosity[eN_k];
                //meanGrainSize = q_meanGrain[eN_k];
                //
                //save velocity at quadrature points for other models to use
                q_velocity[eN_k_nSpace+0]=u;
                q_velocity[eN_k_nSpace+1]=v;
                q_x[eN_k_3d+0]=x;
                q_x[eN_k_3d+1]=y;
                //
                //calculate pde coefficients at quadrature points
                //
                evaluateCoefficients(NONCONSERVATIVE_FORM,
                                     eps_rho,
                                     eps_mu,
                                     sigma,
                                     rho_0,
                                     nu_0,
                                     rho_1,
                                     nu_1,
                                     elementDiameter[eN],
                                     smagorinskyConstant,
                                     turbulenceClosureModel,
                                     g,
                                     useVF,
                                     vf[eN_k],
                                     phi[eN_k],
                                     &normal_phi[eN_k_nSpace],
                                     kappa_phi[eN_k],
                                     //VRANS
                                     porosity,
                                     //
                                     p,
                                     grad_p,
                                     grad_u,
                                     grad_v,
                                     grad_w,
                                     u,
                                     v,
                                     w,
                                     q_eddy_viscosity[eN_k],
                                     mom_u_acc,
                                     dmom_u_acc_u,
                                     mom_v_acc,
                                     dmom_v_acc_v,
                                     mom_w_acc,
                                     dmom_w_acc_w,
                                     mass_adv,
                                     dmass_adv_u,
                                     dmass_adv_v,
                                     dmass_adv_w,
                                     mom_u_adv,
                                     dmom_u_adv_u,
                                     dmom_u_adv_v,
                                     dmom_u_adv_w,
                                     mom_v_adv,
                                     dmom_v_adv_u,
                                     dmom_v_adv_v,
                                     dmom_v_adv_w,
                                     mom_w_adv,
                                     dmom_w_adv_u,
                                     dmom_w_adv_v,
                                     dmom_w_adv_w,
                                     mom_uu_diff_ten,
                                     mom_vv_diff_ten,
                                     mom_ww_diff_ten,
                                     mom_uv_diff_ten,
                                     mom_uw_diff_ten,
                                     mom_vu_diff_ten,
                                     mom_vw_diff_ten,
                                     mom_wu_diff_ten,
                                     mom_wv_diff_ten,
                                     mom_u_source,
                                     mom_v_source,
                                     mom_w_source,
                                     mom_u_ham,
                                     dmom_u_ham_grad_p,
                                     dmom_u_ham_grad_u,
                                     dmom_u_ham_u,
                                     dmom_u_ham_v,
                                     dmom_u_ham_w,
                                     mom_v_ham,
                                     dmom_v_ham_grad_p,
                                     dmom_v_ham_grad_v,
                                     dmom_v_ham_u,
                                     dmom_v_ham_v,
                                     dmom_v_ham_w,
                                     mom_w_ham,
                                     dmom_w_ham_grad_p,
                                     dmom_w_ham_grad_w,
                                     dmom_w_ham_u,
                                     dmom_w_ham_v,
                                     dmom_w_ham_w,
				     q_rho[eN_k]);
                //VRANS
                mass_source = q_mass_source[eN_k];
                //todo: decide if these should be lagged or not?
                updateDarcyForchheimerTerms_Ergun(NONCONSERVATIVE_FORM,
                                                  /* linearDragFactor, */
                                                  /* nonlinearDragFactor, */
                                                  /* porosity, */
                                                  /* meanGrainSize, */
                                                  q_dragAlpha[eN_k],
                                                  q_dragBeta[eN_k],
                                                  eps_rho,
                                                  eps_mu,
                                                  rho_0,
                                                  nu_0,
                                                  rho_1,
                                                  nu_1,
                                                  useVF,
                                                  vf[eN_k],
                                                  phi[eN_k],
                                                  u,
                                                  v,
                                                  w,
                                                  q_velocity_sge[eN_k_nSpace+0],
                                                  q_velocity_sge[eN_k_nSpace+1],
                                                  q_velocity_sge[eN_k_nSpace+1],//cek hack, should not be used
                                                  eps_solid[elementFlags[eN]],
                                                  phi_solid[eN_k],
                                                  q_velocity_solid[eN_k_nSpace+0],
                                                  q_velocity_solid[eN_k_nSpace+1],
                                                  q_velocity_solid[eN_k_nSpace+1],//cek hack, should not be used
                                                  mom_u_source,
                                                  mom_v_source,
                                                  mom_w_source,
                                                  dmom_u_source,
                                                  dmom_v_source,
                                                  dmom_w_source);

                //Turbulence closure model
                if (turbulenceClosureModel >= 3)
                  {
                    const double c_mu = 0.09;//mwf hack
                    updateTurbulenceClosure(NONCONSERVATIVE_FORM,
                                            turbulenceClosureModel,
                                            eps_rho,
                                            eps_mu,
                                            rho_0,
                                            nu_0,
                                            rho_1,
                                            nu_1,
                                            useVF,
                                            vf[eN_k],
                                            phi[eN_k],
                                            porosity,
                                            c_mu, //mwf hack
                                            q_turb_var_0[eN_k],
                                            q_turb_var_1[eN_k],
                                            &q_turb_var_grad_0[eN_k_nSpace],
                                            q_eddy_viscosity[eN_k],
                                            mom_uu_diff_ten,
                                            mom_vv_diff_ten,
                                            mom_ww_diff_ten,
                                            mom_uv_diff_ten,
                                            mom_uw_diff_ten,
                                            mom_vu_diff_ten,
                                            mom_vw_diff_ten,
                                            mom_wu_diff_ten,
                                            mom_wv_diff_ten,
                                            mom_u_source,
                                            mom_v_source,
                                            mom_w_source);

                  }
                //
                //save momentum for time history and velocity for subgrid error
                //
                q_mom_u_acc[eN_k] = mom_u_acc;
                q_mom_v_acc[eN_k] = mom_v_acc;
                //subgrid error uses grid scale velocity
                q_mass_adv[eN_k_nSpace+0] = u;
                q_mass_adv[eN_k_nSpace+1] = v;
                //
                //moving mesh
                //
                if (NONCONSERVATIVE_FORM > 0.0)
                  {
                    mom_u_ham -= MOVING_DOMAIN*dmom_u_acc_u*(grad_u[0]*xt + grad_u[1]*yt);
                    dmom_u_ham_grad_u[0] -= MOVING_DOMAIN*dmom_u_acc_u*xt;
                    dmom_u_ham_grad_u[1] -= MOVING_DOMAIN*dmom_u_acc_u*yt;
                  }
                else
                  {
                    mom_u_adv[0] -= MOVING_DOMAIN*mom_u_acc*xt;
                    mom_u_adv[1] -= MOVING_DOMAIN*mom_u_acc*yt;
                    dmom_u_adv_u[0] -= MOVING_DOMAIN*dmom_u_acc_u*xt;
                    dmom_u_adv_u[1] -= MOVING_DOMAIN*dmom_u_acc_u*yt;
                  }

                if (NONCONSERVATIVE_FORM > 0.0)
                  {
                    mom_v_ham -= MOVING_DOMAIN*dmom_v_acc_v*(grad_v[0]*xt + grad_v[1]*yt);
                    dmom_v_ham_grad_v[0] -= MOVING_DOMAIN*dmom_v_acc_v*xt;
                    dmom_v_ham_grad_v[1] -= MOVING_DOMAIN*dmom_v_acc_v*yt;
                  }
                else
                  {
                    mom_v_adv[0] -= MOVING_DOMAIN*mom_v_acc*xt;
                    mom_v_adv[1] -= MOVING_DOMAIN*mom_v_acc*yt;
                    dmom_v_adv_v[0] -= MOVING_DOMAIN*dmom_v_acc_v*xt;
                    dmom_v_adv_v[1] -= MOVING_DOMAIN*dmom_v_acc_v*yt;
                  }

                //
                //calculate time derivative at quadrature points
                //
                if (q_dV_last[eN_k] <= -100)
                  q_dV_last[eN_k] = dV;
                q_dV[eN_k] = dV;
                ck.bdf(alphaBDF,
                       q_mom_u_acc_beta_bdf[eN_k]*q_dV_last[eN_k]/dV,
                       mom_u_acc,
                       dmom_u_acc_u,
                       mom_u_acc_t,
                       dmom_u_acc_u_t);
                ck.bdf(alphaBDF,
                       q_mom_v_acc_beta_bdf[eN_k]*q_dV_last[eN_k]/dV,
                       mom_v_acc,
                       dmom_v_acc_v,
                       mom_v_acc_t,
                       dmom_v_acc_v_t);
                if (NONCONSERVATIVE_FORM > 0.0)
                  {
                    mom_u_acc_t *= dmom_u_acc_u;
                    mom_v_acc_t *= dmom_v_acc_v;
                  }
                //
                //calculate subgrid error (strong residual and adjoint)
                //
                //calculate strong residual
                pdeResidual_p = ck.Advection_strong(dmass_adv_u,grad_u) +
                  ck.Advection_strong(dmass_adv_v,grad_v) +
                  DM2*MOVING_DOMAIN*ck.Reaction_strong(alphaBDF*(dV-q_dV_last[eN_k])/dV - div_mesh_velocity) +
                  //VRANS
                  ck.Reaction_strong(mass_source);
                //
                if (NONCONSERVATIVE_FORM > 0.0)
                  {
                    dmom_adv_sge[0] = 0.0;
                    dmom_adv_sge[1] = 0.0;
                    dmom_ham_grad_sge[0] = dmom_u_acc_u*(q_velocity_sge[eN_k_nSpace+0] - MOVING_DOMAIN*xt);
                    dmom_ham_grad_sge[1] = dmom_u_acc_u*(q_velocity_sge[eN_k_nSpace+1] - MOVING_DOMAIN*yt);
                  }
                else
                  {
                    dmom_adv_sge[0] = dmom_u_acc_u*(q_velocity_sge[eN_k_nSpace+0] - MOVING_DOMAIN*xt);
                    dmom_adv_sge[1] = dmom_u_acc_u*(q_velocity_sge[eN_k_nSpace+1] - MOVING_DOMAIN*yt);
                    dmom_ham_grad_sge[0] = 0.0;
                    dmom_ham_grad_sge[1] = 0.0;
                  }
                double mv_tau[nSpace];
                mv_tau[0] = dmom_adv_sge[0] + dmom_ham_grad_sge[0];
                mv_tau[1] = dmom_adv_sge[1] + dmom_ham_grad_sge[1];

                pdeResidual_u = ck.Mass_strong(mom_u_acc_t) +
                  ck.Advection_strong(dmom_adv_sge,grad_u) +
                  ck.Hamiltonian_strong(dmom_ham_grad_sge,grad_u) +
                  ck.Hamiltonian_strong(dmom_u_ham_grad_p,grad_p) +
                  ck.Reaction_strong(mom_u_source) -
                  ck.Reaction_strong(dmom_u_acc_u*u*div_mesh_velocity);

                pdeResidual_v = ck.Mass_strong(mom_v_acc_t) +
                  ck.Advection_strong(dmom_adv_sge,grad_v) +
                  ck.Hamiltonian_strong(dmom_ham_grad_sge,grad_v) +
                  ck.Hamiltonian_strong(dmom_v_ham_grad_p,grad_p) +
                  ck.Reaction_strong(mom_v_source) -
                  ck.Reaction_strong(dmom_v_acc_v*v*div_mesh_velocity);

                //calculate tau and tau*Res
                //add contributions from mass and source terms
                double tmpR=dmom_u_acc_u_t + dmom_u_source[0];
                calculateSubgridError_tau(hFactor,
                                          elementDiameter[eN],
                                          tmpR,//dmom_u_acc_u_t,
                                          dmom_u_acc_u,
                                          mv_tau,//dmom_adv_sge,
                                          mom_uu_diff_ten[1],
                                          dmom_u_ham_grad_p[0],
                                          tau_v0,
                                          tau_p0,
                                          q_cfl[eN_k]);

                calculateSubgridError_tau(Ct_sge,Cd_sge,
                                          G,G_dd_G,tr_G,
                                          tmpR,//dmom_u_acc_u_t,
                                          mv_tau,//dmom_adv_sge,
                                          mom_uu_diff_ten[1],
                                          dmom_u_ham_grad_p[0],
                                          tau_v1,
                                          tau_p1,
                                          q_cfl[eN_k]);

                tau_v = useMetrics*tau_v1+(1.0-useMetrics)*tau_v0;
                tau_p = useMetrics*tau_p1+(1.0-useMetrics)*tau_p0;

                calculateSubgridError_tauRes(tau_p,
                                             tau_v,
                                             pdeResidual_p,
                                             pdeResidual_u,
                                             pdeResidual_v,
                                             pdeResidual_w,
                                             subgridError_p,
                                             subgridError_u,
                                             subgridError_v,
                                             subgridError_w);
                // velocity used in adjoint (VMS or RBLES, with or without lagging the grid scale velocity)
                dmom_adv_star[0] = dmom_u_acc_u*(q_velocity_sge[eN_k_nSpace+0] - MOVING_DOMAIN*xt + useRBLES*subgridError_u);
                dmom_adv_star[1] = dmom_u_acc_u*(q_velocity_sge[eN_k_nSpace+1] - MOVING_DOMAIN*yt + useRBLES*subgridError_v);

                mom_u_adv[0] += dmom_u_acc_u*(useRBLES*subgridError_u*q_velocity_sge[eN_k_nSpace+0]);
                mom_u_adv[1] += dmom_u_acc_u*(useRBLES*subgridError_v*q_velocity_sge[eN_k_nSpace+0]);

                mom_v_adv[0] += dmom_u_acc_u*(useRBLES*subgridError_u*q_velocity_sge[eN_k_nSpace+1]);
                mom_v_adv[1] += dmom_u_acc_u*(useRBLES*subgridError_v*q_velocity_sge[eN_k_nSpace+1]);

                // adjoint times the test functions
                for (int i=0;i<nDOF_test_element;i++)
                  {
                    register int i_nSpace = i*nSpace;
                    Lstar_u_p[i]=ck.Advection_adjoint(dmass_adv_u,&p_grad_test_dV[i_nSpace]);
                    Lstar_v_p[i]=ck.Advection_adjoint(dmass_adv_v,&p_grad_test_dV[i_nSpace]);
                    //use the same advection adjoint for all three since we're approximating the linearized adjoint
                    Lstar_u_u[i]=ck.Advection_adjoint(dmom_adv_star,&vel_grad_test_dV[i_nSpace]);//cek COMP/INCOMP form have same adjoint
                    Lstar_v_v[i]=ck.Advection_adjoint(dmom_adv_star,&vel_grad_test_dV[i_nSpace]);//ditto
                    Lstar_p_u[i]=ck.Hamiltonian_adjoint(dmom_u_ham_grad_p,&vel_grad_test_dV[i_nSpace]);
                    Lstar_p_v[i]=ck.Hamiltonian_adjoint(dmom_v_ham_grad_p,&vel_grad_test_dV[i_nSpace]);

                    //VRANS account for drag terms, diagonal only here ... decide if need off diagonal terms too
                    Lstar_u_u[i]+=ck.Reaction_adjoint(dmom_u_source[0],vel_test_dV[i]);
                    Lstar_v_v[i]+=ck.Reaction_adjoint(dmom_v_source[1],vel_test_dV[i]);
                    //
                  }

                norm_Rv = sqrt(pdeResidual_u*pdeResidual_u + pdeResidual_v*pdeResidual_v);
                q_numDiff_u[eN_k] = C_dc*norm_Rv*(useMetrics/sqrt(G_dd_G+1.0e-12)  +
                                                  (1.0-useMetrics)*hFactor*hFactor*elementDiameter[eN]*elementDiameter[eN]);
                q_numDiff_v[eN_k] = q_numDiff_u[eN_k];
                q_numDiff_w[eN_k] = q_numDiff_u[eN_k];
                //
                //update element residual
                //
                double mesh_vel[2];
                mesh_vel[0] = xt;
                mesh_vel[1] = yt;
                for(int i=0;i<nDOF_test_element;i++)
                  {
                    register int i_nSpace=i*nSpace;
                    /* std::cout<<"elemRes_mesh "<<mesh_vel[0]<<'\t'<<mesh_vel[2]<<'\t'<<p_test_dV[i]<<'\t'<<(q_dV_last[eN_k]/dV)<<'\t'<<dV<<std::endl; */
                    elementResidual_mesh[i] += ck.Reaction_weak(1.0,p_test_dV[i]) -
                      ck.Reaction_weak(1.0,p_test_dV[i]*q_dV_last[eN_k]/dV) -
                      ck.Advection_weak(mesh_vel,&p_grad_test_dV[i_nSpace]);

                    elementResidual_p[i] += ck.Advection_weak(mass_adv,&p_grad_test_dV[i_nSpace]) +
                      DM*MOVING_DOMAIN*(ck.Reaction_weak(alphaBDF*1.0,p_test_dV[i]) -
                                        ck.Reaction_weak(alphaBDF*1.0,p_test_dV[i]*q_dV_last[eN_k]/dV) -
                                        ck.Advection_weak(mesh_vel,&p_grad_test_dV[i_nSpace])) +
                      //VRANS
                      ck.Reaction_weak(mass_source,p_test_dV[i])   + //VRANS source term for wave maker
                      //
<<<<<<< HEAD
		      PRESSURE_PROJECTION_STABILIZATION * ck.pressureProjection_weak(mom_uu_diff_ten[1], p, p_element_avg, p_test_ref[k*nDOF_test_element+i], dV) +
		      (1 - PRESSURE_PROJECTION_STABILIZATION) * ck.SubgridError(subgridError_u,Lstar_u_p[i]) +
                      (1 - PRESSURE_PROJECTION_STABILIZATION) * ck.SubgridError(subgridError_v,Lstar_v_p[i]);
=======
                      ck.SubgridError(subgridError_u,Lstar_u_p[i])+
                      ck.SubgridError(subgridError_v,Lstar_v_p[i]);
		      //PRESSURE_PROJECTION_STABILIZATION * ck.pressureProjection_weak(mom_uu_diff_ten[1], p, p_element_avg, p_test_ref[k*nDOF_test_element+i], dV) +
		      //(1 - PRESSURE_PROJECTION_STABILIZATION) * ck.SubgridError(subgridError_u,Lstar_u_p[i]) + 
                     //(1 - PRESSURE_PROJECTION_STABILIZATION) * ck.SubgridError(subgridError_v,Lstar_v_p[i]);
>>>>>>> b1010055

                    elementResidual_u[i] += ck.Mass_weak(mom_u_acc_t,vel_test_dV[i]) +
                      ck.Advection_weak(mom_u_adv,&vel_grad_test_dV[i_nSpace]) +
                      ck.Diffusion_weak(sdInfo_u_u_rowptr,sdInfo_u_u_colind,mom_uu_diff_ten,grad_u,&vel_grad_test_dV[i_nSpace]) +
                      ck.Diffusion_weak(sdInfo_u_v_rowptr,sdInfo_u_v_colind,mom_uv_diff_ten,grad_v,&vel_grad_test_dV[i_nSpace]) +
                      ck.Reaction_weak(mom_u_source+NONCONSERVATIVE_FORM*dmom_u_acc_u*u*div_mesh_velocity,vel_test_dV[i]) +
                      ck.Hamiltonian_weak(mom_u_ham,vel_test_dV[i]) +
                      MOMENTUM_SGE*PRESSURE_SGE*ck.SubgridError(subgridError_p,Lstar_p_u[i]) +
                      MOMENTUM_SGE*VELOCITY_SGE*ck.SubgridError(subgridError_u,Lstar_u_u[i]) +
                      ck.NumericalDiffusion(q_numDiff_u_last[eN_k],grad_u,&vel_grad_test_dV[i_nSpace]);

                    elementResidual_v[i] += ck.Mass_weak(mom_v_acc_t,vel_test_dV[i]) +
                      ck.Advection_weak(mom_v_adv,&vel_grad_test_dV[i_nSpace]) +
                      ck.Diffusion_weak(sdInfo_v_u_rowptr,sdInfo_v_u_colind,mom_vu_diff_ten,grad_u,&vel_grad_test_dV[i_nSpace]) +
                      ck.Diffusion_weak(sdInfo_v_v_rowptr,sdInfo_v_v_colind,mom_vv_diff_ten,grad_v,&vel_grad_test_dV[i_nSpace]) +
                      ck.Reaction_weak(mom_v_source+NONCONSERVATIVE_FORM*dmom_v_acc_v*v*div_mesh_velocity,vel_test_dV[i]) +
                      ck.Hamiltonian_weak(mom_v_ham,vel_test_dV[i]) +
                      MOMENTUM_SGE*PRESSURE_SGE*ck.SubgridError(subgridError_p,Lstar_p_v[i]) +
                      MOMENTUM_SGE*VELOCITY_SGE*ck.SubgridError(subgridError_v,Lstar_v_v[i]) +
                      ck.NumericalDiffusion(q_numDiff_v_last[eN_k],grad_v,&vel_grad_test_dV[i_nSpace]);
                  }//i
                numerical_viscosity[eN_k] = q_numDiff_u_last[eN_k] + MOMENTUM_SGE*VELOCITY_SGE*tau_v*(dmom_adv_star[0]*dmom_adv_star[0]+
                                                                                                      dmom_adv_star[1]*dmom_adv_star[1]);
              }
            //
            //load element into global residual and save element residual
            //
            for(int i=0;i<nDOF_test_element;i++)
              {
                register int eN_i=eN*nDOF_test_element+i;

                elementResidual_p_save[eN_i] +=  elementResidual_p[i];
                mesh_volume_conservation_element_weak += elementResidual_mesh[i];
                globalResidual[offset_p+stride_p*p_l2g[eN_i]]+=elementResidual_p[i];
                globalResidual[offset_u+stride_u*vel_l2g[eN_i]]+=elementResidual_u[i];
                globalResidual[offset_v+stride_v*vel_l2g[eN_i]]+=elementResidual_v[i];
              }//i
            mesh_volume_conservation += mesh_volume_conservation_element;
            mesh_volume_conservation_weak += mesh_volume_conservation_element_weak;
            mesh_volume_conservation_err_max=fmax(mesh_volume_conservation_err_max,fabs(mesh_volume_conservation_element));
            mesh_volume_conservation_err_max_weak=fmax(mesh_volume_conservation_err_max_weak,fabs(mesh_volume_conservation_element_weak));
          }//elements
        //
        //loop over exterior element boundaries to calculate surface integrals and load into element and global residuals
        //
        //ebNE is the Exterior element boundary INdex
        //ebN is the element boundary INdex
        //eN is the element index
        for (int ebNE = 0; ebNE < nExteriorElementBoundaries_global; ebNE++)
          {
            register int ebN = exteriorElementBoundariesArray[ebNE],
              eN  = elementBoundaryElementsArray[ebN*2+0],
              ebN_local = elementBoundaryLocalElementBoundariesArray[ebN*2+0],
              eN_nDOF_trial_element = eN*nDOF_trial_element;
            register double elementResidual_mesh[nDOF_test_element],
              elementResidual_p[nDOF_test_element],
              elementResidual_u[nDOF_test_element],
              elementResidual_v[nDOF_test_element],
              eps_rho,eps_mu;
            const double* elementResidual_w(NULL);
            for (int i=0;i<nDOF_test_element;i++)
              {
                elementResidual_mesh[i]=0.0;
                elementResidual_p[i]=0.0;
                elementResidual_u[i]=0.0;
                elementResidual_v[i]=0.0;
              }
            for  (int kb=0;kb<nQuadraturePoints_elementBoundary;kb++)
              {
                register int ebNE_kb = ebNE*nQuadraturePoints_elementBoundary+kb,
                  ebNE_kb_nSpace = ebNE_kb*nSpace,
                  ebN_local_kb = ebN_local*nQuadraturePoints_elementBoundary+kb,
                  ebN_local_kb_nSpace = ebN_local_kb*nSpace;
                register double p_ext=0.0,
                  u_ext=0.0,
                  v_ext=0.0,
                  w_ext=0.0,
                  grad_p_ext[nSpace],
                  grad_u_ext[nSpace],
                  grad_v_ext[nSpace],
                  grad_w_ext[nSpace],
                  mom_u_acc_ext=0.0,
                  dmom_u_acc_u_ext=0.0,
                  mom_v_acc_ext=0.0,
                  dmom_v_acc_v_ext=0.0,
                  mom_w_acc_ext=0.0,
                  dmom_w_acc_w_ext=0.0,
                  mass_adv_ext[nSpace],
                  dmass_adv_u_ext[nSpace],
                  dmass_adv_v_ext[nSpace],
                  dmass_adv_w_ext[nSpace],
                  mom_u_adv_ext[nSpace],
                  dmom_u_adv_u_ext[nSpace],
                  dmom_u_adv_v_ext[nSpace],
                  dmom_u_adv_w_ext[nSpace],
                  mom_v_adv_ext[nSpace],
                  dmom_v_adv_u_ext[nSpace],
                  dmom_v_adv_v_ext[nSpace],
                  dmom_v_adv_w_ext[nSpace],
                  mom_w_adv_ext[nSpace],
                  dmom_w_adv_u_ext[nSpace],
                  dmom_w_adv_v_ext[nSpace],
                  dmom_w_adv_w_ext[nSpace],
                  mom_uu_diff_ten_ext[nSpace],
                  mom_vv_diff_ten_ext[nSpace],
                  mom_ww_diff_ten_ext[nSpace],
                  mom_uv_diff_ten_ext[1],
                  mom_uw_diff_ten_ext[1],
                  mom_vu_diff_ten_ext[1],
                  mom_vw_diff_ten_ext[1],
                  mom_wu_diff_ten_ext[1],
                  mom_wv_diff_ten_ext[1],
                  mom_u_source_ext=0.0,
                  mom_v_source_ext=0.0,
                  mom_w_source_ext=0.0,
                  mom_u_ham_ext=0.0,
                  dmom_u_ham_grad_p_ext[nSpace],
                  dmom_u_ham_grad_u_ext[nSpace],
                  dmom_u_ham_u_ext=0.0,
                  dmom_u_ham_v_ext=0.0,
                  dmom_u_ham_w_ext=0.0,
                  mom_v_ham_ext=0.0,
                  dmom_v_ham_grad_p_ext[nSpace],
                  dmom_v_ham_grad_v_ext[nSpace],
                  dmom_v_ham_u_ext=0.0,
                  dmom_v_ham_v_ext=0.0,
                  dmom_v_ham_w_ext=0.0,
                  mom_w_ham_ext=0.0,
                  dmom_w_ham_grad_p_ext[nSpace],
                  dmom_w_ham_grad_w_ext[nSpace],
                  dmom_w_ham_u_ext=0.0,
                  dmom_w_ham_v_ext=0.0,
                  dmom_w_ham_w_ext=0.0,
                  dmom_u_adv_p_ext[nSpace],
                  dmom_v_adv_p_ext[nSpace],
                  dmom_w_adv_p_ext[nSpace],
                  flux_mass_ext=0.0,
                  flux_mom_u_adv_ext=0.0,
                  flux_mom_v_adv_ext=0.0,
                  flux_mom_w_adv_ext=0.0,
                  flux_mom_uu_diff_ext=0.0,
                  flux_mom_uv_diff_ext=0.0,
                  flux_mom_uw_diff_ext=0.0,
                  flux_mom_vu_diff_ext=0.0,
                  flux_mom_vv_diff_ext=0.0,
                  flux_mom_vw_diff_ext=0.0,
                  flux_mom_wu_diff_ext=0.0,
                  flux_mom_wv_diff_ext=0.0,
                  flux_mom_ww_diff_ext=0.0,
                  bc_p_ext=0.0,
                  bc_u_ext=0.0,
                  bc_v_ext=0.0,
                  bc_w_ext=0.0,
                  bc_mom_u_acc_ext=0.0,
                  bc_dmom_u_acc_u_ext=0.0,
                  bc_mom_v_acc_ext=0.0,
                  bc_dmom_v_acc_v_ext=0.0,
                  bc_mom_w_acc_ext=0.0,
                  bc_dmom_w_acc_w_ext=0.0,
                  bc_mass_adv_ext[nSpace],
                  bc_dmass_adv_u_ext[nSpace],
                  bc_dmass_adv_v_ext[nSpace],
                  bc_dmass_adv_w_ext[nSpace],
                  bc_mom_u_adv_ext[nSpace],
                  bc_dmom_u_adv_u_ext[nSpace],
                  bc_dmom_u_adv_v_ext[nSpace],
                  bc_dmom_u_adv_w_ext[nSpace],
                  bc_mom_v_adv_ext[nSpace],
                  bc_dmom_v_adv_u_ext[nSpace],
                  bc_dmom_v_adv_v_ext[nSpace],
                  bc_dmom_v_adv_w_ext[nSpace],
                  bc_mom_w_adv_ext[nSpace],
                  bc_dmom_w_adv_u_ext[nSpace],
                  bc_dmom_w_adv_v_ext[nSpace],
                  bc_dmom_w_adv_w_ext[nSpace],
                  bc_mom_uu_diff_ten_ext[nSpace],
                  bc_mom_vv_diff_ten_ext[nSpace],
                  bc_mom_ww_diff_ten_ext[nSpace],
                  bc_mom_uv_diff_ten_ext[1],
                  bc_mom_uw_diff_ten_ext[1],
                  bc_mom_vu_diff_ten_ext[1],
                  bc_mom_vw_diff_ten_ext[1],
                  bc_mom_wu_diff_ten_ext[1],
                  bc_mom_wv_diff_ten_ext[1],
                  bc_mom_u_source_ext=0.0,
                  bc_mom_v_source_ext=0.0,
                  bc_mom_w_source_ext=0.0,
                  bc_mom_u_ham_ext=0.0,
                  bc_dmom_u_ham_grad_p_ext[nSpace],
                  bc_dmom_u_ham_grad_u_ext[nSpace],
                  bc_dmom_u_ham_u_ext=0.0,
                  bc_dmom_u_ham_v_ext=0.0,
                  bc_dmom_u_ham_w_ext=0.0,
                  bc_mom_v_ham_ext=0.0,
                  bc_dmom_v_ham_grad_p_ext[nSpace],
                  bc_dmom_v_ham_grad_v_ext[nSpace],
                  bc_dmom_v_ham_u_ext=0.0,
                  bc_dmom_v_ham_v_ext=0.0,
                  bc_dmom_v_ham_w_ext=0.0,
                  bc_mom_w_ham_ext=0.0,
                  bc_dmom_w_ham_grad_p_ext[nSpace],
                  bc_dmom_w_ham_grad_w_ext[nSpace],
                  bc_dmom_w_ham_u_ext=0.0,
                  bc_dmom_w_ham_v_ext=0.0,
                  bc_dmom_w_ham_w_ext=0.0,
                  jac_ext[nSpace*nSpace],
                  jacDet_ext,
                  jacInv_ext[nSpace*nSpace],
                  boundaryJac[nSpace*(nSpace-1)],
                  metricTensor[(nSpace-1)*(nSpace-1)],
                  metricTensorDetSqrt,
                  dS,p_test_dS[nDOF_test_element],vel_test_dS[nDOF_test_element],
                  p_grad_trial_trace[nDOF_trial_element*nSpace],vel_grad_trial_trace[nDOF_trial_element*nSpace],
                  vel_grad_test_dS[nDOF_trial_element*nSpace],
                  normal[2],x_ext,y_ext,z_ext,xt_ext,yt_ext,zt_ext,integralScaling,
                  //VRANS
                  porosity_ext,
                  //
                  G[nSpace*nSpace],G_dd_G,tr_G,h_phi,h_penalty,penalty,
                  force_x,force_y,force_z,force_p_x,force_p_y,force_p_z,force_v_x,force_v_y,force_v_z,r_x,r_y,r_z;
                //compute information about mapping from reference element to physical element
                ck.calculateMapping_elementBoundary(eN,
                                                    ebN_local,
                                                    kb,
                                                    ebN_local_kb,
                                                    mesh_dof,
                                                    mesh_l2g,
                                                    mesh_trial_trace_ref,
                                                    mesh_grad_trial_trace_ref,
                                                    boundaryJac_ref,
                                                    jac_ext,
                                                    jacDet_ext,
                                                    jacInv_ext,
                                                    boundaryJac,
                                                    metricTensor,
                                                    metricTensorDetSqrt,
                                                    normal_ref,
                                                    normal,
                                                    x_ext,y_ext,z_ext);
                ck.calculateMappingVelocity_elementBoundary(eN,
                                                            ebN_local,
                                                            kb,
                                                            ebN_local_kb,
                                                            mesh_velocity_dof,
                                                            mesh_l2g,
                                                            mesh_trial_trace_ref,
                                                            xt_ext,yt_ext,zt_ext,
                                                            normal,
                                                            boundaryJac,
                                                            metricTensor,
                                                            integralScaling);
                //xt_ext=0.0;yt_ext=0.0;zt_ext=0.0;
                //std::cout<<"xt_ext "<<xt_ext<<'\t'<<yt_ext<<'\t'<<zt_ext<<std::endl;
                //std::cout<<"x_ext "<<x_ext<<'\t'<<y_ext<<'\t'<<z_ext<<std::endl;
                //std::cout<<"integralScaling - metricTensorDetSrt ==============================="<<integralScaling-metricTensorDetSqrt<<std::endl;
                /* std::cout<<"metricTensorDetSqrt "<<metricTensorDetSqrt */
                /*             <<"dS_ref[kb]"<<dS_ref[kb]<<std::endl; */
                //dS = ((1.0-MOVING_DOMAIN)*metricTensorDetSqrt + MOVING_DOMAIN*integralScaling)*dS_ref[kb];//cek need to test effect on accuracy
                dS = metricTensorDetSqrt*dS_ref[kb];
                //get the metric tensor
                //cek todo use symmetry
                ck.calculateG(jacInv_ext,G,G_dd_G,tr_G);
                ck.calculateGScale(G,&ebqe_normal_phi_ext[ebNE_kb_nSpace],h_phi);

                eps_rho = epsFact_rho*(useMetrics*h_phi+(1.0-useMetrics)*elementDiameter[eN]);
                eps_mu  = epsFact_mu *(useMetrics*h_phi+(1.0-useMetrics)*elementDiameter[eN]);

                //compute shape and solution information
                //shape
                ck.gradTrialFromRef(&p_grad_trial_trace_ref[ebN_local_kb_nSpace*nDOF_trial_element],jacInv_ext,p_grad_trial_trace);
                ck.gradTrialFromRef(&vel_grad_trial_trace_ref[ebN_local_kb_nSpace*nDOF_trial_element],jacInv_ext,vel_grad_trial_trace);
                //cek hack use trial ck.gradTrialFromRef(&vel_grad_test_trace_ref[ebN_local_kb_nSpace*nDOF_trial_element],jacInv_ext,vel_grad_test_trace);
                //solution and gradients
                ck.valFromDOF(p_dof,&p_l2g[eN_nDOF_trial_element],&p_trial_trace_ref[ebN_local_kb*nDOF_test_element],p_ext);
                ck.valFromDOF(u_dof,&vel_l2g[eN_nDOF_trial_element],&vel_trial_trace_ref[ebN_local_kb*nDOF_test_element],u_ext);
                ck.valFromDOF(v_dof,&vel_l2g[eN_nDOF_trial_element],&vel_trial_trace_ref[ebN_local_kb*nDOF_test_element],v_ext);
                ck.gradFromDOF(p_dof,&p_l2g[eN_nDOF_trial_element],p_grad_trial_trace,grad_p_ext);
                ck.gradFromDOF(u_dof,&vel_l2g[eN_nDOF_trial_element],vel_grad_trial_trace,grad_u_ext);
                ck.gradFromDOF(v_dof,&vel_l2g[eN_nDOF_trial_element],vel_grad_trial_trace,grad_v_ext);
                //precalculate test function products with integration weights
                for (int j=0;j<nDOF_trial_element;j++)
                  {
                    p_test_dS[j] = p_test_trace_ref[ebN_local_kb*nDOF_test_element+j]*dS;
                    vel_test_dS[j] = vel_test_trace_ref[ebN_local_kb*nDOF_test_element+j]*dS;
                    for (int I=0;I<nSpace;I++)
                      vel_grad_test_dS[j*nSpace+I] = vel_grad_trial_trace[j*nSpace+I]*dS;//cek hack, using trial
                  }
                bc_p_ext = isDOFBoundary_p[ebNE_kb]*ebqe_bc_p_ext[ebNE_kb]+(1-isDOFBoundary_p[ebNE_kb])*p_ext;
                //note, our convention is that bc values at moving boundaries are relative to boundary velocity so we add it here
                bc_u_ext = isDOFBoundary_u[ebNE_kb]*(ebqe_bc_u_ext[ebNE_kb] + MOVING_DOMAIN*xt_ext) + (1-isDOFBoundary_u[ebNE_kb])*u_ext;
                bc_v_ext = isDOFBoundary_v[ebNE_kb]*(ebqe_bc_v_ext[ebNE_kb] + MOVING_DOMAIN*yt_ext) + (1-isDOFBoundary_v[ebNE_kb])*v_ext;
                //VRANS
                porosity_ext = ebqe_porosity_ext[ebNE_kb];
                //
                //calculate the pde coefficients using the solution and the boundary values for the solution
                //
                double eddy_viscosity_ext(0.),bc_eddy_viscosity_ext(0.); //not interested in saving boundary eddy viscosity for now
		double rho;
                evaluateCoefficients(NONCONSERVATIVE_FORM,
                                     eps_rho,
                                     eps_mu,
                                     sigma,
                                     rho_0,
                                     nu_0,
                                     rho_1,
                                     nu_1,
                                     elementDiameter[eN],
                                     smagorinskyConstant,
                                     turbulenceClosureModel,
                                     g,
                                     useVF,
                                     ebqe_vf_ext[ebNE_kb],
                                     ebqe_phi_ext[ebNE_kb],
                                     &ebqe_normal_phi_ext[ebNE_kb_nSpace],
                                     ebqe_kappa_phi_ext[ebNE_kb],
                                     //VRANS
                                     porosity_ext,
                                     //
                                     p_ext,
                                     grad_p_ext,
                                     grad_u_ext,
                                     grad_v_ext,
                                     grad_w_ext,
                                     u_ext,
                                     v_ext,
                                     w_ext,
                                     eddy_viscosity_ext,
                                     mom_u_acc_ext,
                                     dmom_u_acc_u_ext,
                                     mom_v_acc_ext,
                                     dmom_v_acc_v_ext,
                                     mom_w_acc_ext,
                                     dmom_w_acc_w_ext,
                                     mass_adv_ext,
                                     dmass_adv_u_ext,
                                     dmass_adv_v_ext,
                                     dmass_adv_w_ext,
                                     mom_u_adv_ext,
                                     dmom_u_adv_u_ext,
                                     dmom_u_adv_v_ext,
                                     dmom_u_adv_w_ext,
                                     mom_v_adv_ext,
                                     dmom_v_adv_u_ext,
                                     dmom_v_adv_v_ext,
                                     dmom_v_adv_w_ext,
                                     mom_w_adv_ext,
                                     dmom_w_adv_u_ext,
                                     dmom_w_adv_v_ext,
                                     dmom_w_adv_w_ext,
                                     mom_uu_diff_ten_ext,
                                     mom_vv_diff_ten_ext,
                                     mom_ww_diff_ten_ext,
                                     mom_uv_diff_ten_ext,
                                     mom_uw_diff_ten_ext,
                                     mom_vu_diff_ten_ext,
                                     mom_vw_diff_ten_ext,
                                     mom_wu_diff_ten_ext,
                                     mom_wv_diff_ten_ext,
                                     mom_u_source_ext,
                                     mom_v_source_ext,
                                     mom_w_source_ext,
                                     mom_u_ham_ext,
                                     dmom_u_ham_grad_p_ext,
                                     dmom_u_ham_grad_u_ext,
                                     dmom_u_ham_u_ext,
                                     dmom_u_ham_v_ext,
                                     dmom_u_ham_w_ext,
                                     mom_v_ham_ext,
                                     dmom_v_ham_grad_p_ext,
                                     dmom_v_ham_grad_v_ext,
                                     dmom_v_ham_u_ext,
                                     dmom_v_ham_v_ext,
                                     dmom_v_ham_w_ext,
                                     mom_w_ham_ext,
                                     dmom_w_ham_grad_p_ext,
                                     dmom_w_ham_grad_w_ext,
                                     dmom_w_ham_u_ext,
                                     dmom_w_ham_v_ext,
                                     dmom_w_ham_w_ext,
				     rho);
                evaluateCoefficients(NONCONSERVATIVE_FORM,
                                     eps_rho,
                                     eps_mu,
                                     sigma,
                                     rho_0,
                                     nu_0,
                                     rho_1,
                                     nu_1,
                                     elementDiameter[eN],
                                     smagorinskyConstant,
                                     turbulenceClosureModel,
                                     g,
                                     useVF,
                                     bc_ebqe_vf_ext[ebNE_kb],
                                     bc_ebqe_phi_ext[ebNE_kb],
                                     &ebqe_normal_phi_ext[ebNE_kb_nSpace],
                                     ebqe_kappa_phi_ext[ebNE_kb],
                                     //VRANS
                                     porosity_ext,
                                     //
                                     bc_p_ext,
                                     grad_p_ext,
                                     grad_u_ext,
                                     grad_v_ext,
                                     grad_w_ext,
                                     bc_u_ext,
                                     bc_v_ext,
                                     bc_w_ext,
                                     bc_eddy_viscosity_ext,
                                     bc_mom_u_acc_ext,
                                     bc_dmom_u_acc_u_ext,
                                     bc_mom_v_acc_ext,
                                     bc_dmom_v_acc_v_ext,
                                     bc_mom_w_acc_ext,
                                     bc_dmom_w_acc_w_ext,
                                     bc_mass_adv_ext,
                                     bc_dmass_adv_u_ext,
                                     bc_dmass_adv_v_ext,
                                     bc_dmass_adv_w_ext,
                                     bc_mom_u_adv_ext,
                                     bc_dmom_u_adv_u_ext,
                                     bc_dmom_u_adv_v_ext,
                                     bc_dmom_u_adv_w_ext,
                                     bc_mom_v_adv_ext,
                                     bc_dmom_v_adv_u_ext,
                                     bc_dmom_v_adv_v_ext,
                                     bc_dmom_v_adv_w_ext,
                                     bc_mom_w_adv_ext,
                                     bc_dmom_w_adv_u_ext,
                                     bc_dmom_w_adv_v_ext,
                                     bc_dmom_w_adv_w_ext,
                                     bc_mom_uu_diff_ten_ext,
                                     bc_mom_vv_diff_ten_ext,
                                     bc_mom_ww_diff_ten_ext,
                                     bc_mom_uv_diff_ten_ext,
                                     bc_mom_uw_diff_ten_ext,
                                     bc_mom_vu_diff_ten_ext,
                                     bc_mom_vw_diff_ten_ext,
                                     bc_mom_wu_diff_ten_ext,
                                     bc_mom_wv_diff_ten_ext,
                                     bc_mom_u_source_ext,
                                     bc_mom_v_source_ext,
                                     bc_mom_w_source_ext,
                                     bc_mom_u_ham_ext,
                                     bc_dmom_u_ham_grad_p_ext,
                                     bc_dmom_u_ham_grad_u_ext,
                                     bc_dmom_u_ham_u_ext,
                                     bc_dmom_u_ham_v_ext,
                                     bc_dmom_u_ham_w_ext,
                                     bc_mom_v_ham_ext,
                                     bc_dmom_v_ham_grad_p_ext,
                                     bc_dmom_v_ham_grad_v_ext,
                                     bc_dmom_v_ham_u_ext,
                                     bc_dmom_v_ham_v_ext,
                                     bc_dmom_v_ham_w_ext,
                                     bc_mom_w_ham_ext,
                                     bc_dmom_w_ham_grad_p_ext,
                                     bc_dmom_w_ham_grad_w_ext,
                                     bc_dmom_w_ham_u_ext,
                                     bc_dmom_w_ham_v_ext,
                                     bc_dmom_w_ham_w_ext,
				     rho);

                //Turbulence closure model
                if (turbulenceClosureModel >= 3)
                  {
                    const double turb_var_grad_0_dummy[2] = {0.,0.};
                    const double c_mu = 0.09;//mwf hack
                    updateTurbulenceClosure(NONCONSERVATIVE_FORM,
                                            turbulenceClosureModel,
                                            eps_rho,
                                            eps_mu,
                                            rho_0,
                                            nu_0,
                                            rho_1,
                                            nu_1,
                                            useVF,
                                            ebqe_vf_ext[ebNE_kb],
                                            ebqe_phi_ext[ebNE_kb],
                                            porosity_ext,
                                            c_mu, //mwf hack
                                            ebqe_turb_var_0[ebNE_kb],
                                            ebqe_turb_var_1[ebNE_kb],
                                            turb_var_grad_0_dummy, //not needed
                                            eddy_viscosity_ext,
                                            mom_uu_diff_ten_ext,
                                            mom_vv_diff_ten_ext,
                                            mom_ww_diff_ten_ext,
                                            mom_uv_diff_ten_ext,
                                            mom_uw_diff_ten_ext,
                                            mom_vu_diff_ten_ext,
                                            mom_vw_diff_ten_ext,
                                            mom_wu_diff_ten_ext,
                                            mom_wv_diff_ten_ext,
                                            mom_u_source_ext,
                                            mom_v_source_ext,
                                            mom_w_source_ext);

                    updateTurbulenceClosure(NONCONSERVATIVE_FORM,
                                            turbulenceClosureModel,
                                            eps_rho,
                                            eps_mu,
                                            rho_0,
                                            nu_0,
                                            rho_1,
                                            nu_1,
                                            useVF,
                                            bc_ebqe_vf_ext[ebNE_kb],
                                            bc_ebqe_phi_ext[ebNE_kb],
                                            porosity_ext,
                                            c_mu, //mwf hack
                                            ebqe_turb_var_0[ebNE_kb],
                                            ebqe_turb_var_1[ebNE_kb],
                                            turb_var_grad_0_dummy, //not needed
                                            bc_eddy_viscosity_ext,
                                            bc_mom_uu_diff_ten_ext,
                                            bc_mom_vv_diff_ten_ext,
                                            bc_mom_ww_diff_ten_ext,
                                            bc_mom_uv_diff_ten_ext,
                                            bc_mom_uw_diff_ten_ext,
                                            bc_mom_vu_diff_ten_ext,
                                            bc_mom_vw_diff_ten_ext,
                                            bc_mom_wu_diff_ten_ext,
                                            bc_mom_wv_diff_ten_ext,
                                            bc_mom_u_source_ext,
                                            bc_mom_v_source_ext,
                                            bc_mom_w_source_ext);
                  }


                //
                //moving domain
                //
                if (NONCONSERVATIVE_FORM > 0.0)
                  {
                    mom_u_ham_ext -= MOVING_DOMAIN*dmom_u_acc_u_ext*(grad_u_ext[0]*xt_ext + grad_u_ext[1]*yt_ext);
                    dmom_u_ham_grad_u_ext[0] -= MOVING_DOMAIN*dmom_u_acc_u_ext*xt_ext;
                    dmom_u_ham_grad_u_ext[1] -= MOVING_DOMAIN*dmom_u_acc_u_ext*yt_ext;
                  }
                else
                  {
                    mom_u_adv_ext[0] -= MOVING_DOMAIN*mom_u_acc_ext*xt_ext;
                    mom_u_adv_ext[1] -= MOVING_DOMAIN*mom_u_acc_ext*yt_ext;
                    dmom_u_adv_u_ext[0] -= MOVING_DOMAIN*dmom_u_acc_u_ext*xt_ext;
                    dmom_u_adv_u_ext[1] -= MOVING_DOMAIN*dmom_u_acc_u_ext*yt_ext;
                  }


                if (NONCONSERVATIVE_FORM > 0.0)
                  {
                    mom_v_ham_ext -= MOVING_DOMAIN*dmom_v_acc_v_ext*(grad_v_ext[0]*xt_ext + grad_v_ext[1]*yt_ext);
                    dmom_v_ham_grad_v_ext[0] -= MOVING_DOMAIN*dmom_v_acc_v_ext*xt_ext;
                    dmom_v_ham_grad_v_ext[1] -= MOVING_DOMAIN*dmom_v_acc_v_ext*yt_ext;
                  }
                else
                  {
                    mom_v_adv_ext[0] -= MOVING_DOMAIN*mom_v_acc_ext*xt_ext;
                    mom_v_adv_ext[1] -= MOVING_DOMAIN*mom_v_acc_ext*yt_ext;
                    dmom_v_adv_v_ext[0] -= MOVING_DOMAIN*dmom_v_acc_v_ext*xt_ext;
                    dmom_v_adv_v_ext[1] -= MOVING_DOMAIN*dmom_v_acc_v_ext*yt_ext;
                  }

                //bc's
                if (NONCONSERVATIVE_FORM < 1.0)
                  {
                    bc_mom_u_adv_ext[0] -= MOVING_DOMAIN*bc_mom_u_acc_ext*xt_ext;
                    bc_mom_u_adv_ext[1] -= MOVING_DOMAIN*bc_mom_u_acc_ext*yt_ext;

                    bc_mom_v_adv_ext[0] -= MOVING_DOMAIN*bc_mom_v_acc_ext*xt_ext;
                    bc_mom_v_adv_ext[1] -= MOVING_DOMAIN*bc_mom_v_acc_ext*yt_ext;
                  }
                //
                //calculate the numerical fluxes
                //
                ck.calculateGScale(G,normal,h_penalty);
                penalty = useMetrics*C_b/h_penalty + (1.0-useMetrics)*ebqe_penalty_ext[ebNE_kb];
                exteriorNumericalAdvectiveFlux(NONCONSERVATIVE_FORM,
                                               isDOFBoundary_p[ebNE_kb],
                                               isDOFBoundary_u[ebNE_kb],
                                               isDOFBoundary_v[ebNE_kb],
                                               isDOFBoundary_w[ebNE_kb],
                                               isAdvectiveFluxBoundary_p[ebNE_kb],
                                               isAdvectiveFluxBoundary_u[ebNE_kb],
                                               isAdvectiveFluxBoundary_v[ebNE_kb],
                                               isAdvectiveFluxBoundary_w[ebNE_kb],
                                               dmom_u_ham_grad_p_ext[0],//=1/rho,
                                               bc_dmom_u_ham_grad_p_ext[0],//=1/bc_rho,
                                               normal,
                                               bc_p_ext,
                                               bc_u_ext,
                                               bc_v_ext,
                                               bc_mass_adv_ext,
                                               bc_mom_u_adv_ext,
                                               bc_mom_v_adv_ext,
                                               bc_mom_w_adv_ext,
                                               ebqe_bc_flux_mass_ext[ebNE_kb]+MOVING_DOMAIN*(xt_ext*normal[0]+yt_ext*normal[1]),//BC is relative mass flux
                                               ebqe_bc_flux_mom_u_adv_ext[ebNE_kb],
                                               ebqe_bc_flux_mom_v_adv_ext[ebNE_kb],
                                               ebqe_bc_flux_mom_w_adv_ext[ebNE_kb],
                                               p_ext,
                                               u_ext,
                                               v_ext,
                                               mass_adv_ext,
                                               mom_u_adv_ext,
                                               mom_v_adv_ext,
                                               mom_w_adv_ext,
                                               dmass_adv_u_ext,
                                               dmass_adv_v_ext,
                                               dmass_adv_w_ext,
                                               dmom_u_adv_p_ext,
                                               dmom_u_ham_grad_u_ext,
                                               dmom_u_adv_u_ext,
                                               dmom_u_adv_v_ext,
                                               dmom_u_adv_w_ext,
                                               dmom_v_adv_p_ext,
                                               dmom_v_adv_u_ext,
                                               dmom_v_adv_v_ext,
                                               dmom_v_adv_w_ext,
                                               dmom_w_adv_p_ext,
                                               dmom_w_adv_u_ext,
                                               dmom_w_adv_v_ext,
                                               dmom_w_adv_w_ext,
                                               flux_mass_ext,
                                               flux_mom_u_adv_ext,
                                               flux_mom_v_adv_ext,
                                               flux_mom_w_adv_ext,
                                               &ebqe_velocity[ebNE_kb_nSpace]);
                exteriorNumericalDiffusiveFlux(eps_rho,
                                               ebqe_phi_ext[ebNE_kb],
                                               sdInfo_u_u_rowptr,
                                               sdInfo_u_u_colind,
                                               isDOFBoundary_u[ebNE_kb],
                                               isDiffusiveFluxBoundary_u[ebNE_kb],
                                               normal,
                                               bc_mom_uu_diff_ten_ext,
                                               bc_u_ext,
                                               ebqe_bc_flux_u_diff_ext[ebNE_kb],
                                               mom_uu_diff_ten_ext,
                                               grad_u_ext,
                                               u_ext,
                                               penalty,//ebqe_penalty_ext[ebNE_kb],
                                               flux_mom_uu_diff_ext);
                exteriorNumericalDiffusiveFlux(eps_rho,
                                               ebqe_phi_ext[ebNE_kb],
                                               sdInfo_u_v_rowptr,
                                               sdInfo_u_v_colind,
                                               isDOFBoundary_v[ebNE_kb],
                                               isDiffusiveFluxBoundary_v[ebNE_kb],
                                               normal,
                                               bc_mom_uv_diff_ten_ext,
                                               bc_v_ext,
                                               0.0,//assume all of the flux gets applied in diagonal component
                                               mom_uv_diff_ten_ext,
                                               grad_v_ext,
                                               v_ext,
                                               penalty,//ebqe_penalty_ext[ebNE_kb],
                                               flux_mom_uv_diff_ext);
                exteriorNumericalDiffusiveFlux(eps_rho,
                                               ebqe_phi_ext[ebNE_kb],
                                               sdInfo_v_u_rowptr,
                                               sdInfo_v_u_colind,
                                               isDOFBoundary_u[ebNE_kb],
                                               isDiffusiveFluxBoundary_u[ebNE_kb],
                                               normal,
                                               bc_mom_vu_diff_ten_ext,
                                               bc_u_ext,
                                               0.0,//see above
                                               mom_vu_diff_ten_ext,
                                               grad_u_ext,
                                               u_ext,
                                               penalty,//ebqe_penalty_ext[ebNE_kb],
                                               flux_mom_vu_diff_ext);
                exteriorNumericalDiffusiveFlux(eps_rho,
                                               ebqe_phi_ext[ebNE_kb],
                                               sdInfo_v_v_rowptr,
                                               sdInfo_v_v_colind,
                                               isDOFBoundary_v[ebNE_kb],
                                               isDiffusiveFluxBoundary_v[ebNE_kb],
                                               normal,
                                               bc_mom_vv_diff_ten_ext,
                                               bc_v_ext,
                                               ebqe_bc_flux_v_diff_ext[ebNE_kb],
                                               mom_vv_diff_ten_ext,
                                               grad_v_ext,
                                               v_ext,
                                               penalty,//ebqe_penalty_ext[ebNE_kb],
                                               flux_mom_vv_diff_ext);
                flux[ebN*nQuadraturePoints_elementBoundary+kb] = flux_mass_ext;
                /* std::cout<<"external u,v,u_n " */
                /*             <<ebqe_velocity[ebNE_kb_nSpace+0]<<'\t' */
                /*             <<ebqe_velocity[ebNE_kb_nSpace+1]<<'\t' */
                /*             <<flux[ebN*nQuadraturePoints_elementBoundary+kb]<<std::endl; */
                //
                //integrate the net force and moment on flagged boundaries
                //
                if (ebN < nElementBoundaries_owned)
                  {
                    force_v_x = (flux_mom_u_adv_ext + flux_mom_uu_diff_ext + flux_mom_uv_diff_ext + flux_mom_uw_diff_ext)/dmom_u_ham_grad_p_ext[0];//same as *rho
                    force_v_y = (flux_mom_v_adv_ext + flux_mom_vu_diff_ext + flux_mom_vv_diff_ext + flux_mom_vw_diff_ext)/dmom_u_ham_grad_p_ext[0];

                    force_p_x = p_ext*normal[0];
                    force_p_y = p_ext*normal[1];

                    force_x = force_p_x + force_v_x;
                    force_y = force_p_y + force_v_y;

                    r_x = x_ext - barycenters[3*boundaryFlags[ebN]+0];
                    r_y = y_ext - barycenters[3*boundaryFlags[ebN]+1];

                    wettedAreas[boundaryFlags[ebN]] += dS*(1.0-ebqe_vf_ext[ebNE_kb]);

                    netForces_p[3*boundaryFlags[ebN]+0] += force_p_x*dS;
                    netForces_p[3*boundaryFlags[ebN]+1] += force_p_y*dS;

                    netForces_v[3*boundaryFlags[ebN]+0] += force_v_x*dS;
                    netForces_v[3*boundaryFlags[ebN]+1] += force_v_y*dS;

                    netMoments[3*boundaryFlags[ebN]+2] += (r_x*force_y - r_y*force_x)*dS;
                  }
                //
                //update residuals
                //
                if(true)//boundaryFlags[ebN] > 0)
                  { //if boundary flag positive, then include flux contributions on interpart boundaries
                    for (int i=0;i<nDOF_test_element;i++)
                      {
                        elementResidual_mesh[i] -= ck.ExteriorElementBoundaryFlux(MOVING_DOMAIN*(xt_ext*normal[0]+yt_ext*normal[1]),p_test_dS[i]);
                        elementResidual_p[i] += ck.ExteriorElementBoundaryFlux(flux_mass_ext,p_test_dS[i]);
                        elementResidual_p[i] -= DM*ck.ExteriorElementBoundaryFlux(MOVING_DOMAIN*(xt_ext*normal[0]+yt_ext*normal[1]),p_test_dS[i]);
                        globalConservationError += ck.ExteriorElementBoundaryFlux(flux_mass_ext,p_test_dS[i]);

                        elementResidual_u[i] += ck.ExteriorElementBoundaryFlux(flux_mom_u_adv_ext,vel_test_dS[i])+
                          ck.ExteriorElementBoundaryFlux(flux_mom_uu_diff_ext,vel_test_dS[i])+
                          ck.ExteriorElementBoundaryFlux(flux_mom_uv_diff_ext,vel_test_dS[i])+
                          ck.ExteriorElementBoundaryDiffusionAdjoint(isDOFBoundary_u[ebNE_kb],
                                                                     isDiffusiveFluxBoundary_u[ebNE_kb],
                                                                     eb_adjoint_sigma,
                                                                     u_ext,
                                                                     bc_u_ext,
                                                                     normal,
                                                                     sdInfo_u_u_rowptr,
                                                                     sdInfo_u_u_colind,
                                                                     mom_uu_diff_ten_ext,
                                                                     &vel_grad_test_dS[i*nSpace])+
                          ck.ExteriorElementBoundaryDiffusionAdjoint(isDOFBoundary_v[ebNE_kb],
                                                                     isDiffusiveFluxBoundary_u[ebNE_kb],
                                                                     eb_adjoint_sigma,
                                                                     v_ext,
                                                                     bc_v_ext,
                                                                     normal,
                                                                     sdInfo_u_v_rowptr,
                                                                     sdInfo_u_v_colind,
                                                                     mom_uv_diff_ten_ext,
                                                                     &vel_grad_test_dS[i*nSpace]);
                        elementResidual_v[i] += ck.ExteriorElementBoundaryFlux(flux_mom_v_adv_ext,vel_test_dS[i]) +
                          ck.ExteriorElementBoundaryFlux(flux_mom_vu_diff_ext,vel_test_dS[i])+
                          ck.ExteriorElementBoundaryFlux(flux_mom_vv_diff_ext,vel_test_dS[i])+
                          ck.ExteriorElementBoundaryDiffusionAdjoint(isDOFBoundary_u[ebNE_kb],
                                                                     isDiffusiveFluxBoundary_v[ebNE_kb],
                                                                     eb_adjoint_sigma,
                                                                     u_ext,
                                                                     bc_u_ext,
                                                                     normal,
                                                                     sdInfo_v_u_rowptr,
                                                                     sdInfo_v_u_colind,
                                                                     mom_vu_diff_ten_ext,
                                                                     &vel_grad_test_dS[i*nSpace])+
                          ck.ExteriorElementBoundaryDiffusionAdjoint(isDOFBoundary_v[ebNE_kb],
                                                                     isDiffusiveFluxBoundary_v[ebNE_kb],
                                                                     eb_adjoint_sigma,
                                                                     v_ext,
                                                                     bc_v_ext,
                                                                     normal,
                                                                     sdInfo_v_v_rowptr,
                                                                     sdInfo_v_v_colind,
                                                                     mom_vv_diff_ten_ext,
                                                                     &vel_grad_test_dS[i*nSpace]);
                      }//i
                  }//if boundary flag positive
              }//kb
            //
            //update the element and global residual storage
            //
            for (int i=0;i<nDOF_test_element;i++)
              {
                int eN_i = eN*nDOF_test_element+i;

                elementResidual_p_save[eN_i] +=  elementResidual_p[i];
                mesh_volume_conservation_weak += elementResidual_mesh[i];
                globalResidual[offset_p+stride_p*p_l2g[eN_i]]+=elementResidual_p[i];
                globalResidual[offset_u+stride_u*vel_l2g[eN_i]]+=elementResidual_u[i];
                globalResidual[offset_v+stride_v*vel_l2g[eN_i]]+=elementResidual_v[i];
              }//i
          }//ebNE

        /* std::cout<<"mesh volume conservation = "<<mesh_volume_conservation<<std::endl; */
        /* std::cout<<"mesh volume conservation weak = "<<mesh_volume_conservation_weak<<std::endl; */
        /* std::cout<<"mesh volume conservation err max= "<<mesh_volume_conservation_err_max<<std::endl; */
        /* std::cout<<"mesh volume conservation err max weak = "<<mesh_volume_conservation_err_max_weak<<std::endl; */
      }

      void calculateJacobian(double NONCONSERVATIVE_FORM,
                             double MOMENTUM_SGE,
                             double PRESSURE_SGE,
                             double VELOCITY_SGE,
			     double PRESSURE_PROJECTION_STABILIZATION,
                             //element
                             double* mesh_trial_ref,
                             double* mesh_grad_trial_ref,
                             double* mesh_dof,
                             double* mesh_velocity_dof,
                             double MOVING_DOMAIN,
                             int* mesh_l2g,
                             double* dV_ref,
                             double* p_trial_ref,
                             double* p_grad_trial_ref,
                             double* p_test_ref,
                             double* p_grad_test_ref,
                             double* vel_trial_ref,
                             double* vel_grad_trial_ref,
                             double* vel_test_ref,
                             double* vel_grad_test_ref,
                             //element boundary
                             double* mesh_trial_trace_ref,
                             double* mesh_grad_trial_trace_ref,
                             double* dS_ref,
                             double* p_trial_trace_ref,
                             double* p_grad_trial_trace_ref,
                             double* p_test_trace_ref,
                             double* p_grad_test_trace_ref,
                             double* vel_trial_trace_ref,
                             double* vel_grad_trial_trace_ref,
                             double* vel_test_trace_ref,
                             double* vel_grad_test_trace_ref,
                             double* normal_ref,
                             double* boundaryJac_ref,
                             //physics
                             double eb_adjoint_sigma,
                             double* elementDiameter,
                             double* nodeDiametersArray,
                             double hFactor,
                             int nElements_global,
                             double useRBLES,
                             double useMetrics,
                             double alphaBDF,
                             double epsFact_rho,
                             double epsFact_mu,
                             double sigma,
                             double rho_0,
                             double nu_0,
                             double rho_1,
                             double nu_1,
                             double smagorinskyConstant,
                             int turbulenceClosureModel,
                             double Ct_sge,
                             double Cd_sge,
                             double C_dg,
                             double C_b,
                             //VRANS
                             const double* eps_solid,
                             const double* phi_solid,
                             const double* q_velocity_solid,
                             const double* q_porosity,
                             const double* q_dragAlpha,
                             const double* q_dragBeta,
                             const double* q_mass_source,
                             const double* q_turb_var_0,
                             const double* q_turb_var_1,
                             const double* q_turb_var_grad_0,
                             //
                             int* p_l2g,
                             int* vel_l2g,
                             double* p_dof, double* u_dof, double* v_dof, double* w_dof,
                             double* g,
                             const double useVF,
                             double* vf,
                             double* phi,
                             double* normal_phi,
                             double* kappa_phi,
                             double* q_mom_u_acc_beta_bdf, double* q_mom_v_acc_beta_bdf, double* q_mom_w_acc_beta_bdf,
                             double* q_dV,
                             double* q_dV_last,
                             double* q_velocity_sge,
                             double* q_cfl,
                             double* q_numDiff_u_last, double* q_numDiff_v_last, double* q_numDiff_w_last,
                             int* sdInfo_u_u_rowptr,int* sdInfo_u_u_colind,
                             int* sdInfo_u_v_rowptr,int* sdInfo_u_v_colind,
                             int* sdInfo_u_w_rowptr,int* sdInfo_u_w_colind,
                             int* sdInfo_v_v_rowptr,int* sdInfo_v_v_colind,
                             int* sdInfo_v_u_rowptr,int* sdInfo_v_u_colind,
                             int* sdInfo_v_w_rowptr,int* sdInfo_v_w_colind,
                             int* sdInfo_w_w_rowptr,int* sdInfo_w_w_colind,
                             int* sdInfo_w_u_rowptr,int* sdInfo_w_u_colind,
                             int* sdInfo_w_v_rowptr,int* sdInfo_w_v_colind,
                             int* csrRowIndeces_p_p,int* csrColumnOffsets_p_p,
                             int* csrRowIndeces_p_u,int* csrColumnOffsets_p_u,
                             int* csrRowIndeces_p_v,int* csrColumnOffsets_p_v,
                             int* csrRowIndeces_p_w,int* csrColumnOffsets_p_w,
                             int* csrRowIndeces_u_p,int* csrColumnOffsets_u_p,
                             int* csrRowIndeces_u_u,int* csrColumnOffsets_u_u,
                             int* csrRowIndeces_u_v,int* csrColumnOffsets_u_v,
                             int* csrRowIndeces_u_w,int* csrColumnOffsets_u_w,
                             int* csrRowIndeces_v_p,int* csrColumnOffsets_v_p,
                             int* csrRowIndeces_v_u,int* csrColumnOffsets_v_u,
                             int* csrRowIndeces_v_v,int* csrColumnOffsets_v_v,
                             int* csrRowIndeces_v_w,int* csrColumnOffsets_v_w,
                             int* csrRowIndeces_w_p,int* csrColumnOffsets_w_p,
                             int* csrRowIndeces_w_u,int* csrColumnOffsets_w_u,
                             int* csrRowIndeces_w_v,int* csrColumnOffsets_w_v,
                             int* csrRowIndeces_w_w,int* csrColumnOffsets_w_w,
                             double* globalJacobian,
                             int nExteriorElementBoundaries_global,
                             int* exteriorElementBoundariesArray,
                             int* elementBoundaryElementsArray,
                             int* elementBoundaryLocalElementBoundariesArray,
                             double* ebqe_vf_ext,
                             double* bc_ebqe_vf_ext,
                             double* ebqe_phi_ext,
                             double* bc_ebqe_phi_ext,
                             double* ebqe_normal_phi_ext,
                             double* ebqe_kappa_phi_ext,
                             //VRANS
                             const double* ebqe_porosity_ext,
                             const double* ebqe_turb_var_0,
                             const double* ebqe_turb_var_1,
                             //
                             int* isDOFBoundary_p,
                             int* isDOFBoundary_u,
                             int* isDOFBoundary_v,
                             int* isDOFBoundary_w,
                             int* isAdvectiveFluxBoundary_p,
                             int* isAdvectiveFluxBoundary_u,
                             int* isAdvectiveFluxBoundary_v,
                             int* isAdvectiveFluxBoundary_w,
                             int* isDiffusiveFluxBoundary_u,
                             int* isDiffusiveFluxBoundary_v,
                             int* isDiffusiveFluxBoundary_w,
                             double* ebqe_bc_p_ext,
                             double* ebqe_bc_flux_mass_ext,
                             double* ebqe_bc_flux_mom_u_adv_ext,
                             double* ebqe_bc_flux_mom_v_adv_ext,
                             double* ebqe_bc_flux_mom_w_adv_ext,
                             double* ebqe_bc_u_ext,
                             double* ebqe_bc_flux_u_diff_ext,
                             double* ebqe_penalty_ext,
                             double* ebqe_bc_v_ext,
                             double* ebqe_bc_flux_v_diff_ext,
                             double* ebqe_bc_w_ext,
                             double* ebqe_bc_flux_w_diff_ext,
                             int* csrColumnOffsets_eb_p_p,
                             int* csrColumnOffsets_eb_p_u,
                             int* csrColumnOffsets_eb_p_v,
                             int* csrColumnOffsets_eb_p_w,
                             int* csrColumnOffsets_eb_u_p,
                             int* csrColumnOffsets_eb_u_u,
                             int* csrColumnOffsets_eb_u_v,
                             int* csrColumnOffsets_eb_u_w,
                             int* csrColumnOffsets_eb_v_p,
                             int* csrColumnOffsets_eb_v_u,
                             int* csrColumnOffsets_eb_v_v,
                             int* csrColumnOffsets_eb_v_w,
                             int* csrColumnOffsets_eb_w_p,
                             int* csrColumnOffsets_eb_w_u,
                             int* csrColumnOffsets_eb_w_v,
                             int* csrColumnOffsets_eb_w_w,
                             int* elementFlags,
                             int* boundaryFlags)
      {
        //
        //loop over elements to compute volume integrals and load them into the element Jacobians and global Jacobian
        //
        for(int eN=0;eN<nElements_global;eN++)
          {
            register double eps_rho,eps_mu;

            register double  elementJacobian_p_p[nDOF_test_element][nDOF_trial_element],
              elementJacobian_p_u[nDOF_test_element][nDOF_trial_element],
              elementJacobian_p_v[nDOF_test_element][nDOF_trial_element],
              elementJacobian_p_w[nDOF_test_element][nDOF_trial_element],
              elementJacobian_u_p[nDOF_test_element][nDOF_trial_element],
              elementJacobian_u_u[nDOF_test_element][nDOF_trial_element],
              elementJacobian_u_v[nDOF_test_element][nDOF_trial_element],
              elementJacobian_u_w[nDOF_test_element][nDOF_trial_element],
              elementJacobian_v_p[nDOF_test_element][nDOF_trial_element],
              elementJacobian_v_u[nDOF_test_element][nDOF_trial_element],
              elementJacobian_v_v[nDOF_test_element][nDOF_trial_element],
              elementJacobian_v_w[nDOF_test_element][nDOF_trial_element],
              elementJacobian_w_p[nDOF_test_element][nDOF_trial_element],
              elementJacobian_w_u[nDOF_test_element][nDOF_trial_element],
              elementJacobian_w_v[nDOF_test_element][nDOF_trial_element],
              elementJacobian_w_w[nDOF_test_element][nDOF_trial_element];
            for (int i=0;i<nDOF_test_element;i++)
              for (int j=0;j<nDOF_trial_element;j++)
                {
                  elementJacobian_p_p[i][j]=0.0;
                  elementJacobian_p_u[i][j]=0.0;
                  elementJacobian_p_v[i][j]=0.0;
                  elementJacobian_p_w[i][j]=0.0;
                  elementJacobian_u_p[i][j]=0.0;
                  elementJacobian_u_u[i][j]=0.0;
                  elementJacobian_u_v[i][j]=0.0;
                  elementJacobian_u_w[i][j]=0.0;
                  elementJacobian_v_p[i][j]=0.0;
                  elementJacobian_v_u[i][j]=0.0;
                  elementJacobian_v_v[i][j]=0.0;
                  elementJacobian_v_w[i][j]=0.0;
                  elementJacobian_w_p[i][j]=0.0;
                  elementJacobian_w_u[i][j]=0.0;
                  elementJacobian_w_v[i][j]=0.0;
                  elementJacobian_w_w[i][j]=0.0;
                }
            for  (int k=0;k<nQuadraturePoints_element;k++)
              {
                int eN_k = eN*nQuadraturePoints_element+k, //index to a scalar at a quadrature point
                  eN_k_nSpace = eN_k*nSpace,
                  eN_nDOF_trial_element = eN*nDOF_trial_element; //index to a vector at a quadrature point

                //declare local storage
                register double p=0.0,u=0.0,v=0.0,w=0.0,
                  grad_p[nSpace],grad_u[nSpace],grad_v[nSpace],grad_w[nSpace],
                  mom_u_acc=0.0,
                  dmom_u_acc_u=0.0,
                  mom_v_acc=0.0,
                  dmom_v_acc_v=0.0,
                  mom_w_acc=0.0,
                  dmom_w_acc_w=0.0,
                  mass_adv[nSpace],
                  dmass_adv_u[nSpace],
                  dmass_adv_v[nSpace],
                  dmass_adv_w[nSpace],
                  mom_u_adv[nSpace],
                  dmom_u_adv_u[nSpace],
                  dmom_u_adv_v[nSpace],
                  dmom_u_adv_w[nSpace],
                  mom_v_adv[nSpace],
                  dmom_v_adv_u[nSpace],
                  dmom_v_adv_v[nSpace],
                  dmom_v_adv_w[nSpace],
                  mom_w_adv[nSpace],
                  dmom_w_adv_u[nSpace],
                  dmom_w_adv_v[nSpace],
                  dmom_w_adv_w[nSpace],
                  mom_uu_diff_ten[nSpace],
                  mom_vv_diff_ten[nSpace],
                  mom_ww_diff_ten[nSpace],
                  mom_uv_diff_ten[1],
                  mom_uw_diff_ten[1],
                  mom_vu_diff_ten[1],
                  mom_vw_diff_ten[1],
                  mom_wu_diff_ten[1],
                  mom_wv_diff_ten[1],
                  mom_u_source=0.0,
                  mom_v_source=0.0,
                  mom_w_source=0.0,
                  mom_u_ham=0.0,
                  dmom_u_ham_grad_p[nSpace],
                  dmom_u_ham_grad_u[nSpace],
                  dmom_u_ham_u=0.0,
                  dmom_u_ham_v=0.0,
                  dmom_u_ham_w=0.0,
                  mom_v_ham=0.0,
                  dmom_v_ham_grad_p[nSpace],
                  dmom_v_ham_grad_v[nSpace],
                  dmom_v_ham_u=0.0,
                  dmom_v_ham_v=0.0,
                  dmom_v_ham_w=0.0,
                  mom_w_ham=0.0,
                  dmom_w_ham_grad_p[nSpace],
                  dmom_w_ham_grad_w[nSpace],
                  dmom_w_ham_u=0.0,
                  dmom_w_ham_v=0.0,
                  dmom_w_ham_w=0.0,
                  mom_u_acc_t=0.0,
                  dmom_u_acc_u_t=0.0,
                  mom_v_acc_t=0.0,
                  dmom_v_acc_v_t=0.0,
                  mom_w_acc_t=0.0,
                  dmom_w_acc_w_t=0.0,
                  pdeResidual_p=0.0,
                  pdeResidual_u=0.0,
                  pdeResidual_v=0.0,
                  pdeResidual_w=0.0,
                  dpdeResidual_p_u[nDOF_trial_element],dpdeResidual_p_v[nDOF_trial_element],dpdeResidual_p_w[nDOF_trial_element],
                  dpdeResidual_u_p[nDOF_trial_element],dpdeResidual_u_u[nDOF_trial_element],
                  dpdeResidual_v_p[nDOF_trial_element],dpdeResidual_v_v[nDOF_trial_element],
                  dpdeResidual_w_p[nDOF_trial_element],dpdeResidual_w_w[nDOF_trial_element],
                  Lstar_u_p[nDOF_test_element],
                  Lstar_v_p[nDOF_test_element],
                  Lstar_w_p[nDOF_test_element],
                  Lstar_u_u[nDOF_test_element],
                  Lstar_v_v[nDOF_test_element],
                  Lstar_w_w[nDOF_test_element],
                  Lstar_p_u[nDOF_test_element],
                  Lstar_p_v[nDOF_test_element],
                  Lstar_p_w[nDOF_test_element],
                  subgridError_p=0.0,
                  subgridError_u=0.0,
                  subgridError_v=0.0,
                  subgridError_w=0.0,
                  dsubgridError_p_u[nDOF_trial_element],
                  dsubgridError_p_v[nDOF_trial_element],
                  dsubgridError_p_w[nDOF_trial_element],
                  dsubgridError_u_p[nDOF_trial_element],
                  dsubgridError_u_u[nDOF_trial_element],
                  dsubgridError_v_p[nDOF_trial_element],
                  dsubgridError_v_v[nDOF_trial_element],
                  dsubgridError_w_p[nDOF_trial_element],
                  dsubgridError_w_w[nDOF_trial_element],
                  tau_p=0.0,tau_p0=0.0,tau_p1=0.0,
                  tau_v=0.0,tau_v0=0.0,tau_v1=0.0,
                  jac[nSpace*nSpace],
                  jacDet,
                  jacInv[nSpace*nSpace],
                  p_grad_trial[nDOF_trial_element*nSpace],vel_grad_trial[nDOF_trial_element*nSpace],
                  dV,
                  p_test_dV[nDOF_test_element],vel_test_dV[nDOF_test_element],
                  p_grad_test_dV[nDOF_test_element*nSpace],vel_grad_test_dV[nDOF_test_element*nSpace],
                  x,y,z,xt,yt,zt,
                  //VRANS
                  porosity,
                  //meanGrainSize,
                  dmom_u_source[nSpace],
                  dmom_v_source[nSpace],
                  dmom_w_source[nSpace],
                  mass_source,
                  //
                  G[nSpace*nSpace],G_dd_G,tr_G,h_phi, dmom_adv_star[nSpace], dmom_adv_sge[nSpace], dmom_ham_grad_sge[nSpace];
                //get jacobian, etc for mapping reference element
                ck.calculateMapping_element(eN,
                                            k,
                                            mesh_dof,
                                            mesh_l2g,
                                            mesh_trial_ref,
                                            mesh_grad_trial_ref,
                                            jac,
                                            jacDet,
                                            jacInv,
                                            x,y,z);
                ck.calculateH_element(eN,
                                      k,
                                      nodeDiametersArray,
                                      mesh_l2g,
                                      mesh_trial_ref,
                                      h_phi);
                ck.calculateMappingVelocity_element(eN,
                                                    k,
                                                    mesh_velocity_dof,
                                                    mesh_l2g,
                                                    mesh_trial_ref,
                                                    xt,yt,zt);
                //xt=0.0;yt=0.0;zt=0.0;
                //std::cout<<"xt "<<xt<<'\t'<<yt<<'\t'<<zt<<std::endl;
                //get the physical integration weight
                dV = fabs(jacDet)*dV_ref[k];
                ck.calculateG(jacInv,G,G_dd_G,tr_G);
                //ck.calculateGScale(G,&normal_phi[eN_k_nSpace],h_phi);

                eps_rho = epsFact_rho*(useMetrics*h_phi+(1.0-useMetrics)*elementDiameter[eN]);
                eps_mu  = epsFact_mu *(useMetrics*h_phi+(1.0-useMetrics)*elementDiameter[eN]);

                //get the trial function gradients
                ck.gradTrialFromRef(&p_grad_trial_ref[k*nDOF_trial_element*nSpace],jacInv,p_grad_trial);
                ck.gradTrialFromRef(&vel_grad_trial_ref[k*nDOF_trial_element*nSpace],jacInv,vel_grad_trial);
                //get the solution
                ck.valFromDOF(p_dof,&p_l2g[eN_nDOF_trial_element],&p_trial_ref[k*nDOF_trial_element],p);
                ck.valFromDOF(u_dof,&vel_l2g[eN_nDOF_trial_element],&vel_trial_ref[k*nDOF_trial_element],u);
                ck.valFromDOF(v_dof,&vel_l2g[eN_nDOF_trial_element],&vel_trial_ref[k*nDOF_trial_element],v);
                //get the solution gradients
                ck.gradFromDOF(p_dof,&p_l2g[eN_nDOF_trial_element],p_grad_trial,grad_p);
                ck.gradFromDOF(u_dof,&vel_l2g[eN_nDOF_trial_element],vel_grad_trial,grad_u);
                ck.gradFromDOF(v_dof,&vel_l2g[eN_nDOF_trial_element],vel_grad_trial,grad_v);
                //precalculate test function products with integration weights
                for (int j=0;j<nDOF_trial_element;j++)
                  {
                    p_test_dV[j] = p_test_ref[k*nDOF_trial_element+j]*dV;
                    vel_test_dV[j] = vel_test_ref[k*nDOF_trial_element+j]*dV;
                    for (int I=0;I<nSpace;I++)
                      {
                        p_grad_test_dV[j*nSpace+I]   = p_grad_trial[j*nSpace+I]*dV;//cek warning won't work for Petrov-Galerkin
                        vel_grad_test_dV[j*nSpace+I] = vel_grad_trial[j*nSpace+I]*dV;//cek warning won't work for Petrov-Galerkin}
                      }
                  }
                //cek hack
                double div_mesh_velocity=0.0;
                int NDOF_MESH_TRIAL_ELEMENT=3;
                for (int j=0;j<NDOF_MESH_TRIAL_ELEMENT;j++)
                  {
                    int eN_j=eN*NDOF_MESH_TRIAL_ELEMENT+j;
                    div_mesh_velocity +=
                      mesh_velocity_dof[mesh_l2g[eN_j]*3+0]*vel_grad_trial[j*2+0] +
                      mesh_velocity_dof[mesh_l2g[eN_j]*3+1]*vel_grad_trial[j*2+1];
                  }
                div_mesh_velocity = DM3*div_mesh_velocity + (1.0-DM3)*alphaBDF*(dV-q_dV_last[eN_k])/dV;
                //
                //VRANS
                porosity = q_porosity[eN_k];
                //
                //
                //calculate pde coefficients and derivatives at quadrature points
                //
                double eddy_viscosity(0.);//not really interested in saving eddy_viscosity in jacobian
		double rho;
                evaluateCoefficients(NONCONSERVATIVE_FORM,
                                     eps_rho,
                                     eps_mu,
                                     sigma,
                                     rho_0,
                                     nu_0,
                                     rho_1,
                                     nu_1,
                                     elementDiameter[eN],
                                     smagorinskyConstant,
                                     turbulenceClosureModel,
                                     g,
                                     useVF,
                                     vf[eN_k],
                                     phi[eN_k],
                                     &normal_phi[eN_k_nSpace],
                                     kappa_phi[eN_k],
                                     //VRANS
                                     porosity,
                                     //
                                     p,
                                     grad_p,
                                     grad_u,
                                     grad_v,
                                     grad_w,
                                     u,
                                     v,
                                     w,
                                     eddy_viscosity,
                                     mom_u_acc,
                                     dmom_u_acc_u,
                                     mom_v_acc,
                                     dmom_v_acc_v,
                                     mom_w_acc,
                                     dmom_w_acc_w,
                                     mass_adv,
                                     dmass_adv_u,
                                     dmass_adv_v,
                                     dmass_adv_w,
                                     mom_u_adv,
                                     dmom_u_adv_u,
                                     dmom_u_adv_v,
                                     dmom_u_adv_w,
                                     mom_v_adv,
                                     dmom_v_adv_u,
                                     dmom_v_adv_v,
                                     dmom_v_adv_w,
                                     mom_w_adv,
                                     dmom_w_adv_u,
                                     dmom_w_adv_v,
                                     dmom_w_adv_w,
                                     mom_uu_diff_ten,
                                     mom_vv_diff_ten,
                                     mom_ww_diff_ten,
                                     mom_uv_diff_ten,
                                     mom_uw_diff_ten,
                                     mom_vu_diff_ten,
                                     mom_vw_diff_ten,
                                     mom_wu_diff_ten,
                                     mom_wv_diff_ten,
                                     mom_u_source,
                                     mom_v_source,
                                     mom_w_source,
                                     mom_u_ham,
                                     dmom_u_ham_grad_p,
                                     dmom_u_ham_grad_u,
                                     dmom_u_ham_u,
                                     dmom_u_ham_v,
                                     dmom_u_ham_w,
                                     mom_v_ham,
                                     dmom_v_ham_grad_p,
                                     dmom_v_ham_grad_v,
                                     dmom_v_ham_u,
                                     dmom_v_ham_v,
                                     dmom_v_ham_w,
                                     mom_w_ham,
                                     dmom_w_ham_grad_p,
                                     dmom_w_ham_grad_w,
                                     dmom_w_ham_u,
                                     dmom_w_ham_v,
                                     dmom_w_ham_w,
				     rho);
                //VRANS
                mass_source = q_mass_source[eN_k];
                //todo: decide if these should be lagged or not
                updateDarcyForchheimerTerms_Ergun(NONCONSERVATIVE_FORM,
                                                  /* linearDragFactor, */
                                                  /* nonlinearDragFactor, */
                                                  /* porosity, */
                                                  /* meanGrainSize, */
                                                  q_dragAlpha[eN_k],
                                                  q_dragBeta[eN_k],
                                                  eps_rho,
                                                  eps_mu,
                                                  rho_0,
                                                  nu_0,
                                                  rho_1,
                                                  nu_1,
                                                  useVF,
                                                  vf[eN_k],
                                                  phi[eN_k],
                                                  u,
                                                  v,
                                                  w,
                                                  q_velocity_sge[eN_k_nSpace+0],
                                                  q_velocity_sge[eN_k_nSpace+1],
                                                  q_velocity_sge[eN_k_nSpace+1],//cek hack, should not be used
                                                  eps_solid[elementFlags[eN]],
                                                  phi_solid[eN_k],
                                                  q_velocity_solid[eN_k_nSpace+0],
                                                  q_velocity_solid[eN_k_nSpace+1],
                                                  q_velocity_solid[eN_k_nSpace+1],//cek hack, should not be used
                                                  mom_u_source,
                                                  mom_v_source,
                                                  mom_w_source,
                                                  dmom_u_source,
                                                  dmom_v_source,
                                                  dmom_w_source);
                //Turbulence closure model
                if (turbulenceClosureModel >= 3)
                  {
                    const double c_mu = 0.09;//mwf hack
                    updateTurbulenceClosure(NONCONSERVATIVE_FORM,
                                            turbulenceClosureModel,
                                            eps_rho,
                                            eps_mu,
                                            rho_0,
                                            nu_0,
                                            rho_1,
                                            nu_1,
                                            useVF,
                                            vf[eN_k],
                                            phi[eN_k],
                                            porosity,
                                            c_mu, //mwf hack
                                            q_turb_var_0[eN_k],
                                            q_turb_var_1[eN_k],
                                            &q_turb_var_grad_0[eN_k_nSpace],
                                            eddy_viscosity,
                                            mom_uu_diff_ten,
                                            mom_vv_diff_ten,
                                            mom_ww_diff_ten,
                                            mom_uv_diff_ten,
                                            mom_uw_diff_ten,
                                            mom_vu_diff_ten,
                                            mom_vw_diff_ten,
                                            mom_wu_diff_ten,
                                            mom_wv_diff_ten,
                                            mom_u_source,
                                            mom_v_source,
                                            mom_w_source);

                  }
                //
                //
                //moving mesh
                //
                if (NONCONSERVATIVE_FORM > 0.0)
                  {
                    mom_u_ham -= MOVING_DOMAIN*dmom_u_acc_u*(grad_u[0]*xt + grad_u[1]*yt);
                    dmom_u_ham_grad_u[0] -= MOVING_DOMAIN*dmom_u_acc_u*xt;
                    dmom_u_ham_grad_u[1] -= MOVING_DOMAIN*dmom_u_acc_u*yt;
                  }
                else
                  {
                    mom_u_adv[0] -= MOVING_DOMAIN*mom_u_acc*xt;
                    mom_u_adv[1] -= MOVING_DOMAIN*mom_u_acc*yt;
                    dmom_u_adv_u[0] -= MOVING_DOMAIN*dmom_u_acc_u*xt;
                    dmom_u_adv_u[1] -= MOVING_DOMAIN*dmom_u_acc_u*yt;
                  }

                if (NONCONSERVATIVE_FORM > 0.0)
                  {
                    mom_v_ham -= MOVING_DOMAIN*dmom_v_acc_v*(grad_v[0]*xt + grad_v[1]*yt);
                    dmom_v_ham_grad_v[0] -= MOVING_DOMAIN*dmom_v_acc_v*xt;
                    dmom_v_ham_grad_v[1] -= MOVING_DOMAIN*dmom_v_acc_v*yt;
                  }
                else
                  {
                    mom_v_adv[0] -= MOVING_DOMAIN*mom_v_acc*xt;
                    mom_v_adv[1] -= MOVING_DOMAIN*mom_v_acc*yt;
                    dmom_v_adv_v[0] -= MOVING_DOMAIN*dmom_v_acc_v*xt;
                    dmom_v_adv_v[1] -= MOVING_DOMAIN*dmom_v_acc_v*yt;
                  }
                //
                //calculate time derivatives
                //
                ck.bdf(alphaBDF,
                       q_mom_u_acc_beta_bdf[eN_k]*q_dV_last[eN_k]/dV,
                       mom_u_acc,
                       dmom_u_acc_u,
                       mom_u_acc_t,
                       dmom_u_acc_u_t);
                ck.bdf(alphaBDF,
                       q_mom_v_acc_beta_bdf[eN_k]*q_dV_last[eN_k]/dV,
                       mom_v_acc,
                       dmom_v_acc_v,
                       mom_v_acc_t,
                       dmom_v_acc_v_t);
                if (NONCONSERVATIVE_FORM > 0.0)
                  {
                    mom_u_acc_t *= dmom_u_acc_u;
                    mom_v_acc_t *= dmom_v_acc_v;
                  }
                //
                //calculate subgrid error contribution to the Jacobian (strong residual, adjoint, jacobian of strong residual)
                //
                if (NONCONSERVATIVE_FORM > 0.0)
                  {
                    dmom_adv_sge[0] = 0.0;
                    dmom_adv_sge[1] = 0.0;
                    dmom_ham_grad_sge[0] = dmom_u_acc_u*(q_velocity_sge[eN_k_nSpace+0] - MOVING_DOMAIN*xt);
                    dmom_ham_grad_sge[1] = dmom_u_acc_u*(q_velocity_sge[eN_k_nSpace+1] - MOVING_DOMAIN*yt);
                  }
                else
                  {
                    dmom_adv_sge[0] = dmom_u_acc_u*(q_velocity_sge[eN_k_nSpace+0] - MOVING_DOMAIN*xt);
                    dmom_adv_sge[1] = dmom_u_acc_u*(q_velocity_sge[eN_k_nSpace+1] - MOVING_DOMAIN*yt);
                    dmom_ham_grad_sge[0] = 0.0;
                    dmom_ham_grad_sge[1] = 0.0;
                  }
                double mv_tau[nSpace];
                mv_tau[0] = dmom_adv_sge[0] + dmom_ham_grad_sge[0];
                mv_tau[1] = dmom_adv_sge[1] + dmom_ham_grad_sge[1];
                //
                //calculate strong residual
                //
                pdeResidual_p = ck.Advection_strong(dmass_adv_u,grad_u) +
                  ck.Advection_strong(dmass_adv_v,grad_v) +
                  DM2*MOVING_DOMAIN*ck.Reaction_strong(alphaBDF*(dV-q_dV_last[eN_k])/dV - div_mesh_velocity) +
                  //VRANS
                  ck.Reaction_strong(mass_source);
                //

                pdeResidual_u = ck.Mass_strong(mom_u_acc_t) +
                  ck.Advection_strong(dmom_adv_sge,grad_u) +
                  ck.Hamiltonian_strong(dmom_ham_grad_sge,grad_u) +
                  ck.Hamiltonian_strong(dmom_u_ham_grad_p,grad_p) +
                  ck.Reaction_strong(mom_u_source) -
                  ck.Reaction_strong(dmom_u_acc_u*u*div_mesh_velocity);

                pdeResidual_v = ck.Mass_strong(mom_v_acc_t) +
                  ck.Advection_strong(dmom_adv_sge,grad_v) +
                  ck.Hamiltonian_strong(dmom_ham_grad_sge,grad_v) +
                  ck.Hamiltonian_strong(dmom_v_ham_grad_p,grad_p) +
                  ck.Reaction_strong(mom_v_source)  -
                  ck.Reaction_strong(dmom_v_acc_v*v*div_mesh_velocity);

                //calculate the Jacobian of strong residual
                for (int j=0;j<nDOF_trial_element;j++)
                  {
                    register int j_nSpace = j*nSpace;
                    dpdeResidual_p_u[j]=ck.AdvectionJacobian_strong(dmass_adv_u,&vel_grad_trial[j_nSpace]);
                    dpdeResidual_p_v[j]=ck.AdvectionJacobian_strong(dmass_adv_v,&vel_grad_trial[j_nSpace]);

                    dpdeResidual_u_p[j]=ck.HamiltonianJacobian_strong(dmom_u_ham_grad_p,&p_grad_trial[j_nSpace]);
                    dpdeResidual_u_u[j]=ck.MassJacobian_strong(dmom_u_acc_u_t,vel_trial_ref[k*nDOF_trial_element+j]) +
                      ck.HamiltonianJacobian_strong(dmom_ham_grad_sge,&vel_grad_trial[j_nSpace]) +
                      ck.AdvectionJacobian_strong(dmom_adv_sge,&vel_grad_trial[j_nSpace]) -
                      ck.ReactionJacobian_strong(dmom_u_acc_u*div_mesh_velocity,vel_trial_ref[k*nDOF_trial_element+j]);

                    dpdeResidual_v_p[j]=ck.HamiltonianJacobian_strong(dmom_v_ham_grad_p,&p_grad_trial[j_nSpace]);
                    dpdeResidual_v_v[j]=ck.MassJacobian_strong(dmom_v_acc_v_t,vel_trial_ref[k*nDOF_trial_element+j]) +
                      ck.HamiltonianJacobian_strong(dmom_ham_grad_sge,&vel_grad_trial[j_nSpace]) +
                      ck.AdvectionJacobian_strong(dmom_adv_sge,&vel_grad_trial[j_nSpace]) -
                      ck.ReactionJacobian_strong(dmom_v_acc_v*div_mesh_velocity,vel_trial_ref[k*nDOF_trial_element+j]);

                    //VRANS account for drag terms, diagonal only here ... decide if need off diagonal terms too
                    dpdeResidual_u_u[j]+= ck.ReactionJacobian_strong(dmom_u_source[0],vel_trial_ref[k*nDOF_trial_element+j]);
                    dpdeResidual_v_v[j]+= ck.ReactionJacobian_strong(dmom_v_source[1],vel_trial_ref[k*nDOF_trial_element+j]);
                  }
                //calculate tau and tau*Res
                //add contributions from mass and sourced terms
                double tmpR=dmom_u_acc_u_t + dmom_u_source[0];
                calculateSubgridError_tau(hFactor,
                                          elementDiameter[eN],
                                          tmpR,//dmom_u_acc_u_t,
                                          dmom_u_acc_u,
                                          mv_tau,//dmom_adv_sge,
                                          mom_uu_diff_ten[1],
                                          dmom_u_ham_grad_p[0],
                                          tau_v0,
                                          tau_p0,
                                          q_cfl[eN_k]);

                calculateSubgridError_tau(Ct_sge,Cd_sge,
                                          G,G_dd_G,tr_G,
                                          tmpR,//dmom_u_acc_u_t,
                                          mv_tau,//dmom_adv_sge,
                                          mom_uu_diff_ten[1],
                                          dmom_u_ham_grad_p[0],
                                          tau_v1,
                                          tau_p1,
                                          q_cfl[eN_k]);


                tau_v = useMetrics*tau_v1+(1.0-useMetrics)*tau_v0;
                tau_p = useMetrics*tau_p1+(1.0-useMetrics)*tau_p0;

                calculateSubgridError_tauRes(tau_p,
                                             tau_v,
                                             pdeResidual_p,
                                             pdeResidual_u,
                                             pdeResidual_v,
                                             pdeResidual_w,
                                             subgridError_p,
                                             subgridError_u,
                                             subgridError_v,
                                             subgridError_w);

                calculateSubgridErrorDerivatives_tauRes(tau_p,
                                                        tau_v,
                                                        dpdeResidual_p_u,
                                                        dpdeResidual_p_v,
                                                        dpdeResidual_p_w,
                                                        dpdeResidual_u_p,
                                                        dpdeResidual_u_u,
                                                        dpdeResidual_v_p,
                                                        dpdeResidual_v_v,
                                                        dpdeResidual_w_p,
                                                        dpdeResidual_w_w,
                                                        dsubgridError_p_u,
                                                        dsubgridError_p_v,
                                                        dsubgridError_p_w,
                                                        dsubgridError_u_p,
                                                        dsubgridError_u_u,
                                                        dsubgridError_v_p,
                                                        dsubgridError_v_v,
                                                        dsubgridError_w_p,
                                                        dsubgridError_w_w);
                // velocity used in adjoint (VMS or RBLES, with or without lagging the grid scale velocity)
                dmom_adv_star[0] = dmom_u_acc_u*(q_velocity_sge[eN_k_nSpace+0] - MOVING_DOMAIN*xt + useRBLES*subgridError_u);
                dmom_adv_star[1] = dmom_u_acc_u*(q_velocity_sge[eN_k_nSpace+1] - MOVING_DOMAIN*yt + useRBLES*subgridError_v);

                //calculate the adjoint times the test functions
                for (int i=0;i<nDOF_test_element;i++)
                  {
                    register int i_nSpace = i*nSpace;
                    Lstar_u_p[i]=ck.Advection_adjoint(dmass_adv_u,&p_grad_test_dV[i_nSpace]);
                    Lstar_v_p[i]=ck.Advection_adjoint(dmass_adv_v,&p_grad_test_dV[i_nSpace]);
                    Lstar_u_u[i]=ck.Advection_adjoint(dmom_adv_star,&vel_grad_test_dV[i_nSpace]);
                    Lstar_v_v[i]=ck.Advection_adjoint(dmom_adv_star,&vel_grad_test_dV[i_nSpace]);
                    Lstar_p_u[i]=ck.Hamiltonian_adjoint(dmom_u_ham_grad_p,&vel_grad_test_dV[i_nSpace]);
                    Lstar_p_v[i]=ck.Hamiltonian_adjoint(dmom_v_ham_grad_p,&vel_grad_test_dV[i_nSpace]);
                    //VRANS account for drag terms, diagonal only here ... decide if need off diagonal terms too
                    Lstar_u_u[i]+=ck.Reaction_adjoint(dmom_u_source[0],vel_test_dV[i]);
                    Lstar_v_v[i]+=ck.Reaction_adjoint(dmom_v_source[1],vel_test_dV[i]);
                  }

                // Assumes non-lagged subgrid velocity
                dmom_u_adv_u[0] += dmom_u_acc_u*(useRBLES*subgridError_u);
                dmom_u_adv_u[1] += dmom_u_acc_u*(useRBLES*subgridError_v);

                dmom_v_adv_v[0] += dmom_u_acc_u*(useRBLES*subgridError_u);
                dmom_v_adv_v[1] += dmom_u_acc_u*(useRBLES*subgridError_v);

                //cek todo add RBLES terms consistent to residual modifications or ignore the partials w.r.t the additional RBLES terms
                for(int i=0;i<nDOF_test_element;i++)
                  {
                    register int i_nSpace = i*nSpace;
                    for(int j=0;j<nDOF_trial_element;j++)
                      {
                        register int j_nSpace = j*nSpace;
<<<<<<< HEAD
                        elementJacobian_p_p[i][j] += (1-PRESSURE_PROJECTION_STABILIZATION)*ck.SubgridErrorJacobian(dsubgridError_u_p[j],Lstar_u_p[i]) +
                                                     (1-PRESSURE_PROJECTION_STABILIZATION)*ck.SubgridErrorJacobian(dsubgridError_v_p[j],Lstar_v_p[i]) +
			  PRESSURE_PROJECTION_STABILIZATION*ck.pressureProjection_weak(mom_uu_diff_ten[1], p_trial_ref[k*nDOF_trial_element+j], 1./3., p_test_ref[k*nDOF_test_element +i],dV);

                        elementJacobian_p_u[i][j] += ck.AdvectionJacobian_weak(dmass_adv_u,vel_trial_ref[k*nDOF_trial_element+j],&p_grad_test_dV[i_nSpace]) +
                          (1-PRESSURE_PROJECTION_STABILIZATION)*ck.SubgridErrorJacobian(dsubgridError_u_u[j],Lstar_u_p[i]);
                        elementJacobian_p_v[i][j] += ck.AdvectionJacobian_weak(dmass_adv_v,vel_trial_ref[k*nDOF_trial_element+j],&p_grad_test_dV[i_nSpace]) +
                          (1-PRESSURE_PROJECTION_STABILIZATION)*ck.SubgridErrorJacobian(dsubgridError_v_v[j],Lstar_v_p[i]);

                        elementJacobian_u_p[i][j] += ck.HamiltonianJacobian_weak(dmom_u_ham_grad_p,&p_grad_trial[j_nSpace],vel_test_dV[i]) +
                          MOMENTUM_SGE*VELOCITY_SGE*ck.SubgridErrorJacobian(dsubgridError_u_p[j],Lstar_u_u[i]);

=======
			elementJacobian_p_p[i][j] += ck.SubgridErrorJacobian(dsubgridError_u_p[j],Lstar_u_p[i]) +
                          ck.SubgridErrorJacobian(dsubgridError_v_p[j],Lstar_v_p[i]);
  
                        elementJacobian_p_u[i][j] += ck.AdvectionJacobian_weak(dmass_adv_u,vel_trial_ref[k*nDOF_trial_element+j],&p_grad_test_dV[i_nSpace]) +
                          ck.SubgridErrorJacobian(dsubgridError_u_u[j],Lstar_u_p[i]);
                        elementJacobian_p_v[i][j] += ck.AdvectionJacobian_weak(dmass_adv_v,vel_trial_ref[k*nDOF_trial_element+j],&p_grad_test_dV[i_nSpace]) +
                          ck.SubgridErrorJacobian(dsubgridError_v_v[j],Lstar_v_p[i]);
  
                        elementJacobian_u_p[i][j] += ck.HamiltonianJacobian_weak(dmom_u_ham_grad_p,&p_grad_trial[j_nSpace],vel_test_dV[i]) +
                          MOMENTUM_SGE*VELOCITY_SGE*ck.SubgridErrorJacobian(dsubgridError_u_p[j],Lstar_u_u[i]);
                        
			//elementJacobian_p_p[i][j] += (1-PRESSURE_PROJECTION_STABILIZATION)*ck.SubgridErrorJacobian(dsubgridError_u_p[j],Lstar_u_p[i]) + 
                                                     //(1-PRESSURE_PROJECTION_STABILIZATION)*ck.SubgridErrorJacobian(dsubgridError_v_p[j],Lstar_v_p[i]) +
			  //PRESSURE_PROJECTION_STABILIZATION*ck.pressureProjection_weak(mom_uu_diff_ten[1], p_trial_ref[k*nDOF_trial_element+j], 1./3., p_test_ref[k*nDOF_test_element +i],dV);
                        
                        //elementJacobian_p_u[i][j] += ck.AdvectionJacobian_weak(dmass_adv_u,vel_trial_ref[k*nDOF_trial_element+j],&p_grad_test_dV[i_nSpace]) + 
                          //(1-PRESSURE_PROJECTION_STABILIZATION)*ck.SubgridErrorJacobian(dsubgridError_u_u[j],Lstar_u_p[i]); 
                        //elementJacobian_p_v[i][j] += ck.AdvectionJacobian_weak(dmass_adv_v,vel_trial_ref[k*nDOF_trial_element+j],&p_grad_test_dV[i_nSpace]) + 
                          //(1-PRESSURE_PROJECTION_STABILIZATION)*ck.SubgridErrorJacobian(dsubgridError_v_v[j],Lstar_v_p[i]); 

                        //elementJacobian_u_p[i][j] += ck.HamiltonianJacobian_weak(dmom_u_ham_grad_p,&p_grad_trial[j_nSpace],vel_test_dV[i]) + 
                          //MOMENTUM_SGE*VELOCITY_SGE*ck.SubgridErrorJacobian(dsubgridError_u_p[j],Lstar_u_u[i]); 
>>>>>>> b1010055
                        elementJacobian_u_u[i][j] += ck.MassJacobian_weak(dmom_u_acc_u_t,vel_trial_ref[k*nDOF_trial_element+j],vel_test_dV[i]) +
                          ck.MassJacobian_weak(dmom_u_ham_u,vel_trial_ref[k*nDOF_trial_element+j],vel_test_dV[i]) + //cek hack for nonlinear hamiltonian
                          ck.HamiltonianJacobian_weak(dmom_u_ham_grad_u,&vel_grad_trial[j_nSpace],vel_test_dV[i]) +
                          ck.AdvectionJacobian_weak(dmom_u_adv_u,vel_trial_ref[k*nDOF_trial_element+j],&vel_grad_test_dV[i_nSpace]) +
                          ck.SimpleDiffusionJacobian_weak(sdInfo_u_u_rowptr,sdInfo_u_u_colind,mom_uu_diff_ten,&vel_grad_trial[j_nSpace],&vel_grad_test_dV[i_nSpace]) +
                          //VRANS
                          ck.ReactionJacobian_weak(dmom_u_source[0]+NONCONSERVATIVE_FORM*dmom_u_acc_u*div_mesh_velocity,vel_trial_ref[k*nDOF_trial_element+j],vel_test_dV[i]) +
                          //
                          MOMENTUM_SGE*PRESSURE_SGE*ck.SubgridErrorJacobian(dsubgridError_p_u[j],Lstar_p_u[i]) +
                          MOMENTUM_SGE*VELOCITY_SGE*ck.SubgridErrorJacobian(dsubgridError_u_u[j],Lstar_u_u[i]) +
                          ck.NumericalDiffusionJacobian(q_numDiff_u_last[eN_k],&vel_grad_trial[j_nSpace],&vel_grad_test_dV[i_nSpace]);

                        elementJacobian_u_v[i][j] += ck.AdvectionJacobian_weak(dmom_u_adv_v,vel_trial_ref[k*nDOF_trial_element+j],&vel_grad_test_dV[i_nSpace]) +
                          ck.MassJacobian_weak(dmom_u_ham_v,vel_trial_ref[k*nDOF_trial_element+j],vel_test_dV[i]) + //cek hack for nonlinear hamiltonian
                          ck.SimpleDiffusionJacobian_weak(sdInfo_u_v_rowptr,sdInfo_u_v_colind,mom_uv_diff_ten,&vel_grad_trial[j_nSpace],&vel_grad_test_dV[i_nSpace]) +
                          //VRANS
                          ck.ReactionJacobian_weak(dmom_u_source[1],vel_trial_ref[k*nDOF_trial_element+j],vel_test_dV[i]) +
                          //
                          MOMENTUM_SGE*PRESSURE_SGE*ck.SubgridErrorJacobian(dsubgridError_p_v[j],Lstar_p_u[i]);

                        elementJacobian_v_p[i][j] += ck.HamiltonianJacobian_weak(dmom_v_ham_grad_p,&p_grad_trial[j_nSpace],vel_test_dV[i])+
                          MOMENTUM_SGE*VELOCITY_SGE*ck.SubgridErrorJacobian(dsubgridError_v_p[j],Lstar_v_v[i]);
                        elementJacobian_v_u[i][j] += ck.AdvectionJacobian_weak(dmom_v_adv_u,vel_trial_ref[k*nDOF_trial_element+j],&vel_grad_test_dV[i_nSpace]) +
                          ck.MassJacobian_weak(dmom_v_ham_u,vel_trial_ref[k*nDOF_trial_element+j],vel_test_dV[i]) + //cek hack for nonlinear hamiltonian
                          ck.SimpleDiffusionJacobian_weak(sdInfo_v_u_rowptr,sdInfo_v_u_colind,mom_vu_diff_ten,&vel_grad_trial[j_nSpace],&vel_grad_test_dV[i_nSpace]) +
                          //VRANS
                          ck.ReactionJacobian_weak(dmom_v_source[0],vel_trial_ref[k*nDOF_trial_element+j],vel_test_dV[i]) +
                          MOMENTUM_SGE*PRESSURE_SGE*ck.SubgridErrorJacobian(dsubgridError_p_u[j],Lstar_p_v[i]);
                        elementJacobian_v_v[i][j] += ck.MassJacobian_weak(dmom_v_acc_v_t,vel_trial_ref[k*nDOF_trial_element+j],vel_test_dV[i]) +
                          ck.MassJacobian_weak(dmom_v_ham_v,vel_trial_ref[k*nDOF_trial_element+j],vel_test_dV[i]) + //cek hack for nonlinear hamiltonian
                          ck.HamiltonianJacobian_weak(dmom_v_ham_grad_v,&vel_grad_trial[j_nSpace],vel_test_dV[i]) +
                          ck.AdvectionJacobian_weak(dmom_v_adv_v,vel_trial_ref[k*nDOF_trial_element+j],&vel_grad_test_dV[i_nSpace]) +
                          ck.SimpleDiffusionJacobian_weak(sdInfo_v_v_rowptr,sdInfo_v_v_colind,mom_vv_diff_ten,&vel_grad_trial[j_nSpace],&vel_grad_test_dV[i_nSpace]) +
                          //VRANS
                          ck.ReactionJacobian_weak(dmom_v_source[1]+NONCONSERVATIVE_FORM*dmom_v_acc_v*div_mesh_velocity,vel_trial_ref[k*nDOF_trial_element+j],vel_test_dV[i]) +
                          //
                          MOMENTUM_SGE*PRESSURE_SGE*ck.SubgridErrorJacobian(dsubgridError_p_v[j],Lstar_p_v[i]) +
                          MOMENTUM_SGE*VELOCITY_SGE*ck.SubgridErrorJacobian(dsubgridError_v_v[j],Lstar_v_v[i]) +
                          ck.NumericalDiffusionJacobian(q_numDiff_v_last[eN_k],&vel_grad_trial[j_nSpace],&vel_grad_test_dV[i_nSpace]);
                      }//j
                  }//i
              }//k
            //
            //load into element Jacobian into global Jacobian
            //
            for (int i=0;i<nDOF_test_element;i++)
              {
                register int eN_i = eN*nDOF_test_element+i;
                for (int j=0;j<nDOF_trial_element;j++)
                  {
                    register int eN_i_j = eN_i*nDOF_trial_element+j;
                    globalJacobian[csrRowIndeces_p_p[eN_i] + csrColumnOffsets_p_p[eN_i_j]] += elementJacobian_p_p[i][j];
                    globalJacobian[csrRowIndeces_p_u[eN_i] + csrColumnOffsets_p_u[eN_i_j]] += elementJacobian_p_u[i][j];
                    globalJacobian[csrRowIndeces_p_v[eN_i] + csrColumnOffsets_p_v[eN_i_j]] += elementJacobian_p_v[i][j];

                    globalJacobian[csrRowIndeces_u_p[eN_i] + csrColumnOffsets_u_p[eN_i_j]] += elementJacobian_u_p[i][j];
                    globalJacobian[csrRowIndeces_u_u[eN_i] + csrColumnOffsets_u_u[eN_i_j]] += elementJacobian_u_u[i][j];
                    globalJacobian[csrRowIndeces_u_v[eN_i] + csrColumnOffsets_u_v[eN_i_j]] += elementJacobian_u_v[i][j];

                    globalJacobian[csrRowIndeces_v_p[eN_i] + csrColumnOffsets_v_p[eN_i_j]] += elementJacobian_v_p[i][j];
                    globalJacobian[csrRowIndeces_v_u[eN_i] + csrColumnOffsets_v_u[eN_i_j]] += elementJacobian_v_u[i][j];
                    globalJacobian[csrRowIndeces_v_v[eN_i] + csrColumnOffsets_v_v[eN_i_j]] += elementJacobian_v_v[i][j];
                  }//j
              }//i
          }//elements
        //
        //loop over exterior element boundaries to compute the surface integrals and load them into the global Jacobian
        //
        for (int ebNE = 0; ebNE < nExteriorElementBoundaries_global; ebNE++)
          {
            register int ebN = exteriorElementBoundariesArray[ebNE],
              eN  = elementBoundaryElementsArray[ebN*2+0],
              eN_nDOF_trial_element = eN*nDOF_trial_element,
              ebN_local = elementBoundaryLocalElementBoundariesArray[ebN*2+0];
            register double eps_rho,eps_mu;
            for  (int kb=0;kb<nQuadraturePoints_elementBoundary;kb++)
              {
                register int ebNE_kb = ebNE*nQuadraturePoints_elementBoundary+kb,
                  ebNE_kb_nSpace = ebNE_kb*nSpace,
                  ebN_local_kb = ebN_local*nQuadraturePoints_elementBoundary+kb,
                  ebN_local_kb_nSpace = ebN_local_kb*nSpace;

                register double p_ext=0.0,
                  u_ext=0.0,
                  v_ext=0.0,
                  w_ext=0.0,
                  grad_p_ext[nSpace],
                  grad_u_ext[nSpace],
                  grad_v_ext[nSpace],
                  grad_w_ext[nSpace],
                  mom_u_acc_ext=0.0,
                  dmom_u_acc_u_ext=0.0,
                  mom_v_acc_ext=0.0,
                  dmom_v_acc_v_ext=0.0,
                  mom_w_acc_ext=0.0,
                  dmom_w_acc_w_ext=0.0,
                  mass_adv_ext[nSpace],
                  dmass_adv_u_ext[nSpace],
                  dmass_adv_v_ext[nSpace],
                  dmass_adv_w_ext[nSpace],
                  mom_u_adv_ext[nSpace],
                  dmom_u_adv_u_ext[nSpace],
                  dmom_u_adv_v_ext[nSpace],
                  dmom_u_adv_w_ext[nSpace],
                  mom_v_adv_ext[nSpace],
                  dmom_v_adv_u_ext[nSpace],
                  dmom_v_adv_v_ext[nSpace],
                  dmom_v_adv_w_ext[nSpace],
                  mom_w_adv_ext[nSpace],
                  dmom_w_adv_u_ext[nSpace],
                  dmom_w_adv_v_ext[nSpace],
                  dmom_w_adv_w_ext[nSpace],
                  mom_uu_diff_ten_ext[nSpace],
                  mom_vv_diff_ten_ext[nSpace],
                  mom_ww_diff_ten_ext[nSpace],
                  mom_uv_diff_ten_ext[1],
                  mom_uw_diff_ten_ext[1],
                  mom_vu_diff_ten_ext[1],
                  mom_vw_diff_ten_ext[1],
                  mom_wu_diff_ten_ext[1],
                  mom_wv_diff_ten_ext[1],
                  mom_u_source_ext=0.0,
                  mom_v_source_ext=0.0,
                  mom_w_source_ext=0.0,
                  mom_u_ham_ext=0.0,
                  dmom_u_ham_grad_p_ext[nSpace],
                  dmom_u_ham_grad_u_ext[nSpace],
                  dmom_u_ham_u_ext=0.0,
                  dmom_u_ham_v_ext=0.0,
                  dmom_u_ham_w_ext=0.0,
                  mom_v_ham_ext=0.0,
                  dmom_v_ham_grad_p_ext[nSpace],
                  dmom_v_ham_grad_v_ext[nSpace],
                  dmom_v_ham_u_ext=0.0,
                  dmom_v_ham_v_ext=0.0,
                  dmom_v_ham_w_ext=0.0,
                  mom_w_ham_ext=0.0,
                  dmom_w_ham_grad_p_ext[nSpace],
                  dmom_w_ham_grad_w_ext[nSpace],
                  dmom_w_ham_u_ext=0.0,
                  dmom_w_ham_v_ext=0.0,
                  dmom_w_ham_w_ext=0.0,
                  dmom_u_adv_p_ext[nSpace],
                  dmom_v_adv_p_ext[nSpace],
                  dmom_w_adv_p_ext[nSpace],
                  dflux_mass_u_ext=0.0,
                  dflux_mass_v_ext=0.0,
                  dflux_mass_w_ext=0.0,
                  dflux_mom_u_adv_p_ext=0.0,
                  dflux_mom_u_adv_u_ext=0.0,
                  dflux_mom_u_adv_v_ext=0.0,
                  dflux_mom_u_adv_w_ext=0.0,
                  dflux_mom_v_adv_p_ext=0.0,
                  dflux_mom_v_adv_u_ext=0.0,
                  dflux_mom_v_adv_v_ext=0.0,
                  dflux_mom_v_adv_w_ext=0.0,
                  dflux_mom_w_adv_p_ext=0.0,
                  dflux_mom_w_adv_u_ext=0.0,
                  dflux_mom_w_adv_v_ext=0.0,
                  dflux_mom_w_adv_w_ext=0.0,
                  bc_p_ext=0.0,
                  bc_u_ext=0.0,
                  bc_v_ext=0.0,
                  bc_w_ext=0.0,
                  bc_mom_u_acc_ext=0.0,
                  bc_dmom_u_acc_u_ext=0.0,
                  bc_mom_v_acc_ext=0.0,
                  bc_dmom_v_acc_v_ext=0.0,
                  bc_mom_w_acc_ext=0.0,
                  bc_dmom_w_acc_w_ext=0.0,
                  bc_mass_adv_ext[nSpace],
                  bc_dmass_adv_u_ext[nSpace],
                  bc_dmass_adv_v_ext[nSpace],
                  bc_dmass_adv_w_ext[nSpace],
                  bc_mom_u_adv_ext[nSpace],
                  bc_dmom_u_adv_u_ext[nSpace],
                  bc_dmom_u_adv_v_ext[nSpace],
                  bc_dmom_u_adv_w_ext[nSpace],
                  bc_mom_v_adv_ext[nSpace],
                  bc_dmom_v_adv_u_ext[nSpace],
                  bc_dmom_v_adv_v_ext[nSpace],
                  bc_dmom_v_adv_w_ext[nSpace],
                  bc_mom_w_adv_ext[nSpace],
                  bc_dmom_w_adv_u_ext[nSpace],
                  bc_dmom_w_adv_v_ext[nSpace],
                  bc_dmom_w_adv_w_ext[nSpace],
                  bc_mom_uu_diff_ten_ext[nSpace],
                  bc_mom_vv_diff_ten_ext[nSpace],
                  bc_mom_ww_diff_ten_ext[nSpace],
                  bc_mom_uv_diff_ten_ext[1],
                  bc_mom_uw_diff_ten_ext[1],
                  bc_mom_vu_diff_ten_ext[1],
                  bc_mom_vw_diff_ten_ext[1],
                  bc_mom_wu_diff_ten_ext[1],
                  bc_mom_wv_diff_ten_ext[1],
                  bc_mom_u_source_ext=0.0,
                  bc_mom_v_source_ext=0.0,
                  bc_mom_w_source_ext=0.0,
                  bc_mom_u_ham_ext=0.0,
                  bc_dmom_u_ham_grad_p_ext[nSpace],
                  bc_dmom_u_ham_grad_u_ext[nSpace],
                  bc_dmom_u_ham_u_ext=0.0,
                  bc_dmom_u_ham_v_ext=0.0,
                  bc_dmom_u_ham_w_ext=0.0,
                  bc_mom_v_ham_ext=0.0,
                  bc_dmom_v_ham_grad_p_ext[nSpace],
                  bc_dmom_v_ham_grad_v_ext[nSpace],
                  bc_dmom_v_ham_u_ext=0.0,
                  bc_dmom_v_ham_v_ext=0.0,
                  bc_dmom_v_ham_w_ext=0.0,
                  bc_mom_w_ham_ext=0.0,
                  bc_dmom_w_ham_grad_p_ext[nSpace],
                  bc_dmom_w_ham_grad_w_ext[nSpace],
                  bc_dmom_w_ham_u_ext=0.0,
                  bc_dmom_w_ham_v_ext=0.0,
                  bc_dmom_w_ham_w_ext=0.0,
                  fluxJacobian_p_p[nDOF_trial_element],
                  fluxJacobian_p_u[nDOF_trial_element],
                  fluxJacobian_p_v[nDOF_trial_element],
                  fluxJacobian_p_w[nDOF_trial_element],
                  fluxJacobian_u_p[nDOF_trial_element],
                  fluxJacobian_u_u[nDOF_trial_element],
                  fluxJacobian_u_v[nDOF_trial_element],
                  fluxJacobian_u_w[nDOF_trial_element],
                  fluxJacobian_v_p[nDOF_trial_element],
                  fluxJacobian_v_u[nDOF_trial_element],
                  fluxJacobian_v_v[nDOF_trial_element],
                  fluxJacobian_v_w[nDOF_trial_element],
                  fluxJacobian_w_p[nDOF_trial_element],
                  fluxJacobian_w_u[nDOF_trial_element],
                  fluxJacobian_w_v[nDOF_trial_element],
                  fluxJacobian_w_w[nDOF_trial_element],
                  jac_ext[nSpace*nSpace],
                  jacDet_ext,
                  jacInv_ext[nSpace*nSpace],
                  boundaryJac[nSpace*(nSpace-1)],
                  metricTensor[(nSpace-1)*(nSpace-1)],
                  metricTensorDetSqrt,
                  p_grad_trial_trace[nDOF_trial_element*nSpace],
                  vel_grad_trial_trace[nDOF_trial_element*nSpace],
                  dS,
                  p_test_dS[nDOF_test_element],
                  vel_test_dS[nDOF_test_element],
                  normal[2],
                  x_ext,y_ext,z_ext,xt_ext,yt_ext,zt_ext,integralScaling,
                  vel_grad_test_dS[nDOF_trial_element*nSpace],
                  //VRANS
                  porosity_ext,
                  //
                  G[nSpace*nSpace],G_dd_G,tr_G,h_phi,h_penalty,penalty;
                ck.calculateMapping_elementBoundary(eN,
                                                    ebN_local,
                                                    kb,
                                                    ebN_local_kb,
                                                    mesh_dof,
                                                    mesh_l2g,
                                                    mesh_trial_trace_ref,
                                                    mesh_grad_trial_trace_ref,
                                                    boundaryJac_ref,
                                                    jac_ext,
                                                    jacDet_ext,
                                                    jacInv_ext,
                                                    boundaryJac,
                                                    metricTensor,
                                                    metricTensorDetSqrt,
                                                    normal_ref,
                                                    normal,
                                                    x_ext,y_ext,z_ext);
                ck.calculateMappingVelocity_elementBoundary(eN,
                                                            ebN_local,
                                                            kb,
                                                            ebN_local_kb,
                                                            mesh_velocity_dof,
                                                            mesh_l2g,
                                                            mesh_trial_trace_ref,
                                                            xt_ext,yt_ext,zt_ext,
                                                            normal,
                                                            boundaryJac,
                                                            metricTensor,
                                                            integralScaling);
                //dS = ((1.0-MOVING_DOMAIN)*metricTensorDetSqrt + MOVING_DOMAIN*integralScaling)*dS_ref[kb];
                dS = metricTensorDetSqrt*dS_ref[kb];
                ck.calculateG(jacInv_ext,G,G_dd_G,tr_G);
                ck.calculateGScale(G,&ebqe_normal_phi_ext[ebNE_kb_nSpace],h_phi);

                eps_rho = epsFact_rho*(useMetrics*h_phi+(1.0-useMetrics)*elementDiameter[eN]);
                eps_mu  = epsFact_mu *(useMetrics*h_phi+(1.0-useMetrics)*elementDiameter[eN]);

                //compute shape and solution information
                //shape
                ck.gradTrialFromRef(&p_grad_trial_trace_ref[ebN_local_kb_nSpace*nDOF_trial_element],jacInv_ext,p_grad_trial_trace);
                ck.gradTrialFromRef(&vel_grad_trial_trace_ref[ebN_local_kb_nSpace*nDOF_trial_element],jacInv_ext,vel_grad_trial_trace);
                //solution and gradients
                ck.valFromDOF(p_dof,&p_l2g[eN_nDOF_trial_element],&p_trial_trace_ref[ebN_local_kb*nDOF_test_element],p_ext);
                ck.valFromDOF(u_dof,&vel_l2g[eN_nDOF_trial_element],&vel_trial_trace_ref[ebN_local_kb*nDOF_test_element],u_ext);
                ck.valFromDOF(v_dof,&vel_l2g[eN_nDOF_trial_element],&vel_trial_trace_ref[ebN_local_kb*nDOF_test_element],v_ext);
                ck.gradFromDOF(p_dof,&p_l2g[eN_nDOF_trial_element],p_grad_trial_trace,grad_p_ext);
                ck.gradFromDOF(u_dof,&vel_l2g[eN_nDOF_trial_element],vel_grad_trial_trace,grad_u_ext);
                ck.gradFromDOF(v_dof,&vel_l2g[eN_nDOF_trial_element],vel_grad_trial_trace,grad_v_ext);
                //precalculate test function products with integration weights
                for (int j=0;j<nDOF_trial_element;j++)
                  {
                    p_test_dS[j] = p_test_trace_ref[ebN_local_kb*nDOF_test_element+j]*dS;
                    vel_test_dS[j] = vel_test_trace_ref[ebN_local_kb*nDOF_test_element+j]*dS;
                    for (int I=0;I<nSpace;I++)
                      vel_grad_test_dS[j*nSpace+I] = vel_grad_trial_trace[j*nSpace+I]*dS;//cek hack, using trial
                  }
                //
                //load the boundary values
                //
                bc_p_ext = isDOFBoundary_p[ebNE_kb]*ebqe_bc_p_ext[ebNE_kb]+(1-isDOFBoundary_p[ebNE_kb])*p_ext;
                //bc values at moving boundaries are specified relative to boundary motion so we need to add it here
                bc_u_ext = isDOFBoundary_u[ebNE_kb]*(ebqe_bc_u_ext[ebNE_kb] + MOVING_DOMAIN*xt_ext) + (1-isDOFBoundary_u[ebNE_kb])*u_ext;
                bc_v_ext = isDOFBoundary_v[ebNE_kb]*(ebqe_bc_v_ext[ebNE_kb] + MOVING_DOMAIN*yt_ext) + (1-isDOFBoundary_v[ebNE_kb])*v_ext;
                //VRANS
                porosity_ext = ebqe_porosity_ext[ebNE_kb];
                //
                //calculate the internal and external trace of the pde coefficients
                //
                double eddy_viscosity_ext(0.),bc_eddy_viscosity_ext(0.);//not interested in saving boundary eddy viscosity for now
		double rho;
                evaluateCoefficients(NONCONSERVATIVE_FORM,
                                     eps_rho,
                                     eps_mu,
                                     sigma,
                                     rho_0,
                                     nu_0,
                                     rho_1,
                                     nu_1,
                                     elementDiameter[eN],
                                     smagorinskyConstant,
                                     turbulenceClosureModel,
                                     g,
                                     useVF,
                                     ebqe_vf_ext[ebNE_kb],
                                     ebqe_phi_ext[ebNE_kb],
                                     &ebqe_normal_phi_ext[ebNE_kb_nSpace],
                                     ebqe_kappa_phi_ext[ebNE_kb],
                                     //VRANS
                                     porosity_ext,
                                     //
                                     p_ext,
                                     grad_p_ext,
                                     grad_u_ext,
                                     grad_v_ext,
                                     grad_w_ext,
                                     u_ext,
                                     v_ext,
                                     w_ext,
                                     eddy_viscosity_ext,
                                     mom_u_acc_ext,
                                     dmom_u_acc_u_ext,
                                     mom_v_acc_ext,
                                     dmom_v_acc_v_ext,
                                     mom_w_acc_ext,
                                     dmom_w_acc_w_ext,
                                     mass_adv_ext,
                                     dmass_adv_u_ext,
                                     dmass_adv_v_ext,
                                     dmass_adv_w_ext,
                                     mom_u_adv_ext,
                                     dmom_u_adv_u_ext,
                                     dmom_u_adv_v_ext,
                                     dmom_u_adv_w_ext,
                                     mom_v_adv_ext,
                                     dmom_v_adv_u_ext,
                                     dmom_v_adv_v_ext,
                                     dmom_v_adv_w_ext,
                                     mom_w_adv_ext,
                                     dmom_w_adv_u_ext,
                                     dmom_w_adv_v_ext,
                                     dmom_w_adv_w_ext,
                                     mom_uu_diff_ten_ext,
                                     mom_vv_diff_ten_ext,
                                     mom_ww_diff_ten_ext,
                                     mom_uv_diff_ten_ext,
                                     mom_uw_diff_ten_ext,
                                     mom_vu_diff_ten_ext,
                                     mom_vw_diff_ten_ext,
                                     mom_wu_diff_ten_ext,
                                     mom_wv_diff_ten_ext,
                                     mom_u_source_ext,
                                     mom_v_source_ext,
                                     mom_w_source_ext,
                                     mom_u_ham_ext,
                                     dmom_u_ham_grad_p_ext,
                                     dmom_u_ham_grad_u_ext,
                                     dmom_u_ham_u_ext,
                                     dmom_u_ham_v_ext,
                                     dmom_u_ham_w_ext,
                                     mom_v_ham_ext,
                                     dmom_v_ham_grad_p_ext,
                                     dmom_v_ham_grad_v_ext,
                                     dmom_v_ham_u_ext,
                                     dmom_v_ham_v_ext,
                                     dmom_v_ham_w_ext,
                                     mom_w_ham_ext,
                                     dmom_w_ham_grad_p_ext,
                                     dmom_w_ham_grad_w_ext,
                                     dmom_w_ham_u_ext,
                                     dmom_w_ham_v_ext,
                                     dmom_w_ham_w_ext,
				     rho);
                evaluateCoefficients(NONCONSERVATIVE_FORM,
                                     eps_rho,
                                     eps_mu,
                                     sigma,
                                     rho_0,
                                     nu_0,
                                     rho_1,
                                     nu_1,
                                     elementDiameter[eN],
                                     smagorinskyConstant,
                                     turbulenceClosureModel,
                                     g,
                                     useVF,
                                     bc_ebqe_vf_ext[ebNE_kb],
                                     bc_ebqe_phi_ext[ebNE_kb],
                                     &ebqe_normal_phi_ext[ebNE_kb_nSpace],
                                     ebqe_kappa_phi_ext[ebNE_kb],
                                     //VRANS
                                     porosity_ext,
                                     //
                                     bc_p_ext,
                                     grad_p_ext,
                                     grad_u_ext,
                                     grad_v_ext,
                                     grad_w_ext,
                                     bc_u_ext,
                                     bc_v_ext,
                                     bc_w_ext,
                                     bc_eddy_viscosity_ext,
                                     bc_mom_u_acc_ext,
                                     bc_dmom_u_acc_u_ext,
                                     bc_mom_v_acc_ext,
                                     bc_dmom_v_acc_v_ext,
                                     bc_mom_w_acc_ext,
                                     bc_dmom_w_acc_w_ext,
                                     bc_mass_adv_ext,
                                     bc_dmass_adv_u_ext,
                                     bc_dmass_adv_v_ext,
                                     bc_dmass_adv_w_ext,
                                     bc_mom_u_adv_ext,
                                     bc_dmom_u_adv_u_ext,
                                     bc_dmom_u_adv_v_ext,
                                     bc_dmom_u_adv_w_ext,
                                     bc_mom_v_adv_ext,
                                     bc_dmom_v_adv_u_ext,
                                     bc_dmom_v_adv_v_ext,
                                     bc_dmom_v_adv_w_ext,
                                     bc_mom_w_adv_ext,
                                     bc_dmom_w_adv_u_ext,
                                     bc_dmom_w_adv_v_ext,
                                     bc_dmom_w_adv_w_ext,
                                     bc_mom_uu_diff_ten_ext,
                                     bc_mom_vv_diff_ten_ext,
                                     bc_mom_ww_diff_ten_ext,
                                     bc_mom_uv_diff_ten_ext,
                                     bc_mom_uw_diff_ten_ext,
                                     bc_mom_vu_diff_ten_ext,
                                     bc_mom_vw_diff_ten_ext,
                                     bc_mom_wu_diff_ten_ext,
                                     bc_mom_wv_diff_ten_ext,
                                     bc_mom_u_source_ext,
                                     bc_mom_v_source_ext,
                                     bc_mom_w_source_ext,
                                     bc_mom_u_ham_ext,
                                     bc_dmom_u_ham_grad_p_ext,
                                     bc_dmom_u_ham_grad_u_ext,
                                     bc_dmom_u_ham_u_ext,
                                     bc_dmom_u_ham_v_ext,
                                     bc_dmom_u_ham_w_ext,
                                     bc_mom_v_ham_ext,
                                     bc_dmom_v_ham_grad_p_ext,
                                     bc_dmom_v_ham_grad_v_ext,
                                     bc_dmom_v_ham_u_ext,
                                     bc_dmom_v_ham_v_ext,
                                     bc_dmom_v_ham_w_ext,
                                     bc_mom_w_ham_ext,
                                     bc_dmom_w_ham_grad_p_ext,
                                     bc_dmom_w_ham_grad_w_ext,
                                     bc_dmom_w_ham_u_ext,
                                     bc_dmom_w_ham_v_ext,
                                     bc_dmom_w_ham_w_ext,
				     rho);
                //Turbulence closure model
                if (turbulenceClosureModel >= 3)
                  {
                    const double turb_var_grad_0_dummy[2] = {0.,0.};
                    const double c_mu = 0.09;//mwf hack
                    updateTurbulenceClosure(NONCONSERVATIVE_FORM,
                                            turbulenceClosureModel,
                                            eps_rho,
                                            eps_mu,
                                            rho_0,
                                            nu_0,
                                            rho_1,
                                            nu_1,
                                            useVF,
                                            ebqe_vf_ext[ebNE_kb],
                                            ebqe_phi_ext[ebNE_kb],
                                            porosity_ext,
                                            c_mu, //mwf hack
                                            ebqe_turb_var_0[ebNE_kb],
                                            ebqe_turb_var_1[ebNE_kb],
                                            turb_var_grad_0_dummy, //not needed
                                            eddy_viscosity_ext,
                                            mom_uu_diff_ten_ext,
                                            mom_vv_diff_ten_ext,
                                            mom_ww_diff_ten_ext,
                                            mom_uv_diff_ten_ext,
                                            mom_uw_diff_ten_ext,
                                            mom_vu_diff_ten_ext,
                                            mom_vw_diff_ten_ext,
                                            mom_wu_diff_ten_ext,
                                            mom_wv_diff_ten_ext,
                                            mom_u_source_ext,
                                            mom_v_source_ext,
                                            mom_w_source_ext);

                    updateTurbulenceClosure(NONCONSERVATIVE_FORM,
                                            turbulenceClosureModel,
                                            eps_rho,
                                            eps_mu,
                                            rho_0,
                                            nu_0,
                                            rho_1,
                                            nu_1,
                                            useVF,
                                            ebqe_vf_ext[ebNE_kb],
                                            ebqe_phi_ext[ebNE_kb],
                                            porosity_ext,
                                            c_mu, //mwf hack
                                            ebqe_turb_var_0[ebNE_kb],
                                            ebqe_turb_var_1[ebNE_kb],
                                            turb_var_grad_0_dummy, //not needed
                                            bc_eddy_viscosity_ext,
                                            bc_mom_uu_diff_ten_ext,
                                            bc_mom_vv_diff_ten_ext,
                                            bc_mom_ww_diff_ten_ext,
                                            bc_mom_uv_diff_ten_ext,
                                            bc_mom_uw_diff_ten_ext,
                                            bc_mom_vu_diff_ten_ext,
                                            bc_mom_vw_diff_ten_ext,
                                            bc_mom_wu_diff_ten_ext,
                                            bc_mom_wv_diff_ten_ext,
                                            bc_mom_u_source_ext,
                                            bc_mom_v_source_ext,
                                            bc_mom_w_source_ext);
                  }
                //
                //moving domain
                //
                if (NONCONSERVATIVE_FORM > 0.0)
                  {
                    mom_u_ham_ext -= MOVING_DOMAIN*dmom_u_acc_u_ext*(grad_u_ext[0]*xt_ext +
                                                                     grad_u_ext[1]*yt_ext);
                    dmom_u_ham_grad_u_ext[0] -= MOVING_DOMAIN*dmom_u_acc_u_ext*xt_ext;
                    dmom_u_ham_grad_u_ext[1] -= MOVING_DOMAIN*dmom_u_acc_u_ext*yt_ext;
                  }
                else
                  {
                    mom_u_adv_ext[0] -= MOVING_DOMAIN*mom_u_acc_ext*xt_ext;
                    mom_u_adv_ext[1] -= MOVING_DOMAIN*mom_u_acc_ext*yt_ext;
                    dmom_u_adv_u_ext[0] -= MOVING_DOMAIN*dmom_u_acc_u_ext*xt_ext;
                    dmom_u_adv_u_ext[1] -= MOVING_DOMAIN*dmom_u_acc_u_ext*yt_ext;
                  }

                if (NONCONSERVATIVE_FORM > 0.0)
                  {
                    mom_v_ham_ext -= MOVING_DOMAIN*dmom_v_acc_v_ext*(grad_v_ext[0]*xt_ext +
                                                                     grad_v_ext[1]*yt_ext);
                    dmom_v_ham_grad_v_ext[0] -= MOVING_DOMAIN*dmom_v_acc_v_ext*xt_ext;
                    dmom_v_ham_grad_v_ext[1] -= MOVING_DOMAIN*dmom_v_acc_v_ext*yt_ext;
                  }
                else
                  {
                    mom_v_adv_ext[0] -= MOVING_DOMAIN*mom_v_acc_ext*xt_ext;
                    mom_v_adv_ext[1] -= MOVING_DOMAIN*mom_v_acc_ext*yt_ext;
                    dmom_v_adv_v_ext[0] -= MOVING_DOMAIN*dmom_v_acc_v_ext*xt_ext;
                    dmom_v_adv_v_ext[1] -= MOVING_DOMAIN*dmom_v_acc_v_ext*yt_ext;
                  }

                //moving domain bc's
                if (NONCONSERVATIVE_FORM < 1.0)
                  {
                    bc_mom_u_adv_ext[0] -= MOVING_DOMAIN*bc_mom_u_acc_ext*xt_ext;
                    bc_mom_u_adv_ext[1] -= MOVING_DOMAIN*bc_mom_u_acc_ext*yt_ext;

                    bc_mom_v_adv_ext[0] -= MOVING_DOMAIN*bc_mom_v_acc_ext*xt_ext;
                    bc_mom_v_adv_ext[1] -= MOVING_DOMAIN*bc_mom_v_acc_ext*yt_ext;
                  }
                //
                //calculate the numerical fluxes
                //
                exteriorNumericalAdvectiveFluxDerivatives(NONCONSERVATIVE_FORM,
                                                          isDOFBoundary_p[ebNE_kb],
                                                          isDOFBoundary_u[ebNE_kb],
                                                          isDOFBoundary_v[ebNE_kb],
                                                          isDOFBoundary_w[ebNE_kb],
                                                          isAdvectiveFluxBoundary_p[ebNE_kb],
                                                          isAdvectiveFluxBoundary_u[ebNE_kb],
                                                          isAdvectiveFluxBoundary_v[ebNE_kb],
                                                          isAdvectiveFluxBoundary_w[ebNE_kb],
                                                          dmom_u_ham_grad_p_ext[0],//=1/rho
                                                          normal,
                                                          bc_p_ext,
							  bc_u_ext,
							  bc_v_ext,
                                                          bc_mass_adv_ext,
                                                          bc_mom_u_adv_ext,
                                                          bc_mom_v_adv_ext,
                                                          bc_mom_w_adv_ext,
                                                          ebqe_bc_flux_mass_ext[ebNE_kb]+MOVING_DOMAIN*(xt_ext*normal[0]+yt_ext*normal[1]),//bc is relative mass  flux
                                                          ebqe_bc_flux_mom_u_adv_ext[ebNE_kb],
                                                          ebqe_bc_flux_mom_v_adv_ext[ebNE_kb],
                                                          ebqe_bc_flux_mom_w_adv_ext[ebNE_kb],
                                                          p_ext,
							  u_ext,
							  v_ext,
							  dmom_u_acc_u_ext,
                                                          mass_adv_ext,
                                                          mom_u_adv_ext,
                                                          mom_v_adv_ext,
                                                          mom_w_adv_ext,
                                                          dmass_adv_u_ext,
                                                          dmass_adv_v_ext,
                                                          dmass_adv_w_ext,
                                                          dmom_u_adv_p_ext,
                                                          dmom_u_ham_grad_u_ext,
                                                          dmom_u_adv_u_ext,
                                                          dmom_u_adv_v_ext,
                                                          dmom_u_adv_w_ext,
                                                          dmom_v_adv_p_ext,
                                                          dmom_v_adv_u_ext,
                                                          dmom_v_adv_v_ext,
                                                          dmom_v_adv_w_ext,
                                                          dmom_w_adv_p_ext,
                                                          dmom_w_adv_u_ext,
                                                          dmom_w_adv_v_ext,
                                                          dmom_w_adv_w_ext,
                                                          dflux_mass_u_ext,
                                                          dflux_mass_v_ext,
                                                          dflux_mass_w_ext,
                                                          dflux_mom_u_adv_p_ext,
                                                          dflux_mom_u_adv_u_ext,
                                                          dflux_mom_u_adv_v_ext,
                                                          dflux_mom_u_adv_w_ext,
                                                          dflux_mom_v_adv_p_ext,
                                                          dflux_mom_v_adv_u_ext,
                                                          dflux_mom_v_adv_v_ext,
                                                          dflux_mom_v_adv_w_ext,
                                                          dflux_mom_w_adv_p_ext,
                                                          dflux_mom_w_adv_u_ext,
                                                          dflux_mom_w_adv_v_ext,
                                                          dflux_mom_w_adv_w_ext);
                //
                //calculate the flux jacobian
                //
                ck.calculateGScale(G,normal,h_penalty);
                penalty = useMetrics*C_b/h_penalty + (1.0-useMetrics)*ebqe_penalty_ext[ebNE_kb];
                if(true)//boundaryFlags[ebN] > 0)
                  { //if boundary flag positive, then include flux contributions on interpart boundaries
                    for (int j=0;j<nDOF_trial_element;j++)
                      {
                        register int j_nSpace = j*nSpace,ebN_local_kb_j=ebN_local_kb*nDOF_trial_element+j;
                        fluxJacobian_p_p[j]=0.0;
                        fluxJacobian_p_u[j]=ck.ExteriorNumericalAdvectiveFluxJacobian(dflux_mass_u_ext,vel_trial_trace_ref[ebN_local_kb_j]);
                        fluxJacobian_p_v[j]=ck.ExteriorNumericalAdvectiveFluxJacobian(dflux_mass_v_ext,vel_trial_trace_ref[ebN_local_kb_j]);

                        fluxJacobian_u_p[j]=ck.ExteriorNumericalAdvectiveFluxJacobian(dflux_mom_u_adv_p_ext,p_trial_trace_ref[ebN_local_kb_j]);
                        fluxJacobian_u_u[j]=ck.ExteriorNumericalAdvectiveFluxJacobian(dflux_mom_u_adv_u_ext,vel_trial_trace_ref[ebN_local_kb_j]) +
                          ExteriorNumericalDiffusiveFluxJacobian(eps_rho,
                                                                 ebqe_phi_ext[ebNE_kb],
                                                                 sdInfo_u_u_rowptr,
                                                                 sdInfo_u_u_colind,
                                                                 isDOFBoundary_u[ebNE_kb],
                                                                 isDiffusiveFluxBoundary_u[ebNE_kb],
                                                                 normal,
                                                                 mom_uu_diff_ten_ext,
                                                                 vel_trial_trace_ref[ebN_local_kb_j],
                                                                 &vel_grad_trial_trace[j_nSpace],
                                                                 penalty);//ebqe_penalty_ext[ebNE_kb]);
                        fluxJacobian_u_v[j]=ck.ExteriorNumericalAdvectiveFluxJacobian(dflux_mom_u_adv_v_ext,vel_trial_trace_ref[ebN_local_kb_j]) +
                          ExteriorNumericalDiffusiveFluxJacobian(eps_rho,
                                                                 ebqe_phi_ext[ebNE_kb],
                                                                 sdInfo_u_v_rowptr,
                                                                 sdInfo_u_v_colind,
                                                                 isDOFBoundary_v[ebNE_kb],
                                                                 isDiffusiveFluxBoundary_v[ebNE_kb],
                                                                 normal,
                                                                 mom_uv_diff_ten_ext,
                                                                 vel_trial_trace_ref[ebN_local_kb_j],
                                                                 &vel_grad_trial_trace[j_nSpace],
                                                                 penalty);//ebqe_penalty_ext[ebNE_kb]);

                        fluxJacobian_v_p[j]=ck.ExteriorNumericalAdvectiveFluxJacobian(dflux_mom_v_adv_p_ext,p_trial_trace_ref[ebN_local_kb_j]);
                        fluxJacobian_v_u[j]=ck.ExteriorNumericalAdvectiveFluxJacobian(dflux_mom_v_adv_u_ext,vel_trial_trace_ref[ebN_local_kb_j]) +
                          ExteriorNumericalDiffusiveFluxJacobian(eps_rho,
                                                                 ebqe_phi_ext[ebNE_kb],
                                                                 sdInfo_v_u_rowptr,
                                                                 sdInfo_v_u_colind,
                                                                 isDOFBoundary_u[ebNE_kb],
                                                                 isDiffusiveFluxBoundary_u[ebNE_kb],
                                                                 normal,
                                                                 mom_vu_diff_ten_ext,
                                                                 vel_trial_trace_ref[ebN_local_kb_j],
                                                                 &vel_grad_trial_trace[j_nSpace],
                                                                 penalty);//ebqe_penalty_ext[ebNE_kb]);
                        fluxJacobian_v_v[j]=ck.ExteriorNumericalAdvectiveFluxJacobian(dflux_mom_v_adv_v_ext,vel_trial_trace_ref[ebN_local_kb_j]) +
                          ExteriorNumericalDiffusiveFluxJacobian(eps_rho,
                                                                 ebqe_phi_ext[ebNE_kb],
                                                                 sdInfo_v_v_rowptr,
                                                                 sdInfo_v_v_colind,
                                                                 isDOFBoundary_v[ebNE_kb],
                                                                 isDiffusiveFluxBoundary_v[ebNE_kb],
                                                                 normal,
                                                                 mom_vv_diff_ten_ext,
                                                                 vel_trial_trace_ref[ebN_local_kb_j],
                                                                 &vel_grad_trial_trace[j_nSpace],
                                                                 penalty);//ebqe_penalty_ext[ebNE_kb]);
                      }//j
                  }
                //
                //update the global Jacobian from the flux Jacobian
                //
                for (int i=0;i<nDOF_test_element;i++)
                  {
                    register int eN_i = eN*nDOF_test_element+i;
                    for (int j=0;j<nDOF_trial_element;j++)
                      {
                        register int ebN_i_j = ebN*4*nDOF_test_X_trial_element + i*nDOF_trial_element + j,ebN_local_kb_j=ebN_local_kb*nDOF_trial_element+j;

                        globalJacobian[csrRowIndeces_p_p[eN_i] + csrColumnOffsets_eb_p_p[ebN_i_j]] += fluxJacobian_p_p[j]*p_test_dS[i];
                        globalJacobian[csrRowIndeces_p_u[eN_i] + csrColumnOffsets_eb_p_u[ebN_i_j]] += fluxJacobian_p_u[j]*p_test_dS[i];
                        globalJacobian[csrRowIndeces_p_v[eN_i] + csrColumnOffsets_eb_p_v[ebN_i_j]] += fluxJacobian_p_v[j]*p_test_dS[i];

                        globalJacobian[csrRowIndeces_u_p[eN_i] + csrColumnOffsets_eb_u_p[ebN_i_j]] += fluxJacobian_u_p[j]*vel_test_dS[i];
                        globalJacobian[csrRowIndeces_u_u[eN_i] + csrColumnOffsets_eb_u_u[ebN_i_j]] += fluxJacobian_u_u[j]*vel_test_dS[i]+
                          ck.ExteriorElementBoundaryDiffusionAdjointJacobian(isDOFBoundary_u[ebNE_kb],
                                                                             isDiffusiveFluxBoundary_u[ebNE_kb],
                                                                             eb_adjoint_sigma,
                                                                             vel_trial_trace_ref[ebN_local_kb_j],
                                                                             normal,
                                                                             sdInfo_u_u_rowptr,
                                                                             sdInfo_u_u_colind,
                                                                             mom_uu_diff_ten_ext,
                                                                             &vel_grad_test_dS[i*nSpace]);
                        globalJacobian[csrRowIndeces_u_v[eN_i] + csrColumnOffsets_eb_u_v[ebN_i_j]] += fluxJacobian_u_v[j]*vel_test_dS[i]+
                          ck.ExteriorElementBoundaryDiffusionAdjointJacobian(isDOFBoundary_v[ebNE_kb],
                                                                             isDiffusiveFluxBoundary_u[ebNE_kb],
                                                                             eb_adjoint_sigma,
                                                                             vel_trial_trace_ref[ebN_local_kb_j],
                                                                             normal,
                                                                             sdInfo_u_v_rowptr,
                                                                             sdInfo_u_v_colind,
                                                                             mom_uv_diff_ten_ext,
                                                                             &vel_grad_test_dS[i*nSpace]);

                        globalJacobian[csrRowIndeces_v_p[eN_i] + csrColumnOffsets_eb_v_p[ebN_i_j]] += fluxJacobian_v_p[j]*vel_test_dS[i];
                        globalJacobian[csrRowIndeces_v_u[eN_i] + csrColumnOffsets_eb_v_u[ebN_i_j]] += fluxJacobian_v_u[j]*vel_test_dS[i]+
                          ck.ExteriorElementBoundaryDiffusionAdjointJacobian(isDOFBoundary_u[ebNE_kb],
                                                                             isDiffusiveFluxBoundary_v[ebNE_kb],
                                                                             eb_adjoint_sigma,
                                                                             vel_trial_trace_ref[ebN_local_kb_j],
                                                                             normal,
                                                                             sdInfo_v_u_rowptr,
                                                                             sdInfo_v_u_colind,
                                                                             mom_vu_diff_ten_ext,
                                                                             &vel_grad_test_dS[i*nSpace]);
                        globalJacobian[csrRowIndeces_v_v[eN_i] + csrColumnOffsets_eb_v_v[ebN_i_j]] += fluxJacobian_v_v[j]*vel_test_dS[i]+
                          ck.ExteriorElementBoundaryDiffusionAdjointJacobian(isDOFBoundary_v[ebNE_kb],
                                                                             isDiffusiveFluxBoundary_v[ebNE_kb],
                                                                             eb_adjoint_sigma,
                                                                             vel_trial_trace_ref[ebN_local_kb_j],
                                                                             normal,
                                                                             sdInfo_v_v_rowptr,
                                                                             sdInfo_v_v_colind,
                                                                             mom_vv_diff_ten_ext,
                                                                             &vel_grad_test_dS[i*nSpace]);
                      }//j
                  }//i
              }//kb
          }//ebNE
      }//computeJacobian

      void calculateVelocityAverage(int nExteriorElementBoundaries_global,
                                    int* exteriorElementBoundariesArray,
                                    int nInteriorElementBoundaries_global,
                                    int* interiorElementBoundariesArray,
                                    int* elementBoundaryElementsArray,
                                    int* elementBoundaryLocalElementBoundariesArray,
                                    double* mesh_dof,
                                    double* mesh_velocity_dof,
                                    double MOVING_DOMAIN,//0 or 1
                                    int* mesh_l2g,
                                    double* mesh_trial_trace_ref,
                                    double* mesh_grad_trial_trace_ref,
                                    double* normal_ref,
                                    double* boundaryJac_ref,
                                    int* vel_l2g,
                                    double* u_dof,
                                    double* v_dof,
                                    double* w_dof,
                                    double* vel_trial_trace_ref,
                                    double* ebqe_velocity,
                                    double* velocityAverage)
      {
        int permutations[nQuadraturePoints_elementBoundary];
        double xArray_left[nQuadraturePoints_elementBoundary*2],
          xArray_right[nQuadraturePoints_elementBoundary*2];
        for (int i=0;i<nQuadraturePoints_elementBoundary;i++)
          permutations[i]=i;//just to initialize
        for (int ebNE = 0; ebNE < nExteriorElementBoundaries_global; ebNE++)
          {
            register int ebN = exteriorElementBoundariesArray[ebNE];
            for  (int kb=0;kb<nQuadraturePoints_elementBoundary;kb++)
              {
                register int ebN_kb_nSpace = ebN*nQuadraturePoints_elementBoundary*nSpace+kb*nSpace,
                  ebNE_kb_nSpace = ebNE*nQuadraturePoints_elementBoundary*nSpace+kb*nSpace;
                velocityAverage[ebN_kb_nSpace+0]=ebqe_velocity[ebNE_kb_nSpace+0];
                velocityAverage[ebN_kb_nSpace+1]=ebqe_velocity[ebNE_kb_nSpace+1];
              }//ebNE
          }
        for (int ebNI = 0; ebNI < nInteriorElementBoundaries_global; ebNI++)
          {
            register int ebN = interiorElementBoundariesArray[ebNI],
              left_eN_global   = elementBoundaryElementsArray[ebN*2+0],
              left_ebN_element  = elementBoundaryLocalElementBoundariesArray[ebN*2+0],
              right_eN_global  = elementBoundaryElementsArray[ebN*2+1],
              right_ebN_element = elementBoundaryLocalElementBoundariesArray[ebN*2+1],
              left_eN_nDOF_trial_element = left_eN_global*nDOF_trial_element,
              right_eN_nDOF_trial_element = right_eN_global*nDOF_trial_element;
            double jac[nSpace*nSpace],
              jacDet,
              jacInv[nSpace*nSpace],
              boundaryJac[nSpace*(nSpace-1)],
              metricTensor[(nSpace-1)*(nSpace-1)],
              metricTensorDetSqrt,
              normal[2],
              x,y,z,
              xt,yt,zt,integralScaling;

            for  (int kb=0;kb<nQuadraturePoints_elementBoundary;kb++)
              {
                ck.calculateMapping_elementBoundary(left_eN_global,
                                                    left_ebN_element,
                                                    kb,
                                                    left_ebN_element*nQuadraturePoints_elementBoundary+kb,
                                                    mesh_dof,
                                                    mesh_l2g,
                                                    mesh_trial_trace_ref,
                                                    mesh_grad_trial_trace_ref,
                                                    boundaryJac_ref,
                                                    jac,
                                                    jacDet,
                                                    jacInv,
                                                    boundaryJac,
                                                    metricTensor,
                                                    metricTensorDetSqrt,
                                                    normal_ref,
                                                    normal,
                                                    x,y,z);
                xArray_left[kb*2+0] = x;
                xArray_left[kb*2+1] = y;
                ck.calculateMapping_elementBoundary(right_eN_global,
                                                    right_ebN_element,
                                                    kb,
                                                    right_ebN_element*nQuadraturePoints_elementBoundary+kb,
                                                    mesh_dof,
                                                    mesh_l2g,
                                                    mesh_trial_trace_ref,
                                                    mesh_grad_trial_trace_ref,
                                                    boundaryJac_ref,
                                                    jac,
                                                    jacDet,
                                                    jacInv,
                                                    boundaryJac,
                                                    metricTensor,
                                                    metricTensorDetSqrt,
                                                    normal_ref,
                                                    normal,
                                                    x,y,z);
                ck.calculateMappingVelocity_elementBoundary(left_eN_global,
                                                            left_ebN_element,
                                                            kb,
                                                            left_ebN_element*nQuadraturePoints_elementBoundary+kb,
                                                            mesh_velocity_dof,
                                                            mesh_l2g,
                                                            mesh_trial_trace_ref,
                                                            xt,yt,zt,
                                                            normal,
                                                            boundaryJac,
                                                            metricTensor,
                                                            integralScaling);
                xArray_right[kb*2+0] = x;
                xArray_right[kb*2+1] = y;
              }
            for  (int kb_left=0;kb_left<nQuadraturePoints_elementBoundary;kb_left++)
              {
                double errorNormMin = 1.0;
                for  (int kb_right=0;kb_right<nQuadraturePoints_elementBoundary;kb_right++)
                  {
                    double errorNorm=0.0;
                    for (int I=0;I<nSpace;I++)
                      {
                        errorNorm += fabs(xArray_left[kb_left*2+I]
                                          -
                                          xArray_right[kb_right*2+I]);
                      }
                    if (errorNorm < errorNormMin)
                      {
                        permutations[kb_right] = kb_left;
                        errorNormMin = errorNorm;
                      }
                  }
              }
            for  (int kb=0;kb<nQuadraturePoints_elementBoundary;kb++)
              {
                register int ebN_kb_nSpace = ebN*nQuadraturePoints_elementBoundary*nSpace+kb*nSpace;
                register double u_left=0.0,
                  v_left=0.0,
                  w_left=0.0,
                  u_right=0.0,
                  v_right=0.0,
                  w_right=0.0;
                register int left_kb = kb,
                  right_kb = permutations[kb],
                  left_ebN_element_kb_nDOF_test_element=(left_ebN_element*nQuadraturePoints_elementBoundary+left_kb)*nDOF_test_element,
                  right_ebN_element_kb_nDOF_test_element=(right_ebN_element*nQuadraturePoints_elementBoundary+right_kb)*nDOF_test_element;
                //
                //calculate the velocity solution at quadrature points on left and right
                //
                ck.valFromDOF(u_dof,&vel_l2g[left_eN_nDOF_trial_element],&vel_trial_trace_ref[left_ebN_element_kb_nDOF_test_element],u_left);
                ck.valFromDOF(v_dof,&vel_l2g[left_eN_nDOF_trial_element],&vel_trial_trace_ref[left_ebN_element_kb_nDOF_test_element],v_left);
                //
                ck.valFromDOF(u_dof,&vel_l2g[right_eN_nDOF_trial_element],&vel_trial_trace_ref[right_ebN_element_kb_nDOF_test_element],u_right);
                ck.valFromDOF(v_dof,&vel_l2g[right_eN_nDOF_trial_element],&vel_trial_trace_ref[right_ebN_element_kb_nDOF_test_element],v_right);
                //
                velocityAverage[ebN_kb_nSpace+0]=0.5*(u_left + u_right);
                velocityAverage[ebN_kb_nSpace+1]=0.5*(v_left + v_right);
              }//ebNI
          }
      }
      inline
        void evaluateTPAdvectionCoefficients(const double eps_rho,
                                             const double rho_0,
                                             const double rho_1,
                                             const double useVF,
                                             const double& vf,
                                             const double& phi,
                                             const double& u,
                                             const double& v,
                                             double dmass_adv_p[nSpace],
                                             double dmom_u_adv_u[nSpace],
                                             double dmom_v_adv_v[nSpace])
      {
        double H_rho, rho;

        H_rho = (1.0-useVF)*smoothedHeaviside(eps_rho,phi) + useVF*fmin(1.0,fmax(0.0,vf));

        rho = rho_0*(1.0 - H_rho) + rho_1*H_rho;

        dmass_adv_p[0] = rho*u;
        dmass_adv_p[1] = rho*v;

        dmom_u_adv_u[0] = rho*u;
        dmom_u_adv_u[1] = rho*v;

        dmom_v_adv_v[0] = rho*u;
        dmom_v_adv_v[1] = rho*v;
      }
      inline
        void evaluateTPInvViscosityMassCoefficients(const int use_numerical_viscosity,
                                                    const double numerical_viscosity,
                                                    const double eps_rho,
                                                    const double eps_mu,
                                                    const double rho_0,
                                                    double nu_0,
                                                    const double rho_1,
                                                    double nu_1,
                                                    const double useVF,
                                                    const double& vf,
                                                    const double& phi,
                                                    const double& p,
                                                    const double& u,
                                                    const double& v,
                                                    double& mom_p_acc,
                                                    double& dmom_p_acc_p,
                                                    double& mom_u_acc,
                                                    double& dmom_u_acc_u,
                                                    double& mom_v_acc,
                                                    double& dmom_v_acc_v)
      {
        // This should be split off into a seperate function
        double H_rho, H_mu, rho, nu, mu;

        H_rho = (1.0-useVF)*smoothedHeaviside(eps_rho,phi) + useVF*fmin(1.0,fmax(0.0,vf));
        H_mu = (1.0-useVF)*smoothedHeaviside(eps_mu,phi) + useVF*fmin(1.0,fmax(0.0,vf));

        rho = rho_0*(1.0 - H_rho) + rho_1*H_rho;
        nu = nu_0*(1.0-H_mu) + nu_1*H_mu;

        mu = rho_0*nu_0*(1.-H_mu) + rho_1*nu_1*H_mu + use_numerical_viscosity*numerical_viscosity;
        //mu = rho*nu;

        mom_p_acc = p / mu;
        dmom_p_acc_p = 1. / mu;

        mom_u_acc = u / mu;
        dmom_u_acc_u = 1. / mu;

        mom_v_acc = v / mu;
        dmom_v_acc_v = 1. / mu;
      }
      inline
        void evaluateTPDensityMassCoefficients(const double eps_rho,
                                               const double rho_0,
                                               const double rho_1,
                                               const double useVF,
                                               const double& vf,
                                               const double& phi,
                                               const double& p,
                                               const double& u,
                                               const double& v,
                                               double& mom_p_acc,
                                               double& dmom_p_acc_p,
                                               double& mom_u_acc,
                                               double& dmom_u_acc_u,
                                               double& mom_v_acc,
                                               double& dmom_v_acc_v)
      {
        double H_rho, rho;

        H_rho = (1.0-useVF)*smoothedHeaviside(eps_rho,phi) + useVF*fmin(1.0,fmax(0.0,vf));

        rho = rho_0*(1.0 - H_rho) + rho_1*H_rho;

        mom_p_acc = p * rho;
        dmom_p_acc_p = rho;

        mom_u_acc = u * rho;
        dmom_u_acc_u = rho;

        mom_v_acc = v * rho;
        dmom_v_acc_v = rho;
      }
      inline
        void evaluateTPInvDensityLaplaceCoefficients(const double eps_rho,
                                                     const double rho_0,
                                                     const double rho_1,
                                                     const double useVF,
                                                     const double& vf,
                                                     const double& phi,
                                                     double mom_p_diff_ten[nSpace],
                                                     double mom_u_diff_ten[nSpace],
                                                     double mom_v_diff_ten[nSpace])
      {
        double H_rho, rho;

        H_rho = (1.0-useVF)*smoothedHeaviside(eps_rho,phi) + useVF*fmin(1.0,fmax(0.0,vf));

        rho = rho_0*(1.0 - H_rho) + rho_1*H_rho;

        mom_p_diff_ten[0] = 1.0 / rho ;
        mom_p_diff_ten[1] = 1.0 / rho ;

        mom_u_diff_ten[0] = 1.0 / rho ;
        mom_u_diff_ten[1] = 1.0 / rho ;

        mom_v_diff_ten[0] = 1.0 / rho ;
        mom_v_diff_ten[1] = 1.0 / rho ;

      }

      void getTwoPhaseAdvectionOperator(double* mesh_trial_ref,
                                        double* mesh_grad_trial_ref,
                                        double* mesh_dof,
                                        int* mesh_l2g,
                                        double* dV_ref,
                                        double* p_trial_ref,
                                        double* p_grad_trial_ref,
                                        double* vel_trial_ref,
                                        double* vel_grad_trial_ref,
                                        double* elementDiameter,
                                        double* nodeDiametersArray,
                                        int nElements_global,
                                        double useMetrics,
                                        double epsFact_rho,
                                        double epsFact_mu,
                                        double rho_0,
                                        double nu_0,
                                        double rho_1,
                                        double nu_1,
                                        int* vel_l2g,
                                        double* u_dof, double* v_dof,
                                        const double useVF,
                                        double *vf,
                                        double *phi,
                                        int* csrRowIndeces_p_p, int* csrColumnOffsets_p_p,
                                        int* csrRowIndeces_u_u, int* csrColumnOffsets_u_u,
                                        int* csrRowIndeces_v_v, int* csrColumnOffsets_v_v,
                                        double* advection_matrix)
      {
        for (int eN=0 ; eN < nElements_global ; ++eN)
          {
            // local matrix allocations
            double eps_rho;

            double local_matrix_p_p[nDOF_test_element][nDOF_trial_element];
            double local_matrix_u_u[nDOF_test_element][nDOF_trial_element];
            double local_matrix_v_v[nDOF_test_element][nDOF_trial_element];

            // clear local matrix entries
            for (int i=0 ; i < nDOF_test_element ; ++i)
              for (int j=0 ; j < nDOF_trial_element ; ++j){
                local_matrix_p_p[i][j] = 0. ;
                local_matrix_u_u[i][j] = 0. ;
                local_matrix_v_v[i][j] = 0. ;
              }

            for (int k=0 ; k < nQuadraturePoints_element ; ++k){

              int eN_k = eN*nQuadraturePoints_element + k;
              int eN_nDOF_trial_element = eN*nDOF_trial_element;

              double jac[nSpace*nSpace];
              double jacInv[nSpace*nSpace];
              double u=0.0, v=0.0;
              double dmass_adv_p[nSpace], dmom_u_adv_u[nSpace], dmom_v_adv_v[nSpace];
              double p_grad_trial[nDOF_trial_element*nSpace],
                vel_grad_trial[nDOF_trial_element*nSpace];
              double p_test_dV[nDOF_test_element], vel_test_dV[nDOF_test_element];
              double p_grad_test_dV[nDOF_test_element*nSpace],
                vel_grad_test_dV[nDOF_test_element*nSpace];
              double jacDet, x, y, z, dV, h_phi;

              ck.calculateMapping_element(eN,
                                          k,
                                          mesh_dof,
                                          mesh_l2g,
                                          mesh_trial_ref,
                                          mesh_grad_trial_ref,
                                          jac,
                                          jacDet,
                                          jacInv,
                                          x,y,z);

              ck.calculateH_element(eN,
                                    k,
                                    nodeDiametersArray,
                                    mesh_l2g,
                                    mesh_trial_ref,
                                    h_phi);

              dV = fabs(jacDet)*dV_ref[k];

              eps_rho = epsFact_rho*(useMetrics*h_phi+(1.0-useMetrics)*elementDiameter[eN]);

              ck.gradTrialFromRef(&p_grad_trial_ref[k*nDOF_trial_element*nSpace],jacInv,p_grad_trial);
              ck.gradTrialFromRef(&vel_grad_trial_ref[k*nDOF_trial_element*nSpace],jacInv,vel_grad_trial);

              ck.valFromDOF(u_dof,&vel_l2g[eN_nDOF_trial_element],&vel_trial_ref[k*nDOF_trial_element],u);
              ck.valFromDOF(v_dof,&vel_l2g[eN_nDOF_trial_element],&vel_trial_ref[k*nDOF_trial_element],v);

              for (int j=0; j<nDOF_trial_element;++j)
                {
                  p_test_dV[j] = p_trial_ref[k*nDOF_trial_element+j]*dV;
                  vel_test_dV[j] = vel_trial_ref[k*nDOF_trial_element+j]*dV;
                  for (int i=0; i<nSpace; ++i)
                    {
                      p_grad_test_dV[j*nSpace+i] = p_grad_trial[j*nSpace+i]*dV;
                      vel_grad_test_dV[j*nSpace+i] = vel_grad_trial[j*nSpace+i]*dV;
                    }
                }


              evaluateTPAdvectionCoefficients(eps_rho,
                                              rho_0,
                                              rho_1,
                                              useVF,
                                              vf[eN_k],
                                              phi[eN_k],
                                              u,
                                              v,
                                              dmass_adv_p,
                                              dmom_u_adv_u,
                                              dmom_v_adv_v);


              for(int i=0; i<nDOF_test_element;++i){
                int i_nSpace = i*nSpace;

                for(int j=0; j<nDOF_trial_element;++j){

                  int j_nSpace = j*nSpace;

                  local_matrix_p_p[i][j] -= ck.HamiltonianJacobian_weak(dmass_adv_p,&p_grad_test_dV[i_nSpace],p_trial_ref[j]);
                  local_matrix_u_u[i][j] += ck.HamiltonianJacobian_weak(dmom_u_adv_u,&vel_grad_trial[j_nSpace],vel_test_dV[i]);
                  local_matrix_v_v[i][j] += ck.HamiltonianJacobian_weak(dmom_v_adv_v,&vel_grad_trial[j_nSpace],vel_test_dV[i]);
                }
              }


            }//k

            // Write local matrix information into global system
            for (int i=0 ; i < nDOF_test_element ; ++i)
              {
                int eN_i = eN*nDOF_test_element + i;
                for (int j=0 ; j < nDOF_trial_element ; ++j)
                  {
                    int eN_i_j = eN_i*nDOF_trial_element + j;
                    advection_matrix[csrRowIndeces_p_p[eN_i] + csrColumnOffsets_p_p[eN_i_j]] += local_matrix_p_p[i][j] ;
                    advection_matrix[csrRowIndeces_u_u[eN_i] + csrColumnOffsets_u_u[eN_i_j]] += local_matrix_u_u[i][j] ;
                    advection_matrix[csrRowIndeces_v_v[eN_i] + csrColumnOffsets_v_v[eN_i_j]] += local_matrix_v_v[i][j] ;
                  }
              }

          }//eN
      } // getTwoPhaseAdvectionOperator

      void getTwoPhaseInvScaledLaplaceOperator(double* mesh_trial_ref,
                                               double* mesh_grad_trial_ref,
                                               double* mesh_dof,
                                               int* mesh_l2g,
                                               double* dV_ref,
                                               double* p_grad_trial_ref,
                                               double* vel_grad_trial_ref,
                                               double* elementDiameter,
                                               double* nodeDiametersArray,
                                               int nElements_global,
                                               double useMetrics,
                                               double epsFact_rho,
                                               double epsFact_mu,
                                               double rho_0,
                                               double nu_0,
                                               double rho_1,
                                               double nu_1,
                                               int* p_l2g,
                                               int* vel_l2g,
                                               double* p_dof, double* u_dof, double* v_dof,
                                               const double useVF,
                                               double* vf,
                                               double* phi,
                                               int* sdInfo_p_p_rowptr, int* sdInfo_p_p_colind,
                                               int* sdInfo_u_u_rowptr, int* sdInfo_u_u_colind,
                                               int* sdInfo_v_v_rowptr, int* sdInfo_v_v_colind,
                                               int* csrRowIndeces_p_p, int* csrColumnOffsets_p_p,
                                               int* csrRowIndeces_u_u, int* csrColumnOffsets_u_u,
                                               int* csrRowIndeces_v_v, int* csrColumnOffsets_v_v,
                                               double* laplace_matrix)
      {
        for (int eN=0 ; eN < nElements_global ; ++eN)
          {
            // local matrix allocations
            double eps_rho, eps_mu;

            double local_matrix_p_p[nDOF_test_element][nDOF_trial_element];
            double local_matrix_u_u[nDOF_test_element][nDOF_trial_element];
            double local_matrix_v_v[nDOF_test_element][nDOF_trial_element];

            // reset local matrix entries
            for (int i=0 ; i < nDOF_test_element ; ++i)
              for (int j=0 ; j < nDOF_trial_element ; ++j){
                // set local matrices to 0
                local_matrix_p_p[i][j] = 0.;
                local_matrix_u_u[i][j] = 0.;
                local_matrix_v_v[i][j] = 0.;
              }

            // Loop over quadrature points on element
            for (int k=0 ; k < nQuadraturePoints_element; ++k){

              int eN_k = eN*nQuadraturePoints_element + k;
              int eN_nDOF_trial_element = eN*nDOF_trial_element;

              double grad_p[nSpace], grad_u[nSpace], grad_v[nSpace];
              double jac[nSpace*nSpace];
              double jacInv[nSpace*nSpace];
              double mom_pp_diff_ten[nSpace];
              double mom_uu_diff_ten[nSpace];
              double mom_vv_diff_ten[nSpace];
              double p_grad_trial[nDOF_trial_element*nSpace],
                vel_grad_trial[nDOF_trial_element*nSpace];
              double p_grad_test_dV[nDOF_test_element*nSpace],
                vel_grad_test_dV[nDOF_test_element*nSpace];
              double jacDet, x, y, z, dV, h_phi;

              ck.calculateMapping_element(eN,
                                          k,
                                          mesh_dof,
                                          mesh_l2g,
                                          mesh_trial_ref,
                                          mesh_grad_trial_ref,
                                          jac,
                                          jacDet,
                                          jacInv,
                                          x,y,z);

              ck.calculateH_element(eN,
                                    k,
                                    nodeDiametersArray,
                                    mesh_l2g,
                                    mesh_trial_ref,
                                    h_phi);

              dV = fabs(jacDet)*dV_ref[k];

              eps_mu = epsFact_mu * (useMetrics*h_phi+(1.0-useMetrics)*elementDiameter[eN]);
              eps_rho = epsFact_rho * (useMetrics*h_phi+(1.0-useMetrics)*elementDiameter[eN]);

              ck.gradTrialFromRef(&p_grad_trial_ref[k*nDOF_trial_element*nSpace],jacInv,p_grad_trial);
              ck.gradTrialFromRef(&vel_grad_trial_ref[k*nDOF_trial_element*nSpace],jacInv,vel_grad_trial);

              ck.gradFromDOF(p_dof,&p_l2g[eN_nDOF_trial_element],p_grad_trial,grad_p);
              ck.gradFromDOF(u_dof,&vel_l2g[eN_nDOF_trial_element],vel_grad_trial,grad_u);
              ck.gradFromDOF(v_dof,&vel_l2g[eN_nDOF_trial_element],vel_grad_trial,grad_v);

              for (int j=0; j<nDOF_trial_element;++j)
                for (int i=0; i<nSpace; ++i)
                  {
                    p_grad_test_dV[j*nSpace+i] = p_grad_trial[j*nSpace+i]*dV;
                    vel_grad_test_dV[j*nSpace+i] = vel_grad_trial[j*nSpace+i]*dV;
                  }

              evaluateTPInvDensityLaplaceCoefficients(eps_rho,
                                                      rho_0,
                                                      rho_1,
                                                      useVF,
                                                      vf[eN_k],
                                                      phi[eN_k],
                                                      mom_pp_diff_ten,
                                                      mom_uu_diff_ten,
                                                      mom_vv_diff_ten);

              // loop over test and weighted trial functions to evaluate local inner products
              for (int i=0 ; i < nDOF_test_element ; ++i)
                {
                  int i_nSpace = i*nSpace ;
                  for (int j=0; j < nDOF_trial_element ; ++j){
                    int j_nSpace = j*nSpace ;
                    /* local_matrix_p_p[i][j] += ck.SimpleDiffusionJacobian_weak(sdInfo_p_p_rowptr, */
                    /*                                                        sdInfo_p_p_colind, */
                    /*                                                        mom_pp_diff_ten, */
                    /*                                                        &p_grad_trial[j_nSpace], */
                    /*                                                        &p_grad_test_dV[i_nSpace]); */

                    /* local_matrix_u_u[i][j] += ck.SimpleDiffusionJacobian_weak(sdInfo_u_u_rowptr, */
                    /*                                                        sdInfo_u_u_colind, */
                    /*                                                        mom_uu_diff_ten, */
                    /*                                                        &vel_grad_trial[j_nSpace], */
                    /*                                                        &vel_grad_test_dV[i_nSpace]); */

                    /* local_matrix_v_v[i][j] += ck.SimpleDiffusionJacobian_weak(sdInfo_v_v_rowptr, */
                    /*                                                        sdInfo_v_v_colind, */
                    /*                                                        mom_vv_diff_ten, */
                    /*                                                        &vel_grad_trial[j_nSpace], */
                    /*                                                        &vel_grad_test_dV[i_nSpace]); */
                    local_matrix_p_p[i][j] += ck.NumericalDiffusionJacobian(mom_pp_diff_ten[0],
                                                                            &p_grad_trial[j_nSpace],
                                                                            &p_grad_test_dV[i_nSpace]);

                    local_matrix_u_u[i][j] += ck.NumericalDiffusionJacobian(mom_uu_diff_ten[0],
                                                                            &vel_grad_trial[j_nSpace],
                                                                            &vel_grad_test_dV[i_nSpace]);

                    local_matrix_v_v[i][j] += ck.NumericalDiffusionJacobian(mom_vv_diff_ten[0],
                                                                            &vel_grad_trial[j_nSpace],
                                                                            &vel_grad_test_dV[i_nSpace]);

                  } // j
                } // i

            } // k

            // Write local matrix information into global system
            for (int i=0 ; i < nDOF_test_element ; ++i)
              {
                int eN_i = eN*nDOF_test_element + i;
                for (int j=0 ; j < nDOF_trial_element ; ++j)
                  {
                    int eN_i_j = eN_i*nDOF_trial_element + j;
                    laplace_matrix[csrRowIndeces_p_p[eN_i] + csrColumnOffsets_p_p[eN_i_j]] += local_matrix_p_p[i][j] ;
                    laplace_matrix[csrRowIndeces_u_u[eN_i] + csrColumnOffsets_u_u[eN_i_j]] += local_matrix_u_u[i][j] ;
                    laplace_matrix[csrRowIndeces_v_v[eN_i] + csrColumnOffsets_v_v[eN_i_j]] += local_matrix_v_v[i][j] ;
                  }
              }

          } // eN
      }

      void getTwoPhaseScaledMassOperator(int scale_type,
                                         int use_numerical_viscosity,
                                         int lumped,
                                         double *mesh_trial_ref,
                                         double *mesh_grad_trial_ref,
                                         double *mesh_dof,
                                         int* mesh_l2g,
                                         double* dV_ref,
                                         double* p_trial_ref,
                                         double* p_test_ref,
                                         double* vel_trial_ref,
                                         double* vel_test_ref,
                                         double* elementDiameter,
                                         double* nodeDiametersArray,
                                         double* numerical_viscosity,
                                         int nElements_global,
                                         double useMetrics,
                                         double epsFact_rho,
                                         double epsFact_mu,
                                         double rho_0,
                                         double nu_0,
                                         double rho_1,
                                         double nu_1,
                                         int* p_l2g,
                                         int* vel_l2g,
                                         double* p_dof, double* u_dof, double* v_dof,
                                         const double useVF,
                                         double* vf,
                                         double* phi,
                                         int* csrRowIndeces_p_p, int* csrColumnOffsets_p_p,
                                         int* csrRowIndeces_u_u, int* csrColumnOffsets_u_u,
                                         int* csrRowIndeces_v_v, int* csrColumnOffsets_v_v,
                                         double* mass_matrix)
      {
        // Step 1.1 - Initialize local matrix

        for (int eN=0 ; eN < nElements_global; ++eN){

          double local_matrix_p_p[nDOF_test_element][nDOF_trial_element];
          double local_matrix_u_u[nDOF_test_element][nDOF_trial_element];
          double local_matrix_v_v[nDOF_test_element][nDOF_trial_element];
          double eps_rho, eps_mu;

          // reset local matrix entries
          for (int i=0; i<nDOF_test_element; ++i)
            for (int j=0; j<nDOF_trial_element; ++j){
              local_matrix_p_p[i][j] = 0.0 ;
              local_matrix_u_u[i][j] = 0.0 ;
              local_matrix_v_v[i][j] = 0.0 ;
            }
          // Step 1.2 - Loop over quadrature points on element
          for (int k=0 ; k < nQuadraturePoints_element; ++k){

            int eN_k = eN*nQuadraturePoints_element+k;
            int eN_nDOF_trial_element = eN*nDOF_trial_element;
            // *** Local storage arrays ***
            double p = 0.0, u = 0.0, v= 0.0 ;
            double dV;
            double mom_p_acc = 0.0, dmom_p_acc_p = 0.0;
            double mom_u_acc = 0.0, dmom_u_acc_u = 0.0;
            double mom_v_acc = 0.0, dmom_v_acc_v = 0.0;
            double jac[nSpace*nSpace] ;
            double jacInv[nSpace*nSpace] ;
            double jacDet,x,y,z ;
            double p_test_dV[nDOF_test_element], vel_test_dV[nDOF_test_element];
            double h_phi;

            // Step 1.2.1 Calculate integration weights

            ck.calculateMapping_element(eN,
                                        k,
                                        mesh_dof,
                                        mesh_l2g,
                                        mesh_trial_ref,
                                        mesh_grad_trial_ref,
                                        jac,
                                        jacDet,
                                        jacInv,
                                        x,y,z);

            ck.calculateH_element(eN,
                                  k,
                                  nodeDiametersArray,
                                  mesh_l2g,
                                  mesh_trial_ref,
                                  h_phi);

            dV = fabs(jacDet)*dV_ref[k];

            ck.valFromDOF(p_dof,&p_l2g[eN_nDOF_trial_element],&p_trial_ref[k*nDOF_trial_element],p);
            ck.valFromDOF(u_dof,&vel_l2g[eN_nDOF_trial_element],&vel_trial_ref[k*nDOF_trial_element],u);
            ck.valFromDOF(v_dof,&vel_l2g[eN_nDOF_trial_element],&vel_trial_ref[k*nDOF_trial_element],v);

            eps_rho = epsFact_rho*(useMetrics*h_phi+(1.0-useMetrics)*elementDiameter[eN]);
            eps_mu = epsFact_mu * (useMetrics*h_phi+(1.0-useMetrics)*elementDiameter[eN]);
            // Step 1.2.2 Scale test functions with integration weights.
            for (int j=0 ; j<nDOF_trial_element ; ++j){
              p_test_dV[j] = p_test_ref[k*nDOF_trial_element + j]*dV;
              vel_test_dV[j] = vel_test_ref[k*nDOF_trial_element + j] * dV;
            }

            // Step 1.2.2 Evaluate coefficients
            if (scale_type==0){
              evaluateTPInvViscosityMassCoefficients(use_numerical_viscosity,
                                                     numerical_viscosity[eN_k],
                                                     eps_rho,
                                                     eps_mu,
                                                     rho_0,
                                                     nu_0,
                                                     rho_1,
                                                     nu_1,
                                                     useVF,
                                                     vf[eN_k],
                                                     phi[eN_k],
                                                     p,
                                                     u,
                                                     v,
                                                     mom_p_acc,
                                                     dmom_p_acc_p,
                                                     mom_u_acc,
                                                     dmom_u_acc_u,
                                                     mom_v_acc,
                                                     dmom_v_acc_v) ; }
            else if(scale_type==1){
              evaluateTPDensityMassCoefficients(eps_rho,
                                                rho_0,
                                                rho_1,
                                                useVF,
                                                vf[eN_k],
                                                phi[eN_k],
                                                p,
                                                u,
                                                v,
                                                mom_p_acc,
                                                dmom_p_acc_p,
                                                mom_u_acc,
                                                dmom_u_acc_u,
                                                mom_v_acc,
                                                dmom_v_acc_v) ;
            }

            // Step 1.2.3 Loop over test and weighted trial functions
            // to evaluate local inner product contrubtions
            for (int i=0 ; i < nDOF_test_element; ++i)
              {
                int i_nSpace = i*nSpace;
                for (int j=0 ; j < nDOF_trial_element; ++j)
                  {
                    int j_nSpace = j*nSpace;
                    local_matrix_p_p[i][j] += ck.MassJacobian_weak(dmom_p_acc_p,
                                                                   p_trial_ref[k*nDOF_trial_element+j],
                                                                   p_test_dV[i]) ;
                    local_matrix_u_u[i][j] += ck.MassJacobian_weak(dmom_u_acc_u,
                                                                   vel_trial_ref[k*nDOF_trial_element+j],
                                                                   vel_test_dV[i]) ;
                    local_matrix_v_v[i][j] += ck.MassJacobian_weak(dmom_v_acc_v,
                                                                   vel_trial_ref[k*nDOF_trial_element+j],
                                                                   vel_test_dV[i]) ;
                  }//j
              }//i


          } // k

          // Step 1.3 - Write local matrix information into global system
          for (int i=0 ; i<nDOF_test_element; ++i)
            {
              int eN_i = eN*nDOF_test_element+i;
              int eN_i_i = eN_i*nDOF_trial_element + i;
              for (int j=0 ; j < nDOF_trial_element; ++j)
                {
                  int eN_i_j = eN_i*nDOF_trial_element + j;
                  if (lumped)
                    {
                      mass_matrix[csrRowIndeces_p_p[eN_i] + csrColumnOffsets_p_p[eN_i_i]] += local_matrix_p_p[i][j] ;
                      mass_matrix[csrRowIndeces_u_u[eN_i] + csrColumnOffsets_u_u[eN_i_i]] += local_matrix_u_u[i][j] ;
                      mass_matrix[csrRowIndeces_v_v[eN_i] + csrColumnOffsets_v_v[eN_i_i]] += local_matrix_v_v[i][j] ;
                    }
                  else
                    {
                      mass_matrix[csrRowIndeces_p_p[eN_i] + csrColumnOffsets_p_p[eN_i_j]] += local_matrix_p_p[i][j] ;
                      mass_matrix[csrRowIndeces_u_u[eN_i] + csrColumnOffsets_u_u[eN_i_j]] += local_matrix_u_u[i][j] ;
                      mass_matrix[csrRowIndeces_v_v[eN_i] + csrColumnOffsets_v_v[eN_i_j]] += local_matrix_v_v[i][j] ;
                    }
                }
            }

        } // eN

      }

    };//RANS2P2D

  inline RANS2P2D_base* newRANS2P2D(int nSpaceIn,
                                    int nQuadraturePoints_elementIn,
                                    int nDOF_mesh_trial_elementIn,
                                    int nDOF_trial_elementIn,
                                    int nDOF_test_elementIn,
                                    int nQuadraturePoints_elementBoundaryIn,
                                    int CompKernelFlag)
  {
    return proteus::chooseAndAllocateDiscretization2D<RANS2P2D_base,RANS2P2D,CompKernel>(nSpaceIn,
                                                                                         nQuadraturePoints_elementIn,
                                                                                         nDOF_mesh_trial_elementIn,
                                                                                         nDOF_trial_elementIn,
                                                                                         nDOF_test_elementIn,
                                                                                         nQuadraturePoints_elementBoundaryIn,
                                                                                         CompKernelFlag);
  }
}//proteus

#endif<|MERGE_RESOLUTION|>--- conflicted
+++ resolved
@@ -2283,17 +2283,9 @@
                       //VRANS
                       ck.Reaction_weak(mass_source,p_test_dV[i])   + //VRANS source term for wave maker
                       //
-<<<<<<< HEAD
 		      PRESSURE_PROJECTION_STABILIZATION * ck.pressureProjection_weak(mom_uu_diff_ten[1], p, p_element_avg, p_test_ref[k*nDOF_test_element+i], dV) +
 		      (1 - PRESSURE_PROJECTION_STABILIZATION) * ck.SubgridError(subgridError_u,Lstar_u_p[i]) +
                       (1 - PRESSURE_PROJECTION_STABILIZATION) * ck.SubgridError(subgridError_v,Lstar_v_p[i]);
-=======
-                      ck.SubgridError(subgridError_u,Lstar_u_p[i])+
-                      ck.SubgridError(subgridError_v,Lstar_v_p[i]);
-		      //PRESSURE_PROJECTION_STABILIZATION * ck.pressureProjection_weak(mom_uu_diff_ten[1], p, p_element_avg, p_test_ref[k*nDOF_test_element+i], dV) +
-		      //(1 - PRESSURE_PROJECTION_STABILIZATION) * ck.SubgridError(subgridError_u,Lstar_u_p[i]) + 
-                     //(1 - PRESSURE_PROJECTION_STABILIZATION) * ck.SubgridError(subgridError_v,Lstar_v_p[i]);
->>>>>>> b1010055
 
                     elementResidual_u[i] += ck.Mass_weak(mom_u_acc_t,vel_test_dV[i]) +
                       ck.Advection_weak(mom_u_adv,&vel_grad_test_dV[i_nSpace]) +
@@ -3859,7 +3851,6 @@
                     for(int j=0;j<nDOF_trial_element;j++)
                       {
                         register int j_nSpace = j*nSpace;
-<<<<<<< HEAD
                         elementJacobian_p_p[i][j] += (1-PRESSURE_PROJECTION_STABILIZATION)*ck.SubgridErrorJacobian(dsubgridError_u_p[j],Lstar_u_p[i]) +
                                                      (1-PRESSURE_PROJECTION_STABILIZATION)*ck.SubgridErrorJacobian(dsubgridError_v_p[j],Lstar_v_p[i]) +
 			  PRESSURE_PROJECTION_STABILIZATION*ck.pressureProjection_weak(mom_uu_diff_ten[1], p_trial_ref[k*nDOF_trial_element+j], 1./3., p_test_ref[k*nDOF_test_element +i],dV);
@@ -3872,30 +3863,6 @@
                         elementJacobian_u_p[i][j] += ck.HamiltonianJacobian_weak(dmom_u_ham_grad_p,&p_grad_trial[j_nSpace],vel_test_dV[i]) +
                           MOMENTUM_SGE*VELOCITY_SGE*ck.SubgridErrorJacobian(dsubgridError_u_p[j],Lstar_u_u[i]);
 
-=======
-			elementJacobian_p_p[i][j] += ck.SubgridErrorJacobian(dsubgridError_u_p[j],Lstar_u_p[i]) +
-                          ck.SubgridErrorJacobian(dsubgridError_v_p[j],Lstar_v_p[i]);
-  
-                        elementJacobian_p_u[i][j] += ck.AdvectionJacobian_weak(dmass_adv_u,vel_trial_ref[k*nDOF_trial_element+j],&p_grad_test_dV[i_nSpace]) +
-                          ck.SubgridErrorJacobian(dsubgridError_u_u[j],Lstar_u_p[i]);
-                        elementJacobian_p_v[i][j] += ck.AdvectionJacobian_weak(dmass_adv_v,vel_trial_ref[k*nDOF_trial_element+j],&p_grad_test_dV[i_nSpace]) +
-                          ck.SubgridErrorJacobian(dsubgridError_v_v[j],Lstar_v_p[i]);
-  
-                        elementJacobian_u_p[i][j] += ck.HamiltonianJacobian_weak(dmom_u_ham_grad_p,&p_grad_trial[j_nSpace],vel_test_dV[i]) +
-                          MOMENTUM_SGE*VELOCITY_SGE*ck.SubgridErrorJacobian(dsubgridError_u_p[j],Lstar_u_u[i]);
-                        
-			//elementJacobian_p_p[i][j] += (1-PRESSURE_PROJECTION_STABILIZATION)*ck.SubgridErrorJacobian(dsubgridError_u_p[j],Lstar_u_p[i]) + 
-                                                     //(1-PRESSURE_PROJECTION_STABILIZATION)*ck.SubgridErrorJacobian(dsubgridError_v_p[j],Lstar_v_p[i]) +
-			  //PRESSURE_PROJECTION_STABILIZATION*ck.pressureProjection_weak(mom_uu_diff_ten[1], p_trial_ref[k*nDOF_trial_element+j], 1./3., p_test_ref[k*nDOF_test_element +i],dV);
-                        
-                        //elementJacobian_p_u[i][j] += ck.AdvectionJacobian_weak(dmass_adv_u,vel_trial_ref[k*nDOF_trial_element+j],&p_grad_test_dV[i_nSpace]) + 
-                          //(1-PRESSURE_PROJECTION_STABILIZATION)*ck.SubgridErrorJacobian(dsubgridError_u_u[j],Lstar_u_p[i]); 
-                        //elementJacobian_p_v[i][j] += ck.AdvectionJacobian_weak(dmass_adv_v,vel_trial_ref[k*nDOF_trial_element+j],&p_grad_test_dV[i_nSpace]) + 
-                          //(1-PRESSURE_PROJECTION_STABILIZATION)*ck.SubgridErrorJacobian(dsubgridError_v_v[j],Lstar_v_p[i]); 
-
-                        //elementJacobian_u_p[i][j] += ck.HamiltonianJacobian_weak(dmom_u_ham_grad_p,&p_grad_trial[j_nSpace],vel_test_dV[i]) + 
-                          //MOMENTUM_SGE*VELOCITY_SGE*ck.SubgridErrorJacobian(dsubgridError_u_p[j],Lstar_u_u[i]); 
->>>>>>> b1010055
                         elementJacobian_u_u[i][j] += ck.MassJacobian_weak(dmom_u_acc_u_t,vel_trial_ref[k*nDOF_trial_element+j],vel_test_dV[i]) +
                           ck.MassJacobian_weak(dmom_u_ham_u,vel_trial_ref[k*nDOF_trial_element+j],vel_test_dV[i]) + //cek hack for nonlinear hamiltonian
                           ck.HamiltonianJacobian_weak(dmom_u_ham_grad_u,&vel_grad_trial[j_nSpace],vel_test_dV[i]) +
