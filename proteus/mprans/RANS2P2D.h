#ifndef RANS2P2D_H
#define RANS2P2D_H
#include <valarray>
#include <cmath>
#include <iostream>
#include <set>
#include <map>
#include "CompKernel.h"
#include "MixedModelFactory.h"
#include "PyEmbeddedFunctions.h"
#include "equivalent_polynomials.h"
#include "ArgumentsDict.h"
#include "xtensor-python/pyarray.hpp"

namespace py = pybind11;

#define ZEROVEC {0.,0.}
const bool UPWIND_DIRICHLET=true;

const  double DM=0.0;//1-mesh conservation and divergence, 0 - weak div(v) only
const  double DM2=0.0;//1-point-wise mesh volume strong-residual, 0 - div(v) only
const  double DM3=1.0;//1-point-wise divergence, 0-point-wise rate of volume change
const double inertial_term=1.0;
namespace proteus
{
  template<int nSpace, int nP, int nQ, int nEBQ>
  using GeneralizedFunctions = equivalent_polynomials::GeneralizedFunctions_mix<nSpace, nP, nQ, nEBQ>;

  class RANS2P2D_base
  {
  public:
    virtual ~RANS2P2D_base(){}
    virtual void calculateResidual(arguments_dict& args) = 0;
    virtual void calculateJacobian(arguments_dict& args) = 0;
    virtual void calculateVelocityAverage(arguments_dict& args)=0;
    virtual void getTwoPhaseAdvectionOperator(arguments_dict& args) = 0;
    virtual void getTwoPhaseInvScaledLaplaceOperator(arguments_dict& args)=0;
    virtual void getTwoPhaseScaledMassOperator(arguments_dict& args)=0;
  };

  template<class CompKernelType,
           class CompKernelType_v,
           int nSpace,
           int nQuadraturePoints_element,
           int nDOF_mesh_trial_element,
           int nDOF_trial_element,
           int nDOF_test_element,
           int nDOF_v_trial_element,
           int nDOF_v_test_element,
           int nQuadraturePoints_elementBoundary>
  class RANS2P2D : public RANS2P2D_base
  {
  public:
    std::set<int> ifem_boundaries, ifem_boundary_elements,
      cutfem_boundaries, cutfem_boundary_elements;
    std::valarray<bool> elementIsActive;

    const int nDOF_test_X_trial_element;
    const int nDOF_test_X_v_trial_element;
    const int nDOF_v_test_X_trial_element;
    const int nDOF_v_test_X_v_trial_element;
    CompKernelType ck;
    CompKernelType_v ck_v;
    GeneralizedFunctions<nSpace,3,nQuadraturePoints_element,nQuadraturePoints_elementBoundary> gf;
    GeneralizedFunctions<nSpace,3,nQuadraturePoints_element,nQuadraturePoints_elementBoundary> gf_p;
    GeneralizedFunctions<nSpace,3,nQuadraturePoints_element,nQuadraturePoints_elementBoundary> gf_s;
    RANS2P2D():
      nDOF_test_X_trial_element(nDOF_test_element*nDOF_trial_element),
      nDOF_test_X_v_trial_element(nDOF_test_element*nDOF_v_trial_element),
      nDOF_v_test_X_trial_element(nDOF_v_test_element*nDOF_trial_element),
      nDOF_v_test_X_v_trial_element(nDOF_v_test_element*nDOF_v_trial_element),
      ck(),
      ck_v()
    {}

    inline
    void evaluateCoefficients(const double NONCONSERVATIVE_FORM,
                              const double sigma,
                              const double rho,
                              double nu,
                              const double h_e,
                              const double smagorinskyConstant,
                              const int turbulenceClosureModel,
                              const double g[nSpace],
                              const double useVF,
                              const double& vf,
                              const double& phi,
                              const double n[nSpace],
                              const double& kappa,
                              const double porosity,//VRANS specific
                              const double phi_solid,
                              const double p_old,
                              const double u_old,
                              const double v_old,
                              const double w_old,
                              const double grad_p_old[nSpace],
                              const double grad_u_old[nSpace],
                              const double grad_v_old[nSpace],
                              const double grad_w_old[nSpace],
                              const double& p,
                              const double grad_p[nSpace],
                              const double grad_u[nSpace],
                              const double grad_v[nSpace],
                              const double grad_w[nSpace],
                              const double& u,
                              const double& v,
                              const double& w,
                              const double LAG_LES,
                              double& eddy_viscosity,
                              double& eddy_viscosity_last,
                              double& mom_u_acc,
                              double& dmom_u_acc_u,
                              double& mom_v_acc,
                              double& dmom_v_acc_v,
                              double& mom_w_acc,
                              double& dmom_w_acc_w,
                              double mass_adv[nSpace],
                              double dmass_adv_u[nSpace],
                              double dmass_adv_v[nSpace],
                              double dmass_adv_w[nSpace],
                              double mom_u_adv[nSpace],
                              double dmom_u_adv_u[nSpace],
                              double dmom_u_adv_v[nSpace],
                              double dmom_u_adv_w[nSpace],
                              double mom_v_adv[nSpace],
                              double dmom_v_adv_u[nSpace],
                              double dmom_v_adv_v[nSpace],
                              double dmom_v_adv_w[nSpace],
                              double mom_w_adv[nSpace],
                              double dmom_w_adv_u[nSpace],
                              double dmom_w_adv_v[nSpace],
                              double dmom_w_adv_w[nSpace],
                              double mom_uu_diff_ten[nSpace],
                              double mom_vv_diff_ten[nSpace],
                              double mom_ww_diff_ten[nSpace],
                              double mom_uv_diff_ten[1],
                              double mom_uw_diff_ten[1],
                              double mom_vu_diff_ten[1],
                              double mom_vw_diff_ten[1],
                              double mom_wu_diff_ten[1],
                              double mom_wv_diff_ten[1],
                              double& mom_u_source,
                              double& mom_v_source,
                              double& mom_w_source,
                              double& mom_u_ham,
                              double dmom_u_ham_grad_p[nSpace],
                              double dmom_u_ham_grad_u[nSpace],
                              double& dmom_u_ham_u,
                              double& dmom_u_ham_v,
                              double& dmom_u_ham_w,
                              double& mom_v_ham,
                              double dmom_v_ham_grad_p[nSpace],
                              double dmom_v_ham_grad_v[nSpace],
                              double& dmom_v_ham_u,
                              double& dmom_v_ham_v,
                              double& dmom_v_ham_w,
                              double& mom_w_ham,
                              double dmom_w_ham_grad_p[nSpace],
                              double dmom_w_ham_grad_w[nSpace],
                              double& dmom_w_ham_u,
                              double& dmom_w_ham_v,
                              double& dmom_w_ham_w,
                              double forcex,
                              double forcey,
                              double forcez)
    {
      double mu,norm_n,nu_t;
      //calculate eddy viscosity
      switch (turbulenceClosureModel)
        {
          double norm_S;
        case 1:
          {
            norm_S = sqrt(2.0*(grad_u[0]*grad_u[0] + grad_v[1]*grad_v[1] +
                               0.5*(grad_u[1]+grad_v[0])*(grad_u[1]+grad_v[0])));
            nu_t = smagorinskyConstant*smagorinskyConstant*h_e*h_e*norm_S;
	    break;
          }
        case 2:
          {
            double re,cs=0.0;
            norm_S = sqrt(2.0*(grad_u[0]*grad_u[0] + grad_v[1]*grad_v[1] +
                               0.5*(grad_u[1]+grad_v[0])*(grad_u[1]+grad_v[0])));
            re = h_e*h_e*norm_S/nu;
            if (re > 1.0)
              cs=0.027*pow(10.0,-3.23*pow(re,-0.92));
            nu_t = cs*h_e*h_e*norm_S;
	    break;
          }
	default:
	  {
	    nu_t=0.0;
	  }
        }
      eddy_viscosity = nu_t;
      nu += (1.0-LAG_LES)*nu_t + LAG_LES*eddy_viscosity_last;
      mu  = rho*nu;
      if (NONCONSERVATIVE_FORM > 0.0)
        {
          //u momentum accumulation
          mom_u_acc=u;//trick for non-conservative form
          dmom_u_acc_u=rho*porosity;

          //v momentum accumulation
          mom_v_acc=v;
          dmom_v_acc_v=rho*porosity;

          //mass advective flux
          mass_adv[0]=porosity*u;
          mass_adv[1]=porosity*v;

          dmass_adv_u[0]=porosity;
          dmass_adv_u[1]=0.0;

          dmass_adv_v[0]=0.0;
          dmass_adv_v[1]=porosity;

          dmass_adv_w[0]=0.0;
          dmass_adv_w[1]=0.0;

          //u momentum advective flux
          mom_u_adv[0]=0.0;
          mom_u_adv[1]=0.0;

          dmom_u_adv_u[0]=0.0;
          dmom_u_adv_u[1]=0.0;

          dmom_u_adv_v[0]=0.0;
          dmom_u_adv_v[1]=0.0;

          //v momentum advective_flux
          mom_v_adv[0]=0.0;
          mom_v_adv[1]=0.0;

          dmom_v_adv_u[0]=0.0;
          dmom_v_adv_u[1]=0.0;

          dmom_v_adv_v[0]=0.0;
          dmom_v_adv_v[1]=0.0;

          //u momentum diffusion tensor
          mom_uu_diff_ten[0] = 2.0*porosity*mu;
          mom_uu_diff_ten[1] = porosity*mu;

          mom_uv_diff_ten[0]=porosity*mu;

          //v momentum diffusion tensor
          mom_vv_diff_ten[0] = porosity*mu;
          mom_vv_diff_ten[1] = 2.0*porosity*mu;

          mom_vu_diff_ten[0]=porosity*mu;

          //momentum sources
          norm_n = sqrt(n[0]*n[0]+n[1]*n[1]);
          mom_u_source = -porosity*rho*g[0];// - porosity*d_mu*sigma*kappa*n[0];
          mom_v_source = -porosity*rho*g[1];// - porosity*d_mu*sigma*kappa*n[1];

          //u momentum Hamiltonian (pressure)
          mom_u_ham = porosity*grad_p[0];
          dmom_u_ham_grad_p[0]=porosity;
          dmom_u_ham_grad_p[1]=0.0;

          //v momentum Hamiltonian (pressure)
          mom_v_ham = porosity*grad_p[1];
          dmom_v_ham_grad_p[0]=0.0;
          dmom_v_ham_grad_p[1] = porosity;
          
          //u momentum Hamiltonian (advection)
          mom_u_ham += inertial_term*rho * porosity * (u * grad_u[0] + v * grad_u[1]);
          dmom_u_ham_grad_u[0] = inertial_term*rho * porosity * u;
          dmom_u_ham_grad_u[1] = inertial_term*rho * porosity * v;
          dmom_u_ham_u = inertial_term*rho * porosity * grad_u[0];
          dmom_u_ham_v = inertial_term*rho * porosity * grad_u[1];
          
          //v momentum Hamiltonian (advection)
          mom_v_ham += inertial_term*rho * porosity * (u * grad_v[0] + v * grad_v[1]);
          dmom_v_ham_grad_v[0] = inertial_term*rho * porosity * u;
          dmom_v_ham_grad_v[1] = inertial_term*rho * porosity * v;
          dmom_v_ham_u = inertial_term*rho * porosity * grad_v[0];
          dmom_v_ham_v = inertial_term*rho * porosity * grad_v[1];
        }
      else
        {
          //u momentum accumulation
          mom_u_acc=porosity*u;
          dmom_u_acc_u=porosity;

          //v momentum accumulation
          mom_v_acc=porosity*v;
          dmom_v_acc_v=porosity;

          //mass advective flux
          mass_adv[0]=porosity*u;
          mass_adv[1]=porosity*v;

          dmass_adv_u[0]=porosity;
          dmass_adv_u[1]=0.0;

          dmass_adv_v[0]=0.0;
          dmass_adv_v[1]=porosity;

          //u momentum advective flux
          mom_u_adv[0]=inertial_term*porosity*u*u;
          mom_u_adv[1]=inertial_term*porosity*u*v;

          dmom_u_adv_u[0]=inertial_term*2.0*porosity*u;
          dmom_u_adv_u[1]=inertial_term*porosity*v;

          dmom_u_adv_v[0]=0.0;
          dmom_u_adv_v[1]=inertial_term*porosity*u;

          //v momentum advective_flux
          mom_v_adv[0]=inertial_term*porosity*v*u;
          mom_v_adv[1]=inertial_term*porosity*v*v;

          dmom_v_adv_u[0]=inertial_term*porosity*v;
          dmom_v_adv_u[1]=0.0;

          dmom_v_adv_v[0]=inertial_term*porosity*u;
          dmom_v_adv_v[1]=inertial_term*2.0*porosity*v;

          //u momentum diffusion tensor
          mom_uu_diff_ten[0] = 2.0*porosity*nu;
          mom_uu_diff_ten[1] = porosity*nu;

          mom_uv_diff_ten[0]=porosity*nu;

          //v momentum diffusion tensor
          mom_vv_diff_ten[0] = porosity*nu;
          mom_vv_diff_ten[1] = 2.0*porosity*nu;

          mom_vu_diff_ten[0]=porosity*nu;

          //momentum sources
          norm_n = sqrt(n[0]*n[0]+n[1]*n[1]);//+n[2]*n[2]);
          mom_u_source = -porosity*g[0];
          mom_v_source = -porosity*g[1];

          //u momentum Hamiltonian (pressure)
          mom_u_ham = porosity*grad_p[0]/rho;
          dmom_u_ham_grad_p[0]=porosity/rho;
          dmom_u_ham_grad_p[1]=0.0;

          //v momentum Hamiltonian (pressure)
          mom_v_ham = porosity*grad_p[1]/rho;
          dmom_v_ham_grad_p[0]=0.0;
          dmom_v_ham_grad_p[1]=porosity/rho;

          //u momentum Hamiltonian (advection)
          dmom_u_ham_grad_u[0]=0.0;
          dmom_u_ham_grad_u[1]=0.0;
          dmom_u_ham_u =0.0;
          dmom_u_ham_v =0.0;

          //v momentum Hamiltonian (advection)
          dmom_v_ham_grad_v[0]=0.0;
          dmom_v_ham_grad_v[1]=0.0;
          dmom_v_ham_u =0.0;
          dmom_v_ham_v =0.0;
        }
      mom_u_source -= forcex;
      mom_v_source -= forcey;
    }

    int get_distance_to_ball(int n_balls,const double* ball_center, const double* ball_radius, const double x, const double y, const double z, double& distance)
    {
      distance = 1e10;
      int index = -1;
      double d_ball_i;
      for (int i=0; i<n_balls; ++i)
        {
          d_ball_i = std::sqrt((ball_center[i*3+0]-x)*(ball_center[i*3+0]-x)
                               +(ball_center[i*3+1]-y)*(ball_center[i*3+1]-y)
                               ) - ball_radius[i];
          if(d_ball_i<distance)
            {
              distance = d_ball_i;
              index = i;
            }
        }
      return index;
    }

    void get_distance_to_ith_ball(int n_balls,const double* ball_center, const double* ball_radius,
                                  int I,
                                  const double x, const double y, const double z,
                                  double& distance)
    {
      distance = std::sqrt((ball_center[I*3+0]-x)*(ball_center[I*3+0]-x)
                           + (ball_center[I*3+1]-y)*(ball_center[I*3+1]-y)
                           ) - ball_radius[I];
    }
    void get_normal_to_ith_ball(int n_balls,const double* ball_center, const double* ball_radius,
                                int I,
                                const double x, const double y, const double z,
                                double& nx, double& ny)
    {
      double distance = std::sqrt((ball_center[I*3+0]-x)*(ball_center[I*3+0]-x)
                                  + (ball_center[I*3+1]-y)*(ball_center[I*3+1]-y)
                                  );
      if (distance > 1.0e-8)
        {
          nx = (x - ball_center[I*3+0])/distance;
          ny = (y - ball_center[I*3+1])/distance;
          assert(std::fabs(std::sqrt(nx*nx + ny*ny) - 1.0) < 1.0e-10);
        }
      else
        {
          nx = 1.0;
          ny = 0.0;
        }
    }
    void get_velocity_to_ith_ball(int n_balls,const double* ball_center, const double* ball_radius,
                                  const double* ball_velocity, const double* ball_angular_velocity,
                                  int I,
                                  const double x, const double y, const double z,
                                  double& vx, double& vy)
    {
      vx = ball_velocity[3*I + 0] - ball_angular_velocity[3*I + 2]*(y-ball_center[3*I + 1]);
      vy = ball_velocity[3*I + 1] + ball_angular_velocity[3*I + 2]*(x-ball_center[3*I + 0]);
    }
    inline void updateSolidParticleTerms(const double NONCONSERVATIVE_FORM,
                                         bool element_owned,
                                         const double particle_nitsche,
                                         const double dV,
                                         const int nParticles,
                                         const int sd_offset,
                                         double* particle_signed_distances,
                                         double* particle_signed_distance_normals,
                                         double* particle_velocities,
                                         double* particle_centroids,
                                         const int use_ball_as_particle,
                                         const double* ball_center,
                                         const double* ball_radius,
                                         const double* ball_velocity,
                                         const double* ball_angular_velocity,
                                         const double* ball_density,
                                         const double porosity, //VRANS specific
                                         const double penalty,
                                         const double alpha,
                                         const double beta,
                                         const double eps_rho,
                                         const double eps_mu,
                                         const double rho_0,
                                         const double nu_0,
                                         const double rho_1,
                                         const double nu_1,
                                         const double useVF,
                                         const double vf,
                                         const double phi,
                                         const double x,
                                         const double y,
                                         const double z,
                                         const double p,
                                         const double u,
                                         const double v,
                                         const double w,
                                         const double uStar,
                                         const double vStar,
                                         const double wStar,
                                         const double eps_s,
                                         const double grad_u[nSpace],
                                         const double grad_v[nSpace],
                                         const double grad_w[nSpace],
                                         double &mass_source,
                                         double &mom_u_source,
                                         double &mom_v_source,
                                         double &mom_w_source,
                                         double dmom_u_source[nSpace],
                                         double dmom_v_source[nSpace],
                                         double dmom_w_source[nSpace],
                                         double mom_u_adv[nSpace],
                                         double mom_v_adv[nSpace],
                                         double mom_w_adv[nSpace],
                                         double dmom_u_adv_u[nSpace],
                                         double dmom_v_adv_v[nSpace],
                                         double dmom_w_adv_w[nSpace],
                                         double &mom_u_ham,
                                         double dmom_u_ham_grad_u[nSpace],
                                         double dmom_u_ham_grad_v[nSpace],
                                         double &dmom_u_ham_u,
                                         double &dmom_u_ham_v,
                                         double &dmom_u_ham_w,
                                         double &mom_v_ham,
                                         double dmom_v_ham_grad_u[nSpace],
                                         double dmom_v_ham_grad_v[nSpace],
                                         double &dmom_v_ham_u,
                                         double &dmom_v_ham_v,
                                         double &dmom_v_ham_w,
                                         double &mom_w_ham,
                                         double dmom_w_ham_grad_w[nSpace],
                                         double &dmom_w_ham_u,
                                         double &dmom_w_ham_v,
                                         double &dmom_w_ham_w,
                                         double &mass_ham,
                                         double &dmass_ham_u,
                                         double &dmass_ham_v,
                                         double &dmass_ham_w,
                                         double *particle_netForces,
                                         double *particle_netMoments,
                                         double *particle_surfaceArea)
    {
      double C, rho, mu, nu, H_mu, ImH_mu, uc, duc_du, duc_dv, duc_dw, H_s, ImH_s, D_s, phi_s, u_s, v_s, w_s;
      double force_x, force_y, r_x, r_y, force_p_x, force_p_y, force_stress_x, force_stress_y;
      double phi_s_normal[nSpace]=ZEROVEC;
      double fluid_outward_normal[nSpace]=ZEROVEC;
      double vel[nSpace]=ZEROVEC;
      double center[nSpace]=ZEROVEC;
      H_mu = (1.0 - useVF) * gf.H(eps_mu, phi) + useVF * fmin(1.0, fmax(0.0, vf));
      ImH_mu = (1.0 - useVF) * gf.ImH(eps_mu, phi) + useVF * (1.0-fmin(1.0, fmax(0.0, vf)));
      nu = nu_0 * ImH_mu + nu_1 * H_mu;
      rho = rho_0 * ImH_mu + rho_1 * H_mu;
      mu = rho_0 * nu_0 * ImH_mu + rho_1 * nu_1 * H_mu;
      C = 0.0;
      for (int i = 0; i < nParticles; i++)
        {
          if(use_ball_as_particle==1)
            {
              get_distance_to_ith_ball(nParticles,ball_center,ball_radius,i,x,y,z,phi_s);
              get_velocity_to_ith_ball(nParticles,ball_center,ball_radius,
                                       ball_velocity,ball_angular_velocity,
                                       i,x,y,z,
                                       vel[0],vel[1]);
              center[0] = ball_center[3*i+0];
              center[1] = ball_center[3*i+1];
            }
          else
            {
              phi_s = particle_signed_distances[i * sd_offset];
              vel[0] = particle_velocities[i * sd_offset * 3 + 0];
              vel[1] = particle_velocities[i * sd_offset * 3 + 1];
              center[0] = particle_centroids[3*i+0];
              center[1] = particle_centroids[3*i+1];
            }
          for (int I=0;I<nSpace;I++)
            phi_s_normal[I] = particle_signed_distance_normals[I];
          assert(std::fabs(1.0-std::sqrt(phi_s_normal[0]*phi_s_normal[0] + phi_s_normal[1]*phi_s_normal[1])) < 1.0e-8);
          /* if (fabs(vel[0] - particle_velocities[i * sd_offset * 3 + 0])> 1.0e-12) */
          /*   std::cout<<"vel[0] "<<vel[0]<<'\t'<<particle_velocities[3*i+0]<<std::endl; */
          /* if(fabs(vel[1] - particle_velocities[i * sd_offset * 3 + 1])> 1.0e-12) */
          /*   std::cout<<"vel[1] "<<vel[1]<<'\t'<<particle_velocities[3*i+1]<<std::endl; */
          /* if(fabs(center[0] - particle_centroids[3*i+0])> 1.0e-12) */
          /*   std::cout<<"center[0] "<<center[0]<<'\t'<<particle_centroids[3*i+0]<<std::endl; */
          /* if(fabs(center[1] - particle_centroids[3*i+1])> 1.0e-12) */
          /*   std::cout<<"center[1] "<<center[1]<<'\t'<<particle_centroids[3*i+1]<<std::endl; */
          /* if(fabs(phi_s - particle_signed_distances[i * sd_offset]) > 1.0e-12) */
          /*   std::cout<<"phi_s "<<phi_s<<'\t'<<particle_signed_distances[i * sd_offset]<<std::endl; */
          /* if(fabs(phi_s_normal[0] - particle_signed_distance_normals[i * sd_offset * 3 + 0]) > 1.0e-12) */
          /*   std::cout<<"phi_s_normal[0] "<<phi_s_normal[0]<<'\t'<<particle_signed_distance_normals[i * sd_offset*3 + 0]<<std::endl; */
          /* if(fabs(phi_s_normal[1] - particle_signed_distance_normals[i * sd_offset * 3 + 1]) > 1.0e-12) */
          /*   std::cout<<"phi_s_normal[1] "<<phi_s_normal[1]<<'\t'<<particle_signed_distance_normals[i * sd_offset*3 + 1]<<std::endl; */
          
          fluid_outward_normal[0] = -phi_s_normal[0];
          fluid_outward_normal[1] = -phi_s_normal[1];
          assert(std::fabs(1.0-std::sqrt(fluid_outward_normal[0]*fluid_outward_normal[0] + fluid_outward_normal[1]*fluid_outward_normal[1])) < 1.0e-8);
          u_s = vel[0];
          v_s = vel[1];
          w_s = 0.;
          D_s = gf_s.D(eps_s, phi_s);

          double rel_vel_norm = sqrt((uStar - u_s) * (uStar - u_s) +
                                     (vStar - v_s) * (vStar - v_s) +
                                     (wStar - w_s) * (wStar - w_s));
          force_p_x = porosity * dV * D_s * p * fluid_outward_normal[0];
          force_p_y = porosity * dV * D_s * p * fluid_outward_normal[1];
          force_stress_x = porosity * dV * D_s * (-mu * (fluid_outward_normal[0] * 2* grad_u[0] + fluid_outward_normal[1] * (grad_u[1]+grad_v[0]))
                                                  +mu*penalty*(u-u_s));
          force_stress_y = porosity * dV * D_s * (-mu * (fluid_outward_normal[0] * (grad_u[1]+grad_v[0]) + fluid_outward_normal[1] * 2* grad_v[1])
                                                  +mu*penalty*(v-v_s));
          force_x = force_p_x + force_stress_x;
          force_y = force_p_y + force_stress_y;
          //always 3D for particle centroids
          r_x = x - center[0];
          r_y = y - center[1];

          if (element_owned)
            {
              particle_surfaceArea[i] += dV * D_s;
              particle_netForces[i * 3 + 0] += force_x;
              particle_netForces[i * 3 + 1] += force_y;
              particle_netForces[(i+  nParticles)*3+0]+= force_stress_x;
              particle_netForces[(i+2*nParticles)*3+0]+= force_p_x;
              particle_netForces[(i+  nParticles)*3+1]+= force_stress_y;
              particle_netForces[(i+2*nParticles)*3+1]+= force_p_y;
              particle_netMoments[i * 3 + 2] += (r_x * force_y - r_y * force_x);
            }
          
          
          mass_source += D_s*(fluid_outward_normal[0]*u_s + fluid_outward_normal[1]*v_s);
          
          if (NONCONSERVATIVE_FORM > 0.0)
            {
              //upwinded advective flux
              if (!UPWIND_DIRICHLET || (fluid_outward_normal[0]*u_s + fluid_outward_normal[1]*v_s) < 0.0)
                {
                  mom_u_source += rho*D_s*(u_s - u)*(fluid_outward_normal[0]*u_s + fluid_outward_normal[1]*v_s);
                  mom_v_source += rho*D_s*(v_s - v)*(fluid_outward_normal[0]*u_s + fluid_outward_normal[1]*v_s);
                  dmom_u_source[0] -= rho*D_s*(fluid_outward_normal[0]*u_s + fluid_outward_normal[1]*v_s);
                  dmom_v_source[1] -= rho*D_s*(fluid_outward_normal[0]*u_s + fluid_outward_normal[1]*v_s);
                }

              //viscous flux
              mom_u_ham -= D_s * porosity * mu * (fluid_outward_normal[0] * 2* grad_u[0] + fluid_outward_normal[1] * (grad_u[1]+grad_v[0]));
              dmom_u_ham_grad_u[0] -= D_s * porosity * mu * 2 * fluid_outward_normal[0];
              dmom_u_ham_grad_u[1] -= D_s * porosity * mu * fluid_outward_normal[1];
              dmom_u_ham_grad_v[0] -= D_s * porosity * mu * fluid_outward_normal[1];
              
              mom_v_ham -= D_s * porosity * mu * (fluid_outward_normal[0] * (grad_u[1]+grad_v[0]) + fluid_outward_normal[1] * 2* grad_v[1]);
              dmom_v_ham_grad_u[1] -= D_s * porosity * mu * fluid_outward_normal[0];
              dmom_v_ham_grad_v[0] -= D_s * porosity * mu * fluid_outward_normal[0];
              dmom_v_ham_grad_v[1] -= D_s * porosity * mu * 2 * fluid_outward_normal[1];

              //Nitsche Dirichlet penalty
              mom_u_source += D_s*mu*penalty * (u - u_s);
              dmom_u_source[0] += D_s*mu*penalty;
              
              mom_v_source += D_s*mu*penalty * (v - v_s);
              dmom_v_source[1] += D_s*mu*penalty;

              //Nitsche adjoint consistency
              mom_u_adv[0] += D_s * porosity * mu * fluid_outward_normal[0] * (u - u_s);
              mom_u_adv[1] += D_s * porosity * mu * fluid_outward_normal[1] * (u - u_s);
              dmom_u_adv_u[0] += D_s * porosity * mu * fluid_outward_normal[0];
              dmom_u_adv_u[1] += D_s * porosity * mu * fluid_outward_normal[1];
              
              mom_v_adv[0] += D_s * porosity * mu * fluid_outward_normal[0] * (v - v_s);
              mom_v_adv[1] += D_s * porosity * mu * fluid_outward_normal[1] * (v - v_s);
              dmom_v_adv_v[0] += D_s * porosity * mu * fluid_outward_normal[0];
              dmom_v_adv_v[1] += D_s * porosity * mu * fluid_outward_normal[1];
            }
          else
            {
              //divided through by rho...
              //upwinded advective flux
              if (!UPWIND_DIRICHLET || (fluid_outward_normal[0]*u_s + fluid_outward_normal[1]*v_s) < 0.0)
                {
                  mom_u_source += D_s*u_s*(fluid_outward_normal[0]*u_s + fluid_outward_normal[1]*v_s);
                  mom_v_source += D_s*v_s*(fluid_outward_normal[0]*u_s + fluid_outward_normal[1]*v_s);
                }
              else
                {
                  mom_u_source += D_s*u*(fluid_outward_normal[0]*u_s + fluid_outward_normal[1]*v_s);
                  dmom_u_source[0] += D_s*(fluid_outward_normal[0]*u_s + fluid_outward_normal[1]*v_s);
                  mom_v_source += D_s*v*(fluid_outward_normal[0]*u_s + fluid_outward_normal[1]*v_s);
                  dmom_v_source[1] += D_s*(fluid_outward_normal[0]*u_s + fluid_outward_normal[1]*v_s);
                }

              //viscous flux
              mom_u_ham -= D_s * porosity * nu * (fluid_outward_normal[0] * 2* grad_u[0] + fluid_outward_normal[1] * (grad_u[1]+grad_v[0]));
              dmom_u_ham_grad_u[0] -= D_s * porosity * nu * 2 * fluid_outward_normal[0];
              dmom_u_ham_grad_u[1] -= D_s * porosity * nu * fluid_outward_normal[1];
              dmom_u_ham_grad_v[0] -= D_s * porosity * nu * fluid_outward_normal[1];
              
              mom_v_ham -= D_s * porosity * nu * (fluid_outward_normal[0] * (grad_u[1]+grad_v[0]) + fluid_outward_normal[1] * 2* grad_v[1]);
              dmom_v_ham_grad_u[1] -= D_s * porosity * nu * fluid_outward_normal[0];
              dmom_v_ham_grad_v[0] -= D_s * porosity * nu * fluid_outward_normal[0];
              dmom_v_ham_grad_v[1] -= D_s * porosity * nu * 2 * fluid_outward_normal[1];
              
              //Nitsche Dirichlet penalty
              mom_u_source += D_s*nu*penalty * (u - u_s);
              dmom_u_source[0] += D_s*nu*penalty;
              
              mom_v_source += D_s*nu*penalty * (v - v_s);
              dmom_v_source[1] += D_s*nu*penalty;

              //Nitsche adjoint consistency
              mom_u_adv[0] += D_s * porosity * nu * fluid_outward_normal[0] * (u - u_s);
              mom_u_adv[1] += D_s * porosity * nu * fluid_outward_normal[1] * (u - u_s);
              dmom_u_adv_u[0] += D_s * porosity * nu * fluid_outward_normal[0];
              dmom_u_adv_u[1] += D_s * porosity * nu * fluid_outward_normal[1];
              
              mom_v_adv[0] += D_s * porosity * nu * fluid_outward_normal[0] * (v - v_s);
              mom_v_adv[1] += D_s * porosity * nu * fluid_outward_normal[1] * (v - v_s);
              dmom_v_adv_v[0] += D_s * porosity * nu * fluid_outward_normal[0];
              dmom_v_adv_v[1] += D_s * porosity * nu * fluid_outward_normal[1];
            }
        }
    }
    //VRANS specific
    inline
    void updateDarcyForchheimerTerms_Ergun(const double NONCONSERVATIVE_FORM,
                                           /* const double linearDragFactor, */
                                           /* const double nonlinearDragFactor, */
                                           /* const double porosity, */
                                           /* const double meanGrainSize, */
                                           const double alpha,
                                           const double beta,
                                           const double eps_rho,
                                           const double eps_mu,
                                           const double rho_0,
                                           const double nu_0,
                                           const double rho_1,
                                           const double nu_1,
                                           const double useVF,
                                           const double vf,
                                           const double phi,
                                           const double u,
                                           const double v,
                                           const double w,
                                           const double uStar,
                                           const double vStar,
                                           const double wStar,
                                           const double eps_porous,
                                           const double phi_porous,
                                           const double u_porous,
                                           const double v_porous,
                                           const double w_porous,
                                           double& mom_u_source,
                                           double& mom_v_source,
                                           double& mom_w_source,
                                           double dmom_u_source[nSpace],
                                           double dmom_v_source[nSpace],
                                           double dmom_w_source[nSpace])
    {
      double rho,mu,nu,H_mu,ImH_mu, uc,duc_du,duc_dv,duc_dw,viscosity,H_porous;
      H_mu = (1.0-useVF)*gf.H(eps_mu,phi)+useVF*fmin(1.0,fmax(0.0,vf));
      ImH_mu = (1.0-useVF)*gf.ImH(eps_mu,phi)+useVF*(1.0-fmin(1.0,fmax(0.0,vf)));
      nu  = nu_0*ImH_mu+nu_1*H_mu;
      rho  = rho_0*ImH_mu+rho_1*H_mu;
      mu  = rho_0*nu_0*ImH_mu+rho_1*nu_1*H_mu;
      if (NONCONSERVATIVE_FORM > 0.0)
        {
          viscosity = mu;
        }
      else
        {
          viscosity = nu;
        }
      double x = fmax(0.0, fmin( 1.0, 0.5+phi_porous/(2.0*eps_porous)));//0 at phi_porous = -eps, 1 at phi_porous=eps

      // Relaxation function, Jacobsen et al. 2011, Mayer et al 1998
      H_porous = (exp(pow(x,3.5)) - 1.)/ (exp(1.) - 1.);

      //implicit
      /* uc = sqrt(u*u+v*v*+w*w);  */
      /* duc_du = u/(uc+1.0e-12); */
      /* duc_dv = v/(uc+1.0e-12); */
      /* duc_dw = w/(uc+1.0e-12); */
      //semi-implicit quadratic term
      uc = sqrt(uStar*uStar+vStar*vStar);
      duc_du = 0.0;
      duc_dv = 0.0;

      mom_u_source += H_porous*viscosity*(alpha + beta*uc)*(u-u_porous);
      mom_v_source += H_porous*viscosity*(alpha + beta*uc)*(v-v_porous);

      dmom_u_source[0] = H_porous*viscosity*(alpha + beta*uc + beta*duc_du*(u-u_porous));
      dmom_u_source[1] = H_porous*viscosity*beta*duc_dv*(u-u_porous);

      dmom_v_source[0] = H_porous*viscosity*beta*duc_du*(v-v_porous);
      dmom_v_source[1] = H_porous*viscosity*(alpha + beta*uc + beta*duc_dv*(v-v_porous));
    }

    inline
    void updateTurbulenceClosure(const double NONCONSERVATIVE_FORM,
                                 const int turbulenceClosureModel,
                                 const double eps_rho,
                                 const double eps_mu,
                                 const double rho_0,
                                 const double nu_0,
                                 const double rho_1,
                                 const double nu_1,
                                 const double useVF,
                                 const double vf,
                                 const double phi,
                                 const double porosity,
                                 const double eddy_visc_coef_0,
                                 const double turb_var_0, //k for k-eps or k-omega
                                 const double turb_var_1, //epsilon for k-epsilon, omega for k-omega
                                 const double turb_grad_0[nSpace],//grad k for k-eps,k-omega
                                 double& eddy_viscosity,
                                 double mom_uu_diff_ten[nSpace],
                                 double mom_vv_diff_ten[nSpace],
                                 double mom_ww_diff_ten[nSpace],
                                 double mom_uv_diff_ten[1],
                                 double mom_uw_diff_ten[1],
                                 double mom_vu_diff_ten[1],
                                 double mom_vw_diff_ten[1],
                                 double mom_wu_diff_ten[1],
                                 double mom_wv_diff_ten[1],
                                 double& mom_u_source,
                                 double& mom_v_source,
                                 double& mom_w_source)
    {
      /****
           eddy_visc_coef
           <= 2  LES (do nothing)
           == 3  k-epsilon

      */
      assert (turbulenceClosureModel >=3);
      double rho,nu,H_mu,ImH_mu, nu_t=0.0,nu_t_keps =0.0, nu_t_komega=0.0;
      double isKEpsilon = 1.0, dynamic_eddy_viscosity = 0.0;

      if (turbulenceClosureModel == 4)
        isKEpsilon = 0.0;
      H_mu = (1.0-useVF)*gf.H(eps_mu,phi)+useVF*fmin(1.0,fmax(0.0,vf));
      ImH_mu = (1.0-useVF)*gf.ImH(eps_mu,phi)+useVF*(1.0-fmin(1.0,fmax(0.0,vf)));
      nu  = nu_0*ImH_mu+nu_1*H_mu;
      rho  = rho_0*ImH_mu+rho_1*H_mu;

      const double twoThirds = 2.0/3.0; const double div_zero = 1.0e-2*fmin(nu_0,nu_1);
      mom_u_source += twoThirds*turb_grad_0[0];
      mom_v_source += twoThirds*turb_grad_0[1];

      //--- closure model specific ---
      //k-epsilon
      nu_t_keps = eddy_visc_coef_0*turb_var_0*turb_var_0/(fabs(turb_var_1) + div_zero);
      //k-omega
      nu_t_komega = turb_var_0/(fabs(turb_var_1) + div_zero);
      //
      nu_t = isKEpsilon*nu_t_keps + (1.0-isKEpsilon)*nu_t_komega;

      nu_t = fmax(nu_t,1.0e-4*nu); //limit according to Lew, Buscaglia etal 01
      //mwf hack
      nu_t     = fmin(nu_t,1.0e6*nu);
      eddy_viscosity = nu_t;
      if (NONCONSERVATIVE_FORM > 0.0)
        {
          dynamic_eddy_viscosity = nu_t*rho;
          //u momentum diffusion tensor
          mom_uu_diff_ten[0] += 2.0*porosity*dynamic_eddy_viscosity;
          mom_uu_diff_ten[1] += porosity*dynamic_eddy_viscosity;

          mom_uv_diff_ten[0] +=porosity*dynamic_eddy_viscosity;

          //v momentum diffusion tensor
          mom_vv_diff_ten[0] += porosity*dynamic_eddy_viscosity;
          mom_vv_diff_ten[1] += 2.0*porosity*dynamic_eddy_viscosity;

          mom_vu_diff_ten[0] += porosity*dynamic_eddy_viscosity;
        }
      else
        {
          //u momentum diffusion tensor
          mom_uu_diff_ten[0] += 2.0*porosity*eddy_viscosity;
          mom_uu_diff_ten[1] += porosity*eddy_viscosity;

          mom_uv_diff_ten[0]+=porosity*eddy_viscosity;

          //v momentum diffusion tensor
          mom_vv_diff_ten[0] += porosity*eddy_viscosity;
          mom_vv_diff_ten[1] += 2.0*porosity*eddy_viscosity;

          mom_vu_diff_ten[0]+=porosity*eddy_viscosity;
        }
    }

    inline
    void calculateSubgridError_tau(const double&  hFactor,
                                   const double& elementDiameter,
                                   const double& dmt,
                                   const double& dm,
                                   const double df[nSpace],
                                   const double& a,
                                   const double&  pfac,
                                   double& tau_v,
                                   double& tau_p,
                                   double& cfl)
    {
      double h,oneByAbsdt,density,viscosity,nrm_df;
      h = hFactor*elementDiameter;
      density = dm;
      viscosity =  a;
      nrm_df=0.0;
      for(int I=0;I<nSpace;I++)
        nrm_df+=df[I]*df[I];
      nrm_df = sqrt(nrm_df);
      cfl = nrm_df/(h*density);//this is really cfl/dt, but that's what we want to know, the step controller expect this
      oneByAbsdt =  fabs(dmt);
      tau_v = 1.0/(4.0*viscosity/(h*h) + inertial_term*(2.0*nrm_df/h + oneByAbsdt));
      tau_p = (4.0*viscosity + inertial_term*(2.0*nrm_df*h + oneByAbsdt*h*h))/pfac;
    }

    inline
    void calculateSubgridError_tau(     const double&  Ct_sge,
                                        const double&  Cd_sge,
                                        const double   G[nSpace*nSpace],
                                        const double&  G_dd_G,
                                        const double&  tr_G,
                                        const double&  A0,
                                        const double   Ai[nSpace],
                                        const double&  Kij,
                                        const double&  pfac,
                                        double& tau_v,
                                        double& tau_p,
                                        double& q_cfl)
    {
      double v_d_Gv=0.0;
      for(int I=0;I<nSpace;I++)
        for (int J=0;J<nSpace;J++)
          v_d_Gv += Ai[I]*G[I*nSpace+J]*Ai[J];
      tau_v = 1.0/sqrt(inertial_term*(Ct_sge*A0*A0 + v_d_Gv + 1.0e-12) + Cd_sge*Kij*Kij*G_dd_G);
      tau_p = 1.0/(pfac*tr_G*tau_v);
    }

    inline
    void calculateSubgridError_tauRes(const double& tau_p,
                                      const double& tau_v,
                                      const double& pdeResidualP,
                                      const double& pdeResidualU,
                                      const double& pdeResidualV,
                                      const double& pdeResidualW,
                                      double& subgridErrorP,
                                      double& subgridErrorU,
                                      double& subgridErrorV,
                                      double& subgridErrorW)
    {
      /* GLS pressure */
      subgridErrorP = -tau_p*pdeResidualP;
      /* GLS momentum */
      subgridErrorU = -tau_v*pdeResidualU;
      subgridErrorV = -tau_v*pdeResidualV;
    }

    inline
    void calculateSubgridErrorDerivatives_tauRes(const double& tau_p,
                                                 const double& tau_v,
                                                 const double dpdeResidualP_du[nDOF_v_trial_element],
                                                 const double dpdeResidualP_dv[nDOF_v_trial_element],
                                                 const double dpdeResidualP_dw[nDOF_v_trial_element],
                                                 const double dpdeResidualU_dp[nDOF_trial_element],
                                                 const double dpdeResidualU_du[nDOF_v_trial_element],
                                                 const double dpdeResidualV_dp[nDOF_trial_element],
                                                 const double dpdeResidualV_dv[nDOF_v_trial_element],
                                                 const double dpdeResidualW_dp[nDOF_trial_element],
                                                 const double dpdeResidualW_dw[nDOF_v_trial_element],
                                                 double dsubgridErrorP_du[nDOF_v_trial_element],
                                                 double dsubgridErrorP_dv[nDOF_v_trial_element],
                                                 double dsubgridErrorP_dw[nDOF_v_trial_element],
                                                 double dsubgridErrorU_dp[nDOF_trial_element],
                                                 double dsubgridErrorU_du[nDOF_v_trial_element],
                                                 double dsubgridErrorV_dp[nDOF_trial_element],
                                                 double dsubgridErrorV_dv[nDOF_v_trial_element],
                                                 double dsubgridErrorW_dp[nDOF_trial_element],
                                                 double dsubgridErrorW_dw[nDOF_v_trial_element])
    {
      for (int j=0;j<nDOF_v_trial_element;j++)
        {
          /* GLS pressure */
          dsubgridErrorP_du[j] = -tau_p*dpdeResidualP_du[j];
          dsubgridErrorP_dv[j] = -tau_p*dpdeResidualP_dv[j];
          /* GLS  momentum*/
          /* u */
          dsubgridErrorU_du[j] = -tau_v*dpdeResidualU_du[j];
          /* v */
          dsubgridErrorV_dv[j] = -tau_v*dpdeResidualV_dv[j];
        }
      for (int j=0;j<nDOF_trial_element;j++)
        {
          /* GLS  momentum*/
          /* u */
          dsubgridErrorU_dp[j] = -tau_v*dpdeResidualU_dp[j];
          /* v */
          dsubgridErrorV_dp[j] = -tau_v*dpdeResidualV_dp[j];
        }
    }

    inline
    void exteriorNumericalAdvectiveFlux(const double NONCONSERVATIVE_FORM,
                                        const int& isDOFBoundary_p,
                                        const int& isDOFBoundary_u,
                                        const int& isDOFBoundary_v,
                                        const int& isDOFBoundary_w,
                                        const int& isFluxBoundary_p,
                                        const int& isFluxBoundary_u,
                                        const int& isFluxBoundary_v,
                                        const int& isFluxBoundary_w,
                                        const double& oneByRho,
                                        const double& bc_oneByRho,
                                        const double n[nSpace],
                                        const double& bc_p,
                                        const double& bc_u,
                                        const double& bc_v,
                                        const double bc_f_mass[nSpace],
                                        const double bc_f_umom[nSpace],
                                        const double bc_f_vmom[nSpace],
                                        const double bc_f_wmom[nSpace],
                                        const double& bc_flux_mass,
                                        const double& bc_flux_umom,
                                        const double& bc_flux_vmom,
                                        const double& bc_flux_wmom,
                                        const double& p,
                                        const double& u,
                                        const double& v,
                                        const double f_mass[nSpace],
                                        const double f_umom[nSpace],
                                        const double f_vmom[nSpace],
                                        const double f_wmom[nSpace],
                                        const double df_mass_du[nSpace],
                                        const double df_mass_dv[nSpace],
                                        const double df_mass_dw[nSpace],
                                        const double df_umom_dp[nSpace],
                                        const double dham_grad[nSpace],
                                        const double df_umom_du[nSpace],
                                        const double df_umom_dv[nSpace],
                                        const double df_umom_dw[nSpace],
                                        const double df_vmom_dp[nSpace],
                                        const double df_vmom_du[nSpace],
                                        const double df_vmom_dv[nSpace],
                                        const double df_vmom_dw[nSpace],
                                        const double df_wmom_dp[nSpace],
                                        const double df_wmom_du[nSpace],
                                        const double df_wmom_dv[nSpace],
                                        const double df_wmom_dw[nSpace],
                                        double& flux_mass,
                                        double& flux_umom,
                                        double& flux_vmom,
                                        double& flux_wmom,
                                        double* velocity)
    {
      double flowSpeedNormal;
      flux_mass = 0.0;
      flux_umom = 0.0;
      flux_vmom = 0.0;
      if (NONCONSERVATIVE_FORM > 0.0)
        {
          flowSpeedNormal = n[0] * df_vmom_dv[0] + n[1] * df_umom_du[1]; //tricky, works for  moving and fixed domains
          flowSpeedNormal += n[0] * dham_grad[0] + n[1] * dham_grad[1];
        }
      else
        flowSpeedNormal = n[0] * df_vmom_dv[0] + n[1] * df_umom_du[1]; //tricky, works for  moving and fixed domains
      if (isDOFBoundary_u != 1)
        {
          flux_mass += n[0] * f_mass[0];
          velocity[0] = f_mass[0];
          if (flowSpeedNormal >= 0.0)
            {
              flux_umom += n[0] * f_umom[0];
              flux_vmom += n[0] * f_vmom[0];
            }
          else
            {
              if (NONCONSERVATIVE_FORM > 0.0)
                {
                  flux_umom += (0.0 - u) * flowSpeedNormal;
                }
            }
        }
      else
        {
          flux_mass += n[0] * f_mass[0];
          velocity[0] = f_mass[0];
          if (UPWIND_DIRICHLET && flowSpeedNormal >= 0.0)
            {
              flux_umom += n[0] * f_umom[0];
              flux_vmom += n[0] * f_vmom[0];
            }
          else
            {
              if (NONCONSERVATIVE_FORM > 0.0)
                {
                  flux_umom += (bc_u - u) * flowSpeedNormal;
                }
              else
                {
                  flux_umom += n[0] * bc_f_umom[0];
                  flux_vmom += n[0] * bc_f_vmom[0];
                }
            }
        }
      if (isDOFBoundary_v != 1)
        {
          flux_mass += n[1] * f_mass[1];
          velocity[1] = f_mass[1];
          if (flowSpeedNormal >= 0.0)
            {
              flux_umom += n[1] * f_umom[1];
              flux_vmom += n[1] * f_vmom[1];
            }
          else
            {
              if (NONCONSERVATIVE_FORM > 0.0)
                {
                  flux_vmom += (0.0 - v) * flowSpeedNormal;
                }
            }
        }
      else
        {
          flux_mass += n[1] * f_mass[1];
          velocity[1] = f_mass[1];
          if (UPWIND_DIRICHLET && flowSpeedNormal >= 0.0)
            {
              flux_umom += n[1] * f_umom[1];
              flux_vmom += n[1] * f_vmom[1];
            }
          else
            {
              if (NONCONSERVATIVE_FORM > 0.0)
                {
                  flux_vmom += (bc_v - v) * flowSpeedNormal;
                }
              else
                {
                  flux_umom += n[1] * bc_f_umom[1];
                  flux_vmom += n[1] * bc_f_vmom[1];
                }
            }
        }
      if (isDOFBoundary_p == 1)
        {
          if (NONCONSERVATIVE_FORM > 0.0)
            {
              flux_umom += n[0] * (bc_p - p);
              flux_vmom += n[1] * (bc_p - p);
            }
          else
            {
              flux_umom += n[0] * (bc_p * bc_oneByRho - p * oneByRho);
              flux_vmom += n[1] * (bc_p * bc_oneByRho - p * oneByRho);
            }
        }
      if (isFluxBoundary_p == 1)
        {
          velocity[0] += (bc_flux_mass - flux_mass) * n[0];
          velocity[1] += (bc_flux_mass - flux_mass) * n[1];
          flux_mass = bc_flux_mass;
        }
      if (isFluxBoundary_u == 1)
        {
          flux_umom = bc_flux_umom;
        }
      if (isFluxBoundary_v == 1)
        {
          flux_vmom = bc_flux_vmom;
        }
    }

    inline
    void exteriorNumericalAdvectiveFluxDerivatives(const double NONCONSERVATIVE_FORM,
                                                   const int& isDOFBoundary_p,
                                                   const int& isDOFBoundary_u,
                                                   const int& isDOFBoundary_v,
                                                   const int& isDOFBoundary_w,
                                                   const int& isFluxBoundary_p,
                                                   const int& isFluxBoundary_u,
                                                   const int& isFluxBoundary_v,
                                                   const int& isFluxBoundary_w,
                                                   const double& oneByRho,
                                                   const double n[nSpace],
                                                   const double& bc_p,
                                                   const double& bc_u,
                                                   const double& bc_v,
                                                   const double bc_f_mass[nSpace],
                                                   const double bc_f_umom[nSpace],
                                                   const double bc_f_vmom[nSpace],
                                                   const double bc_f_wmom[nSpace],
                                                   const double& bc_flux_mass,
                                                   const double& bc_flux_umom,
                                                   const double& bc_flux_vmom,
                                                   const double& bc_flux_wmom,
                                                   const double& p,
                                                   const double& u,
                                                   const double& v,
                                                   const double& dmom_u_acc_u,
                                                   const double f_mass[nSpace],
                                                   const double f_umom[nSpace],
                                                   const double f_vmom[nSpace],
                                                   const double f_wmom[nSpace],
                                                   const double df_mass_du[nSpace],
                                                   const double df_mass_dv[nSpace],
                                                   const double df_mass_dw[nSpace],
                                                   const double df_umom_dp[nSpace],
                                                   const double dham_grad[nSpace],
                                                   const double df_umom_du[nSpace],
                                                   const double df_umom_dv[nSpace],
                                                   const double df_umom_dw[nSpace],
                                                   const double df_vmom_dp[nSpace],
                                                   const double df_vmom_du[nSpace],
                                                   const double df_vmom_dv[nSpace],
                                                   const double df_vmom_dw[nSpace],
                                                   const double df_wmom_dp[nSpace],
                                                   const double df_wmom_du[nSpace],
                                                   const double df_wmom_dv[nSpace],
                                                   const double df_wmom_dw[nSpace],
                                                   double& dflux_mass_du,
                                                   double& dflux_mass_dv,
                                                   double& dflux_mass_dw,
                                                   double& dflux_umom_dp,
                                                   double& dflux_umom_du,
                                                   double& dflux_umom_dv,
                                                   double& dflux_umom_dw,
                                                   double& dflux_vmom_dp,
                                                   double& dflux_vmom_du,
                                                   double& dflux_vmom_dv,
                                                   double& dflux_vmom_dw,
                                                   double& dflux_wmom_dp,
                                                   double& dflux_wmom_du,
                                                   double& dflux_wmom_dv,
                                                   double& dflux_wmom_dw)
    {
      double flowSpeedNormal;
      dflux_mass_du = 0.0;
      dflux_mass_dv = 0.0;

      dflux_umom_dp = 0.0;
      dflux_umom_du = 0.0;
      dflux_umom_dv = 0.0;

      dflux_vmom_dp = 0.0;
      dflux_vmom_du = 0.0;
      dflux_vmom_dv = 0.0;

      dflux_wmom_dp = 0.0;
      dflux_wmom_du = 0.0;
      dflux_wmom_dv = 0.0;
      
      flowSpeedNormal=n[0]*df_vmom_dv[0]+n[1]*df_umom_du[1];//tricky, works for moving and fixed  domains
      flowSpeedNormal+=NONCONSERVATIVE_FORM*(n[0]*dham_grad[0]+n[1]*dham_grad[1]);
      if (isDOFBoundary_u != 1)
        {
          dflux_mass_du += n[0] * df_mass_du[0];
          if (flowSpeedNormal >= 0.0)
            {
              dflux_umom_du += n[0] * df_umom_du[0];
              dflux_umom_dv += n[0] * df_umom_dv[0];
              
              dflux_vmom_du += n[0] * df_vmom_du[0];
              dflux_vmom_dv += n[0] * df_vmom_dv[0];
            }
          else
            {
              if (NONCONSERVATIVE_FORM > 0.0)
                {
                  dflux_umom_du += dmom_u_acc_u * n[0] * (0.0 - u) - flowSpeedNormal;
                  dflux_umom_dv += dmom_u_acc_u * n[1] * (0.0 - u) ;
                }
            }
        }
      else
        {
          //cek still upwind the advection for Dirichlet?
          dflux_mass_du += n[0] * df_mass_du[0];
          if (UPWIND_DIRICHLET && flowSpeedNormal >= 0.0)
            {
              dflux_umom_du += n[0] * df_umom_du[0];
              dflux_umom_dv += n[0] * df_umom_dv[0];
              
              dflux_vmom_du += n[0] * df_vmom_du[0];
              dflux_vmom_dv += n[0] * df_vmom_dv[0];
            }
          else
            {
              if (NONCONSERVATIVE_FORM > 0.0)
                {
                  dflux_umom_du += dmom_u_acc_u * n[0] * (bc_u - u) - flowSpeedNormal;
                  dflux_umom_dv += dmom_u_acc_u * n[1] * (bc_u - u) ;
                }
              else
                {
                  if (isDOFBoundary_v != 1)
                    dflux_vmom_dv += n[0] * df_vmom_dv[0];
                }
            }
        }
      if (isDOFBoundary_v != 1)
        {
          dflux_mass_dv += n[1] * df_mass_dv[1];
          if (flowSpeedNormal >= 0.0)
            {
              dflux_umom_du += n[1] * df_umom_du[1];
              dflux_umom_dv += n[1] * df_umom_dv[1];
              
              dflux_vmom_du += n[1] * df_vmom_du[1];
              dflux_vmom_dv += n[1] * df_vmom_dv[1];
            }
          else
            {
              if (NONCONSERVATIVE_FORM > 0.0)
                {
                  dflux_vmom_du += dmom_u_acc_u * n[0] * (0.0 - v);
                  dflux_vmom_dv += dmom_u_acc_u * n[1] * (0.0 - v) - flowSpeedNormal;
                }
            }
        }
      else
        {
          //cek still upwind the advection for Dirichlet?
          dflux_mass_dv += n[1] * df_mass_dv[1];
          if (UPWIND_DIRICHLET && flowSpeedNormal >= 0.0)
            {
              dflux_umom_du += n[1] * df_umom_du[1];
              dflux_umom_dv += n[1] * df_umom_dv[1];
              
              dflux_vmom_du += n[1] * df_vmom_du[1];
              dflux_vmom_dv += n[1] * df_vmom_dv[1];
            }
          else
            {
              if (NONCONSERVATIVE_FORM > 0.0)
                {
                  dflux_vmom_du += dmom_u_acc_u * n[0] * (bc_v - v);
                  dflux_vmom_dv += dmom_u_acc_u * n[1] * (bc_v - v) - flowSpeedNormal;
                }
              else
                {
                  if (isDOFBoundary_u != 1)
                    dflux_umom_du += n[1] * df_umom_du[1];
                }
            }
        }
      if (isDOFBoundary_p == 1)
        {
          if (NONCONSERVATIVE_FORM > 0.0)
            {
              dflux_umom_dp = -n[0];
              dflux_vmom_dp = -n[1];
            }
          else
            {
              dflux_umom_dp = -n[0] * oneByRho;
              dflux_vmom_dp = -n[1] * oneByRho;
            }
        }
      if (isFluxBoundary_p == 1)
        {
          dflux_mass_du = 0.0;
          dflux_mass_dv = 0.0;
        }
      if (isFluxBoundary_u == 1)
        {
          dflux_umom_dp = 0.0;
          dflux_umom_du = 0.0;
          dflux_umom_dv = 0.0;
        }
      if (isFluxBoundary_v == 1)
        {
          dflux_vmom_dp = 0.0;
          dflux_vmom_du = 0.0;
          dflux_vmom_dv = 0.0;
        }
    }

    inline
    void exteriorNumericalDiffusiveFlux(const double& eps,
                                        const double& phi,
                                        int* rowptr,
                                        int* colind,
                                        const int& isDOFBoundary,
                                        const int& isFluxBoundary,
                                        const double n[nSpace],
                                        double* bc_a,
                                        const double& bc_u,
                                        const double& bc_flux,
                                        double* a,
                                        const double grad_potential[nSpace],
                                        const double& u,
                                        const double& penalty,
                                        double& flux)
    {
      double diffusiveVelocityComponent_I,penaltyFlux,max_a;
      if(isFluxBoundary == 1)
        {
          flux = bc_flux;
        }
      else if(isDOFBoundary == 1)
        {
          flux = 0.0;
          max_a=0.0;
          for(int I=0;I<nSpace;I++)
            {
              diffusiveVelocityComponent_I=0.0;
              for(int m=rowptr[I];m<rowptr[I+1];m++)
                {
                  diffusiveVelocityComponent_I -= a[m]*grad_potential[colind[m]];
                  max_a = fmax(max_a,a[m]);
                }
              flux+= diffusiveVelocityComponent_I*n[I];
            }
          penaltyFlux = max_a*penalty*(u-bc_u);
          flux += penaltyFlux;
          //cek: need to investigate this issue more
          //contact line slip
          //flux*=(gf.D(eps,0) - gf.D(eps,phi))/gf.D(eps,0);
        }
      else
        {
          std::cerr<<"RANS2P2D: warning, diffusion term with no boundary condition set, setting diffusive flux to 0.0"<<std::endl;
          flux = 0.0;
        }
    }


    inline
    double ExteriorNumericalDiffusiveFluxJacobian(const double& eps,
                                                  const double& phi,
                                                  int* rowptr,
                                                  int* colind,
                                                  const int& isDOFBoundary,
                                                  const int& isFluxBoundary,
                                                  const double n[nSpace],
                                                  double* a,
                                                  const double& v,
                                                  const double grad_v[nSpace],
                                                  const double& penalty)
    {
      double dvel_I,tmp=0.0,max_a=0.0;
      if(isFluxBoundary==0 && isDOFBoundary==1)
        {
          for(int I=0;I<nSpace;I++)
            {
              dvel_I=0.0;
              for(int m=rowptr[I];m<rowptr[I+1];m++)
                {
                  dvel_I -= a[m]*grad_v[colind[m]];
                  max_a = fmax(max_a,a[m]);
                }
              tmp += dvel_I*n[I];
            }
          tmp +=max_a*penalty*v;
          //cek: need to investigate this issue more
          //contact line slip
          //tmp*=(gf.D(eps,0) - gf.D(eps,phi))/gf.D(eps,0);
        }
      return tmp;
    }

    void calculateResidual(arguments_dict& args)
    {
      double NONCONSERVATIVE_FORM = args.m_dscalar["NONCONSERVATIVE_FORM"];
      double MOMENTUM_SGE = args.m_dscalar["MOMENTUM_SGE"];
      double PRESSURE_SGE = args.m_dscalar["PRESSURE_SGE"];
      double VELOCITY_SGE = args.m_dscalar["VELOCITY_SGE"];
      double PRESSURE_PROJECTION_STABILIZATION = args.m_dscalar["PRESSURE_PROJECTION_STABILIZATION"];
      xt::pyarray<double>& numerical_viscosity = args.m_darray["numerical_viscosity"];
      xt::pyarray<double>& mesh_trial_ref = args.m_darray["mesh_trial_ref"];
      xt::pyarray<double>& mesh_grad_trial_ref = args.m_darray["mesh_grad_trial_ref"];
      xt::pyarray<double>& mesh_dof = args.m_darray["mesh_dof"];
      xt::pyarray<double>& mesh_velocity_dof = args.m_darray["mesh_velocity_dof"];
      double MOVING_DOMAIN = args.m_dscalar["MOVING_DOMAIN"];
      xt::pyarray<int>& mesh_l2g = args.m_iarray["mesh_l2g"];
      xt::pyarray<double>& x_ref = args.m_darray["x_ref"];
      xt::pyarray<double>& dV_ref = args.m_darray["dV_ref"];
      xt::pyarray<double>& p_trial_ref = args.m_darray["p_trial_ref"];
      xt::pyarray<double>& p_grad_trial_ref = args.m_darray["p_grad_trial_ref"];
      xt::pyarray<double>& p_test_ref = args.m_darray["p_test_ref"];
      xt::pyarray<double>& p_grad_test_ref = args.m_darray["p_grad_test_ref"];
      xt::pyarray<double>& vel_trial_ref = args.m_darray["vel_trial_ref"];
      xt::pyarray<double>& vel_grad_trial_ref = args.m_darray["vel_grad_trial_ref"];
      xt::pyarray<double>& vel_test_ref = args.m_darray["vel_test_ref"];
      xt::pyarray<double>& vel_grad_test_ref = args.m_darray["vel_grad_test_ref"];
      xt::pyarray<double>& mesh_trial_trace_ref = args.m_darray["mesh_trial_trace_ref"];
      xt::pyarray<double>& mesh_grad_trial_trace_ref = args.m_darray["mesh_grad_trial_trace_ref"];
      xt::pyarray<double>& xb_ref = args.m_darray["xb_ref"];
      xt::pyarray<double>& dS_ref = args.m_darray["dS_ref"];
      xt::pyarray<double>& p_trial_trace_ref = args.m_darray["p_trial_trace_ref"];
      xt::pyarray<double>& p_grad_trial_trace_ref = args.m_darray["p_grad_trial_trace_ref"];
      xt::pyarray<double>& p_test_trace_ref = args.m_darray["p_test_trace_ref"];
      xt::pyarray<double>& p_grad_test_trace_ref = args.m_darray["p_grad_test_trace_ref"];
      xt::pyarray<double>& vel_trial_trace_ref = args.m_darray["vel_trial_trace_ref"];
      xt::pyarray<double>& vel_grad_trial_trace_ref = args.m_darray["vel_grad_trial_trace_ref"];
      xt::pyarray<double>& vel_test_trace_ref = args.m_darray["vel_test_trace_ref"];
      xt::pyarray<double>& vel_grad_test_trace_ref = args.m_darray["vel_grad_test_trace_ref"];
      xt::pyarray<double>& normal_ref = args.m_darray["normal_ref"];
      xt::pyarray<double>& boundaryJac_ref = args.m_darray["boundaryJac_ref"];
      double eb_adjoint_sigma = args.m_dscalar["eb_adjoint_sigma"];
      xt::pyarray<double>& elementDiameter = args.m_darray["elementDiameter"];
      xt::pyarray<double>& elementBoundaryDiameter = args.m_darray["elementBoundaryDiameter"];
      xt::pyarray<double>& nodeDiametersArray = args.m_darray["nodeDiametersArray"];
      double hFactor = args.m_dscalar["hFactor"];
      int nElements_global = args.m_iscalar["nElements_global"];
      int nElementBoundaries_owned = args.m_iscalar["nElementBoundaries_owned"];
      double useRBLES = args.m_dscalar["useRBLES"];
      double useMetrics = args.m_dscalar["useMetrics"];
      double alphaBDF = args.m_dscalar["alphaBDF"];
      double epsFact_rho = args.m_dscalar["epsFact_rho"];
      double epsFact_mu = args.m_dscalar["epsFact_mu"];
      double sigma = args.m_dscalar["sigma"];
      double rho_0 = args.m_dscalar["rho_0"];
      double nu_0 = args.m_dscalar["nu_0"];
      double rho_1 = args.m_dscalar["rho_1"];
      double nu_1 = args.m_dscalar["nu_1"];
      double smagorinskyConstant = args.m_dscalar["smagorinskyConstant"];
      int turbulenceClosureModel = args.m_iscalar["turbulenceClosureModel"];
      double Ct_sge = args.m_dscalar["Ct_sge"];
      double Cd_sge = args.m_dscalar["Cd_sge"];
      double C_dc = args.m_dscalar["C_dc"];
      double C_b = args.m_dscalar["C_b"];
      const xt::pyarray<double>& eps_solid = args.m_darray["eps_solid"];
      xt::pyarray<double>& phi_solid = args.m_darray["phi_solid"];
      const xt::pyarray<double>& eps_porous = args.m_darray["eps_porous"];
      xt::pyarray<double>& phi_porous = args.m_darray["phi_porous"];
      const xt::pyarray<double>& q_velocity_porous = args.m_darray["q_velocity_porous"];
      const xt::pyarray<double>& q_porosity = args.m_darray["q_porosity"];
      const xt::pyarray<double>& q_dragAlpha = args.m_darray["q_dragAlpha"];
      const xt::pyarray<double>& q_dragBeta = args.m_darray["q_dragBeta"];
      const xt::pyarray<double>& q_mass_source = args.m_darray["q_mass_source"];
      const xt::pyarray<double>& q_turb_var_0 = args.m_darray["q_turb_var_0"];
      const xt::pyarray<double>& q_turb_var_1 = args.m_darray["q_turb_var_1"];
      const xt::pyarray<double>& q_turb_var_grad_0 = args.m_darray["q_turb_var_grad_0"];
      const double LAG_LES = args.m_dscalar["LAG_LES"];
      xt::pyarray<double> & q_eddy_viscosity = args.m_darray["q_eddy_viscosity"];
      xt::pyarray<double> & q_eddy_viscosity_last = args.m_darray["q_eddy_viscosity_last"];
      xt::pyarray<double> & ebqe_eddy_viscosity = args.m_darray["ebqe_eddy_viscosity"];
      xt::pyarray<double> & ebqe_eddy_viscosity_last = args.m_darray["ebqe_eddy_viscosity_last"];
      xt::pyarray<int>& p_l2g = args.m_iarray["p_l2g"];
      xt::pyarray<int>& vel_l2g = args.m_iarray["vel_l2g"];
      xt::pyarray<int>& rp_l2g = args.m_iarray["rp_l2g"];
      xt::pyarray<int>& rvel_l2g = args.m_iarray["rvel_l2g"];
      xt::pyarray<double>& p_dof = args.m_darray["p_dof"];
      xt::pyarray<double>& u_dof = args.m_darray["u_dof"];
      xt::pyarray<double>& v_dof = args.m_darray["v_dof"];
      xt::pyarray<double>& w_dof = args.m_darray["w_dof"];
      xt::pyarray<double>& p_old_dof = args.m_darray["p_old_dof"];
      xt::pyarray<double>& u_old_dof = args.m_darray["u_old_dof"];
      xt::pyarray<double>& v_old_dof = args.m_darray["v_old_dof"];
      xt::pyarray<double>& w_old_dof = args.m_darray["w_old_dof"];
      xt::pyarray<double>& g = args.m_darray["g"];
      const double useVF = args.m_dscalar["useVF"];
      xt::pyarray<double>& q_rho = args.m_darray["q_rho"];
      xt::pyarray<double>& vf = args.m_darray["vf"];
      xt::pyarray<double>& phi = args.m_darray["phi"];
      xt::pyarray<double>& phi_nodes = args.m_darray["phi_nodes"];
      xt::pyarray<double>& normal_phi = args.m_darray["normal_phi"];
      xt::pyarray<double>& kappa_phi = args.m_darray["kappa_phi"];
      xt::pyarray<double>& q_mom_u_acc = args.m_darray["q_mom_u_acc"];
      xt::pyarray<double>& q_mom_v_acc = args.m_darray["q_mom_v_acc"];
      xt::pyarray<double>& q_mom_w_acc = args.m_darray["q_mom_w_acc"];
      xt::pyarray<double>& q_mass_adv = args.m_darray["q_mass_adv"];
      xt::pyarray<double>& q_mom_u_acc_beta_bdf = args.m_darray["q_mom_u_acc_beta_bdf"];
      xt::pyarray<double>& q_mom_v_acc_beta_bdf = args.m_darray["q_mom_v_acc_beta_bdf"];
      xt::pyarray<double>& q_mom_w_acc_beta_bdf = args.m_darray["q_mom_w_acc_beta_bdf"];
      xt::pyarray<double>& q_dV = args.m_darray["q_dV"];
      xt::pyarray<double>& q_dV_last = args.m_darray["q_dV_last"];
      xt::pyarray<double>& q_velocity_sge = args.m_darray["q_velocity_sge"];
      xt::pyarray<double>& q_cfl = args.m_darray["q_cfl"];
      xt::pyarray<double>& q_numDiff_u = args.m_darray["q_numDiff_u"];
      xt::pyarray<double>& q_numDiff_v = args.m_darray["q_numDiff_v"];
      xt::pyarray<double>& q_numDiff_w = args.m_darray["q_numDiff_w"];
      xt::pyarray<double>& q_numDiff_u_last = args.m_darray["q_numDiff_u_last"];
      xt::pyarray<double>& q_numDiff_v_last = args.m_darray["q_numDiff_v_last"];
      xt::pyarray<double>& q_numDiff_w_last = args.m_darray["q_numDiff_w_last"];
      xt::pyarray<int>& sdInfo_u_u_rowptr = args.m_iarray["sdInfo_u_u_rowptr"];
      xt::pyarray<int>& sdInfo_u_u_colind = args.m_iarray["sdInfo_u_u_colind"];
      xt::pyarray<int>& sdInfo_u_v_rowptr = args.m_iarray["sdInfo_u_v_rowptr"];
      xt::pyarray<int>& sdInfo_u_v_colind = args.m_iarray["sdInfo_u_v_colind"];
      xt::pyarray<int>& sdInfo_u_w_rowptr = args.m_iarray["sdInfo_u_w_rowptr"];
      xt::pyarray<int>& sdInfo_u_w_colind = args.m_iarray["sdInfo_u_w_colind"];
      xt::pyarray<int>& sdInfo_v_v_rowptr = args.m_iarray["sdInfo_v_v_rowptr"];
      xt::pyarray<int>& sdInfo_v_v_colind = args.m_iarray["sdInfo_v_v_colind"];
      xt::pyarray<int>& sdInfo_v_u_rowptr = args.m_iarray["sdInfo_v_u_rowptr"];
      xt::pyarray<int>& sdInfo_v_u_colind = args.m_iarray["sdInfo_v_u_colind"];
      xt::pyarray<int>& sdInfo_v_w_rowptr = args.m_iarray["sdInfo_v_w_rowptr"];
      xt::pyarray<int>& sdInfo_v_w_colind = args.m_iarray["sdInfo_v_w_colind"];
      xt::pyarray<int>& sdInfo_w_w_rowptr = args.m_iarray["sdInfo_w_w_rowptr"];
      xt::pyarray<int>& sdInfo_w_w_colind = args.m_iarray["sdInfo_w_w_colind"];
      xt::pyarray<int>& sdInfo_w_u_rowptr = args.m_iarray["sdInfo_w_u_rowptr"];
      xt::pyarray<int>& sdInfo_w_u_colind = args.m_iarray["sdInfo_w_u_colind"];
      xt::pyarray<int>& sdInfo_w_v_rowptr = args.m_iarray["sdInfo_w_v_rowptr"];
      xt::pyarray<int>& sdInfo_w_v_colind = args.m_iarray["sdInfo_w_v_colind"];
      int offset_p = args.m_iscalar["offset_p"];
      int offset_u = args.m_iscalar["offset_u"];
      int offset_v = args.m_iscalar["offset_v"];
      int offset_w = args.m_iscalar["offset_w"];
      int stride_p = args.m_iscalar["stride_p"];
      int stride_u = args.m_iscalar["stride_u"];
      int stride_v = args.m_iscalar["stride_v"];
      int stride_w = args.m_iscalar["stride_w"];
      xt::pyarray<double>& globalResidual = args.m_darray["globalResidual"];
      int nExteriorElementBoundaries_global = args.m_iscalar["nExteriorElementBoundaries_global"];
      xt::pyarray<int>& exteriorElementBoundariesArray = args.m_iarray["exteriorElementBoundariesArray"];
      xt::pyarray<int>& elementBoundariesArray = args.m_iarray["elementBoundariesArray"];
      xt::pyarray<int>& elementBoundaryElementsArray = args.m_iarray["elementBoundaryElementsArray"];
      xt::pyarray<int>& elementBoundaryLocalElementBoundariesArray = args.m_iarray["elementBoundaryLocalElementBoundariesArray"];
      xt::pyarray<double>& ebqe_vf_ext = args.m_darray["ebqe_vf_ext"];
      xt::pyarray<double>& bc_ebqe_vf_ext = args.m_darray["bc_ebqe_vf_ext"];
      xt::pyarray<double>& ebqe_phi_ext = args.m_darray["ebqe_phi_ext"];
      xt::pyarray<double>& bc_ebqe_phi_ext = args.m_darray["bc_ebqe_phi_ext"];
      xt::pyarray<double>& ebqe_normal_phi_ext = args.m_darray["ebqe_normal_phi_ext"];
      xt::pyarray<double>& ebqe_kappa_phi_ext = args.m_darray["ebqe_kappa_phi_ext"];
      const xt::pyarray<double>& ebqe_porosity_ext = args.m_darray["ebqe_porosity_ext"];
      const xt::pyarray<double>& ebqe_turb_var_0 = args.m_darray["ebqe_turb_var_0"];
      const xt::pyarray<double>& ebqe_turb_var_1 = args.m_darray["ebqe_turb_var_1"];
      xt::pyarray<int>& isDOFBoundary_p = args.m_iarray["isDOFBoundary_p"];
      xt::pyarray<int>& isDOFBoundary_u = args.m_iarray["isDOFBoundary_u"];
      xt::pyarray<int>& isDOFBoundary_v = args.m_iarray["isDOFBoundary_v"];
      xt::pyarray<int>& isDOFBoundary_w = args.m_iarray["isDOFBoundary_w"];
      xt::pyarray<int>& isAdvectiveFluxBoundary_p = args.m_iarray["isAdvectiveFluxBoundary_p"];
      xt::pyarray<int>& isAdvectiveFluxBoundary_u = args.m_iarray["isAdvectiveFluxBoundary_u"];
      xt::pyarray<int>& isAdvectiveFluxBoundary_v = args.m_iarray["isAdvectiveFluxBoundary_v"];
      xt::pyarray<int>& isAdvectiveFluxBoundary_w = args.m_iarray["isAdvectiveFluxBoundary_w"];
      xt::pyarray<int>& isDiffusiveFluxBoundary_u = args.m_iarray["isDiffusiveFluxBoundary_u"];
      xt::pyarray<int>& isDiffusiveFluxBoundary_v = args.m_iarray["isDiffusiveFluxBoundary_v"];
      xt::pyarray<int>& isDiffusiveFluxBoundary_w = args.m_iarray["isDiffusiveFluxBoundary_w"];
      xt::pyarray<double>& ebqe_bc_p_ext = args.m_darray["ebqe_bc_p_ext"];
      xt::pyarray<double>& ebqe_bc_flux_mass_ext = args.m_darray["ebqe_bc_flux_mass_ext"];
      xt::pyarray<double>& ebqe_bc_flux_mom_u_adv_ext = args.m_darray["ebqe_bc_flux_mom_u_adv_ext"];
      xt::pyarray<double>& ebqe_bc_flux_mom_v_adv_ext = args.m_darray["ebqe_bc_flux_mom_v_adv_ext"];
      xt::pyarray<double>& ebqe_bc_flux_mom_w_adv_ext = args.m_darray["ebqe_bc_flux_mom_w_adv_ext"];
      xt::pyarray<double>& ebqe_bc_u_ext = args.m_darray["ebqe_bc_u_ext"];
      xt::pyarray<double>& ebqe_bc_flux_u_diff_ext = args.m_darray["ebqe_bc_flux_u_diff_ext"];
      xt::pyarray<double>& ebqe_penalty_ext = args.m_darray["ebqe_penalty_ext"];
      xt::pyarray<double>& ebqe_bc_v_ext = args.m_darray["ebqe_bc_v_ext"];
      xt::pyarray<double>& ebqe_bc_flux_v_diff_ext = args.m_darray["ebqe_bc_flux_v_diff_ext"];
      xt::pyarray<double>& ebqe_bc_w_ext = args.m_darray["ebqe_bc_w_ext"];
      xt::pyarray<double>& ebqe_bc_flux_w_diff_ext = args.m_darray["ebqe_bc_flux_w_diff_ext"];
      xt::pyarray<double>& q_x = args.m_darray["q_x"];
      xt::pyarray<double>& q_u_0 = args.m_darray["q_u_0"];
      xt::pyarray<double>& q_u_1 = args.m_darray["q_u_1"];
      xt::pyarray<double>& q_u_2 = args.m_darray["q_u_2"];
      xt::pyarray<double>& q_u_3 = args.m_darray["q_u_3"];
      xt::pyarray<double>& q_velocity = args.m_darray["q_velocity"];
      xt::pyarray<double>& ebqe_velocity = args.m_darray["ebqe_velocity"];
      xt::pyarray<double>& flux = args.m_darray["flux"];
      xt::pyarray<double>& elementResidual_p_save = args.m_darray["elementResidual_p_save"];
      xt::pyarray<int>& elementFlags = args.m_iarray["elementFlags"];
      xt::pyarray<int>& boundaryFlags = args.m_iarray["boundaryFlags"];
      xt::pyarray<double>& barycenters = args.m_darray["barycenters"];
      xt::pyarray<double>& wettedAreas = args.m_darray["wettedAreas"];
      xt::pyarray<double>& netForces_p = args.m_darray["netForces_p"];
      xt::pyarray<double>& netForces_v = args.m_darray["netForces_v"];
      xt::pyarray<double>& netMoments = args.m_darray["netMoments"];
      xt::pyarray<double>& velocityError = args.m_darray["velocityError"];
      xt::pyarray<double>& velocityErrorNodal = args.m_darray["velocityErrorNodal"];
      xt::pyarray<double>& forcex = args.m_darray["forcex"];
      xt::pyarray<double>& forcey = args.m_darray["forcey"];
      xt::pyarray<double>& forcez = args.m_darray["forcez"];
      int     use_ball_as_particle = args.m_iscalar["use_ball_as_particle"];
      xt::pyarray<double>& ball_center = args.m_darray["ball_center"];
      xt::pyarray<double>& ball_radius = args.m_darray["ball_radius"];
      xt::pyarray<double>& ball_velocity = args.m_darray["ball_velocity"];
      xt::pyarray<double>& ball_angular_velocity = args.m_darray["ball_angular_velocity"];
      xt::pyarray<double>& ball_density = args.m_darray["ball_density"];
      xt::pyarray<double>& particle_signed_distances = args.m_darray["particle_signed_distances"];
      xt::pyarray<double>& particle_signed_distance_normals = args.m_darray["particle_signed_distance_normals"];
      xt::pyarray<double>& particle_velocities = args.m_darray["particle_velocities"];
      xt::pyarray<double>& particle_centroids = args.m_darray["particle_centroids"];
      xt::pyarray<double>& ebqe_phi_s = args.m_darray["ebqe_phi_s"];
      xt::pyarray<double>& ebq_global_grad_phi_s = args.m_darray["ebq_global_grad_phi_s"];
      xt::pyarray<double>& ebq_particle_velocity_s = args.m_darray["ebq_particle_velocity_s"];
      int nParticles = args.m_iscalar["nParticles"];
      xt::pyarray<double>& particle_netForces = args.m_darray["particle_netForces"];
      xt::pyarray<double>& particle_netMoments = args.m_darray["particle_netMoments"];
      xt::pyarray<double>& particle_surfaceArea = args.m_darray["particle_surfaceArea"];
      int nElements_owned = args.m_iscalar["nElements_owned"];
      double particle_nitsche = args.m_dscalar["particle_nitsche"];
      double particle_epsFact = args.m_dscalar["particle_epsFact"];
      double particle_alpha = args.m_dscalar["particle_alpha"];
      double particle_beta = args.m_dscalar["particle_beta"];
      double particle_penalty_constant = args.m_dscalar["particle_penalty_constant"];
      double ghost_penalty_constant = args.m_dscalar["ghost_penalty_constant"];
      xt::pyarray<double>& phi_solid_nodes = args.m_darray["phi_solid_nodes"];
      xt::pyarray<double>& distance_to_solids = args.m_darray["distance_to_solids"];
      bool useExact = args.m_iscalar["useExact"];
      xt::pyarray<double>& isActiveDOF = args.m_darray["isActiveDOF"];
      const bool normalize_pressure = args.m_iscalar["normalize_pressure"];
      xt::pyarray<double>& errors = args.m_darray["errors"];
      logEvent("Entered mprans calculateResidual",6);
      gf.useExact = false;//useExact;
      gf_p.useExact = false;//useExact;
      gf_s.useExact = useExact;
      ifem_boundaries.clear();
      ifem_boundary_elements.clear();
      cutfem_boundaries.clear();
      cutfem_boundary_elements.clear();
      elementIsActive.resize(nElements_global);
      const int nQuadraturePoints_global(nElements_global*nQuadraturePoints_element);
      //
      //loop over elements to compute volume integrals and load them into element and global residual
      //
      double p_dv=0.0,pa_dv=0.0,total_volume=0.0,total_flux=0.0;
      double mesh_volume_conservation=0.0,
        mesh_volume_conservation_weak=0.0,
        mesh_volume_conservation_err_max=0.0,
        mesh_volume_conservation_err_max_weak=0.0,
        domain_volume=0.0,
        &p_L1=errors(0,0),&u_L1=errors(0,1),&v_L1=errors(0,2),&velocity_L1=errors(0,4),
        &p_L2=errors(1,0),&u_L2=errors(1,1),&v_L2=errors(1,2),&velocity_L2=errors(1,4),
        &p_LI=errors(2,0),&u_LI=errors(2,1),&v_LI=errors(2,2),&velocity_LI=errors(2,4);
      p_L1=0.0; u_L1=0.0; v_L1=0.0; velocity_L1=0.0;
      p_L2=0.0; u_L2=0.0; v_L2=0.0; velocity_L2=0.0;
      p_LI=0.0; u_LI=0.0; v_LI=0.0; velocity_LI=0.0;
      double globalConservationError=0.0;
      /* std::cout<<"Ball Info: center "<<ball_center[0]<<'\t'<<ball_center[1]<<std::endl */
      /*          <<"Ball Info: radius "<<ball_radius[0]<<std::endl */
      /*          <<"Ball Info: velocity "<<ball_velocity[0]<<'\t'<<ball_velocity[1]<<'\t'<<ball_velocity[2]<<std::endl */
      /*          <<"Ball Info: angular "<<ball_angular_velocity[0]<<ball_angular_velocity[1]<<ball_angular_velocity[2]<<std::endl; */
      for(int eN=0;eN<nElements_global;eN++)
        {
          //declare local storage for element residual and initialize
          register double elementResidual_p[nDOF_test_element],elementResidual_p_check[nDOF_test_element],elementResidual_mesh[nDOF_test_element],
            elementResidual_u[nDOF_v_test_element],
            elementResidual_v[nDOF_v_test_element],
            pelementResidual_u[nDOF_v_test_element],
            pelementResidual_v[nDOF_v_test_element],
            velocityErrorElement[nDOF_v_test_element],
            eps_rho,eps_mu;
          bool element_active=false;
          elementIsActive[eN]=false;
          const double* elementResidual_w(NULL);
          double mesh_volume_conservation_element=0.0,
            mesh_volume_conservation_element_weak=0.0;
          for (int i=0;i<nDOF_test_element;i++)
            {
              int eN_i = eN*nDOF_test_element+i;
              elementResidual_p_save.data()[eN_i]=0.0;
              elementResidual_mesh[i]=0.0;
              elementResidual_p[i]=0.0;
              elementResidual_p_check[i]=0.0;
            }
          for (int i=0;i<nDOF_v_test_element;i++)
            {
              elementResidual_u[i]=0.0;
              elementResidual_v[i]=0.0;
              pelementResidual_u[i]=0.0;
              pelementResidual_v[i]=0.0;
              velocityErrorElement[i]=0.0;
            }//i
          //Use for plotting result
          if(use_ball_as_particle==1 && nParticles > 0)
            {
              for (int I=0;I<nDOF_mesh_trial_element;I++)
                get_distance_to_ball(nParticles, ball_center.data(), ball_radius.data(),
                                     mesh_dof.data()[3*mesh_l2g.data()[eN*nDOF_mesh_trial_element+I]+0],
                                     mesh_dof.data()[3*mesh_l2g.data()[eN*nDOF_mesh_trial_element+I]+1],
                                     mesh_dof.data()[3*mesh_l2g.data()[eN*nDOF_mesh_trial_element+I]+2],
                                     phi_solid_nodes.data()[mesh_l2g.data()[eN*nDOF_mesh_trial_element+I]]);
            }
          else
            {
              //phi_solid_nodes is updated in PreStep
            }
          double element_phi[nDOF_mesh_trial_element], element_phi_s[nDOF_mesh_trial_element];
          for (int j=0;j<nDOF_mesh_trial_element;j++)
            {
              register int eN_j = eN*nDOF_mesh_trial_element+j;
              element_phi[j] = phi_nodes.data()[p_l2g.data()[eN_j]];
              element_phi_s[j] = phi_solid_nodes.data()[p_l2g.data()[eN_j]];
            }
          double element_nodes[nDOF_mesh_trial_element*3];
          for (int i=0;i<nDOF_mesh_trial_element;i++)
            {
              register int eN_i=eN*nDOF_mesh_trial_element+i;
              for(int I=0;I<3;I++)
                element_nodes[i*3 + I] = mesh_dof.data()[mesh_l2g.data()[eN_i]*3 + I];
            }//i
          int icase_s = gf_s.calculate(element_phi_s, element_nodes, x_ref.data(),false);
          if (icase_s == 0)
            {
              //only works for simplices
              for (int ebN_element=0;ebN_element < nDOF_mesh_trial_element; ebN_element++)
                {
                  const int ebN = elementBoundariesArray.data()[eN*nDOF_mesh_trial_element+ebN_element];
                  //internal and actually a cut edge
                  //if (elementBoundaryElementsArray[ebN*2+1] != -1 && element_phi_s[(ebN_element+1)%nDOF_mesh_trial_element]*element_phi_s[(ebN_element+2)%nDOF_mesh_trial_element] <= 0.0)
                  //  cutfem_boundaries.insert(ebN);
                  if (elementBoundaryElementsArray.data()[ebN*2+1] != -1 && (ebN < nElementBoundaries_owned))
                    cutfem_boundaries.insert(ebN);
                }
            }
#ifdef IFEM
          int icase_p = gf_p.calculate(element_phi, element_nodes, x_ref.data(), -rho_1*g.data()[1], -rho_0*g.data()[1],false,true);
          int icase = gf.calculate(element_phi, element_nodes, x_ref.data(), rho_1*nu_1, rho_0*nu_0,false,false);
#else
          int icase_p = gf_p.calculate(element_phi, element_nodes, x_ref.data(), 1.,1.,false,false);
          int icase = gf.calculate(element_phi, element_nodes, x_ref.data(), 1.,1.,false,false);
#endif
          if (icase == 0)
            {
              //only works for simplices
              for (int ebN_element=0;ebN_element < nDOF_mesh_trial_element; ebN_element++)
                {
                  const int ebN = elementBoundariesArray.data()[eN*nDOF_mesh_trial_element+ebN_element];
                  ifem_boundaries.insert(ebN);
                }
            }
          //
          //loop over quadrature points and compute integrands
          //
          double numDiffMax=0.0;
          for(int fluid_phase=0;fluid_phase < 2 - abs(icase);fluid_phase++)
            {
              for(int k=0;k<nQuadraturePoints_element;k++)
                {
                  //compute indices and declare local storage
                  register int eN_k = eN*nQuadraturePoints_element+k,
                    eN_k_nSpace = eN_k*nSpace,
                    eN_k_3d = eN_k*3,
                    eN_nDOF_trial_element = eN*nDOF_trial_element,
                    eN_nDOF_v_trial_element = eN*nDOF_v_trial_element;
                  register double p=0.0,u=0.0,v=0.0,w=0.0,
                    grad_p[nSpace]=ZEROVEC,grad_u[nSpace]=ZEROVEC,grad_v[nSpace]=ZEROVEC,grad_w[nSpace]=ZEROVEC,
                    p_old=0.0,u_old=0.0,v_old=0.0,w_old=0.0,
                    grad_p_old[nSpace]=ZEROVEC,grad_u_old[nSpace]=ZEROVEC,grad_v_old[nSpace]=ZEROVEC,grad_w_old[nSpace]=ZEROVEC,
                    mom_u_acc=0.0,
                    dmom_u_acc_u=0.0,
                    mom_v_acc=0.0,
                    dmom_v_acc_v=0.0,
                    mom_w_acc=0.0,
                    dmom_w_acc_w=0.0,
                    mass_adv[nSpace]=ZEROVEC,
                    dmass_adv_u[nSpace]=ZEROVEC,
                    dmass_adv_v[nSpace]=ZEROVEC,
                    dmass_adv_w[nSpace]=ZEROVEC,
                    mass_ham=0.0,
                    dmass_ham_u=0.0,
                    dmass_ham_v=0.0,
                    dmass_ham_w=0.0,
                    mom_u_adv[nSpace]=ZEROVEC,
                    dmom_u_adv_u[nSpace]=ZEROVEC,
                    dmom_u_adv_v[nSpace]=ZEROVEC,
                    dmom_u_adv_w[nSpace]=ZEROVEC,
                    mom_v_adv[nSpace]=ZEROVEC,
                    dmom_v_adv_u[nSpace]=ZEROVEC,
                    dmom_v_adv_v[nSpace]=ZEROVEC,
                    dmom_v_adv_w[nSpace]=ZEROVEC,
                    mom_w_adv[nSpace]=ZEROVEC,
                    dmom_w_adv_u[nSpace]=ZEROVEC,
                    dmom_w_adv_v[nSpace]=ZEROVEC,
                    dmom_w_adv_w[nSpace]=ZEROVEC,
                    mom_uu_diff_ten[nSpace]=ZEROVEC,
                    mom_vv_diff_ten[nSpace]=ZEROVEC,
                    mom_ww_diff_ten[nSpace]=ZEROVEC,
                    mom_uv_diff_ten[1],
                    mom_uw_diff_ten[1],
                    mom_vu_diff_ten[1],
                    mom_vw_diff_ten[1],
                    mom_wu_diff_ten[1],
                    mom_wv_diff_ten[1],
                    mom_u_source=0.0,
                    mom_v_source=0.0,
                    mom_w_source=0.0,
                    mom_u_ham=0.0,
                    dmom_u_ham_grad_p[nSpace]=ZEROVEC,
                    dmom_u_ham_grad_u[nSpace]=ZEROVEC,
                    dmom_u_ham_grad_v[nSpace]=ZEROVEC,
                    dmom_u_ham_u=0.0,
                    dmom_u_ham_v=0.0,
                    dmom_u_ham_w=0.0,
                    mom_v_ham=0.0,
                    dmom_v_ham_grad_p[nSpace]=ZEROVEC,
                    dmom_v_ham_grad_u[nSpace]=ZEROVEC,
                    dmom_v_ham_grad_v[nSpace]=ZEROVEC,
                    dmom_v_ham_u=0.0,
                    dmom_v_ham_v=0.0,
                    dmom_v_ham_w=0.0,
                    mom_w_ham=0.0,
                    dmom_w_ham_grad_p[nSpace]=ZEROVEC,
                    dmom_w_ham_grad_w[nSpace]=ZEROVEC,
                    dmom_w_ham_u=0.0,
                    dmom_w_ham_v=0.0,
                    dmom_w_ham_w=0.0,
                    mom_u_acc_t=0.0,
                    dmom_u_acc_u_t=0.0,
                    mom_v_acc_t=0.0,
                    dmom_v_acc_v_t=0.0,
                    mom_w_acc_t=0.0,
                    dmom_w_acc_w_t=0.0,
                    pdeResidual_p=0.0,
                    pdeResidual_u=0.0,
                    pdeResidual_v=0.0,
                    pdeResidual_w=0.0,
                    Lstar_u_p[nDOF_test_element],
                    Lstar_v_p[nDOF_test_element],
                    Lstar_w_p[nDOF_test_element],
                    Lstar_u_u[nDOF_v_test_element],
                    Lstar_v_v[nDOF_v_test_element],
                    Lstar_w_w[nDOF_v_test_element],
                    Lstar_p_u[nDOF_v_test_element],
                    Lstar_p_v[nDOF_v_test_element],
                    Lstar_p_w[nDOF_v_test_element],
                    subgridError_p=0.0,
                    subgridError_u=0.0,
                    subgridError_v=0.0,
                    subgridError_w=0.0,
                    tau_p=0.0,tau_p0=0.0,tau_p1=0.0,
                    tau_v=0.0,tau_v0=0.0,tau_v1=0.0,
                    jac[nSpace*nSpace],
                    jacDet,
                    jacInv[nSpace*nSpace],
                    p_trial[nDOF_trial_element], vel_trial[nDOF_v_trial_element],
                    p_grad_trial_ib[nDOF_trial_element*nSpace], vel_grad_trial_ib[nDOF_v_trial_element*nSpace],
                    p_grad_trial[nDOF_trial_element*nSpace],vel_grad_trial[nDOF_v_trial_element*nSpace],
                    p_test_dV[nDOF_trial_element],vel_test_dV[nDOF_v_test_element],
                    p_grad_test_dV[nDOF_test_element*nSpace],vel_grad_test_dV[nDOF_v_test_element*nSpace],
                    dV,x,y,z,xt,yt,zt,
                    p_element_avg=0.0,
                    //
                    porosity,
                    //meanGrainSize,
                    mass_source,
                    dmom_u_source[nSpace]=ZEROVEC,
                    dmom_v_source[nSpace]=ZEROVEC,
                    dmom_w_source[nSpace]=ZEROVEC,
                    //
                    G[nSpace*nSpace],G_dd_G,tr_G,norm_Rv,h_phi, dmom_adv_star[nSpace]=ZEROVEC,dmom_adv_sge[nSpace]=ZEROVEC,dmom_ham_grad_sge[nSpace]=ZEROVEC,
                    //embedded solid terms
                    mass_source_s=0.0,
                    mom_u_source_s=0.0,
                    mom_v_source_s=0.0,
                    mom_w_source_s=0.0,
                    dmom_u_source_s[nSpace]=ZEROVEC,
                    dmom_v_source_s[nSpace]=ZEROVEC,
                    dmom_w_source_s[nSpace]=ZEROVEC,
                    mom_u_adv_s[nSpace]=ZEROVEC,
                    mom_v_adv_s[nSpace]=ZEROVEC,
                    mom_w_adv_s[nSpace]=ZEROVEC,
                    dmom_u_adv_u_s[nSpace]=ZEROVEC,
                    dmom_v_adv_v_s[nSpace]=ZEROVEC,
                    dmom_w_adv_w_s[nSpace]=ZEROVEC,
                    mom_u_ham_s=0.0,
                    dmom_u_ham_grad_u_s[nSpace]=ZEROVEC,
                    dmom_u_ham_grad_v_s[nSpace]=ZEROVEC,
                    dmom_u_ham_u_s=0.0,
                    dmom_u_ham_v_s=0.0,
                    dmom_u_ham_w_s=0.0,
                    mom_v_ham_s=0.0,
                    dmom_v_ham_grad_u_s[nSpace]=ZEROVEC,
                    dmom_v_ham_grad_v_s[nSpace]=ZEROVEC,
                    dmom_v_ham_u_s=0.0,
                    dmom_v_ham_v_s=0.0,
                    dmom_v_ham_w_s=0.0,
                    mom_w_ham_s=0.0,
                    dmom_w_ham_grad_w_s[nSpace]=ZEROVEC,
                    dmom_w_ham_u_s=0.0,
                    dmom_w_ham_v_s=0.0,
                    dmom_w_ham_w_s=0.0,
                    mass_ham_s=0.0,
                    dmass_ham_u_s=0.0,
                    dmass_ham_v_s=0.0,
                    dmass_ham_w_s=0.0;
                  //get jacobian, etc for mapping reference element
                  gf_s.set_quad(k);
                  gf.set_quad(k);
                  gf_p.set_quad(k);
                  ck.calculateMapping_element(eN,
                                              k,
                                              mesh_dof.data(),
                                              mesh_l2g.data(),
                                              mesh_trial_ref.data(),
                                              mesh_grad_trial_ref.data(),
                                              jac,
                                              jacDet,
                                              jacInv,
                                              x,y,z);
                  ck.calculateH_element(eN,
                                        k,
                                        nodeDiametersArray.data(),
                                        mesh_l2g.data(),
                                        mesh_trial_ref.data(),
                                        h_phi);

                  ck.calculateMappingVelocity_element(eN,
                                                      k,
                                                      mesh_velocity_dof.data(),
                                                      mesh_l2g.data(),
                                                      mesh_trial_ref.data(),
                                                      xt,yt,zt);
                  //xt=0.0;yt=0.0;zt=0.0;
                  //std::cout<<"xt "<<xt<<'\t'<<yt<<'\t'<<zt<<std::endl;
                  //get the physical integration weight
                  dV = fabs(jacDet)*dV_ref.data()[k];
                  ck.calculateG(jacInv,G,G_dd_G,tr_G);
                  //ck.calculateGScale(G,&normal_phi.data()[eN_k_nSpace],h_phi);

                  eps_rho = epsFact_rho*(useMetrics*h_phi+(1.0-useMetrics)*elementDiameter.data()[eN]);
                  eps_mu  = epsFact_mu *(useMetrics*h_phi+(1.0-useMetrics)*elementDiameter.data()[eN]);

                  //get the trial function gradients
                  ck.gradTrialFromRef(&p_grad_trial_ref.data()[k*nDOF_trial_element*nSpace],jacInv,p_grad_trial);
                  ck_v.gradTrialFromRef(&vel_grad_trial_ref.data()[k*nDOF_v_trial_element*nSpace],jacInv,vel_grad_trial);
                  for (int i=0; i < nDOF_trial_element; i++)
                    {
                      p_trial[i] = p_trial_ref.data()[k*nDOF_trial_element + i];
                      p_grad_trial_ib[i*nSpace + 0] = p_grad_trial[i*nSpace+0];
                      p_grad_trial_ib[i*nSpace + 1] = p_grad_trial[i*nSpace+1];
                    }
                  for (int i=0; i < nDOF_v_trial_element; i++)
                    {
                      vel_trial[i] = vel_trial_ref.data()[k*nDOF_v_trial_element + i];
                      vel_grad_trial_ib[i*nSpace + 0] = vel_grad_trial[i*nSpace+0];
                      vel_grad_trial_ib[i*nSpace + 1] = vel_grad_trial[i*nSpace+1];
                    }
                  if (icase == 0)
                    {
#ifdef IFEMBASIS
                      for (int i=0; i < nDOF_trial_element; i++)
                        {
                          if (fluid_phase == 0)
                            {
                              if (not std::isnan(gf_p.VA(i)))
                                {
                                  p_trial[i] = gf_p.VA(i);
                                  p_grad_trial_ib[i*nSpace + 0] = gf_p.VA_x(i);
                                  p_grad_trial_ib[i*nSpace + 1] = gf_p.VA_y(i);
                                }
                            }
                          else
                            {
                              if (not std::isnan(gf_p.VB(i)))
                                {
                                  p_trial[i] = gf_p.VB(i);
                                  p_grad_trial_ib[i*nSpace + 0] = gf_p.VB_x(i);
                                  p_grad_trial_ib[i*nSpace + 1] = gf_p.VB_y(i);
                                }
                            }
                        }
                      if(nDOF_v_trial_element == nDOF_trial_element)
                        {
                          for (int vi=0; vi < nDOF_v_trial_element; vi++)
                            {
                              if (fluid_phase == 0)
                                {
                                  if (not std::isnan(gf.VA(vi)))
                                    {
                                      vel_trial[vi] = gf.VA(vi);
                                      vel_grad_trial_ib[vi*nSpace + 0] = gf.VA_x(vi);
                                      vel_grad_trial_ib[vi*nSpace + 1] = gf.VA_y(vi);
                                    }
                                }
                              else
                                {
                                  if (not std::isnan(gf.VB(vi)))
                                    {
                                      vel_trial[vi] = gf.VB(vi);
                                      vel_grad_trial_ib[vi*nSpace + 0] = gf.VB_x(vi);
                                      vel_grad_trial_ib[vi*nSpace + 1] = gf.VB_y(vi);
                                    }
                                }
                            }
                        }
#endif
#ifndef IFEM
                      bool prob=false;
                      for (int vi=0; vi < nDOF_v_trial_element; vi++)
                        {
                          //pressure
                          if (fabs(p_trial_ref.data()[k*nDOF_trial_element + vi] - p_trial[vi]) > 1.0e-8)
                            {
                              for (int vj=0; vj < nDOF_trial_element; vj++)
                                std::cout<<"Trial "<<p_trial_ref.data()[k*nDOF_trial_element + vj]<<'\t'<<gf_p.VA(vj)<<'\t'<<gf_p.VB(vj)<<std::endl;
                              prob=true;
                            }
                          if (fabs(p_grad_trial[vi*nSpace + 0] - p_grad_trial_ib[vi*nSpace+0]) > 1.0e-8)
                            {
                              for (int vj=0; vj < nDOF_trial_element; vj++)
                                std::cout<<"Grad Trial x"<<p_grad_trial[vj*nSpace + 0]<<'\t'<<gf_p.VA_x(vj)<<'\t'<<gf_p.VB_x(vj)<<std::endl;
                              prob=true;
                            }
                          if (fabs(p_grad_trial[vi*nSpace + 1] - p_grad_trial_ib[vi*nSpace+1]) > 1.0e-8)
                            {
                              for (int vj=0; vj < nDOF_trial_element; vj++)
                                std::cout<<"Grad Trial y "<<p_grad_trial[vj*nSpace + 1]<<'\t'<<gf_p.VA_y(vj)<<'\t'<<gf_p.VB_y(vj)<<std::endl;
                              prob=true;
                            }
                          //velocity
                          if (fabs(vel_trial_ref.data()[k*nDOF_v_trial_element + vi] - vel_trial[vi]) > 1.0e-8)
                            {
                              for (int vj=0; vj < nDOF_v_trial_element; vj++)
                                std::cout<<"Trial "<<vel_trial_ref.data()[k*nDOF_v_trial_element + vj]<<'\t'<<gf.VA(vj)<<'\t'<<gf.VB(vj)<<std::endl;
                              prob=true;
                            }
                          if (fabs(vel_grad_trial[vi*nSpace + 0] - vel_grad_trial_ib[vi*nSpace+0]) > 1.0e-8)
                            {
                              for (int vj=0; vj < nDOF_v_trial_element; vj++)
                                std::cout<<"Grad Trial x"<<vel_grad_trial[vj*nSpace + 0]<<'\t'<<gf.VA_x(vj)<<'\t'<<gf.VB_x(vj)<<std::endl;
                              prob=true;
                            }
                          if (fabs(vel_grad_trial[vi*nSpace + 1] - vel_grad_trial_ib[vi*nSpace+1]) > 1.0e-8)
                            {
                              for (int vj=0; vj < nDOF_v_trial_element; vj++)
                                std::cout<<"Grad Trial y "<<vel_grad_trial[vj*nSpace + 1]<<'\t'<<gf.VA_y(vj)<<'\t'<<gf.VB_y(vj)<<std::endl;
                              prob=true;
                            }
                          if (prob)
                            break;
                        }
                      assert(!prob);
#endif
                    }
                  //get the solution
                  ck.valFromDOF(p_dof.data(),&p_l2g.data()[eN_nDOF_trial_element],p_trial,p);
                  ck_v.valFromDOF(u_dof.data(),&vel_l2g.data()[eN_nDOF_v_trial_element],vel_trial,u);
                  ck_v.valFromDOF(v_dof.data(),&vel_l2g.data()[eN_nDOF_v_trial_element],vel_trial,v);
                  ck.valFromDOF(p_old_dof.data(),&p_l2g.data()[eN_nDOF_trial_element],p_trial,p_old);
                  ck_v.valFromDOF(u_old_dof.data(),&vel_l2g.data()[eN_nDOF_v_trial_element],vel_trial,u_old);
                  ck_v.valFromDOF(v_old_dof.data(),&vel_l2g.data()[eN_nDOF_v_trial_element],vel_trial,v_old);
                  //get the solution gradients
                  ck.gradFromDOF(p_dof.data(),&p_l2g.data()[eN_nDOF_trial_element],p_grad_trial_ib,grad_p);
                  ck_v.gradFromDOF(u_dof.data(),&vel_l2g.data()[eN_nDOF_v_trial_element],vel_grad_trial_ib,grad_u);
                  ck_v.gradFromDOF(v_dof.data(),&vel_l2g.data()[eN_nDOF_v_trial_element],vel_grad_trial_ib,grad_v);
                  ck.gradFromDOF(p_old_dof.data(),&p_l2g.data()[eN_nDOF_trial_element],p_grad_trial_ib,grad_p_old);
                  ck_v.gradFromDOF(u_old_dof.data(),&vel_l2g.data()[eN_nDOF_v_trial_element],vel_grad_trial_ib,grad_u_old);
                  ck_v.gradFromDOF(v_old_dof.data(),&vel_l2g.data()[eN_nDOF_v_trial_element],vel_grad_trial_ib,grad_v_old);
                  // calculate the average pressure value
                  if (PRESSURE_PROJECTION_STABILIZATION)
                    ck.DOFaverage(p_dof.data(), &p_l2g.data()[eN_nDOF_trial_element],p_element_avg);
                  //precalculate test function products with integration weights
#ifdef IFEMGALERKIN
                  for (int j=0;j<nDOF_test_element;j++)
                    {
                      p_test_dV[j] = p_trial[j]*dV;
                      for (int I=0;I<nSpace;I++)
                        {
                          p_grad_test_dV[j*nSpace+I]   = p_grad_trial_ib[j*nSpace+I]*dV;
                        }
                    }
                  //precalculate test function products with integration weights
                  for (int j=0;j<nDOF_v_test_element;j++)
                    {
                      vel_test_dV[j] = vel_trial[j]*dV;
                      for (int I=0;I<nSpace;I++)
                        {
                          vel_grad_test_dV[j*nSpace+I] = vel_grad_trial_ib[j*nSpace+I]*dV;
                        }
                    }
#else
                  for (int j=0;j<nDOF_test_element;j++)
                    {
                      p_test_dV[j] = p_test_ref.data()[k*nDOF_trial_element+j]*dV;
                      for (int I=0;I<nSpace;I++)
                        {
                          p_grad_test_dV[j*nSpace+I]   = p_grad_trial[j*nSpace+I]*dV;//assume test_i = trial_i, not using ib basis here
                        }
                    }
                  //precalculate test function products with integration weights
                  for (int j=0;j<nDOF_v_test_element;j++)
                    {
                      vel_test_dV[j] = vel_test_ref.data()[k*nDOF_v_trial_element+j]*dV;
                      for (int I=0;I<nSpace;I++)
                        {
                          vel_grad_test_dV[j*nSpace+I] = vel_grad_trial[j*nSpace+I]*dV;//assume test_i = trial_i
                        }
                    }
#endif
                  //todo: extend this to higher-order meshes, for now assume mesh trial and p trial are same 
                  double div_mesh_velocity=0.0;
                  for (int j=0;j<nDOF_trial_element;j++)
                    {
                      int eN_j=eN*nDOF_trial_element+j;
                      div_mesh_velocity +=
                        mesh_velocity_dof.data()[mesh_l2g.data()[eN_j]*3+0]*p_grad_trial[j*nSpace+0] +
                        mesh_velocity_dof.data()[mesh_l2g.data()[eN_j]*3+1]*p_grad_trial[j*nSpace+1];
                    }
                  mesh_volume_conservation_element += (alphaBDF*(dV-q_dV_last.data()[eN_k])/dV - div_mesh_velocity)*dV;
                  div_mesh_velocity = DM3*div_mesh_velocity + (1.0-DM3)*alphaBDF*(dV-q_dV_last.data()[eN_k])/dV;
                  //VRANS
                  porosity      = q_porosity.data()[eN_k];
                  //
                  q_velocity.data()[eN_k_nSpace+0]=u;
                  q_velocity.data()[eN_k_nSpace+1]=v;
                  q_x.data()[eN_k_3d + 0] = x;
                  q_x.data()[eN_k_3d + 1] = y;
                  double ball_n[nSpace];
                  if (use_ball_as_particle == 1 && nParticles > 0)
                    {
                      int ball_index=get_distance_to_ball(nParticles, ball_center.data(), ball_radius.data(),x,y,z,distance_to_solids.data()[eN_k]);
                      get_normal_to_ith_ball(nParticles, ball_center.data(), ball_radius.data(),ball_index,x,y,z,ball_n[0],ball_n[1]);
                    }
                  else
                    {
                      //distance_to_solids is given in Prestep
                    }
                  if (nParticles > 0)
                    phi_solid.data()[eN_k] = distance_to_solids.data()[eN_k];
                  const double particle_eps  = particle_epsFact*(useMetrics*h_phi+(1.0-useMetrics)*elementDiameter.data()[eN]);
                  //
                  //calculate pde coefficients at quadrature points
                  //
                  const double H_s = gf_s.H(particle_eps,phi_solid.data()[eN_k]);
                  const double D_s = gf_s.D(particle_eps,phi_solid.data()[eN_k]);
                  if ( nParticles == 0 || H_s != 0.0 || D_s != 0.0)
                    {
                      element_active=true;
                      elementIsActive[eN]=true;
                    }
                  //save velocity at quadrature points for other models to use
                  double p_e = q_u_0.data()[eN_k] - p,
                    u_e = q_u_1.data()[eN_k] - u,
                    v_e = q_u_2.data()[eN_k] - v,
		    velocity_e=sqrt(u_e*u_e + v_e*v_e);
                  
                  
                  /* q_u_0.data()[eN_k] = p; */
                  /* q_u_1.data()[eN_k] = u; */
                  /* q_u_2.data()[eN_k] = v; */
                  /* q_u_3.data()[eN_k] = 0.0; */
                  
                  double rho,nu;
                  if (gf.useExact)
                    {
                      if (icase == 0)
                        {
                          if (fluid_phase == 0)
                            {
                              rho=rho_0;
                              nu=nu_0;
                            }
                          else
                            {
                              rho=rho_1;
                              nu=nu_1;
                            }
                        }
                      else if (icase == -1)
                        {
                          rho=rho_0;
                          nu=nu_0;
                        }
                      else if (icase == 1)
                        {
                          rho=rho_1;
                          nu=nu_1;
                        }
                      else
                        assert(false);
                    }
                  else
                    {
                      double H = (1.0-useVF)*gf.H(eps_rho,phi[eN_k]) + useVF*fmin(1.0,fmax(0.0,vf[eN_k]));
                      double ImH = (1.0-useVF)*gf.ImH(eps_rho,phi[eN_k]) + useVF*(1.0-fmin(1.0,fmax(0.0,vf[eN_k])));
                      
                      rho  = rho_0*ImH + rho_1*H;
                      nu  = nu_0*ImH + nu_1*H;
                    }
                  evaluateCoefficients(NONCONSERVATIVE_FORM,
                                       sigma,
                                       rho,
                                       nu,
                                       elementDiameter.data()[eN],
                                       smagorinskyConstant,
                                       turbulenceClosureModel,
                                       g.data(),
                                       useVF,
                                       vf.data()[eN_k],
                                       phi.data()[eN_k],
                                       &normal_phi.data()[eN_k_nSpace],
                                       kappa_phi.data()[eN_k],
                                       //VRANS
                                       porosity,
                                       phi_solid.data()[eN_k],//distance to solid
                                       p_old,
                                       u_old,
                                       v_old,
                                       w_old,
                                       grad_p_old,
                                       grad_u_old,
                                       grad_v_old,
                                       grad_w_old,
                                       //
                                       p,
                                       grad_p,
                                       grad_u,
                                       grad_v,
                                       grad_w,
                                       u,
                                       v,
                                       w,
                                       LAG_LES,
                                       q_eddy_viscosity.data()[eN_k],
                                       q_eddy_viscosity_last.data()[eN_k],
                                       mom_u_acc,
                                       dmom_u_acc_u,
                                       mom_v_acc,
                                       dmom_v_acc_v,
                                       mom_w_acc,
                                       dmom_w_acc_w,
                                       mass_adv,
                                       dmass_adv_u,
                                       dmass_adv_v,
                                       dmass_adv_w,
                                       mom_u_adv,
                                       dmom_u_adv_u,
                                       dmom_u_adv_v,
                                       dmom_u_adv_w,
                                       mom_v_adv,
                                       dmom_v_adv_u,
                                       dmom_v_adv_v,
                                       dmom_v_adv_w,
                                       mom_w_adv,
                                       dmom_w_adv_u,
                                       dmom_w_adv_v,
                                       dmom_w_adv_w,
                                       mom_uu_diff_ten,
                                       mom_vv_diff_ten,
                                       mom_ww_diff_ten,
                                       mom_uv_diff_ten,
                                       mom_uw_diff_ten,
                                       mom_vu_diff_ten,
                                       mom_vw_diff_ten,
                                       mom_wu_diff_ten,
                                       mom_wv_diff_ten,
                                       mom_u_source,
                                       mom_v_source,
                                       mom_w_source,
                                       mom_u_ham,
                                       dmom_u_ham_grad_p,
                                       dmom_u_ham_grad_u,
                                       dmom_u_ham_u,
                                       dmom_u_ham_v,
                                       dmom_u_ham_w,
                                       mom_v_ham,
                                       dmom_v_ham_grad_p,
                                       dmom_v_ham_grad_v,
                                       dmom_v_ham_u,
                                       dmom_v_ham_v,
                                       dmom_v_ham_w,
                                       mom_w_ham,
                                       dmom_w_ham_grad_p,
                                       dmom_w_ham_grad_w,
                                       dmom_w_ham_u,
                                       dmom_w_ham_v,
                                       dmom_w_ham_w,
                                       forcex.data()[eN_k],
                                       forcey.data()[eN_k],
                                       forcez.data()[eN_k]);
                  q_rho.data()[eN_k] = rho;
                  //VRANS
                  mass_source = q_mass_source.data()[eN_k];
                  //todo: decide if these should be lagged or not?
                  updateDarcyForchheimerTerms_Ergun(NONCONSERVATIVE_FORM,
                                                    /* linearDragFactor, */
                                                    /* nonlinearDragFactor, */
                                                    /* porosity, */
                                                    /* meanGrainSize, */
                                                    q_dragAlpha.data()[eN_k],
                                                    q_dragBeta.data()[eN_k],
                                                    eps_rho,
                                                    eps_mu,
                                                    rho_0,
                                                    nu_0,
                                                    rho_1,
                                                    nu_1,
                                                    useVF,
                                                    vf.data()[eN_k],
                                                    phi.data()[eN_k],
                                                    u,
                                                    v,
                                                    w,
                                                    q_velocity_sge.data()[eN_k_nSpace+0],
                                                    q_velocity_sge.data()[eN_k_nSpace+1],
                                                    q_velocity_sge.data()[eN_k_nSpace+1],//dummy entry for 2D
                                                    eps_porous.data()[elementFlags.data()[eN]],
                                                    phi_porous.data()[eN_k],
                                                    q_velocity_porous.data()[eN_k_nSpace+0],
                                                    q_velocity_porous.data()[eN_k_nSpace+1],
                                                    q_velocity_porous.data()[eN_k_nSpace+1],//dummy entry for 2D
                                                    mom_u_source,
                                                    mom_v_source,
                                                    mom_w_source,
                                                    dmom_u_source,
                                                    dmom_v_source,
                                                    dmom_w_source);
                  //Turbulence closure model
                  if (turbulenceClosureModel >= 3)
                    {
                      const double c_mu = 0.09;//mwf hack
                      updateTurbulenceClosure(NONCONSERVATIVE_FORM,
                                              turbulenceClosureModel,
                                              eps_rho,
                                              eps_mu,
                                              rho_0,
                                              nu_0,
                                              rho_1,
                                              nu_1,
                                              useVF,
                                              vf.data()[eN_k],
                                              phi.data()[eN_k],
                                              porosity,
                                              c_mu, //mwf hack
                                              q_turb_var_0.data()[eN_k],
                                              q_turb_var_1.data()[eN_k],
                                              &q_turb_var_grad_0.data()[eN_k_nSpace],
                                              q_eddy_viscosity.data()[eN_k],
                                              mom_uu_diff_ten,
                                              mom_vv_diff_ten,
                                              mom_ww_diff_ten,
                                              mom_uv_diff_ten,
                                              mom_uw_diff_ten,
                                              mom_vu_diff_ten,
                                              mom_vw_diff_ten,
                                              mom_wu_diff_ten,
                                              mom_wv_diff_ten,
                                              mom_u_source,
                                              mom_v_source,
                                              mom_w_source);
                    }
                  //
                  //moving mesh
                  //
                  if (NONCONSERVATIVE_FORM > 0.0)
                    {
                      mom_u_ham -= MOVING_DOMAIN*dmom_u_acc_u*(grad_u[0]*xt + grad_u[1]*yt);
                      dmom_u_ham_grad_u[0] -= MOVING_DOMAIN*dmom_u_acc_u*xt;
                      dmom_u_ham_grad_u[1] -= MOVING_DOMAIN*dmom_u_acc_u*yt;
                    }
                  else
                    {
                      mom_u_adv[0] -= MOVING_DOMAIN*mom_u_acc*xt;
                      mom_u_adv[1] -= MOVING_DOMAIN*mom_u_acc*yt;
                      dmom_u_adv_u[0] -= MOVING_DOMAIN*dmom_u_acc_u*xt;
                      dmom_u_adv_u[1] -= MOVING_DOMAIN*dmom_u_acc_u*yt;
                    }

                  if (NONCONSERVATIVE_FORM > 0.0)
                    {
                      mom_v_ham -= MOVING_DOMAIN*dmom_v_acc_v*(grad_v[0]*xt + grad_v[1]*yt);
                      dmom_v_ham_grad_v[0] -= MOVING_DOMAIN*dmom_v_acc_v*xt;
                      dmom_v_ham_grad_v[1] -= MOVING_DOMAIN*dmom_v_acc_v*yt;
                    }
                  else
                    {
                      mom_v_adv[0] -= MOVING_DOMAIN*mom_v_acc*xt;
                      mom_v_adv[1] -= MOVING_DOMAIN*mom_v_acc*yt;
                      dmom_v_adv_v[0] -= MOVING_DOMAIN*dmom_v_acc_v*xt;
                      dmom_v_adv_v[1] -= MOVING_DOMAIN*dmom_v_acc_v*yt;
                    }

                  //
                  //calculate time derivative at quadrature points
                  //
                  if (q_dV_last.data()[eN_k] <= -100)
                    q_dV_last.data()[eN_k] = dV;
                  q_dV.data()[eN_k] = dV;
                  ck.bdf(alphaBDF,
                         q_mom_u_acc_beta_bdf.data()[eN_k]*q_dV_last.data()[eN_k]/dV,
                         mom_u_acc,
                         dmom_u_acc_u,
                         mom_u_acc_t,
                         dmom_u_acc_u_t);
                  ck.bdf(alphaBDF,
                         q_mom_v_acc_beta_bdf.data()[eN_k]*q_dV_last.data()[eN_k]/dV,
                         mom_v_acc,
                         dmom_v_acc_v,
                         mom_v_acc_t,
                         dmom_v_acc_v_t);
                  if (NONCONSERVATIVE_FORM > 0.0)
                    {
                      mom_u_acc_t *= dmom_u_acc_u;
                      mom_v_acc_t *= dmom_v_acc_v;
                    }
                  //
                  //calculate subgrid error (strong residual and adjoint)
                  //
                  //calculate strong residual
                  pdeResidual_p = ck.Advection_strong(dmass_adv_u,grad_u) +
                    ck.Advection_strong(dmass_adv_v,grad_v) +
                    DM2*MOVING_DOMAIN*ck.Reaction_strong(alphaBDF*(dV-q_dV_last.data()[eN_k])/dV - div_mesh_velocity) +
                    ck.Reaction_strong(mass_source);

                  if (NONCONSERVATIVE_FORM > 0.0)
                    {
                      dmom_adv_sge[0] = 0.0;
                      dmom_adv_sge[1] = 0.0;
                      dmom_ham_grad_sge[0] = inertial_term*dmom_u_acc_u*(q_velocity_sge.data()[eN_k_nSpace+0] - MOVING_DOMAIN*xt);
                      dmom_ham_grad_sge[1] = inertial_term*dmom_u_acc_u*(q_velocity_sge.data()[eN_k_nSpace+1] - MOVING_DOMAIN*yt);
                    }
                  else
                    {
                      dmom_adv_sge[0] = inertial_term*dmom_u_acc_u*(q_velocity_sge.data()[eN_k_nSpace+0] - MOVING_DOMAIN*xt);
                      dmom_adv_sge[1] = inertial_term*dmom_u_acc_u*(q_velocity_sge.data()[eN_k_nSpace+1] - MOVING_DOMAIN*yt);
                      dmom_ham_grad_sge[0] = 0.0;
                      dmom_ham_grad_sge[1] = 0.0;
                    }
                  double mv_tau[nSpace]=ZEROVEC;
                  mv_tau[0] = dmom_adv_sge[0] + dmom_ham_grad_sge[0];
                  mv_tau[1] = dmom_adv_sge[1] + dmom_ham_grad_sge[1];

                  pdeResidual_u = ck.Mass_strong(mom_u_acc_t) +
                    ck.Advection_strong(dmom_adv_sge,grad_u) +
                    ck.Hamiltonian_strong(dmom_ham_grad_sge,grad_u) +
                    ck.Hamiltonian_strong(dmom_u_ham_grad_p,grad_p) +
                    ck.Reaction_strong(mom_u_source) -
                    ck.Reaction_strong(dmom_u_acc_u*u*div_mesh_velocity);

                  pdeResidual_v = ck.Mass_strong(mom_v_acc_t) +
                    ck.Advection_strong(dmom_adv_sge,grad_v) +
                    ck.Hamiltonian_strong(dmom_ham_grad_sge,grad_v) +
                    ck.Hamiltonian_strong(dmom_v_ham_grad_p,grad_p) +
                    ck.Reaction_strong(mom_v_source) -
                    ck.Reaction_strong(dmom_v_acc_v*v*div_mesh_velocity);

                  //calculate tau and tau*Res
                  //add contributions from mass and source terms
                  double tmpR=dmom_u_acc_u_t + dmom_u_source[0];
                  calculateSubgridError_tau(hFactor,
                                            elementDiameter.data()[eN],
                                            tmpR,//dmom_u_acc_u_t,
                                            dmom_u_acc_u,
                                            mv_tau,//dmom_adv_sge,
                                            mom_uu_diff_ten[1],
                                            dmom_u_ham_grad_p[0],
                                            tau_v0,
                                            tau_p0,
                                            q_cfl.data()[eN_k]);

                  calculateSubgridError_tau(Ct_sge,Cd_sge,
                                            G,G_dd_G,tr_G,
                                            tmpR,//dmom_u_acc_u_t,
                                            mv_tau,//dmom_adv_sge,
                                            mom_uu_diff_ten[1],
                                            dmom_u_ham_grad_p[0],
                                            tau_v1,
                                            tau_p1,
                                            q_cfl.data()[eN_k]);

                  tau_v = useMetrics*tau_v1+(1.0-useMetrics)*tau_v0;
                  tau_p = useMetrics*tau_p1+(1.0-useMetrics)*tau_p0;

                  calculateSubgridError_tauRes(tau_p,
                                               tau_v,
                                               pdeResidual_p,
                                               pdeResidual_u,
                                               pdeResidual_v,
                                               pdeResidual_w,
                                               subgridError_p,
                                               subgridError_u,
                                               subgridError_v,
                                               subgridError_w);
                  // velocity used in adjoint (VMS or RBLES, with or without lagging the grid scale velocity)
                  dmom_adv_star[0] = inertial_term*dmom_u_acc_u*(q_velocity_sge.data()[eN_k_nSpace+0] - MOVING_DOMAIN*xt + useRBLES*subgridError_u);
                  dmom_adv_star[1] = inertial_term*dmom_u_acc_u*(q_velocity_sge.data()[eN_k_nSpace+1] - MOVING_DOMAIN*yt + useRBLES*subgridError_v);

                  mom_u_adv[0] += inertial_term*dmom_u_acc_u*(useRBLES*subgridError_u*q_velocity_sge.data()[eN_k_nSpace+0]);
                  mom_u_adv[1] += inertial_term*dmom_u_acc_u*(useRBLES*subgridError_v*q_velocity_sge.data()[eN_k_nSpace+0]);

                  mom_v_adv[0] += inertial_term*dmom_u_acc_u*(useRBLES*subgridError_u*q_velocity_sge.data()[eN_k_nSpace+1]);
                  mom_v_adv[1] += inertial_term*dmom_u_acc_u*(useRBLES*subgridError_v*q_velocity_sge.data()[eN_k_nSpace+1]);

                  // adjoint times the test functions
                  for (int i=0;i<nDOF_test_element;i++)
                    {
                      register int i_nSpace = i*nSpace;
                      Lstar_u_p[i]=ck.Advection_adjoint(dmass_adv_u,&p_grad_test_dV[i_nSpace]);
                      Lstar_v_p[i]=ck.Advection_adjoint(dmass_adv_v,&p_grad_test_dV[i_nSpace]);
                    }
                  for (int i=0;i<nDOF_v_test_element;i++)
                    {
                      register int i_nSpace = i*nSpace;
                      //use the same advection adjoint for all three since we're approximating the linearized adjoint
                      Lstar_u_u[i]=ck.Advection_adjoint(dmom_adv_star,&vel_grad_test_dV[i_nSpace]);//cek COMP/INCOMP form have same adjoint
                      Lstar_v_v[i]=ck.Advection_adjoint(dmom_adv_star,&vel_grad_test_dV[i_nSpace]);//ditto
                      Lstar_p_u[i]=ck.Hamiltonian_adjoint(dmom_u_ham_grad_p,&vel_grad_test_dV[i_nSpace]);
                      Lstar_p_v[i]=ck.Hamiltonian_adjoint(dmom_v_ham_grad_p,&vel_grad_test_dV[i_nSpace]);

                      //VRANS account for drag terms, diagonal only here ... decide if need off diagonal terms too
                      Lstar_u_u[i]+=ck.Reaction_adjoint(dmom_u_source[0],vel_test_dV[i]);
                      Lstar_v_v[i]+=ck.Reaction_adjoint(dmom_v_source[1],vel_test_dV[i]);
                      //
                    }

                  norm_Rv = sqrt(pdeResidual_u*pdeResidual_u + pdeResidual_v*pdeResidual_v);
                  q_numDiff_u.data()[eN_k] = C_dc*norm_Rv*(useMetrics/sqrt(G_dd_G+1.0e-12)  +
                                                           (1.0-useMetrics)*hFactor*hFactor*elementDiameter.data()[eN]*elementDiameter.data()[eN]);
                  q_numDiff_v.data()[eN_k] = q_numDiff_u.data()[eN_k];
                  q_numDiff_w.data()[eN_k] = q_numDiff_u.data()[eN_k];
                  numDiffMax = std::fmax(q_numDiff_u.data()[eN_k], numDiffMax);
                  if(nParticles > 0)
                    {
                      //cek todo, this needs to be fixed for not exact
                      double level_set_normal[nSpace];
                      double sign=0.0;
                      if (gf_s.useExact)
                        {
                          double norm_exact=0.0,norm_cut=0.0;
                          if (use_ball_as_particle)
                            {
                              for (int I=0;I<nSpace;I++)
                                {
                                  sign += ball_n[I]*gf_s.get_normal()[I];
                                  level_set_normal[I] = gf_s.get_normal()[I];
                                  norm_cut += level_set_normal[I]*level_set_normal[I];
                                  norm_exact += ball_n[I]*ball_n[I];
                                }
                            }
                          else
                            {
                              for (int I=0;I<nSpace;I++)
                                {
                                  sign += particle_signed_distance_normals.data()[eN_k_3d+I]*gf_s.get_normal()[I];
                                  level_set_normal[I] = gf_s.get_normal()[I];
                                  norm_cut += level_set_normal[I]*level_set_normal[I];
                                  norm_exact += particle_signed_distance_normals.data()[eN_k_3d+I]*particle_signed_distance_normals.data()[eN_k_3d+I];
                                }
                            }
			  norm_cut = std::sqrt(norm_cut);
			  norm_exact = std::sqrt(norm_exact);
                          assert(std::fabs(1.0-norm_cut) < 1.0e-8);
                          assert(std::fabs(1.0-norm_exact) < 1.0e-8);
                          if (sign < 0.0)
                            for (int I=0;I<nSpace;I++)
                              level_set_normal[I]*=-1.0;
                          /* if(icase_s==0)// && (1.0-sign*sign) > 1.0e-3) */
                          /*   { */
                          /*     std::cout<<"phi normal and cut normal divergent "<<eN<<'\t'<<k<<std::endl; */
                          /*     for (int I=0;I<nSpace;I++) */
                          /*       std::cout<<level_set_normal[I]<<'\t'<<particle_signed_distance_normals[eN_k_3d+I]<<std::endl; */
                          /*   } */
                        }
		      else
			{
			  if (use_ball_as_particle)
			    for (int I=0;I<nSpace;I++)
			      level_set_normal[I] = ball_n[I];
			  else
			    for (int I=0;I<nSpace;I++)
			      level_set_normal[I] = particle_signed_distance_normals.data()[eN_k_3d+I];
			}
                      updateSolidParticleTerms(NONCONSERVATIVE_FORM,
                                               eN < nElements_owned,
                                               particle_nitsche,
                                               dV,
                                               nParticles,
                                               nQuadraturePoints_global,
                                               &particle_signed_distances.data()[eN_k],
                                               level_set_normal,
                                               &particle_velocities.data()[eN_k_3d],
                                               particle_centroids.data(),
                                               use_ball_as_particle,
                                               ball_center.data(),
                                               ball_radius.data(),
                                               ball_velocity.data(),
                                               ball_angular_velocity.data(),
                                               ball_density.data(),
                                               porosity,
                                               particle_penalty_constant/h_phi,//penalty,
                                               particle_alpha,
                                               particle_beta,
                                               eps_rho,
                                               eps_mu,
                                               rho_0,
                                               nu_0,
                                               rho_1,
                                               nu_1,
                                               useVF,
                                               vf.data()[eN_k],
                                               phi.data()[eN_k],
                                               x,
                                               y,
                                               z,
                                               p,
                                               u,
                                               v,
                                               w,
                                               q_velocity_sge.data()[eN_k_nSpace+0],
                                               q_velocity_sge.data()[eN_k_nSpace+1],
                                               q_velocity_sge.data()[eN_k_nSpace+1],//dummy entry for 2D
                                               particle_eps,
                                               grad_u,
                                               grad_v,
                                               grad_w,
                                               mass_source_s,
                                               mom_u_source_s,
                                               mom_v_source_s,
                                               mom_w_source_s,
                                               dmom_u_source_s,
                                               dmom_v_source_s,
                                               dmom_w_source_s,
                                               mom_u_adv_s,
                                               mom_v_adv_s,
                                               mom_w_adv_s,
                                               dmom_u_adv_u_s,
                                               dmom_v_adv_v_s,
                                               dmom_w_adv_w_s,
                                               mom_u_ham_s,
                                               dmom_u_ham_grad_u_s,
                                               dmom_u_ham_grad_v_s,
                                               dmom_u_ham_u_s,
                                               dmom_u_ham_v_s,
                                               dmom_u_ham_w_s,
                                               mom_v_ham_s,
                                               dmom_v_ham_grad_u_s,
                                               dmom_v_ham_grad_v_s,
                                               dmom_v_ham_u_s,
                                               dmom_v_ham_v_s,
                                               dmom_v_ham_w_s,
                                               mom_w_ham_s,
                                               dmom_w_ham_grad_w_s,
                                               dmom_w_ham_u_s,
                                               dmom_w_ham_v_s,
                                               dmom_w_ham_w_s,
                                               mass_ham_s,
                                               dmass_ham_u_s,
                                               dmass_ham_v_s,
                                               dmass_ham_w_s,
                                               particle_netForces.data(),
                                               particle_netMoments.data(),
                                               particle_surfaceArea.data());
                    }
                  //
                  //save momentum for time history and velocity for subgrid error
                  //
                  //cek this needs to go with the particle term updates if moved--or check particle_velocities[...] array
                  //cek on cut cells this is getting set twice. For now it's identical because of our formulations (neither includes density so it's either velocity or porosity*velocity--same for both phases
                  //cek but this won't be right when we use a modified basis because we'll need the whole phase velocity from its vasis. hmm. special backward euler class that tracks both?
                  //same situation with subgrid error velocity
                  if (element_active)
                    {
                      q_mom_u_acc.data()[eN_k] = mom_u_acc;
                      q_mom_v_acc.data()[eN_k] = mom_v_acc;
                      //subgrid error uses grid scale velocity
                      q_mass_adv.data()[eN_k_nSpace+0] = u;
                      q_mass_adv.data()[eN_k_nSpace+1] = v;
                    }
                  else//use the solid velocity
                    {
                      q_mom_u_acc.data()[eN_k] = particle_velocities.data()[eN_k_3d+0];
                      q_mom_v_acc.data()[eN_k] = particle_velocities.data()[eN_k_3d+1];
                      q_mass_adv.data()[eN_k_nSpace+0] = particle_velocities.data()[eN_k_3d+0];
                      q_mass_adv.data()[eN_k_nSpace+1] = particle_velocities.data()[eN_k_3d+1];
                    }
                  //
                  //update element residual
                  //
                  double mesh_vel[nSpace];
                  mesh_vel[0] = xt;
                  mesh_vel[1] = yt;
                  double H_f=1.0;
                  if (gf.useExact && icase == 0)
                    {
                      if (fluid_phase == 0)
                        H_f = gf.ImH(0.,0.);
                      else
                        H_f = gf.H(0.,0.);
                    }
                  else
                    H_f = 1.0;
                  if (icase == 0)
                    {
                      //std::cout<<"H_f "<<H_f<<" fluid_phase "<<fluid_phase<<" eN "<<eN<<std::endl;
                    }
                  else
                    {
                      assert(H_f == 1);
                    }
                  domain_volume += H_s*dV*H_f;
                  p_L1 += fabs(p_e)*H_s*dV*H_f;
                  u_L1 += fabs(u_e)*H_s*dV*H_f;
                  v_L1 += fabs(v_e)*H_s*dV*H_f;
                  velocity_L1 += fabs(velocity_e)*H_s*dV*H_f;
                  
                  p_L2 += (p_e*p_e)*H_s*dV*H_f;
                  u_L2 += (u_e*u_e)*H_s*dV*H_f;
                  v_L2 += (v_e*v_e)*H_s*dV*H_f;
                  velocity_L2 += (velocity_e*velocity_e)*H_s*dV*H_f;
                  p_dv += p*H_s*H_f*dV;
                  pa_dv += q_u_0.data()[eN_k]*H_s*H_f*dV;
                  total_volume+=H_s*H_f*dV;
                  if (phi_solid.data()[eN_k] >= 0.0)
                    {
                      p_LI = fmax(p_LI, fabs(p_e));
                      u_LI = fmax(u_LI, fabs(u_e));
                      v_LI = fmax(v_LI, fabs(v_e));
                      velocity_LI = fmax(velocity_LI, fabs(velocity_e));
                    }

                  for(int i=0;i<nDOF_test_element;i++)
                    {
                      register int i_nSpace=i*nSpace;
                      elementResidual_mesh[i] += H_s*H_f*(ck.Reaction_weak(1.0,p_test_dV[i]) -
                                                          ck.Reaction_weak(1.0,p_test_dV[i]*q_dV_last.data()[eN_k]/dV) -
                                                          ck.Advection_weak(mesh_vel,&p_grad_test_dV[i_nSpace]));
                      elementResidual_p[i] += H_s*H_f*(ck.Advection_weak(mass_adv,&p_grad_test_dV[i_nSpace])
                                                       + ck.Hamiltonian_weak(mass_ham, p_test_dV[i])
                                                       + DM*MOVING_DOMAIN*(ck.Reaction_weak(alphaBDF*1.0,p_test_dV[i]) -
                                                                           ck.Reaction_weak(alphaBDF*1.0,p_test_dV[i]*q_dV_last.data()[eN_k]/dV) -
                                                                           ck.Advection_weak(mesh_vel,&p_grad_test_dV[i_nSpace])) +
                                                       ck.Reaction_weak(mass_source,p_test_dV[i]));
                      if (nDOF_test_element == nDOF_v_test_element)
                        {
                          elementResidual_p[i] +=
                            H_s*H_f*(PRESSURE_PROJECTION_STABILIZATION * ck.pressureProjection_weak(mom_uu_diff_ten[1], p, p_element_avg, p_test_ref.data()[k*nDOF_test_element+i], dV) +
                                     (1 - PRESSURE_PROJECTION_STABILIZATION) * ck.SubgridError(subgridError_u,Lstar_u_p[i]) +
                                     (1 - PRESSURE_PROJECTION_STABILIZATION) * ck.SubgridError(subgridError_v,Lstar_v_p[i]));
                        }
                      if (PRESSURE_PROJECTION_STABILIZATION==1. && mom_uu_diff_ten[1]==0.)
                        {
                          printf("Warning the Bochev-Dohrnmann-Gunzburger stabilization cannot be applied to inviscid fluids.");
                        }
                      if (nParticles > 0)//solid boundary terms
                        {
                          if (gf_s.D(0.,0.) == 0.0)
                            assert(mass_source_s == 0.0);
                          elementResidual_p[i] += H_f*(ck.Reaction_weak(mass_source_s,p_test_dV[i]));
                        }
                    }
                  for(int i=0;i<nDOF_v_test_element;i++)
                    {
                      register int i_nSpace=i*nSpace;
                      elementResidual_u[i] += H_s*H_f*(ck.Mass_weak(mom_u_acc_t,vel_test_dV[i]) +
                                                       ck.Advection_weak(mom_u_adv,&vel_grad_test_dV[i_nSpace]) +
                                                       ck.Diffusion_weak(sdInfo_u_u_rowptr.data(),sdInfo_u_u_colind.data(),mom_uu_diff_ten,grad_u,&vel_grad_test_dV[i_nSpace]) +
                                                       ck.Diffusion_weak(sdInfo_u_v_rowptr.data(),sdInfo_u_v_colind.data(),mom_uv_diff_ten,grad_v,&vel_grad_test_dV[i_nSpace]) +
                                                       ck.Reaction_weak(mom_u_source+NONCONSERVATIVE_FORM*dmom_u_acc_u*u*div_mesh_velocity,vel_test_dV[i]) +
                                                       ck.Hamiltonian_weak(mom_u_ham,vel_test_dV[i]) +
                                                       MOMENTUM_SGE*VELOCITY_SGE*ck.SubgridError(subgridError_u,Lstar_u_u[i]) +
                                                       ck.NumericalDiffusion(q_numDiff_u_last.data()[eN_k],grad_u,&vel_grad_test_dV[i_nSpace]));
                      elementResidual_v[i] += H_s*H_f*(ck.Mass_weak(mom_v_acc_t,vel_test_dV[i]) +
                                                       ck.Advection_weak(mom_v_adv,&vel_grad_test_dV[i_nSpace]) +
                                                       ck.Diffusion_weak(sdInfo_v_u_rowptr.data(),sdInfo_v_u_colind.data(),mom_vu_diff_ten,grad_u,&vel_grad_test_dV[i_nSpace]) +
                                                       ck.Diffusion_weak(sdInfo_v_v_rowptr.data(),sdInfo_v_v_colind.data(),mom_vv_diff_ten,grad_v,&vel_grad_test_dV[i_nSpace]) +
                                                       ck.Reaction_weak(mom_v_source+NONCONSERVATIVE_FORM*dmom_v_acc_v*v*div_mesh_velocity,vel_test_dV[i]) +
                                                       ck.Hamiltonian_weak(mom_v_ham,vel_test_dV[i]) +
                                                       MOMENTUM_SGE*VELOCITY_SGE*ck.SubgridError(subgridError_v,Lstar_v_v[i]) +
                                                       ck.NumericalDiffusion(q_numDiff_v_last.data()[eN_k],grad_v,&vel_grad_test_dV[i_nSpace]));
                      elementResidual_u[i] +=  H_s*H_f*MOMENTUM_SGE*PRESSURE_SGE*ck.SubgridError(subgridError_p,Lstar_p_u[i]);
                      elementResidual_v[i] +=  H_s*H_f*MOMENTUM_SGE*PRESSURE_SGE*ck.SubgridError(subgridError_p,Lstar_p_v[i]);                      
                      if (nParticles > 0)//solid boundary terms
                        {
                          elementResidual_u[i] += H_f*(ck.Advection_weak(mom_u_adv_s,&vel_grad_test_dV[i_nSpace]) +
                                                       ck.Reaction_weak(mom_u_source_s,vel_test_dV[i]) +
                                                       ck.Hamiltonian_weak(mom_u_ham_s,vel_test_dV[i]));
                          elementResidual_v[i] += H_f*(ck.Advection_weak(mom_v_adv_s,&vel_grad_test_dV[i_nSpace]) +
                                                       ck.Reaction_weak(mom_v_source_s,vel_test_dV[i]) +
                                                       ck.Hamiltonian_weak(mom_v_ham_s,vel_test_dV[i]));
                        }
                    }//i
                  //estimate the numerical viscosity combining shock capturing and VMS/SUPG
                  numerical_viscosity.data()[eN_k] = q_numDiff_u_last.data()[eN_k] + MOMENTUM_SGE*VELOCITY_SGE*tau_v*(dmom_adv_star[0]*dmom_adv_star[0]+
                                                                                                                      dmom_adv_star[1]*dmom_adv_star[1]);
                  if (!elementIsActive[eN])
                    {
                      assert(std::fabs(gf_s.H(particle_eps,phi_solid.data()[eN_k])) == 0.0);
                      assert(std::fabs(gf_s.D(particle_eps,phi_solid.data()[eN_k])) == 0.0);
                    }
                }//k
            }//fluid_phase
<<<<<<< HEAD
#ifdef USEMAXNUMDIFF
=======
#ifdef MAXNUMDIFF
>>>>>>> 1e43743f
          for(int k=0;k<nQuadraturePoints_element;k++)
            {
              //compute indices and declare local storage
              register int eN_k = eN*nQuadraturePoints_element+k;
              q_numDiff_u.data()[eN_k] = numDiffMax;
              q_numDiff_v.data()[eN_k] = numDiffMax;
              q_numDiff_w.data()[eN_k] = numDiffMax;
            }
#endif
          //
          //load element into global residual and save element residual
          //
          for(int i=0;i<nDOF_test_element;i++)
            {
              register int eN_i=eN*nDOF_test_element+i;
              elementResidual_p_save.data()[eN_i] +=  elementResidual_p[i];
              mesh_volume_conservation_element_weak += elementResidual_mesh[i];
              if (!elementIsActive[eN])
                {
                  assert(elementResidual_p[i]==0.0);
                }
              globalResidual.data()[offset_p+stride_p*rp_l2g.data()[eN_i]]+=elementResidual_p[i];
              if (element_active)
                isActiveDOF.data()[offset_p+stride_p*rp_l2g.data()[eN_i]] = 1.0;
            }
          for(int i=0;i<nDOF_v_test_element;i++)
            {
              register int eN_i=eN*nDOF_v_test_element+i;
              if (!elementIsActive[eN])
                {
                  assert(elementResidual_u[i]==0.0);
                  assert(elementResidual_v[i]==0.0);
                }
              globalResidual.data()[offset_u+stride_u*rvel_l2g.data()[eN_i]]+=elementResidual_u[i];
              globalResidual.data()[offset_v+stride_v*rvel_l2g.data()[eN_i]]+=elementResidual_v[i];
              if (element_active)
                {
                  isActiveDOF.data()[offset_u+stride_u*rvel_l2g.data()[eN_i]] = 1.0;
                  isActiveDOF.data()[offset_v+stride_v*rvel_l2g.data()[eN_i]] = 1.0;
                }
            }//i
          mesh_volume_conservation += mesh_volume_conservation_element;
          mesh_volume_conservation_weak += mesh_volume_conservation_element_weak;
          mesh_volume_conservation_err_max=fmax(mesh_volume_conservation_err_max,fabs(mesh_volume_conservation_element));
          mesh_volume_conservation_err_max_weak=fmax(mesh_volume_conservation_err_max_weak,fabs(mesh_volume_conservation_element_weak));
        }//elements
      //std::cout<<"p,u,v L2 error integrals (shoudl be non-negative) "<<p_L2<<'\t'<<u_L2<<'\t'<<v_L2<<'\t'<<"Flow Domain Volume = "<<domain_volume<<std::endl;
      assert(p_L2 >= 0.0);
      assert(u_L2 >= 0.0);
      assert(v_L2 >= 0.0);
      assert(velocity_L2 >= 0.0);
      p_L2 = sqrt(p_L2);
      u_L2 = sqrt(u_L2);
      v_L2 = sqrt(v_L2);
      velocity_L2 = sqrt(velocity_L2);
      for (std::set<int>::iterator it=cutfem_boundaries.begin(); it!=cutfem_boundaries.end(); )
        {
          if(elementIsActive[elementBoundaryElementsArray[(*it)*2+0]] && elementIsActive[elementBoundaryElementsArray[(*it)*2+1]])
            {
              std::map<int,double> DWp_Dn_jump, DW_Dn_jump;
              register double gamma_cutfem=ghost_penalty_constant,gamma_cutfem_p=ghost_penalty_constant,h_cutfem=elementBoundaryDiameter.data()[*it];
              int eN_nDOF_v_trial_element  = elementBoundaryElementsArray.data()[(*it)*2+0]*nDOF_v_trial_element;
              //See Massing Schott Wall 2018
              //cek todo modify for two-fluids: rho_0 != rho_1
              double norm_v=0.0;
              for (int i=0;i<nDOF_v_trial_element;i++)//MSW18 is just on face, but this is easier
                {
                  double u=u_old_dof.data()[vel_l2g.data()[eN_nDOF_v_trial_element+i]],
                    v=v_old_dof.data()[vel_l2g.data()[eN_nDOF_v_trial_element+i]];
                  norm_v=fmax(norm_v,sqrt(u*u+v*v));
                }
              double gamma_v_dim = rho_0*(nu_0 + norm_v*h_cutfem + alphaBDF*h_cutfem*h_cutfem);
              gamma_cutfem_p *= h_cutfem*h_cutfem/gamma_v_dim;
              if (NONCONSERVATIVE_FORM)
                gamma_cutfem*=gamma_v_dim;
              else
                gamma_cutfem*=(gamma_v_dim/rho_0);
              for (int kb=0;kb<nQuadraturePoints_elementBoundary;kb++)
                {
                  register double Dp_Dn_jump=0.0, Du_Dn_jump=0.0, Dv_Dn_jump=0.0,dS;
                  for (int eN_side=0;eN_side < 2; eN_side++)
                    {
                      register int ebN = *it,
                        eN  = elementBoundaryElementsArray.data()[ebN*2+eN_side];
                      for (int i=0;i<nDOF_test_element;i++)
                        {
                          DWp_Dn_jump[rp_l2g.data()[eN*nDOF_test_element+i]] = 0.0;
                        }
                      for (int i=0;i<nDOF_v_test_element;i++)
                        {
                          DW_Dn_jump[rvel_l2g.data()[eN*nDOF_v_test_element+i]] = 0.0;
                        }
                    }
                  for (int eN_side=0;eN_side < 2; eN_side++)
                    {
                      register int ebN = *it,
                        eN  = elementBoundaryElementsArray[ebN*2+eN_side],
                        ebN_local = elementBoundaryLocalElementBoundariesArray[ebN*2+eN_side],
                        eN_nDOF_trial_element = eN*nDOF_trial_element,
                        eN_nDOF_v_trial_element = eN*nDOF_v_trial_element,
                        ebN_local_kb = ebN_local*nQuadraturePoints_elementBoundary+kb,
                        ebN_local_kb_nSpace = ebN_local_kb*nSpace;
                      register double p_int=0.0,
                        u_int=0.0,
                        v_int=0.0,
                        grad_p_int[nSpace]=ZEROVEC,
                        grad_u_int[nSpace]=ZEROVEC,
                        grad_v_int[nSpace]=ZEROVEC,
                        jac_int[nSpace*nSpace],
                        jacDet_int,
                        jacInv_int[nSpace*nSpace],
                        boundaryJac[nSpace*(nSpace-1)],
                        metricTensor[(nSpace-1)*(nSpace-1)],
                        metricTensorDetSqrt,
                        p_test_dS[nDOF_test_element],vel_test_dS[nDOF_v_test_element],
                        p_grad_trial_trace[nDOF_trial_element*nSpace],vel_grad_trial_trace[nDOF_v_trial_element*nSpace],
                        p_grad_test_dS[nDOF_trial_element*nSpace],vel_grad_test_dS[nDOF_v_trial_element*nSpace],
                        normal[nSpace],x_int,y_int,z_int,xt_int,yt_int,zt_int,integralScaling,
                        G[nSpace*nSpace],G_dd_G,tr_G,h_phi,h_penalty,penalty,
                        force_x,force_y,force_z,force_p_x,force_p_y,force_p_z,force_v_x,force_v_y,force_v_z,r_x,r_y,r_z;
                      //compute information about mapping from reference element to physical element
                      ck.calculateMapping_elementBoundary(eN,
                                                          ebN_local,
                                                          kb,
                                                          ebN_local_kb,
                                                          mesh_dof.data(),
                                                          mesh_l2g.data(),
                                                          mesh_trial_trace_ref.data(),
                                                          mesh_grad_trial_trace_ref.data(),
                                                          boundaryJac_ref.data(),
                                                          jac_int,
                                                          jacDet_int,
                                                          jacInv_int,
                                                          boundaryJac,
                                                          metricTensor,
                                                          metricTensorDetSqrt,
                                                          normal_ref.data(),
                                                          normal,
                                                          x_int,y_int,z_int);
                      //todo: check that physical coordinates match
                      ck.calculateMappingVelocity_elementBoundary(eN,
                                                                  ebN_local,
                                                                  kb,
                                                                  ebN_local_kb,
                                                                  mesh_velocity_dof.data(),
                                                                  mesh_l2g.data(),
                                                                  mesh_trial_trace_ref.data(),
                                                                  xt_int,yt_int,zt_int,
                                                                  normal,
                                                                  boundaryJac,
                                                                  metricTensor,
                                                                  integralScaling);
                      dS = metricTensorDetSqrt*dS_ref.data()[kb];
                      //compute shape and solution information
                      //shape
                      ck.gradTrialFromRef(&p_grad_trial_trace_ref.data()[ebN_local_kb_nSpace*nDOF_trial_element],jacInv_int,p_grad_trial_trace);
                      ck_v.gradTrialFromRef(&vel_grad_trial_trace_ref.data()[ebN_local_kb_nSpace*nDOF_v_trial_element],jacInv_int,vel_grad_trial_trace);
                      //solution and gradients
                      ck.valFromDOF(p_dof.data(),&p_l2g.data()[eN_nDOF_trial_element],&p_trial_trace_ref.data()[ebN_local_kb*nDOF_test_element],p_int);
                      ck_v.valFromDOF(u_dof.data(),&vel_l2g.data()[eN_nDOF_v_trial_element],&vel_trial_trace_ref.data()[ebN_local_kb*nDOF_v_test_element],u_int);
                      ck_v.valFromDOF(v_dof.data(),&vel_l2g.data()[eN_nDOF_v_trial_element],&vel_trial_trace_ref.data()[ebN_local_kb*nDOF_v_test_element],v_int);
                      ck.gradFromDOF(p_dof.data(),&p_l2g.data()[eN_nDOF_trial_element],p_grad_trial_trace,grad_p_int);
                      ck_v.gradFromDOF(u_dof.data(),&vel_l2g.data()[eN_nDOF_v_trial_element],vel_grad_trial_trace,grad_u_int);
                      ck_v.gradFromDOF(v_dof.data(),&vel_l2g.data()[eN_nDOF_v_trial_element],vel_grad_trial_trace,grad_v_int);
                      for (int I=0;I<nSpace;I++)
                        {
                          Dp_Dn_jump += grad_p_int[I]*normal[I];
                          Du_Dn_jump += grad_u_int[I]*normal[I];
                          Dv_Dn_jump += grad_v_int[I]*normal[I];
                        }
                      for (int i=0;i<nDOF_test_element;i++)
                        {
                          for (int I=0;I<nSpace;I++)
                            DWp_Dn_jump[rp_l2g[eN_nDOF_trial_element+i]] += p_grad_trial_trace[i*nSpace+I]*normal[I];
                        }
                      for (int i=0;i<nDOF_v_test_element;i++)
                        {
                          for (int I=0;I<nSpace;I++)
                            DW_Dn_jump[rvel_l2g[eN_nDOF_v_trial_element+i]] += vel_grad_trial_trace[i*nSpace+I]*normal[I];
                        }
                    }//eN_side
                  for (std::map<int,double>::iterator W_it=DWp_Dn_jump.begin(); W_it!=DWp_Dn_jump.end(); ++W_it)
                    {
                      int i_global = W_it->first;
                      double DWp_Dn_jump_i = W_it->second;
                      globalResidual.data()[offset_p+stride_p*i_global]+=gamma_cutfem_p*h_cutfem*Dp_Dn_jump*DWp_Dn_jump_i*dS;
                    }
                  for (std::map<int,double>::iterator W_it=DW_Dn_jump.begin(); W_it!=DW_Dn_jump.end(); ++W_it)
                    {
                      int i_global = W_it->first;
                      double DW_Dn_jump_i = W_it->second;
                      globalResidual.data()[offset_u+stride_u*i_global]+=gamma_cutfem*h_cutfem*Du_Dn_jump*DW_Dn_jump_i*dS;
                      globalResidual.data()[offset_v+stride_v*i_global]+=gamma_cutfem*h_cutfem*Dv_Dn_jump*DW_Dn_jump_i*dS;
                    }//i
                }//kb
              ++it;
            }
          else
            {
              it = cutfem_boundaries.erase(it);
            }
        }//cutfem element boundaries
      //
      //loop over exterior element boundaries to calculate surface integrals and load into element and global residuals
      //
      //ebNE is the Exterior element boundary INdex
      //ebN is the element boundary INdex
      //eN is the element index
      for (int ebNE = 0; ebNE < nExteriorElementBoundaries_global; ebNE++)
        {
          register int ebN = exteriorElementBoundariesArray.data()[ebNE],
            eN  = elementBoundaryElementsArray.data()[ebN*2+0],
            ebN_local = elementBoundaryLocalElementBoundariesArray.data()[ebN*2+0],
            eN_nDOF_trial_element = eN*nDOF_trial_element,
            eN_nDOF_v_trial_element = eN*nDOF_v_trial_element;
          register double elementResidual_mesh[nDOF_test_element],
            elementResidual_p[nDOF_test_element],
            elementResidual_u[nDOF_v_test_element],
            elementResidual_v[nDOF_v_test_element],
            eps_rho,eps_mu;
          const double* elementResidual_w(NULL);
          for (int i=0;i<nDOF_test_element;i++)
            {
              elementResidual_mesh[i]=0.0;
              elementResidual_p[i]=0.0;
            }
          for (int i=0;i<nDOF_v_test_element;i++)
            {
              elementResidual_u[i]=0.0;
              elementResidual_v[i]=0.0;
            }
          double element_phi[nDOF_mesh_trial_element], element_phi_s[nDOF_mesh_trial_element];
          for (int j=0;j<nDOF_mesh_trial_element;j++)
            {
              register int eN_j = eN*nDOF_mesh_trial_element+j;
              element_phi[j] = phi_nodes.data()[p_l2g.data()[eN_j]];
              element_phi_s[j] = phi_solid_nodes[p_l2g.data()[eN_j]];
            }
          double element_nodes[nDOF_mesh_trial_element*3];
          for (int i=0;i<nDOF_mesh_trial_element;i++)
            {
              register int eN_i=eN*nDOF_mesh_trial_element+i;
              for(int I=0;I<3;I++)
                element_nodes[i*3 + I] = mesh_dof[mesh_l2g.data()[eN_i]*3 + I];
            }//i
          double mesh_dof_ref[nDOF_mesh_trial_element*3]={0.,0.,0.,1.,0.,0.,0.,1.,0.};
          double xb_ref_calc[nQuadraturePoints_elementBoundary*3];
          for  (int kb=0;kb<nQuadraturePoints_elementBoundary;kb++)
            {
              double x=0.0,y=0.0,z=0.0;
              for (int j=0;j<nDOF_mesh_trial_element;j++)
                {
                  int ebN_local_kb = ebN_local*nQuadraturePoints_elementBoundary+kb;
                  int ebN_local_kb_j = ebN_local_kb*nDOF_mesh_trial_element+j;
                  x += mesh_dof_ref[j*3+0]*mesh_trial_trace_ref.data()[ebN_local_kb_j]; 
                  y += mesh_dof_ref[j*3+1]*mesh_trial_trace_ref.data()[ebN_local_kb_j]; 
                  z += mesh_dof_ref[j*3+2]*mesh_trial_trace_ref.data()[ebN_local_kb_j];
                }
              xb_ref_calc[3*kb+0] = x;
              xb_ref_calc[3*kb+1] = y;
              xb_ref_calc[3*kb+2] = z;
            }
          int icase_s = gf_s.calculate(element_phi_s, element_nodes, xb_ref_calc, true);
#ifdef IFEM
          int icase = gf.calculate(element_phi, element_nodes, xb_ref.data(), -rho_1*g.data()[1], -rho_0*g.data()[1],true,true);
#else
          int icase = gf.calculate(element_phi, element_nodes, xb_ref.data(), 1.0,1.0,true,false);
#endif
          //cek todo needs modification for twophase flow ibm
          for  (int kb=0;kb<nQuadraturePoints_elementBoundary;kb++)
            {
              register int ebNE_kb = ebNE*nQuadraturePoints_elementBoundary+kb,
                ebNE_kb_nSpace = ebNE_kb*nSpace,
                ebN_local_kb = ebN_local*nQuadraturePoints_elementBoundary+kb,
                ebN_local_kb_nSpace = ebN_local_kb*nSpace;
              register double phi_s_ext=0.0,
                p_ext=0.0,
                u_ext=0.0,
                v_ext=0.0,
                w_ext=0.0,
                grad_p_ext[nSpace]=ZEROVEC,
                grad_u_ext[nSpace]=ZEROVEC,
                grad_v_ext[nSpace]=ZEROVEC,
                grad_w_ext[nSpace]=ZEROVEC,
                p_old=0.0,u_old=0.0,v_old=0.0,w_old=0.0,
                grad_p_old[nSpace]=ZEROVEC,grad_u_old[nSpace]=ZEROVEC,grad_v_old[nSpace]=ZEROVEC,grad_w_old[nSpace]=ZEROVEC,
                mom_u_acc_ext=0.0,
                dmom_u_acc_u_ext=0.0,
                mom_v_acc_ext=0.0,
                dmom_v_acc_v_ext=0.0,
                mom_w_acc_ext=0.0,
                dmom_w_acc_w_ext=0.0,
                mass_adv_ext[nSpace]=ZEROVEC,
                dmass_adv_u_ext[nSpace]=ZEROVEC,
                dmass_adv_v_ext[nSpace]=ZEROVEC,
                dmass_adv_w_ext[nSpace]=ZEROVEC,
                mom_u_adv_ext[nSpace]=ZEROVEC,
                dmom_u_adv_u_ext[nSpace]=ZEROVEC,
                dmom_u_adv_v_ext[nSpace]=ZEROVEC,
                dmom_u_adv_w_ext[nSpace]=ZEROVEC,
                mom_v_adv_ext[nSpace]=ZEROVEC,
                dmom_v_adv_u_ext[nSpace]=ZEROVEC,
                dmom_v_adv_v_ext[nSpace]=ZEROVEC,
                dmom_v_adv_w_ext[nSpace]=ZEROVEC,
                mom_w_adv_ext[nSpace]=ZEROVEC,
                dmom_w_adv_u_ext[nSpace]=ZEROVEC,
                dmom_w_adv_v_ext[nSpace]=ZEROVEC,
                dmom_w_adv_w_ext[nSpace]=ZEROVEC,
                mom_uu_diff_ten_ext[nSpace]=ZEROVEC,
                mom_vv_diff_ten_ext[nSpace]=ZEROVEC,
                mom_ww_diff_ten_ext[nSpace]=ZEROVEC,
                mom_uv_diff_ten_ext[1],
                mom_uw_diff_ten_ext[1],
                mom_vu_diff_ten_ext[1],
                mom_vw_diff_ten_ext[1],
                mom_wu_diff_ten_ext[1],
                mom_wv_diff_ten_ext[1],
                mom_u_source_ext=0.0,
                mom_v_source_ext=0.0,
                mom_w_source_ext=0.0,
                mom_u_ham_ext=0.0,
                dmom_u_ham_grad_p_ext[nSpace]=ZEROVEC,
                dmom_u_ham_grad_u_ext[nSpace]=ZEROVEC,
                dmom_u_ham_u_ext=0.0,
                dmom_u_ham_v_ext=0.0,
                dmom_u_ham_w_ext=0.0,
                mom_v_ham_ext=0.0,
                dmom_v_ham_grad_p_ext[nSpace]=ZEROVEC,
                dmom_v_ham_grad_v_ext[nSpace]=ZEROVEC,
                dmom_v_ham_u_ext=0.0,
                dmom_v_ham_v_ext=0.0,
                dmom_v_ham_w_ext=0.0,
                mom_w_ham_ext=0.0,
                dmom_w_ham_grad_p_ext[nSpace]=ZEROVEC,
                dmom_w_ham_grad_w_ext[nSpace]=ZEROVEC,
                dmom_w_ham_u_ext=0.0,
                dmom_w_ham_v_ext=0.0,
                dmom_w_ham_w_ext=0.0,
                dmom_u_adv_p_ext[nSpace]=ZEROVEC,
                dmom_v_adv_p_ext[nSpace]=ZEROVEC,
                dmom_w_adv_p_ext[nSpace]=ZEROVEC,
                flux_mass_ext=0.0,
                flux_mom_u_adv_ext=0.0,
                flux_mom_v_adv_ext=0.0,
                flux_mom_w_adv_ext=0.0,
                flux_mom_uu_diff_ext=0.0,
                flux_mom_uv_diff_ext=0.0,
                flux_mom_uw_diff_ext=0.0,
                flux_mom_vu_diff_ext=0.0,
                flux_mom_vv_diff_ext=0.0,
                flux_mom_vw_diff_ext=0.0,
                flux_mom_wu_diff_ext=0.0,
                flux_mom_wv_diff_ext=0.0,
                flux_mom_ww_diff_ext=0.0,
                bc_p_ext=0.0,
                bc_u_ext=0.0,
                bc_v_ext=0.0,
                bc_w_ext=0.0,
                bc_mom_u_acc_ext=0.0,
                bc_dmom_u_acc_u_ext=0.0,
                bc_mom_v_acc_ext=0.0,
                bc_dmom_v_acc_v_ext=0.0,
                bc_mom_w_acc_ext=0.0,
                bc_dmom_w_acc_w_ext=0.0,
                bc_mass_adv_ext[nSpace]=ZEROVEC,
                bc_dmass_adv_u_ext[nSpace]=ZEROVEC,
                bc_dmass_adv_v_ext[nSpace]=ZEROVEC,
                bc_dmass_adv_w_ext[nSpace]=ZEROVEC,
                bc_mom_u_adv_ext[nSpace]=ZEROVEC,
                bc_dmom_u_adv_u_ext[nSpace]=ZEROVEC,
                bc_dmom_u_adv_v_ext[nSpace]=ZEROVEC,
                bc_dmom_u_adv_w_ext[nSpace]=ZEROVEC,
                bc_mom_v_adv_ext[nSpace]=ZEROVEC,
                bc_dmom_v_adv_u_ext[nSpace]=ZEROVEC,
                bc_dmom_v_adv_v_ext[nSpace]=ZEROVEC,
                bc_dmom_v_adv_w_ext[nSpace]=ZEROVEC,
                bc_mom_w_adv_ext[nSpace]=ZEROVEC,
                bc_dmom_w_adv_u_ext[nSpace]=ZEROVEC,
                bc_dmom_w_adv_v_ext[nSpace]=ZEROVEC,
                bc_dmom_w_adv_w_ext[nSpace]=ZEROVEC,
                bc_mom_uu_diff_ten_ext[nSpace]=ZEROVEC,
                bc_mom_vv_diff_ten_ext[nSpace]=ZEROVEC,
                bc_mom_ww_diff_ten_ext[nSpace]=ZEROVEC,
                bc_mom_uv_diff_ten_ext[1],
                bc_mom_uw_diff_ten_ext[1],
                bc_mom_vu_diff_ten_ext[1],
                bc_mom_vw_diff_ten_ext[1],
                bc_mom_wu_diff_ten_ext[1],
                bc_mom_wv_diff_ten_ext[1],
                bc_mom_u_source_ext=0.0,
                bc_mom_v_source_ext=0.0,
                bc_mom_w_source_ext=0.0,
                bc_mom_u_ham_ext=0.0,
                bc_dmom_u_ham_grad_p_ext[nSpace]=ZEROVEC,
                bc_dmom_u_ham_grad_u_ext[nSpace]=ZEROVEC,
                bc_dmom_u_ham_u_ext=0.0,
                bc_dmom_u_ham_v_ext=0.0,
                bc_dmom_u_ham_w_ext=0.0,
                bc_mom_v_ham_ext=0.0,
                bc_dmom_v_ham_grad_p_ext[nSpace]=ZEROVEC,
                bc_dmom_v_ham_grad_v_ext[nSpace]=ZEROVEC,
                bc_dmom_v_ham_u_ext=0.0,
                bc_dmom_v_ham_v_ext=0.0,
                bc_dmom_v_ham_w_ext=0.0,
                bc_mom_w_ham_ext=0.0,
                bc_dmom_w_ham_grad_p_ext[nSpace]=ZEROVEC,
                bc_dmom_w_ham_grad_w_ext[nSpace]=ZEROVEC,
                bc_dmom_w_ham_u_ext=0.0,
                bc_dmom_w_ham_v_ext=0.0,
                bc_dmom_w_ham_w_ext=0.0,
                jac_ext[nSpace*nSpace],
                jacDet_ext,
                jacInv_ext[nSpace*nSpace],
                boundaryJac[nSpace*(nSpace-1)],
                metricTensor[(nSpace-1)*(nSpace-1)],
                metricTensorDetSqrt,
                dS,p_test_dS[nDOF_test_element],vel_test_dS[nDOF_v_test_element],
                p_grad_trial_trace[nDOF_trial_element*nSpace],vel_grad_trial_trace[nDOF_v_trial_element*nSpace],
                vel_grad_test_dS[nDOF_v_trial_element*nSpace],
                normal[nSpace],x_ext,y_ext,z_ext,xt_ext,yt_ext,zt_ext,integralScaling,
                //VRANS
                porosity_ext,
                //
                G[nSpace*nSpace],G_dd_G,tr_G,h_phi,h_penalty,penalty,
                force_x,force_y,force_z,force_p_x,force_p_y,force_p_z,force_v_x,force_v_y,force_v_z,r_x,r_y,r_z;
              //compute information about mapping from reference element to physical element
              gf_s.set_boundary_quad(kb);
              gf.set_boundary_quad(kb);
              ck.calculateMapping_elementBoundary(eN,
                                                  ebN_local,
                                                  kb,
                                                  ebN_local_kb,
                                                  mesh_dof.data(),
                                                  mesh_l2g.data(),
                                                  mesh_trial_trace_ref.data(),
                                                  mesh_grad_trial_trace_ref.data(),
                                                  boundaryJac_ref.data(),
                                                  jac_ext,
                                                  jacDet_ext,
                                                  jacInv_ext,
                                                  boundaryJac,
                                                  metricTensor,
                                                  metricTensorDetSqrt,
                                                  normal_ref.data(),
                                                  normal,
                                                  x_ext,y_ext,z_ext);
              ck.calculateMappingVelocity_elementBoundary(eN,
                                                          ebN_local,
                                                          kb,
                                                          ebN_local_kb,
                                                          mesh_velocity_dof.data(),
                                                          mesh_l2g.data(),
                                                          mesh_trial_trace_ref.data(),
                                                          xt_ext,yt_ext,zt_ext,
                                                          normal,
                                                          boundaryJac,
                                                          metricTensor,
                                                          integralScaling);
              //xt_ext=0.0;yt_ext=0.0;zt_ext=0.0;
              //std::cout<<"xt_ext "<<xt_ext<<'\t'<<yt_ext<<'\t'<<zt_ext<<std::endl;
              //std::cout<<"x_ext "<<x_ext<<'\t'<<y_ext<<'\t'<<z_ext<<std::endl;
              //std::cout<<"integralScaling - metricTensorDetSrt ==============================="<<integralScaling-metricTensorDetSqrt<<std::endl;
              /* std::cout<<"metricTensorDetSqrt "<<metricTensorDetSqrt */
              /*             <<"dS_ref.data()[kb]"<<dS_ref.data()[kb]<<std::endl; */
              //dS = ((1.0-MOVING_DOMAIN)*metricTensorDetSqrt + MOVING_DOMAIN*integralScaling)*dS_ref.data()[kb];//cek need to test effect on accuracy
              dS = metricTensorDetSqrt*dS_ref.data()[kb];
              //get the metric tensor
              //cek todo use symmetry
              ck.calculateG(jacInv_ext,G,G_dd_G,tr_G);
              ck.calculateGScale(G,&ebqe_normal_phi_ext.data()[ebNE_kb_nSpace],h_phi);

              eps_rho = epsFact_rho*(useMetrics*h_phi+(1.0-useMetrics)*elementDiameter.data()[eN]);
              eps_mu  = epsFact_mu *(useMetrics*h_phi+(1.0-useMetrics)*elementDiameter.data()[eN]);

              //compute shape and solution information
              //shape
              ck.gradTrialFromRef(&p_grad_trial_trace_ref.data()[ebN_local_kb_nSpace*nDOF_trial_element],jacInv_ext,p_grad_trial_trace);
              ck_v.gradTrialFromRef(&vel_grad_trial_trace_ref.data()[ebN_local_kb_nSpace*nDOF_v_trial_element],jacInv_ext,vel_grad_trial_trace);
              //solution and gradients
              ck.valFromDOF(p_dof.data(),&p_l2g.data()[eN_nDOF_trial_element],&p_trial_trace_ref.data()[ebN_local_kb*nDOF_test_element],p_ext);
              ck_v.valFromDOF(u_dof.data(),&vel_l2g.data()[eN_nDOF_v_trial_element],&vel_trial_trace_ref.data()[ebN_local_kb*nDOF_v_test_element],u_ext);
              ck_v.valFromDOF(v_dof.data(),&vel_l2g.data()[eN_nDOF_v_trial_element],&vel_trial_trace_ref.data()[ebN_local_kb*nDOF_v_test_element],v_ext);
              ck.valFromDOF(p_old_dof.data(),&p_l2g.data()[eN_nDOF_trial_element],&p_trial_trace_ref.data()[ebN_local_kb*nDOF_test_element],p_old);
              ck_v.valFromDOF(u_old_dof.data(),&vel_l2g.data()[eN_nDOF_v_trial_element],&vel_trial_trace_ref.data()[ebN_local_kb*nDOF_v_test_element],u_old);
              ck_v.valFromDOF(v_old_dof.data(),&vel_l2g.data()[eN_nDOF_v_trial_element],&vel_trial_trace_ref.data()[ebN_local_kb*nDOF_v_test_element],v_old);
              ck.gradFromDOF(p_dof.data(),&p_l2g.data()[eN_nDOF_trial_element],p_grad_trial_trace,grad_p_ext);
              ck_v.gradFromDOF(u_dof.data(),&vel_l2g.data()[eN_nDOF_v_trial_element],vel_grad_trial_trace,grad_u_ext);
              ck_v.gradFromDOF(v_dof.data(),&vel_l2g.data()[eN_nDOF_v_trial_element],vel_grad_trial_trace,grad_v_ext);
              ck.gradFromDOF(p_old_dof.data(),&p_l2g.data()[eN_nDOF_trial_element],p_grad_trial_trace,grad_p_old);
              ck_v.gradFromDOF(u_old_dof.data(),&vel_l2g.data()[eN_nDOF_v_trial_element],vel_grad_trial_trace,grad_u_old);
              ck_v.gradFromDOF(v_old_dof.data(),&vel_l2g.data()[eN_nDOF_v_trial_element],vel_grad_trial_trace,grad_v_old);
              ck.valFromDOF(phi_solid_nodes.data(),&p_l2g.data()[eN_nDOF_trial_element],&p_trial_trace_ref.data()[ebN_local_kb*nDOF_test_element],phi_s_ext);
              //precalculate test function products with integration weights
              for (int j=0;j<nDOF_test_element;j++)
                {
                  p_test_dS[j] = p_test_trace_ref.data()[ebN_local_kb*nDOF_test_element+j]*dS;
                }
              for (int j=0;j<nDOF_v_test_element;j++)
                {
                  vel_test_dS[j] = vel_test_trace_ref.data()[ebN_local_kb*nDOF_v_test_element+j]*dS;
                  for (int I=0;I<nSpace;I++)
                    vel_grad_test_dS[j*nSpace+I] = vel_grad_trial_trace[j*nSpace+I]*dS;//assume test_j = trial_j
                }
              bc_p_ext = isDOFBoundary_p.data()[ebNE_kb]*ebqe_bc_p_ext.data()[ebNE_kb]+(1-isDOFBoundary_p.data()[ebNE_kb])*p_ext;
              //note, our convention is that bc values at moving boundaries are relative to boundary velocity so we add it here
              bc_u_ext = isDOFBoundary_u.data()[ebNE_kb]*(ebqe_bc_u_ext.data()[ebNE_kb] + MOVING_DOMAIN*xt_ext) + (1-isDOFBoundary_u.data()[ebNE_kb])*u_ext;
              bc_v_ext = isDOFBoundary_v.data()[ebNE_kb]*(ebqe_bc_v_ext.data()[ebNE_kb] + MOVING_DOMAIN*yt_ext) + (1-isDOFBoundary_v.data()[ebNE_kb])*v_ext;
              //VRANS
              porosity_ext = ebqe_porosity_ext.data()[ebNE_kb];
              //
              //calculate the pde coefficients using the solution and the boundary values for the solution
              //
              double eddy_viscosity_ext(0.),bc_eddy_viscosity_ext(0.); //not interested in saving boundary eddy viscosity for now
              if (use_ball_as_particle == 1 && nParticles > 0)
                {
                  get_distance_to_ball(nParticles, ball_center.data(), ball_radius.data(),x_ext,y_ext,z_ext,ebqe_phi_s.data()[ebNE_kb]);
                }
              //else ebqe_phi_s.data()[ebNE_kb] is computed in Prestep
              const double particle_eps  = particle_epsFact*(useMetrics*h_phi+(1.0-useMetrics)*elementDiameter[eN]);

              //cek needs to be fixed for two-phase ifem
              double H = (1.0-useVF)*gf.H(eps_rho,ebqe_phi_ext[ebNE_kb]) + useVF*fmin(1.0,fmax(0.0,ebqe_vf_ext[ebNE_kb]));
              double ImH = (1.0-useVF)*gf.ImH(eps_rho,ebqe_phi_ext[ebNE_kb]) + useVF*(1.0-fmin(1.0,fmax(0.0,ebqe_vf_ext[ebNE_kb])));
              double rho  = rho_0*ImH + rho_1*H;
              double nu  = nu_0*ImH + nu_1*H;
              //
              evaluateCoefficients(NONCONSERVATIVE_FORM,
                                   sigma,
                                   rho,
                                   nu,
                                   elementDiameter.data()[eN],
                                   smagorinskyConstant,
                                   turbulenceClosureModel,
                                   g.data(),
                                   useVF,
                                   ebqe_vf_ext.data()[ebNE_kb],
                                   ebqe_phi_ext.data()[ebNE_kb],
                                   &ebqe_normal_phi_ext.data()[ebNE_kb_nSpace],
                                   ebqe_kappa_phi_ext.data()[ebNE_kb],
                                   //VRANS
                                   porosity_ext,
                                   //
                                   ebqe_phi_s.data()[ebNE_kb],
                                   p_old,
                                   u_old,
                                   v_old,
                                   w_old,
                                   grad_p_old,
                                   grad_u_old,
                                   grad_v_old,
                                   grad_w_old,
                                   p_ext,
                                   grad_p_ext,
                                   grad_u_ext,
                                   grad_v_ext,
                                   grad_w_ext,
                                   u_ext,
                                   v_ext,
                                   w_ext,
                                   LAG_LES,
                                   ebqe_eddy_viscosity.data()[ebNE_kb],
                                   ebqe_eddy_viscosity_last.data()[ebNE_kb],
                                   mom_u_acc_ext,
                                   dmom_u_acc_u_ext,
                                   mom_v_acc_ext,
                                   dmom_v_acc_v_ext,
                                   mom_w_acc_ext,
                                   dmom_w_acc_w_ext,
                                   mass_adv_ext,
                                   dmass_adv_u_ext,
                                   dmass_adv_v_ext,
                                   dmass_adv_w_ext,
                                   mom_u_adv_ext,
                                   dmom_u_adv_u_ext,
                                   dmom_u_adv_v_ext,
                                   dmom_u_adv_w_ext,
                                   mom_v_adv_ext,
                                   dmom_v_adv_u_ext,
                                   dmom_v_adv_v_ext,
                                   dmom_v_adv_w_ext,
                                   mom_w_adv_ext,
                                   dmom_w_adv_u_ext,
                                   dmom_w_adv_v_ext,
                                   dmom_w_adv_w_ext,
                                   mom_uu_diff_ten_ext,
                                   mom_vv_diff_ten_ext,
                                   mom_ww_diff_ten_ext,
                                   mom_uv_diff_ten_ext,
                                   mom_uw_diff_ten_ext,
                                   mom_vu_diff_ten_ext,
                                   mom_vw_diff_ten_ext,
                                   mom_wu_diff_ten_ext,
                                   mom_wv_diff_ten_ext,
                                   mom_u_source_ext,
                                   mom_v_source_ext,
                                   mom_w_source_ext,
                                   mom_u_ham_ext,
                                   dmom_u_ham_grad_p_ext,
                                   dmom_u_ham_grad_u_ext,
                                   dmom_u_ham_u_ext,
                                   dmom_u_ham_v_ext,
                                   dmom_u_ham_w_ext,
                                   mom_v_ham_ext,
                                   dmom_v_ham_grad_p_ext,
                                   dmom_v_ham_grad_v_ext,
                                   dmom_v_ham_u_ext,
                                   dmom_v_ham_v_ext,
                                   dmom_v_ham_w_ext,
                                   mom_w_ham_ext,
                                   dmom_w_ham_grad_p_ext,
                                   dmom_w_ham_grad_w_ext,
                                   dmom_w_ham_u_ext,
                                   dmom_w_ham_v_ext,
                                   dmom_w_ham_w_ext,
                                   0.0,
                                   0.0,
                                   0.0);
              //cek needs to be fixed for two-phase ifem
              H = (1.0-useVF)*gf.H(eps_rho,bc_ebqe_phi_ext[ebNE_kb]) + useVF*fmin(1.0,fmax(0.0,bc_ebqe_vf_ext[ebNE_kb]));
              ImH = (1.0-useVF)*gf.ImH(eps_rho,bc_ebqe_phi_ext[ebNE_kb]) + useVF*(1.0-fmin(1.0,fmax(0.0,bc_ebqe_vf_ext[ebNE_kb])));
              rho  = rho_0*ImH + rho_1*H;
              nu  = nu_0*ImH + nu_1*H;
              //
              evaluateCoefficients(NONCONSERVATIVE_FORM,
                                   sigma,
                                   rho,
                                   nu,
                                   elementDiameter.data()[eN],
                                   smagorinskyConstant,
                                   turbulenceClosureModel,
                                   g.data(),
                                   useVF,
                                   bc_ebqe_vf_ext.data()[ebNE_kb],
                                   bc_ebqe_phi_ext.data()[ebNE_kb],
                                   &ebqe_normal_phi_ext.data()[ebNE_kb_nSpace],
                                   ebqe_kappa_phi_ext.data()[ebNE_kb],
                                   //VRANS
                                   porosity_ext,
                                   //
                                   ebqe_phi_s.data()[ebNE_kb],
                                   p_old,
                                   u_old,
                                   v_old,
                                   w_old,
                                   grad_p_old,
                                   grad_u_old,
                                   grad_v_old,
                                   grad_w_old,
                                   bc_p_ext,
                                   grad_p_ext,
                                   grad_u_ext,
                                   grad_v_ext,
                                   grad_w_ext,
                                   bc_u_ext,
                                   bc_v_ext,
                                   bc_w_ext,
                                   LAG_LES,
                                   bc_eddy_viscosity_ext,
                                   ebqe_eddy_viscosity_last.data()[ebNE_kb],
                                   bc_mom_u_acc_ext,
                                   bc_dmom_u_acc_u_ext,
                                   bc_mom_v_acc_ext,
                                   bc_dmom_v_acc_v_ext,
                                   bc_mom_w_acc_ext,
                                   bc_dmom_w_acc_w_ext,
                                   bc_mass_adv_ext,
                                   bc_dmass_adv_u_ext,
                                   bc_dmass_adv_v_ext,
                                   bc_dmass_adv_w_ext,
                                   bc_mom_u_adv_ext,
                                   bc_dmom_u_adv_u_ext,
                                   bc_dmom_u_adv_v_ext,
                                   bc_dmom_u_adv_w_ext,
                                   bc_mom_v_adv_ext,
                                   bc_dmom_v_adv_u_ext,
                                   bc_dmom_v_adv_v_ext,
                                   bc_dmom_v_adv_w_ext,
                                   bc_mom_w_adv_ext,
                                   bc_dmom_w_adv_u_ext,
                                   bc_dmom_w_adv_v_ext,
                                   bc_dmom_w_adv_w_ext,
                                   bc_mom_uu_diff_ten_ext,
                                   bc_mom_vv_diff_ten_ext,
                                   bc_mom_ww_diff_ten_ext,
                                   bc_mom_uv_diff_ten_ext,
                                   bc_mom_uw_diff_ten_ext,
                                   bc_mom_vu_diff_ten_ext,
                                   bc_mom_vw_diff_ten_ext,
                                   bc_mom_wu_diff_ten_ext,
                                   bc_mom_wv_diff_ten_ext,
                                   bc_mom_u_source_ext,
                                   bc_mom_v_source_ext,
                                   bc_mom_w_source_ext,
                                   bc_mom_u_ham_ext,
                                   bc_dmom_u_ham_grad_p_ext,
                                   bc_dmom_u_ham_grad_u_ext,
                                   bc_dmom_u_ham_u_ext,
                                   bc_dmom_u_ham_v_ext,
                                   bc_dmom_u_ham_w_ext,
                                   bc_mom_v_ham_ext,
                                   bc_dmom_v_ham_grad_p_ext,
                                   bc_dmom_v_ham_grad_v_ext,
                                   bc_dmom_v_ham_u_ext,
                                   bc_dmom_v_ham_v_ext,
                                   bc_dmom_v_ham_w_ext,
                                   bc_mom_w_ham_ext,
                                   bc_dmom_w_ham_grad_p_ext,
                                   bc_dmom_w_ham_grad_w_ext,
                                   bc_dmom_w_ham_u_ext,
                                   bc_dmom_w_ham_v_ext,
                                   bc_dmom_w_ham_w_ext,
                                   0.0,
                                   0.0,
                                   0.0);

              //Turbulence closure model
              if (turbulenceClosureModel >= 3)
                {
                  const double turb_var_grad_0_dummy[nSpace] = ZEROVEC;
                  const double c_mu = 0.09;//mwf hack
                  updateTurbulenceClosure(NONCONSERVATIVE_FORM,
                                          turbulenceClosureModel,
                                          eps_rho,
                                          eps_mu,
                                          rho_0,
                                          nu_0,
                                          rho_1,
                                          nu_1,
                                          useVF,
                                          ebqe_vf_ext.data()[ebNE_kb],
                                          ebqe_phi_ext.data()[ebNE_kb],
                                          porosity_ext,
                                          c_mu, //mwf hack
                                          ebqe_turb_var_0.data()[ebNE_kb],
                                          ebqe_turb_var_1.data()[ebNE_kb],
                                          turb_var_grad_0_dummy, //not needed
                                          ebqe_eddy_viscosity.data()[ebNE_kb],
                                          mom_uu_diff_ten_ext,
                                          mom_vv_diff_ten_ext,
                                          mom_ww_diff_ten_ext,
                                          mom_uv_diff_ten_ext,
                                          mom_uw_diff_ten_ext,
                                          mom_vu_diff_ten_ext,
                                          mom_vw_diff_ten_ext,
                                          mom_wu_diff_ten_ext,
                                          mom_wv_diff_ten_ext,
                                          mom_u_source_ext,
                                          mom_v_source_ext,
                                          mom_w_source_ext);

                  updateTurbulenceClosure(NONCONSERVATIVE_FORM,
                                          turbulenceClosureModel,
                                          eps_rho,
                                          eps_mu,
                                          rho_0,
                                          nu_0,
                                          rho_1,
                                          nu_1,
                                          useVF,
                                          bc_ebqe_vf_ext.data()[ebNE_kb],
                                          bc_ebqe_phi_ext.data()[ebNE_kb],
                                          porosity_ext,
                                          c_mu, //mwf hack
                                          ebqe_turb_var_0.data()[ebNE_kb],
                                          ebqe_turb_var_1.data()[ebNE_kb],
                                          turb_var_grad_0_dummy, //not needed
                                          bc_eddy_viscosity_ext,
                                          bc_mom_uu_diff_ten_ext,
                                          bc_mom_vv_diff_ten_ext,
                                          bc_mom_ww_diff_ten_ext,
                                          bc_mom_uv_diff_ten_ext,
                                          bc_mom_uw_diff_ten_ext,
                                          bc_mom_vu_diff_ten_ext,
                                          bc_mom_vw_diff_ten_ext,
                                          bc_mom_wu_diff_ten_ext,
                                          bc_mom_wv_diff_ten_ext,
                                          bc_mom_u_source_ext,
                                          bc_mom_v_source_ext,
                                          bc_mom_w_source_ext);
                }


              //
              //moving domain
              //
              if (NONCONSERVATIVE_FORM > 0.0)
                {
                  mom_u_ham_ext -= MOVING_DOMAIN*dmom_u_acc_u_ext*(grad_u_ext[0]*xt_ext + grad_u_ext[1]*yt_ext);
                  dmom_u_ham_grad_u_ext[0] -= MOVING_DOMAIN*dmom_u_acc_u_ext*xt_ext;
                  dmom_u_ham_grad_u_ext[1] -= MOVING_DOMAIN*dmom_u_acc_u_ext*yt_ext;
                }
              else
                {
                  mom_u_adv_ext[0] -= MOVING_DOMAIN*mom_u_acc_ext*xt_ext;
                  mom_u_adv_ext[1] -= MOVING_DOMAIN*mom_u_acc_ext*yt_ext;
                  dmom_u_adv_u_ext[0] -= MOVING_DOMAIN*dmom_u_acc_u_ext*xt_ext;
                  dmom_u_adv_u_ext[1] -= MOVING_DOMAIN*dmom_u_acc_u_ext*yt_ext;
                }


              if (NONCONSERVATIVE_FORM > 0.0)
                {
                  mom_v_ham_ext -= MOVING_DOMAIN*dmom_v_acc_v_ext*(grad_v_ext[0]*xt_ext + grad_v_ext[1]*yt_ext);
                  dmom_v_ham_grad_v_ext[0] -= MOVING_DOMAIN*dmom_v_acc_v_ext*xt_ext;
                  dmom_v_ham_grad_v_ext[1] -= MOVING_DOMAIN*dmom_v_acc_v_ext*yt_ext;
                }
              else
                {
                  mom_v_adv_ext[0] -= MOVING_DOMAIN*mom_v_acc_ext*xt_ext;
                  mom_v_adv_ext[1] -= MOVING_DOMAIN*mom_v_acc_ext*yt_ext;
                  dmom_v_adv_v_ext[0] -= MOVING_DOMAIN*dmom_v_acc_v_ext*xt_ext;
                  dmom_v_adv_v_ext[1] -= MOVING_DOMAIN*dmom_v_acc_v_ext*yt_ext;
                }

              //bc's
              if (NONCONSERVATIVE_FORM < 1.0)
                {
                  bc_mom_u_adv_ext[0] -= MOVING_DOMAIN*bc_mom_u_acc_ext*xt_ext;
                  bc_mom_u_adv_ext[1] -= MOVING_DOMAIN*bc_mom_u_acc_ext*yt_ext;

                  bc_mom_v_adv_ext[0] -= MOVING_DOMAIN*bc_mom_v_acc_ext*xt_ext;
                  bc_mom_v_adv_ext[1] -= MOVING_DOMAIN*bc_mom_v_acc_ext*yt_ext;
                }
              //
              //calculate the numerical fluxes
              //
              ck.calculateGScale(G,normal,h_penalty);
              penalty = useMetrics*C_b/h_penalty + (1.0-useMetrics)*ebqe_penalty_ext.data()[ebNE_kb];
              exteriorNumericalAdvectiveFlux(NONCONSERVATIVE_FORM,
                                             isDOFBoundary_p.data()[ebNE_kb],
                                             isDOFBoundary_u.data()[ebNE_kb],
                                             isDOFBoundary_v.data()[ebNE_kb],
                                             isDOFBoundary_w.data()[ebNE_kb],
                                             isAdvectiveFluxBoundary_p.data()[ebNE_kb],
                                             isAdvectiveFluxBoundary_u.data()[ebNE_kb],
                                             isAdvectiveFluxBoundary_v.data()[ebNE_kb],
                                             isAdvectiveFluxBoundary_w.data()[ebNE_kb],
                                             dmom_u_ham_grad_p_ext[0],//=1/rho,
                                             bc_dmom_u_ham_grad_p_ext[0],//=1/bc_rho,
                                             normal,
                                             bc_p_ext,
                                             bc_u_ext,
                                             bc_v_ext,
                                             bc_mass_adv_ext,
                                             bc_mom_u_adv_ext,
                                             bc_mom_v_adv_ext,
                                             bc_mom_w_adv_ext,
                                             ebqe_bc_flux_mass_ext.data()[ebNE_kb]+MOVING_DOMAIN*(xt_ext*normal[0]+yt_ext*normal[1]),//BC is relative mass flux
                                             ebqe_bc_flux_mom_u_adv_ext.data()[ebNE_kb],
                                             ebqe_bc_flux_mom_v_adv_ext.data()[ebNE_kb],
                                             ebqe_bc_flux_mom_w_adv_ext.data()[ebNE_kb],
                                             p_ext,
                                             u_ext,
                                             v_ext,
                                             mass_adv_ext,
                                             mom_u_adv_ext,
                                             mom_v_adv_ext,
                                             mom_w_adv_ext,
                                             dmass_adv_u_ext,
                                             dmass_adv_v_ext,
                                             dmass_adv_w_ext,
                                             dmom_u_adv_p_ext,
                                             dmom_u_ham_grad_u_ext,
                                             dmom_u_adv_u_ext,
                                             dmom_u_adv_v_ext,
                                             dmom_u_adv_w_ext,
                                             dmom_v_adv_p_ext,
                                             dmom_v_adv_u_ext,
                                             dmom_v_adv_v_ext,
                                             dmom_v_adv_w_ext,
                                             dmom_w_adv_p_ext,
                                             dmom_w_adv_u_ext,
                                             dmom_w_adv_v_ext,
                                             dmom_w_adv_w_ext,
                                             flux_mass_ext,
                                             flux_mom_u_adv_ext,
                                             flux_mom_v_adv_ext,
                                             flux_mom_w_adv_ext,
                                             &ebqe_velocity.data()[ebNE_kb_nSpace]);
              for (int I=0;I<nSpace;I++)
                ebqe_velocity.data()[ebNE_kb_nSpace+I]/=porosity_ext;
              exteriorNumericalDiffusiveFlux(eps_rho,
                                             ebqe_phi_ext.data()[ebNE_kb],
                                             sdInfo_u_u_rowptr.data(),
                                             sdInfo_u_u_colind.data(),
                                             isDOFBoundary_u.data()[ebNE_kb],
                                             isDiffusiveFluxBoundary_u.data()[ebNE_kb],
                                             normal,
                                             bc_mom_uu_diff_ten_ext,
                                             bc_u_ext,
                                             ebqe_bc_flux_u_diff_ext.data()[ebNE_kb],
                                             mom_uu_diff_ten_ext,
                                             grad_u_ext,
                                             u_ext,
                                             penalty,//ebqe_penalty_ext.data()[ebNE_kb],
                                             flux_mom_uu_diff_ext);
              exteriorNumericalDiffusiveFlux(eps_rho,
                                             ebqe_phi_ext.data()[ebNE_kb],
                                             sdInfo_u_v_rowptr.data(),
                                             sdInfo_u_v_colind.data(),
                                             isDOFBoundary_v.data()[ebNE_kb],
                                             isDiffusiveFluxBoundary_v.data()[ebNE_kb],
                                             normal,
                                             bc_mom_uv_diff_ten_ext,
                                             bc_v_ext,
                                             0.0,//assume all of the flux gets applied in diagonal component
                                             mom_uv_diff_ten_ext,
                                             grad_v_ext,
                                             v_ext,
                                             penalty,//ebqe_penalty_ext.data()[ebNE_kb],
                                             flux_mom_uv_diff_ext);
              exteriorNumericalDiffusiveFlux(eps_rho,
                                             ebqe_phi_ext.data()[ebNE_kb],
                                             sdInfo_v_u_rowptr.data(),
                                             sdInfo_v_u_colind.data(),
                                             isDOFBoundary_u.data()[ebNE_kb],
                                             isDiffusiveFluxBoundary_u.data()[ebNE_kb],
                                             normal,
                                             bc_mom_vu_diff_ten_ext,
                                             bc_u_ext,
                                             0.0,//see above
                                             mom_vu_diff_ten_ext,
                                             grad_u_ext,
                                             u_ext,
                                             penalty,//ebqe_penalty_ext.data()[ebNE_kb],
                                             flux_mom_vu_diff_ext);
              exteriorNumericalDiffusiveFlux(eps_rho,
                                             ebqe_phi_ext.data()[ebNE_kb],
                                             sdInfo_v_v_rowptr.data(),
                                             sdInfo_v_v_colind.data(),
                                             isDOFBoundary_v.data()[ebNE_kb],
                                             isDiffusiveFluxBoundary_v.data()[ebNE_kb],
                                             normal,
                                             bc_mom_vv_diff_ten_ext,
                                             bc_v_ext,
                                             ebqe_bc_flux_v_diff_ext.data()[ebNE_kb],
                                             mom_vv_diff_ten_ext,
                                             grad_v_ext,
                                             v_ext,
                                             penalty,//ebqe_penalty_ext.data()[ebNE_kb],
                                             flux_mom_vv_diff_ext);
              flux.data()[ebN*nQuadraturePoints_elementBoundary+kb] = flux_mass_ext;
              /* std::cout<<"external u,v,u_n " */
              /*             <<ebqe_velocity.data()[ebNE_kb_nSpace+0]<<'\t' */
              /*             <<ebqe_velocity.data()[ebNE_kb_nSpace+1]<<'\t' */
              /*             <<flux.data()[ebN*nQuadraturePoints_elementBoundary+kb]<<std::endl; */
              //
              //integrate the net force and moment on flagged boundaries
              //
              if (ebN < nElementBoundaries_owned)
                {
                  force_v_x = (flux_mom_u_adv_ext + flux_mom_uu_diff_ext + flux_mom_uv_diff_ext + flux_mom_uw_diff_ext)/dmom_u_ham_grad_p_ext[0];//same as *rho
                  force_v_y = (flux_mom_v_adv_ext + flux_mom_vu_diff_ext + flux_mom_vv_diff_ext + flux_mom_vw_diff_ext)/dmom_u_ham_grad_p_ext[0];

                  force_p_x = p_ext*normal[0];
                  force_p_y = p_ext*normal[1];

                  force_x = force_p_x + force_v_x;
                  force_y = force_p_y + force_v_y;

                  r_x = x_ext - barycenters.data()[3*boundaryFlags.data()[ebN]+0];
                  r_y = y_ext - barycenters.data()[3*boundaryFlags.data()[ebN]+1];

                  wettedAreas.data()[boundaryFlags.data()[ebN]] += dS*(1.0-ebqe_vf_ext.data()[ebNE_kb]);

                  netForces_p.data()[3*boundaryFlags.data()[ebN]+0] += force_p_x*dS;
                  netForces_p.data()[3*boundaryFlags.data()[ebN]+1] += force_p_y*dS;

                  netForces_v.data()[3*boundaryFlags.data()[ebN]+0] += force_v_x*dS;
                  netForces_v.data()[3*boundaryFlags.data()[ebN]+1] += force_v_y*dS;

                  netMoments.data()[3*boundaryFlags.data()[ebN]+2] += (r_x*force_y - r_y*force_x)*dS;
                }
              //
              //update residuals
              //
              //if(true)//boundaryFlags[ebN] > 0)
              const double H_s = gf_s.H(particle_eps, ebqe_phi_s.data()[ebNE_kb]);
              if (elementIsActive[eN])
                { //if boundary flag positive, then include flux contributions on interpart boundaries
                  total_flux += flux_mass_ext*dS;
                  for (int i=0;i<nDOF_test_element;i++)
                    {
                      elementResidual_mesh[i] -= H_s*ck.ExteriorElementBoundaryFlux(MOVING_DOMAIN*(xt_ext*normal[0]+yt_ext*normal[1]),p_test_dS[i]);
                      elementResidual_p[i] += H_s*ck.ExteriorElementBoundaryFlux(flux_mass_ext,p_test_dS[i]);
                      elementResidual_p[i] -= H_s*DM*ck.ExteriorElementBoundaryFlux(MOVING_DOMAIN*(xt_ext*normal[0]+yt_ext*normal[1]),p_test_dS[i]);
                      globalConservationError += H_s*ck.ExteriorElementBoundaryFlux(flux_mass_ext,p_test_dS[i]);
                    }
                  for (int i=0;i<nDOF_v_test_element;i++)
                    {
                      elementResidual_u[i] += H_s*(ck.ExteriorElementBoundaryFlux(flux_mom_u_adv_ext,vel_test_dS[i])+
                                                   ck.ExteriorElementBoundaryFlux(flux_mom_uu_diff_ext,vel_test_dS[i])+
                                                   ck.ExteriorElementBoundaryFlux(flux_mom_uv_diff_ext,vel_test_dS[i])+
                                                   ck.ExteriorElementBoundaryDiffusionAdjoint(isDOFBoundary_u.data()[ebNE_kb],
                                                                                              isDiffusiveFluxBoundary_u.data()[ebNE_kb],
                                                                                              eb_adjoint_sigma,
                                                                                              u_ext,
                                                                                              bc_u_ext,
                                                                                              normal,
                                                                                              sdInfo_u_u_rowptr.data(),
                                                                                              sdInfo_u_u_colind.data(),
                                                                                              mom_uu_diff_ten_ext,
                                                                                              &vel_grad_test_dS[i*nSpace])+
                                                   ck.ExteriorElementBoundaryDiffusionAdjoint(isDOFBoundary_v.data()[ebNE_kb],
                                                                                              isDiffusiveFluxBoundary_u.data()[ebNE_kb],
                                                                                              eb_adjoint_sigma,
                                                                                              v_ext,
                                                                                              bc_v_ext,
                                                                                              normal,
                                                                                              sdInfo_u_v_rowptr.data(),
                                                                                              sdInfo_u_v_colind.data(),
                                                                                              mom_uv_diff_ten_ext,
                                                                                              &vel_grad_test_dS[i*nSpace]));
                      elementResidual_v[i] += H_s*(ck.ExteriorElementBoundaryFlux(flux_mom_v_adv_ext,vel_test_dS[i]) +
                                                   ck.ExteriorElementBoundaryFlux(flux_mom_vu_diff_ext,vel_test_dS[i])+
                                                   ck.ExteriorElementBoundaryFlux(flux_mom_vv_diff_ext,vel_test_dS[i])+
                                                   ck.ExteriorElementBoundaryDiffusionAdjoint(isDOFBoundary_u.data()[ebNE_kb],
                                                                                              isDiffusiveFluxBoundary_v.data()[ebNE_kb],
                                                                                              eb_adjoint_sigma,
                                                                                              u_ext,
                                                                                              bc_u_ext,
                                                                                              normal,
                                                                                              sdInfo_v_u_rowptr.data(),
                                                                                              sdInfo_v_u_colind.data(),
                                                                                              mom_vu_diff_ten_ext,
                                                                                              &vel_grad_test_dS[i*nSpace])+
                                                   ck.ExteriorElementBoundaryDiffusionAdjoint(isDOFBoundary_v.data()[ebNE_kb],
                                                                                              isDiffusiveFluxBoundary_v.data()[ebNE_kb],
                                                                                              eb_adjoint_sigma,
                                                                                              v_ext,
                                                                                              bc_v_ext,
                                                                                              normal,
                                                                                              sdInfo_v_v_rowptr.data(),
                                                                                              sdInfo_v_v_colind.data(),
                                                                                              mom_vv_diff_ten_ext,
                                                                                              &vel_grad_test_dS[i*nSpace]));
                    }//i
                }//if boundary flag positive
            }//kb
          //
          //update the element and global residual storage
          //
          for (int i=0;i<nDOF_test_element;i++)
            {
              int eN_i = eN*nDOF_test_element+i;

              elementResidual_p_save.data()[eN_i] +=  elementResidual_p[i];
              mesh_volume_conservation_weak += elementResidual_mesh[i];
              globalResidual.data()[offset_p+stride_p*rp_l2g.data()[eN_i]]+=elementResidual_p[i];
            }
          for (int i=0;i<nDOF_v_test_element;i++)
            {
              int eN_i = eN*nDOF_v_test_element+i;
              globalResidual.data()[offset_u+stride_u*rvel_l2g.data()[eN_i]]+=elementResidual_u[i];
              globalResidual.data()[offset_v+stride_v*rvel_l2g.data()[eN_i]]+=elementResidual_v[i];
            }//i
        }//ebNE
      
      if (normalize_pressure)
        {
	  //cek hack
	  // 1. This doesn't work in parallel right now. Could be fixed by moving the pressure correction into RANS2P.py or putting and allGather here
	  // 2. This forces the pressure average to match the average of the analytical solution (or zero of no analytical solution is given)
	  //
	  // I'm manually figuring out how many pressure dof there are
          /* std::cout<<"mesh volume conservation = "<<mesh_volume_conservation<<std::endl; */
          /* std::cout<<"mesh volume conservation weak = "<<mesh_volume_conservation_weak<<std::endl; */
          /* std::cout<<"mesh volume conservation err max= "<<mesh_volume_conservation_err_max<<std::endl; */
          /* std::cout<<"mesh volume conservation err max weak = "<<mesh_volume_conservation_err_max_weak<<std::endl; */
          /* std::cout<<"Pressure Integral "<<p_dv<<std::endl */
          /*          <<"Analytical Pressure Integral "<<pa_dv<<std::endl */
          /*          <<"Total Boundary Flux "<<total_flux<<std::endl; */
          int nDOF_pressure=0;
          for(int eN=0;eN<nElements_global;eN++)
            {
	      for (int i=0;i<nDOF_test_element;i++)
		{
		  int eN_i = eN*nDOF_test_element+i;
		  if (p_l2g.data()[eN_i] > nDOF_pressure)
		    nDOF_pressure=p_l2g.data()[eN_i];
		}
	    }
	  nDOF_pressure +=1;
          //std::cout<<"nDOF_pressure "<<nDOF_pressure<<std::endl;
          for (int I=0;I<nDOF_pressure;I++)
            p_dof[I] += (pa_dv - p_dv)/total_volume;
          double p_dv_new=0.0, pa_dv_new=0.0;
          p_L1=0.0;
          p_L2=0.0;
          p_LI=0.0;
          for (int eN=0 ; eN < nElements_global ; ++eN)
            {
              double element_phi[nDOF_mesh_trial_element], element_phi_s[nDOF_mesh_trial_element];
              for (int j=0;j<nDOF_mesh_trial_element;j++)
                {
                  register int eN_j = eN*nDOF_mesh_trial_element+j;
                  element_phi[j] = phi_nodes.data()[p_l2g.data()[eN_j]];
                  element_phi_s[j] = phi_solid_nodes.data()[p_l2g.data()[eN_j]];
                }
              double element_nodes[nDOF_mesh_trial_element*3];
              for (int i=0;i<nDOF_mesh_trial_element;i++)
                {
                  register int eN_i=eN*nDOF_mesh_trial_element+i;
                  for(int I=0;I<3;I++)
                    element_nodes[i*3 + I] = mesh_dof[mesh_l2g[eN_i]*3 + I];
                }//i
              int icase_s = gf_s.calculate(element_phi_s, element_nodes, x_ref.data(), false);
              for (int k=0 ; k < nQuadraturePoints_element ; ++k)
                {
                  int eN_k = eN*nQuadraturePoints_element + k;
                  int eN_nDOF_trial_element = eN*nDOF_trial_element;
                  
                  double jac[nSpace*nSpace];
                  double jacInv[nSpace*nSpace];
                  double p=0.0,pe=0.0;
                  double jacDet, x, y, z, dV, h_phi;
                  gf_s.set_quad(k);
                  double H_s = gf_s.H(0.,0.);
                  ck.calculateMapping_element(eN,
                                              k,
                                              mesh_dof.data(),
                                              mesh_l2g.data(),
                                              mesh_trial_ref.data(),
                                              mesh_grad_trial_ref.data(),
                                              jac,
                                              jacDet,
                                              jacInv,
                                              x,y,z);
                  dV = fabs(jacDet)*dV_ref.data()[k];
                  ck.valFromDOF(p_dof.data(),&p_l2g.data()[eN_nDOF_trial_element],&p_trial_ref.data()[k*nDOF_trial_element],p);
                  p_dv_new += p*H_s*dV;
                  pa_dv_new += q_u_0.data()[eN_k]*H_s*dV;
                  pe = p-q_u_0.data()[eN_k];
                  p_L1 += fabs(pe)*H_s*dV;
                  p_L2 += pe*pe*H_s*dV;
                  if (fabs(pe) > p_LI)
                    p_LI = fabs(pe);
                }
            }
          p_L2 = sqrt(p_L2);
          //        std::cout<<"Pressure Integral Shifted"<<p_dv_new<<std::endl
          //         <<"Analytical Pressure Integral 2 "<<pa_dv_new<<std::endl
          //         <<"Errors "<<p_L1<<'\t'<<p_L2<<'\t'<<p_LI<<std::endl;
        }
    }

    void calculateJacobian(arguments_dict& args)
    {
      double NONCONSERVATIVE_FORM = args.m_dscalar["NONCONSERVATIVE_FORM"];
      double MOMENTUM_SGE = args.m_dscalar["MOMENTUM_SGE"];
      double PRESSURE_SGE = args.m_dscalar["PRESSURE_SGE"];
      double VELOCITY_SGE = args.m_dscalar["VELOCITY_SGE"];
      double PRESSURE_PROJECTION_STABILIZATION = args.m_dscalar["PRESSURE_PROJECTION_STABILIZATION"];
      xt::pyarray<double>& mesh_trial_ref = args.m_darray["mesh_trial_ref"];
      xt::pyarray<double>& mesh_grad_trial_ref = args.m_darray["mesh_grad_trial_ref"];
      xt::pyarray<double>& mesh_dof = args.m_darray["mesh_dof"];
      xt::pyarray<double>& mesh_velocity_dof = args.m_darray["mesh_velocity_dof"];
      double MOVING_DOMAIN = args.m_dscalar["MOVING_DOMAIN"];
      xt::pyarray<int>& mesh_l2g = args.m_iarray["mesh_l2g"];
      xt::pyarray<double>& x_ref = args.m_darray["x_ref"];
      xt::pyarray<double>& dV_ref = args.m_darray["dV_ref"];
      xt::pyarray<double>& p_trial_ref = args.m_darray["p_trial_ref"];
      xt::pyarray<double>& p_grad_trial_ref = args.m_darray["p_grad_trial_ref"];
      xt::pyarray<double>& p_test_ref = args.m_darray["p_test_ref"];
      xt::pyarray<double>& p_grad_test_ref = args.m_darray["p_grad_test_ref"];
      xt::pyarray<double>& vel_trial_ref = args.m_darray["vel_trial_ref"];
      xt::pyarray<double>& vel_grad_trial_ref = args.m_darray["vel_grad_trial_ref"];
      xt::pyarray<double>& vel_test_ref = args.m_darray["vel_test_ref"];
      xt::pyarray<double>& vel_grad_test_ref = args.m_darray["vel_grad_test_ref"];
      xt::pyarray<double>& mesh_trial_trace_ref = args.m_darray["mesh_trial_trace_ref"];
      xt::pyarray<double>& mesh_grad_trial_trace_ref = args.m_darray["mesh_grad_trial_trace_ref"];
      xt::pyarray<double>& xb_ref = args.m_darray["xb_ref"];
      xt::pyarray<double>& dS_ref = args.m_darray["dS_ref"];
      xt::pyarray<double>& p_trial_trace_ref = args.m_darray["p_trial_trace_ref"];
      xt::pyarray<double>& p_grad_trial_trace_ref = args.m_darray["p_grad_trial_trace_ref"];
      xt::pyarray<double>& p_test_trace_ref = args.m_darray["p_test_trace_ref"];
      xt::pyarray<double>& p_grad_test_trace_ref = args.m_darray["p_grad_test_trace_ref"];
      xt::pyarray<double>& vel_trial_trace_ref = args.m_darray["vel_trial_trace_ref"];
      xt::pyarray<double>& vel_grad_trial_trace_ref = args.m_darray["vel_grad_trial_trace_ref"];
      xt::pyarray<double>& vel_test_trace_ref = args.m_darray["vel_test_trace_ref"];
      xt::pyarray<double>& vel_grad_test_trace_ref = args.m_darray["vel_grad_test_trace_ref"];
      xt::pyarray<double>& normal_ref = args.m_darray["normal_ref"];
      xt::pyarray<double>& boundaryJac_ref = args.m_darray["boundaryJac_ref"];
      double eb_adjoint_sigma = args.m_dscalar["eb_adjoint_sigma"];
      xt::pyarray<double>& elementDiameter = args.m_darray["elementDiameter"];
      xt::pyarray<double>& elementBoundaryDiameter = args.m_darray["elementBoundaryDiameter"];
      xt::pyarray<double>& nodeDiametersArray = args.m_darray["nodeDiametersArray"];
      double hFactor = args.m_dscalar["hFactor"];
      int nElements_global = args.m_iscalar["nElements_global"];
      double useRBLES = args.m_dscalar["useRBLES"];
      double useMetrics = args.m_dscalar["useMetrics"];
      double alphaBDF = args.m_dscalar["alphaBDF"];
      double epsFact_rho = args.m_dscalar["epsFact_rho"];
      double epsFact_mu = args.m_dscalar["epsFact_mu"];
      double sigma = args.m_dscalar["sigma"];
      double rho_0 = args.m_dscalar["rho_0"];
      double nu_0 = args.m_dscalar["nu_0"];
      double rho_1 = args.m_dscalar["rho_1"];
      double nu_1 = args.m_dscalar["nu_1"];
      double smagorinskyConstant = args.m_dscalar["smagorinskyConstant"];
      int turbulenceClosureModel = args.m_iscalar["turbulenceClosureModel"];
      double Ct_sge = args.m_dscalar["Ct_sge"];
      double Cd_sge = args.m_dscalar["Cd_sge"];
      double C_dg = args.m_dscalar["C_dg"];
      double C_b = args.m_dscalar["C_b"];
      const xt::pyarray<double>& eps_solid = args.m_darray["eps_solid"];
      const xt::pyarray<double>& phi_solid = args.m_darray["phi_solid"];
      const xt::pyarray<double>& eps_porous = args.m_darray["eps_porous"];
      const xt::pyarray<double>& phi_porous = args.m_darray["phi_porous"];
      const xt::pyarray<double>& q_velocity_porous = args.m_darray["q_velocity_porous"];
      const xt::pyarray<double>& q_porosity = args.m_darray["q_porosity"];
      const xt::pyarray<double>& q_dragAlpha = args.m_darray["q_dragAlpha"];
      const xt::pyarray<double>& q_dragBeta = args.m_darray["q_dragBeta"];
      const xt::pyarray<double>& q_mass_source = args.m_darray["q_mass_source"];
      const xt::pyarray<double>& q_turb_var_0 = args.m_darray["q_turb_var_0"];
      const xt::pyarray<double>& q_turb_var_1 = args.m_darray["q_turb_var_1"];
      const xt::pyarray<double>& q_turb_var_grad_0 = args.m_darray["q_turb_var_grad_0"];
      const double LAG_LES = args.m_dscalar["LAG_LES"];
      xt::pyarray<double> & q_eddy_viscosity_last = args.m_darray["q_eddy_viscosity_last"];
      xt::pyarray<double> & ebqe_eddy_viscosity_last = args.m_darray["ebqe_eddy_viscosity_last"];
      xt::pyarray<int>& p_l2g = args.m_iarray["p_l2g"];
      xt::pyarray<int>& vel_l2g = args.m_iarray["vel_l2g"];
      xt::pyarray<double>& p_dof = args.m_darray["p_dof"];
      xt::pyarray<double>& u_dof = args.m_darray["u_dof"];
      xt::pyarray<double>& v_dof = args.m_darray["v_dof"];
      xt::pyarray<double>& w_dof = args.m_darray["w_dof"];
      xt::pyarray<double>& p_old_dof = args.m_darray["p_old_dof"];
      xt::pyarray<double>& u_old_dof = args.m_darray["u_old_dof"];
      xt::pyarray<double>& v_old_dof = args.m_darray["v_old_dof"];
      xt::pyarray<double>& w_old_dof = args.m_darray["w_old_dof"];
      xt::pyarray<double>& g = args.m_darray["g"];
      const double useVF = args.m_dscalar["useVF"];
      xt::pyarray<double>& vf = args.m_darray["vf"];
      xt::pyarray<double>& phi = args.m_darray["phi"];
      xt::pyarray<double>& phi_nodes = args.m_darray["phi_nodes"];
      xt::pyarray<double>& normal_phi = args.m_darray["normal_phi"];
      xt::pyarray<double>& kappa_phi = args.m_darray["kappa_phi"];
      xt::pyarray<double>& q_mom_u_acc_beta_bdf = args.m_darray["q_mom_u_acc_beta_bdf"];
      xt::pyarray<double>& q_mom_v_acc_beta_bdf = args.m_darray["q_mom_v_acc_beta_bdf"];
      xt::pyarray<double>& q_mom_w_acc_beta_bdf = args.m_darray["q_mom_w_acc_beta_bdf"];
      xt::pyarray<double>& q_dV = args.m_darray["q_dV"];
      xt::pyarray<double>& q_dV_last = args.m_darray["q_dV_last"];
      xt::pyarray<double>& q_velocity_sge = args.m_darray["q_velocity_sge"];
      xt::pyarray<double>& q_cfl = args.m_darray["q_cfl"];
      xt::pyarray<double>& q_numDiff_u_last = args.m_darray["q_numDiff_u_last"];
      xt::pyarray<double>& q_numDiff_v_last = args.m_darray["q_numDiff_v_last"];
      xt::pyarray<double>& q_numDiff_w_last = args.m_darray["q_numDiff_w_last"];
      xt::pyarray<int>& sdInfo_u_u_rowptr = args.m_iarray["sdInfo_u_u_rowptr"];
      xt::pyarray<int>& sdInfo_u_u_colind = args.m_iarray["sdInfo_u_u_colind"];
      xt::pyarray<int>& sdInfo_u_v_rowptr = args.m_iarray["sdInfo_u_v_rowptr"];
      xt::pyarray<int>& sdInfo_u_v_colind = args.m_iarray["sdInfo_u_v_colind"];
      xt::pyarray<int>& sdInfo_u_w_rowptr = args.m_iarray["sdInfo_u_w_rowptr"];
      xt::pyarray<int>& sdInfo_u_w_colind = args.m_iarray["sdInfo_u_w_colind"];
      xt::pyarray<int>& sdInfo_v_v_rowptr = args.m_iarray["sdInfo_v_v_rowptr"];
      xt::pyarray<int>& sdInfo_v_v_colind = args.m_iarray["sdInfo_v_v_colind"];
      xt::pyarray<int>& sdInfo_v_u_rowptr = args.m_iarray["sdInfo_v_u_rowptr"];
      xt::pyarray<int>& sdInfo_v_u_colind = args.m_iarray["sdInfo_v_u_colind"];
      xt::pyarray<int>& sdInfo_v_w_rowptr = args.m_iarray["sdInfo_v_w_rowptr"];
      xt::pyarray<int>& sdInfo_v_w_colind = args.m_iarray["sdInfo_v_w_colind"];
      xt::pyarray<int>& sdInfo_w_w_rowptr = args.m_iarray["sdInfo_w_w_rowptr"];
      xt::pyarray<int>& sdInfo_w_w_colind = args.m_iarray["sdInfo_w_w_colind"];
      xt::pyarray<int>& sdInfo_w_u_rowptr = args.m_iarray["sdInfo_w_u_rowptr"];
      xt::pyarray<int>& sdInfo_w_u_colind = args.m_iarray["sdInfo_w_u_colind"];
      xt::pyarray<int>& sdInfo_w_v_rowptr = args.m_iarray["sdInfo_w_v_rowptr"];
      xt::pyarray<int>& sdInfo_w_v_colind = args.m_iarray["sdInfo_w_v_colind"];
      xt::pyarray<int>& csrRowIndeces_p_p = args.m_iarray["csrRowIndeces_p_p"];
      xt::pyarray<int>& csrColumnOffsets_p_p = args.m_iarray["csrColumnOffsets_p_p"];
      xt::pyarray<int>& csrRowIndeces_p_u = args.m_iarray["csrRowIndeces_p_u"];
      xt::pyarray<int>& csrColumnOffsets_p_u = args.m_iarray["csrColumnOffsets_p_u"];
      xt::pyarray<int>& csrRowIndeces_p_v = args.m_iarray["csrRowIndeces_p_v"];
      xt::pyarray<int>& csrColumnOffsets_p_v = args.m_iarray["csrColumnOffsets_p_v"];
      xt::pyarray<int>& csrRowIndeces_p_w = args.m_iarray["csrRowIndeces_p_w"];
      xt::pyarray<int>& csrColumnOffsets_p_w = args.m_iarray["csrColumnOffsets_p_w"];
      xt::pyarray<int>& csrRowIndeces_u_p = args.m_iarray["csrRowIndeces_u_p"];
      xt::pyarray<int>& csrColumnOffsets_u_p = args.m_iarray["csrColumnOffsets_u_p"];
      xt::pyarray<int>& csrRowIndeces_u_u = args.m_iarray["csrRowIndeces_u_u"];
      xt::pyarray<int>& csrColumnOffsets_u_u = args.m_iarray["csrColumnOffsets_u_u"];
      xt::pyarray<int>& csrRowIndeces_u_v = args.m_iarray["csrRowIndeces_u_v"];
      xt::pyarray<int>& csrColumnOffsets_u_v = args.m_iarray["csrColumnOffsets_u_v"];
      xt::pyarray<int>& csrRowIndeces_u_w = args.m_iarray["csrRowIndeces_u_w"];
      xt::pyarray<int>& csrColumnOffsets_u_w = args.m_iarray["csrColumnOffsets_u_w"];
      xt::pyarray<int>& csrRowIndeces_v_p = args.m_iarray["csrRowIndeces_v_p"];
      xt::pyarray<int>& csrColumnOffsets_v_p = args.m_iarray["csrColumnOffsets_v_p"];
      xt::pyarray<int>& csrRowIndeces_v_u = args.m_iarray["csrRowIndeces_v_u"];
      xt::pyarray<int>& csrColumnOffsets_v_u = args.m_iarray["csrColumnOffsets_v_u"];
      xt::pyarray<int>& csrRowIndeces_v_v = args.m_iarray["csrRowIndeces_v_v"];
      xt::pyarray<int>& csrColumnOffsets_v_v = args.m_iarray["csrColumnOffsets_v_v"];
      xt::pyarray<int>& csrRowIndeces_v_w = args.m_iarray["csrRowIndeces_v_w"];
      xt::pyarray<int>& csrColumnOffsets_v_w = args.m_iarray["csrColumnOffsets_v_w"];
      xt::pyarray<int>& csrRowIndeces_w_p = args.m_iarray["csrRowIndeces_w_p"];
      xt::pyarray<int>& csrColumnOffsets_w_p = args.m_iarray["csrColumnOffsets_w_p"];
      xt::pyarray<int>& csrRowIndeces_w_u = args.m_iarray["csrRowIndeces_w_u"];
      xt::pyarray<int>& csrColumnOffsets_w_u = args.m_iarray["csrColumnOffsets_w_u"];
      xt::pyarray<int>& csrRowIndeces_w_v = args.m_iarray["csrRowIndeces_w_v"];
      xt::pyarray<int>& csrColumnOffsets_w_v = args.m_iarray["csrColumnOffsets_w_v"];
      xt::pyarray<int>& csrRowIndeces_w_w = args.m_iarray["csrRowIndeces_w_w"];
      xt::pyarray<int>& csrColumnOffsets_w_w = args.m_iarray["csrColumnOffsets_w_w"];
      xt::pyarray<double>& globalJacobian = args.m_darray["globalJacobian"];
      int nExteriorElementBoundaries_global = args.m_iscalar["nExteriorElementBoundaries_global"];
      xt::pyarray<int>& exteriorElementBoundariesArray = args.m_iarray["exteriorElementBoundariesArray"];
      xt::pyarray<int>& elementBoundaryElementsArray = args.m_iarray["elementBoundaryElementsArray"];
      xt::pyarray<int>& elementBoundaryLocalElementBoundariesArray = args.m_iarray["elementBoundaryLocalElementBoundariesArray"];
      xt::pyarray<double>& ebqe_vf_ext = args.m_darray["ebqe_vf_ext"];
      xt::pyarray<double>& bc_ebqe_vf_ext = args.m_darray["bc_ebqe_vf_ext"];
      xt::pyarray<double>& ebqe_phi_ext = args.m_darray["ebqe_phi_ext"];
      xt::pyarray<double>& bc_ebqe_phi_ext = args.m_darray["bc_ebqe_phi_ext"];
      xt::pyarray<double>& ebqe_normal_phi_ext = args.m_darray["ebqe_normal_phi_ext"];
      xt::pyarray<double>& ebqe_kappa_phi_ext = args.m_darray["ebqe_kappa_phi_ext"];
      const xt::pyarray<double>& ebqe_porosity_ext = args.m_darray["ebqe_porosity_ext"];
      const xt::pyarray<double>& ebqe_turb_var_0 = args.m_darray["ebqe_turb_var_0"];
      const xt::pyarray<double>& ebqe_turb_var_1 = args.m_darray["ebqe_turb_var_1"];
      xt::pyarray<int>& isDOFBoundary_p = args.m_iarray["isDOFBoundary_p"];
      xt::pyarray<int>& isDOFBoundary_u = args.m_iarray["isDOFBoundary_u"];
      xt::pyarray<int>& isDOFBoundary_v = args.m_iarray["isDOFBoundary_v"];
      xt::pyarray<int>& isDOFBoundary_w = args.m_iarray["isDOFBoundary_w"];
      xt::pyarray<int>& isAdvectiveFluxBoundary_p = args.m_iarray["isAdvectiveFluxBoundary_p"];
      xt::pyarray<int>& isAdvectiveFluxBoundary_u = args.m_iarray["isAdvectiveFluxBoundary_u"];
      xt::pyarray<int>& isAdvectiveFluxBoundary_v = args.m_iarray["isAdvectiveFluxBoundary_v"];
      xt::pyarray<int>& isAdvectiveFluxBoundary_w = args.m_iarray["isAdvectiveFluxBoundary_w"];
      xt::pyarray<int>& isDiffusiveFluxBoundary_u = args.m_iarray["isDiffusiveFluxBoundary_u"];
      xt::pyarray<int>& isDiffusiveFluxBoundary_v = args.m_iarray["isDiffusiveFluxBoundary_v"];
      xt::pyarray<int>& isDiffusiveFluxBoundary_w = args.m_iarray["isDiffusiveFluxBoundary_w"];
      xt::pyarray<double>& ebqe_bc_p_ext = args.m_darray["ebqe_bc_p_ext"];
      xt::pyarray<double>& ebqe_bc_flux_mass_ext = args.m_darray["ebqe_bc_flux_mass_ext"];
      xt::pyarray<double>& ebqe_bc_flux_mom_u_adv_ext = args.m_darray["ebqe_bc_flux_mom_u_adv_ext"];
      xt::pyarray<double>& ebqe_bc_flux_mom_v_adv_ext = args.m_darray["ebqe_bc_flux_mom_v_adv_ext"];
      xt::pyarray<double>& ebqe_bc_flux_mom_w_adv_ext = args.m_darray["ebqe_bc_flux_mom_w_adv_ext"];
      xt::pyarray<double>& ebqe_bc_u_ext = args.m_darray["ebqe_bc_u_ext"];
      xt::pyarray<double>& ebqe_bc_flux_u_diff_ext = args.m_darray["ebqe_bc_flux_u_diff_ext"];
      xt::pyarray<double>& ebqe_penalty_ext = args.m_darray["ebqe_penalty_ext"];
      xt::pyarray<double>& ebqe_bc_v_ext = args.m_darray["ebqe_bc_v_ext"];
      xt::pyarray<double>& ebqe_bc_flux_v_diff_ext = args.m_darray["ebqe_bc_flux_v_diff_ext"];
      xt::pyarray<double>& ebqe_bc_w_ext = args.m_darray["ebqe_bc_w_ext"];
      xt::pyarray<double>& ebqe_bc_flux_w_diff_ext = args.m_darray["ebqe_bc_flux_w_diff_ext"];
      xt::pyarray<int>& csrColumnOffsets_eb_p_p = args.m_iarray["csrColumnOffsets_eb_p_p"];
      xt::pyarray<int>& csrColumnOffsets_eb_p_u = args.m_iarray["csrColumnOffsets_eb_p_u"];
      xt::pyarray<int>& csrColumnOffsets_eb_p_v = args.m_iarray["csrColumnOffsets_eb_p_v"];
      xt::pyarray<int>& csrColumnOffsets_eb_p_w = args.m_iarray["csrColumnOffsets_eb_p_w"];
      xt::pyarray<int>& csrColumnOffsets_eb_u_p = args.m_iarray["csrColumnOffsets_eb_u_p"];
      xt::pyarray<int>& csrColumnOffsets_eb_u_u = args.m_iarray["csrColumnOffsets_eb_u_u"];
      xt::pyarray<int>& csrColumnOffsets_eb_u_v = args.m_iarray["csrColumnOffsets_eb_u_v"];
      xt::pyarray<int>& csrColumnOffsets_eb_u_w = args.m_iarray["csrColumnOffsets_eb_u_w"];
      xt::pyarray<int>& csrColumnOffsets_eb_v_p = args.m_iarray["csrColumnOffsets_eb_v_p"];
      xt::pyarray<int>& csrColumnOffsets_eb_v_u = args.m_iarray["csrColumnOffsets_eb_v_u"];
      xt::pyarray<int>& csrColumnOffsets_eb_v_v = args.m_iarray["csrColumnOffsets_eb_v_v"];
      xt::pyarray<int>& csrColumnOffsets_eb_v_w = args.m_iarray["csrColumnOffsets_eb_v_w"];
      xt::pyarray<int>& csrColumnOffsets_eb_w_p = args.m_iarray["csrColumnOffsets_eb_w_p"];
      xt::pyarray<int>& csrColumnOffsets_eb_w_u = args.m_iarray["csrColumnOffsets_eb_w_u"];
      xt::pyarray<int>& csrColumnOffsets_eb_w_v = args.m_iarray["csrColumnOffsets_eb_w_v"];
      xt::pyarray<int>& csrColumnOffsets_eb_w_w = args.m_iarray["csrColumnOffsets_eb_w_w"];
      xt::pyarray<int>& elementFlags = args.m_iarray["elementFlags"];
      xt::pyarray<int>& boundaryFlags = args.m_iarray["boundaryFlags"];
      int use_ball_as_particle = args.m_iscalar["use_ball_as_particle"];
      xt::pyarray<double>& ball_center = args.m_darray["ball_center"];
      xt::pyarray<double>& ball_radius = args.m_darray["ball_radius"];
      xt::pyarray<double>& ball_velocity = args.m_darray["ball_velocity"];
      xt::pyarray<double>& ball_angular_velocity = args.m_darray["ball_angular_velocity"];
      xt::pyarray<double>& ball_density = args.m_darray["ball_density"];
      xt::pyarray<double>& particle_signed_distances = args.m_darray["particle_signed_distances"];
      xt::pyarray<double>& particle_signed_distance_normals = args.m_darray["particle_signed_distance_normals"];
      xt::pyarray<double>& particle_velocities = args.m_darray["particle_velocities"];
      xt::pyarray<double>& particle_centroids = args.m_darray["particle_centroids"];
      xt::pyarray<double>& ebqe_phi_s = args.m_darray["ebqe_phi_s"];
      xt::pyarray<double>& ebq_global_grad_phi_s = args.m_darray["ebq_global_grad_phi_s"];
      xt::pyarray<double>& ebq_particle_velocity_s = args.m_darray["ebq_particle_velocity_s"];
      xt::pyarray<double>& phi_solid_nodes = args.m_darray["phi_solid_nodes"];
      xt::pyarray<double>& distance_to_solids = args.m_darray["distance_to_solids"];
      int nParticles = args.m_iscalar["nParticles"];
      int nElements_owned = args.m_iscalar["nElements_owned"];
      double particle_nitsche = args.m_dscalar["particle_nitsche"];
      double particle_epsFact = args.m_dscalar["particle_epsFact"];
      double particle_alpha = args.m_dscalar["particle_alpha"];
      double particle_beta = args.m_dscalar["particle_beta"];
      double particle_penalty_constant = args.m_dscalar["particle_penalty_constant"];
      double ghost_penalty_constant = args.m_dscalar["ghost_penalty_constant"];
      const bool useExact = args.m_iscalar["useExact"];
      xt::pyarray<double>& isActiveDOF = args.m_darray["isActiveDOF"];
      const int nQuadraturePoints_global(nElements_global*nQuadraturePoints_element);
      std::valarray<double> particle_surfaceArea_tmp(nParticles), particle_netForces_tmp(nParticles*3*3), particle_netMoments_tmp(nParticles*3);
      gf.useExact = false;//useExact;
      gf_p.useExact = false;//useExact;
      gf_s.useExact = useExact;
      //
      //loop over elements to compute volume integrals and load them into the element Jacobians and global Jacobian
      //
      for(int eN=0;eN<nElements_global;eN++)
        {
          register double eps_rho,eps_mu;

          register double  elementJacobian_p_p[nDOF_test_element][nDOF_trial_element],
            elementJacobian_p_u[nDOF_test_element][nDOF_v_trial_element],
            elementJacobian_p_v[nDOF_test_element][nDOF_v_trial_element],
            elementJacobian_p_w[nDOF_test_element][nDOF_v_trial_element],
            elementJacobian_u_p[nDOF_v_test_element][nDOF_trial_element],
            elementJacobian_u_u[nDOF_v_test_element][nDOF_v_trial_element],
            elementJacobian_u_v[nDOF_v_test_element][nDOF_v_trial_element],
            elementJacobian_u_w[nDOF_v_test_element][nDOF_v_trial_element],
            elementJacobian_v_p[nDOF_v_test_element][nDOF_trial_element],
            elementJacobian_v_u[nDOF_v_test_element][nDOF_v_trial_element],
            elementJacobian_v_v[nDOF_v_test_element][nDOF_v_trial_element],
            elementJacobian_v_w[nDOF_v_test_element][nDOF_v_trial_element],
            elementJacobian_w_p[nDOF_v_test_element][nDOF_trial_element],
            elementJacobian_w_u[nDOF_v_test_element][nDOF_v_trial_element],
            elementJacobian_w_v[nDOF_v_test_element][nDOF_v_trial_element],
            elementJacobian_w_w[nDOF_v_test_element][nDOF_v_trial_element];
          for (int i=0;i<nDOF_test_element;i++)
            for (int j=0;j<nDOF_trial_element;j++)
              {
                elementJacobian_p_p[i][j]=0.0;
              }
          for (int i=0;i<nDOF_test_element;i++)
            for (int j=0;j<nDOF_v_trial_element;j++)
              {
                elementJacobian_p_u[i][j]=0.0;
                elementJacobian_p_v[i][j]=0.0;
                elementJacobian_p_w[i][j]=0.0;
                elementJacobian_u_p[j][i]=0.0;
                elementJacobian_v_p[j][i]=0.0;
                elementJacobian_w_p[j][i]=0.0;
              }
          for (int i=0;i<nDOF_v_test_element;i++)
            for (int j=0;j<nDOF_v_trial_element;j++)
              {
                elementJacobian_u_u[i][j]=0.0;
                elementJacobian_u_v[i][j]=0.0;
                elementJacobian_u_w[i][j]=0.0;
                elementJacobian_v_u[i][j]=0.0;
                elementJacobian_v_v[i][j]=0.0;
                elementJacobian_v_w[i][j]=0.0;
                elementJacobian_w_u[i][j]=0.0;
                elementJacobian_w_v[i][j]=0.0;
                elementJacobian_w_w[i][j]=0.0;
              }
          double element_phi[nDOF_mesh_trial_element], element_phi_s[nDOF_mesh_trial_element];
          for (int j=0;j<nDOF_mesh_trial_element;j++)
            {
              register int eN_j = eN*nDOF_mesh_trial_element+j;
              element_phi[j] = phi_nodes.data()[p_l2g.data()[eN_j]];
              element_phi_s[j] = phi_solid_nodes.data()[p_l2g.data()[eN_j]];
            }
          double element_nodes[nDOF_mesh_trial_element*3];
          for (int i=0;i<nDOF_mesh_trial_element;i++)
            {
              register int eN_i=eN*nDOF_mesh_trial_element+i;
              for(int I=0;I<3;I++)
                element_nodes[i*3 + I] = mesh_dof.data()[mesh_l2g.data()[eN_i]*3 + I];
            }//i
          int icase_s = gf_s.calculate(element_phi_s, element_nodes, x_ref.data(), false);
#ifdef IFEM
          int icase_p = gf_p.calculate(element_phi, element_nodes, x_ref.data(), -rho_1*g.data()[1], -rho_0*g.data()[1],false,true);
          int icase = gf.calculate(element_phi, element_nodes, x_ref.data(), rho_1*nu_1, rho_0*nu_0,false,false);
#else
          int icase_p = gf_p.calculate(element_phi, element_nodes, x_ref.data(), 1.,1.,false,false);
          int icase = gf.calculate(element_phi, element_nodes, x_ref.data(), 1.,1.,false,false);
#endif
          for (int fluid_phase=0;fluid_phase < 2 - abs(icase); fluid_phase++)
            {
              for  (int k=0;k<nQuadraturePoints_element;k++)
                {
                  int eN_k = eN*nQuadraturePoints_element+k, //index to a scalar at a quadrature point
                    eN_k_nSpace = eN_k*nSpace,
                    eN_k_3d = eN_k*3,
                    eN_nDOF_trial_element = eN*nDOF_trial_element, //index to a vector at a quadrature point
                    eN_nDOF_v_trial_element = eN*nDOF_v_trial_element; //index to a vector at a quadrature point

                  //declare local storage
                  register double p=0.0,u=0.0,v=0.0,w=0.0,
                    grad_p[nSpace]=ZEROVEC,grad_u[nSpace]=ZEROVEC,grad_v[nSpace]=ZEROVEC,grad_w[nSpace]=ZEROVEC,
                    p_old=0.0,u_old=0.0,v_old=0.0,w_old=0.0,
                    grad_p_old[nSpace]=ZEROVEC,grad_u_old[nSpace]=ZEROVEC,grad_v_old[nSpace]=ZEROVEC,grad_w_old[nSpace]=ZEROVEC,
                    mom_u_acc=0.0,
                    dmom_u_acc_u=0.0,
                    mom_v_acc=0.0,
                    dmom_v_acc_v=0.0,
                    mom_w_acc=0.0,
                    dmom_w_acc_w=0.0,
                    mass_adv[nSpace]=ZEROVEC,
                    dmass_adv_u[nSpace]=ZEROVEC,
                    dmass_adv_v[nSpace]=ZEROVEC,
                    dmass_adv_w[nSpace]=ZEROVEC,
                    mass_ham=0.0,
                    dmass_ham_u=0.0,
                    dmass_ham_v=0.0,
                    dmass_ham_w=0.0,
                    mom_u_adv[nSpace]=ZEROVEC,
                    dmom_u_adv_u[nSpace]=ZEROVEC,
                    dmom_u_adv_v[nSpace]=ZEROVEC,
                    dmom_u_adv_w[nSpace]=ZEROVEC,
                    mom_v_adv[nSpace]=ZEROVEC,
                    dmom_v_adv_u[nSpace]=ZEROVEC,
                    dmom_v_adv_v[nSpace]=ZEROVEC,
                    dmom_v_adv_w[nSpace]=ZEROVEC,
                    mom_w_adv[nSpace]=ZEROVEC,
                    dmom_w_adv_u[nSpace]=ZEROVEC,
                    dmom_w_adv_v[nSpace]=ZEROVEC,
                    dmom_w_adv_w[nSpace]=ZEROVEC,
                    mom_uu_diff_ten[nSpace]=ZEROVEC,
                    mom_vv_diff_ten[nSpace]=ZEROVEC,
                    mom_ww_diff_ten[nSpace]=ZEROVEC,
                    mom_uv_diff_ten[1],
                    mom_uw_diff_ten[1],
                    mom_vu_diff_ten[1],
                    mom_vw_diff_ten[1],
                    mom_wu_diff_ten[1],
                    mom_wv_diff_ten[1],
                    mom_u_source=0.0,
                    mom_v_source=0.0,
                    mom_w_source=0.0,
                    mom_u_ham=0.0,
                    dmom_u_ham_grad_p[nSpace]=ZEROVEC,
                    dmom_u_ham_grad_u[nSpace]=ZEROVEC,
                    dmom_u_ham_grad_v[nSpace]=ZEROVEC,
                    dmom_u_ham_u=0.0,
                    dmom_u_ham_v=0.0,
                    dmom_u_ham_w=0.0,
                    mom_v_ham=0.0,
                    dmom_v_ham_grad_p[nSpace]=ZEROVEC,
                    dmom_v_ham_grad_u[nSpace]=ZEROVEC,
                    dmom_v_ham_grad_v[nSpace]=ZEROVEC,
                    dmom_v_ham_u=0.0,
                    dmom_v_ham_v=0.0,
                    dmom_v_ham_w=0.0,
                    mom_w_ham=0.0,
                    dmom_w_ham_grad_p[nSpace]=ZEROVEC,
                    dmom_w_ham_grad_w[nSpace]=ZEROVEC,
                    dmom_w_ham_u=0.0,
                    dmom_w_ham_v=0.0,
                    dmom_w_ham_w=0.0,
                    mom_u_acc_t=0.0,
                    dmom_u_acc_u_t=0.0,
                    mom_v_acc_t=0.0,
                    dmom_v_acc_v_t=0.0,
                    mom_w_acc_t=0.0,
                    dmom_w_acc_w_t=0.0,
                    pdeResidual_p=0.0,
                    pdeResidual_u=0.0,
                    pdeResidual_v=0.0,
                    pdeResidual_w=0.0,
                    dpdeResidual_p_u[nDOF_v_trial_element],dpdeResidual_p_v[nDOF_v_trial_element],dpdeResidual_p_w[nDOF_v_trial_element],
                    dpdeResidual_u_p[nDOF_trial_element],dpdeResidual_u_u[nDOF_v_trial_element],
                    dpdeResidual_v_p[nDOF_trial_element],dpdeResidual_v_v[nDOF_v_trial_element],
                    dpdeResidual_w_p[nDOF_trial_element],dpdeResidual_w_w[nDOF_v_trial_element],
                    Lstar_u_p[nDOF_test_element],
                    Lstar_v_p[nDOF_test_element],
                    Lstar_w_p[nDOF_test_element],
                    Lstar_u_u[nDOF_v_test_element],
                    Lstar_v_v[nDOF_v_test_element],
                    Lstar_w_w[nDOF_v_test_element],
                    Lstar_p_u[nDOF_v_test_element],
                    Lstar_p_v[nDOF_v_test_element],
                    Lstar_p_w[nDOF_v_test_element],
                    subgridError_p=0.0,
                    subgridError_u=0.0,
                    subgridError_v=0.0,
                    subgridError_w=0.0,
                    dsubgridError_p_u[nDOF_v_trial_element],
                    dsubgridError_p_v[nDOF_v_trial_element],
                    dsubgridError_p_w[nDOF_v_trial_element],
                    dsubgridError_u_p[nDOF_trial_element],
                    dsubgridError_u_u[nDOF_v_trial_element],
                    dsubgridError_v_p[nDOF_trial_element],
                    dsubgridError_v_v[nDOF_v_trial_element],
                    dsubgridError_w_p[nDOF_trial_element],
                    dsubgridError_w_w[nDOF_v_trial_element],
                    tau_p=0.0,tau_p0=0.0,tau_p1=0.0,
                    tau_v=0.0,tau_v0=0.0,tau_v1=0.0,
                    jac[nSpace*nSpace],
                    jacDet,
                    jacInv[nSpace*nSpace],
                    p_trial[nDOF_trial_element], vel_trial[nDOF_v_trial_element],
                    p_grad_trial_ib[nDOF_trial_element*nSpace], vel_grad_trial_ib[nDOF_v_trial_element*nSpace],
                    p_grad_trial[nDOF_trial_element*nSpace],vel_grad_trial[nDOF_v_trial_element*nSpace],
                    dV,
                    p_test_dV[nDOF_test_element],vel_test_dV[nDOF_v_test_element],
                    p_grad_test_dV[nDOF_test_element*nSpace],vel_grad_test_dV[nDOF_v_test_element*nSpace],
                    x,y,z,xt,yt,zt,
                    //VRANS
                    porosity,
                    //meanGrainSize,
                    dmom_u_source[nSpace]=ZEROVEC,
                    dmom_v_source[nSpace]=ZEROVEC,
                    dmom_w_source[nSpace]=ZEROVEC,
                    mass_source,
                    //
                    G[nSpace*nSpace],G_dd_G,tr_G,h_phi, dmom_adv_star[nSpace]=ZEROVEC, dmom_adv_sge[nSpace]=ZEROVEC, dmom_ham_grad_sge[nSpace]=ZEROVEC,
                    //embedded solid terms
                    mass_source_s=0.0,
                    mom_u_source_s=0.0,
                    mom_v_source_s=0.0,
                    mom_w_source_s=0.0,
                    dmom_u_source_s[nSpace]=ZEROVEC,
                    dmom_v_source_s[nSpace]=ZEROVEC,
                    dmom_w_source_s[nSpace]=ZEROVEC,
                    mom_u_adv_s[nSpace]=ZEROVEC,
                    mom_v_adv_s[nSpace]=ZEROVEC,
                    mom_w_adv_s[nSpace]=ZEROVEC,
                    dmom_u_adv_u_s[nSpace]=ZEROVEC,
                    dmom_v_adv_v_s[nSpace]=ZEROVEC,
                    dmom_w_adv_w_s[nSpace]=ZEROVEC,
                    mom_u_ham_s=0.0,
                    dmom_u_ham_grad_u_s[nSpace]=ZEROVEC,
                    dmom_u_ham_grad_v_s[nSpace]=ZEROVEC,
                    dmom_u_ham_u_s=0.0,
                    dmom_u_ham_v_s=0.0,
                    dmom_u_ham_w_s=0.0,
                    mom_v_ham_s=0.0,
                    dmom_v_ham_grad_u_s[nSpace]=ZEROVEC,
                    dmom_v_ham_grad_v_s[nSpace]=ZEROVEC,
                    dmom_v_ham_u_s=0.0,
                    dmom_v_ham_v_s=0.0,
                    dmom_v_ham_w_s=0.0,
                    mom_w_ham_s=0.0,
                    dmom_w_ham_grad_w_s[nSpace]=ZEROVEC,
                    dmom_w_ham_u_s=0.0,
                    dmom_w_ham_v_s=0.0,
                    dmom_w_ham_w_s=0.0,
                    mass_ham_s=0.0,
                    dmass_ham_u_s=0.0,
                    dmass_ham_v_s=0.0,
                    dmass_ham_w_s=0.0;
                  //get jacobian, etc for mapping reference element
                  gf_s.set_quad(k);
                  gf.set_quad(k);
                  gf_p.set_quad(k);
                  ck.calculateMapping_element(eN,
                                              k,
                                              mesh_dof.data(),
                                              mesh_l2g.data(),
                                              mesh_trial_ref.data(),
                                              mesh_grad_trial_ref.data(),
                                              jac,
                                              jacDet,
                                              jacInv,
                                              x,y,z);
                  ck.calculateH_element(eN,
                                        k,
                                        nodeDiametersArray.data(),
                                        mesh_l2g.data(),
                                        mesh_trial_ref.data(),
                                        h_phi);
                  ck.calculateMappingVelocity_element(eN,
                                                      k,
                                                      mesh_velocity_dof.data(),
                                                      mesh_l2g.data(),
                                                      mesh_trial_ref.data(),
                                                      xt,yt,zt);
                  //xt=0.0;yt=0.0;zt=0.0;
                  //std::cout<<"xt "<<xt<<'\t'<<yt<<'\t'<<zt<<std::endl;
                  //get the physical integration weight
                  dV = fabs(jacDet)*dV_ref.data()[k];
                  ck.calculateG(jacInv,G,G_dd_G,tr_G);
                  //ck.calculateGScale(G,&normal_phi[eN_k_nSpace],h_phi);

                  eps_rho = epsFact_rho*(useMetrics*h_phi+(1.0-useMetrics)*elementDiameter.data()[eN]);
                  eps_mu  = epsFact_mu *(useMetrics*h_phi+(1.0-useMetrics)*elementDiameter.data()[eN]);
                  //get the trial function gradients
                  ck.gradTrialFromRef(&p_grad_trial_ref.data()[k*nDOF_trial_element*nSpace],jacInv,p_grad_trial);
                  ck_v.gradTrialFromRef(&vel_grad_trial_ref.data()[k*nDOF_v_trial_element*nSpace],jacInv,vel_grad_trial);
                  for (int i=0; i < nDOF_trial_element; i++)
                    {
                      p_trial[i] = p_trial_ref.data()[k*nDOF_trial_element + i];
                      p_grad_trial_ib[i*nSpace + 0] = p_grad_trial[i*nSpace+0];
                      p_grad_trial_ib[i*nSpace + 1] = p_grad_trial[i*nSpace+1];
                    }
                  for (int i=0; i < nDOF_v_trial_element; i++)
                    {
                      vel_trial[i] = vel_trial_ref.data()[k*nDOF_v_trial_element + i];
                      vel_grad_trial_ib[i*nSpace + 0] = vel_grad_trial[i*nSpace+0];
                      vel_grad_trial_ib[i*nSpace + 1] = vel_grad_trial[i*nSpace+1];
                    }
                  if (icase == 0)
                    {
#ifdef IFEMBASIS
                      for (int i=0; i < nDOF_trial_element; i++)
                        {
                          if (fluid_phase == 0)
                            {
                              if (not std::isnan(gf_p.VA(i)))
                                {
                                  p_trial[i] = gf_p.VA(i);
                                  p_grad_trial_ib[i*nSpace + 0] = gf_p.VA_x(i);
                                  p_grad_trial_ib[i*nSpace + 1] = gf_p.VA_y(i);
                                }
                            }
                          else
                            {
                              if (not std::isnan(gf_p.VB(i)))
                                {
                                  p_trial[i] = gf_p.VB(i);
                                  p_grad_trial_ib[i*nSpace + 0] = gf_p.VB_x(i);
                                  p_grad_trial_ib[i*nSpace + 1] = gf_p.VB_y(i);
                                }
                            }
                        }
                      if(nDOF_v_trial_element == nDOF_trial_element)
                        {
                          for (int vi=0; vi < nDOF_v_trial_element; vi++)
                            {
                              if (fluid_phase == 0)
                                {
                                  if (not std::isnan(gf.VA(vi)))
                                    {
                                      vel_trial[vi] = gf.VA(vi);
                                      vel_grad_trial_ib[vi*nSpace + 0] = gf.VA_x(vi);
                                      vel_grad_trial_ib[vi*nSpace + 1] = gf.VA_y(vi);
                                    }
                                }
                              else
                                {
                                  if (not std::isnan(gf.VB(vi)))
                                    {
                                      vel_trial[vi] = gf.VB(vi);
                                      vel_grad_trial_ib[vi*nSpace + 0] = gf.VB_x(vi);
                                      vel_grad_trial_ib[vi*nSpace + 1] = gf.VB_y(vi);
                                    }
                                }
                            }
                        }
#endif
#ifndef IFEM
                      bool prob=false;
                      for (int vi=0; vi < nDOF_v_trial_element; vi++)
                        {
                          //pressure
                          if (fabs(p_trial_ref.data()[k*nDOF_trial_element + vi] - p_trial[vi]) > 1.0e-8)
                            {
                              for (int vj=0; vj < nDOF_trial_element; vj++)
                                std::cout<<"Trial "<<p_trial_ref.data()[k*nDOF_trial_element + vj]<<'\t'<<gf_p.VA(vj)<<'\t'<<gf_p.VB(vj)<<std::endl;
                              prob=true;
                            }
                          if (fabs(p_grad_trial[vi*nSpace + 0] - p_grad_trial_ib[vi*nSpace+0]) > 1.0e-8)
                            {
                              for (int vj=0; vj < nDOF_trial_element; vj++)
                                std::cout<<"Grad Trial x"<<p_grad_trial[vj*nSpace + 0]<<'\t'<<gf_p.VA_x(vj)<<'\t'<<gf_p.VB_x(vj)<<std::endl;
                              prob=true;
                            }
                          if (fabs(p_grad_trial[vi*nSpace + 1] - p_grad_trial_ib[vi*nSpace+1]) > 1.0e-8)
                            {
                              for (int vj=0; vj < nDOF_trial_element; vj++)
                                std::cout<<"Grad Trial y "<<p_grad_trial[vj*nSpace + 1]<<'\t'<<gf_p.VA_y(vj)<<'\t'<<gf_p.VB_y(vj)<<std::endl;
                              prob=true;
                            }
                          //velocity
                          if (fabs(vel_trial_ref.data()[k*nDOF_v_trial_element + vi] - vel_trial[vi]) > 1.0e-8)
                            {
                              for (int vj=0; vj < nDOF_v_trial_element; vj++)
                                std::cout<<"Trial "<<vel_trial_ref.data()[k*nDOF_v_trial_element + vj]<<'\t'<<gf.VA(vj)<<'\t'<<gf.VB(vj)<<std::endl;
                              prob=true;
                            }
                          if (fabs(vel_grad_trial[vi*nSpace + 0] - vel_grad_trial_ib[vi*nSpace+0]) > 1.0e-8)
                            {
                              for (int vj=0; vj < nDOF_v_trial_element; vj++)
                                std::cout<<"Grad Trial x"<<vel_grad_trial[vj*nSpace + 0]<<'\t'<<gf.VA_x(vj)<<'\t'<<gf.VB_x(vj)<<std::endl;
                              prob=true;
                            }
                          if (fabs(vel_grad_trial[vi*nSpace + 1] - vel_grad_trial_ib[vi*nSpace+1]) > 1.0e-8)
                            {
                              for (int vj=0; vj < nDOF_v_trial_element; vj++)
                                std::cout<<"Grad Trial y "<<vel_grad_trial[vj*nSpace + 1]<<'\t'<<gf.VA_y(vj)<<'\t'<<gf.VB_y(vj)<<std::endl;
                              prob=true;
                            }
                          if (prob)
                            break;
                        }
                      assert(!prob);
#endif
                    }
                  //get the solution
                  ck.valFromDOF(p_dof.data(),&p_l2g[eN_nDOF_trial_element],p_trial,p);
                  ck_v.valFromDOF(u_dof.data(),&vel_l2g[eN_nDOF_v_trial_element],vel_trial,u);
                  ck_v.valFromDOF(v_dof.data(),&vel_l2g[eN_nDOF_v_trial_element],vel_trial,v);
                  ck.valFromDOF(p_old_dof.data(),&p_l2g[eN_nDOF_trial_element],p_trial,p_old);
                  ck_v.valFromDOF(u_old_dof.data(),&vel_l2g[eN_nDOF_v_trial_element],vel_trial,u_old);
                  ck_v.valFromDOF(v_old_dof.data(),&vel_l2g[eN_nDOF_v_trial_element],vel_trial,v_old);
                  //get the solution gradients
                  ck.gradFromDOF(p_dof.data(),&p_l2g[eN_nDOF_trial_element],p_grad_trial_ib,grad_p);
                  ck_v.gradFromDOF(u_dof.data(),&vel_l2g[eN_nDOF_v_trial_element],vel_grad_trial_ib,grad_u);
                  ck_v.gradFromDOF(v_dof.data(),&vel_l2g[eN_nDOF_v_trial_element],vel_grad_trial_ib,grad_v);
                  ck.gradFromDOF(p_dof.data(),&p_l2g[eN_nDOF_trial_element],p_grad_trial_ib,grad_p_old);
                  ck_v.gradFromDOF(u_old_dof.data(),&vel_l2g[eN_nDOF_v_trial_element],vel_grad_trial_ib,grad_u_old);
                  ck_v.gradFromDOF(v_old_dof.data(),&vel_l2g[eN_nDOF_v_trial_element],vel_grad_trial_ib,grad_v_old);
                  //precalculate test function products with integration weights
#ifdef IFEMGALERKIN
                  for (int j=0;j<nDOF_test_element;j++)
                    {
                      p_test_dV[j] = p_trial[j]*dV;
                      for (int I=0;I<nSpace;I++)
                        {
                          p_grad_test_dV[j*nSpace+I]   = p_grad_trial_ib[j*nSpace+I]*dV;
                        }
                    }
                  for (int j=0;j<nDOF_v_test_element;j++)
                    {
                      vel_test_dV[j] = vel_trial[j]*dV;
                      for (int I=0;I<nSpace;I++)
                        {
                          vel_grad_test_dV[j*nSpace+I] = vel_grad_trial_ib[j*nSpace+I]*dV;
                        }
                    }
#else
                  for (int j=0;j<nDOF_test_element;j++)
                    {
                      p_test_dV[j] = p_test_ref.data()[k*nDOF_trial_element+j]*dV;
                      for (int I=0;I<nSpace;I++)
                        {
                          p_grad_test_dV[j*nSpace+I]   = p_grad_trial[j*nSpace+I]*dV;//assume test_j == trial_j, ok for ifem
                        }
                    }
                  for (int j=0;j<nDOF_v_test_element;j++)
                    {
                      vel_test_dV[j] = vel_test_ref.data()[k*nDOF_v_trial_element+j]*dV;
                      for (int I=0;I<nSpace;I++)
                        {
                          vel_grad_test_dV[j*nSpace+I] = vel_grad_trial[j*nSpace+I]*dV;//assume test_j == trial_j, ok for ifem
                        }
                    }
#endif
                  //needs to be fixed for higher-order meshes, assuming mesh trial is same as p trial
                  double div_mesh_velocity=0.0;
                  for (int j=0;j<nDOF_trial_element;j++)
                    {
                      int eN_j=eN*nDOF_trial_element+j;
                      div_mesh_velocity +=
                        mesh_velocity_dof.data()[mesh_l2g.data()[eN_j]*3+0]*p_grad_trial[j*nSpace+0] +
                        mesh_velocity_dof.data()[mesh_l2g.data()[eN_j]*3+1]*p_grad_trial[j*nSpace+1];
                    }
                  div_mesh_velocity = DM3*div_mesh_velocity + (1.0-DM3)*alphaBDF*(dV-q_dV_last.data()[eN_k])/dV;
                  //
                  //VRANS
                  porosity = q_porosity.data()[eN_k];
                  //
                  double ball_n[nSpace];
                  if (use_ball_as_particle == 1 && nParticles > 0)
                    {
                      int ball_index=get_distance_to_ball(nParticles, ball_center.data(), ball_radius.data(),x,y,z,distance_to_solids.data()[eN_k]);
                      get_normal_to_ith_ball(nParticles, ball_center.data(), ball_radius.data(),ball_index,x,y,z,ball_n[0],ball_n[1]);
                    }
                  else
                    {
                      //distance_to_solids is given in Prestep
                    }
                  //
                  //calculate pde coefficients and derivatives at quadrature points
                  //
                  double eddy_viscosity(0.);//not really interested in saving eddy_viscosity in jacobian
                  const double particle_eps  = particle_epsFact*(useMetrics*h_phi+(1.0-useMetrics)*elementDiameter.data()[eN]);
                  const double H_s = gf_s.H(particle_eps, phi_solid.data()[eN_k]);
                  double rho,nu;
                  if (gf.useExact)
                    {
                      if (icase == 0)
                        {
                          if (fluid_phase == 0)
                            {
                              rho=rho_0;
                              nu=nu_0;
                            }
                          else
                            {
                              rho=rho_1;
                              nu=nu_1;
                            }
                        }
                      else if (icase == -1)
                        {
                          rho=rho_0;
                          nu=nu_0;
                        }
                      else if (icase == 1)
                        {
                          rho=rho_1;
                          nu=nu_1;
                        }
                      else
                        assert(false);
                    }
                  else
                    {
                      double H = (1.0-useVF)*gf.H(eps_rho,phi[eN_k]) + useVF*fmin(1.0,fmax(0.0,vf[eN_k]));
                      double ImH = (1.0-useVF)*gf.ImH(eps_rho,phi[eN_k]) + useVF*(1.0-fmin(1.0,fmax(0.0,vf[eN_k])));
                      
                      rho  = rho_0*ImH + rho_1*H;
                      nu  = nu_0*ImH + nu_1*H;
                    }
                  evaluateCoefficients(NONCONSERVATIVE_FORM,
                                       sigma,
                                       rho,
                                       nu,
                                       elementDiameter.data()[eN],
                                       smagorinskyConstant,
                                       turbulenceClosureModel,
                                       g.data(),
                                       useVF,
                                       vf.data()[eN_k],
                                       phi.data()[eN_k],
                                       &normal_phi.data()[eN_k_nSpace],
                                       kappa_phi.data()[eN_k],
                                       //VRANS
                                       porosity,
                                       //
                                       phi_solid.data()[eN_k],//updated in get residual
                                       p_old,
                                       u_old,
                                       v_old,
                                       w_old,
                                       grad_p_old,
                                       grad_u_old,
                                       grad_v_old,
                                       grad_w_old,
                                       p,
                                       grad_p,
                                       grad_u,
                                       grad_v,
                                       grad_w,
                                       u,
                                       v,
                                       w,
                                       LAG_LES,
                                       eddy_viscosity,
                                       q_eddy_viscosity_last.data()[eN_k],
                                       mom_u_acc,
                                       dmom_u_acc_u,
                                       mom_v_acc,
                                       dmom_v_acc_v,
                                       mom_w_acc,
                                       dmom_w_acc_w,
                                       mass_adv,
                                       dmass_adv_u,
                                       dmass_adv_v,
                                       dmass_adv_w,
                                       mom_u_adv,
                                       dmom_u_adv_u,
                                       dmom_u_adv_v,
                                       dmom_u_adv_w,
                                       mom_v_adv,
                                       dmom_v_adv_u,
                                       dmom_v_adv_v,
                                       dmom_v_adv_w,
                                       mom_w_adv,
                                       dmom_w_adv_u,
                                       dmom_w_adv_v,
                                       dmom_w_adv_w,
                                       mom_uu_diff_ten,
                                       mom_vv_diff_ten,
                                       mom_ww_diff_ten,
                                       mom_uv_diff_ten,
                                       mom_uw_diff_ten,
                                       mom_vu_diff_ten,
                                       mom_vw_diff_ten,
                                       mom_wu_diff_ten,
                                       mom_wv_diff_ten,
                                       mom_u_source,
                                       mom_v_source,
                                       mom_w_source,
                                       mom_u_ham,
                                       dmom_u_ham_grad_p,
                                       dmom_u_ham_grad_u,
                                       dmom_u_ham_u,
                                       dmom_u_ham_v,
                                       dmom_u_ham_w,
                                       mom_v_ham,
                                       dmom_v_ham_grad_p,
                                       dmom_v_ham_grad_v,
                                       dmom_v_ham_u,
                                       dmom_v_ham_v,
                                       dmom_v_ham_w,
                                       mom_w_ham,
                                       dmom_w_ham_grad_p,
                                       dmom_w_ham_grad_w,
                                       dmom_w_ham_u,
                                       dmom_w_ham_v,
                                       dmom_w_ham_w,
                                       0.0,
                                       0.0,
                                       0.0);
                  mass_source = q_mass_source.data()[eN_k];
                  updateDarcyForchheimerTerms_Ergun(NONCONSERVATIVE_FORM,
                                                    /* linearDragFactor, */
                                                    /* nonlinearDragFactor, */
                                                    /* porosity, */
                                                    /* meanGrainSize, */
                                                    q_dragAlpha.data()[eN_k],
                                                    q_dragBeta.data()[eN_k],
                                                    eps_rho,
                                                    eps_mu,
                                                    rho_0,
                                                    nu_0,
                                                    rho_1,
                                                    nu_1,
                                                    useVF,
                                                    vf.data()[eN_k],
                                                    phi.data()[eN_k],
                                                    u,
                                                    v,
                                                    w,
                                                    q_velocity_sge.data()[eN_k_nSpace+0],
                                                    q_velocity_sge.data()[eN_k_nSpace+1],
                                                    q_velocity_sge.data()[eN_k_nSpace+1],//dummy entry for 2D
                                                    eps_porous.data()[elementFlags.data()[eN]],
                                                    phi_porous.data()[eN_k],
                                                    q_velocity_porous.data()[eN_k_nSpace+0],
                                                    q_velocity_porous.data()[eN_k_nSpace+1],
                                                    q_velocity_porous.data()[eN_k_nSpace+1],//dummy entry for 2D
                                                    mom_u_source,
                                                    mom_v_source,
                                                    mom_w_source,
                                                    dmom_u_source,
                                                    dmom_v_source,
                                                    dmom_w_source);

                  //Turbulence closure model
                  if (turbulenceClosureModel >= 3)
                    {
                      const double c_mu = 0.09;//mwf hack
                      updateTurbulenceClosure(NONCONSERVATIVE_FORM,
                                              turbulenceClosureModel,
                                              eps_rho,
                                              eps_mu,
                                              rho_0,
                                              nu_0,
                                              rho_1,
                                              nu_1,
                                              useVF,
                                              vf.data()[eN_k],
                                              phi.data()[eN_k],
                                              porosity,
                                              c_mu, //mwf hack
                                              q_turb_var_0.data()[eN_k],
                                              q_turb_var_1.data()[eN_k],
                                              &q_turb_var_grad_0.data()[eN_k_nSpace],
                                              eddy_viscosity,
                                              mom_uu_diff_ten,
                                              mom_vv_diff_ten,
                                              mom_ww_diff_ten,
                                              mom_uv_diff_ten,
                                              mom_uw_diff_ten,
                                              mom_vu_diff_ten,
                                              mom_vw_diff_ten,
                                              mom_wu_diff_ten,
                                              mom_wv_diff_ten,
                                              mom_u_source,
                                              mom_v_source,
                                              mom_w_source);

                    }
                  //
                  //
                  //moving mesh
                  //
                  if (NONCONSERVATIVE_FORM > 0.0)
                    {
                      mom_u_ham -= MOVING_DOMAIN*dmom_u_acc_u*(grad_u[0]*xt + grad_u[1]*yt);
                      dmom_u_ham_grad_u[0] -= MOVING_DOMAIN*dmom_u_acc_u*xt;
                      dmom_u_ham_grad_u[1] -= MOVING_DOMAIN*dmom_u_acc_u*yt;
                    }
                  else
                    {
                      mom_u_adv[0] -= MOVING_DOMAIN*mom_u_acc*xt;
                      mom_u_adv[1] -= MOVING_DOMAIN*mom_u_acc*yt;
                      dmom_u_adv_u[0] -= MOVING_DOMAIN*dmom_u_acc_u*xt;
                      dmom_u_adv_u[1] -= MOVING_DOMAIN*dmom_u_acc_u*yt;
                    }

                  if (NONCONSERVATIVE_FORM > 0.0)
                    {
                      mom_v_ham -= MOVING_DOMAIN*dmom_v_acc_v*(grad_v[0]*xt + grad_v[1]*yt);
                      dmom_v_ham_grad_v[0] -= MOVING_DOMAIN*dmom_v_acc_v*xt;
                      dmom_v_ham_grad_v[1] -= MOVING_DOMAIN*dmom_v_acc_v*yt;
                    }
                  else
                    {
                      mom_v_adv[0] -= MOVING_DOMAIN*mom_v_acc*xt;
                      mom_v_adv[1] -= MOVING_DOMAIN*mom_v_acc*yt;
                      dmom_v_adv_v[0] -= MOVING_DOMAIN*dmom_v_acc_v*xt;
                      dmom_v_adv_v[1] -= MOVING_DOMAIN*dmom_v_acc_v*yt;
                    }
                  //
                  //calculate time derivatives
                  //
                  ck.bdf(alphaBDF,
                         q_mom_u_acc_beta_bdf.data()[eN_k]*q_dV_last.data()[eN_k]/dV,
                         mom_u_acc,
                         dmom_u_acc_u,
                         mom_u_acc_t,
                         dmom_u_acc_u_t);
                  ck.bdf(alphaBDF,
                         q_mom_v_acc_beta_bdf.data()[eN_k]*q_dV_last.data()[eN_k]/dV,
                         mom_v_acc,
                         dmom_v_acc_v,
                         mom_v_acc_t,
                         dmom_v_acc_v_t);
                  if (NONCONSERVATIVE_FORM > 0.0)
                    {
                      mom_u_acc_t *= dmom_u_acc_u;
                      mom_v_acc_t *= dmom_v_acc_v;
                    }
                  //
                  //calculate subgrid error contribution to the Jacobian (strong residual, adjoint, jacobian of strong residual)
                  //
                  if (NONCONSERVATIVE_FORM > 0.0)
		    {
                      dmom_adv_sge[0] = 0.0;
                      dmom_adv_sge[1] = 0.0;
                      dmom_ham_grad_sge[0] = inertial_term*dmom_u_acc_u*(q_velocity_sge.data()[eN_k_nSpace+0] - MOVING_DOMAIN*xt);
                      dmom_ham_grad_sge[1] = inertial_term*dmom_u_acc_u*(q_velocity_sge.data()[eN_k_nSpace+1] - MOVING_DOMAIN*yt);
                    }
                  else
                    {
                      dmom_adv_sge[0] = inertial_term*dmom_u_acc_u*(q_velocity_sge.data()[eN_k_nSpace+0] - MOVING_DOMAIN*xt);
                      dmom_adv_sge[1] = inertial_term*dmom_u_acc_u*(q_velocity_sge.data()[eN_k_nSpace+1] - MOVING_DOMAIN*yt);
                      dmom_ham_grad_sge[0] = 0.0;
                      dmom_ham_grad_sge[1] = 0.0;
                    }
                  double mv_tau[nSpace]=ZEROVEC;
                  mv_tau[0] = dmom_adv_sge[0] + dmom_ham_grad_sge[0];
                  mv_tau[1] = dmom_adv_sge[1] + dmom_ham_grad_sge[1];
                  //
                  //calculate strong residual
                  //
                  pdeResidual_p = ck.Advection_strong(dmass_adv_u,grad_u) +
                    ck.Advection_strong(dmass_adv_v,grad_v) +
                    DM2*MOVING_DOMAIN*ck.Reaction_strong(alphaBDF*(dV-q_dV_last.data()[eN_k])/dV - div_mesh_velocity) +
                    ck.Reaction_strong(mass_source);

                  pdeResidual_u = ck.Mass_strong(mom_u_acc_t) +
                    ck.Advection_strong(dmom_adv_sge,grad_u) +
                    ck.Hamiltonian_strong(dmom_ham_grad_sge,grad_u) +
                    ck.Hamiltonian_strong(dmom_u_ham_grad_p,grad_p) +
                    ck.Reaction_strong(mom_u_source) -
                    ck.Reaction_strong(dmom_u_acc_u*u*div_mesh_velocity);

                  pdeResidual_v = ck.Mass_strong(mom_v_acc_t) +
                    ck.Advection_strong(dmom_adv_sge,grad_v) +
                    ck.Hamiltonian_strong(dmom_ham_grad_sge,grad_v) +
                    ck.Hamiltonian_strong(dmom_v_ham_grad_p,grad_p) +
                    ck.Reaction_strong(mom_v_source)  -
                    ck.Reaction_strong(dmom_v_acc_v*v*div_mesh_velocity);

                  //calculate the Jacobian of strong residual
                  for (int j=0;j<nDOF_v_trial_element;j++)
                    {
                      register int j_nSpace = j*nSpace;
                      dpdeResidual_p_u[j]=ck.AdvectionJacobian_strong(dmass_adv_u,&vel_grad_trial_ib[j_nSpace]);
                      dpdeResidual_p_v[j]=ck.AdvectionJacobian_strong(dmass_adv_v,&vel_grad_trial_ib[j_nSpace]);
                      dpdeResidual_u_u[j]=ck.MassJacobian_strong(dmom_u_acc_u_t,vel_trial[j]) +
                        ck.HamiltonianJacobian_strong(dmom_ham_grad_sge,&vel_grad_trial_ib[j_nSpace]) +
                        ck.AdvectionJacobian_strong(dmom_adv_sge,&vel_grad_trial_ib[j_nSpace]) -
                        ck.ReactionJacobian_strong(dmom_u_acc_u*div_mesh_velocity,vel_trial[j]);
                      dpdeResidual_v_v[j]=ck.MassJacobian_strong(dmom_v_acc_v_t,vel_trial[j]) +
                        ck.HamiltonianJacobian_strong(dmom_ham_grad_sge,&vel_grad_trial_ib[j_nSpace]) +
                        ck.AdvectionJacobian_strong(dmom_adv_sge,&vel_grad_trial_ib[j_nSpace]) -
                        ck.ReactionJacobian_strong(dmom_v_acc_v*div_mesh_velocity,vel_trial[j]);
                      //VRANS account for drag terms, diagonal only here ... decide if need off diagonal terms too
                      dpdeResidual_u_u[j]+= ck.ReactionJacobian_strong(dmom_u_source[0],vel_trial[j]);
                      dpdeResidual_v_v[j]+= ck.ReactionJacobian_strong(dmom_v_source[1],vel_trial[j]);
                    }
                  for (int j=0;j<nDOF_trial_element;j++)
                    {
                      register int j_nSpace = j*nSpace;
                      dpdeResidual_u_p[j]=ck.HamiltonianJacobian_strong(dmom_u_ham_grad_p,&p_grad_trial_ib[j_nSpace]);
                      dpdeResidual_v_p[j]=ck.HamiltonianJacobian_strong(dmom_v_ham_grad_p,&p_grad_trial_ib[j_nSpace]);
                    }
                  //calculate tau and tau*Res
                  //add contributions from mass and sourced terms
                  double tmpR=dmom_u_acc_u_t + dmom_u_source[0];
                  calculateSubgridError_tau(hFactor,
                                            elementDiameter.data()[eN],
                                            tmpR,//dmom_u_acc_u_t,
                                            dmom_u_acc_u,
                                            mv_tau,//dmom_adv_sge,
                                            mom_uu_diff_ten[1],
                                            dmom_u_ham_grad_p[0],
                                            tau_v0,
                                            tau_p0,
                                            q_cfl.data()[eN_k]);

                  calculateSubgridError_tau(Ct_sge,Cd_sge,
                                            G,G_dd_G,tr_G,
                                            tmpR,//dmom_u_acc_u_t,
                                            mv_tau,//dmom_adv_sge,
                                            mom_uu_diff_ten[1],
                                            dmom_u_ham_grad_p[0],
                                            tau_v1,
                                            tau_p1,
                                            q_cfl.data()[eN_k]);

                  tau_v = useMetrics*tau_v1+(1.0-useMetrics)*tau_v0;
                  tau_p = useMetrics*tau_p1+(1.0-useMetrics)*tau_p0;
                  
                  calculateSubgridError_tauRes(tau_p,
                                               tau_v,
                                               pdeResidual_p,
                                               pdeResidual_u,
                                               pdeResidual_v,
                                               pdeResidual_w,
                                               subgridError_p,
                                               subgridError_u,
                                               subgridError_v,
                                               subgridError_w);

                  calculateSubgridErrorDerivatives_tauRes(tau_p,
                                                          tau_v,
                                                          dpdeResidual_p_u,
                                                          dpdeResidual_p_v,
                                                          dpdeResidual_p_w,
                                                          dpdeResidual_u_p,
                                                          dpdeResidual_u_u,
                                                          dpdeResidual_v_p,
                                                          dpdeResidual_v_v,
                                                          dpdeResidual_w_p,
                                                          dpdeResidual_w_w,
                                                          dsubgridError_p_u,
                                                          dsubgridError_p_v,
                                                          dsubgridError_p_w,
                                                          dsubgridError_u_p,
                                                          dsubgridError_u_u,
                                                          dsubgridError_v_p,
                                                          dsubgridError_v_v,
                                                          dsubgridError_w_p,
                                                          dsubgridError_w_w);
                  // velocity used in adjoint (VMS or RBLES, with or without lagging the grid scale velocity)
                  dmom_adv_star[0] = inertial_term*dmom_u_acc_u*(q_velocity_sge.data()[eN_k_nSpace+0] - MOVING_DOMAIN*xt + useRBLES*subgridError_u);
                  dmom_adv_star[1] = inertial_term*dmom_u_acc_u*(q_velocity_sge.data()[eN_k_nSpace+1] - MOVING_DOMAIN*yt + useRBLES*subgridError_v);

                  //calculate the adjoint times the test functions
                  for (int i=0;i<nDOF_test_element;i++)
                    {
                      register int i_nSpace = i*nSpace;
                      Lstar_u_p[i]=ck.Advection_adjoint(dmass_adv_u,&p_grad_test_dV[i_nSpace]);
                      Lstar_v_p[i]=ck.Advection_adjoint(dmass_adv_v,&p_grad_test_dV[i_nSpace]);
                    }
                  //calculate the adjoint times the test functions
                  for (int i=0;i<nDOF_v_test_element;i++)
                    {
                      register int i_nSpace = i*nSpace;
                      Lstar_u_u[i]=ck.Advection_adjoint(dmom_adv_star,&vel_grad_test_dV[i_nSpace]);
                      Lstar_v_v[i]=ck.Advection_adjoint(dmom_adv_star,&vel_grad_test_dV[i_nSpace]);
                      Lstar_p_u[i]=ck.Hamiltonian_adjoint(dmom_u_ham_grad_p,&vel_grad_test_dV[i_nSpace]);
                      Lstar_p_v[i]=ck.Hamiltonian_adjoint(dmom_v_ham_grad_p,&vel_grad_test_dV[i_nSpace]);
                      //VRANS account for drag terms, diagonal only here ... decide if need off diagonal terms too
                      Lstar_u_u[i]+=ck.Reaction_adjoint(dmom_u_source[0],vel_test_dV[i]);
                      Lstar_v_v[i]+=ck.Reaction_adjoint(dmom_v_source[1],vel_test_dV[i]);
                    }

                  // Assumes non-lagged subgrid velocity
                  dmom_u_adv_u[0] += inertial_term*dmom_u_acc_u*(useRBLES*subgridError_u);
                  dmom_u_adv_u[1] += inertial_term*dmom_u_acc_u*(useRBLES*subgridError_v);

                  dmom_v_adv_v[0] += inertial_term*dmom_u_acc_u*(useRBLES*subgridError_u);
                  dmom_v_adv_v[1] += inertial_term*dmom_u_acc_u*(useRBLES*subgridError_v);

                  if(nParticles > 0)
                    {
                      //cek todo, this needs to be fixed for not exact
                      double level_set_normal[nSpace];
                      double sign=0.0;
                      if (gf_s.useExact)
                        {
                          double norm_exact=0.0,norm_cut=0.0;
                          if (use_ball_as_particle)
                            {
                              for (int I=0;I<nSpace;I++)
                                {
                                  sign += ball_n[I]*gf_s.get_normal()[I];
                                  level_set_normal[I] = gf_s.get_normal()[I];
                                  norm_cut += level_set_normal[I]*level_set_normal[I];
                                  norm_exact += ball_n[I]*ball_n[I];
                                }
                            }
                          else
                            {
                              for (int I=0;I<nSpace;I++)
                                {
                                  sign += particle_signed_distance_normals.data()[eN_k_3d+I]*gf_s.get_normal()[I];
                                  level_set_normal[I] = gf_s.get_normal()[I];
                                  norm_cut += level_set_normal[I]*level_set_normal[I];
                                  norm_exact += particle_signed_distance_normals.data()[eN_k_3d+I]*particle_signed_distance_normals.data()[eN_k_3d+I];
                                }
                            }
                          assert(std::fabs(1.0-norm_cut) < 1.0e-8);
                          assert(std::fabs(1.0-norm_exact) < 1.0e-8);
                          if (sign < 0.0)
                            for (int I=0;I<nSpace;I++)
                              level_set_normal[I]*=-1.0;
                          /* if(icase_s==0)// && (1.0-sign*sign) > 1.0e-3) */
                          /*   { */
                          /*     std::cout<<"phi normal and cut normal divergent "<<eN<<'\t'<<k<<std::endl; */
                          /*     for (int I=0;I<nSpace;I++) */
                          /*       std::cout<<level_set_normal[I]<<'\t'<<particle_signed_distance_normals[eN_k_3d+I]<<std::endl; */
                          /*   } */
                        }
		      else
			{
			  if (use_ball_as_particle)
			    for (int I=0;I<nSpace;I++)
			      level_set_normal[I] = ball_n[I];
			  else
			    for (int I=0;I<nSpace;I++)
			      level_set_normal[I] = particle_signed_distance_normals.data()[eN_k_3d+I];
			}
                      updateSolidParticleTerms(NONCONSERVATIVE_FORM,
                                               eN < nElements_owned,
                                               particle_nitsche,
                                               dV,
                                               nParticles,
                                               nQuadraturePoints_global,
                                               &particle_signed_distances.data()[eN_k],
                                               level_set_normal,
                                               &particle_velocities.data()[eN_k_3d],
                                               particle_centroids.data(),
                                               use_ball_as_particle,
                                               ball_center.data(),
                                               ball_radius.data(),
                                               ball_velocity.data(),
                                               ball_angular_velocity.data(),
                                               ball_density.data(),
                                               porosity,
                                               particle_penalty_constant/h_phi,//penalty,
                                               particle_alpha,
                                               particle_beta,
                                               eps_rho,
                                               eps_mu,
                                               rho_0,
                                               nu_0,
                                               rho_1,
                                               nu_1,
                                               useVF,
                                               vf.data()[eN_k],
                                               phi.data()[eN_k],
                                               x,
                                               y,
                                               z,
                                               p,
                                               u,
                                               v,
                                               w,
                                               q_velocity_sge.data()[eN_k_nSpace+0],
                                               q_velocity_sge.data()[eN_k_nSpace+1],
                                               q_velocity_sge.data()[eN_k_nSpace+1],//dummy entry for 2D
                                               particle_eps,
                                               grad_u,
                                               grad_v,
                                               grad_w,
                                               mass_source_s,
                                               mom_u_source_s,
                                               mom_v_source_s,
                                               mom_w_source_s,
                                               dmom_u_source_s,
                                               dmom_v_source_s,
                                               dmom_w_source_s,
                                               mom_u_adv_s,
                                               mom_v_adv_s,
                                               mom_w_adv_s,
                                               dmom_u_adv_u_s,
                                               dmom_v_adv_v_s,
                                               dmom_w_adv_w_s,
                                               mom_u_ham_s,
                                               dmom_u_ham_grad_u_s,
                                               dmom_u_ham_grad_v_s,
                                               dmom_u_ham_u_s,
                                               dmom_u_ham_v_s,
                                               dmom_u_ham_w_s,
                                               mom_v_ham_s,
                                               dmom_v_ham_grad_u_s,
                                               dmom_v_ham_grad_v_s,
                                               dmom_v_ham_u_s,
                                               dmom_v_ham_v_s,
                                               dmom_v_ham_w_s,
                                               mom_w_ham_s,
                                               dmom_w_ham_grad_w_s,
                                               dmom_w_ham_u_s,
                                               dmom_w_ham_v_s,
                                               dmom_w_ham_w_s,
                                               mass_ham_s,
                                               dmass_ham_u_s,
                                               dmass_ham_v_s,
                                               dmass_ham_w_s,
                                               &particle_netForces_tmp[0],
                                               &particle_netMoments_tmp[0],
                                               &particle_surfaceArea_tmp[0]);
                    }
                  //cek todo add RBLES terms consistent to residual modifications or ignore the partials w.r.t the additional RBLES terms
                  double H_f=1.0;
                  if (gf.useExact && icase == 0)
                    {
                      if (fluid_phase == 0)
                        H_f = gf.ImH(0.,0.);
                      else
                        H_f = gf.H(0.,0.);
                    }
                  else
                    {
                      assert(fluid_phase == 0);
                      H_f = 1.0;
                    }
                  for(int i=0;i<nDOF_test_element;i++)
                    {
                      register int i_nSpace = i*nSpace;
                      for(int j=0;j<nDOF_trial_element;j++)
                        {
                          register int j_nSpace = j*nSpace;
                          if (nDOF_test_element == nDOF_v_trial_element)
                            {
                              elementJacobian_p_p[i][j] += H_s*H_f*((1-PRESSURE_PROJECTION_STABILIZATION)*ck.SubgridErrorJacobian(dsubgridError_u_p[j],Lstar_u_p[i]) +
                                                                    (1-PRESSURE_PROJECTION_STABILIZATION)*ck.SubgridErrorJacobian(dsubgridError_v_p[j],Lstar_v_p[i]) +
                                                                    PRESSURE_PROJECTION_STABILIZATION*ck.pressureProjection_weak(mom_uu_diff_ten[1], p_trial[j], 1./3., p_test_ref.data()[k*nDOF_test_element +i],dV));
                            }
                        }
                    }
                  for(int i=0;i<nDOF_test_element;i++)
                    {
                      register int i_nSpace = i*nSpace;
                      for(int j=0;j<nDOF_v_trial_element;j++)
                        {
                          register int j_nSpace = j*nSpace;
                          elementJacobian_p_u[i][j] += H_s*H_f*(ck.AdvectionJacobian_weak(dmass_adv_u,vel_trial[j],&p_grad_test_dV[i_nSpace]) +
                                                                ck.MassJacobian_weak(dmass_ham_u,vel_trial[j],p_test_dV[i]));
                          elementJacobian_p_v[i][j] += H_s*H_f*(ck.AdvectionJacobian_weak(dmass_adv_v,vel_trial[j],&p_grad_test_dV[i_nSpace]) +
                                                                ck.MassJacobian_weak(dmass_ham_v,vel_trial[j],p_test_dV[i]));
                          if (nDOF_test_element == nDOF_v_trial_element)
                            {
                              elementJacobian_p_u[i][j] += H_s*H_f*(1-PRESSURE_PROJECTION_STABILIZATION)*ck.SubgridErrorJacobian(dsubgridError_u_u[j],Lstar_u_p[i]);
                              elementJacobian_p_v[i][j] += H_s*H_f*(1-PRESSURE_PROJECTION_STABILIZATION)*ck.SubgridErrorJacobian(dsubgridError_v_v[j],Lstar_v_p[i]);
                            }
                        }
                    }
                  for(int i=0;i<nDOF_v_test_element;i++)
                    {
                      register int i_nSpace = i*nSpace;
                      for(int j=0;j<nDOF_trial_element;j++)
                        {
                          register int j_nSpace = j*nSpace;
                          elementJacobian_u_p[i][j] += H_s*H_f*(ck.HamiltonianJacobian_weak(dmom_u_ham_grad_p,&p_grad_trial_ib[j_nSpace],vel_test_dV[i])+
                                                                MOMENTUM_SGE*VELOCITY_SGE*ck.SubgridErrorJacobian(dsubgridError_u_p[j],Lstar_u_u[i]));
                          elementJacobian_v_p[i][j] += H_s*H_f*(ck.HamiltonianJacobian_weak(dmom_v_ham_grad_p,&p_grad_trial_ib[j_nSpace],vel_test_dV[i])+
                                                                MOMENTUM_SGE*VELOCITY_SGE*ck.SubgridErrorJacobian(dsubgridError_v_p[j],Lstar_v_v[i]));
                        }
                    }
                  for(int i=0;i<nDOF_v_test_element;i++)
                    {
                      register int i_nSpace = i*nSpace;
                      for(int j=0;j<nDOF_v_trial_element;j++)
                        {
                          register int j_nSpace = j*nSpace;
                          elementJacobian_u_u[i][j] += H_s*H_f*(ck.MassJacobian_weak(dmom_u_acc_u_t,vel_trial[j],vel_test_dV[i]) +
                                                                ck.MassJacobian_weak(dmom_u_ham_u,vel_trial[j],vel_test_dV[i]) + //cek hack for nonlinear hamiltonian
                                                                ck.HamiltonianJacobian_weak(dmom_u_ham_grad_u,&vel_grad_trial_ib[j_nSpace],vel_test_dV[i]) +
                                                                ck.AdvectionJacobian_weak(dmom_u_adv_u,vel_trial[j],&vel_grad_test_dV[i_nSpace]) +
                                                                ck.SimpleDiffusionJacobian_weak(sdInfo_u_u_rowptr.data(),sdInfo_u_u_colind.data(),mom_uu_diff_ten,&vel_grad_trial_ib[j_nSpace],&vel_grad_test_dV[i_nSpace]) +
                                                                ck.ReactionJacobian_weak(dmom_u_source[0]+NONCONSERVATIVE_FORM*dmom_u_acc_u*div_mesh_velocity,vel_trial[j],vel_test_dV[i]) +
                                                                MOMENTUM_SGE*PRESSURE_SGE*ck.SubgridErrorJacobian(dsubgridError_p_u[j],Lstar_p_u[i]) +
                                                                MOMENTUM_SGE*VELOCITY_SGE*ck.SubgridErrorJacobian(dsubgridError_u_u[j],Lstar_u_u[i]) +
                                                                ck.NumericalDiffusionJacobian(q_numDiff_u_last.data()[eN_k],&vel_grad_trial_ib[j_nSpace],&vel_grad_test_dV[i_nSpace]));
                          elementJacobian_u_v[i][j] += H_s*H_f*(ck.HamiltonianJacobian_weak(dmom_u_ham_grad_v,&vel_grad_trial_ib[j_nSpace],vel_test_dV[i]) +
                                                                ck.AdvectionJacobian_weak(dmom_u_adv_v,vel_trial[j],&vel_grad_test_dV[i_nSpace]) +
                                                                ck.MassJacobian_weak(dmom_u_ham_v,vel_trial[j],vel_test_dV[i]) + //cek hack for nonlinear hamiltonian
                                                                ck.SimpleDiffusionJacobian_weak(sdInfo_u_v_rowptr.data(),sdInfo_u_v_colind.data(),mom_uv_diff_ten,&vel_grad_trial_ib[j_nSpace],&vel_grad_test_dV[i_nSpace]) +
                                                                ck.ReactionJacobian_weak(dmom_u_source[1],vel_trial[j],vel_test_dV[i]) +
                                                                MOMENTUM_SGE*PRESSURE_SGE*ck.SubgridErrorJacobian(dsubgridError_p_v[j],Lstar_p_u[i]));                          
                          elementJacobian_v_u[i][j] += H_s*H_f*(ck.HamiltonianJacobian_weak(dmom_v_ham_grad_u,&vel_grad_trial_ib[j_nSpace],vel_test_dV[i]) +
                                                                ck.AdvectionJacobian_weak(dmom_v_adv_u,vel_trial[j],&vel_grad_test_dV[i_nSpace]) +
                                                                ck.MassJacobian_weak(dmom_v_ham_u,vel_trial[j],vel_test_dV[i]) + //cek hack for nonlinear hamiltonian
                                                                ck.SimpleDiffusionJacobian_weak(sdInfo_v_u_rowptr.data(),sdInfo_v_u_colind.data(),mom_vu_diff_ten,&vel_grad_trial_ib[j_nSpace],&vel_grad_test_dV[i_nSpace]) +
                                                                ck.ReactionJacobian_weak(dmom_v_source[0],vel_trial[j],vel_test_dV[i]) +
                                                                MOMENTUM_SGE*PRESSURE_SGE*ck.SubgridErrorJacobian(dsubgridError_p_u[j],Lstar_p_v[i]));
                          elementJacobian_v_v[i][j] += H_s*H_f*(ck.MassJacobian_weak(dmom_v_acc_v_t,vel_trial[j],vel_test_dV[i]) +
                                                                ck.MassJacobian_weak(dmom_v_ham_v,vel_trial[j],vel_test_dV[i]) + //cek hack for nonlinear hamiltonian
                                                                ck.HamiltonianJacobian_weak(dmom_v_ham_grad_v,&vel_grad_trial_ib[j_nSpace],vel_test_dV[i]) +
                                                                ck.AdvectionJacobian_weak(dmom_v_adv_v,vel_trial[j],&vel_grad_test_dV[i_nSpace]) +
                                                                ck.SimpleDiffusionJacobian_weak(sdInfo_v_v_rowptr.data(),sdInfo_v_v_colind.data(),mom_vv_diff_ten,&vel_grad_trial_ib[j_nSpace],&vel_grad_test_dV[i_nSpace]) +
                                                                ck.ReactionJacobian_weak(dmom_v_source[1]+NONCONSERVATIVE_FORM*dmom_v_acc_v*div_mesh_velocity,vel_trial[j],vel_test_dV[i]) +
                                                                MOMENTUM_SGE*PRESSURE_SGE*ck.SubgridErrorJacobian(dsubgridError_p_v[j],Lstar_p_v[i]) +
                                                                MOMENTUM_SGE*VELOCITY_SGE*ck.SubgridErrorJacobian(dsubgridError_v_v[j],Lstar_v_v[i]) +
                                                                ck.NumericalDiffusionJacobian(q_numDiff_v_last.data()[eN_k],&vel_grad_trial_ib[j_nSpace],&vel_grad_test_dV[i_nSpace]));
                        }//j
                    }//i
                  if (nParticles > 0)
                    {
                      for(int i=0;i<nDOF_v_test_element;i++)
                        {
                          register int i_nSpace = i*nSpace;
                          for(int j=0;j<nDOF_v_trial_element;j++)
                            {
                              register int j_nSpace = j*nSpace;
                              elementJacobian_u_u[i][j] += H_f*(ck.MassJacobian_weak(dmom_u_ham_u_s,vel_trial[j],vel_test_dV[i]) +
                                                                ck.HamiltonianJacobian_weak(dmom_u_ham_grad_u_s,&vel_grad_trial_ib[j_nSpace],vel_test_dV[i]) +
                                                                ck.AdvectionJacobian_weak(dmom_u_adv_u_s,vel_trial[j],&vel_grad_test_dV[i_nSpace]) +
                                                                ck.ReactionJacobian_weak(dmom_u_source_s[0],vel_trial[j],vel_test_dV[i]));
                              
                              elementJacobian_u_v[i][j] += H_f*(ck.HamiltonianJacobian_weak(dmom_u_ham_grad_v_s,&vel_grad_trial_ib[j_nSpace],vel_test_dV[i]) +
                                                                ck.ReactionJacobian_weak(dmom_u_source_s[1],vel_trial[j],vel_test_dV[i]));
                              
                              elementJacobian_v_u[i][j] += H_f*(ck.HamiltonianJacobian_weak(dmom_v_ham_grad_u_s,&vel_grad_trial_ib[j_nSpace],vel_test_dV[i]) +
                                                                ck.ReactionJacobian_weak(dmom_v_source_s[0],vel_trial[j],vel_test_dV[i]));
                              
                              elementJacobian_v_v[i][j] += H_f*(ck.MassJacobian_weak(dmom_v_ham_v_s,vel_trial[j],vel_test_dV[i]) +
                                                                ck.HamiltonianJacobian_weak(dmom_v_ham_grad_v_s,&vel_grad_trial_ib[j_nSpace],vel_test_dV[i]) +
                                                                ck.AdvectionJacobian_weak(dmom_v_adv_v_s,vel_trial[j],&vel_grad_test_dV[i_nSpace]) +
                                                                ck.ReactionJacobian_weak(dmom_v_source_s[1],vel_trial[j],vel_test_dV[i]));
                            }//j
                        }//i
                    }
                }//k
            }//fluid_phase
          //
          //load into element Jacobian into global Jacobian
          //
          for (int i=0;i<nDOF_test_element;i++)
            {
              register int eN_i = eN*nDOF_test_element+i;
              for (int j=0;j<nDOF_trial_element;j++)
                {
                  register int eN_i_j = eN_i*nDOF_trial_element+j;
                  globalJacobian.data()[csrRowIndeces_p_p.data()[eN_i] + csrColumnOffsets_p_p.data()[eN_i_j]] += elementJacobian_p_p[i][j];
                }
            }
          for (int i=0;i<nDOF_test_element;i++)
            {
              register int eN_i = eN*nDOF_test_element+i;
              for (int j=0;j<nDOF_v_trial_element;j++)
                {
                  register int eN_i_j = eN_i*nDOF_v_trial_element+j;
                  globalJacobian.data()[csrRowIndeces_p_u.data()[eN_i] + csrColumnOffsets_p_u.data()[eN_i_j]] += elementJacobian_p_u[i][j];
                  globalJacobian.data()[csrRowIndeces_p_v.data()[eN_i] + csrColumnOffsets_p_v.data()[eN_i_j]] += elementJacobian_p_v[i][j];
                }
            }
          for (int i=0;i<nDOF_v_test_element;i++)
            {
              register int eN_i = eN*nDOF_v_test_element+i;
              for (int j=0;j<nDOF_trial_element;j++)
                {
                  register int eN_i_j = eN_i*nDOF_trial_element+j;
                  globalJacobian.data()[csrRowIndeces_u_p.data()[eN_i] + csrColumnOffsets_u_p.data()[eN_i_j]] += elementJacobian_u_p[i][j];
                  globalJacobian.data()[csrRowIndeces_v_p.data()[eN_i] + csrColumnOffsets_v_p.data()[eN_i_j]] += elementJacobian_v_p[i][j];
                }
            }
          for (int i=0;i<nDOF_v_test_element;i++)
            {
              register int eN_i = eN*nDOF_v_test_element+i;
              for (int j=0;j<nDOF_v_trial_element;j++)
                {
                  register int eN_i_j = eN_i*nDOF_v_trial_element+j;
                  globalJacobian.data()[csrRowIndeces_u_u.data()[eN_i] + csrColumnOffsets_u_u.data()[eN_i_j]] += elementJacobian_u_u[i][j];
                  globalJacobian.data()[csrRowIndeces_u_v.data()[eN_i] + csrColumnOffsets_u_v.data()[eN_i_j]] += elementJacobian_u_v[i][j];

                  globalJacobian.data()[csrRowIndeces_v_u.data()[eN_i] + csrColumnOffsets_v_u.data()[eN_i_j]] += elementJacobian_v_u[i][j];
                  globalJacobian.data()[csrRowIndeces_v_v.data()[eN_i] + csrColumnOffsets_v_v.data()[eN_i_j]] += elementJacobian_v_v[i][j];
                }//j
            }//i
        }//elements
      for (std::set<int>::iterator it=cutfem_boundaries.begin(); it!=cutfem_boundaries.end(); ++it)
        {
          std::map<int,double> DWp_Dn_jump,DW_Dn_jump;
          std::map<std::pair<int, int>, int> p_p_nz, u_u_nz, v_v_nz;
          register double gamma_cutfem=ghost_penalty_constant,gamma_cutfem_p=ghost_penalty_constant,h_cutfem=elementBoundaryDiameter.data()[*it];
          int eN_nDOF_v_trial_element  = elementBoundaryElementsArray.data()[(*it)*2+0]*nDOF_v_trial_element;
          //See Massing Schott Wall 2018
          //cek todo modify for two-fluids: rho_0 != rho_1
          double norm_v=0.0;
          for (int i=0;i<nDOF_v_trial_element;i++)//MSW18 is just on face, but this is easier
            {
              double u=u_old_dof.data()[vel_l2g.data()[eN_nDOF_v_trial_element+i]],
                v=v_old_dof.data()[vel_l2g.data()[eN_nDOF_v_trial_element+i]];
              norm_v=fmax(norm_v,sqrt(u*u+v*v));
            }
          double gamma_v_dim = rho_0*(nu_0 + norm_v*h_cutfem + alphaBDF*h_cutfem*h_cutfem);
          gamma_cutfem_p *= h_cutfem*h_cutfem/gamma_v_dim;
          if (NONCONSERVATIVE_FORM)
            gamma_cutfem*=gamma_v_dim;
          else
            gamma_cutfem*=(gamma_v_dim/rho_0);
          for (int kb=0;kb<nQuadraturePoints_elementBoundary;kb++)
            {
              register double Dp_Dn_jump=0.0, Du_Dn_jump=0.0, Dv_Dn_jump=0.0,dS;
              for (int eN_side=0;eN_side < 2; eN_side++)
                {
                  register int ebN = *it,
                    eN  = elementBoundaryElementsArray.data()[ebN*2+eN_side];
                  for (int i=0;i<nDOF_test_element;i++)
                    DWp_Dn_jump[p_l2g.data()[eN*nDOF_test_element+i]] = 0.0;
                  for (int i=0;i<nDOF_v_test_element;i++)
                    DW_Dn_jump[vel_l2g.data()[eN*nDOF_v_test_element+i]] = 0.0;
                }
              for (int eN_side=0;eN_side < 2; eN_side++)
                {
                  register int ebN = *it,
                    eN  = elementBoundaryElementsArray.data()[ebN*2+eN_side],
                    ebN_local = elementBoundaryLocalElementBoundariesArray.data()[ebN*2+eN_side],
                    eN_nDOF_trial_element = eN*nDOF_trial_element,
                    eN_nDOF_v_trial_element = eN*nDOF_v_trial_element,
                    ebN_local_kb = ebN_local*nQuadraturePoints_elementBoundary+kb,
                    ebN_local_kb_nSpace = ebN_local_kb*nSpace;
                  register double p_int=0.0,
                    u_int=0.0,
                    v_int=0.0,
                    grad_p_int[nSpace]=ZEROVEC,
                    grad_u_int[nSpace]=ZEROVEC,
                    grad_v_int[nSpace]=ZEROVEC,
                    jac_int[nSpace*nSpace],
                    jacDet_int,
                    jacInv_int[nSpace*nSpace],
                    boundaryJac[nSpace*(nSpace-1)],
                    metricTensor[(nSpace-1)*(nSpace-1)],
                    metricTensorDetSqrt,
                    p_test_dS[nDOF_test_element],vel_test_dS[nDOF_v_test_element],
                    p_grad_trial_trace[nDOF_trial_element*nSpace],vel_grad_trial_trace[nDOF_v_trial_element*nSpace],
                    p_grad_test_dS[nDOF_trial_element*nSpace],vel_grad_test_dS[nDOF_v_trial_element*nSpace],
                    normal[nSpace],x_int,y_int,z_int,xt_int,yt_int,zt_int,integralScaling,
                    G[nSpace*nSpace],G_dd_G,tr_G,h_phi,h_penalty,penalty,
                    force_x,force_y,force_z,force_p_x,force_p_y,force_p_z,force_v_x,force_v_y,force_v_z,r_x,r_y,r_z;
                  //compute information about mapping from reference element to physical element
                  ck.calculateMapping_elementBoundary(eN,
                                                      ebN_local,
                                                      kb,
                                                      ebN_local_kb,
                                                      mesh_dof.data(),
                                                      mesh_l2g.data(),
                                                      mesh_trial_trace_ref.data(),
                                                      mesh_grad_trial_trace_ref.data(),
                                                      boundaryJac_ref.data(),
                                                      jac_int,
                                                      jacDet_int,
                                                      jacInv_int,
                                                      boundaryJac,
                                                      metricTensor,
                                                      metricTensorDetSqrt,
                                                      normal_ref.data(),
                                                      normal,
                                                      x_int,y_int,z_int);
                  //todo: check that physical coordinates match
                  ck.calculateMappingVelocity_elementBoundary(eN,
                                                              ebN_local,
                                                              kb,
                                                              ebN_local_kb,
                                                              mesh_velocity_dof.data(),
                                                              mesh_l2g.data(),
                                                              mesh_trial_trace_ref.data(),
                                                              xt_int,yt_int,zt_int,
                                                              normal,
                                                              boundaryJac,
                                                              metricTensor,
                                                              integralScaling);
                  dS = metricTensorDetSqrt*dS_ref.data()[kb];
                  //compute shape and solution information
                  //shape
                  ck.gradTrialFromRef(&p_grad_trial_trace_ref.data()[ebN_local_kb_nSpace*nDOF_trial_element],jacInv_int,p_grad_trial_trace);
                  ck_v.gradTrialFromRef(&vel_grad_trial_trace_ref.data()[ebN_local_kb_nSpace*nDOF_v_trial_element],jacInv_int,vel_grad_trial_trace);
                  for (int i=0;i<nDOF_test_element;i++)
                    {
                      int eN_i = eN*nDOF_test_element + i;
                      for (int I=0;I<nSpace;I++)
                        DWp_Dn_jump[p_l2g.data()[eN_i]] += p_grad_trial_trace[i*nSpace+I]*normal[I];
                    }
                  for (int i=0;i<nDOF_v_test_element;i++)
                    {
                      int eN_i = eN*nDOF_v_test_element + i;
                      for (int I=0;I<nSpace;I++)
                        DW_Dn_jump[vel_l2g.data()[eN_i]] += vel_grad_trial_trace[i*nSpace+I]*normal[I];
                    }
                }//eN_side
              for (int eN_side=0;eN_side < 2; eN_side++)
                {
                  register int ebN = *it,
                    eN  = elementBoundaryElementsArray.data()[ebN*2+eN_side];
                  for (int i=0;i<nDOF_test_element;i++)
                    {
                      register int eN_i = eN*nDOF_test_element+i;
                      for (int eN_side2=0;eN_side2 < 2; eN_side2++)
                        {
                          register int eN2  = elementBoundaryElementsArray.data()[ebN*2+eN_side2];
                          for (int j=0;j<nDOF_test_element;j++)
                            {
                              int eN_i_j = eN_i*nDOF_test_element + j;
                              int eN2_j = eN2*nDOF_test_element + j;
                              register int ebN_i_j = ebN*4*nDOF_test_X_trial_element +
                                eN_side*2*nDOF_test_X_trial_element +
                                eN_side2*nDOF_test_X_trial_element +
                                i*nDOF_trial_element +
                                j;
                              std::pair<int,int> ij = std::make_pair(p_l2g.data()[eN_i], p_l2g.data()[eN2_j]);
                              if (p_p_nz.count(ij))
                                {
                                  assert(p_p_nz[ij] == csrRowIndeces_p_p.data()[eN_i] + csrColumnOffsets_eb_p_p.data()[ebN_i_j]);
                                }
                              else
                                p_p_nz[ij] =  csrRowIndeces_p_p.data()[eN_i] + csrColumnOffsets_eb_p_p.data()[ebN_i_j];
                            }
                        }
                    }
                  for (int i=0;i<nDOF_v_test_element;i++)
                    {
                      register int eN_i = eN*nDOF_v_test_element+i;
                      for (int eN_side2=0;eN_side2 < 2; eN_side2++)
                        {
                          register int eN2  = elementBoundaryElementsArray.data()[ebN*2+eN_side2];
                          for (int j=0;j<nDOF_v_test_element;j++)
                            {
                              int eN_i_j = eN_i*nDOF_v_test_element + j;
                              int eN2_j = eN2*nDOF_v_test_element + j;
                              register int ebN_i_j = ebN*4*nDOF_v_test_X_v_trial_element +
                                eN_side*2*nDOF_v_test_X_v_trial_element +
                                eN_side2*nDOF_v_test_X_v_trial_element +
                                i*nDOF_v_trial_element +
                                j;
                              std::pair<int,int> ij = std::make_pair(vel_l2g.data()[eN_i], vel_l2g.data()[eN2_j]);
                              if (u_u_nz.count(ij))
                                {
                                  assert(u_u_nz[ij] == csrRowIndeces_u_u.data()[eN_i] + csrColumnOffsets_eb_u_u.data()[ebN_i_j]);
                                }
                              else
                                u_u_nz[ij] =  csrRowIndeces_u_u.data()[eN_i] + csrColumnOffsets_eb_u_u.data()[ebN_i_j];
                              if (v_v_nz.count(ij))
                                {
                                  assert(v_v_nz[ij] == csrRowIndeces_v_v.data()[eN_i] + csrColumnOffsets_eb_v_v.data()[ebN_i_j]);
                                }
                              else
                                v_v_nz[ij] =  csrRowIndeces_v_v.data()[eN_i] + csrColumnOffsets_eb_v_v.data()[ebN_i_j];
                            }
                        }
                    }
                }
              for (std::map<int,double>::iterator Wi_it=DWp_Dn_jump.begin(); Wi_it!=DWp_Dn_jump.end(); ++Wi_it)
                for (std::map<int,double>::iterator Wj_it=DWp_Dn_jump.begin(); Wj_it!=DWp_Dn_jump.end(); ++Wj_it)
                  {
                    int i_global = Wi_it->first,
                      j_global = Wj_it->first;
                    double DWp_Dn_jump_i = Wi_it->second,
                      DWp_Dn_jump_j = Wj_it->second;
                    std::pair<int,int> ij = std::make_pair(i_global, j_global);
                    globalJacobian.data()[p_p_nz.at(ij)] += gamma_cutfem_p*h_cutfem*DWp_Dn_jump_j*DWp_Dn_jump_i*dS;
                  }//i,j
              for (std::map<int,double>::iterator Wi_it=DW_Dn_jump.begin(); Wi_it!=DW_Dn_jump.end(); ++Wi_it)
                for (std::map<int,double>::iterator Wj_it=DW_Dn_jump.begin(); Wj_it!=DW_Dn_jump.end(); ++Wj_it)
                  {
                    int i_global = Wi_it->first,
                      j_global = Wj_it->first;
                    double DW_Dn_jump_i = Wi_it->second,
                      DW_Dn_jump_j = Wj_it->second;
                    std::pair<int,int> ij = std::make_pair(i_global, j_global);
                    globalJacobian.data()[u_u_nz.at(ij)] += gamma_cutfem*h_cutfem*DW_Dn_jump_j*DW_Dn_jump_i*dS;
                    globalJacobian.data()[v_v_nz.at(ij)] += gamma_cutfem*h_cutfem*DW_Dn_jump_j*DW_Dn_jump_i*dS;
                  }//i,j
            }//kb
        }//cutfem element boundaries
      //
      //loop over exterior element boundaries to compute the surface integrals and load them into the global Jacobian
      //
      for (int ebNE = 0; ebNE < nExteriorElementBoundaries_global; ebNE++)
        {
          register int ebN = exteriorElementBoundariesArray.data()[ebNE],
            eN  = elementBoundaryElementsArray.data()[ebN*2+0],
            eN_nDOF_trial_element = eN*nDOF_trial_element,
            eN_nDOF_v_trial_element = eN*nDOF_v_trial_element,
            ebN_local = elementBoundaryLocalElementBoundariesArray.data()[ebN*2+0];
          register double eps_rho,eps_mu;
          double element_phi[nDOF_mesh_trial_element], element_phi_s[nDOF_mesh_trial_element];
          for (int j=0;j<nDOF_mesh_trial_element;j++)
            {
              register int eN_j = eN*nDOF_mesh_trial_element+j;
              element_phi[j] = phi_nodes.data()[p_l2g.data()[eN_j]];
              element_phi_s[j] = phi_solid_nodes.data()[p_l2g.data()[eN_j]];
            }
          double element_nodes[nDOF_mesh_trial_element*3];
          for (int i=0;i<nDOF_mesh_trial_element;i++)
            {
              register int eN_i=eN*nDOF_mesh_trial_element+i;
              for(int I=0;I<3;I++)
                element_nodes[i*3 + I] = mesh_dof[mesh_l2g.data()[eN_i]*3 + I];
            }//i
          double mesh_dof_ref[nDOF_mesh_trial_element*3]={0.,0.,0.,1.,0.,0.,0.,1.,0.};
          double xb_ref_calc[nQuadraturePoints_elementBoundary*3];
          for  (int kb=0;kb<nQuadraturePoints_elementBoundary;kb++)
            {
              double x=0.0,y=0.0,z=0.0;
              for (int j=0;j<nDOF_mesh_trial_element;j++)
                {
                  int ebN_local_kb = ebN_local*nQuadraturePoints_elementBoundary+kb;
                  int ebN_local_kb_j = ebN_local_kb*nDOF_mesh_trial_element+j;
                  x += mesh_dof_ref[j*3+0]*mesh_trial_trace_ref.data()[ebN_local_kb_j]; 
                  y += mesh_dof_ref[j*3+1]*mesh_trial_trace_ref.data()[ebN_local_kb_j]; 
                  z += mesh_dof_ref[j*3+2]*mesh_trial_trace_ref.data()[ebN_local_kb_j];
                }
              xb_ref_calc[3*kb+0] = x;
              xb_ref_calc[3*kb+1] = y;
              xb_ref_calc[3*kb+2] = z;
            }
          int icase_s = gf_s.calculate(element_phi_s, element_nodes, xb_ref_calc,true);
#ifdef IFEM
          int icase = gf.calculate(element_phi, element_nodes, xb_ref.data(), rho_1*nu_1, rho_0*nu_0,true,false);
#else
          int icase = gf.calculate(element_phi, element_nodes, xb_ref.data(), 1.0,1.0,true, false);
#endif
          for  (int kb=0;kb<nQuadraturePoints_elementBoundary;kb++)
            {
              register int ebNE_kb = ebNE*nQuadraturePoints_elementBoundary+kb,
                ebNE_kb_nSpace = ebNE_kb*nSpace,
                ebN_local_kb = ebN_local*nQuadraturePoints_elementBoundary+kb,
                ebN_local_kb_nSpace = ebN_local_kb*nSpace;

              register double phi_s_ext=0.0,
                p_ext=0.0,
                u_ext=0.0,
                v_ext=0.0,
                w_ext=0.0,
                grad_p_ext[nSpace]=ZEROVEC,
                grad_u_ext[nSpace]=ZEROVEC,
                grad_v_ext[nSpace]=ZEROVEC,
                grad_w_ext[nSpace]=ZEROVEC,
                p_old=0.0,u_old=0.0,v_old=0.0,w_old=0.0,
                grad_p_old[nSpace]=ZEROVEC,grad_u_old[nSpace]=ZEROVEC,grad_v_old[nSpace]=ZEROVEC,grad_w_old[nSpace]=ZEROVEC,
                mom_u_acc_ext=0.0,
                dmom_u_acc_u_ext=0.0,
                mom_v_acc_ext=0.0,
                dmom_v_acc_v_ext=0.0,
                mom_w_acc_ext=0.0,
                dmom_w_acc_w_ext=0.0,
                mass_adv_ext[nSpace]=ZEROVEC,
                dmass_adv_u_ext[nSpace]=ZEROVEC,
                dmass_adv_v_ext[nSpace]=ZEROVEC,
                dmass_adv_w_ext[nSpace]=ZEROVEC,
                mom_u_adv_ext[nSpace]=ZEROVEC,
                dmom_u_adv_u_ext[nSpace]=ZEROVEC,
                dmom_u_adv_v_ext[nSpace]=ZEROVEC,
                dmom_u_adv_w_ext[nSpace]=ZEROVEC,
                mom_v_adv_ext[nSpace]=ZEROVEC,
                dmom_v_adv_u_ext[nSpace]=ZEROVEC,
                dmom_v_adv_v_ext[nSpace]=ZEROVEC,
                dmom_v_adv_w_ext[nSpace]=ZEROVEC,
                mom_w_adv_ext[nSpace]=ZEROVEC,
                dmom_w_adv_u_ext[nSpace]=ZEROVEC,
                dmom_w_adv_v_ext[nSpace]=ZEROVEC,
                dmom_w_adv_w_ext[nSpace]=ZEROVEC,
                mom_uu_diff_ten_ext[nSpace]=ZEROVEC,
                mom_vv_diff_ten_ext[nSpace]=ZEROVEC,
                mom_ww_diff_ten_ext[nSpace]=ZEROVEC,
                mom_uv_diff_ten_ext[1],
                mom_uw_diff_ten_ext[1],
                mom_vu_diff_ten_ext[1],
                mom_vw_diff_ten_ext[1],
                mom_wu_diff_ten_ext[1],
                mom_wv_diff_ten_ext[1],
                mom_u_source_ext=0.0,
                mom_v_source_ext=0.0,
                mom_w_source_ext=0.0,
                mom_u_ham_ext=0.0,
                dmom_u_ham_grad_p_ext[nSpace]=ZEROVEC,
                dmom_u_ham_grad_u_ext[nSpace]=ZEROVEC,
                dmom_u_ham_u_ext=0.0,
                dmom_u_ham_v_ext=0.0,
                dmom_u_ham_w_ext=0.0,
                mom_v_ham_ext=0.0,
                dmom_v_ham_grad_p_ext[nSpace]=ZEROVEC,
                dmom_v_ham_grad_v_ext[nSpace]=ZEROVEC,
                dmom_v_ham_u_ext=0.0,
                dmom_v_ham_v_ext=0.0,
                dmom_v_ham_w_ext=0.0,
                mom_w_ham_ext=0.0,
                dmom_w_ham_grad_p_ext[nSpace]=ZEROVEC,
                dmom_w_ham_grad_w_ext[nSpace]=ZEROVEC,
                dmom_w_ham_u_ext=0.0,
                dmom_w_ham_v_ext=0.0,
                dmom_w_ham_w_ext=0.0,
                dmom_u_adv_p_ext[nSpace]=ZEROVEC,
                dmom_v_adv_p_ext[nSpace]=ZEROVEC,
                dmom_w_adv_p_ext[nSpace]=ZEROVEC,
                dflux_mass_u_ext=0.0,
                dflux_mass_v_ext=0.0,
                dflux_mass_w_ext=0.0,
                dflux_mom_u_adv_p_ext=0.0,
                dflux_mom_u_adv_u_ext=0.0,
                dflux_mom_u_adv_v_ext=0.0,
                dflux_mom_u_adv_w_ext=0.0,
                dflux_mom_v_adv_p_ext=0.0,
                dflux_mom_v_adv_u_ext=0.0,
                dflux_mom_v_adv_v_ext=0.0,
                dflux_mom_v_adv_w_ext=0.0,
                dflux_mom_w_adv_p_ext=0.0,
                dflux_mom_w_adv_u_ext=0.0,
                dflux_mom_w_adv_v_ext=0.0,
                dflux_mom_w_adv_w_ext=0.0,
                bc_p_ext=0.0,
                bc_u_ext=0.0,
                bc_v_ext=0.0,
                bc_w_ext=0.0,
                bc_mom_u_acc_ext=0.0,
                bc_dmom_u_acc_u_ext=0.0,
                bc_mom_v_acc_ext=0.0,
                bc_dmom_v_acc_v_ext=0.0,
                bc_mom_w_acc_ext=0.0,
                bc_dmom_w_acc_w_ext=0.0,
                bc_mass_adv_ext[nSpace]=ZEROVEC,
                bc_dmass_adv_u_ext[nSpace]=ZEROVEC,
                bc_dmass_adv_v_ext[nSpace]=ZEROVEC,
                bc_dmass_adv_w_ext[nSpace]=ZEROVEC,
                bc_mom_u_adv_ext[nSpace]=ZEROVEC,
                bc_dmom_u_adv_u_ext[nSpace]=ZEROVEC,
                bc_dmom_u_adv_v_ext[nSpace]=ZEROVEC,
                bc_dmom_u_adv_w_ext[nSpace]=ZEROVEC,
                bc_mom_v_adv_ext[nSpace]=ZEROVEC,
                bc_dmom_v_adv_u_ext[nSpace]=ZEROVEC,
                bc_dmom_v_adv_v_ext[nSpace]=ZEROVEC,
                bc_dmom_v_adv_w_ext[nSpace]=ZEROVEC,
                bc_mom_w_adv_ext[nSpace]=ZEROVEC,
                bc_dmom_w_adv_u_ext[nSpace]=ZEROVEC,
                bc_dmom_w_adv_v_ext[nSpace]=ZEROVEC,
                bc_dmom_w_adv_w_ext[nSpace]=ZEROVEC,
                bc_mom_uu_diff_ten_ext[nSpace]=ZEROVEC,
                bc_mom_vv_diff_ten_ext[nSpace]=ZEROVEC,
                bc_mom_ww_diff_ten_ext[nSpace]=ZEROVEC,
                bc_mom_uv_diff_ten_ext[1],
                bc_mom_uw_diff_ten_ext[1],
                bc_mom_vu_diff_ten_ext[1],
                bc_mom_vw_diff_ten_ext[1],
                bc_mom_wu_diff_ten_ext[1],
                bc_mom_wv_diff_ten_ext[1],
                bc_mom_u_source_ext=0.0,
                bc_mom_v_source_ext=0.0,
                bc_mom_w_source_ext=0.0,
                bc_mom_u_ham_ext=0.0,
                bc_dmom_u_ham_grad_p_ext[nSpace]=ZEROVEC,
                bc_dmom_u_ham_grad_u_ext[nSpace]=ZEROVEC,
                bc_dmom_u_ham_u_ext=0.0,
                bc_dmom_u_ham_v_ext=0.0,
                bc_dmom_u_ham_w_ext=0.0,
                bc_mom_v_ham_ext=0.0,
                bc_dmom_v_ham_grad_p_ext[nSpace]=ZEROVEC,
                bc_dmom_v_ham_grad_v_ext[nSpace]=ZEROVEC,
                bc_dmom_v_ham_u_ext=0.0,
                bc_dmom_v_ham_v_ext=0.0,
                bc_dmom_v_ham_w_ext=0.0,
                bc_mom_w_ham_ext=0.0,
                bc_dmom_w_ham_grad_p_ext[nSpace]=ZEROVEC,
                bc_dmom_w_ham_grad_w_ext[nSpace]=ZEROVEC,
                bc_dmom_w_ham_u_ext=0.0,
                bc_dmom_w_ham_v_ext=0.0,
                bc_dmom_w_ham_w_ext=0.0,
                fluxJacobian_p_p[nDOF_trial_element],
                fluxJacobian_p_u[nDOF_v_trial_element],
                fluxJacobian_p_v[nDOF_v_trial_element],
                fluxJacobian_p_w[nDOF_v_trial_element],
                fluxJacobian_u_p[nDOF_trial_element],
                fluxJacobian_u_u[nDOF_v_trial_element],
                fluxJacobian_u_v[nDOF_v_trial_element],
                fluxJacobian_u_w[nDOF_v_trial_element],
                fluxJacobian_v_p[nDOF_trial_element],
                fluxJacobian_v_u[nDOF_v_trial_element],
                fluxJacobian_v_v[nDOF_v_trial_element],
                fluxJacobian_v_w[nDOF_v_trial_element],
                fluxJacobian_w_p[nDOF_trial_element],
                fluxJacobian_w_u[nDOF_v_trial_element],
                fluxJacobian_w_v[nDOF_v_trial_element],
                fluxJacobian_w_w[nDOF_v_trial_element],
                jac_ext[nSpace*nSpace],
                jacDet_ext,
                jacInv_ext[nSpace*nSpace],
                boundaryJac[nSpace*(nSpace-1)],
                metricTensor[(nSpace-1)*(nSpace-1)],
                metricTensorDetSqrt,
                p_grad_trial_trace[nDOF_trial_element*nSpace],
                vel_grad_trial_trace[nDOF_v_trial_element*nSpace],
                dS,
                p_test_dS[nDOF_test_element],
                vel_test_dS[nDOF_v_test_element],
                normal[nSpace],
                x_ext,y_ext,z_ext,xt_ext,yt_ext,zt_ext,integralScaling,
                vel_grad_test_dS[nDOF_v_trial_element*nSpace],
                //VRANS
                porosity_ext,
                //
                G[nSpace*nSpace],G_dd_G,tr_G,h_phi,h_penalty,penalty;
              gf_s.set_boundary_quad(kb);
              gf.set_boundary_quad(kb);
              ck.calculateMapping_elementBoundary(eN,
                                                  ebN_local,
                                                  kb,
                                                  ebN_local_kb,
                                                  mesh_dof.data(),
                                                  mesh_l2g.data(),
                                                  mesh_trial_trace_ref.data(),
                                                  mesh_grad_trial_trace_ref.data(),
                                                  boundaryJac_ref.data(),
                                                  jac_ext,
                                                  jacDet_ext,
                                                  jacInv_ext,
                                                  boundaryJac,
                                                  metricTensor,
                                                  metricTensorDetSqrt,
                                                  normal_ref.data(),
                                                  normal,
                                                  x_ext,y_ext,z_ext);
              ck.calculateMappingVelocity_elementBoundary(eN,
                                                          ebN_local,
                                                          kb,
                                                          ebN_local_kb,
                                                          mesh_velocity_dof.data(),
                                                          mesh_l2g.data(),
                                                          mesh_trial_trace_ref.data(),
                                                          xt_ext,yt_ext,zt_ext,
                                                          normal,
                                                          boundaryJac,
                                                          metricTensor,
                                                          integralScaling);
              //dS = ((1.0-MOVING_DOMAIN)*metricTensorDetSqrt + MOVING_DOMAIN*integralScaling)*dS_ref.data()[kb];
              dS = metricTensorDetSqrt*dS_ref.data()[kb];
              ck.calculateG(jacInv_ext,G,G_dd_G,tr_G);
              ck.calculateGScale(G,&ebqe_normal_phi_ext.data()[ebNE_kb_nSpace],h_phi);

              eps_rho = epsFact_rho*(useMetrics*h_phi+(1.0-useMetrics)*elementDiameter.data()[eN]);
              eps_mu  = epsFact_mu *(useMetrics*h_phi+(1.0-useMetrics)*elementDiameter.data()[eN]);

              //compute shape and solution information
              //shape
              ck.gradTrialFromRef(&p_grad_trial_trace_ref.data()[ebN_local_kb_nSpace*nDOF_trial_element],jacInv_ext,p_grad_trial_trace);
              ck_v.gradTrialFromRef(&vel_grad_trial_trace_ref.data()[ebN_local_kb_nSpace*nDOF_v_trial_element],jacInv_ext,vel_grad_trial_trace);
              //solution and gradients
              ck.valFromDOF(p_dof.data(),&p_l2g.data()[eN_nDOF_trial_element],&p_trial_trace_ref.data()[ebN_local_kb*nDOF_test_element],p_ext);
              ck_v.valFromDOF(u_dof.data(),&vel_l2g.data()[eN_nDOF_v_trial_element],&vel_trial_trace_ref.data()[ebN_local_kb*nDOF_v_test_element],u_ext);
              ck_v.valFromDOF(v_dof.data(),&vel_l2g.data()[eN_nDOF_v_trial_element],&vel_trial_trace_ref.data()[ebN_local_kb*nDOF_v_test_element],v_ext);
              ck.valFromDOF(p_old_dof.data(),&p_l2g.data()[eN_nDOF_trial_element],&p_trial_trace_ref.data()[ebN_local_kb*nDOF_test_element],p_old);
              ck_v.valFromDOF(u_old_dof.data(),&vel_l2g.data()[eN_nDOF_v_trial_element],&vel_trial_trace_ref.data()[ebN_local_kb*nDOF_v_test_element],u_old);
              ck_v.valFromDOF(v_old_dof.data(),&vel_l2g.data()[eN_nDOF_v_trial_element],&vel_trial_trace_ref.data()[ebN_local_kb*nDOF_v_test_element],v_old);
              ck.gradFromDOF(p_dof.data(),&p_l2g.data()[eN_nDOF_trial_element],p_grad_trial_trace,grad_p_ext);
              ck_v.gradFromDOF(u_dof.data(),&vel_l2g.data()[eN_nDOF_v_trial_element],vel_grad_trial_trace,grad_u_ext);
              ck_v.gradFromDOF(v_dof.data(),&vel_l2g.data()[eN_nDOF_v_trial_element],vel_grad_trial_trace,grad_v_ext);
              ck.gradFromDOF(p_old_dof.data(),&p_l2g.data()[eN_nDOF_trial_element],p_grad_trial_trace,grad_p_old);
              ck_v.gradFromDOF(u_old_dof.data(),&vel_l2g.data()[eN_nDOF_v_trial_element],vel_grad_trial_trace,grad_u_old);
              ck_v.gradFromDOF(v_old_dof.data(),&vel_l2g.data()[eN_nDOF_v_trial_element],vel_grad_trial_trace,grad_v_old);
              ck.valFromDOF(phi_solid_nodes.data(),&p_l2g.data()[eN_nDOF_trial_element],&p_trial_trace_ref.data()[ebN_local_kb*nDOF_test_element],phi_s_ext);
              //precalculate test function products with integration weights
              for (int j=0;j<nDOF_test_element;j++)
                {
                  p_test_dS[j] = p_test_trace_ref.data()[ebN_local_kb*nDOF_test_element+j]*dS;
                }
              //precalculate test function products with integration weights
              for (int j=0;j<nDOF_v_test_element;j++)
                {
                  vel_test_dS[j] = vel_test_trace_ref.data()[ebN_local_kb*nDOF_v_test_element+j]*dS;
                  for (int I=0;I<nSpace;I++)
                    vel_grad_test_dS[j*nSpace+I] = vel_grad_trial_trace[j*nSpace+I]*dS;//assume test_j == trial_j
                }
              //
              //load the boundary values
              //
              bc_p_ext = isDOFBoundary_p.data()[ebNE_kb]*ebqe_bc_p_ext.data()[ebNE_kb]+(1-isDOFBoundary_p.data()[ebNE_kb])*p_ext;
              //bc values at moving boundaries are specified relative to boundary motion so we need to add it here
              bc_u_ext = isDOFBoundary_u.data()[ebNE_kb]*(ebqe_bc_u_ext.data()[ebNE_kb] + MOVING_DOMAIN*xt_ext) + (1-isDOFBoundary_u.data()[ebNE_kb])*u_ext;
              bc_v_ext = isDOFBoundary_v.data()[ebNE_kb]*(ebqe_bc_v_ext.data()[ebNE_kb] + MOVING_DOMAIN*yt_ext) + (1-isDOFBoundary_v.data()[ebNE_kb])*v_ext;
              //VRANS
              porosity_ext = ebqe_porosity_ext.data()[ebNE_kb];
              //
              //calculate the internal and external trace of the pde coefficients
              //
              double eddy_viscosity_ext(0.),bc_eddy_viscosity_ext(0.);//not interested in saving boundary eddy viscosity for now
              if (use_ball_as_particle == 1 && nParticles > 0)
                {
                  get_distance_to_ball(nParticles, ball_center.data(), ball_radius.data(),x_ext,y_ext,z_ext,ebqe_phi_s.data()[ebNE_kb]);
                }
              //else distance_to_solids is updated in PreStep
              const double particle_eps  = particle_epsFact*(useMetrics*h_phi+(1.0-useMetrics)*elementDiameter.data()[eN]);
              //cek needs to be fixed for two-phase ifem
              double H = (1.0-useVF)*gf.H(eps_rho,ebqe_phi_ext.data()[ebNE_kb]) + useVF*fmin(1.0,fmax(0.0,ebqe_vf_ext.data()[ebNE_kb]));
              double ImH = (1.0-useVF)*gf.ImH(eps_rho,ebqe_phi_ext.data()[ebNE_kb]) + useVF*(1.0-fmin(1.0,fmax(0.0,ebqe_vf_ext.data()[ebNE_kb])));
              double rho  = rho_0*ImH + rho_1*H;
              double nu  = nu_0*ImH + nu_1*H;
              //
              evaluateCoefficients(NONCONSERVATIVE_FORM,
                                   sigma,
                                   rho,
                                   nu,
                                   elementDiameter.data()[eN],
                                   smagorinskyConstant,
                                   turbulenceClosureModel,
                                   g.data(),
                                   useVF,
                                   ebqe_vf_ext.data()[ebNE_kb],
                                   ebqe_phi_ext.data()[ebNE_kb],
                                   &ebqe_normal_phi_ext.data()[ebNE_kb_nSpace],
                                   ebqe_kappa_phi_ext.data()[ebNE_kb],
                                   //VRANS
                                   porosity_ext,
                                   //
                                   ebqe_phi_s.data()[ebNE_kb],
                                   p_old,
                                   u_old,
                                   v_old,
                                   w_old,
                                   grad_p_old,
                                   grad_u_old,
                                   grad_v_old,
                                   grad_w_old,
                                   p_ext,
                                   grad_p_ext,
                                   grad_u_ext,
                                   grad_v_ext,
                                   grad_w_ext,
                                   u_ext,
                                   v_ext,
                                   w_ext,
                                   LAG_LES,
                                   eddy_viscosity_ext,
                                   ebqe_eddy_viscosity_last.data()[ebNE_kb],
                                   mom_u_acc_ext,
                                   dmom_u_acc_u_ext,
                                   mom_v_acc_ext,
                                   dmom_v_acc_v_ext,
                                   mom_w_acc_ext,
                                   dmom_w_acc_w_ext,
                                   mass_adv_ext,
                                   dmass_adv_u_ext,
                                   dmass_adv_v_ext,
                                   dmass_adv_w_ext,
                                   mom_u_adv_ext,
                                   dmom_u_adv_u_ext,
                                   dmom_u_adv_v_ext,
                                   dmom_u_adv_w_ext,
                                   mom_v_adv_ext,
                                   dmom_v_adv_u_ext,
                                   dmom_v_adv_v_ext,
                                   dmom_v_adv_w_ext,
                                   mom_w_adv_ext,
                                   dmom_w_adv_u_ext,
                                   dmom_w_adv_v_ext,
                                   dmom_w_adv_w_ext,
                                   mom_uu_diff_ten_ext,
                                   mom_vv_diff_ten_ext,
                                   mom_ww_diff_ten_ext,
                                   mom_uv_diff_ten_ext,
                                   mom_uw_diff_ten_ext,
                                   mom_vu_diff_ten_ext,
                                   mom_vw_diff_ten_ext,
                                   mom_wu_diff_ten_ext,
                                   mom_wv_diff_ten_ext,
                                   mom_u_source_ext,
                                   mom_v_source_ext,
                                   mom_w_source_ext,
                                   mom_u_ham_ext,
                                   dmom_u_ham_grad_p_ext,
                                   dmom_u_ham_grad_u_ext,
                                   dmom_u_ham_u_ext,
                                   dmom_u_ham_v_ext,
                                   dmom_u_ham_w_ext,
                                   mom_v_ham_ext,
                                   dmom_v_ham_grad_p_ext,
                                   dmom_v_ham_grad_v_ext,
                                   dmom_v_ham_u_ext,
                                   dmom_v_ham_v_ext,
                                   dmom_v_ham_w_ext,
                                   mom_w_ham_ext,
                                   dmom_w_ham_grad_p_ext,
                                   dmom_w_ham_grad_w_ext,
                                   dmom_w_ham_u_ext,
                                   dmom_w_ham_v_ext,
                                   dmom_w_ham_w_ext,
                                   0.0,
                                   0.0,
                                   0.0);
              //cek needs to be fixed for two-phase ifem
              H = (1.0-useVF)*gf.H(eps_rho,bc_ebqe_phi_ext.data()[ebNE_kb]) + useVF*fmin(1.0,fmax(0.0,bc_ebqe_vf_ext.data()[ebNE_kb]));
              ImH = (1.0-useVF)*gf.ImH(eps_rho,bc_ebqe_phi_ext.data()[ebNE_kb]) + useVF*(1.0-fmin(1.0,fmax(0.0,bc_ebqe_vf_ext.data()[ebNE_kb])));
              rho  = rho_0*ImH + rho_1*H;
              nu  = nu_0*ImH + nu_1*H;
              //
              evaluateCoefficients(NONCONSERVATIVE_FORM,
                                   sigma,
                                   rho,
                                   nu,
                                   elementDiameter.data()[eN],
                                   smagorinskyConstant,
                                   turbulenceClosureModel,
                                   g.data(),
                                   useVF,
                                   bc_ebqe_vf_ext.data()[ebNE_kb],
                                   bc_ebqe_phi_ext.data()[ebNE_kb],
                                   &ebqe_normal_phi_ext.data()[ebNE_kb_nSpace],
                                   ebqe_kappa_phi_ext.data()[ebNE_kb],
                                   //VRANS
                                   porosity_ext,
                                   //
                                   ebqe_phi_s.data()[ebNE_kb],
                                   p_old,
                                   u_old,
                                   v_old,
                                   w_old,
                                   grad_p_old,
                                   grad_u_old,
                                   grad_v_old,
                                   grad_w_old,
                                   bc_p_ext,
                                   grad_p_ext,
                                   grad_u_ext,
                                   grad_v_ext,
                                   grad_w_ext,
                                   bc_u_ext,
                                   bc_v_ext,
                                   bc_w_ext,
                                   LAG_LES,
                                   bc_eddy_viscosity_ext,
                                   ebqe_eddy_viscosity_last.data()[ebNE_kb],
                                   bc_mom_u_acc_ext,
                                   bc_dmom_u_acc_u_ext,
                                   bc_mom_v_acc_ext,
                                   bc_dmom_v_acc_v_ext,
                                   bc_mom_w_acc_ext,
                                   bc_dmom_w_acc_w_ext,
                                   bc_mass_adv_ext,
                                   bc_dmass_adv_u_ext,
                                   bc_dmass_adv_v_ext,
                                   bc_dmass_adv_w_ext,
                                   bc_mom_u_adv_ext,
                                   bc_dmom_u_adv_u_ext,
                                   bc_dmom_u_adv_v_ext,
                                   bc_dmom_u_adv_w_ext,
                                   bc_mom_v_adv_ext,
                                   bc_dmom_v_adv_u_ext,
                                   bc_dmom_v_adv_v_ext,
                                   bc_dmom_v_adv_w_ext,
                                   bc_mom_w_adv_ext,
                                   bc_dmom_w_adv_u_ext,
                                   bc_dmom_w_adv_v_ext,
                                   bc_dmom_w_adv_w_ext,
                                   bc_mom_uu_diff_ten_ext,
                                   bc_mom_vv_diff_ten_ext,
                                   bc_mom_ww_diff_ten_ext,
                                   bc_mom_uv_diff_ten_ext,
                                   bc_mom_uw_diff_ten_ext,
                                   bc_mom_vu_diff_ten_ext,
                                   bc_mom_vw_diff_ten_ext,
                                   bc_mom_wu_diff_ten_ext,
                                   bc_mom_wv_diff_ten_ext,
                                   bc_mom_u_source_ext,
                                   bc_mom_v_source_ext,
                                   bc_mom_w_source_ext,
                                   bc_mom_u_ham_ext,
                                   bc_dmom_u_ham_grad_p_ext,
                                   bc_dmom_u_ham_grad_u_ext,
                                   bc_dmom_u_ham_u_ext,
                                   bc_dmom_u_ham_v_ext,
                                   bc_dmom_u_ham_w_ext,
                                   bc_mom_v_ham_ext,
                                   bc_dmom_v_ham_grad_p_ext,
                                   bc_dmom_v_ham_grad_v_ext,
                                   bc_dmom_v_ham_u_ext,
                                   bc_dmom_v_ham_v_ext,
                                   bc_dmom_v_ham_w_ext,
                                   bc_mom_w_ham_ext,
                                   bc_dmom_w_ham_grad_p_ext,
                                   bc_dmom_w_ham_grad_w_ext,
                                   bc_dmom_w_ham_u_ext,
                                   bc_dmom_w_ham_v_ext,
                                   bc_dmom_w_ham_w_ext,
                                   0.0,
                                   0.0,
                                   0.0);
              //Turbulence closure model
              if (turbulenceClosureModel >= 3)
                {
                  const double turb_var_grad_0_dummy[nSpace] = ZEROVEC;
                  const double c_mu = 0.09;//mwf hack
                  updateTurbulenceClosure(NONCONSERVATIVE_FORM,
                                          turbulenceClosureModel,
                                          eps_rho,
                                          eps_mu,
                                          rho_0,
                                          nu_0,
                                          rho_1,
                                          nu_1,
                                          useVF,
                                          ebqe_vf_ext.data()[ebNE_kb],
                                          ebqe_phi_ext.data()[ebNE_kb],
                                          porosity_ext,
                                          c_mu, //mwf hack
                                          ebqe_turb_var_0.data()[ebNE_kb],
                                          ebqe_turb_var_1.data()[ebNE_kb],
                                          turb_var_grad_0_dummy, //not needed
                                          eddy_viscosity_ext,
                                          mom_uu_diff_ten_ext,
                                          mom_vv_diff_ten_ext,
                                          mom_ww_diff_ten_ext,
                                          mom_uv_diff_ten_ext,
                                          mom_uw_diff_ten_ext,
                                          mom_vu_diff_ten_ext,
                                          mom_vw_diff_ten_ext,
                                          mom_wu_diff_ten_ext,
                                          mom_wv_diff_ten_ext,
                                          mom_u_source_ext,
                                          mom_v_source_ext,
                                          mom_w_source_ext);

                  updateTurbulenceClosure(NONCONSERVATIVE_FORM,
                                          turbulenceClosureModel,
                                          eps_rho,
                                          eps_mu,
                                          rho_0,
                                          nu_0,
                                          rho_1,
                                          nu_1,
                                          useVF,
                                          ebqe_vf_ext.data()[ebNE_kb],
                                          ebqe_phi_ext.data()[ebNE_kb],
                                          porosity_ext,
                                          c_mu, //mwf hack
                                          ebqe_turb_var_0.data()[ebNE_kb],
                                          ebqe_turb_var_1.data()[ebNE_kb],
                                          turb_var_grad_0_dummy, //not needed
                                          bc_eddy_viscosity_ext,
                                          bc_mom_uu_diff_ten_ext,
                                          bc_mom_vv_diff_ten_ext,
                                          bc_mom_ww_diff_ten_ext,
                                          bc_mom_uv_diff_ten_ext,
                                          bc_mom_uw_diff_ten_ext,
                                          bc_mom_vu_diff_ten_ext,
                                          bc_mom_vw_diff_ten_ext,
                                          bc_mom_wu_diff_ten_ext,
                                          bc_mom_wv_diff_ten_ext,
                                          bc_mom_u_source_ext,
                                          bc_mom_v_source_ext,
                                          bc_mom_w_source_ext);
                }
              //
              //moving domain
              //
              if (NONCONSERVATIVE_FORM > 0.0)
                {
                  mom_u_ham_ext -= MOVING_DOMAIN*dmom_u_acc_u_ext*(grad_u_ext[0]*xt_ext +
                                                                   grad_u_ext[1]*yt_ext);
                  dmom_u_ham_grad_u_ext[0] -= MOVING_DOMAIN*dmom_u_acc_u_ext*xt_ext;
                  dmom_u_ham_grad_u_ext[1] -= MOVING_DOMAIN*dmom_u_acc_u_ext*yt_ext;
                }
              else
                {
                  mom_u_adv_ext[0] -= MOVING_DOMAIN*mom_u_acc_ext*xt_ext;
                  mom_u_adv_ext[1] -= MOVING_DOMAIN*mom_u_acc_ext*yt_ext;
                  dmom_u_adv_u_ext[0] -= MOVING_DOMAIN*dmom_u_acc_u_ext*xt_ext;
                  dmom_u_adv_u_ext[1] -= MOVING_DOMAIN*dmom_u_acc_u_ext*yt_ext;
                }

              if (NONCONSERVATIVE_FORM > 0.0)
                {
                  mom_v_ham_ext -= MOVING_DOMAIN*dmom_v_acc_v_ext*(grad_v_ext[0]*xt_ext +
                                                                   grad_v_ext[1]*yt_ext);
                  dmom_v_ham_grad_v_ext[0] -= MOVING_DOMAIN*dmom_v_acc_v_ext*xt_ext;
                  dmom_v_ham_grad_v_ext[1] -= MOVING_DOMAIN*dmom_v_acc_v_ext*yt_ext;
                }
              else
                {
                  mom_v_adv_ext[0] -= MOVING_DOMAIN*mom_v_acc_ext*xt_ext;
                  mom_v_adv_ext[1] -= MOVING_DOMAIN*mom_v_acc_ext*yt_ext;
                  dmom_v_adv_v_ext[0] -= MOVING_DOMAIN*dmom_v_acc_v_ext*xt_ext;
                  dmom_v_adv_v_ext[1] -= MOVING_DOMAIN*dmom_v_acc_v_ext*yt_ext;
                }

              //moving domain bc's
              if (NONCONSERVATIVE_FORM < 1.0)
                {
                  bc_mom_u_adv_ext[0] -= MOVING_DOMAIN*bc_mom_u_acc_ext*xt_ext;
                  bc_mom_u_adv_ext[1] -= MOVING_DOMAIN*bc_mom_u_acc_ext*yt_ext;

                  bc_mom_v_adv_ext[0] -= MOVING_DOMAIN*bc_mom_v_acc_ext*xt_ext;
                  bc_mom_v_adv_ext[1] -= MOVING_DOMAIN*bc_mom_v_acc_ext*yt_ext;
                }
              //
              //calculate the numerical fluxes
              //
              exteriorNumericalAdvectiveFluxDerivatives(NONCONSERVATIVE_FORM,
                                                        isDOFBoundary_p.data()[ebNE_kb],
                                                        isDOFBoundary_u.data()[ebNE_kb],
                                                        isDOFBoundary_v.data()[ebNE_kb],
                                                        isDOFBoundary_w.data()[ebNE_kb],
                                                        isAdvectiveFluxBoundary_p.data()[ebNE_kb],
                                                        isAdvectiveFluxBoundary_u.data()[ebNE_kb],
                                                        isAdvectiveFluxBoundary_v.data()[ebNE_kb],
                                                        isAdvectiveFluxBoundary_w.data()[ebNE_kb],
                                                        dmom_u_ham_grad_p_ext[0],//=1/rho
                                                        normal,
                                                        bc_p_ext,
                                                        bc_u_ext,
                                                        bc_v_ext,
                                                        bc_mass_adv_ext,
                                                        bc_mom_u_adv_ext,
                                                        bc_mom_v_adv_ext,
                                                        bc_mom_w_adv_ext,
                                                        ebqe_bc_flux_mass_ext.data()[ebNE_kb]+MOVING_DOMAIN*(xt_ext*normal[0]+yt_ext*normal[1]),//bc is relative mass  flux
                                                        ebqe_bc_flux_mom_u_adv_ext.data()[ebNE_kb],
                                                        ebqe_bc_flux_mom_v_adv_ext.data()[ebNE_kb],
                                                        ebqe_bc_flux_mom_w_adv_ext.data()[ebNE_kb],
                                                        p_ext,
                                                        u_ext,
                                                        v_ext,
                                                        dmom_u_acc_u_ext,
                                                        mass_adv_ext,
                                                        mom_u_adv_ext,
                                                        mom_v_adv_ext,
                                                        mom_w_adv_ext,
                                                        dmass_adv_u_ext,
                                                        dmass_adv_v_ext,
                                                        dmass_adv_w_ext,
                                                        dmom_u_adv_p_ext,
                                                        dmom_u_ham_grad_u_ext,
                                                        dmom_u_adv_u_ext,
                                                        dmom_u_adv_v_ext,
                                                        dmom_u_adv_w_ext,
                                                        dmom_v_adv_p_ext,
                                                        dmom_v_adv_u_ext,
                                                        dmom_v_adv_v_ext,
                                                        dmom_v_adv_w_ext,
                                                        dmom_w_adv_p_ext,
                                                        dmom_w_adv_u_ext,
                                                        dmom_w_adv_v_ext,
                                                        dmom_w_adv_w_ext,
                                                        dflux_mass_u_ext,
                                                        dflux_mass_v_ext,
                                                        dflux_mass_w_ext,
                                                        dflux_mom_u_adv_p_ext,
                                                        dflux_mom_u_adv_u_ext,
                                                        dflux_mom_u_adv_v_ext,
                                                        dflux_mom_u_adv_w_ext,
                                                        dflux_mom_v_adv_p_ext,
                                                        dflux_mom_v_adv_u_ext,
                                                        dflux_mom_v_adv_v_ext,
                                                        dflux_mom_v_adv_w_ext,
                                                        dflux_mom_w_adv_p_ext,
                                                        dflux_mom_w_adv_u_ext,
                                                        dflux_mom_w_adv_v_ext,
                                                        dflux_mom_w_adv_w_ext);
              //
              //calculate the flux jacobian
              //
              ck.calculateGScale(G,normal,h_penalty);
              penalty = useMetrics*C_b/h_penalty + (1.0-useMetrics)*ebqe_penalty_ext.data()[ebNE_kb];
              if (elementIsActive[eN])
                //                if(true)//boundaryFlags[ebN] > 0)
                { //if boundary flag positive, then include flux contributions on interpart boundaries
                  for (int j=0;j<nDOF_trial_element;j++)
                    {
                      register int j_nSpace = j*nSpace,ebN_local_kb_j=ebN_local_kb*nDOF_trial_element+j;
                      fluxJacobian_p_p[j]=0.0;
                      fluxJacobian_u_p[j]=ck.ExteriorNumericalAdvectiveFluxJacobian(dflux_mom_u_adv_p_ext,p_trial_trace_ref.data()[ebN_local_kb_j]);
                      fluxJacobian_v_p[j]=ck.ExteriorNumericalAdvectiveFluxJacobian(dflux_mom_v_adv_p_ext,p_trial_trace_ref.data()[ebN_local_kb_j]);
                    }
                  for (int j=0;j<nDOF_v_trial_element;j++)
                    {
                      register int j_nSpace = j*nSpace,ebN_local_kb_j=ebN_local_kb*nDOF_v_trial_element+j;
                      fluxJacobian_p_u[j]=ck.ExteriorNumericalAdvectiveFluxJacobian(dflux_mass_u_ext,vel_trial_trace_ref.data()[ebN_local_kb_j]);
                      fluxJacobian_p_v[j]=ck.ExteriorNumericalAdvectiveFluxJacobian(dflux_mass_v_ext,vel_trial_trace_ref.data()[ebN_local_kb_j]);
                      fluxJacobian_u_u[j]=ck.ExteriorNumericalAdvectiveFluxJacobian(dflux_mom_u_adv_u_ext,vel_trial_trace_ref.data()[ebN_local_kb_j]) +
                        ExteriorNumericalDiffusiveFluxJacobian(eps_rho,
                                                               ebqe_phi_ext.data()[ebNE_kb],
                                                               sdInfo_u_u_rowptr.data(),
                                                               sdInfo_u_u_colind.data(),
                                                               isDOFBoundary_u.data()[ebNE_kb],
                                                               isDiffusiveFluxBoundary_u.data()[ebNE_kb],
                                                               normal,
                                                               mom_uu_diff_ten_ext,
                                                               vel_trial_trace_ref.data()[ebN_local_kb_j],
                                                               &vel_grad_trial_trace[j_nSpace],
                                                               penalty);//ebqe_penalty_ext.data()[ebNE_kb]);
                      fluxJacobian_u_v[j]=ck.ExteriorNumericalAdvectiveFluxJacobian(dflux_mom_u_adv_v_ext,vel_trial_trace_ref.data()[ebN_local_kb_j]) +
                        ExteriorNumericalDiffusiveFluxJacobian(eps_rho,
                                                               ebqe_phi_ext.data()[ebNE_kb],
                                                               sdInfo_u_v_rowptr.data(),
                                                               sdInfo_u_v_colind.data(),
                                                               isDOFBoundary_v.data()[ebNE_kb],
                                                               isDiffusiveFluxBoundary_v.data()[ebNE_kb],
                                                               normal,
                                                               mom_uv_diff_ten_ext,
                                                               vel_trial_trace_ref.data()[ebN_local_kb_j],
                                                               &vel_grad_trial_trace[j_nSpace],
                                                               penalty);//ebqe_penalty_ext.data()[ebNE_kb]);

                      fluxJacobian_v_u[j]=ck.ExteriorNumericalAdvectiveFluxJacobian(dflux_mom_v_adv_u_ext,vel_trial_trace_ref.data()[ebN_local_kb_j]) +
                        ExteriorNumericalDiffusiveFluxJacobian(eps_rho,
                                                               ebqe_phi_ext.data()[ebNE_kb],
                                                               sdInfo_v_u_rowptr.data(),
                                                               sdInfo_v_u_colind.data(),
                                                               isDOFBoundary_u.data()[ebNE_kb],
                                                               isDiffusiveFluxBoundary_u.data()[ebNE_kb],
                                                               normal,
                                                               mom_vu_diff_ten_ext,
                                                               vel_trial_trace_ref.data()[ebN_local_kb_j],
                                                               &vel_grad_trial_trace[j_nSpace],
                                                               penalty);//ebqe_penalty_ext.data()[ebNE_kb]);
                      fluxJacobian_v_v[j]=ck.ExteriorNumericalAdvectiveFluxJacobian(dflux_mom_v_adv_v_ext,vel_trial_trace_ref.data()[ebN_local_kb_j]) +
                        ExteriorNumericalDiffusiveFluxJacobian(eps_rho,
                                                               ebqe_phi_ext.data()[ebNE_kb],
                                                               sdInfo_v_v_rowptr.data(),
                                                               sdInfo_v_v_colind.data(),
                                                               isDOFBoundary_v.data()[ebNE_kb],
                                                               isDiffusiveFluxBoundary_v.data()[ebNE_kb],
                                                               normal,
                                                               mom_vv_diff_ten_ext,
                                                               vel_trial_trace_ref.data()[ebN_local_kb_j],
                                                               &vel_grad_trial_trace[j_nSpace],
                                                               penalty);//ebqe_penalty_ext.data()[ebNE_kb]);
                    }//j
                }//if boundaryFlags.data()[ebN] positive
              //
              //update the global Jacobian from the flux Jacobian
              //
              const double H_s = gf_s.H(particle_eps, ebqe_phi_s[ebNE_kb]);
              if (elementIsActive[eN])
                {
                  for (int i=0;i<nDOF_test_element;i++)
                    {
                      register int eN_i = eN*nDOF_test_element+i;
                      for (int j=0;j<nDOF_trial_element;j++)
                        {
                          register int eN_j = eN*nDOF_trial_element+j;
                          register int ebN_i_j = ebN*4*nDOF_test_X_trial_element + i*nDOF_trial_element + j,ebN_local_kb_j=ebN_local_kb*nDOF_trial_element+j;

                          globalJacobian.data()[csrRowIndeces_p_p[eN_i] + csrColumnOffsets_eb_p_p.data()[ebN_i_j]] += H_s*fluxJacobian_p_p[j]*p_test_dS[i];
                        }
                    }
                  for (int i=0;i<nDOF_test_element;i++)
                    {
                      register int eN_i = eN*nDOF_test_element+i;
                      for (int j=0;j<nDOF_v_trial_element;j++)
                        {
                          register int eN_j = eN*nDOF_v_trial_element+j;
                          register int ebN_i_j = ebN*4*nDOF_test_X_v_trial_element + i*nDOF_v_trial_element + j,ebN_local_kb_j=ebN_local_kb*nDOF_v_trial_element+j;
                          globalJacobian.data()[csrRowIndeces_p_u.data()[eN_i] + csrColumnOffsets_eb_p_u.data()[ebN_i_j]] += H_s*fluxJacobian_p_u[j]*p_test_dS[i];
                          globalJacobian.data()[csrRowIndeces_p_v.data()[eN_i] + csrColumnOffsets_eb_p_v.data()[ebN_i_j]] += H_s*fluxJacobian_p_v[j]*p_test_dS[i];
                        }
                    }
                  for (int i=0;i<nDOF_v_test_element;i++)
                    {
                      register int eN_i = eN*nDOF_v_test_element+i;
                      for (int j=0;j<nDOF_trial_element;j++)
                        {
                          register int ebN_i_j = ebN*4*nDOF_v_test_X_trial_element + i*nDOF_trial_element + j,ebN_local_kb_j=ebN_local_kb*nDOF_trial_element+j;
                          globalJacobian.data()[csrRowIndeces_u_p.data()[eN_i] + csrColumnOffsets_eb_u_p.data()[ebN_i_j]] += H_s*fluxJacobian_u_p[j]*vel_test_dS[i];
                          globalJacobian.data()[csrRowIndeces_v_p.data()[eN_i] + csrColumnOffsets_eb_v_p.data()[ebN_i_j]] += H_s*fluxJacobian_v_p[j]*vel_test_dS[i];
                        }
                    }
                  for (int i=0;i<nDOF_v_test_element;i++)
                    {
                      register int eN_i = eN*nDOF_v_test_element+i;
                      for (int j=0;j<nDOF_v_trial_element;j++)
                        {
                          register int eN_j = eN*nDOF_v_trial_element+j;
                          register int ebN_i_j = ebN*4*nDOF_v_test_X_v_trial_element + i*nDOF_v_trial_element + j,ebN_local_kb_j=ebN_local_kb*nDOF_v_trial_element+j;
                          globalJacobian.data()[csrRowIndeces_u_u.data()[eN_i] + csrColumnOffsets_eb_u_u.data()[ebN_i_j]] +=
			    H_s*(fluxJacobian_u_u[j]*vel_test_dS[i]+
				 ck.ExteriorElementBoundaryDiffusionAdjointJacobian(isDOFBoundary_u.data()[ebNE_kb],
										    isDiffusiveFluxBoundary_u.data()[ebNE_kb],
										    eb_adjoint_sigma,
										    vel_trial_trace_ref.data()[ebN_local_kb_j],
										    normal,
										    sdInfo_u_u_rowptr.data(),
										    sdInfo_u_u_colind.data(),
										    mom_uu_diff_ten_ext,
										    &vel_grad_test_dS[i*nSpace]));
                          globalJacobian.data()[csrRowIndeces_u_v.data()[eN_i] + csrColumnOffsets_eb_u_v.data()[ebN_i_j]] +=
			    H_s*(fluxJacobian_u_v[j]*vel_test_dS[i]+
				 ck.ExteriorElementBoundaryDiffusionAdjointJacobian(isDOFBoundary_v.data()[ebNE_kb],
										    isDiffusiveFluxBoundary_u.data()[ebNE_kb],
										    eb_adjoint_sigma,
										    vel_trial_trace_ref.data()[ebN_local_kb_j],
										    normal,
										    sdInfo_u_v_rowptr.data(),
										    sdInfo_u_v_colind.data(),
										    mom_uv_diff_ten_ext,
										    &vel_grad_test_dS[i*nSpace]));
			  globalJacobian.data()[csrRowIndeces_v_u.data()[eN_i] + csrColumnOffsets_eb_v_u.data()[ebN_i_j]] +=
			    H_s*(fluxJacobian_v_u[j]*vel_test_dS[i]+
				 ck.ExteriorElementBoundaryDiffusionAdjointJacobian(isDOFBoundary_u.data()[ebNE_kb],
										    isDiffusiveFluxBoundary_v.data()[ebNE_kb],
										    eb_adjoint_sigma,
										    vel_trial_trace_ref.data()[ebN_local_kb_j],
										    normal,
										    sdInfo_v_u_rowptr.data(),
										    sdInfo_v_u_colind.data(),
										    mom_vu_diff_ten_ext,
										    &vel_grad_test_dS[i*nSpace]));
                          globalJacobian.data()[csrRowIndeces_v_v.data()[eN_i] + csrColumnOffsets_eb_v_v.data()[ebN_i_j]] +=
			    H_s*(fluxJacobian_v_v[j]*vel_test_dS[i]+
				 ck.ExteriorElementBoundaryDiffusionAdjointJacobian(isDOFBoundary_v.data()[ebNE_kb],
										    isDiffusiveFluxBoundary_v.data()[ebNE_kb],
										    eb_adjoint_sigma,
										    vel_trial_trace_ref.data()[ebN_local_kb_j],
										    normal,
										    sdInfo_v_v_rowptr.data(),
										    sdInfo_v_v_colind.data(),
										    mom_vv_diff_ten_ext,
										    &vel_grad_test_dS[i*nSpace]));
                        }//j
                    }//i
                }
            }//kb
        }//ebNE
    }//computeJacobian
    
    void calculateVelocityAverage(arguments_dict& args)
    {
      int nExteriorElementBoundaries_global = args.m_iscalar["nExteriorElementBoundaries_global"];
      xt::pyarray<int>& exteriorElementBoundariesArray = args.m_iarray["exteriorElementBoundariesArray"];
      int nInteriorElementBoundaries_global = args.m_iscalar["nInteriorElementBoundaries_global"];
      xt::pyarray<int>& interiorElementBoundariesArray = args.m_iarray["interiorElementBoundariesArray"];
      xt::pyarray<int>& elementBoundaryElementsArray = args.m_iarray["elementBoundaryElementsArray"];
      xt::pyarray<int>& elementBoundaryLocalElementBoundariesArray = args.m_iarray["elementBoundaryLocalElementBoundariesArray"];
      xt::pyarray<double>& mesh_dof = args.m_darray["mesh_dof"];
      xt::pyarray<double>& mesh_velocity_dof = args.m_darray["mesh_velocity_dof"];
      double MOVING_DOMAIN = args.m_dscalar["MOVING_DOMAIN"];
      xt::pyarray<int>& mesh_l2g = args.m_iarray["mesh_l2g"];
      xt::pyarray<double>& mesh_trial_trace_ref = args.m_darray["mesh_trial_trace_ref"];
      xt::pyarray<double>& mesh_grad_trial_trace_ref = args.m_darray["mesh_grad_trial_trace_ref"];
      xt::pyarray<double>& normal_ref = args.m_darray["normal_ref"];
      xt::pyarray<double>& boundaryJac_ref = args.m_darray["boundaryJac_ref"];
      xt::pyarray<int>& vel_l2g = args.m_iarray["vel_l2g"];
      xt::pyarray<double>& u_dof = args.m_darray["u_dof"];
      xt::pyarray<double>& v_dof = args.m_darray["v_dof"];
      xt::pyarray<double>& w_dof = args.m_darray["w_dof"];
      xt::pyarray<double>& vel_trial_trace_ref = args.m_darray["vel_trial_trace_ref"];
      xt::pyarray<double>& ebqe_velocity = args.m_darray["ebqe_velocity"];
      xt::pyarray<double>& velocityAverage = args.m_darray["velocityAverage"];
      xt::pyarray<int>& elementMaterialTypes = args.m_iarray["elementMaterialTypes"];
      xt::pyarray<double>& porosityTypes = args.m_darray["porosityTypes"];
      int permutations[nQuadraturePoints_elementBoundary];
      double xArray_left[nQuadraturePoints_elementBoundary*nSpace],
        xArray_right[nQuadraturePoints_elementBoundary*nSpace];
      for (int i=0;i<nQuadraturePoints_elementBoundary;i++)
        permutations[i]=i;//just to initialize
      for (int ebNE = 0; ebNE < nExteriorElementBoundaries_global; ebNE++)
        {
          register int ebN = exteriorElementBoundariesArray.data()[ebNE];
          for  (int kb=0;kb<nQuadraturePoints_elementBoundary;kb++)
            {
              register int ebN_kb_nSpace = ebN*nQuadraturePoints_elementBoundary*nSpace+kb*nSpace,
                ebNE_kb_nSpace = ebNE*nQuadraturePoints_elementBoundary*nSpace+kb*nSpace;
              velocityAverage.data()[ebN_kb_nSpace+0]=ebqe_velocity.data()[ebNE_kb_nSpace+0];
              velocityAverage.data()[ebN_kb_nSpace+1]=ebqe_velocity.data()[ebNE_kb_nSpace+1];
            }//ebNE
        }
      for (int ebNI = 0; ebNI < nInteriorElementBoundaries_global; ebNI++)
        {
          register int ebN = interiorElementBoundariesArray.data()[ebNI],
            left_eN_global   = elementBoundaryElementsArray.data()[ebN*2+0],
            left_ebN_element  = elementBoundaryLocalElementBoundariesArray.data()[ebN*2+0],
            right_eN_global  = elementBoundaryElementsArray.data()[ebN*2+1],
            right_ebN_element = elementBoundaryLocalElementBoundariesArray.data()[ebN*2+1],
            left_eN_nDOF_trial_element = left_eN_global*nDOF_trial_element,
            right_eN_nDOF_trial_element = right_eN_global*nDOF_trial_element;
          double jac[nSpace*nSpace],
            jacDet,
            jacInv[nSpace*nSpace],
            boundaryJac[nSpace*(nSpace-1)],
            metricTensor[(nSpace-1)*(nSpace-1)],
            metricTensorDetSqrt,
            normal[nSpace],
            x,y,z,
            xt,yt,zt,integralScaling,
            left_porosity  = porosityTypes[elementMaterialTypes[left_eN_global]],
            right_porosity = porosityTypes[elementMaterialTypes[right_eN_global]];

          for  (int kb=0;kb<nQuadraturePoints_elementBoundary;kb++)
            {
              ck.calculateMapping_elementBoundary(left_eN_global,
                                                  left_ebN_element,
                                                  kb,
                                                  left_ebN_element*nQuadraturePoints_elementBoundary+kb,
                                                  mesh_dof.data(),
                                                  mesh_l2g.data(),
                                                  mesh_trial_trace_ref.data(),
                                                  mesh_grad_trial_trace_ref.data(),
                                                  boundaryJac_ref.data(),
                                                  jac,
                                                  jacDet,
                                                  jacInv,
                                                  boundaryJac,
                                                  metricTensor,
                                                  metricTensorDetSqrt,
                                                  normal_ref.data(),
                                                  normal,
                                                  x,y,z);
              xArray_left[kb*nSpace+0] = x;
              xArray_left[kb*nSpace+1] = y;
              ck.calculateMapping_elementBoundary(right_eN_global,
                                                  right_ebN_element,
                                                  kb,
                                                  right_ebN_element*nQuadraturePoints_elementBoundary+kb,
                                                  mesh_dof.data(),
                                                  mesh_l2g.data(),
                                                  mesh_trial_trace_ref.data(),
                                                  mesh_grad_trial_trace_ref.data(),
                                                  boundaryJac_ref.data(),
                                                  jac,
                                                  jacDet,
                                                  jacInv,
                                                  boundaryJac,
                                                  metricTensor,
                                                  metricTensorDetSqrt,
                                                  normal_ref.data(),
                                                  normal,
                                                  x,y,z);
              ck.calculateMappingVelocity_elementBoundary(left_eN_global,
                                                          left_ebN_element,
                                                          kb,
                                                          left_ebN_element*nQuadraturePoints_elementBoundary+kb,
                                                          mesh_velocity_dof.data(),
                                                          mesh_l2g.data(),
                                                          mesh_trial_trace_ref.data(),
                                                          xt,yt,zt,
                                                          normal,
                                                          boundaryJac,
                                                          metricTensor,
                                                          integralScaling);
              xArray_right[kb*nSpace+0] = x;
              xArray_right[kb*nSpace+1] = y;
            }
          for  (int kb_left=0;kb_left<nQuadraturePoints_elementBoundary;kb_left++)
            {
              double errorNormMin = 1.0;
              for  (int kb_right=0;kb_right<nQuadraturePoints_elementBoundary;kb_right++)
                {
                  double errorNorm=0.0;
                  for (int I=0;I<nSpace;I++)
                    {
                      errorNorm += fabs(xArray_left[kb_left*nSpace+I]
                                        -
                                        xArray_right[kb_right*nSpace+I]);
                    }
                  if (errorNorm < errorNormMin)
                    {
                      permutations[kb_right] = kb_left;
                      errorNormMin = errorNorm;
                    }
                }
            }
          for  (int kb=0;kb<nQuadraturePoints_elementBoundary;kb++)
            {
              register int ebN_kb_nSpace = ebN*nQuadraturePoints_elementBoundary*nSpace+kb*nSpace;
              register double u_left=0.0,
                v_left=0.0,
                w_left=0.0,
                u_right=0.0,
                v_right=0.0,
                w_right=0.0;
              register int left_kb = kb,
                right_kb = permutations[kb],
                left_ebN_element_kb_nDOF_test_element=(left_ebN_element*nQuadraturePoints_elementBoundary+left_kb)*nDOF_test_element,
                right_ebN_element_kb_nDOF_test_element=(right_ebN_element*nQuadraturePoints_elementBoundary+right_kb)*nDOF_test_element;
              //
              //calculate the velocity solution at quadrature points on left and right
              //
              ck.valFromDOF(u_dof.data(),&vel_l2g.data()[left_eN_nDOF_trial_element],&vel_trial_trace_ref.data()[left_ebN_element_kb_nDOF_test_element],u_left);
              ck.valFromDOF(v_dof.data(),&vel_l2g.data()[left_eN_nDOF_trial_element],&vel_trial_trace_ref.data()[left_ebN_element_kb_nDOF_test_element],v_left);
              //
              ck.valFromDOF(u_dof.data(),&vel_l2g.data()[right_eN_nDOF_trial_element],&vel_trial_trace_ref.data()[right_ebN_element_kb_nDOF_test_element],u_right);
              ck.valFromDOF(v_dof.data(),&vel_l2g.data()[right_eN_nDOF_trial_element],&vel_trial_trace_ref.data()[right_ebN_element_kb_nDOF_test_element],v_right);
              //
              velocityAverage.data()[ebN_kb_nSpace+0]=0.5*(left_porosity*u_left + right_porosity*u_right);
              velocityAverage.data()[ebN_kb_nSpace+1]=0.5*(left_porosity*v_left + right_porosity*v_right);
            }//ebNI
        }
    }

    inline
    void evaluateTPAdvectionCoefficients(const double eps_rho,
                                         const double rho_0,
                                         const double rho_1,
                                         const double useVF,
                                         const double& vf,
                                         const double& phi,
                                         const double& u,
                                         const double& v,
                                         double dmass_adv_p[nSpace],
                                         double dmom_u_adv_u[nSpace],
                                         double dmom_v_adv_v[nSpace])
    {
      double H_rho, ImH_rho, rho;

      H_rho = (1.0-useVF)*gf.H(eps_rho,phi) + useVF*fmin(1.0,fmax(0.0,vf));
      ImH_rho = (1.0-useVF)*gf.ImH(eps_rho,phi) + useVF*(1.0-fmin(1.0,fmax(0.0,vf)));

      rho = rho_0*ImH_rho + rho_1*H_rho;

      dmass_adv_p[0] = rho*u;
      dmass_adv_p[1] = rho*v;

      dmom_u_adv_u[0] = rho*u;
      dmom_u_adv_u[1] = rho*v;

      dmom_v_adv_v[0] = rho*u;
      dmom_v_adv_v[1] = rho*v;
    }
    inline
    void evaluateTPInvViscosityMassCoefficients(const int use_numerical_viscosity,
                                                const double numerical_viscosity,
                                                const double eps_rho,
                                                const double eps_mu,
                                                const double rho_0,
                                                double nu_0,
                                                const double rho_1,
                                                double nu_1,
                                                const double useVF,
                                                const double& vf,
                                                const double& phi,
                                                const double& p,
                                                const double& u,
                                                const double& v,
                                                double& mom_p_acc,
                                                double& dmom_p_acc_p,
                                                double& mom_u_acc,
                                                double& dmom_u_acc_u,
                                                double& mom_v_acc,
                                                double& dmom_v_acc_v)
    {
      // This should be split off into a seperate function
      double H_rho, ImH_rho, H_mu, ImH_mu, rho, nu, mu;

      H_rho = (1.0-useVF)*gf.H(eps_rho,phi) + useVF*fmin(1.0,fmax(0.0,vf));
      ImH_rho = (1.0-useVF)*gf.ImH(eps_rho,phi) + useVF*(1.0-fmin(1.0,fmax(0.0,vf)));
      H_mu = (1.0-useVF)*gf.H(eps_mu,phi) + useVF*fmin(1.0,fmax(0.0,vf));
      ImH_mu = (1.0-useVF)*gf.ImH(eps_mu,phi) + useVF*(1.0-fmin(1.0,fmax(0.0,vf)));

      rho = rho_0*ImH_rho + rho_1*H_rho;
      nu = nu_0*ImH_mu + nu_1*H_mu;

      mu = rho_0*nu_0*ImH_mu + rho_1*nu_1*H_mu + use_numerical_viscosity*numerical_viscosity;
      //mu = rho*nu;

      mom_p_acc = p / mu;
      dmom_p_acc_p = 1. / mu;

      mom_u_acc = u / mu;
      dmom_u_acc_u = 1. / mu;

      mom_v_acc = v / mu;
      dmom_v_acc_v = 1. / mu;
    }
    inline
    void evaluateTPDensityMassCoefficients(const double eps_rho,
                                           const double rho_0,
                                           const double rho_1,
                                           const double useVF,
                                           const double& vf,
                                           const double& phi,
                                           const double& p,
                                           const double& u,
                                           const double& v,
                                           double& mom_p_acc,
                                           double& dmom_p_acc_p,
                                           double& mom_u_acc,
                                           double& dmom_u_acc_u,
                                           double& mom_v_acc,
                                           double& dmom_v_acc_v)
    {
      double H_rho, ImH_rho, rho;

      H_rho = (1.0-useVF)*gf.H(eps_rho,phi) + useVF*fmin(1.0,fmax(0.0,vf));
      ImH_rho = (1.0-useVF)*gf.ImH(eps_rho,phi) + useVF*(1.0-fmin(1.0,fmax(0.0,vf)));

      rho = rho_0*ImH_rho + rho_1*H_rho;

      mom_p_acc = p * rho;
      dmom_p_acc_p = rho;

      mom_u_acc = u * rho;
      dmom_u_acc_u = rho;

      mom_v_acc = v * rho;
      dmom_v_acc_v = rho;
    }
    inline
    void evaluateTPInvDensityLaplaceCoefficients(const double eps_rho,
                                                 const double rho_0,
                                                 const double rho_1,
                                                 const double useVF,
                                                 const double& vf,
                                                 const double& phi,
                                                 double mom_p_diff_ten[nSpace],
                                                 double mom_u_diff_ten[nSpace],
                                                 double mom_v_diff_ten[nSpace])
    {
      double H_rho, ImH_rho, rho;

      H_rho = (1.0-useVF)*gf.H(eps_rho,phi) + useVF*fmin(1.0,fmax(0.0,vf));
      ImH_rho = (1.0-useVF)*gf.ImH(eps_rho,phi) + useVF*(1.0-fmin(1.0,fmax(0.0,vf)));

      rho = rho_0*ImH_rho + rho_1*H_rho;

      mom_p_diff_ten[0] = 1.0 / rho ;
      mom_p_diff_ten[1] = 1.0 / rho ;

      mom_u_diff_ten[0] = 1.0 / rho ;
      mom_u_diff_ten[1] = 1.0 / rho ;

      mom_v_diff_ten[0] = 1.0 / rho ;
      mom_v_diff_ten[1] = 1.0 / rho ;

    }

    void getTwoPhaseAdvectionOperator(arguments_dict& args)
    {
      xt::pyarray<double>& mesh_trial_ref = args.m_darray["mesh_trial_ref"];
      xt::pyarray<double>& mesh_grad_trial_ref = args.m_darray["mesh_grad_trial_ref"];
      xt::pyarray<double>& mesh_dof = args.m_darray["mesh_dof"];
      xt::pyarray<int>& mesh_l2g = args.m_iarray["mesh_l2g"];
      xt::pyarray<double>& dV_ref = args.m_darray["dV_ref"];
      xt::pyarray<double>& p_trial_ref = args.m_darray["p_trial_ref"];
      xt::pyarray<double>& p_grad_trial_ref = args.m_darray["p_grad_trial_ref"];
      xt::pyarray<double>& vel_trial_ref = args.m_darray["vel_trial_ref"];
      xt::pyarray<double>& vel_grad_trial_ref = args.m_darray["vel_grad_trial_ref"];
      xt::pyarray<double>& elementDiameter = args.m_darray["elementDiameter"];
      xt::pyarray<double>& nodeDiametersArray = args.m_darray["nodeDiametersArray"];
      int nElements_global = args.m_iscalar["nElements_global"];
      double useMetrics = args.m_dscalar["useMetrics"];
      double epsFact_rho = args.m_dscalar["epsFact_rho"];
      double epsFact_mu = args.m_dscalar["epsFact_mu"];
      double rho_0 = args.m_dscalar["rho_0"];
      double nu_0 = args.m_dscalar["nu_0"];
      double rho_1 = args.m_dscalar["rho_1"];
      double nu_1 = args.m_dscalar["nu_1"];
      xt::pyarray<int>& vel_l2g = args.m_iarray["vel_l2g"];
      xt::pyarray<double>& u_dof = args.m_darray["u_dof"];
      xt::pyarray<double>& v_dof = args.m_darray["v_dof"];
      xt::pyarray<double>& w_dof = args.m_darray["w_dof"];
      const double useVF = args.m_dscalar["useVF"];
      xt::pyarray<double> &vf = args.m_darray["&vf"];
      xt::pyarray<double> &phi = args.m_darray["&phi"];
      xt::pyarray<int>& csrRowIndeces_p_p = args.m_iarray["csrRowIndeces_p_p"];
      xt::pyarray<int>& csrColumnOffsets_p_p = args.m_iarray["csrColumnOffsets_p_p"];
      xt::pyarray<int>& csrRowIndeces_u_u = args.m_iarray["csrRowIndeces_u_u"];
      xt::pyarray<int>& csrColumnOffsets_u_u = args.m_iarray["csrColumnOffsets_u_u"];
      xt::pyarray<int>& csrRowIndeces_v_v = args.m_iarray["csrRowIndeces_v_v"];
      xt::pyarray<int>& csrColumnOffsets_v_v = args.m_iarray["csrColumnOffsets_v_v"];
      xt::pyarray<int>& csrRowIndeces_w_w = args.m_iarray["csrRowIndeces_w_w"];
      xt::pyarray<int>& csrColumnOffsets_w_w = args.m_iarray["csrColumnOffsets_w_w"];
      xt::pyarray<double>& advection_matrix = args.m_darray["advection_matrix"];
      gf.useExact = false;
      for (int eN=0 ; eN < nElements_global ; ++eN)
        {
          // local matrix allocations
          double eps_rho;

          double local_matrix_p_p[nDOF_test_element][nDOF_trial_element];
          double local_matrix_u_u[nDOF_test_element][nDOF_trial_element];
          double local_matrix_v_v[nDOF_test_element][nDOF_trial_element];

          // clear local matrix entries
          for (int i=0 ; i < nDOF_test_element ; ++i)
            for (int j=0 ; j < nDOF_trial_element ; ++j){
              local_matrix_p_p[i][j] = 0. ;
              local_matrix_u_u[i][j] = 0. ;
              local_matrix_v_v[i][j] = 0. ;
            }

          for (int k=0 ; k < nQuadraturePoints_element ; ++k){

            int eN_k = eN*nQuadraturePoints_element + k;
            int eN_nDOF_trial_element = eN*nDOF_trial_element;

            double jac[nSpace*nSpace];
            double jacInv[nSpace*nSpace];
            double u=0.0, v=0.0;
            double dmass_adv_p[nSpace], dmom_u_adv_u[nSpace], dmom_v_adv_v[nSpace];
            double p_grad_trial[nDOF_trial_element*nSpace],
              vel_grad_trial[nDOF_trial_element*nSpace];
            double p_test_dV[nDOF_test_element], vel_test_dV[nDOF_test_element];
            double p_grad_test_dV[nDOF_test_element*nSpace],
              vel_grad_test_dV[nDOF_test_element*nSpace];
            double jacDet, x, y, z, dV, h_phi;

            ck.calculateMapping_element(eN,
                                        k,
                                        mesh_dof.data(),
                                        mesh_l2g.data(),
                                        mesh_trial_ref.data(),
                                        mesh_grad_trial_ref.data(),
                                        jac,
                                        jacDet,
                                        jacInv,
                                        x,y,z);

            ck.calculateH_element(eN,
                                  k,
                                  nodeDiametersArray.data(),
                                  mesh_l2g.data(),
                                  mesh_trial_ref.data(),
                                  h_phi);

            dV = fabs(jacDet)*dV_ref.data()[k];

            eps_rho = epsFact_rho*(useMetrics*h_phi+(1.0-useMetrics)*elementDiameter.data()[eN]);

            ck.gradTrialFromRef(&p_grad_trial_ref.data()[k*nDOF_trial_element*nSpace],jacInv,p_grad_trial);
            ck.gradTrialFromRef(&vel_grad_trial_ref.data()[k*nDOF_trial_element*nSpace],jacInv,vel_grad_trial);

            ck.valFromDOF(u_dof.data(),&vel_l2g.data()[eN_nDOF_trial_element],&vel_trial_ref.data()[k*nDOF_trial_element],u);
            ck.valFromDOF(v_dof.data(),&vel_l2g.data()[eN_nDOF_trial_element],&vel_trial_ref.data()[k*nDOF_trial_element],v);

            for (int j=0; j<nDOF_trial_element;++j)
              {
                p_test_dV[j] = p_trial_ref.data()[k*nDOF_trial_element+j]*dV;
                vel_test_dV[j] = vel_trial_ref.data()[k*nDOF_trial_element+j]*dV;
                for (int i=0; i<nSpace; ++i)
                  {
                    p_grad_test_dV[j*nSpace+i] = p_grad_trial[j*nSpace+i]*dV;
                    vel_grad_test_dV[j*nSpace+i] = vel_grad_trial[j*nSpace+i]*dV;
                  }
              }


            evaluateTPAdvectionCoefficients(eps_rho,
                                            rho_0,
                                            rho_1,
                                            useVF,
                                            vf.data()[eN_k],
                                            phi.data()[eN_k],
                                            u,
                                            v,
                                            dmass_adv_p,
                                            dmom_u_adv_u,
                                            dmom_v_adv_v);


            for(int i=0; i<nDOF_test_element;++i){
              int i_nSpace = i*nSpace;

              for(int j=0; j<nDOF_trial_element;++j){

                int j_nSpace = j*nSpace;

                local_matrix_p_p[i][j] -= ck.HamiltonianJacobian_weak(dmass_adv_p,&p_grad_test_dV[i_nSpace],p_trial_ref.data()[j]);
                //local_matrix_p_p[i][j] += ck.HamiltonianJacobian_weak(dmass_adv_p ,&p_grad_trial[j_nSpace]  ,p_test_dV[i]);
                local_matrix_u_u[i][j] += ck.HamiltonianJacobian_weak(dmom_u_adv_u,&vel_grad_trial[j_nSpace],vel_test_dV[i]);
                local_matrix_v_v[i][j] += ck.HamiltonianJacobian_weak(dmom_v_adv_v,&vel_grad_trial[j_nSpace],vel_test_dV[i]);
              }
            }


          }//k

          // Write local matrix information into global system
          for (int i=0 ; i < nDOF_test_element ; ++i)
            {
              int eN_i = eN*nDOF_test_element + i;
              for (int j=0 ; j < nDOF_trial_element ; ++j)
                {
                  int eN_i_j = eN_i*nDOF_trial_element + j;
                  advection_matrix.data()[csrRowIndeces_p_p.data()[eN_i] + csrColumnOffsets_p_p.data()[eN_i_j]] += local_matrix_p_p[i][j] ;
                  advection_matrix.data()[csrRowIndeces_u_u.data()[eN_i] + csrColumnOffsets_u_u.data()[eN_i_j]] += local_matrix_u_u[i][j] ;
                  advection_matrix.data()[csrRowIndeces_v_v.data()[eN_i] + csrColumnOffsets_v_v.data()[eN_i_j]] += local_matrix_v_v[i][j] ;
                }
            }

        }//eN
    } // getTwoPhaseAdvectionOperator

    void getTwoPhaseInvScaledLaplaceOperator(arguments_dict& args)
    {
      xt::pyarray<double>& mesh_trial_ref = args.m_darray["mesh_trial_ref"];
      xt::pyarray<double>& mesh_grad_trial_ref = args.m_darray["mesh_grad_trial_ref"];
      xt::pyarray<double>& mesh_dof = args.m_darray["mesh_dof"];
      xt::pyarray<int>& mesh_l2g = args.m_iarray["mesh_l2g"];
      xt::pyarray<double>& dV_ref = args.m_darray["dV_ref"];
      xt::pyarray<double>& p_grad_trial_ref = args.m_darray["p_grad_trial_ref"];
      xt::pyarray<double>& vel_grad_trial_ref = args.m_darray["vel_grad_trial_ref"];
      xt::pyarray<double>& elementDiameter = args.m_darray["elementDiameter"];
      xt::pyarray<double>& nodeDiametersArray = args.m_darray["nodeDiametersArray"];
      int nElements_global = args.m_iscalar["nElements_global"];
      double useMetrics = args.m_dscalar["useMetrics"];
      double epsFact_rho = args.m_dscalar["epsFact_rho"];
      double epsFact_mu = args.m_dscalar["epsFact_mu"];
      double rho_0 = args.m_dscalar["rho_0"];
      double nu_0 = args.m_dscalar["nu_0"];
      double rho_1 = args.m_dscalar["rho_1"];
      double nu_1 = args.m_dscalar["nu_1"];
      xt::pyarray<int>& p_l2g = args.m_iarray["p_l2g"];
      xt::pyarray<int>& vel_l2g = args.m_iarray["vel_l2g"];
      xt::pyarray<double>& p_dof = args.m_darray["p_dof"];
      xt::pyarray<double>& u_dof = args.m_darray["u_dof"];
      xt::pyarray<double>& v_dof = args.m_darray["v_dof"];
      xt::pyarray<double>& w_dof = args.m_darray["w_dof"];
      const double useVF = args.m_dscalar["useVF"];
      xt::pyarray<double>& vf = args.m_darray["vf"];
      xt::pyarray<double>& phi = args.m_darray["phi"];
      xt::pyarray<int>& sdInfo_p_p_rowptr = args.m_iarray["sdInfo_p_p_rowptr"];
      xt::pyarray<int>& sdInfo_p_p_colind = args.m_iarray["sdInfo_p_p_colind"];
      xt::pyarray<int>& sdInfo_u_u_rowptr = args.m_iarray["sdInfo_u_u_rowptr"];
      xt::pyarray<int>& sdInfo_u_u_colind = args.m_iarray["sdInfo_u_u_colind"];
      xt::pyarray<int>& sdInfo_v_v_rowptr = args.m_iarray["sdInfo_v_v_rowptr"];
      xt::pyarray<int>& sdInfo_v_v_colind = args.m_iarray["sdInfo_v_v_colind"];
      xt::pyarray<int>& sdInfo_w_w_rowptr = args.m_iarray["sdInfo_w_w_rowptr"];
      xt::pyarray<int>& sdInfo_w_w_colind = args.m_iarray["sdInfo_w_w_colind"];
      xt::pyarray<int>& csrRowIndeces_p_p = args.m_iarray["csrRowIndeces_p_p"];
      xt::pyarray<int>& csrColumnOffsets_p_p = args.m_iarray["csrColumnOffsets_p_p"];
      xt::pyarray<int>& csrRowIndeces_u_u = args.m_iarray["csrRowIndeces_u_u"];
      xt::pyarray<int>& csrColumnOffsets_u_u = args.m_iarray["csrColumnOffsets_u_u"];
      xt::pyarray<int>& csrRowIndeces_v_v = args.m_iarray["csrRowIndeces_v_v"];
      xt::pyarray<int>& csrColumnOffsets_v_v = args.m_iarray["csrColumnOffsets_v_v"];
      xt::pyarray<int>& csrRowIndeces_w_w = args.m_iarray["csrRowIndeces_w_w"];
      xt::pyarray<int>& csrColumnOffsets_w_w = args.m_iarray["csrColumnOffsets_w_w"];
      xt::pyarray<double>& laplace_matrix = args.m_darray["laplace_matrix"];
      gf.useExact = false;
      for (int eN=0 ; eN < nElements_global ; ++eN)
        {
          // local matrix allocations
          double eps_rho, eps_mu;

          double local_matrix_p_p[nDOF_test_element][nDOF_trial_element];
          double local_matrix_u_u[nDOF_test_element][nDOF_trial_element];
          double local_matrix_v_v[nDOF_test_element][nDOF_trial_element];

          // reset local matrix entries
          for (int i=0 ; i < nDOF_test_element ; ++i)
            for (int j=0 ; j < nDOF_trial_element ; ++j){
              // set local matrices to 0
              local_matrix_p_p[i][j] = 0.;
              local_matrix_u_u[i][j] = 0.;
              local_matrix_v_v[i][j] = 0.;
            }

          // Loop over quadrature points on element
          for (int k=0 ; k < nQuadraturePoints_element; ++k){

            int eN_k = eN*nQuadraturePoints_element + k;
            int eN_nDOF_trial_element = eN*nDOF_trial_element;

            double grad_p[nSpace], grad_u[nSpace], grad_v[nSpace];
            double jac[nSpace*nSpace];
            double jacInv[nSpace*nSpace];
            double mom_pp_diff_ten[nSpace];
            double mom_uu_diff_ten[nSpace];
            double mom_vv_diff_ten[nSpace];
            double p_grad_trial[nDOF_trial_element*nSpace],
              vel_grad_trial[nDOF_trial_element*nSpace];
            double p_grad_test_dV[nDOF_test_element*nSpace],
              vel_grad_test_dV[nDOF_test_element*nSpace];
            double jacDet, x, y, z, dV, h_phi;

            ck.calculateMapping_element(eN,
                                        k,
                                        mesh_dof.data(),
                                        mesh_l2g.data(),
                                        mesh_trial_ref.data(),
                                        mesh_grad_trial_ref.data(),
                                        jac,
                                        jacDet,
                                        jacInv,
                                        x,y,z);

            ck.calculateH_element(eN,
                                  k,
                                  nodeDiametersArray.data(),
                                  mesh_l2g.data(),
                                  mesh_trial_ref.data(),
                                  h_phi);

            dV = fabs(jacDet)*dV_ref.data()[k];

            eps_mu = epsFact_mu * (useMetrics*h_phi+(1.0-useMetrics)*elementDiameter.data()[eN]);
            eps_rho = epsFact_rho * (useMetrics*h_phi+(1.0-useMetrics)*elementDiameter.data()[eN]);

            ck.gradTrialFromRef(&p_grad_trial_ref.data()[k*nDOF_trial_element*nSpace],jacInv,p_grad_trial);
            ck.gradTrialFromRef(&vel_grad_trial_ref.data()[k*nDOF_trial_element*nSpace],jacInv,vel_grad_trial);

            ck.gradFromDOF(p_dof.data(),&p_l2g.data()[eN_nDOF_trial_element],p_grad_trial,grad_p);
            ck.gradFromDOF(u_dof.data(),&vel_l2g.data()[eN_nDOF_trial_element],vel_grad_trial,grad_u);
            ck.gradFromDOF(v_dof.data(),&vel_l2g.data()[eN_nDOF_trial_element],vel_grad_trial,grad_v);

            for (int j=0; j<nDOF_trial_element;++j)
              for (int i=0; i<nSpace; ++i)
                {
                  p_grad_test_dV[j*nSpace+i] = p_grad_trial[j*nSpace+i]*dV;
                  vel_grad_test_dV[j*nSpace+i] = vel_grad_trial[j*nSpace+i]*dV;
                }

            evaluateTPInvDensityLaplaceCoefficients(eps_rho,
                                                    rho_0,
                                                    rho_1,
                                                    useVF,
                                                    vf.data()[eN_k],
                                                    phi.data()[eN_k],
                                                    mom_pp_diff_ten,
                                                    mom_uu_diff_ten,
                                                    mom_vv_diff_ten);

            // loop over test and weighted trial functions to evaluate local inner products
            for (int i=0 ; i < nDOF_test_element ; ++i)
              {
                int i_nSpace = i*nSpace ;
                for (int j=0; j < nDOF_trial_element ; ++j){
                  int j_nSpace = j*nSpace ;
                  /* local_matrix_p_p[i][j] += ck.SimpleDiffusionJacobian_weak(sdInfo_p_p_rowptr.data(), */
                  /*                                                        sdInfo_p_p_colind.data(), */
                  /*                                                        mom_pp_diff_ten, */
                  /*                                                        &p_grad_trial[j_nSpace], */
                  /*                                                        &p_grad_test_dV[i_nSpace]); */

                  /* local_matrix_u_u[i][j] += ck.SimpleDiffusionJacobian_weak(sdInfo_u_u_rowptr.data(), */
                  /*                                                        sdInfo_u_u_colind.data(), */
                  /*                                                        mom_uu_diff_ten, */
                  /*                                                        &vel_grad_trial[j_nSpace], */
                  /*                                                        &vel_grad_test_dV[i_nSpace]); */

                  /* local_matrix_v_v[i][j] += ck.SimpleDiffusionJacobian_weak(sdInfo_v_v_rowptr.data(), */
                  /*                                                        sdInfo_v_v_colind.data(), */
                  /*                                                        mom_vv_diff_ten, */
                  /*                                                        &vel_grad_trial[j_nSpace], */
                  /*                                                        &vel_grad_test_dV[i_nSpace]); */
                  local_matrix_p_p[i][j] += ck.NumericalDiffusionJacobian(mom_pp_diff_ten[0],
                                                                          &p_grad_trial[j_nSpace],
                                                                          &p_grad_test_dV[i_nSpace]);

                  local_matrix_u_u[i][j] += ck.NumericalDiffusionJacobian(mom_uu_diff_ten[0],
                                                                          &vel_grad_trial[j_nSpace],
                                                                          &vel_grad_test_dV[i_nSpace]);

                  local_matrix_v_v[i][j] += ck.NumericalDiffusionJacobian(mom_vv_diff_ten[0],
                                                                          &vel_grad_trial[j_nSpace],
                                                                          &vel_grad_test_dV[i_nSpace]);

                } // j
              } // i

          } // k

            // Write local matrix information into global system
          for (int i=0 ; i < nDOF_test_element ; ++i)
            {
              int eN_i = eN*nDOF_test_element + i;
              for (int j=0 ; j < nDOF_trial_element ; ++j)
                {
                  int eN_i_j = eN_i*nDOF_trial_element + j;
                  laplace_matrix.data()[csrRowIndeces_p_p.data()[eN_i] + csrColumnOffsets_p_p.data()[eN_i_j]] += local_matrix_p_p[i][j] ;
                  laplace_matrix.data()[csrRowIndeces_u_u.data()[eN_i] + csrColumnOffsets_u_u.data()[eN_i_j]] += local_matrix_u_u[i][j] ;
                  laplace_matrix.data()[csrRowIndeces_v_v.data()[eN_i] + csrColumnOffsets_v_v.data()[eN_i_j]] += local_matrix_v_v[i][j] ;
                }
            }

        } // eN
    }

    void getTwoPhaseScaledMassOperator(arguments_dict& args)
    {
      int scale_type = args.m_iscalar["scale_type"];
      int use_numerical_viscosity = args.m_iscalar["use_numerical_viscosity"];
      int lumped = args.m_iscalar["lumped"];
      xt::pyarray<double> &mesh_trial_ref = args.m_darray["&mesh_trial_ref"];
      xt::pyarray<double> &mesh_grad_trial_ref = args.m_darray["&mesh_grad_trial_ref"];
      xt::pyarray<double> &mesh_dof = args.m_darray["&mesh_dof"];
      xt::pyarray<int>& mesh_l2g = args.m_iarray["mesh_l2g"];
      xt::pyarray<double>& dV_ref = args.m_darray["dV_ref"];
      xt::pyarray<double>& p_trial_ref = args.m_darray["p_trial_ref"];
      xt::pyarray<double>& p_test_ref = args.m_darray["p_test_ref"];
      xt::pyarray<double>& vel_trial_ref = args.m_darray["vel_trial_ref"];
      xt::pyarray<double>& vel_test_ref = args.m_darray["vel_test_ref"];
      xt::pyarray<double>& elementDiameter = args.m_darray["elementDiameter"];
      xt::pyarray<double>& nodeDiametersArray = args.m_darray["nodeDiametersArray"];
      xt::pyarray<double>& numerical_viscosity = args.m_darray["numerical_viscosity"];
      int nElements_global = args.m_iscalar["nElements_global"];
      double useMetrics = args.m_dscalar["useMetrics"];
      double epsFact_rho = args.m_dscalar["epsFact_rho"];
      double epsFact_mu = args.m_dscalar["epsFact_mu"];
      double rho_0 = args.m_dscalar["rho_0"];
      double nu_0 = args.m_dscalar["nu_0"];
      double rho_1 = args.m_dscalar["rho_1"];
      double nu_1 = args.m_dscalar["nu_1"];
      xt::pyarray<int>& p_l2g = args.m_iarray["p_l2g"];
      xt::pyarray<int>& vel_l2g = args.m_iarray["vel_l2g"];
      xt::pyarray<double>& p_dof = args.m_darray["p_dof"];
      xt::pyarray<double>& u_dof = args.m_darray["u_dof"];
      xt::pyarray<double>& v_dof = args.m_darray["v_dof"];
      xt::pyarray<double>& w_dof = args.m_darray["w_dof"];
      const double useVF = args.m_dscalar["useVF"];
      xt::pyarray<double>& vf = args.m_darray["vf"];
      xt::pyarray<double>& phi = args.m_darray["phi"];
      xt::pyarray<int>& csrRowIndeces_p_p = args.m_iarray["csrRowIndeces_p_p"];
      xt::pyarray<int>& csrColumnOffsets_p_p = args.m_iarray["csrColumnOffsets_p_p"];
      xt::pyarray<int>& csrRowIndeces_u_u = args.m_iarray["csrRowIndeces_u_u"];
      xt::pyarray<int>& csrColumnOffsets_u_u = args.m_iarray["csrColumnOffsets_u_u"];
      xt::pyarray<int>& csrRowIndeces_v_v = args.m_iarray["csrRowIndeces_v_v"];
      xt::pyarray<int>& csrColumnOffsets_v_v = args.m_iarray["csrColumnOffsets_v_v"];
      xt::pyarray<int>& csrRowIndeces_w_w = args.m_iarray["csrRowIndeces_w_w"];
      xt::pyarray<int>& csrColumnOffsets_w_w = args.m_iarray["csrColumnOffsets_w_w"];
      xt::pyarray<double>& mass_matrix = args.m_darray["mass_matrix"];
      // Step 1.1 - Initialize local matrix

      for (int eN=0 ; eN < nElements_global; ++eN){

        double local_matrix_p_p[nDOF_test_element][nDOF_trial_element];
        double local_matrix_u_u[nDOF_test_element][nDOF_trial_element];
        double local_matrix_v_v[nDOF_test_element][nDOF_trial_element];
        double eps_rho, eps_mu;

        // reset local matrix entries
        for (int i=0; i<nDOF_test_element; ++i)
          for (int j=0; j<nDOF_trial_element; ++j){
            local_matrix_p_p[i][j] = 0.0 ;
            local_matrix_u_u[i][j] = 0.0 ;
            local_matrix_v_v[i][j] = 0.0 ;
          }
        // Step 1.2 - Loop over quadrature points on element
        for (int k=0 ; k < nQuadraturePoints_element; ++k){

          int eN_k = eN*nQuadraturePoints_element+k;
          int eN_nDOF_trial_element = eN*nDOF_trial_element;
          // *** Local storage arrays ***
          double p = 0.0, u = 0.0, v= 0.0 ;
          double dV;
          double mom_p_acc = 0.0, dmom_p_acc_p = 0.0;
          double mom_u_acc = 0.0, dmom_u_acc_u = 0.0;
          double mom_v_acc = 0.0, dmom_v_acc_v = 0.0;
          double jac[nSpace*nSpace] ;
          double jacInv[nSpace*nSpace] ;
          double jacDet,x,y,z ;
          double p_test_dV[nDOF_test_element], vel_test_dV[nDOF_test_element];
          double h_phi;

          // Step 1.2.1 Calculate integration weights

          ck.calculateMapping_element(eN,
                                      k,
                                      mesh_dof.data(),
                                      mesh_l2g.data(),
                                      mesh_trial_ref.data(),
                                      mesh_grad_trial_ref.data(),
                                      jac,
                                      jacDet,
                                      jacInv,
                                      x,y,z);

          ck.calculateH_element(eN,
                                k,
                                nodeDiametersArray.data(),
                                mesh_l2g.data(),
                                mesh_trial_ref.data(),
                                h_phi);

          dV = fabs(jacDet)*dV_ref.data()[k];

          ck.valFromDOF(p_dof.data(),&p_l2g.data()[eN_nDOF_trial_element],&p_trial_ref.data()[k*nDOF_trial_element],p);
          ck.valFromDOF(u_dof.data(),&vel_l2g.data()[eN_nDOF_trial_element],&vel_trial_ref.data()[k*nDOF_trial_element],u);
          ck.valFromDOF(v_dof.data(),&vel_l2g.data()[eN_nDOF_trial_element],&vel_trial_ref.data()[k*nDOF_trial_element],v);

          eps_rho = epsFact_rho*(useMetrics*h_phi+(1.0-useMetrics)*elementDiameter.data()[eN]);
          eps_mu = epsFact_mu * (useMetrics*h_phi+(1.0-useMetrics)*elementDiameter.data()[eN]);
          // Step 1.2.2 Scale test functions with integration weights.
          for (int j=0 ; j<nDOF_trial_element ; ++j){
            p_test_dV[j] = p_test_ref.data()[k*nDOF_trial_element + j]*dV;
            vel_test_dV[j] = vel_test_ref.data()[k*nDOF_trial_element + j] * dV;
          }

          // Step 1.2.2 Evaluate coefficients
          if (scale_type==0){
            evaluateTPInvViscosityMassCoefficients(use_numerical_viscosity,
                                                   numerical_viscosity.data()[eN_k],
                                                   eps_rho,
                                                   eps_mu,
                                                   rho_0,
                                                   nu_0,
                                                   rho_1,
                                                   nu_1,
                                                   useVF,
                                                   vf.data()[eN_k],
                                                   phi.data()[eN_k],
                                                   p,
                                                   u,
                                                   v,
                                                   mom_p_acc,
                                                   dmom_p_acc_p,
                                                   mom_u_acc,
                                                   dmom_u_acc_u,
                                                   mom_v_acc,
                                                   dmom_v_acc_v) ; }
          else if(scale_type==1){
            evaluateTPDensityMassCoefficients(eps_rho,
                                              rho_0,
                                              rho_1,
                                              useVF,
                                              vf.data()[eN_k],
                                              phi.data()[eN_k],
                                              p,
                                              u,
                                              v,
                                              mom_p_acc,
                                              dmom_p_acc_p,
                                              mom_u_acc,
                                              dmom_u_acc_u,
                                              mom_v_acc,
                                              dmom_v_acc_v) ;
          }

          // Step 1.2.3 Loop over test and weighted trial functions
          // to evaluate local inner product contrubtions
          for (int i=0 ; i < nDOF_test_element; ++i)
            {
              int i_nSpace = i*nSpace;
              for (int j=0 ; j < nDOF_trial_element; ++j)
                {
                  int j_nSpace = j*nSpace;
                  local_matrix_p_p[i][j] += ck.MassJacobian_weak(dmom_p_acc_p,
                                                                 p_trial_ref.data()[k*nDOF_trial_element+j],
                                                                 p_test_dV[i]) ;
                  local_matrix_u_u[i][j] += ck.MassJacobian_weak(dmom_u_acc_u,
                                                                 vel_trial_ref.data()[k*nDOF_trial_element+j],
                                                                 vel_test_dV[i]) ;
                  local_matrix_v_v[i][j] += ck.MassJacobian_weak(dmom_v_acc_v,
                                                                 vel_trial_ref.data()[k*nDOF_trial_element+j],
                                                                 vel_test_dV[i]) ;
                }//j
            }//i


        } // k

          // Step 1.3 - Write local matrix information into global system
        for (int i=0 ; i<nDOF_test_element; ++i)
          {
            int eN_i = eN*nDOF_test_element+i;
            int eN_i_i = eN_i*nDOF_trial_element + i;
            for (int j=0 ; j < nDOF_trial_element; ++j)
              {
                int eN_i_j = eN_i*nDOF_trial_element + j;
                if (lumped)
                  {
                    mass_matrix.data()[csrRowIndeces_p_p.data()[eN_i] + csrColumnOffsets_p_p.data()[eN_i_i]] += local_matrix_p_p[i][j] ;
                    mass_matrix.data()[csrRowIndeces_u_u.data()[eN_i] + csrColumnOffsets_u_u.data()[eN_i_i]] += local_matrix_u_u[i][j] ;
                    mass_matrix.data()[csrRowIndeces_v_v.data()[eN_i] + csrColumnOffsets_v_v.data()[eN_i_i]] += local_matrix_v_v[i][j] ;
                  }
                else
                  {
                    mass_matrix.data()[csrRowIndeces_p_p.data()[eN_i] + csrColumnOffsets_p_p.data()[eN_i_j]] += local_matrix_p_p[i][j] ;
                    mass_matrix.data()[csrRowIndeces_u_u.data()[eN_i] + csrColumnOffsets_u_u.data()[eN_i_j]] += local_matrix_u_u[i][j] ;
                    mass_matrix.data()[csrRowIndeces_v_v.data()[eN_i] + csrColumnOffsets_v_v.data()[eN_i_j]] += local_matrix_v_v[i][j] ;
                  }
              }
          }
      } // eN
    }
  };//RANS2P2D

  inline RANS2P2D_base* newRANS2P2D(int nSpaceIn,
                                    int nQuadraturePoints_elementIn,
                                    int nDOF_mesh_trial_elementIn,
                                    int nDOF_trial_elementIn,
                                    int nDOF_test_elementIn,
                                    int nDOF_v_trial_elementIn,
                                    int nDOF_v_test_elementIn,
                                    int nQuadraturePoints_elementBoundaryIn,
                                    int CompKernelFlag)
  {
    return proteus::chooseAndAllocateDiscretization2D<RANS2P2D_base,RANS2P2D,CompKernel,CompKernel>(nSpaceIn,
                                                                                                    nQuadraturePoints_elementIn,
                                                                                                    nDOF_mesh_trial_elementIn,
                                                                                                    nDOF_trial_elementIn,
                                                                                                    nDOF_test_elementIn,
                                                                                                    nDOF_v_trial_elementIn,
                                                                                                    nDOF_v_test_elementIn,
                                                                                                    nQuadraturePoints_elementBoundaryIn,
                                                                                                    CompKernelFlag);
  }
}//proteus

#endif<|MERGE_RESOLUTION|>--- conflicted
+++ resolved
@@ -2816,11 +2816,7 @@
                     }
                 }//k
             }//fluid_phase
-<<<<<<< HEAD
-#ifdef USEMAXNUMDIFF
-=======
 #ifdef MAXNUMDIFF
->>>>>>> 1e43743f
           for(int k=0;k<nQuadraturePoints_element;k++)
             {
               //compute indices and declare local storage
