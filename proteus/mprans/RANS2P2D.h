--- conflicted
+++ resolved
@@ -2808,14 +2808,11 @@
                 elementResidual_p_save[eN_i] +=  elementResidual_p[i];
                 mesh_volume_conservation_element_weak += elementResidual_mesh[i];
                 globalResidual[offset_p+stride_p*rp_l2g[eN_i]]+=elementResidual_p[i];
-<<<<<<< HEAD
               }
             for(int i=0;i<nDOF_v_test_element;i++)
               {
                 register int eN_i=eN*nDOF_v_test_element+i;
 
-=======
->>>>>>> 8a2c6e2a
                 globalResidual[offset_u+stride_u*rvel_l2g[eN_i]]+=elementResidual_u[i];
                 globalResidual[offset_v+stride_v*rvel_l2g[eN_i]]+=elementResidual_v[i];
               }//i
@@ -3591,14 +3588,11 @@
                 elementResidual_p_save[eN_i] +=  elementResidual_p[i];
                 mesh_volume_conservation_weak += elementResidual_mesh[i];
                 globalResidual[offset_p+stride_p*rp_l2g[eN_i]]+=elementResidual_p[i];
-<<<<<<< HEAD
               }
             for (int i=0;i<nDOF_v_test_element;i++)
               {
                 int eN_i = eN*nDOF_v_test_element+i;
 
-=======
->>>>>>> 8a2c6e2a
                 globalResidual[offset_u+stride_u*rvel_l2g[eN_i]]+=elementResidual_u[i];
                 globalResidual[offset_v+stride_v*rvel_l2g[eN_i]]+=elementResidual_v[i];
               }//i
